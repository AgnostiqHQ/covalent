# Changelog

All notable changes to this project will be documented in this file.

The format is based on [Keep a Changelog](https://keepachangelog.com/en/1.0.0/),
and this project adheres to [Semantic Versioning](https://semver.org/spec/v2.0.0.html).

## [UNRELEASED]

<<<<<<< HEAD
### Added

- Support for mysql via sqlalchemy
- SQL server parameters added to config, env, and Dockerfiles

### Changed

- The `DELETE` endpoint's response has been modified since a batch deletion is used
- Workflow database has been renamed from `results` to `workflow`
- Default database filename is changed from `results.db` to `dispatch.db`
=======
## [0.99.2] - 2022-05-18

### Fixed

- Move secrets: inherit to caller workflow

## [0.99.1] - 2022-05-18

### Fixed

- Secrets in called GitHub actions workflow
>>>>>>> 9049f2e3

### Tests

- Updated precommit config

## [0.99.0] - 2022-05-16

### Changed

- UI redesign phase 2: updates to color theme and typography

## [0.98.0] - 2022-05-15

### Changed

- Updated all config & log file paths to reside in `$HOME/.cache/covalent` including `.env`, `supervisord.conf`, and all logs
- Removing previous `cova` package config files on install

## [0.97.1] - 2022-05-13

### Fixed

- Improved Error reporting on S3 Storage Backend for Data Service
## [0.97.0] - 2022-05-13

### Added

- Added S3 Compatibility to Data Service by adding `S3 Storage Backend` strategy.

## [0.96.2] - 2022-05-12

### Fixed

- Syntax fix in hotfix workflow

## [0.96.1] - 2022-05-12

### Fixed

- Release action issues with inconsistent GitHub context typing

## [0.96.0] - 2022-05-12


### Fixed

- Fixed high CPU consumption on UI backend by disabling uvicorn reload.

### Docs

- Updated the video URL

### Changed

- Disabled ops bot in workflows
- Re-enabled ops bot in workflows

## [0.95.0] - 2022-04-25

### Added

- Support for Bash tasks
- How-to guide demonstrating usage
- Unit test for bash lepton

### Docs

- Updated server management how-to guide

## [0.94.0] - 2022-04-25

### Added

- Coverage reports now granular per service plus SDK.

## [0.93.1] - 2022-04-24

### Fixed

- Test action.

### Docs

- Added migration guide from `0.3x` to Read The Docs and `README.md`

## [0.93.0] - 2022-04-22

### Added

- Automatic hotfix action

## [0.92.0] - 2022-04-22


### Changed

- Moved sublattice's node update in parent lattice from `get_runnable_tasks` to `update_workflow` to accurately represent when a sublattice actually starts executing.

### Fixed

- Fixed the cancel url endpoint.

- Cancelling a workflow for lattices and sublattices works even if they are partially run.

## [0.91.0] - 2022-04-21

### Fixed

- Don't send the whole result object when only one node needs to be updated.

- The input arguments are being shown correctly in the UI.

### Changed

- Ensured that the lattice / sublattices tasks order are stored in the tasks queue correctly.

- Accomodated the conditions in tasks queue where remaining tasks are non-executable, in order to correctly update the workflow status.

### Docs

- Update microservice documentation

## [0.90.0] - 2022-04-21

### Added

- Enabled inactive unit tests in Actions.

### Docs

- Updated the Python badge
- Changed a relative URL in the README to an absolute URL
- Added link to SwaggerHub in README

## [0.89.6] - 2022-04-21

### Fixed

- Correctly pass inputs when calling workflows

### Docs

- Restructured the README
- Updated the README
- Updated Getting Started, How-To Configuration Guide, CLI API documentation

## [0.89.5] - 2022-04-20

### Fixed

- Don't duplicate tags
- Release conditions
- Pypi version syntax

## [0.89.4] - 2022-04-20

### Docs

- Updated the how-to notebooks for compatibility with the micro-services refactor.
- Updated machine learning and quantum gravity tutorials to point to the correct web UI address.
- Updated the quantum chemistry tutorial.
- Update the concepts page according to the new web UI.

### Fixed

- Fixed how environment variables are loaded on startup

## [0.89.3] - 2022-04-20

### Fixed

- Push-to-ECR steps for `master` and `develop` workflows.
- Don't specify runs-on for reusable call

## [0.89.2] - 2022-04-19

### Fixed

- Use workflow_call to automatically call reusable workflow

## [0.89.1] - 2022-04-19

### Fixed

- Reusable workflow called at job level

## [0.89.0] - 2022-04-19

### Changed

- Made release.yml callable and moved the pypi job into that workflow

### Docs

- Updated the astronomy tutorial with cosmetic changes

## [0.88.1] - 2022-04-19

### Fixed

- Setup on MacOS installs nats similar to how it's done on Linux.

## [0.88.0] - 2022-04-19

### Changed

- Lattice in the result object is now pickled separately and a different instance of transport graph is used for modifications than the one in lattice in order to prevent unpickling the lattice everytime result object is read/written to.

- Updated tests to match above change.

## [0.87.1] - 2022-04-19

### Fixed

- Detect secrets syntax in Dockerfile

## [0.87.0] - 2022-04-18

### Changed

- Removed unused `DATA_OS_SVC_HOST_URI` env var from docker compose file & Dockerfile placeholders

## [0.86.1] - 2022-04-18

### Fixed

- Updated the README banner url

## [0.86.0] - 2022-04-18

### Changed

- `sync` method now uses `requests` to query the results service

## [0.85.1] - 2022-04-18

### Fixed

- Fix container networking for the local covalent stack in `docker-compose.yml`

## Changed

- UI refresh: updated covalent logo, new font, nav icons, status colors

## [0.85.0] - 2022-04-18

### Changed

- Covalent branding updated using new guidelines

## [0.84.1] - 2022-04-18

### Fixed

- Nats server shuts down properly when using `covalent stop` or `covalent restart`

## [0.84.0] - 2022-04-18

### Changed

- Updated the "How to create a custom executor" how-to Jupyter notebook.

## [0.83.1] - 2022-04-18

### Fixed

- Revert exclude in setup.py

## [0.83.0] - 2022-04-18

### Changed

- Increased `connect_timeout` on Dispatcher Queue Consumer NATS connection

## [0.82.0] - 2022-04-18

### Added

- Add a pre-commit hook for `detect-secrets`.

## [0.81.2] - 2022-04-18

### Fixed

- Dispatcher unit test fixed by removing `turtle` import

## [0.81.1] - 2022-04-14

### Fixed

- Fixed bug where `covalent stop` and `covalent start` would not bring the services back up

## [0.81.0] - 2022-04-14

### Changed

- Made `supervisord` use a specific configuration file instead of looking at root directory.

### Fixed

- Fixed string comparison to determine whether `COVA_SDK` env variable exists or not.

## [0.80.3] - 2022-04-14

### Fixed

- Re-enabling test actions
- Resolving ui backend endpoint in draw function using config manager

## [0.80.2] - 2022-04-14

### Fixed

- Some legacy config variables are removed.
- The config references `ENV_DEST_DIR` everywhere now

## [0.80.1] - 2022-04-14

### Fixed

- Accessing `ENV_DEST_DIR` env var using `os.environ.get`
- Missing requirements `pyyaml`, `jinja`, and `psutil` added to reqs file

## [0.80.0] - 2022-04-14

### Changed

- Repository is restructured to accomodate the microservices

## [0.79.1] - 2022-04-14

### Fixed

- Installation using `pip install -e .` is fixed with regards to the nats installation.
- Several missing `__init__.py` files are now included.

## [0.79.0] - 2022-04-14

### Added

- Covalent `config` cli command to alter config values or display covalent configuration

### Changed

- Removed environment section from Supervisord config in order to read from root `.env` file instead
- Refactored config manager to use project root `.env` file for configuration

## [0.78.0] - 2022-04-13

### Changed

- `ct.get_result` will return result object if no wait is used.

- Using initial resource as 1 until there is better resource management in runner.

### Fixed

- Fix errors in Dockerfiles

- Update Dockerfiles to use `multi-stage` container builds to reduce final image size

- Install all necessary Python modules in all containers

## [0.77.0] - 2022-04-13

### Added

- nats is installed in the wheel build if not otherwise installed.

## [0.76.0] - 2022-04-13

### Added

- `wait` argument to `ct.get_result`.

### Changed

- Switched to the local executor which is compatible with covalent microservices and removed the old executor.

## [0.75.0] - 2022-04-13

### Tests

- Tests for update workflow in Dispatcher service update_workflow.py module.

### Changed

- Implementation of update_workflow_results in update_workflow.py module in Dispatcher service.

## [0.74.0] - 2022-04-12

### Changed

- Removed misnamed dispatcher plugin stuff and now using the interface functions directly (dispatch, dispatch_sync, get_result).

- `ct.dispatch`, `ct.dispatch_sync`, `ct.get_result`, etc. are going to use the covalent services instead.

## [0.73.0] - 2022-04-12

### Changed

- Arguments and keyword arguments to the function are pickled with cloudpickle, allowing objects that are not pickleable with "normal" pickle to be sent to different processes with the multiprocessing module.

## [0.72.0] - 2022-04-12

### Changed

- Updated the example to use a sublattice.

### Fixed

- Fixed updation of result objects for sublattice and parent lattice.
- Fixed the regular expression to show sublattice results in the UI.

## [0.71.0] - 2022-04-11

### Changed

- Updated Supervisord template configuration to bring up NATS server with high priority before all other services

## [0.70.0] - 2022-04-11

### Tests

- Dispatcher service tests for the `dispatch_workflow.py` module.

### Changed

- Minor refactor of `dispatch_workflow.py` module in Dispatcher service.

## [0.69.0] - 2022-04-08

### Added

- Added Microservices section with links to Swagger hub for individual API docs

## [0.68.0] - 2022-04-07

### Added

- Tests for data and results services

## [0.67.4] - 2022-04-07

### Fixed

- Fix handling of webapp url paths by ui_backend.

## [0.67.3] - 2022-04-07

### Fixed

- The `package-lock.json` file is no longer committed to the codebase

## [0.67.2] - 2022-04-07

### Fixed

- PyPI uploads use a token instead of a username/password pair

## [0.67.1] - 2022-04-07

### Fixed

- Switched UI to results service delete API

## [0.67.0] - 2022-04-07

### Added
- Added environment variables to service declarations in ``docker-compose``.
- Added the Dockerfile and docker-compose configurations for the ``queue-consumer``.

## [0.66.0] - 2022-04-07

### Added

- Batch cancellation endpoint to dispatcher, e.g., `DELETE /api/v0/workflow/cancel?dispatch_id1,dispatch_id2`

### Tests

- Added tests for UI backend endpoints

## [0.65.3] - 2022-04-07

### Fixed

- Syntax error in the `tests.yml` workflow

## [0.65.2] - 2022-04-07

### Fixed

- pypi validation using pre-release tag

## [0.65.1] - 2022-04-07

### Fixed

- Don't fail the CI workflow just because we aren't doing a release

## [0.65.0] - 2022-04-06

### Changed

- Only one docker-compose

## [0.64.2] - 2022-04-06

### Fixed

- The `.dockerignore` file now ignores any unnecessary front-end build files

## [0.64.1] - 2022-04-06

### Fixed

- egg_info invocation

## [0.64.0] - 2022-04-06

### Fixed

- Style fixes via `pre-commit run --all-files`

### Changed

- Pushing microservice images to public ECR

## [0.63.1] - 2022-04-06

### Fixed

- Fixed the version validation in pypi workflow

## [0.63.0] - 2022-04-06

### Changed

- Mark pypi releases as pre

## [0.62.1] - 2022-04-06

### Fixed

- Workflows which run on `develop` or `master` will send Slack alerts to the dev team if they fail.

## [0.62.0] - 2022-04-06

### Changed

- Update `covalent-ui` service in `docker-compose.yaml` to ensure that the uvicorn server listens on `0.0.0.0` for all incoming requests
- Using `ENTRYPOINT` in dockerfiles instead of `CMD`
- Remove `command` option from all services in `docker-compose.yml`

## [0.61.1] - 2022-04-06

### Fixed

- Fixed failures in pushing images to ECR.

## [0.61.0] - 2022-04-06

### Changed

- The results and data service now support batch deleting via query strings

## [0.60.0] - 2022-04-06

### Changed

- List type removed from type annotation for the executor argument in electron/lattice/lepton definitions.
- Input executor argument is converted to an executor class object (if it were a string) in electron/lattice/lepton definitions instead of just before execution in execution.py. As a result, calls to _executor_manager.get_executor are removed from execution.py.
- Rewritten tests to take into account the type change of executor identifiers from strings to executor class objects.

### Fixed

- In covalent/executor/__init__.py, `from importlib import metadata` is used instead of `importlib.metadata`.
- Electron.get_op_function.rename now uses the correct separator string when renaming a function.

## [0.59.0] - 2022-04-06

### Changed

- Fixes for making the whole pipeline work in tandem.

## [0.58.0] - 2022-04-06

### Added

- `nats` service in `docker-compose` files

## [0.57.0] - 2022-04-05

### Added

- Variables to assign service hosts

## [0.56.1] - 2022-04-05

### Fixed

- Fixed various module import errors in the containers for the microservices.

### Tests

- Added tests for post-refactor covalent cli commands: start, stop, restart, status, and logs

## [0.56.0] - 2022-04-05

### Changed

- Changed global variable executor_plugin_name to EXECUTOR_PLUGIN_NAME in executors to conform with PEP8.

## [0.55.0] - 2022-04-04

### Changed

- Changed supervisord http server's default to listen on all interfaces, so that covalent can run on any computer in a trusted LAN (without firewalls/auth).

## [0.54.0] - 2022-04-04

### Added

- Draw workflow draft API to ui_backend service


## [0.53.0] - 2022-04-04

### Added

- Added docker-compose file to run covalent microservices.

## [0.52.0] - 2022-04-04

### Added

- Added delete endpoint to data and results services.

## [0.51.0] - 2022-04-04

### Added

- Folders for tests.

### Changed

- Organization of covalent tests.

## [0.50.0] - 2022-04-03

### Added

- Added GET all results endpoint in Results service
- Optional formatting of GET result endpoint that supports: `binary` or `json`

### Changed

- Changed frontend to support updated result service endpoints with json format

### Removed

- Removed redundant local storage cache on frontend

## [0.49.1] - 2022-04-01

### Fixed

- Using `io.BytesIO` in `update_result` in the results service to prevent creation of a new file in the file system.

## [0.49.0] - 2022-04-01

### Added

- Implement an `overwrite` query param in the `upload` method so that we don't create a new object for every result update

## [0.48.0] - 2022-04-01

### Added

- Added updated dispatching and getting result functions with the option to download result as a file.

### Changed

- Hardcoded filepaths to standardized ServiceURL.`get_route(...)` method when making API requests.

## [0.47.2] - 2022-04-01

### Fixed

- Queue consumer import paths fixed
- Syntax errors in the supervisord template fixed

## [0.47.1] - 2022-04-01

### Fixed

- Supervisord now brings up dispatcher queue consumer worker

## [0.47.0] - 2022-04-01

### Changed

- Updated API calls accross services to use standarized env vars from Settings class
- Normalized env vars accross services and updated Supervisord template

## [0.46.0] - 2022-03-31

### Changed

- Consumers of results service now specify `stream=True` in their get requests.

## [0.45.0] - 2022-03-31

### Changed

- Using `Result.RUNNING` instead of str "RUNNING"
- Using process safe `is_empty` method rather than `empty()` method for multiprocessing queue.
- Multprocessing `is_queue` method.

### Added

- Workflow status as running in the `workflow_status_queue`.

### Tests

- Added a test for the `_check_version` method in `covalent/executor/__init__.py`.

## [0.44.0] - 2022-03-31

### Added

- A version check is done at Covalent startup to ensure that executor plugins are compatible.

## [0.43.0] - 2022-03-31

### Added

- Function to call UI update method in the UI microservice for use in the Dispatcher micro-service.
- Refactor updating results and ui into one function.

## [0.42.2] - 2022-03-31

### Fixed

- Using functions for getting result object in cancel endpoint and sending cancel task signal to runner in the dispatcher.

## [0.42.1] - 2022-03-31

### Fixed

- `update_workflow_results` in `update_workflow.py` now also takes care of sending the next set of tasks to the runner.

- Also handling the cases of sublattices in `update_workflow_results`.

## [0.42.0] - 2022-03-31

### Changed

- Moved some unused for-the-future files to the refactor directory and out of the main codebase.

## [0.41.3] - 2022-03-31

### Fixed

- Dispatch DB is now created upon server start.

## [0.41.2] - 2022-03-30

### Fixed

- Oneline bugfix to remove `fetch --unshallow`

## [0.41.1] - 2022-03-30

### Fixed

- Get master version from release tags rather than master branch

## [0.41.0] - 2022-03-30

### Added

- Dockerized the Dispatcher and Runner Services.
- Added required packages for running containerized instances of the Dispatcher and Runner.

## [0.40.0] - 2022-03-30

### Added

- Dockerized the Data and UI-backend services.
- Required packages to run containerized instances of the Data and UI-backend.

## [0.39.1] - 2022-03-30

### Fixed

- Supervisord & Results service integration by making results service port configurable by an env var

## [0.39.0] - 2022-03-29

### Changed

- Runner and dispatcher implementation in order to integrate the microservices partially complete.

## [0.38.0] - 2022-03-29

### Added

- Added UI backend component to serve post-refactor frontend and dispatch websocket messages to UI using Socket.io
- Updated UI socket.io configuration to use different ws path, and using localstorage for fetching all results (temporary)
- Added post-refactor cli commands to use Supervisord to manage local service processes
- Added `covalent logs` and `covalent config` cli commands

## [0.37.1] - 2022-03-29

### Fixed

- Oneline bugfix in tests.yml

## [0.37.0] - 2022-03-29

### Added

- Results management endpoints; GET, PUT, POST for results object
- Checks in setup.py to confirm node version compatibility.
- Instructions in CONTRIBUTING to address some common Debian setup issues.

## [0.36.1] - 2022-03-29

### Fixed

- Filesystem service now reads config from environment variables.

## [0.36.0] - 2022-03-29

### Added

- Picking up dispatch jobs from the queue and ensuring that only one workflow is processed (locally) at any given time.

### Changed

- Dispatcher implementation in order to integrate with Queuer microservice.

## [0.35.0] - 2022-03-29

### Added

- Automated changelog and version management
- Added a Dockerfile to build an image for OS Queuer.
- Added the required packages to run a container instance of the Queuer.

### Fixed

- Single quotes in github env
- Don't use for loops to iterate over a variable in bash
- Issue with checkout actions
- Run tests on changelog workflow completion instead of push to develop to avoid race condition
- Use covalent ops bot token for automated pushes to develop
- sed command syntax in changelog.yml

## [0.34.5] - 2022-03-28

### Fixed

- Moved `example_dispatch.py` into `tests/` directory.

## [0.34.4] - 2022-03-28

### Added

- Unit tests for utils, leptons, and base executor

## [0.34.3] - 2022-03-27

### Added

- Tests for lattice.py

## [0.34.2] - 2022-03-27

### Added

- Unit tests for the base executor, the results manager, the logger, and leptons

## [0.34.1] - 2022-03-24

### Fixed

- Pinned jinja2 to less than 3.1.0 so that nbconvert remains stable in the docs build.

## [0.34.0] - 2022-03-24

### Added

- API endpoints to upload and download files

## [0.33.1] - 2022-03-24

### Fixed

- Retrieving results from running container via HTTP
- Adding tests for Docker image in workflows

## [0.33.0] - 2022-03-24

### Added

- Slack and webhook notifications

## [0.32.9] - 2022-03-23

### Fixed

- Updated OS Queuer imports to remove top level modules `refactor.queuer`

## [0.32.8] - 2022-03-22

### Added

- Websocket notify endpoint with leaky bucket algo implementation to rate limit messages to frontend

## [0.32.7] - 2022-03-22

### Added

- Queuer API submit endpoint to publish dispatch message to MQ & send result file to Data Service
- API Service class for interfacing with local services
- Tests covering submit endpoint and API Service

## [0.32.6] - 2022-03-22

### Fixed

- Input path for external libraries in the Lepton wrapper can (and should) now be a full path to the file.

## [0.32.5] - 2022-03-21

### Fixed

- Fix HTTP status code for blank POST requests.

## [0.32.4] - 2022-03-17

### Fixed

- Docker commands in docs

## [0.32.3] - 2022-03-16

### Fixed

- Fix missing UI graph edges between parameters and electrons in certain cases.
- Fix UI crashes in cases where legacy localStorage state was being loaded.

## [0.32.2] - 2022-03-16

### Added

- Images for graphs generated in tutorials and how-tos.
- Note for quantum gravity tutorial to tell users that `tensorflow` doesn't work on M1 Macs.
- `Known Issues` added to `README.md`

### Fixed

- `draw` function usage in tutorials and how-tos now reflects the UI images generated instead of using graphviz.
- Images now render properly in RTD of how-tos.

### Changed

- Reran all the tutorials that could run, generating the outputs again.

## [0.32.1] - 2022-03-15

### Fixed

- CLI now starts server directly in the subprocess instead of as a daemon
- Logs are provided as pipes to Popen instead of using a shell redirect
- Restart behavior fixed
- Default port in `covalent_ui/app.py` uses the config manager

### Removed

- `_graceful_restart` function no longer needed without gunicorn

## [0.32.0] - 2022-03-11

### Added

- Dispatcher microservice API endpoint to dispatch and update workflow.
- Added get runnable task endpoint.

## [0.31.0] - 2022-03-11

### Added

- Runner component's main functionality to run a set of tasks, cancel a task, and get a task's status added to its api.

## [0.30.5] - 2022-03-11

### Updated

- Updated Workflow endpoints & API spec to support upload & download of result objects as pickle files

## [0.30.4] - 2022-03-11

### Fixed

- When executing a task on an alternate Conda environment, Covalent no longer has to be installed on that environment. Previously, a Covalent object (the execution function as a TransportableObject) was passed to the environment. Now it is deserialized to a "normal" Python function, which is passed to the alternate Conda environment.

## [0.30.3] - 2022-03-11

### Fixed

- Fixed the order of output storage in `post_process` which should have been the order in which the electron functions are called instead of being the order in which they are executed. This fixes the order in which the replacement of function calls with their output happens, which further fixes any discrepencies in the results obtained by the user.

- Fixed the `post_process` test to check the order as well.

## [0.30.2] - 2022-03-11

### Changed

- Updated eventlet to 0.31.0

## [0.30.1] - 2022-03-10

### Fixed

- Eliminate unhandled exception in Covalent UI backend when calling fetch_result.

## [0.30.0] - 2022-03-09

### Added

- Skeleton code for writing the different services corresponding to each component in the open source refactor.
- OpenAPI specifications for each of the services.

## [0.29.3] - 2022-03-09

### Fixed

- Covalent UI is built in the Dockerfile, the setup file, the pypi workflow, the tests workflow, and the conda build script.

## [0.29.2] - 2022-03-09

### Added

- Defaults defined in executor plugins are read and used to update the in-memory config, as well as the user config file. But only if the parameter in question wasn't already defined.

### Changed

- Input parameter names and docstrings in _shared_files.config.update_config were changed for clarity.

## [0.29.1] - 2022-03-07

### Changed

- Updated fail-fast strategy to run all tests.

## [0.29.0] - 2022-03-07

### Added

- DispatchDB for storing dispatched results

### Changed

- UI loads dispatches from DispatchDB instead of browser local storage

## [0.28.3] - 2022-03-03

### Fixed

Installed executor plugins don't have to be referred to by their full module name. Eg, use "custom_executor", instead of "covalent_custom_plugin.custom_executor".

## [0.28.2] - 2022-03-03

### Added

- A brief overview of the tutorial structure in the MNIST classification tutorial.

## [0.28.1] - 2022-03-02

### Added

- Conda installation is only supported for Linux in the `Getting Started` guide.
- MNIST classifier tutorial.

### Removed

- Removed handling of default values of function parameters in `get_named_params` in `covalent/_shared_files/utils.py`. So, it is actually being handled by not being handled since now `named_args` and `named_kwargs` will only contain parameters that were passed during the function call and not all of them.

## [0.28.0] - 2022-03-02

### Added

- Lepton support, including for Python modules and C libraries
- How-to guides showing how to use leptons for each of these

## [0.27.6] - 2022-03-01

### Added

- Added feature development basic steps in CONTRIBUTING.md.
- Added section on locally building RTD (read the docs) in the contributing guide.

## [0.27.5] - 2022-03-01

### Fixed

- Missing UI input data after backend change - needed to be derived from graph for electrons, lattice inputs fixed on server-side, combining name and positional args
- Broken UI graph due to variable->edge_name renaming
- Missing UI executor data after server-side renaming

## [0.27.4] - 2022-02-28

### Fixed

- Path used in `covalent/executor/__init__.py` for executor plugin modules needed updating to `covalent/executor/executor_plugins`

### Removed

- Disabled workflow cancellation test due to inconsistent outcomes. Test will be re-enabled after cancellation mechanisms are investigated further.

## [0.27.3] - 2022-02-25

### Added

- Added `USING_DOCKER.md` guide for running docker container.
- Added cli args to covalent UI flask server `covalent_ui/app.py` to modify port and log file path.

### Removed

- Removed gunicorn from cli and Dockerfile.

### Changed

- Updated cli `covalent_dispatcher/_cli/service.py` to run flask server directly, and removed dispatcher and UI flags.
- Using Flask blueprints to merge Dispatcher and UI servers.
- Updated Dockerfile to run flask server directly.
- Creating server PID file manually in `covalent_dispatcher/_cli/service.py`.
- Updated tests and docs to reflect merged servers.
- Changed all mentions of port 47007 (for old UI server) to 48008.

## [0.27.2] - 2022-02-24

### Changed

- Removed unnecessary blockquotes from the How-To guide for creating custom executors
- Changed "Covalent Cloud" to "Covalent" in the main code text

## [0.27.1] - 2022-02-24

### Removed

- Removed AQ-Engineers from CODEOWNERS in order to fix PR review notifications

## [0.27.0] - 2022-02-24

### Added

- Support for positional only, positional or keyword, variable positional, keyword only, variable keyword types of parameters is now added, e.g an electron can now use variable args and variable kwargs if the number/names of parameters are unknown during definition as `def task(*args, **kwargs)` which wasn't possible before.

- `Lattice.args` added to store positional arguments passed to the lattice's workflow function.

- `get_named_params` function added in `_shared_files/utils.py` which will return a tuple containing named positional arguments and named keyword arguments. The names help in showing and storing these parameters in the transport graph.

- Tests to verify whether all kinds of input paramaters are supported by electron or a lattice.

### Changed

- No longer merging positional arguments with keyword arguments, instead they are separately stored in respective nodes in the transport graph.

- `inputs` returned from `_get_inputs` function in `covalent_dispatcher/_core/execution.py` now contains positional as well as keyword arguments which further get passed to the executor.

- Executors now support positional and keyword arguments as inputs to their executable functions.

- Result object's `_inputs` attribute now contains both `args` and `kwargs`.

- `add_node_for_nested_iterables` is renamed to `connect_node_with_others` and `add_node_to_graph` also renamed to `add_collection_node_to_graph` in `electron.py`. Some more variable renames to have appropriate self-explanatory names.

- Nodes and edges in the transport graph now have a better interface to assign attributes to them.

- Edge attribute `variable` renamed to `edge_name`.

- In `serialize` function of the transport graph, if `metadata_only` is True, then only `metadata` attribute of node and `source` and `target` attributes of edge are kept in the then return serialized `data`.

- Updated the tests wherever necessary to reflect the above changes

### Removed

- Deprecated `required_params_passed` since an error will automatically be thrown by the `build_graph` function if any of the required parameters are not passed.

- Removed duplicate attributes from nodes in the transport graph.

## [0.26.1] - 2022-02-23

### Added

- Added Local Executor section to the API read the docs.

## [0.26.0] - 2022-02-23

### Added

- Automated reminders to update the changelog

## [0.25.3] - 2022-02-23

## Added

- Listed common mocking commands in the CONTRIBUTING.md guide.
- Additional guidelines on testing.

## [0.25.2] - 2022-02-21

### Changed

- `backend` metadata name changed to `executor`.
- `_plan_workflow` usage updated to reflect how that executor related information is now stored in the specific executor object.
- Updated tests to reflect the above changes.
- Improved the dispatch cancellation test to provide a robust solution which earlier took 10 minutes to run with uncertainty of failing every now and then.

### Removed

- Removed `TaskExecutionMetadata` as a consequence of removing `execution_args`.

## [0.25.1] - 2022-02-18

### Fixed

- Tracking imports that have been used in the workflow takes less time.

### Added

- User-imports are included in the dispatch_source.py script. Covalent-related imports are commented out.

## [0.25.0] - 2022-02-18

### Added

- UI: Lattice draw() method displays in web UI
- UI: New navigation panel

### Changed

- UI: Animated graph changes, panel opacity

### Fixed

- UI: Fixed "Not Found" pages

## [0.24.21] - 2022-02-18

### Added

- RST document describing the expectations from a tutorial.

## [0.24.20] - 2022-02-17

### Added

- Added how to create custom executors

### Changed

- Changed the description of the hyperlink for choosing executors
- Fixed typos in doc/source/api/getting_started/how_to/execution/creating_custom_executors.ipynb

## [0.24.19] - 2022-02-16

### Added

- CODEOWNERS for certain files.

## [0.24.18] - 2022-02-15

### Added

- The user configuration file can now specify an executor plugin directory.

## [0.24.17] - 2022-02-15

### Added

- Added a how-to for making custom executors.

## [0.24.16] - 2022-02-12

### Added

- Errors now contain the traceback as well as the error message in the result object.
- Added test for `_post_process` in `tests/covalent_dispatcher_tests/_core/execution_test.py`.

### Changed

- Post processing logic in `electron` and dispatcher now relies on the order of execution in the transport graph rather than node's function names to allow for a more reliable pairing of nodes and their outputs.

- Renamed `init_test.py` in `tests/covalent_dispatcher_tests/_core/` to `execution_test.py`.

### Removed

- `exclude_from_postprocess` list which contained some non executable node types removed since only executable nodes are post processed now.

## [0.24.15] - 2022-02-11

### Fixed

- If a user's configuration file does not have a needed exeutor parameter, the default parameter (defined in _shared_files/defaults.py) is used.
- Each executor plugin is no longer initialized upon the import of Covalent. This allows required parameters in executor plugins.

## Changed

- Upon updating the configuration data with a user's configuration file, the complete set is written back to file.

## Added

- Tests for the local and base executors.

## [0.24.14] - 2022-02-11

### Added

- UI: add dashboard cards
- UI: add scaling dots background

### Changed

- UI: reduce sidebar font sizes, refine color theme
- UI: refine scrollbar styling, show on container hover
- UI: format executor parameters as YAML code
- UI: update syntax highlighting scheme
- UI: update index.html description meta tag

## [0.24.13] - 2022-02-11

### Added

- Tests for covalent/_shared_files/config.py

## [0.24.12] - 2022-02-10

### Added

- CodeQL code analyzer

## [0.24.11] - 2022-02-10

### Added

- A new dictionary `_DEFAULT_CONSTRAINTS_DEPRECATED` in defaults.py

### Changed

- The `_DEFAULT_CONSTRAINT_VALUES` dictionary now only contains the `backend` argument

## [0.24.10] - 2022-02-09

### Fixed

- Sporadically failing workflow cancellation test in tests/workflow_stack_test.py

## [0.24.9] - 2022-02-09

## Changed

- Implementation of `_port_from_pid` in covalent_dispatcher/_cli/service.py.

## Added

- Unit tests for command line interface (CLI) functionalities in covalent_dispatcher/_cli/service.py and covalent_dispatcher/_cli/cli.py.

## [0.24.8] - 2022-02-07

### Fixed

- If a user's configuration file does not have a needed parameter, the default parameter (defined in _shared_files/defaults.py) is used.

## [0.24.7] - 2022-02-07

### Added

- Typing: Add Type hint `dispatch_info` parameter.
- Documentation: Updated the return_type description in docstring.

### Changed

- Typing: Change return type annotation to `Generator`.

## [0.24.6] - 2022-02-06

### Added

- Type hint to `deserialize` method of `TransportableObject` of `covalent/_workflow/transport.py`.

### Changed

- Description of `data` in `deserialize` method of `TransportableObject` of `covalent/_workflow/transport.py` from `The serialized transportable object` to `Cloudpickled function`.

## [0.24.5] - 2022-02-05

### Fixed

- Removed dependence on Sentinel module

## [0.24.4] - 2022-02-04

### Added

- Tests across multiple versions of Python and multiple operating systems
- Documentation reflecting supported configurations

## [0.24.3] - 2022-02-04

### Changed

- Typing: Use `bool` in place of `Optional[bool]` as type annotation for `develop` parameter in `covalent_dispatcher.service._graceful_start`
- Typing: Use `Any` in place of `Optional[Any]` as type annotation for `new_value` parameter in `covalent._shared_files.config.get_config`

## [0.24.2] - 2022-02-04

### Fixed

- Updated hyperlink of "How to get the results" from "./collection/query_electron_execution_result" to "./collection/query_multiple_lattice_execution_results" in "doc/source/how_to/index.rst".
- Updated hyperlink of "How to get the result of a particular electron" from "./collection/query_multiple_lattice_execution_results" to "./collection/query_electron_execution_result" in "doc/source/how_to/index.rst".

## [0.24.1] - 2022-02-04

### Changed

- Changelog entries are now required to have the current date to enforce ordering.

## [0.24.0] - 2022-02-03

### Added

- UI: log file output - display in Output tab of all available log file output
- UI: show lattice and electron inputs
- UI: display executor attributes
- UI: display error message on failed status for lattice and electron

### Changed

- UI: re-order sidebar sections according to latest figma designs
- UI: update favicon
- UI: remove dispatch id from tab title
- UI: fit new uuids
- UI: adjust theme text primary and secondary colors

### Fixed

- UI: auto-refresh result state on initial render of listing and graph pages
- UI: graph layout issues: truncate long electron/param names

## [0.23.0] - 2022-02-03

### Added

- Added `BaseDispatcher` class to be used for creating custom dispatchers which allow connection to a dispatcher server.
- `LocalDispatcher` inheriting from `BaseDispatcher` allows connection to a local dispatcher server running on the user's machine.
- Covalent only gives interface to the `LocalDispatcher`'s `dispatch` and `dispatch_sync` methods.
- Tests for both `LocalDispatcher` and `BaseDispatcher` added.

### Changed

- Switched from using `lattice.dispatch` and `lattice.dispatch_sync` to `covalent.dispatch` and `covalent.dispatch_sync`.
- Dispatcher address now is passed as a parameter (`dispatcher_addr`) to `covalent.dispatch` and `covalent.dispatch_sync` instead of a metadata field to lattice.
- Updated tests, how tos, and tutorials to use `covalent.dispatch` and `covalent.dispatch_sync`.
- All the contents of `covalent_dispatcher/_core/__init__.py` are moved to `covalent_dispatcher/_core/execution.py` for better organization. `__init__.py` only contains function imports which are needed by external modules.
- `dispatch`, `dispatch_sync` methods deprecated from `Lattice`.

### Removed

- `_server_dispatch` method removed from `Lattice`.
- `dispatcher` metadata field removed from `lattice`.

## [0.22.19] - 2022-02-03

### Fixed

- `_write_dispatch_to_python_file` isn't called each time a task is saved. It is now only called in the final save in `_run_planned_workflow` (in covalent_dispatcher/_core/__init__.py).

## [0.22.18] - 2022-02-03

### Fixed

- Added type information to result.py

## [0.22.17] - 2022-02-02

### Added

- Replaced `"typing.Optional"` with `"str"` in covalent/executor/base.py
- Added missing type hints to `get_dispatch_context` and `write_streams_to_file` in covalent/executor/base.py, BaseExecutor

## [0.22.16] - 2022-02-02

### Added

- Functions to check if UI and dispatcher servers are running.
- Tests for the `is_ui_running` and `is_server_running` in covalent_dispatcher/_cli/service.py.

## [0.22.15] - 2022-02-01

### Fixed

- Covalent CLI command `covalent purge` will now stop the servers before deleting all the pid files.

### Added

- Test for `purge` method in covalent_dispatcher/_cli/service.py.

### Removed

- Unused `covalent_dispatcher` import from covalent_dispatcher/_cli/service.py.

### Changed

- Moved `_config_manager` import from within the `purge` method to the covalent_dispatcher/_cli/service.py for the purpose of mocking in tests.

## [0.22.14] - 2022-02-01

### Added

- Type hint to `_server_dispatch` method in `covalent/_workflow/lattice.py`.

## [0.22.13] - 2022-01-26

### Fixed

- When the local executor's `log_stdout` and `log_stderr` config variables are relative paths, they should go inside the results directory. Previously that was queried from the config, but now it's queried from the lattice metadata.

### Added

- Tests for the corresponding functions in (`covalent_dispatcher/_core/__init__.py`, `covalent/executor/base.py`, `covalent/executor/executor_plugins/local.py` and `covalent/executor/__init__.py`) affected by the bug fix.

### Changed

- Refactored `_delete_result` in result manager to give the option of deleting the result parent directory.

## [0.22.12] - 2022-01-31

### Added

- Diff check in pypi.yml ensures correct files are packaged

## [0.22.11] - 2022-01-31

### Changed

- Removed codecov token
- Removed Slack notifications from feature branches

## [0.22.10] - 2022-01-29

### Changed

- Running tests, conda, and version workflows on pull requests, not just pushes

## [0.22.9] - 2022-01-27

### Fixed

- Fixing version check action so that it doesn't run on commits that are in develop
- Edited PR template so that markdown checklist appears properly

## [0.22.8] - 2022-01-27

### Fixed

- publish workflow, using `docker buildx` to build images for x86 and ARM, prepare manifest and push to ECR so that pulls will match the correct architecture.
- typo in CONTRIBUTING
- installing `gcc` in Docker image so Docker can build wheels for `dask` and other packages that don't provide ARM wheels

### Changed

- updated versions in `requirements.txt` for `matplotlib` and `dask`

## [0.22.7] - 2022-01-27

### Added

- `MANIFEST.in` did not have `covalent_dispatcher/_service` in it due to which the PyPi package was not being built correctly. Added the `covalent_dispatcher/_service` to the `MANIFEST.in` file.

### Fixed

- setuptools properly including data files during installation

## [0.22.6] - 2022-01-26

### Fixed

- Added service folder in covalent dispatcher to package.

## [0.22.5] - 2022-01-25

### Fixed

- `README.md` images now use master branch's raw image urls hosted on <https://github.com> instead of <https://raw.githubusercontent.com>. Also, switched image rendering from html to markdown.

## [0.22.4] - 2022-01-25

### Fixed

- dispatcher server app included in sdist
- raw image urls properly used

## [0.22.3] - 2022-01-25

### Fixed

- raw image urls used in readme

## [0.22.2] - 2022-01-25

### Fixed

- pypi upload

## [0.22.1] - 2022-01-25

### Added

- Code of conduct
- Manifest.in file
- Citation info
- Action to upload to pypi

### Fixed

- Absolute URLs used in README
- Workflow badges updated URLs
- `install_package_data` -> `include_package_data` in `setup.py`

## [0.22.0] - 2022-01-25

### Changed

- Using public ECR for Docker release

## [0.21.0] - 2022-01-25

### Added

- GitHub pull request templates

## [0.20.0] - 2022-01-25

### Added

- GitHub issue templates

## [0.19.0] - 2022-01-25

### Changed

- Covalent Beta Release

## [0.18.9] - 2022-01-24

### Fixed

- iframe in the docs landing page is now responsive

## [0.18.8] - 2022-01-24

### Changed

- Temporarily removed output tab
- Truncated dispatch id to fit left sidebar, add tooltip to show full id

## [0.18.7] - 2022-01-24

### Changed

- Many stylistic improvements to documentation, README, and CONTRIBUTING.

## [0.18.6] - 2022-01-24

### Added

- Test added to check whether an already decorated function works as expected with Covalent.
- `pennylane` package added to the `requirements-dev.txt` file.

### Changed

- Now using `inspect.signature` instead of `function.__code__` to get the names of function's parameters.

## [0.18.5] - 2022-01-21

### Fixed

- Various CI fixes, including rolling back regression in version validation, caching on s3 hosted badges, applying releases and tags correctly.

## [0.18.4] - 2022-01-21

### Changed

- Removed comments and unused functions in covalent_dispatcher
- `result_class.py` renamed to `result.py`

### Fixed

- Version was not being properly imported inside `covalent/__init__.py`
- `dispatch_sync` was not previously using the `results_dir` metadata field

### Removed

- Credentials in config
- `generate_random_filename_in_cache`
- `is_any_atom`
- `to_json`
- `show_subgraph` option in `draw`
- `calculate_node`

## [0.18.3] - 2022-01-20

### Fixed

- The gunicorn servers now restart more gracefully

## [0.18.2] - 2022-01-21

### Changed

- `tempdir` metadata field removed and replaced with `executor.local.cache_dir`

## [0.18.1] - 2022-01-11

## Added

- Concepts page

## [0.18.0] - 2022-01-20

### Added

- `Result.CANCELLED` status to represent the status of a cancelled dispatch.
- Condition to cancel the whole dispatch if any of the nodes are cancelled.
- `cancel_workflow` function which uses a shared variable provided by Dask (`dask.distributed.Variable`) in a dask client to inform nodes to stop execution.
- Cancel function for dispatcher server API which will allow the server to terminate the dispatch.
- How to notebook for cancelling a dispatched job.
- Test to verify whether cancellation of dispatched jobs is working as expected.
- `cancel` function is available as `covalent.cancel`.

### Changed

- In file `covalent/_shared_files/config.py` instead of using a variable to store and then return the config data, now directly returning the configuration.
- Using `fire_and_forget` to dispatch a job instead of a dictionary of Dask's `Future` objects so that we won't have to manage the lifecycle of those futures.
- The `test_run_dispatcher` test was changed to reflect that the dispatcher no longer uses a dictionary of future objects as it was not being utilized anywhere.

### Removed

- `with dask_client` context was removed as the client created in `covalent_dispatcher/_core/__init__.py` is already being used even without the context. Furthermore, it creates issues when that context is exited which is unnecessary at the first place hence not needed to be resolved.

## [0.17.5] - 2022-01-19

### Changed

- Results directory uses a relative path by default and can be overridden by the environment variable `COVALENT_RESULTS_DIR`.

## [0.17.4] - 2022-01-19

### Changed

- Executor parameters use defaults specified in config TOML
- If relative paths are supplied for stdout and stderr, those files are created inside the results directory

## [0.17.3] - 2022-01-18

### Added

- Sync function
- Covalent CLI tool can restart in developer mode

### Fixed

- Updated the UI address referenced in the README

## [0.17.2] - 2022-01-12

### Added

- Quantum gravity tutorial

### Changed

- Moved VERSION file to top level

## [0.17.1] - 2022-01-19

### Added

- `error` attribute was added to the results object to show which node failed and the reason behind it.
- `stdout` and `stderr` attributes were added to a node's result to store any stdout and stderr printing done inside an electron/node.
- Test to verify whether `stdout` and `stderr` are being stored in the result object.

### Changed

- Redesign of how `redirect_stdout` and `redirect_stderr` contexts in executor now work to allow storing their respective outputs.
- Executors now also return `stdout` and `stderr` strings, along with the execution output, so that they can be stored in their result object.

## [0.17.0] - 2022-01-18

### Added

- Added an attribute `__code__` to electron and lattice which is a copy of their respective function's `__code__` attribute.
- Positional arguments, `args`, are now merged with keyword arguments, `kwargs`, as close as possible to where they are passed. This was done to make sure we support both with minimal changes and without losing the name of variables passed.
- Tests to ensure usage of positional arguments works as intended.

### Changed

- Slight rework to how any print statements in lattice are sent to null.
- Changed `test_dispatcher_functional` in `basic_dispatcher_test.py` to account for the support of `args` and removed a an unnecessary `print` statement.

### Removed

- Removed `args` from electron's `init` as it wasn't being used anywhere.

## [0.16.1] - 2022-01-18

### Changed

- Requirement changed from `dask[complete]` to `dask[distributed]`.

## [0.16.0] - 2022-01-14

### Added

- New UI static demo build
- New UI toolbar functions - orientation, toggle params, minimap
- Sortable and searchable lattice name row

### Changed

- Numerous UI style tweaks, mostly around dispatches table states

### Fixed

- Node sidebar info now updates correctly

## [0.15.11] - 2022-01-18

### Removed

- Unused numpy requirement. Note that numpy is still being installed indirectly as other packages in the requirements rely on it.

## [0.15.10] - 2022-01-16

## Added

- How-to guide for Covalent dispatcher CLI.

## [0.15.9] - 2022-01-18

### Changed

- Switched from using human readable ids to using UUIDs

### Removed

- `human-id` package was removed along with its mention in `requirements.txt` and `meta.yaml`

## [0.15.8] - 2022-01-17

### Removed

- Code breaking text from CLI api documentation.
- Unwanted covalent_dispatcher rst file.

### Changed

- Installation of entire covalent_dispatcher instead of covalent_dispatcher/_service in setup.py.

## [0.15.7] - 2022-01-13

### Fixed

- Functions with multi-line or really long decorators are properly serialized in dispatch_source.py.
- Multi-line Covalent output is properly commented out in dispatch_source.py.

## [0.15.6] - 2022-01-11

### Fixed

- Sub-lattice functions are successfully serialized in the utils.py get_serialized_function_str.

### Added

- Function to scan utilized source files and return a set of imported modules (utils.get_imports_from_source)

## [0.15.5] - 2022-01-12

### Changed

- UI runs on port 47007 and the dispatcher runs on port 48008. This is so that when the servers are later merged, users continue using port 47007 in the browser.
- Small modifications to the documentation
- Small fix to the README

### Removed

- Removed a directory `generated` which was improperly added
- Dispatcher web interface
- sqlalchemy requirement

## [0.15.4] - 2022-01-11

### Changed

- In file `covalent/executor/base.py`, `pickle` was changed to `cloudpickle` because of its universal pickling ability.

### Added

- In docstring of `BaseExecutor`, a note was added specifying that `covalent` with its dependencies is assumed to be installed in the conda environments.
- Above note was also added to the conda env selector how-to.

## [0.15.3] - 2022-01-11

### Changed

- Replaced the generic `RuntimeError` telling users to check if there is an object manipulation taking place inside the lattice to a simple warning. This makes the original error more visible.

## [0.15.2] - 2022-01-11

### Added

- If condition added for handling the case where `__getattr__` of an electron is accessed to detect magic functions.

### Changed

- `ActiveLatticeManager` now subclasses from `threading.local` to make it thread-safe.
- `ValueError` in the lattice manager's `claim` function now also shows the name of the lattice that is currently claimed.
- Changed docstring of `ActiveLatticeManager` to note that now it is thread-safe.
- Sublattice dispatching now no longer deletes the result object file and is dispatched normally instead of in a serverless manner.
- `simulate_nitrogen_and_copper_slab_interaction.ipynb` notebook tutorial now does normal dispatching as well instead of serverless dispatching. Also, now 7 datapoints will be shown instead of 10 earlier.

## [0.15.1] - 2022-01-11

### Fixed

- Passing AWS credentials to reusable workflows as a secret

## [0.15.0] - 2022-01-10

### Added

- Action to push development image to ECR

### Changed

- Made the publish action reusable and callable

## [0.14.1] - 2022-01-02

### Changed

- Updated the README
- Updated classifiers in the setup.py file
- Massaged some RTD pages

## [0.14.0] - 2022-01-07

### Added

- Action to push static UI to S3

## [0.13.2] - 2022-01-07

### Changed

- Completed new UI design work

## [0.13.1] - 2022-01-02

### Added

- Added eventlet requirement

### Changed

- The CLI tool can now manage the UI flask server as well
- [Breaking] The CLI option `-t` has been changed to `-d`, which starts the servers in developer mode and exposes unit tests to the server.

## [0.13.0] - 2022-01-01

### Added

- Config manager in `covalent/_shared_files/config.py`
- Default location for the main config file can be overridden using the environment variable `COVALENT_CONFIG_DIR`
- Ability to set and get configuration using `get_config` and `set_config`

### Changed

- The flask servers now reference the config file
- Defaults reference the config file

### Fixed

- `ValueError` caught when running `covalent stop`
- One of the functional tests was using a malformed path

### Deprecated

- The `electron.to_json` function
- The `generate_random_filename_in_cache` function

### Removed

- The `get_api_token` function

## [0.12.13] - 2022-01-04

## Removed

- Tutorial section headings

## Fixed

- Plot background white color

## [0.12.12] - 2022-01-06

### Fixed

- Having a print statement inside electron and lattice code no longer causes the workflow to fail.

## [0.12.11] - 2022-01-04

### Added

- Completed UI feature set for first release

### Changed

- UI server result serialization improvements
- UI result update webhook no longer fails on request exceptions, logs warning intead

## [0.12.10] - 2021-12-17

### Added

- Astrophysics tutorial

## [0.12.9] - 2022-01-04

### Added

- Added `get_all_node_results` method in `result_class.py` to return result of all node executions.

- Added `test_parallelilization` test to verify whether the execution is now being achieved in parallel.

### Changed

- Removed `LocalCluster` cluster creation usage to a simple `Client` one from Dask.

- Removed unnecessary `to_run` function as we no longer needed to run execution through an asyncio loop.

- Removed `async` from function definition of previously asynchronous functions, `_run_task`, `_run_planned_workflow`, `_plan_workflow`, and `_run_workflow`.

- Removed `uvloop` from requirements.

- Renamed `test_get_results` to `test_get_result`.

- Reran the how to notebooks where execution time was mentioned.

- Changed how `dispatch_info` context manager was working to account for multiple nodes accessing it at the same time.

## [0.12.8] - 2022-01-02

### Changed

- Changed the software license to GNU Affero 3.0

### Removed

- `covalent-ui` directory

## [0.12.7] - 2021-12-29

### Fixed

- Gunicorn logging now uses the `capture-output` flag instead of redirecting stdout and stderr

## [0.12.6] - 2021-12-23

### Changed

- Cleaned up the requirements and moved developer requirements to a separate file inside `tests`

## [0.12.5] - 2021-12-16

### Added

- Conda build CI job

## [0.12.4] - 2021-12-23

### Changed

- Gunicorn server now checks for port availability before starting

### Fixed

- The `covalent start` function now prints the correct port if the server is already running.

## [0.12.3] - 2021-12-14

### Added

- Covalent tutorial comparing quantum support vector machines with support vector machine algorithms implemented in qiskit and scikit-learn.

## [0.12.2] - 2021-12-16

### Fixed

- Now using `--daemon` in gunicorn to start the server, which was the original intention.

## [0.12.1] - 2021-12-16

### Fixed

- Removed finance references from docs
- Fixed some other small errors

### Removed

- Removed one of the failing how-to tests from the functional test suite

## [0.12.0] - 2021-12-16

### Added

- Web UI prototype

## [0.11.1] - 2021-12-14

### Added

- CLI command `covalent status` shows port information

### Fixed

- gunicorn management improved

## [0.11.0] - 2021-12-14

### Added

- Slack notifications for test status

## [0.10.4] - 2021-12-15

### Fixed

- Specifying a non-default results directory in a sub-lattice no longer causes a failure in lattice execution.

## [0.10.3] - 2021-12-14

### Added

- Functional tests for how-to's in documentation

### Changed

- Moved example script to a functional test in the pipeline
- Added a test flag to the CLI tool

## [0.10.2] - 2021-12-14

### Fixed

- Check that only `kwargs` without any default values in the workflow definition need to be passed in `lattice.draw(ax=ax, **kwargs)`.

### Added

- Function to check whether all the parameters without default values for a callable function has been passed added to shared utils.

## [0.10.1] - 2021-12-13

### Fixed

- Content and style fixes for getting started doc.

## [0.10.0] - 2021-12-12

### Changed

- Remove all imports from the `covalent` to the `covalent_dispatcher`, except for `_dispatch_serverless`
- Moved CLI into `covalent_dispatcher`
- Moved executors to `covalent` directory

## [0.9.1] - 2021-12-13

### Fixed

- Updated CONTRIBUTING to clarify docstring style.
- Fixed docstrings for `calculate_node` and `check_constraint_specific_sum`.

## [0.9.0] - 2021-12-10

### Added

- `prefix_separator` for separating non-executable node types from executable ones.

- `subscript_prefix`, `generator_prefix`, `sublattice_prefix`, `attr_prefix` for prefixes of subscripts, generators,
  sublattices, and attributes, when called on an electron and added to the transport graph.

- `exclude_from_postprocess` list of prefixes to denote those nodes which won't be used in post processing the workflow.

- `__int__()`, `__float__()`, `__complex__()` for converting a node to an integer, float, or complex to a value of 0 then handling those types in post processing.

- `__iter__()` generator added to Electron for supporting multiple return values from an electron execution.

- `__getattr__()` added to Electron for supporting attribute access on the node output.

- `__getitem__()` added to Electron for supporting subscripting on the node output.

- `electron_outputs` added as an attribute to lattice.

### Changed

- `electron_list_prefix`, `electron_dict_prefix`, `parameter_prefix` modified to reflect new way to assign prefixes to nodes.

- In `build_graph` instead of ignoring all exceptions, now the exception is shown alongwith the runtime error notifying that object manipulation should be avoided inside a lattice.

- `node_id` changed to `self.node_id` in Electron's `__call__()`.

- `parameter` type electrons now have the default metadata instead of empty dictionary.

- Instead of deserializing and checking whether a sublattice is there, now a `sublattice_prefix` is used to denote when a node is a sublattice.

- In `dispatcher_stack_test`, `test_dispatcher_flow` updated to indicate the new use of `parameter_prefix`.

### Fixed

- When an execution fails due to something happening in `run_workflow`, then result object's status is now failed and the object is saved alongwith throwing the appropriate exception.

## [0.8.5] - 2021-12-10

### Added

- Added tests for choosing specific executors inside electron initialization.
- Added test for choosing specific Conda environments inside electron initialization.

## [0.8.4] - 2021-12-10

### Changed

- Removed _shared_files directory and contents from covalent_dispatcher. Logging in covalent_dispatcher now uses the logger in covalent/_shared_files/logging.py.

## [0.8.3] - 2021-12-10

### Fixed

- Decorator symbols were added to the pseudo-code in the quantum chemistry tutorial.

## [0.8.2] - 2021-12-06

### Added

- Quantum chemistry tutorial.

## [0.8.1] - 2021-12-08

### Added

- Docstrings with typehints for covalent dispatcher functions added.

### Changed

- Replaced `node` to `node_id` in `electron.py`.

- Removed unnecessary `enumerate` in `covalent_dispatcher/_core/__init__.py`.

- Removed `get_node_device_mapping` function from `covalent_dispatcher/_core/__init__.py`
  and moved the definition to directly add the mapping to `workflow_schedule`.

- Replaced iterable length comparison for `executor_specific_exec_cmds` from `if len(executor_specific_exec_cmds) > 0`
  to `if executor_specific_exec_cmds`.

## [0.8.0] - 2021-12-03

### Added

- Executors can now accept the name of a Conda environment. If that environment exists, the operations of any electron using that executor are performed in that Conda environment.

## [0.7.6] - 2021-12-02

### Changed

- How to estimate lattice execution time has been renamed to How to query lattice execution time.
- Change result querying syntax in how-to guides from `lattice.get_result` to
  `covalent.get_result`.
- Choose random port for Dask dashboard address by setting `dashboard_address` to ':0' in
  `LocalCluster`.

## [0.7.5] - 2021-12-02

### Fixed

- "Default" executor plugins are included as part of the package upon install.

## [0.7.4] - 2021-12-02

### Fixed

- Upgraded dask to 2021.10.0 based on a vulnerability report

## [0.7.3] - 2021-12-02

### Added

- Transportable object tests
- Transport graph tests

### Changed

- Variable name node_num to node_id
- Variable name node_idx to node_id

### Fixed

- Transport graph `get_dependencies()` method return type was changed from Dict to List

## [0.7.2] - 2021-12-01

### Fixed

- Date handling in changelog validation

### Removed

- GitLab CI YAML

## [0.7.1] - 2021-12-02

### Added

- A new parameter to a node's result called `sublattice_result` is added.
  This will be of a `Result` type and will contain the result of that sublattice's
  execution. If a normal electron is executed, this will be `None`.

- In `_delete_result` function in `results_manager.py`, an empty results directory
  will now be deleted.

- Name of a sublattice node will also contain `(sublattice)`.

- Added `_dispatch_sync_serverless` which synchronously dispatches without a server
  and waits for a result to be returned. This is the method used to dispatch a sublattice.

- Test for sublatticing is added.

- How-to guide added for sublatticing explaining the new features.

### Changed

- Partially changed `draw` function in `lattice.py` to also draw the subgraph
  of the sublattice when drawing the main graph of the lattice. The change is
  incomplete as we intend to add this feature later.

- Instead of returning `plt`, `draw` now returns the `ax` object.

- `__call__` function in `lattice.py` now runs the lattice's function normally
  instead of dispatching it.

- `_run_task` function now checks whether current node is a sublattice and acts
  accordingly.

### Fixed

- Unnecessary lines to rename the node's name in `covalent_dispatcher/_core/__init__.py` are removed.

- `test_electron_takes_nested_iterables` test was being ignored due to a spelling mistake. Fixed and
  modified to follow the new pattern.

## [0.7.0] - 2021-12-01

### Added

- Electrons can now accept an executor object using the "backend" keyword argument. "backend" can still take a string naming the executor module.
- Electrons and lattices no longer have Slurm metadata associated with the executor, as that information should be contained in the executor object being used as an input argument.
- The "backend" keyword can still be a string specifying the executor module, but only if the executor doesn't need any metadata.
- Executor plugin classes are now directly available to covalent, eg: covalent.executor.LocalExecutor().

## [0.6.7] - 2021-12-01

### Added

- Docstrings without examples for all the functions in core covalent.
- Typehints in those functions as well.
- Used `typing.TYPE_CHECKING` to prevent cyclic imports when writing typehints.

### Changed

- `convert_to_lattice_function` renamed to `convert_to_lattice_function_call`.
- Context managers now raise a `ValueError` instead of a generic `Exception`.

## [0.6.6] - 2021-11-30

### Fixed

- Fixed the version used in the documentation
- Fixed the badge URLs to prevent caching

## [0.6.5] - 2021-11-30

### Fixed

- Broken how-to links

### Removed

- Redundant lines from .gitignore
- *.ipynb from .gitignore

## [0.6.4] - 2021-11-30

### Added

- How-to guides for workflow orchestration.
  - How to construct an electron
  - How to construct a lattice
  - How to add an electron to lattice
  - How to visualize the lattice
  - How to add constraints to lattices
- How-to guides for workflow and subtask execution.
  - How to execute individual electrons
  - How to execute a lattice
  - How to execute multiple lattices
- How-to guides for status querying.
  - How to query electron execution status
  - How to query lattice execution status
  - How to query lattice execution time
- How-to guides for results collection
  - How to query electron execution results
  - How to query lattice execution results
  - How to query multiple lattice execution results
- Str method for the results object.

### Fixed

- Saving the electron execution status when the subtask is running.

## [0.6.3] - 2021-11-29

### Removed

- JWT token requirement.
- Covalent dispatcher login requirement.
- Update covalent login reference in README.md.
- Changed the default dispatcher server port from 5000 to 47007.

## [0.6.2] - 2021-11-28

### Added

- Github action for tests and coverage
- Badges for tests and coverage
- If tests pass then develop is pushed to master
- Add release action which tags and creates a release for minor version upgrades
- Add badges action which runs linter, and upload badges for version, linter score, and platform
- Add publish action (and badge) which builds a Docker image and uploads it to the AWS ECR

## [0.6.1] - 2021-11-27

### Added

- Github action which checks version increment and changelog entry

## [0.6.0] - 2021-11-26

### Added

- New Covalent RTD theme
- sphinx extension sphinx-click for CLI RTD
- Sections in RTD
- init.py in both covalent-dispatcher logger module and cli module for it to be importable in sphinx

### Changed

- docutils version that was conflicting with sphinx

### Removed

- Old aq-theme

## [0.5.1] - 2021-11-25

### Added

- Integration tests combining both covalent and covalent-dispatcher modules to test that
  lattice workflow are properly planned and executed.
- Integration tests for the covalent-dispatcher init module.
- pytest-asyncio added to requirements.

## [0.5.0] - 2021-11-23

### Added

- Results manager file to get results from a file, delete a result, and redispatch a result object.
- Results can also be awaited to only return a result if it has either been completed or failed.
- Results class which is used to store the results with all the information needed to be used again along with saving the results to a file functionality.
- A result object will be a mercurial object which will be updated by the dispatcher and saved to a file throughout the dispatching and execution parts.
- Direct manipulation of the transport graph inside a result object takes place.
- Utility to convert a function definition string to a function and vice-versa.
- Status class to denote the status of a result object and of each node execution in the transport graph.
- Start and end times are now also stored for each node execution as well as for the whole dispatch.
- Logging of `stdout` and `stderr` can be done by passing in the `log_stdout`, `log_stderr` named metadata respectively while dispatching.
- In order to get the result of a certain dispatch, the `dispatch_id`, the `results_dir`, and the `wait` parameter can be passed in. If everything is default, then only the dispatch id is required, waiting will not be done, and the result directory will be in the current working directory with folder name as `results/` inside which every new dispatch will have a new folder named according to their respective dispatch ids, containing:
  - `result.pkl` - (Cloud)pickled result object.
  - `result_info.yaml` - yaml file with high level information about the result and its execution.
  - `dispatch_source.py` - python file generated, containing the original function definitions of lattice and electrons which can be used to dispatch again.

### Changed

- `logfile` named metadata is now `slurm_logfile`.
- Instead of using `jsonpickle`, `cloudpickle` is being used everywhere to maintain consistency.
- `to_json` function uses `json` instead of `jsonpickle` now in electron and lattice definitions.
- `post_processing` moved to the dispatcher, so the dispatcher will now store a finished execution result in the results folder as specified by the user with no requirement of post processing it from the client/user side.
- `run_task` function in dispatcher modified to check if a node has completed execution and return it if it has, else continue its execution. This also takes care of cases if the server has been closed mid execution, then it can be started again from the last saved state, and the user won't have to wait for the whole execution.
- Instead of passing in the transport graph and dispatch id everywhere, the result object is being passed around, except for the `asyncio` part where the dispatch id and results directory is being passed which afterwards lets the core dispatcher know where to get the result object from and operate on it.
- Getting result of parent node executions of the graph, is now being done using the result object's graph. Storing of each execution's result is also done there.
- Tests updated to reflect the changes made. They are also being run in a serverless manner.

### Removed

- `LatticeResult` class removed.
- `jsonpickle` requirement removed.
- `WorkflowExecutionResult`, `TaskExecutionResult`, and `ExecutionError` singleton classes removed.

### Fixed

- Commented out the `jwt_required()` part in `covalent-dispatcher/_service/app.py`, may be removed in later iterations.
- Dispatcher server will now return the error message in the response of getting result if it fails instead of sending every result ever as a response.

## [0.4.3] - 2021-11-23

### Added

- Added a note in Known Issues regarding port conflict warning.

## [0.4.2] - 2021-11-24

### Added

- Added badges to README.md

## [0.4.1] - 2021-11-23

### Changed

- Removed old coverage badge and fixed the badge URL

## [0.4.0] - 2021-11-23

### Added

- Codecov integrations and badge

### Fixed

- Detached pipelines no longer created

## [0.3.0] - 2021-11-23

### Added

- Wrote a Code of Conduct based on <https://www.contributor-covenant.org/>
- Added installation and environment setup details in CONTRIBUTING
- Added Known Issues section to README

## [0.2.0] - 2021-11-22

### Changed

- Removed non-open-source executors from Covalent. The local SLURM executor is now
- a separate repo. Executors are now plugins.

## [0.1.0] - 2021-11-19

### Added

- Pythonic CLI tool. Install the package and run `covalent --help` for a usage description.
- Login and logout functionality.
- Executor registration/deregistration skeleton code.
- Dispatcher service start, stop, status, and restart.

### Changed

- JWT token is stored to file instead of in an environment variable.
- The Dask client attempts to connect to an existing server.

### Removed

- Removed the Bash CLI tool.

### Fixed

- Version assignment in the covalent init file.

## [0.0.3] - 2021-11-17

### Fixed

- Fixed the Dockerfile so that it runs the dispatcher server from the covalent repo.

## [0.0.2] - 2021-11-15

### Changed

- Single line change in ci script so that it doesn't exit after validating the version.
- Using `rules` in `pytest` so that the behavior in test stage is consistent.

## [0.0.1] - 2021-11-15

### Added

- CHANGELOG.md to track changes (this file).
- Semantic versioning in VERSION.
- CI pipeline job to enforce versioning.<|MERGE_RESOLUTION|>--- conflicted
+++ resolved
@@ -7,7 +7,6 @@
 
 ## [UNRELEASED]
 
-<<<<<<< HEAD
 ### Added
 
 - Support for mysql via sqlalchemy
@@ -18,7 +17,7 @@
 - The `DELETE` endpoint's response has been modified since a batch deletion is used
 - Workflow database has been renamed from `results` to `workflow`
 - Default database filename is changed from `results.db` to `dispatch.db`
-=======
+
 ## [0.99.2] - 2022-05-18
 
 ### Fixed
@@ -30,7 +29,6 @@
 ### Fixed
 
 - Secrets in called GitHub actions workflow
->>>>>>> 9049f2e3
 
 ### Tests
 
