--- conflicted
+++ resolved
@@ -7,17 +7,15 @@
 
 ## [UNRELEASED]
 
-<<<<<<< HEAD
 ### Fixed
 
 - Test action.
-=======
+
 ## [0.93.0] - 2022-04-22
 
 ### Added
 
 - Automatic hotfix action
->>>>>>> cc580d64
 
 ## [0.92.0] - 2022-04-22
 
