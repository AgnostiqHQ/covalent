--- conflicted
+++ resolved
@@ -7,11 +7,10 @@
 
 ## [UNRELEASED]
 
-<<<<<<< HEAD
 ### Fixed
 
 - Fixed bug where `covalent stop` and `covalent start` would not bring the services back up
-=======
+
 ## [0.81.0] - 2022-04-14
 
 ### Changed
@@ -21,7 +20,6 @@
 ### Fixed
 
 - Fixed string comparison to determine whether `COVA_SDK` env variable exists or not.
->>>>>>> e25f36f1
 
 ## [0.80.3] - 2022-04-14
 
