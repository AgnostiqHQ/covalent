--- conflicted
+++ resolved
@@ -7,11 +7,10 @@
 
 ## [UNRELEASED]
 
-<<<<<<< HEAD
 ### Tests
 
 - Check that user data is not unpickled by the Covalent server process
-=======
+
 ## [0.144.0] - 2022-07-20
 
 ### Authors
@@ -36,7 +35,6 @@
 ### Changed
 
 - Installation will fail if `cova` is installed while trying to install `covalent`.
->>>>>>> 0abdd058
 
 ## [0.142.0] - 2022-07-19
 
