# Changelog

All notable changes to this project will be documented in this file.

The format is based on [Keep a Changelog](https://keepachangelog.com/en/1.0.0/),
and this project adheres to [Semantic Versioning](https://semver.org/spec/v2.0.0.html).

## [UNRELEASED]

<<<<<<< HEAD
### Fixed

- Adding maximum number of retries and timeout parameter to the get result http call.
=======
### Operations

- pre-commit autoupdate

## [0.156.0] - 2022-07-27

### Authors

- Okechukwu  Emmanuel Ochia <okechukwu@agnostiq.ai>
- Co-authored-by: Scott Wyman Neagle <scott@agnostiq.ai>
- Will Cunningham <wjcunningham7@users.noreply.github.com>
- Alejandro Esquivel <ae@alejandro.ltd>
- Co-authored-by: pre-commit-ci[bot] <66853113+pre-commit-ci[bot]@users.noreply.github.com>


### Added

- Bash decorator is introduced
- Lepton commands can be specified as a list of strings rather than strings alone.
>>>>>>> ddb5b477

## [0.155.1] - 2022-07-26

### Authors

- Okechukwu  Emmanuel Ochia <okechukwu@agnostiq.ai>
- Co-authored-by: Scott Wyman Neagle <scott@agnostiq.ai>
- Will Cunningham <wjcunningham7@users.noreply.github.com>
- Alejandro Esquivel <ae@alejandro.ltd>
- Co-authored-by: pre-commit-ci[bot] <66853113+pre-commit-ci[bot]@users.noreply.github.com>


### Fixed

- `script_location` key not found issue when running alembic programatically

### Operations

- Fixed syntax errors in `stale.yml` and in `hotfix.yml`
- `docker.yml` triggered after version bump in `develop` instead of before
- Enhanced `tests.yml` to upload coverage reports by domain

## [0.155.0] - 2022-07-26

### Authors

- Alejandro Esquivel <ae@alejandro.ltd>


### Added

- Exposing `alembic {args}` cli commands through: `covalent db alembic {args}`

## [0.154.0] - 2022-07-25

### Authors

- Casey Jao <casey@agnostiq.ai>
- Co-authored-by: Venkat Bala <venkat@agnostiq.ai>
- Alejandro Esquivel <ae@alejandro.ltd>


### Added

- Added methods to programatically fetch information from Alembic without needing subprocess

## [0.153.1] - 2022-07-25

### Authors

- Casey Jao <casey@agnostiq.ai>
- Co-authored-by: Venkat Bala <venkat@agnostiq.ai>


### Fixed

- Stdout and stderr are now captured when using the dask executor.


### Tests

- Fixed Dask cluster CLI tests

## [0.153.0] - 2022-07-25

### Authors

- Faiyaz Hasan <faiyaz@agnostiq.ai>


### Added

- Helper function to load and save files corresponding to the DB filenames.

### Changed

- Files with .txt, .log extensions are stored as strings.
- Get result web request timeout to 2 seconds.

## [0.152.0] - 2022-07-25

### Authors

- Faiyaz Hasan <faiyaz@agnostiq.ai>
- Co-authored-by: Scott Wyman Neagle <scott@agnostiq.ai>


### Changed

- Pass default DataStore object to node value retrieval method in the Results object.

## [0.151.1] - 2022-07-22

### Authors

- Faiyaz Hasan <faiyaz@agnostiq.ai>
- Co-authored-by: Scott Wyman Neagle <scott@agnostiq.ai>


### Fixed

- Adding maximum number of retries and timeout parameter to the get result http call.
- Disabling result_webhook for now.

## [0.151.0] - 2022-07-22

### Authors

- Scott Wyman Neagle <scott@agnostiq.ai>
- Co-authored-by: Will Cunningham <wjcunningham7@gmail.com>
- Sankalp Sanand <sankalp@agnostiq.ai>


### Added

- `BaseAsyncExecutor` has been added which can be inherited by new async-aware executors.

### Changed

- Since tasks were basically submitting the functions to a Dask cluster by default, they have been converted into asyncio `Tasks` instead which support a far larger number of concurrent tasks than previously used `ThreadPool`.

- `tasks_pool` will still be used to schedule tasks which use non-async executors.

- Executor's `executor` will now receive a callable instead of a serialized function. This allows deserializing the function where it is going to be executed while providing a simplified `execute` at the same time.

- `uvloop` is being used instead of the default event loop of `asyncio` for better performance.

- Tests have also been updated to reflect above changes.

### Operations

- Made Santosh the sole owner of `/docs`

## [0.150.0] - 2022-07-22

### Authors

- Faiyaz Hasan <faiyaz@agnostiq.ai>


### Added

- Initialize database tables when the covalent server is started.

## [0.149.0] - 2022-07-21

### Authors

- Scott Wyman Neagle <scott@agnostiq.ai>
- Co-authored-by: Venkat Bala <venkat@agnostiq.ai>


### Removed

- `result.save()`
- `result._write_dispatch_to_python_file()`

## [0.148.0] - 2022-07-21

### Authors

- Alejandro Esquivel <ae@alejandro.ltd>


### Changed

- Changed DataStore default db path to correspond to dispatch db config path

### Operations

- Added workflow to stale and close pull requests


### Docs

- Fixed `get_metadata` calls in examples to remove `results_dir` argument
- Removed YouTube video temporarily

### Added

- S3 File transfer strategy

## [0.147.0] - 2022-07-21

### Authors

- Casey Jao <casey@agnostiq.ai>


### Changed

- Simplified interface for custom executors. All the boilerplate has
  been moved to `BaseExecutor`.

## [0.146.0] - 2022-07-20

### Authors

- Casey Jao <casey@agnostiq.ai>
- Co-authored-by: Venkat Bala <venkat@agnostiq.ai>
- Faiyaz Hasan <faiyaz@agnostiq.ai>



### Added

- Ensure that transportable objects are rendered correctly when printing the result object.

### Tests

- Check that user data is not unpickled by the Covalent server process

## [0.145.0] - 2022-07-20

### Authors

- Scott Wyman Neagle <scott@agnostiq.ai>
- Co-authored-by: Venkat Bala <venkat@agnostiq.ai>
- Co-authored-by: Faiyaz Hasan <faiyaz@agnostiq.ai>


### Removed

- `entry_point.get_result()`

### Changed

- get_result to query an HTTP endpoint instead of a DB session

## [0.144.0] - 2022-07-20

### Authors

- Will Cunningham <wjcunningham7@users.noreply.github.com>
- Co-authored-by: Scott Wyman Neagle <scott@agnostiq.ai>
- Alejandro Esquivel <ae@alejandro.ltd>


### Added

- Set up alembic migrations & added migration guide (`alembic/README.md`)

## [0.143.0] - 2022-07-19

### Authors

- Will Cunningham <wjcunningham7@users.noreply.github.com>
- Co-authored-by: Scott Wyman Neagle <scott@agnostiq.ai>


### Changed

- Installation will fail if `cova` is installed while trying to install `covalent`.

## [0.142.0] - 2022-07-19

### Authors

- Poojith U Rao <106616820+poojithurao@users.noreply.github.com>
- Co-authored-by: Will Cunningham <wjcunningham7@gmail.com>
- Anna Hughes <annagwen42@gmail.com>
- Co-authored-by: Poojith <poojith@agnostiq.ai>
- Co-authored-by: Scott Wyman Neagle <scott@agnostiq.ai>
- Casey Jao <casey@agnostiq.ai>
- Co-authored-by: Venkat Bala <venkat@agnostiq.ai>
- Co-authored-by: pre-commit-ci[bot] <66853113+pre-commit-ci[bot]@users.noreply.github.com>
- Faiyaz Hasan <faiyaz@agnostiq.ai>


### Added

- `electron_num`, `completed_electron_num` fields to the Lattice table.

## [0.141.0] - 2022-07-19

### Authors

- Poojith U Rao <106616820+poojithurao@users.noreply.github.com>
- Co-authored-by: Will Cunningham <wjcunningham7@gmail.com>
- Anna Hughes <annagwen42@gmail.com>
- Co-authored-by: Poojith <poojith@agnostiq.ai>
- Co-authored-by: Scott Wyman Neagle <scott@agnostiq.ai>
- Casey Jao <casey@agnostiq.ai>
- Co-authored-by: Venkat Bala <venkat@agnostiq.ai>
- Co-authored-by: pre-commit-ci[bot] <66853113+pre-commit-ci[bot]@users.noreply.github.com>


### Changed

- Deprecate topological sort in favor of inspect in-degree of nodes until they are zero before dispatching task
- Use deepcopy to generate a copy of the metadata dictionary before saving result object to the database

### Docs

- Adding incomplete pennylane kernel tutorial
- Adding quantum ensemble tutorial

## [0.140.0] - 2022-07-19

### Authors

- Faiyaz Hasan <faiyaz@agnostiq.ai>
- Co-authored-by: Venkat Bala <venkat@agnostiq.ai>


### Added

- Fields `deps_filename`, `call_before_filename` and `call_after_filename` to the `Electron` table.
- Re-write the deps / call before and after file contents when inserting / updating electron record in the database.

### Changed

- Modify the test and implementation logic of inserting the electron record with these new fields.
- Field `key` to `key_filename` in `Electron` table.

## [0.139.1] - 2022-07-19

### Authors

- Divyanshu Singh <55018955+divshacker@users.noreply.github.com>
- Co-authored-by: Scott Wyman Neagle <wymnea@protonmail.com>
- Co-authored-by: Scott Wyman Neagle <scott@agnostiq.ai>
- Co-authored-by: Will Cunningham <wjcunningham7@users.noreply.github.com>


### Fixed

- Fixes Reverse IP problem. All References to `0.0.0.0` are changed to `localhost` . More details can be found [here](https://github.com/AgnostiqHQ/covalent/issues/202)

## [0.139.0] - 2022-07-19

### Authors

- Venkat Bala <venkat@agnostiq.ai>
- Co-authored-by: Scott Wyman Neagle <scott@agnostiq.ai>
- Faiyaz Hasan <faiyaz@agnostiq.ai>
- Co-authored-by: Will Cunningham <wjcunningham7@gmail.com>


### Added

- Columns `is_active` in the lattice, eLectron and Electron dependency tables.

### Docs

- Adding a RTD tutorial/steps on creating a custom executor

## [0.138.0] - 2022-07-19

### Authors

- Anna Hughes <annagwen42@gmail.com>
- Co-authored-by: Will Cunningham <wjcunningham7@gmail.com>
- Will Cunningham <wjcunningham7@users.noreply.github.com>
- Co-authored-by: Venkat Bala <venkat@agnostiq.ai>


### Added

- Docker build workflow

### Changed

- Dockerfile uses multi-stage build

### Docs

- New tutorial demonstrating how to solve the MaxCut Problem with QAOA and Covalent

## [0.137.0] - 2022-07-19

### Authors

- Prasanna Venkatesh <54540812+Prasy12@users.noreply.github.com>
- Co-authored-by: Alejandro Esquivel <ae@alejandro.ltd>


### Added

- Ability to hide/show labels on the graph
- Graph layout with elk configurations

### Changed

- Changed API socket calls interval for graph optimization.

### Tests

- Disabled several dask functional tests

## [0.136.0] - 2022-07-18

### Authors

- Scott Wyman Neagle <scott@agnostiq.ai>
- Co-authored-by: Faiyaz Hasan <faiyaz@agnostiq.ai>


### Changed

- Result.save() has been deprecated in favor of Result.persist() and querying the database directly.

## [0.135.0] - 2022-07-18

### Authors

- Casey Jao <casey@agnostiq.ai>
- Co-authored-by: Scott Wyman Neagle <scott@agnostiq.ai>
- Co-authored-by: Alejandro Esquivel <ae@alejandro.ltd>


### Operations

- Psiog is only codeowner of js files
- Fix in changelog action to handle null author when a bot is committing

### Added

- Support injecting return values of calldeps into electrons during workflow execution

## [0.134.0] - 2022-07-15

### Authors

- Casey Jao <casey@agnostiq.ai>
- Co-authored-by: Scott Wyman Neagle <scott@agnostiq.ai>


### Changed

- Covalent server can now process workflows without having their deps installed

## [0.133.0] - 2022-07-15

### Authors

- Will Cunningham <wjcunningham7@users.noreply.github.com>


### Removed

- Removed the deprecated function `draw_inline` as well as the `matplotlib` dependency.

### Operations

- Fixing the retry block for tests

## [0.132.0] - 2022-07-14

### Authors

- Will Cunningham <wjcunningham7@users.noreply.github.com>


### Added

- Bash lepton support reintroduced with some UX modifications to the Lepton class. Leptons which use scripting languages can be specified as either (1) a command run in the shell/console or (2) a call to a function in a library/script. Leptons which use compiled languages must specify a library and a function name.
- The keyword argument `display_name` can be used to override the name appearing in the UI. Particularly useful when the lepton is a command.
- All arguments except for language are now keyword arguments.
- Keyword arguments passed to a Bash lepton are understood to define environment variables within the shell.
- Non-keyword arguments fill in `$1`, `$2`, etc.
- Named outputs enumerate variables within the shell which will be returned to the user. These can be either `Lepton.OUTPUT` or `Lepton.INPUT_OUTPUT` types.

### Added

- New fields to the decomposed result object Database: 

## [0.131.0] - 2022-07-13

### Authors

- Sankalp Sanand <sankalp@agnostiq.ai>
- Co-authored-by: Venkat Bala <venkat@agnostiq.ai>


### Fixed

- `covalent --version` now looks for `covalent` metadata instead of `cova`

### Tests

- Updated the cli test to include whether the correct version number is shown when `covalent --version` is run

### Added

- Method to write electron id corresponding to sublattices in `execution.py` when running `_run_task`.

## [0.130.0] - 2022-07-12

### Authors

- Venkat Bala <venkat@agnostiq.ai>
- Co-authored-by: Scott Wyman Neagle <scott@agnostiq.ai>

### Changed

- Ignoring tests for `cancel_dispatch` and `construct_bash`
- Create a dummy requirements.txt file for pip deps tests
- Fix version of `Werkzeug` package to avoid running into ValueError (unexpected kwarg `as_tuple`)
- Update `customization` how to test by specifying the section header `sdk`

## [0.129.0] - 2022-07-12

### Authors

- Sankalp Sanand <sankalp@agnostiq.ai>
- Co-authored-by: Alejandro Esquivel <ae@alejandro.ltd>

### Added

- Support for `wait_for` type edges when two electrons are connected by their execution side effects instead of output-input relation.

### Changed

- `active_lattice.electron_outputs` now contains the node ids as well for the electron which is being post processed.

## [0.128.1] - 2022-07-12

### Authors

- Faiyaz Hasan <faiyaz@agnostiq.ai>


### Fixed

- `Result.persist` test in `result_test.py`.
- Electron dependency `arg_index` is changed back to Nullable.

## [0.128.0] - 2022-07-12

### Authors

- Okechukwu  Emmanuel Ochia <okechukwu@agnostiq.ai>
- Co-authored-by: Casey Jao <casey@agnostiq.ai>
- Co-authored-by: Alejandro Esquivel <ae@alejandro.ltd>
- Co-authored-by: pre-commit-ci[bot] <66853113+pre-commit-ci[bot]@users.noreply.github.com>

### Added

- File transfer support for leptons

## [0.127.0] - 2022-07-11

### Authors

- Scott Wyman Neagle <scott@agnostiq.ai>
- Co-authored-by: Faiyaz Hasan <faiyaz@agnostiq.ai>
- Co-authored-by: Venkat Bala <venkat@agnostiq.ai>


### Added

- When saving to DB, also persist to the new DB if running in develop mode

### Tests

- Flask app route tests

## [0.126.0] - 2022-07-11

### Authors

- Will Cunningham <wjcunningham7@users.noreply.github.com>
- Alejandro Esquivel <ae@alejandro.ltd>
- Co-authored-by: pre-commit-ci[bot] <66853113+pre-commit-ci[bot]@users.noreply.github.com>
- Co-authored-by: Sankalp Sanand <sankalp@agnostiq.ai>


### Added

- Added Folder class
- Added internal call before/after deps to execute File Transfer operations pre/post electron execution.

### Operations

- Enhanced hotfix action to create branches from existing commits

## [0.125.0] - 2022-07-09

### Authors

- Okechukwu  Emmanuel Ochia <okechukwu@agnostiq.ai>
- Co-authored-by: pre-commit-ci[bot] <66853113+pre-commit-ci[bot]@users.noreply.github.com>
- Co-authored-by: Alejandro Esquivel <ae@alejandro.ltd>
- Venkat Bala <venkat@agnostiq.ai>
- Co-authored-by: Okechukwu Ochia <emmirald@gmail.com>
- Co-authored-by: Scott Wyman Neagle <scott@agnostiq.ai>


### Added

- Dask Cluster CLI functional/unit tests

### Docs

- Updated RTD concepts, how-to-guides, and api docs with electron dependencies.

### Operations

- Separate out running tests and uploading coverage report to circumvent bug in
  retry action

## [0.124.0] - 2022-07-07

### Authors

- Will Cunningham <wjcunningham7@users.noreply.github.com>
- Co-authored-by: Scott Wyman Neagle <scott@agnostiq.ai>
- Faiyaz Hasan <faiyaz@agnostiq.ai>


### Added

- `Result.persist` method in `covalent/_results_manager/result.py`.

### Operations

- Package pre-releases go to `covalent` instead of `cova` on PyPI.

## [0.123.0] - 2022-07-07

### Authors

- Scott Wyman Neagle <scott@agnostiq.ai>
- Co-authored-by: Faiyaz Hasan <faiyaz@agnostiq.ai>
- Will Cunningham <wjcunningham7@users.noreply.github.com>
- Alejandro Esquivel <ae@alejandro.ltd>
- Co-authored-by: pre-commit-ci[bot] <66853113+pre-commit-ci[bot]@users.noreply.github.com>


### Added

- Added Folder class
- Added internal call before/after deps to execute File Transfer operations pre/post electron execution.

### Operations

- `codeql.yml` and `condabuild.yml` run nightly instead of on every PR.
- Style fixes in changelog

## [0.122.1] - 2022-07-06

### Authors

Will Cunningham <wjcunningham7@users.noreply.github.com>
Co-authored-by: Scott Wyman Neagle <scott@agnostiq.ai>


### Operations

- Added license scanner action
- Pre-commit autoupdate

### Tests

- Tests for running workflows with more than one iteration

### Fixed

- Attribute error caused by attempts to retrieve the name from the node function when the node function is set to None

## [0.122.0] - 2022-07-04

### Authors

Faiyaz Hasan <faiyaz@agnostiq.ai>
Co-authored-by: pre-commit-ci[bot] <66853113+pre-commit-ci[bot]@users.noreply.github.com>


### Added

- `covalent/_results_manager/write_result_to_db.py` module and methods to insert / update data in the DB.
- `tests/covalent_tests/results_manager_tests/write_result_to_db_test.py` containing the unit tests for corresponding functions.

### Changed

- Electron `type` column to a string type rather than an `ElectronType` in DB models.
- Primary keys from `BigInteger` to `Integer` in DB models.

## [0.121.0] - 2022-07-04

### Authors

Will Cunningham <wjcunningham7@users.noreply.github.com>
Co-authored-by: Alejandro Esquivel <ae@alejandro.ltd>
Co-authored-by: pre-commit-ci[bot] <66853113+pre-commit-ci[bot]@users.noreply.github.com>


### Removed

- Unused requirements `gunicorn` and `eventlet` in `requirements.txt` as well as `dask` in `tests/requirements.txt`, since it is already included in the core requirements.

### Docs

- Updated the compatibility matrix in the docs.

## [0.120.0] - 2022-07-04

### Authors

Okechukwu  Emmanuel Ochia <okechukwu@agnostiq.ai>
Co-authored-by: Venkat Bala <venkat@agnostiq.ai>
Co-authored-by: pre-commit-ci[bot] <66853113+pre-commit-ci[bot]@users.noreply.github.com>
Co-authored-by: Scott Wyman Neagle <scott@agnostiq.ai>


### Added

- Adding `cluster` CLI options to facilitate interacting with the backend Dask cluster
- Adding options to `covalent start` to enable specifying number of workers, memory limit and threads per worker at cluster startup

### Changed

- Update `DaskAdminWorker` docstring with better explanation

## [0.119.1] - 2022-07-04

### Authors

Scott Wyman Neagle <scott@agnostiq.ai>
Casey Jao <casey@agnostiq.ai>


### Fixed

- `covalent status` checks if the server process is still alive.

### Operations

- Updates to changelog logic to handle multiple authors

## [0.119.0] - 2022-07-03
### Authors
@cjao 


### Added

- Introduce support for pip dependencies

## [0.118.0] - 2022-07-02
### Authors
@AlejandroEsquivel 


### Added

- Introduced File, FileTransfer, and FileTransferStrategy classes to support various File Transfer use cases prior/post electron execution

## [0.117.0] - 2022-07-02
### Authors
@Emmanuel289 


### Added

- Included retry action in 'tests.yaml' workflow.

## [0.116.0] - 2022-06-29
### Authors
@Prasy12 

### Changed

- Changed API socket calls interval for graph optimization.

### Added

- Ability to change to different layouts from the GUI.

## [0.115.0] - 2022-06-28
### Authors
@cjao 


### Added

- Introduce support for `call_before`, `call_after`, and bash dependencies

### Operations

- Unit tests performed on Python 3.10 on Ubuntu and MacOS images as well as 3.9 on MacOS
- Updated codeowners so that AQ Engineers doesn't own this CHANGELOG
- pre-commit autoupdate

## [0.114.0] - 2022-06-23
### Authors
@dependabot[bot] 


### Changed

- Changed eventsource version on webapp yarn-lock file.

### Operations

- Added Github push changelog workflow to append commiters username
- Reusable JavaScript action to parse changelog and update version

## [0.113.0] - 2022-06-21

### Added

- Introduce new db models and object store backends

### Operations

- Syntax fix in hotfix.yml

### Docs

- Added new tutorial: Linear and convolutional autoencoders

## [0.112.0] - 2022-06-20

### Changed

- Changed async version on webapp package-lock file.

## [0.111.0] - 2022-06-20

### Changed

- Changed eventsource version on webapp package-lock file.

### Docs

- Added new tutorial: Covalentified version of the Pennylane Variational Classifier tutorial.

## [0.110.3] - 2022-06-17

### Fixed

- Fix error when parsing electron positional arguments in workflows

### Docs

- Remove hardcoding version info in README.md

## [0.110.2] - 2022-06-10

### Docs

- Fix MNIST tutorial
- Fix Quantum Gravity tutorial
- Update RTD with migration guide compatible with latest release
- Convert all references to `covalent start` from Jupyter notebooks to markdown statements
- Update release notes summary in README.md
- Fixed display issues with figure (in dark mode) and bullet points in tutorials

### Operations

- Added a retry block to the webapp build step in `tests.yml`

## [0.110.1] - 2022-06-10

### Fixed

- Configure dask to not use daemonic processes when creating a cluster

### Operations

- Sync the VERSION file within `covalent` directory to match the root level VERSION
- Manually patch `covalent/VERSION`

## [0.110.0] - 2022-06-10

### Changed

- Web GUI list size and status label colors changed.
- Web GUI graph running icon changed to non-static icon.

### Docs

- Removed references to the Dask executor in RTD as they are no longer needed.

## [0.109.1] - 2022-06-10

### Fixed

- `covalent --version` now works for PyPI releases

## [0.109.0] - 2022-06-10

### Docs

- Update CLI help statements

### Added

- Add CLI functionality to start covalent with/without Dask
- Add CLI support to parse `covalent_ui.log` file

### Operations

- Updating codeowners to establish engineering & psiog ownership

### Docs

- Added new tutorial: Training quantum embedding kernels for classification.

## [0.108.0] - 2022-06-08

### Added

- WCI yaml file

### Docs

- Add pandoc installation updates to contributing guide

## [0.107.0] - 2022-06-07

### Changed

- Skipping stdout/stderr redirection tests until implemented in Dask parent process

### Added

- Simplifed starting the dask cluster using `multiprocessing`
- Added `bokeh==2.4.3` to requirements.txt to enable view Dask dashboard

### Fixed

- Changelog-reminder action now works for PRs from forks.

## [0.106.2] - 2022-06-06

### Fixed

- Specifying the version for package `furo` to `2022.4.7` to prevent breaking doc builds

### Docs

- Added new tutorial: Using Covalent with PennyLane for hybrid computation.

## [0.106.1] - 2022-06-01

### Fixed

- Changelog-reminder action now works for PRs from forks

### Docs

- Removed references to microservices in RTD
- Updated README.md.
- Changed `ct.electron` to `ct.lattice(executor=dask_executor)` in MNIST classifier tutorial

## [0.106.0] - 2022-05-26

### Changed

- Visual theme for Webapp GUI changed in accordance to new theme
- Fonts, colors, icons have been updated

## [0.105.0] - 2022-05-25

### Added

- Add a pre-commit hook for `detect-secrets`.
- Updated the actions in accordance with the migration done in the previous version.

## [0.104.0] - 2022-05-23

### Changed

- Services have been moved to a different codebase. This repo is now hosting the Covalent SDK, local dispatcher backend, Covalent web GUI, and documentation. Version is bumped to `0.104.0` in order to avoid conflicts.
- Update tests to match the current dispatcher api
- Skip testing dask executor until dask executor plugin is made public
- Using 2 thread pools to manage multiple workflows better and the other one for executing electrons in parallel.

### Fixed

- Add psutil and PyYAML to requirements.txt
- Passing the same Electron to multiple inputs of an Electron now works. UI fix pending.
- Dask from `requirements.txt`.

### Removed

- Asyncio usage for electron level concurrency.
- References to dask

### Added

- Functional test added for dask executor with the cluster running locally.
- Scalability tests for different workflows and workflow sizes under `tests/stress_tests/scripts`
- Add sample performance testing workflows under `tests/stress_tests`
- Add pipelines to continuously run the tutorial notebooks
- Create notebook with tasks from RTD

## [0.32.3] - 2022-03-16

### Fixed

- Fix missing UI graph edges between parameters and electrons in certain cases.
- Fix UI crashes in cases where legacy localStorage state was being loaded.

## [0.32.2] - 2022-03-16

### Added

- Images for graphs generated in tutorials and how-tos.
- Note for quantum gravity tutorial to tell users that `tensorflow` doesn't work on M1 Macs.
- `Known Issues` added to `README.md`

### Fixed

- `draw` function usage in tutorials and how-tos now reflects the UI images generated instead of using graphviz.
- Images now render properly in RTD of how-tos.

### Changed

- Reran all the tutorials that could run, generating the outputs again.

## [0.32.1] - 2022-03-15

### Fixed

- CLI now starts server directly in the subprocess instead of as a daemon
- Logs are provided as pipes to Popen instead of using a shell redirect
- Restart behavior fixed
- Default port in `covalent_ui/app.py` uses the config manager

### Removed

- `_graceful_restart` function no longer needed without gunicorn

## [0.32.0] - 2022-03-11

### Added

- Dispatcher microservice API endpoint to dispatch and update workflow.
- Added get runnable task endpoint.

## [0.31.0] - 2022-03-11

### Added

- Runner component's main functionality to run a set of tasks, cancel a task, and get a task's status added to its api.

## [0.30.5] - 2022-03-11

### Updated

- Updated Workflow endpoints & API spec to support upload & download of result objects as pickle files

## [0.30.4] - 2022-03-11

### Fixed

- When executing a task on an alternate Conda environment, Covalent no longer has to be installed on that environment. Previously, a Covalent object (the execution function as a TransportableObject) was passed to the environment. Now it is deserialized to a "normal" Python function, which is passed to the alternate Conda environment.

## [0.30.3] - 2022-03-11

### Fixed

- Fixed the order of output storage in `post_process` which should have been the order in which the electron functions are called instead of being the order in which they are executed. This fixes the order in which the replacement of function calls with their output happens, which further fixes any discrepencies in the results obtained by the user.

- Fixed the `post_process` test to check the order as well.

## [0.30.2] - 2022-03-11

### Changed

- Updated eventlet to 0.31.0

## [0.30.1] - 2022-03-10

### Fixed

- Eliminate unhandled exception in Covalent UI backend when calling fetch_result.

## [0.30.0] - 2022-03-09

### Added

- Skeleton code for writing the different services corresponding to each component in the open source refactor.
- OpenAPI specifications for each of the services.

## [0.29.3] - 2022-03-09

### Fixed

- Covalent UI is built in the Dockerfile, the setup file, the pypi workflow, the tests workflow, and the conda build script.

## [0.29.2] - 2022-03-09

### Added

- Defaults defined in executor plugins are read and used to update the in-memory config, as well as the user config file. But only if the parameter in question wasn't already defined.

### Changed

- Input parameter names and docstrings in _shared_files.config.update_config were changed for clarity.

## [0.29.1] - 2022-03-07

### Changed

- Updated fail-fast strategy to run all tests.

## [0.29.0] - 2022-03-07

### Added

- DispatchDB for storing dispatched results

### Changed

- UI loads dispatches from DispatchDB instead of browser local storage

## [0.28.3] - 2022-03-03

### Fixed

Installed executor plugins don't have to be referred to by their full module name. Eg, use "custom_executor", instead of "covalent_custom_plugin.custom_executor".

## [0.28.2] - 2022-03-03

### Added

- A brief overview of the tutorial structure in the MNIST classification tutorial.

## [0.28.1] - 2022-03-02

### Added

- Conda installation is only supported for Linux in the `Getting Started` guide.
- MNIST classifier tutorial.

### Removed

- Removed handling of default values of function parameters in `get_named_params` in `covalent/_shared_files/utils.py`. So, it is actually being handled by not being handled since now `named_args` and `named_kwargs` will only contain parameters that were passed during the function call and not all of them.

## [0.28.0] - 2022-03-02

### Added

- Lepton support, including for Python modules and C libraries
- How-to guides showing how to use leptons for each of these

## [0.27.6] - 2022-03-01

### Added

- Added feature development basic steps in CONTRIBUTING.md.
- Added section on locally building RTD (read the docs) in the contributing guide.

## [0.27.5] - 2022-03-01

### Fixed

- Missing UI input data after backend change - needed to be derived from graph for electrons, lattice inputs fixed on server-side, combining name and positional args
- Broken UI graph due to variable->edge_name renaming
- Missing UI executor data after server-side renaming

## [0.27.4] - 2022-02-28

### Fixed

- Path used in `covalent/executor/__init__.py` for executor plugin modules needed updating to `covalent/executor/executor_plugins`

### Removed

- Disabled workflow cancellation test due to inconsistent outcomes. Test will be re-enabled after cancellation mechanisms are investigated further.

## [0.27.3] - 2022-02-25

### Added

- Added `USING_DOCKER.md` guide for running docker container.
- Added cli args to covalent UI flask server `covalent_ui/app.py` to modify port and log file path.

### Removed

- Removed gunicorn from cli and Dockerfile.

### Changed

- Updated cli `covalent_dispatcher/_cli/service.py` to run flask server directly, and removed dispatcher and UI flags.
- Using Flask blueprints to merge Dispatcher and UI servers.
- Updated Dockerfile to run flask server directly.
- Creating server PID file manually in `covalent_dispatcher/_cli/service.py`.
- Updated tests and docs to reflect merged servers.
- Changed all mentions of port 47007 (for old UI server) to 48008.

## [0.27.2] - 2022-02-24

### Changed

- Removed unnecessary blockquotes from the How-To guide for creating custom executors
- Changed "Covalent Cloud" to "Covalent" in the main code text

## [0.27.1] - 2022-02-24

### Removed

- Removed AQ-Engineers from CODEOWNERS in order to fix PR review notifications

## [0.27.0] - 2022-02-24

### Added

- Support for positional only, positional or keyword, variable positional, keyword only, variable keyword types of parameters is now added, e.g an electron can now use variable args and variable kwargs if the number/names of parameters are unknown during definition as `def task(*args, **kwargs)` which wasn't possible before.

- `Lattice.args` added to store positional arguments passed to the lattice's workflow function.

- `get_named_params` function added in `_shared_files/utils.py` which will return a tuple containing named positional arguments and named keyword arguments. The names help in showing and storing these parameters in the transport graph.

- Tests to verify whether all kinds of input paramaters are supported by electron or a lattice.

### Changed

- No longer merging positional arguments with keyword arguments, instead they are separately stored in respective nodes in the transport graph.

- `inputs` returned from `_get_inputs` function in `covalent_dispatcher/_core/execution.py` now contains positional as well as keyword arguments which further get passed to the executor.

- Executors now support positional and keyword arguments as inputs to their executable functions.

- Result object's `_inputs` attribute now contains both `args` and `kwargs`.

- `add_node_for_nested_iterables` is renamed to `connect_node_with_others` and `add_node_to_graph` also renamed to `add_collection_node_to_graph` in `electron.py`. Some more variable renames to have appropriate self-explanatory names.

- Nodes and edges in the transport graph now have a better interface to assign attributes to them.

- Edge attribute `variable` renamed to `edge_name`.

- In `serialize` function of the transport graph, if `metadata_only` is True, then only `metadata` attribute of node and `source` and `target` attributes of edge are kept in the then return serialized `data`.

- Updated the tests wherever necessary to reflect the above changes

### Removed

- Deprecated `required_params_passed` since an error will automatically be thrown by the `build_graph` function if any of the required parameters are not passed.

- Removed duplicate attributes from nodes in the transport graph.

## [0.26.1] - 2022-02-23

### Added

- Added Local Executor section to the API read the docs.

## [0.26.0] - 2022-02-23

### Added

- Automated reminders to update the changelog

## [0.25.3] - 2022-02-23

## Added

- Listed common mocking commands in the CONTRIBUTING.md guide.
- Additional guidelines on testing.

## [0.25.2] - 2022-02-21

### Changed

- `backend` metadata name changed to `executor`.
- `_plan_workflow` usage updated to reflect how that executor related information is now stored in the specific executor object.
- Updated tests to reflect the above changes.
- Improved the dispatch cancellation test to provide a robust solution which earlier took 10 minutes to run with uncertainty of failing every now and then.

### Removed

- Removed `TaskExecutionMetadata` as a consequence of removing `execution_args`.

## [0.25.1] - 2022-02-18

### Fixed

- Tracking imports that have been used in the workflow takes less time.

### Added

- User-imports are included in the dispatch_source.py script. Covalent-related imports are commented out.

## [0.25.0] - 2022-02-18

### Added

- UI: Lattice draw() method displays in web UI
- UI: New navigation panel

### Changed

- UI: Animated graph changes, panel opacity

### Fixed

- UI: Fixed "Not Found" pages

## [0.24.21] - 2022-02-18

### Added

- RST document describing the expectations from a tutorial.

## [0.24.20] - 2022-02-17

### Added

- Added how to create custom executors

### Changed

- Changed the description of the hyperlink for choosing executors
- Fixed typos in doc/source/api/getting_started/how_to/execution/creating_custom_executors.ipynb

## [0.24.19] - 2022-02-16

### Added

- CODEOWNERS for certain files.

## [0.24.18] - 2022-02-15

### Added

- The user configuration file can now specify an executor plugin directory.

## [0.24.17] - 2022-02-15

### Added

- Added a how-to for making custom executors.

## [0.24.16] - 2022-02-12

### Added

- Errors now contain the traceback as well as the error message in the result object.
- Added test for `_post_process` in `tests/covalent_dispatcher_tests/_core/execution_test.py`.

### Changed

- Post processing logic in `electron` and dispatcher now relies on the order of execution in the transport graph rather than node's function names to allow for a more reliable pairing of nodes and their outputs.

- Renamed `init_test.py` in `tests/covalent_dispatcher_tests/_core/` to `execution_test.py`.

### Removed

- `exclude_from_postprocess` list which contained some non executable node types removed since only executable nodes are post processed now.

## [0.24.15] - 2022-02-11

### Fixed

- If a user's configuration file does not have a needed exeutor parameter, the default parameter (defined in _shared_files/defaults.py) is used.
- Each executor plugin is no longer initialized upon the import of Covalent. This allows required parameters in executor plugins.

## Changed

- Upon updating the configuration data with a user's configuration file, the complete set is written back to file.

## Added

- Tests for the local and base executors.

## [0.24.14] - 2022-02-11

### Added

- UI: add dashboard cards
- UI: add scaling dots background

### Changed

- UI: reduce sidebar font sizes, refine color theme
- UI: refine scrollbar styling, show on container hover
- UI: format executor parameters as YAML code
- UI: update syntax highlighting scheme
- UI: update index.html description meta tag

## [0.24.13] - 2022-02-11

### Added

- Tests for covalent/_shared_files/config.py

## [0.24.12] - 2022-02-10

### Added

- CodeQL code analyzer

## [0.24.11] - 2022-02-10

### Added

- A new dictionary `_DEFAULT_CONSTRAINTS_DEPRECATED` in defaults.py

### Changed

- The `_DEFAULT_CONSTRAINT_VALUES` dictionary now only contains the `backend` argument

## [0.24.10] - 2022-02-09

### Fixed

- Sporadically failing workflow cancellation test in tests/workflow_stack_test.py

## [0.24.9] - 2022-02-09

## Changed

- Implementation of `_port_from_pid` in covalent_dispatcher/_cli/service.py.

## Added

- Unit tests for command line interface (CLI) functionalities in covalent_dispatcher/_cli/service.py and covalent_dispatcher/_cli/cli.py.

## [0.24.8] - 2022-02-07

### Fixed

- If a user's configuration file does not have a needed parameter, the default parameter (defined in _shared_files/defaults.py) is used.

## [0.24.7] - 2022-02-07

### Added

- Typing: Add Type hint `dispatch_info` parameter.
- Documentation: Updated the return_type description in docstring.

### Changed

- Typing: Change return type annotation to `Generator`.

## [0.24.6] - 2022-02-06

### Added

- Type hint to `deserialize` method of `TransportableObject` of `covalent/_workflow/transport.py`.

### Changed

- Description of `data` in `deserialize` method of `TransportableObject` of `covalent/_workflow/transport.py` from `The serialized transportable object` to `Cloudpickled function`.

## [0.24.5] - 2022-02-05

### Fixed

- Removed dependence on Sentinel module

## [0.24.4] - 2022-02-04

### Added

- Tests across multiple versions of Python and multiple operating systems
- Documentation reflecting supported configurations

## [0.24.3] - 2022-02-04

### Changed

- Typing: Use `bool` in place of `Optional[bool]` as type annotation for `develop` parameter in `covalent_dispatcher.service._graceful_start`
- Typing: Use `Any` in place of `Optional[Any]` as type annotation for `new_value` parameter in `covalent._shared_files.config.get_config`

## [0.24.2] - 2022-02-04

### Fixed

- Updated hyperlink of "How to get the results" from "./collection/query_electron_execution_result" to "./collection/query_multiple_lattice_execution_results" in "doc/source/how_to/index.rst".
- Updated hyperlink of "How to get the result of a particular electron" from "./collection/query_multiple_lattice_execution_results" to "./collection/query_electron_execution_result" in "doc/source/how_to/index.rst".

## [0.24.1] - 2022-02-04

### Changed

- Changelog entries are now required to have the current date to enforce ordering.

## [0.24.0] - 2022-02-03

### Added

- UI: log file output - display in Output tab of all available log file output
- UI: show lattice and electron inputs
- UI: display executor attributes
- UI: display error message on failed status for lattice and electron

### Changed

- UI: re-order sidebar sections according to latest figma designs
- UI: update favicon
- UI: remove dispatch id from tab title
- UI: fit new uuids
- UI: adjust theme text primary and secondary colors

### Fixed

- UI: auto-refresh result state on initial render of listing and graph pages
- UI: graph layout issues: truncate long electron/param names

## [0.23.0] - 2022-02-03

### Added

- Added `BaseDispatcher` class to be used for creating custom dispatchers which allow connection to a dispatcher server.
- `LocalDispatcher` inheriting from `BaseDispatcher` allows connection to a local dispatcher server running on the user's machine.
- Covalent only gives interface to the `LocalDispatcher`'s `dispatch` and `dispatch_sync` methods.
- Tests for both `LocalDispatcher` and `BaseDispatcher` added.

### Changed

- Switched from using `lattice.dispatch` and `lattice.dispatch_sync` to `covalent.dispatch` and `covalent.dispatch_sync`.
- Dispatcher address now is passed as a parameter (`dispatcher_addr`) to `covalent.dispatch` and `covalent.dispatch_sync` instead of a metadata field to lattice.
- Updated tests, how tos, and tutorials to use `covalent.dispatch` and `covalent.dispatch_sync`.
- All the contents of `covalent_dispatcher/_core/__init__.py` are moved to `covalent_dispatcher/_core/execution.py` for better organization. `__init__.py` only contains function imports which are needed by external modules.
- `dispatch`, `dispatch_sync` methods deprecated from `Lattice`.

### Removed

- `_server_dispatch` method removed from `Lattice`.
- `dispatcher` metadata field removed from `lattice`.

## [0.22.19] - 2022-02-03

### Fixed

- `_write_dispatch_to_python_file` isn't called each time a task is saved. It is now only called in the final save in `_run_planned_workflow` (in covalent_dispatcher/_core/__init__.py).

## [0.22.18] - 2022-02-03

### Fixed

- Added type information to result.py

## [0.22.17] - 2022-02-02

### Added

- Replaced `"typing.Optional"` with `"str"` in covalent/executor/base.py
- Added missing type hints to `get_dispatch_context` and `write_streams_to_file` in covalent/executor/base.py, BaseExecutor

## [0.22.16] - 2022-02-02

### Added

- Functions to check if UI and dispatcher servers are running.
- Tests for the `is_ui_running` and `is_server_running` in covalent_dispatcher/_cli/service.py.

## [0.22.15] - 2022-02-01

### Fixed

- Covalent CLI command `covalent purge` will now stop the servers before deleting all the pid files.

### Added

- Test for `purge` method in covalent_dispatcher/_cli/service.py.

### Removed

- Unused `covalent_dispatcher` import from covalent_dispatcher/_cli/service.py.

### Changed

- Moved `_config_manager` import from within the `purge` method to the covalent_dispatcher/_cli/service.py for the purpose of mocking in tests.

## [0.22.14] - 2022-02-01

### Added

- Type hint to `_server_dispatch` method in `covalent/_workflow/lattice.py`.

## [0.22.13] - 2022-01-26

### Fixed

- When the local executor's `log_stdout` and `log_stderr` config variables are relative paths, they should go inside the results directory. Previously that was queried from the config, but now it's queried from the lattice metadata.

### Added

- Tests for the corresponding functions in (`covalent_dispatcher/_core/__init__.py`, `covalent/executor/base.py`, `covalent/executor/executor_plugins/local.py` and `covalent/executor/__init__.py`) affected by the bug fix.

### Changed

- Refactored `_delete_result` in result manager to give the option of deleting the result parent directory.

## [0.22.12] - 2022-01-31

### Added

- Diff check in pypi.yml ensures correct files are packaged

## [0.22.11] - 2022-01-31

### Changed

- Removed codecov token
- Removed Slack notifications from feature branches

## [0.22.10] - 2022-01-29

### Changed

- Running tests, conda, and version workflows on pull requests, not just pushes

## [0.22.9] - 2022-01-27

### Fixed

- Fixing version check action so that it doesn't run on commits that are in develop
- Edited PR template so that markdown checklist appears properly

## [0.22.8] - 2022-01-27

### Fixed

- publish workflow, using `docker buildx` to build images for x86 and ARM, prepare manifest and push to ECR so that pulls will match the correct architecture.
- typo in CONTRIBUTING
- installing `gcc` in Docker image so Docker can build wheels for `dask` and other packages that don't provide ARM wheels

### Changed

- updated versions in `requirements.txt` for `matplotlib` and `dask`

## [0.22.7] - 2022-01-27

### Added

- `MANIFEST.in` did not have `covalent_dispatcher/_service` in it due to which the PyPi package was not being built correctly. Added the `covalent_dispatcher/_service` to the `MANIFEST.in` file.

### Fixed

- setuptools properly including data files during installation

## [0.22.6] - 2022-01-26

### Fixed

- Added service folder in covalent dispatcher to package.

## [0.22.5] - 2022-01-25

### Fixed

- `README.md` images now use master branch's raw image urls hosted on <https://github.com> instead of <https://raw.githubusercontent.com>. Also, switched image rendering from html to markdown.

## [0.22.4] - 2022-01-25

### Fixed

- dispatcher server app included in sdist
- raw image urls properly used

## [0.22.3] - 2022-01-25

### Fixed

- raw image urls used in readme

## [0.22.2] - 2022-01-25

### Fixed

- pypi upload

## [0.22.1] - 2022-01-25

### Added

- Code of conduct
- Manifest.in file
- Citation info
- Action to upload to pypi

### Fixed

- Absolute URLs used in README
- Workflow badges updated URLs
- `install_package_data` -> `include_package_data` in `setup.py`

## [0.22.0] - 2022-01-25

### Changed

- Using public ECR for Docker release

## [0.21.0] - 2022-01-25

### Added

- GitHub pull request templates

## [0.20.0] - 2022-01-25

### Added

- GitHub issue templates

## [0.19.0] - 2022-01-25

### Changed

- Covalent Beta Release

## [0.18.9] - 2022-01-24

### Fixed

- iframe in the docs landing page is now responsive

## [0.18.8] - 2022-01-24

### Changed

- Temporarily removed output tab
- Truncated dispatch id to fit left sidebar, add tooltip to show full id

## [0.18.7] - 2022-01-24

### Changed

- Many stylistic improvements to documentation, README, and CONTRIBUTING.

## [0.18.6] - 2022-01-24

### Added

- Test added to check whether an already decorated function works as expected with Covalent.
- `pennylane` package added to the `requirements-dev.txt` file.

### Changed

- Now using `inspect.signature` instead of `function.__code__` to get the names of function's parameters.

## [0.18.5] - 2022-01-21

### Fixed

- Various CI fixes, including rolling back regression in version validation, caching on s3 hosted badges, applying releases and tags correctly.

## [0.18.4] - 2022-01-21

### Changed

- Removed comments and unused functions in covalent_dispatcher
- `result_class.py` renamed to `result.py`

### Fixed

- Version was not being properly imported inside `covalent/__init__.py`
- `dispatch_sync` was not previously using the `results_dir` metadata field

### Removed

- Credentials in config
- `generate_random_filename_in_cache`
- `is_any_atom`
- `to_json`
- `show_subgraph` option in `draw`
- `calculate_node`

## [0.18.3] - 2022-01-20

### Fixed

- The gunicorn servers now restart more gracefully

## [0.18.2] - 2022-01-21

### Changed

- `tempdir` metadata field removed and replaced with `executor.local.cache_dir`

## [0.18.1] - 2022-01-11

## Added

- Concepts page

## [0.18.0] - 2022-01-20

### Added

- `Result.CANCELLED` status to represent the status of a cancelled dispatch.
- Condition to cancel the whole dispatch if any of the nodes are cancelled.
- `cancel_workflow` function which uses a shared variable provided by Dask (`dask.distributed.Variable`) in a dask client to inform nodes to stop execution.
- Cancel function for dispatcher server API which will allow the server to terminate the dispatch.
- How to notebook for cancelling a dispatched job.
- Test to verify whether cancellation of dispatched jobs is working as expected.
- `cancel` function is available as `covalent.cancel`.

### Changed

- In file `covalent/_shared_files/config.py` instead of using a variable to store and then return the config data, now directly returning the configuration.
- Using `fire_and_forget` to dispatch a job instead of a dictionary of Dask's `Future` objects so that we won't have to manage the lifecycle of those futures.
- The `test_run_dispatcher` test was changed to reflect that the dispatcher no longer uses a dictionary of future objects as it was not being utilized anywhere.

### Removed

- `with dask_client` context was removed as the client created in `covalent_dispatcher/_core/__init__.py` is already being used even without the context. Furthermore, it creates issues when that context is exited which is unnecessary at the first place hence not needed to be resolved.

## [0.17.5] - 2022-01-19

### Changed

- Results directory uses a relative path by default and can be overridden by the environment variable `COVALENT_RESULTS_DIR`.

## [0.17.4] - 2022-01-19

### Changed

- Executor parameters use defaults specified in config TOML
- If relative paths are supplied for stdout and stderr, those files are created inside the results directory

## [0.17.3] - 2022-01-18

### Added

- Sync function
- Covalent CLI tool can restart in developer mode

### Fixed

- Updated the UI address referenced in the README

## [0.17.2] - 2022-01-12

### Added

- Quantum gravity tutorial

### Changed

- Moved VERSION file to top level

## [0.17.1] - 2022-01-19

### Added

- `error` attribute was added to the results object to show which node failed and the reason behind it.
- `stdout` and `stderr` attributes were added to a node's result to store any stdout and stderr printing done inside an electron/node.
- Test to verify whether `stdout` and `stderr` are being stored in the result object.

### Changed

- Redesign of how `redirect_stdout` and `redirect_stderr` contexts in executor now work to allow storing their respective outputs.
- Executors now also return `stdout` and `stderr` strings, along with the execution output, so that they can be stored in their result object.

## [0.17.0] - 2022-01-18

### Added

- Added an attribute `__code__` to electron and lattice which is a copy of their respective function's `__code__` attribute.
- Positional arguments, `args`, are now merged with keyword arguments, `kwargs`, as close as possible to where they are passed. This was done to make sure we support both with minimal changes and without losing the name of variables passed.
- Tests to ensure usage of positional arguments works as intended.

### Changed

- Slight rework to how any print statements in lattice are sent to null.
- Changed `test_dispatcher_functional` in `basic_dispatcher_test.py` to account for the support of `args` and removed a an unnecessary `print` statement.

### Removed

- Removed `args` from electron's `init` as it wasn't being used anywhere.

## [0.16.1] - 2022-01-18

### Changed

- Requirement changed from `dask[complete]` to `dask[distributed]`.

## [0.16.0] - 2022-01-14

### Added

- New UI static demo build
- New UI toolbar functions - orientation, toggle params, minimap
- Sortable and searchable lattice name row

### Changed

- Numerous UI style tweaks, mostly around dispatches table states

### Fixed

- Node sidebar info now updates correctly

## [0.15.11] - 2022-01-18

### Removed

- Unused numpy requirement. Note that numpy is still being installed indirectly as other packages in the requirements rely on it.

## [0.15.10] - 2022-01-16

## Added

- How-to guide for Covalent dispatcher CLI.

## [0.15.9] - 2022-01-18

### Changed

- Switched from using human readable ids to using UUIDs

### Removed

- `human-id` package was removed along with its mention in `requirements.txt` and `meta.yaml`

## [0.15.8] - 2022-01-17

### Removed

- Code breaking text from CLI api documentation.
- Unwanted covalent_dispatcher rst file.

### Changed

- Installation of entire covalent_dispatcher instead of covalent_dispatcher/_service in setup.py.

## [0.15.7] - 2022-01-13

### Fixed

- Functions with multi-line or really long decorators are properly serialized in dispatch_source.py.
- Multi-line Covalent output is properly commented out in dispatch_source.py.

## [0.15.6] - 2022-01-11

### Fixed

- Sub-lattice functions are successfully serialized in the utils.py get_serialized_function_str.

### Added

- Function to scan utilized source files and return a set of imported modules (utils.get_imports_from_source)

## [0.15.5] - 2022-01-12

### Changed

- UI runs on port 47007 and the dispatcher runs on port 48008. This is so that when the servers are later merged, users continue using port 47007 in the browser.
- Small modifications to the documentation
- Small fix to the README

### Removed

- Removed a directory `generated` which was improperly added
- Dispatcher web interface
- sqlalchemy requirement

## [0.15.4] - 2022-01-11

### Changed

- In file `covalent/executor/base.py`, `pickle` was changed to `cloudpickle` because of its universal pickling ability.

### Added

- In docstring of `BaseExecutor`, a note was added specifying that `covalent` with its dependencies is assumed to be installed in the conda environments.
- Above note was also added to the conda env selector how-to.

## [0.15.3] - 2022-01-11

### Changed

- Replaced the generic `RuntimeError` telling users to check if there is an object manipulation taking place inside the lattice to a simple warning. This makes the original error more visible.

## [0.15.2] - 2022-01-11

### Added

- If condition added for handling the case where `__getattr__` of an electron is accessed to detect magic functions.

### Changed

- `ActiveLatticeManager` now subclasses from `threading.local` to make it thread-safe.
- `ValueError` in the lattice manager's `claim` function now also shows the name of the lattice that is currently claimed.
- Changed docstring of `ActiveLatticeManager` to note that now it is thread-safe.
- Sublattice dispatching now no longer deletes the result object file and is dispatched normally instead of in a serverless manner.
- `simulate_nitrogen_and_copper_slab_interaction.ipynb` notebook tutorial now does normal dispatching as well instead of serverless dispatching. Also, now 7 datapoints will be shown instead of 10 earlier.

## [0.15.1] - 2022-01-11

### Fixed

- Passing AWS credentials to reusable workflows as a secret

## [0.15.0] - 2022-01-10

### Added

- Action to push development image to ECR

### Changed

- Made the publish action reusable and callable

## [0.14.1] - 2022-01-02

### Changed

- Updated the README
- Updated classifiers in the setup.py file
- Massaged some RTD pages

## [0.14.0] - 2022-01-07

### Added

- Action to push static UI to S3

## [0.13.2] - 2022-01-07

### Changed

- Completed new UI design work

## [0.13.1] - 2022-01-02

### Added

- Added eventlet requirement

### Changed

- The CLI tool can now manage the UI flask server as well
- [Breaking] The CLI option `-t` has been changed to `-d`, which starts the servers in developer mode and exposes unit tests to the server.

## [0.13.0] - 2022-01-01

### Added

- Config manager in `covalent/_shared_files/config.py`
- Default location for the main config file can be overridden using the environment variable `COVALENT_CONFIG_DIR`
- Ability to set and get configuration using `get_config` and `set_config`

### Changed

- The flask servers now reference the config file
- Defaults reference the config file

### Fixed

- `ValueError` caught when running `covalent stop`
- One of the functional tests was using a malformed path

### Deprecated

- The `electron.to_json` function
- The `generate_random_filename_in_cache` function

### Removed

- The `get_api_token` function

## [0.12.13] - 2022-01-04

## Removed

- Tutorial section headings

## Fixed

- Plot background white color

## [0.12.12] - 2022-01-06

### Fixed

- Having a print statement inside electron and lattice code no longer causes the workflow to fail.

## [0.12.11] - 2022-01-04

### Added

- Completed UI feature set for first release

### Changed

- UI server result serialization improvements
- UI result update webhook no longer fails on request exceptions, logs warning intead

## [0.12.10] - 2021-12-17

### Added

- Astrophysics tutorial

## [0.12.9] - 2022-01-04

### Added

- Added `get_all_node_results` method in `result_class.py` to return result of all node executions.

- Added `test_parallelilization` test to verify whether the execution is now being achieved in parallel.

### Changed

- Removed `LocalCluster` cluster creation usage to a simple `Client` one from Dask.

- Removed unnecessary `to_run` function as we no longer needed to run execution through an asyncio loop.

- Removed `async` from function definition of previously asynchronous functions, `_run_task`, `_run_planned_workflow`, `_plan_workflow`, and `_run_workflow`.

- Removed `uvloop` from requirements.

- Renamed `test_get_results` to `test_get_result`.

- Reran the how to notebooks where execution time was mentioned.

- Changed how `dispatch_info` context manager was working to account for multiple nodes accessing it at the same time.

## [0.12.8] - 2022-01-02

### Changed

- Changed the software license to GNU Affero 3.0

### Removed

- `covalent-ui` directory

## [0.12.7] - 2021-12-29

### Fixed

- Gunicorn logging now uses the `capture-output` flag instead of redirecting stdout and stderr

## [0.12.6] - 2021-12-23

### Changed

- Cleaned up the requirements and moved developer requirements to a separate file inside `tests`

## [0.12.5] - 2021-12-16

### Added

- Conda build CI job

## [0.12.4] - 2021-12-23

### Changed

- Gunicorn server now checks for port availability before starting

### Fixed

- The `covalent start` function now prints the correct port if the server is already running.

## [0.12.3] - 2021-12-14

### Added

- Covalent tutorial comparing quantum support vector machines with support vector machine algorithms implemented in qiskit and scikit-learn.

## [0.12.2] - 2021-12-16

### Fixed

- Now using `--daemon` in gunicorn to start the server, which was the original intention.

## [0.12.1] - 2021-12-16

### Fixed

- Removed finance references from docs
- Fixed some other small errors

### Removed

- Removed one of the failing how-to tests from the functional test suite

## [0.12.0] - 2021-12-16

### Added

- Web UI prototype

## [0.11.1] - 2021-12-14

### Added

- CLI command `covalent status` shows port information

### Fixed

- gunicorn management improved

## [0.11.0] - 2021-12-14

### Added

- Slack notifications for test status

## [0.10.4] - 2021-12-15

### Fixed

- Specifying a non-default results directory in a sub-lattice no longer causes a failure in lattice execution.

## [0.10.3] - 2021-12-14

### Added

- Functional tests for how-to's in documentation

### Changed

- Moved example script to a functional test in the pipeline
- Added a test flag to the CLI tool

## [0.10.2] - 2021-12-14

### Fixed

- Check that only `kwargs` without any default values in the workflow definition need to be passed in `lattice.draw(ax=ax, **kwargs)`.

### Added

- Function to check whether all the parameters without default values for a callable function has been passed added to shared utils.

## [0.10.1] - 2021-12-13

### Fixed

- Content and style fixes for getting started doc.

## [0.10.0] - 2021-12-12

### Changed

- Remove all imports from the `covalent` to the `covalent_dispatcher`, except for `_dispatch_serverless`
- Moved CLI into `covalent_dispatcher`
- Moved executors to `covalent` directory

## [0.9.1] - 2021-12-13

### Fixed

- Updated CONTRIBUTING to clarify docstring style.
- Fixed docstrings for `calculate_node` and `check_constraint_specific_sum`.

## [0.9.0] - 2021-12-10

### Added

- `prefix_separator` for separating non-executable node types from executable ones.

- `subscript_prefix`, `generator_prefix`, `sublattice_prefix`, `attr_prefix` for prefixes of subscripts, generators,
  sublattices, and attributes, when called on an electron and added to the transport graph.

- `exclude_from_postprocess` list of prefixes to denote those nodes which won't be used in post processing the workflow.

- `__int__()`, `__float__()`, `__complex__()` for converting a node to an integer, float, or complex to a value of 0 then handling those types in post processing.

- `__iter__()` generator added to Electron for supporting multiple return values from an electron execution.

- `__getattr__()` added to Electron for supporting attribute access on the node output.

- `__getitem__()` added to Electron for supporting subscripting on the node output.

- `electron_outputs` added as an attribute to lattice.

### Changed

- `electron_list_prefix`, `electron_dict_prefix`, `parameter_prefix` modified to reflect new way to assign prefixes to nodes.

- In `build_graph` instead of ignoring all exceptions, now the exception is shown alongwith the runtime error notifying that object manipulation should be avoided inside a lattice.

- `node_id` changed to `self.node_id` in Electron's `__call__()`.

- `parameter` type electrons now have the default metadata instead of empty dictionary.

- Instead of deserializing and checking whether a sublattice is there, now a `sublattice_prefix` is used to denote when a node is a sublattice.

- In `dispatcher_stack_test`, `test_dispatcher_flow` updated to indicate the new use of `parameter_prefix`.

### Fixed

- When an execution fails due to something happening in `run_workflow`, then result object's status is now failed and the object is saved alongwith throwing the appropriate exception.

## [0.8.5] - 2021-12-10

### Added

- Added tests for choosing specific executors inside electron initialization.
- Added test for choosing specific Conda environments inside electron initialization.

## [0.8.4] - 2021-12-10

### Changed

- Removed _shared_files directory and contents from covalent_dispatcher. Logging in covalent_dispatcher now uses the logger in covalent/_shared_files/logging.py.

## [0.8.3] - 2021-12-10

### Fixed

- Decorator symbols were added to the pseudo-code in the quantum chemistry tutorial.

## [0.8.2] - 2021-12-06

### Added

- Quantum chemistry tutorial.

## [0.8.1] - 2021-12-08

### Added

- Docstrings with typehints for covalent dispatcher functions added.

### Changed

- Replaced `node` to `node_id` in `electron.py`.

- Removed unnecessary `enumerate` in `covalent_dispatcher/_core/__init__.py`.

- Removed `get_node_device_mapping` function from `covalent_dispatcher/_core/__init__.py`
  and moved the definition to directly add the mapping to `workflow_schedule`.

- Replaced iterable length comparison for `executor_specific_exec_cmds` from `if len(executor_specific_exec_cmds) > 0`
  to `if executor_specific_exec_cmds`.

## [0.8.0] - 2021-12-03

### Added

- Executors can now accept the name of a Conda environment. If that environment exists, the operations of any electron using that executor are performed in that Conda environment.

## [0.7.6] - 2021-12-02

### Changed

- How to estimate lattice execution time has been renamed to How to query lattice execution time.
- Change result querying syntax in how-to guides from `lattice.get_result` to
  `covalent.get_result`.
- Choose random port for Dask dashboard address by setting `dashboard_address` to ':0' in
  `LocalCluster`.

## [0.7.5] - 2021-12-02

### Fixed

- "Default" executor plugins are included as part of the package upon install.

## [0.7.4] - 2021-12-02

### Fixed

- Upgraded dask to 2021.10.0 based on a vulnerability report

## [0.7.3] - 2021-12-02

### Added

- Transportable object tests
- Transport graph tests

### Changed

- Variable name node_num to node_id
- Variable name node_idx to node_id

### Fixed

- Transport graph `get_dependencies()` method return type was changed from Dict to List

## [0.7.2] - 2021-12-01

### Fixed

- Date handling in changelog validation

### Removed

- GitLab CI YAML

## [0.7.1] - 2021-12-02

### Added

- A new parameter to a node's result called `sublattice_result` is added.
  This will be of a `Result` type and will contain the result of that sublattice's
  execution. If a normal electron is executed, this will be `None`.

- In `_delete_result` function in `results_manager.py`, an empty results directory
  will now be deleted.

- Name of a sublattice node will also contain `(sublattice)`.

- Added `_dispatch_sync_serverless` which synchronously dispatches without a server
  and waits for a result to be returned. This is the method used to dispatch a sublattice.

- Test for sublatticing is added.

- How-to guide added for sublatticing explaining the new features.

### Changed

- Partially changed `draw` function in `lattice.py` to also draw the subgraph
  of the sublattice when drawing the main graph of the lattice. The change is
  incomplete as we intend to add this feature later.

- Instead of returning `plt`, `draw` now returns the `ax` object.

- `__call__` function in `lattice.py` now runs the lattice's function normally
  instead of dispatching it.

- `_run_task` function now checks whether current node is a sublattice and acts
  accordingly.

### Fixed

- Unnecessary lines to rename the node's name in `covalent_dispatcher/_core/__init__.py` are removed.

- `test_electron_takes_nested_iterables` test was being ignored due to a spelling mistake. Fixed and
  modified to follow the new pattern.

## [0.7.0] - 2021-12-01

### Added

- Electrons can now accept an executor object using the "backend" keyword argument. "backend" can still take a string naming the executor module.
- Electrons and lattices no longer have Slurm metadata associated with the executor, as that information should be contained in the executor object being used as an input argument.
- The "backend" keyword can still be a string specifying the executor module, but only if the executor doesn't need any metadata.
- Executor plugin classes are now directly available to covalent, eg: covalent.executor.LocalExecutor().

## [0.6.7] - 2021-12-01

### Added

- Docstrings without examples for all the functions in core covalent.
- Typehints in those functions as well.
- Used `typing.TYPE_CHECKING` to prevent cyclic imports when writing typehints.

### Changed

- `convert_to_lattice_function` renamed to `convert_to_lattice_function_call`.
- Context managers now raise a `ValueError` instead of a generic `Exception`.

## [0.6.6] - 2021-11-30

### Fixed

- Fixed the version used in the documentation
- Fixed the badge URLs to prevent caching

## [0.6.5] - 2021-11-30

### Fixed

- Broken how-to links

### Removed

- Redundant lines from .gitignore
- *.ipynb from .gitignore

## [0.6.4] - 2021-11-30

### Added

- How-to guides for workflow orchestration.
  - How to construct an electron
  - How to construct a lattice
  - How to add an electron to lattice
  - How to visualize the lattice
  - How to add constraints to lattices
- How-to guides for workflow and subtask execution.
  - How to execute individual electrons
  - How to execute a lattice
  - How to execute multiple lattices
- How-to guides for status querying.
  - How to query electron execution status
  - How to query lattice execution status
  - How to query lattice execution time
- How-to guides for results collection
  - How to query electron execution results
  - How to query lattice execution results
  - How to query multiple lattice execution results
- Str method for the results object.

### Fixed

- Saving the electron execution status when the subtask is running.

## [0.6.3] - 2021-11-29

### Removed

- JWT token requirement.
- Covalent dispatcher login requirement.
- Update covalent login reference in README.md.
- Changed the default dispatcher server port from 5000 to 47007.

## [0.6.2] - 2021-11-28

### Added

- Github action for tests and coverage
- Badges for tests and coverage
- If tests pass then develop is pushed to master
- Add release action which tags and creates a release for minor version upgrades
- Add badges action which runs linter, and upload badges for version, linter score, and platform
- Add publish action (and badge) which builds a Docker image and uploads it to the AWS ECR

## [0.6.1] - 2021-11-27

### Added

- Github action which checks version increment and changelog entry

## [0.6.0] - 2021-11-26

### Added

- New Covalent RTD theme
- sphinx extension sphinx-click for CLI RTD
- Sections in RTD
- init.py in both covalent-dispatcher logger module and cli module for it to be importable in sphinx

### Changed

- docutils version that was conflicting with sphinx

### Removed

- Old aq-theme

## [0.5.1] - 2021-11-25

### Added

- Integration tests combining both covalent and covalent-dispatcher modules to test that
  lattice workflow are properly planned and executed.
- Integration tests for the covalent-dispatcher init module.
- pytest-asyncio added to requirements.

## [0.5.0] - 2021-11-23

### Added

- Results manager file to get results from a file, delete a result, and redispatch a result object.
- Results can also be awaited to only return a result if it has either been completed or failed.
- Results class which is used to store the results with all the information needed to be used again along with saving the results to a file functionality.
- A result object will be a mercurial object which will be updated by the dispatcher and saved to a file throughout the dispatching and execution parts.
- Direct manipulation of the transport graph inside a result object takes place.
- Utility to convert a function definition string to a function and vice-versa.
- Status class to denote the status of a result object and of each node execution in the transport graph.
- Start and end times are now also stored for each node execution as well as for the whole dispatch.
- Logging of `stdout` and `stderr` can be done by passing in the `log_stdout`, `log_stderr` named metadata respectively while dispatching.
- In order to get the result of a certain dispatch, the `dispatch_id`, the `results_dir`, and the `wait` parameter can be passed in. If everything is default, then only the dispatch id is required, waiting will not be done, and the result directory will be in the current working directory with folder name as `results/` inside which every new dispatch will have a new folder named according to their respective dispatch ids, containing:
  - `result.pkl` - (Cloud)pickled result object.
  - `result_info.yaml` - yaml file with high level information about the result and its execution.
  - `dispatch_source.py` - python file generated, containing the original function definitions of lattice and electrons which can be used to dispatch again.

### Changed

- `logfile` named metadata is now `slurm_logfile`.
- Instead of using `jsonpickle`, `cloudpickle` is being used everywhere to maintain consistency.
- `to_json` function uses `json` instead of `jsonpickle` now in electron and lattice definitions.
- `post_processing` moved to the dispatcher, so the dispatcher will now store a finished execution result in the results folder as specified by the user with no requirement of post processing it from the client/user side.
- `run_task` function in dispatcher modified to check if a node has completed execution and return it if it has, else continue its execution. This also takes care of cases if the server has been closed mid execution, then it can be started again from the last saved state, and the user won't have to wait for the whole execution.
- Instead of passing in the transport graph and dispatch id everywhere, the result object is being passed around, except for the `asyncio` part where the dispatch id and results directory is being passed which afterwards lets the core dispatcher know where to get the result object from and operate on it.
- Getting result of parent node executions of the graph, is now being done using the result object's graph. Storing of each execution's result is also done there.
- Tests updated to reflect the changes made. They are also being run in a serverless manner.

### Removed

- `LatticeResult` class removed.
- `jsonpickle` requirement removed.
- `WorkflowExecutionResult`, `TaskExecutionResult`, and `ExecutionError` singleton classes removed.

### Fixed

- Commented out the `jwt_required()` part in `covalent-dispatcher/_service/app.py`, may be removed in later iterations.
- Dispatcher server will now return the error message in the response of getting result if it fails instead of sending every result ever as a response.

## [0.4.3] - 2021-11-23

### Added

- Added a note in Known Issues regarding port conflict warning.

## [0.4.2] - 2021-11-24

### Added

- Added badges to README.md

## [0.4.1] - 2021-11-23

### Changed

- Removed old coverage badge and fixed the badge URL

## [0.4.0] - 2021-11-23

### Added

- Codecov integrations and badge

### Fixed

- Detached pipelines no longer created

## [0.3.0] - 2021-11-23

### Added

- Wrote a Code of Conduct based on <https://www.contributor-covenant.org/>
- Added installation and environment setup details in CONTRIBUTING
- Added Known Issues section to README

## [0.2.0] - 2021-11-22

### Changed

- Removed non-open-source executors from Covalent. The local SLURM executor is now
- a separate repo. Executors are now plugins.

## [0.1.0] - 2021-11-19

### Added

- Pythonic CLI tool. Install the package and run `covalent --help` for a usage description.
- Login and logout functionality.
- Executor registration/deregistration skeleton code.
- Dispatcher service start, stop, status, and restart.

### Changed

- JWT token is stored to file instead of in an environment variable.
- The Dask client attempts to connect to an existing server.

### Removed

- Removed the Bash CLI tool.

### Fixed

- Version assignment in the covalent init file.

## [0.0.3] - 2021-11-17

### Fixed

- Fixed the Dockerfile so that it runs the dispatcher server from the covalent repo.

## [0.0.2] - 2021-11-15

### Changed

- Single line change in ci script so that it doesn't exit after validating the version.
- Using `rules` in `pytest` so that the behavior in test stage is consistent.

## [0.0.1] - 2021-11-15

### Added

- CHANGELOG.md to track changes (this file).
- Semantic versioning in VERSION.
- CI pipeline job to enforce versioning.<|MERGE_RESOLUTION|>--- conflicted
+++ resolved
@@ -7,11 +7,10 @@
 
 ## [UNRELEASED]
 
-<<<<<<< HEAD
 ### Fixed
 
 - Adding maximum number of retries and timeout parameter to the get result http call.
-=======
+
 ### Operations
 
 - pre-commit autoupdate
@@ -31,7 +30,6 @@
 
 - Bash decorator is introduced
 - Lepton commands can be specified as a list of strings rather than strings alone.
->>>>>>> ddb5b477
 
 ## [0.155.1] - 2022-07-26
 
