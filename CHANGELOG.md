# Changelog

All notable changes to this project will be documented in this file.

The format is based on [Keep a Changelog](https://keepachangelog.com/en/1.0.0/),
and this project adheres to [Semantic Versioning](https://semver.org/spec/v2.0.0.html).

## [UNRELEASED]

<<<<<<< HEAD
### Changed

- Ensure that the files uploaded are not `TransportableObjects` when they're stored in the Database.
- Ensure that when the files are loaded, they're converted to `TransportableObjects`.
=======
### Tests

- Check that user data is not unpickled by the Covalent server process
>>>>>>> 1f887a7e

## [0.145.0] - 2022-07-20

### Authors

- Scott Wyman Neagle <scott@agnostiq.ai>
- Co-authored-by: Venkat Bala <venkat@agnostiq.ai>
- Co-authored-by: Faiyaz Hasan <faiyaz@agnostiq.ai>


### Removed

- `entry_point.get_result()`

### Changed

- get_result to query an HTTP endpoint instead of a DB session

## [0.144.0] - 2022-07-20

### Authors

- Will Cunningham <wjcunningham7@users.noreply.github.com>
- Co-authored-by: Scott Wyman Neagle <scott@agnostiq.ai>
- Alejandro Esquivel <ae@alejandro.ltd>


### Added

- Set up alembic migrations & added migration guide (`alembic/README.md`)

## [0.143.0] - 2022-07-19

### Authors

- Will Cunningham <wjcunningham7@users.noreply.github.com>
- Co-authored-by: Scott Wyman Neagle <scott@agnostiq.ai>


### Changed

- Installation will fail if `cova` is installed while trying to install `covalent`.

## [0.142.0] - 2022-07-19

### Authors

- Poojith U Rao <106616820+poojithurao@users.noreply.github.com>
- Co-authored-by: Will Cunningham <wjcunningham7@gmail.com>
- Anna Hughes <annagwen42@gmail.com>
- Co-authored-by: Poojith <poojith@agnostiq.ai>
- Co-authored-by: Scott Wyman Neagle <scott@agnostiq.ai>
- Casey Jao <casey@agnostiq.ai>
- Co-authored-by: Venkat Bala <venkat@agnostiq.ai>
- Co-authored-by: pre-commit-ci[bot] <66853113+pre-commit-ci[bot]@users.noreply.github.com>
- Faiyaz Hasan <faiyaz@agnostiq.ai>


### Added

- `electron_num`, `completed_electron_num` fields to the Lattice table.

## [0.141.0] - 2022-07-19

### Authors

- Poojith U Rao <106616820+poojithurao@users.noreply.github.com>
- Co-authored-by: Will Cunningham <wjcunningham7@gmail.com>
- Anna Hughes <annagwen42@gmail.com>
- Co-authored-by: Poojith <poojith@agnostiq.ai>
- Co-authored-by: Scott Wyman Neagle <scott@agnostiq.ai>
- Casey Jao <casey@agnostiq.ai>
- Co-authored-by: Venkat Bala <venkat@agnostiq.ai>
- Co-authored-by: pre-commit-ci[bot] <66853113+pre-commit-ci[bot]@users.noreply.github.com>


### Changed

- Deprecate topological sort in favor of inspect in-degree of nodes until they are zero before dispatching task
- Use deepcopy to generate a copy of the metadata dictionary before saving result object to the database

### Docs

- Adding incomplete pennylane kernel tutorial
- Adding quantum ensemble tutorial

## [0.140.0] - 2022-07-19

### Authors

- Faiyaz Hasan <faiyaz@agnostiq.ai>
- Co-authored-by: Venkat Bala <venkat@agnostiq.ai>


### Added

- Fields `deps_filename`, `call_before_filename` and `call_after_filename` to the `Electron` table.
- Re-write the deps / call before and after file contents when inserting / updating electron record in the database.

### Changed

- Modify the test and implementation logic of inserting the electron record with these new fields.
- Field `key` to `key_filename` in `Electron` table.

## [0.139.1] - 2022-07-19

### Authors

- Divyanshu Singh <55018955+divshacker@users.noreply.github.com>
- Co-authored-by: Scott Wyman Neagle <wymnea@protonmail.com>
- Co-authored-by: Scott Wyman Neagle <scott@agnostiq.ai>
- Co-authored-by: Will Cunningham <wjcunningham7@users.noreply.github.com>


### Fixed

- Fixes Reverse IP problem. All References to `0.0.0.0` are changed to `localhost` . More details can be found [here](https://github.com/AgnostiqHQ/covalent/issues/202)

## [0.139.0] - 2022-07-19

### Authors

- Venkat Bala <venkat@agnostiq.ai>
- Co-authored-by: Scott Wyman Neagle <scott@agnostiq.ai>
- Faiyaz Hasan <faiyaz@agnostiq.ai>
- Co-authored-by: Will Cunningham <wjcunningham7@gmail.com>


### Added

- Columns `is_active` in the lattice, eLectron and Electron dependency tables.

### Docs

- Adding a RTD tutorial/steps on creating a custom executor

## [0.138.0] - 2022-07-19

### Authors

- Anna Hughes <annagwen42@gmail.com>
- Co-authored-by: Will Cunningham <wjcunningham7@gmail.com>
- Will Cunningham <wjcunningham7@users.noreply.github.com>
- Co-authored-by: Venkat Bala <venkat@agnostiq.ai>


### Added

- Docker build workflow

### Changed

- Dockerfile uses multi-stage build

### Docs

- New tutorial demonstrating how to solve the MaxCut Problem with QAOA and Covalent

## [0.137.0] - 2022-07-19

### Authors

- Prasanna Venkatesh <54540812+Prasy12@users.noreply.github.com>
- Co-authored-by: Alejandro Esquivel <ae@alejandro.ltd>


### Added

- Ability to hide/show labels on the graph
- Graph layout with elk configurations

### Changed

- Changed API socket calls interval for graph optimization.

### Tests

- Disabled several dask functional tests

## [0.136.0] - 2022-07-18

### Authors

- Scott Wyman Neagle <scott@agnostiq.ai>
- Co-authored-by: Faiyaz Hasan <faiyaz@agnostiq.ai>


### Changed

- Result.save() has been deprecated in favor of Result.persist() and querying the database directly.

## [0.135.0] - 2022-07-18

### Authors

- Casey Jao <casey@agnostiq.ai>
- Co-authored-by: Scott Wyman Neagle <scott@agnostiq.ai>
- Co-authored-by: Alejandro Esquivel <ae@alejandro.ltd>


### Operations

- Psiog is only codeowner of js files
- Fix in changelog action to handle null author when a bot is committing

### Added

- Support injecting return values of calldeps into electrons during workflow execution

## [0.134.0] - 2022-07-15

### Authors

- Casey Jao <casey@agnostiq.ai>
- Co-authored-by: Scott Wyman Neagle <scott@agnostiq.ai>


### Changed

- Covalent server can now process workflows without having their deps installed

## [0.133.0] - 2022-07-15

### Authors

- Will Cunningham <wjcunningham7@users.noreply.github.com>


### Removed

- Removed the deprecated function `draw_inline` as well as the `matplotlib` dependency.

### Operations

- Fixing the retry block for tests

## [0.132.0] - 2022-07-14

### Authors

- Will Cunningham <wjcunningham7@users.noreply.github.com>


### Added

- Bash lepton support reintroduced with some UX modifications to the Lepton class. Leptons which use scripting languages can be specified as either (1) a command run in the shell/console or (2) a call to a function in a library/script. Leptons which use compiled languages must specify a library and a function name.
- The keyword argument `display_name` can be used to override the name appearing in the UI. Particularly useful when the lepton is a command.
- All arguments except for language are now keyword arguments.
- Keyword arguments passed to a Bash lepton are understood to define environment variables within the shell.
- Non-keyword arguments fill in `$1`, `$2`, etc.
- Named outputs enumerate variables within the shell which will be returned to the user. These can be either `Lepton.OUTPUT` or `Lepton.INPUT_OUTPUT` types.

### Added

- New fields to the decomposed result object Database: 

## [0.131.0] - 2022-07-13

### Authors

- Sankalp Sanand <sankalp@agnostiq.ai>
- Co-authored-by: Venkat Bala <venkat@agnostiq.ai>


### Fixed

- `covalent --version` now looks for `covalent` metadata instead of `cova`

### Tests

- Updated the cli test to include whether the correct version number is shown when `covalent --version` is run

### Added

- Method to write electron id corresponding to sublattices in `execution.py` when running `_run_task`.

## [0.130.0] - 2022-07-12

### Authors

- Venkat Bala <venkat@agnostiq.ai>
- Co-authored-by: Scott Wyman Neagle <scott@agnostiq.ai>

### Changed

- Ignoring tests for `cancel_dispatch` and `construct_bash`
- Create a dummy requirements.txt file for pip deps tests
- Fix version of `Werkzeug` package to avoid running into ValueError (unexpected kwarg `as_tuple`)
- Update `customization` how to test by specifying the section header `sdk`

## [0.129.0] - 2022-07-12

### Authors

- Sankalp Sanand <sankalp@agnostiq.ai>
- Co-authored-by: Alejandro Esquivel <ae@alejandro.ltd>

### Added

- Support for `wait_for` type edges when two electrons are connected by their execution side effects instead of output-input relation.

### Changed

- `active_lattice.electron_outputs` now contains the node ids as well for the electron which is being post processed.

## [0.128.1] - 2022-07-12

### Authors

- Faiyaz Hasan <faiyaz@agnostiq.ai>


### Fixed

- `Result.persist` test in `result_test.py`.
- Electron dependency `arg_index` is changed back to Nullable.

## [0.128.0] - 2022-07-12

### Authors

- Okechukwu  Emmanuel Ochia <okechukwu@agnostiq.ai>
- Co-authored-by: Casey Jao <casey@agnostiq.ai>
- Co-authored-by: Alejandro Esquivel <ae@alejandro.ltd>
- Co-authored-by: pre-commit-ci[bot] <66853113+pre-commit-ci[bot]@users.noreply.github.com>

### Added

- File transfer support for leptons

## [0.127.0] - 2022-07-11

### Authors

- Scott Wyman Neagle <scott@agnostiq.ai>
- Co-authored-by: Faiyaz Hasan <faiyaz@agnostiq.ai>
- Co-authored-by: Venkat Bala <venkat@agnostiq.ai>


### Added

- When saving to DB, also persist to the new DB if running in develop mode

### Tests

- Flask app route tests

## [0.126.0] - 2022-07-11

### Authors

- Will Cunningham <wjcunningham7@users.noreply.github.com>
- Alejandro Esquivel <ae@alejandro.ltd>
- Co-authored-by: pre-commit-ci[bot] <66853113+pre-commit-ci[bot]@users.noreply.github.com>
- Co-authored-by: Sankalp Sanand <sankalp@agnostiq.ai>


### Added

- Added Folder class
- Added internal call before/after deps to execute File Transfer operations pre/post electron execution.

### Operations

- Enhanced hotfix action to create branches from existing commits

## [0.125.0] - 2022-07-09

### Authors

- Okechukwu  Emmanuel Ochia <okechukwu@agnostiq.ai>
- Co-authored-by: pre-commit-ci[bot] <66853113+pre-commit-ci[bot]@users.noreply.github.com>
- Co-authored-by: Alejandro Esquivel <ae@alejandro.ltd>
- Venkat Bala <venkat@agnostiq.ai>
- Co-authored-by: Okechukwu Ochia <emmirald@gmail.com>
- Co-authored-by: Scott Wyman Neagle <scott@agnostiq.ai>


### Added

- Dask Cluster CLI functional/unit tests

### Docs

- Updated RTD concepts, how-to-guides, and api docs with electron dependencies.

### Operations

- Separate out running tests and uploading coverage report to circumvent bug in
  retry action

## [0.124.0] - 2022-07-07

### Authors

- Will Cunningham <wjcunningham7@users.noreply.github.com>
- Co-authored-by: Scott Wyman Neagle <scott@agnostiq.ai>
- Faiyaz Hasan <faiyaz@agnostiq.ai>


### Added

- `Result.persist` method in `covalent/_results_manager/result.py`.

### Operations

- Package pre-releases go to `covalent` instead of `cova` on PyPI.

## [0.123.0] - 2022-07-07

### Authors

- Scott Wyman Neagle <scott@agnostiq.ai>
- Co-authored-by: Faiyaz Hasan <faiyaz@agnostiq.ai>
- Will Cunningham <wjcunningham7@users.noreply.github.com>
- Alejandro Esquivel <ae@alejandro.ltd>
- Co-authored-by: pre-commit-ci[bot] <66853113+pre-commit-ci[bot]@users.noreply.github.com>


### Added

- Added Folder class
- Added internal call before/after deps to execute File Transfer operations pre/post electron execution.

### Operations

- `codeql.yml` and `condabuild.yml` run nightly instead of on every PR.
- Style fixes in changelog

## [0.122.1] - 2022-07-06

### Authors

Will Cunningham <wjcunningham7@users.noreply.github.com>
Co-authored-by: Scott Wyman Neagle <scott@agnostiq.ai>


### Operations

- Added license scanner action
- Pre-commit autoupdate

### Tests

- Tests for running workflows with more than one iteration

### Fixed

- Attribute error caused by attempts to retrieve the name from the node function when the node function is set to None

## [0.122.0] - 2022-07-04

### Authors

Faiyaz Hasan <faiyaz@agnostiq.ai>
Co-authored-by: pre-commit-ci[bot] <66853113+pre-commit-ci[bot]@users.noreply.github.com>


### Added

- `covalent/_results_manager/write_result_to_db.py` module and methods to insert / update data in the DB.
- `tests/covalent_tests/results_manager_tests/write_result_to_db_test.py` containing the unit tests for corresponding functions.

### Changed

- Electron `type` column to a string type rather than an `ElectronType` in DB models.
- Primary keys from `BigInteger` to `Integer` in DB models.

## [0.121.0] - 2022-07-04

### Authors

Will Cunningham <wjcunningham7@users.noreply.github.com>
Co-authored-by: Alejandro Esquivel <ae@alejandro.ltd>
Co-authored-by: pre-commit-ci[bot] <66853113+pre-commit-ci[bot]@users.noreply.github.com>


### Removed

- Unused requirements `gunicorn` and `eventlet` in `requirements.txt` as well as `dask` in `tests/requirements.txt`, since it is already included in the core requirements.

### Docs

- Updated the compatibility matrix in the docs.

## [0.120.0] - 2022-07-04

### Authors

Okechukwu  Emmanuel Ochia <okechukwu@agnostiq.ai>
Co-authored-by: Venkat Bala <venkat@agnostiq.ai>
Co-authored-by: pre-commit-ci[bot] <66853113+pre-commit-ci[bot]@users.noreply.github.com>
Co-authored-by: Scott Wyman Neagle <scott@agnostiq.ai>


### Added

- Adding `cluster` CLI options to facilitate interacting with the backend Dask cluster
- Adding options to `covalent start` to enable specifying number of workers, memory limit and threads per worker at cluster startup

### Changed

- Update `DaskAdminWorker` docstring with better explanation

## [0.119.1] - 2022-07-04

### Authors

Scott Wyman Neagle <scott@agnostiq.ai>
Casey Jao <casey@agnostiq.ai>


### Fixed

- `covalent status` checks if the server process is still alive.

### Operations

- Updates to changelog logic to handle multiple authors

## [0.119.0] - 2022-07-03
### Authors
@cjao 


### Added

- Introduce support for pip dependencies

## [0.118.0] - 2022-07-02
### Authors
@AlejandroEsquivel 


### Added

- Introduced File, FileTransfer, and FileTransferStrategy classes to support various File Transfer use cases prior/post electron execution

## [0.117.0] - 2022-07-02
### Authors
@Emmanuel289 


### Added

- Included retry action in 'tests.yaml' workflow.

## [0.116.0] - 2022-06-29
### Authors
@Prasy12 

### Changed

- Changed API socket calls interval for graph optimization.

### Added

- Ability to change to different layouts from the GUI.

## [0.115.0] - 2022-06-28
### Authors
@cjao 


### Added

- Introduce support for `call_before`, `call_after`, and bash dependencies

### Operations

- Unit tests performed on Python 3.10 on Ubuntu and MacOS images as well as 3.9 on MacOS
- Updated codeowners so that AQ Engineers doesn't own this CHANGELOG
- pre-commit autoupdate

## [0.114.0] - 2022-06-23
### Authors
@dependabot[bot] 


### Changed

- Changed eventsource version on webapp yarn-lock file.

### Operations

- Added Github push changelog workflow to append commiters username
- Reusable JavaScript action to parse changelog and update version

## [0.113.0] - 2022-06-21

### Added

- Introduce new db models and object store backends

### Operations

- Syntax fix in hotfix.yml

### Docs

- Added new tutorial: Linear and convolutional autoencoders

## [0.112.0] - 2022-06-20

### Changed

- Changed async version on webapp package-lock file.

## [0.111.0] - 2022-06-20

### Changed

- Changed eventsource version on webapp package-lock file.

### Docs

- Added new tutorial: Covalentified version of the Pennylane Variational Classifier tutorial.

## [0.110.3] - 2022-06-17

### Fixed

- Fix error when parsing electron positional arguments in workflows

### Docs

- Remove hardcoding version info in README.md

## [0.110.2] - 2022-06-10

### Docs

- Fix MNIST tutorial
- Fix Quantum Gravity tutorial
- Update RTD with migration guide compatible with latest release
- Convert all references to `covalent start` from Jupyter notebooks to markdown statements
- Update release notes summary in README.md
- Fixed display issues with figure (in dark mode) and bullet points in tutorials

### Operations

- Added a retry block to the webapp build step in `tests.yml`

## [0.110.1] - 2022-06-10

### Fixed

- Configure dask to not use daemonic processes when creating a cluster

### Operations

- Sync the VERSION file within `covalent` directory to match the root level VERSION
- Manually patch `covalent/VERSION`

## [0.110.0] - 2022-06-10

### Changed

- Web GUI list size and status label colors changed.
- Web GUI graph running icon changed to non-static icon.

### Docs

- Removed references to the Dask executor in RTD as they are no longer needed.

## [0.109.1] - 2022-06-10

### Fixed

- `covalent --version` now works for PyPI releases

## [0.109.0] - 2022-06-10

### Docs

- Update CLI help statements

### Added

- Add CLI functionality to start covalent with/without Dask
- Add CLI support to parse `covalent_ui.log` file

### Operations

- Updating codeowners to establish engineering & psiog ownership

### Docs

- Added new tutorial: Training quantum embedding kernels for classification.

## [0.108.0] - 2022-06-08

### Added

- WCI yaml file

### Docs

- Add pandoc installation updates to contributing guide

## [0.107.0] - 2022-06-07

### Changed

- Skipping stdout/stderr redirection tests until implemented in Dask parent process

### Added

- Simplifed starting the dask cluster using `multiprocessing`
- Added `bokeh==2.4.3` to requirements.txt to enable view Dask dashboard

### Fixed

- Changelog-reminder action now works for PRs from forks.

## [0.106.2] - 2022-06-06

### Fixed

- Specifying the version for package `furo` to `2022.4.7` to prevent breaking doc builds

### Docs

- Added new tutorial: Using Covalent with PennyLane for hybrid computation.

## [0.106.1] - 2022-06-01

### Fixed

- Changelog-reminder action now works for PRs from forks

### Docs

- Removed references to microservices in RTD
- Updated README.md.
- Changed `ct.electron` to `ct.lattice(executor=dask_executor)` in MNIST classifier tutorial

## [0.106.0] - 2022-05-26

### Changed

- Visual theme for Webapp GUI changed in accordance to new theme
- Fonts, colors, icons have been updated

## [0.105.0] - 2022-05-25

### Added

- Add a pre-commit hook for `detect-secrets`.
- Updated the actions in accordance with the migration done in the previous version.

## [0.104.0] - 2022-05-23

### Changed

- Services have been moved to a different codebase. This repo is now hosting the Covalent SDK, local dispatcher backend, Covalent web GUI, and documentation. Version is bumped to `0.104.0` in order to avoid conflicts.
- Update tests to match the current dispatcher api
- Skip testing dask executor until dask executor plugin is made public
- Using 2 thread pools to manage multiple workflows better and the other one for executing electrons in parallel.

### Fixed

- Add psutil and PyYAML to requirements.txt
- Passing the same Electron to multiple inputs of an Electron now works. UI fix pending.
- Dask from `requirements.txt`.

### Removed

- Asyncio usage for electron level concurrency.
- References to dask

### Added

- Functional test added for dask executor with the cluster running locally.
- Scalability tests for different workflows and workflow sizes under `tests/stress_tests/scripts`
- Add sample performance testing workflows under `tests/stress_tests`
- Add pipelines to continuously run the tutorial notebooks
- Create notebook with tasks from RTD

## [0.32.3] - 2022-03-16

### Fixed

- Fix missing UI graph edges between parameters and electrons in certain cases.
- Fix UI crashes in cases where legacy localStorage state was being loaded.

## [0.32.2] - 2022-03-16

### Added

- Images for graphs generated in tutorials and how-tos.
- Note for quantum gravity tutorial to tell users that `tensorflow` doesn't work on M1 Macs.
- `Known Issues` added to `README.md`

### Fixed

- `draw` function usage in tutorials and how-tos now reflects the UI images generated instead of using graphviz.
- Images now render properly in RTD of how-tos.

### Changed

- Reran all the tutorials that could run, generating the outputs again.

## [0.32.1] - 2022-03-15

### Fixed

- CLI now starts server directly in the subprocess instead of as a daemon
- Logs are provided as pipes to Popen instead of using a shell redirect
- Restart behavior fixed
- Default port in `covalent_ui/app.py` uses the config manager

### Removed

- `_graceful_restart` function no longer needed without gunicorn

## [0.32.0] - 2022-03-11

### Added

- Dispatcher microservice API endpoint to dispatch and update workflow.
- Added get runnable task endpoint.

## [0.31.0] - 2022-03-11

### Added

- Runner component's main functionality to run a set of tasks, cancel a task, and get a task's status added to its api.

## [0.30.5] - 2022-03-11

### Updated

- Updated Workflow endpoints & API spec to support upload & download of result objects as pickle files

## [0.30.4] - 2022-03-11

### Fixed

- When executing a task on an alternate Conda environment, Covalent no longer has to be installed on that environment. Previously, a Covalent object (the execution function as a TransportableObject) was passed to the environment. Now it is deserialized to a "normal" Python function, which is passed to the alternate Conda environment.

## [0.30.3] - 2022-03-11

### Fixed

- Fixed the order of output storage in `post_process` which should have been the order in which the electron functions are called instead of being the order in which they are executed. This fixes the order in which the replacement of function calls with their output happens, which further fixes any discrepencies in the results obtained by the user.

- Fixed the `post_process` test to check the order as well.

## [0.30.2] - 2022-03-11

### Changed

- Updated eventlet to 0.31.0

## [0.30.1] - 2022-03-10

### Fixed

- Eliminate unhandled exception in Covalent UI backend when calling fetch_result.

## [0.30.0] - 2022-03-09

### Added

- Skeleton code for writing the different services corresponding to each component in the open source refactor.
- OpenAPI specifications for each of the services.

## [0.29.3] - 2022-03-09

### Fixed

- Covalent UI is built in the Dockerfile, the setup file, the pypi workflow, the tests workflow, and the conda build script.

## [0.29.2] - 2022-03-09

### Added

- Defaults defined in executor plugins are read and used to update the in-memory config, as well as the user config file. But only if the parameter in question wasn't already defined.

### Changed

- Input parameter names and docstrings in _shared_files.config.update_config were changed for clarity.

## [0.29.1] - 2022-03-07

### Changed

- Updated fail-fast strategy to run all tests.

## [0.29.0] - 2022-03-07

### Added

- DispatchDB for storing dispatched results

### Changed

- UI loads dispatches from DispatchDB instead of browser local storage

## [0.28.3] - 2022-03-03

### Fixed

Installed executor plugins don't have to be referred to by their full module name. Eg, use "custom_executor", instead of "covalent_custom_plugin.custom_executor".

## [0.28.2] - 2022-03-03

### Added

- A brief overview of the tutorial structure in the MNIST classification tutorial.

## [0.28.1] - 2022-03-02

### Added

- Conda installation is only supported for Linux in the `Getting Started` guide.
- MNIST classifier tutorial.

### Removed

- Removed handling of default values of function parameters in `get_named_params` in `covalent/_shared_files/utils.py`. So, it is actually being handled by not being handled since now `named_args` and `named_kwargs` will only contain parameters that were passed during the function call and not all of them.

## [0.28.0] - 2022-03-02

### Added

- Lepton support, including for Python modules and C libraries
- How-to guides showing how to use leptons for each of these

## [0.27.6] - 2022-03-01

### Added

- Added feature development basic steps in CONTRIBUTING.md.
- Added section on locally building RTD (read the docs) in the contributing guide.

## [0.27.5] - 2022-03-01

### Fixed

- Missing UI input data after backend change - needed to be derived from graph for electrons, lattice inputs fixed on server-side, combining name and positional args
- Broken UI graph due to variable->edge_name renaming
- Missing UI executor data after server-side renaming

## [0.27.4] - 2022-02-28

### Fixed

- Path used in `covalent/executor/__init__.py` for executor plugin modules needed updating to `covalent/executor/executor_plugins`

### Removed

- Disabled workflow cancellation test due to inconsistent outcomes. Test will be re-enabled after cancellation mechanisms are investigated further.

## [0.27.3] - 2022-02-25

### Added

- Added `USING_DOCKER.md` guide for running docker container.
- Added cli args to covalent UI flask server `covalent_ui/app.py` to modify port and log file path.

### Removed

- Removed gunicorn from cli and Dockerfile.

### Changed

- Updated cli `covalent_dispatcher/_cli/service.py` to run flask server directly, and removed dispatcher and UI flags.
- Using Flask blueprints to merge Dispatcher and UI servers.
- Updated Dockerfile to run flask server directly.
- Creating server PID file manually in `covalent_dispatcher/_cli/service.py`.
- Updated tests and docs to reflect merged servers.
- Changed all mentions of port 47007 (for old UI server) to 48008.

## [0.27.2] - 2022-02-24

### Changed

- Removed unnecessary blockquotes from the How-To guide for creating custom executors
- Changed "Covalent Cloud" to "Covalent" in the main code text

## [0.27.1] - 2022-02-24

### Removed

- Removed AQ-Engineers from CODEOWNERS in order to fix PR review notifications

## [0.27.0] - 2022-02-24

### Added

- Support for positional only, positional or keyword, variable positional, keyword only, variable keyword types of parameters is now added, e.g an electron can now use variable args and variable kwargs if the number/names of parameters are unknown during definition as `def task(*args, **kwargs)` which wasn't possible before.

- `Lattice.args` added to store positional arguments passed to the lattice's workflow function.

- `get_named_params` function added in `_shared_files/utils.py` which will return a tuple containing named positional arguments and named keyword arguments. The names help in showing and storing these parameters in the transport graph.

- Tests to verify whether all kinds of input paramaters are supported by electron or a lattice.

### Changed

- No longer merging positional arguments with keyword arguments, instead they are separately stored in respective nodes in the transport graph.

- `inputs` returned from `_get_inputs` function in `covalent_dispatcher/_core/execution.py` now contains positional as well as keyword arguments which further get passed to the executor.

- Executors now support positional and keyword arguments as inputs to their executable functions.

- Result object's `_inputs` attribute now contains both `args` and `kwargs`.

- `add_node_for_nested_iterables` is renamed to `connect_node_with_others` and `add_node_to_graph` also renamed to `add_collection_node_to_graph` in `electron.py`. Some more variable renames to have appropriate self-explanatory names.

- Nodes and edges in the transport graph now have a better interface to assign attributes to them.

- Edge attribute `variable` renamed to `edge_name`.

- In `serialize` function of the transport graph, if `metadata_only` is True, then only `metadata` attribute of node and `source` and `target` attributes of edge are kept in the then return serialized `data`.

- Updated the tests wherever necessary to reflect the above changes

### Removed

- Deprecated `required_params_passed` since an error will automatically be thrown by the `build_graph` function if any of the required parameters are not passed.

- Removed duplicate attributes from nodes in the transport graph.

## [0.26.1] - 2022-02-23

### Added

- Added Local Executor section to the API read the docs.

## [0.26.0] - 2022-02-23

### Added

- Automated reminders to update the changelog

## [0.25.3] - 2022-02-23

## Added

- Listed common mocking commands in the CONTRIBUTING.md guide.
- Additional guidelines on testing.

## [0.25.2] - 2022-02-21

### Changed

- `backend` metadata name changed to `executor`.
- `_plan_workflow` usage updated to reflect how that executor related information is now stored in the specific executor object.
- Updated tests to reflect the above changes.
- Improved the dispatch cancellation test to provide a robust solution which earlier took 10 minutes to run with uncertainty of failing every now and then.

### Removed

- Removed `TaskExecutionMetadata` as a consequence of removing `execution_args`.

## [0.25.1] - 2022-02-18

### Fixed

- Tracking imports that have been used in the workflow takes less time.

### Added

- User-imports are included in the dispatch_source.py script. Covalent-related imports are commented out.

## [0.25.0] - 2022-02-18

### Added

- UI: Lattice draw() method displays in web UI
- UI: New navigation panel

### Changed

- UI: Animated graph changes, panel opacity

### Fixed

- UI: Fixed "Not Found" pages

## [0.24.21] - 2022-02-18

### Added

- RST document describing the expectations from a tutorial.

## [0.24.20] - 2022-02-17

### Added

- Added how to create custom executors

### Changed

- Changed the description of the hyperlink for choosing executors
- Fixed typos in doc/source/api/getting_started/how_to/execution/creating_custom_executors.ipynb

## [0.24.19] - 2022-02-16

### Added

- CODEOWNERS for certain files.

## [0.24.18] - 2022-02-15

### Added

- The user configuration file can now specify an executor plugin directory.

## [0.24.17] - 2022-02-15

### Added

- Added a how-to for making custom executors.

## [0.24.16] - 2022-02-12

### Added

- Errors now contain the traceback as well as the error message in the result object.
- Added test for `_post_process` in `tests/covalent_dispatcher_tests/_core/execution_test.py`.

### Changed

- Post processing logic in `electron` and dispatcher now relies on the order of execution in the transport graph rather than node's function names to allow for a more reliable pairing of nodes and their outputs.

- Renamed `init_test.py` in `tests/covalent_dispatcher_tests/_core/` to `execution_test.py`.

### Removed

- `exclude_from_postprocess` list which contained some non executable node types removed since only executable nodes are post processed now.

## [0.24.15] - 2022-02-11

### Fixed

- If a user's configuration file does not have a needed exeutor parameter, the default parameter (defined in _shared_files/defaults.py) is used.
- Each executor plugin is no longer initialized upon the import of Covalent. This allows required parameters in executor plugins.

## Changed

- Upon updating the configuration data with a user's configuration file, the complete set is written back to file.

## Added

- Tests for the local and base executors.

## [0.24.14] - 2022-02-11

### Added

- UI: add dashboard cards
- UI: add scaling dots background

### Changed

- UI: reduce sidebar font sizes, refine color theme
- UI: refine scrollbar styling, show on container hover
- UI: format executor parameters as YAML code
- UI: update syntax highlighting scheme
- UI: update index.html description meta tag

## [0.24.13] - 2022-02-11

### Added

- Tests for covalent/_shared_files/config.py

## [0.24.12] - 2022-02-10

### Added

- CodeQL code analyzer

## [0.24.11] - 2022-02-10

### Added

- A new dictionary `_DEFAULT_CONSTRAINTS_DEPRECATED` in defaults.py

### Changed

- The `_DEFAULT_CONSTRAINT_VALUES` dictionary now only contains the `backend` argument

## [0.24.10] - 2022-02-09

### Fixed

- Sporadically failing workflow cancellation test in tests/workflow_stack_test.py

## [0.24.9] - 2022-02-09

## Changed

- Implementation of `_port_from_pid` in covalent_dispatcher/_cli/service.py.

## Added

- Unit tests for command line interface (CLI) functionalities in covalent_dispatcher/_cli/service.py and covalent_dispatcher/_cli/cli.py.

## [0.24.8] - 2022-02-07

### Fixed

- If a user's configuration file does not have a needed parameter, the default parameter (defined in _shared_files/defaults.py) is used.

## [0.24.7] - 2022-02-07

### Added

- Typing: Add Type hint `dispatch_info` parameter.
- Documentation: Updated the return_type description in docstring.

### Changed

- Typing: Change return type annotation to `Generator`.

## [0.24.6] - 2022-02-06

### Added

- Type hint to `deserialize` method of `TransportableObject` of `covalent/_workflow/transport.py`.

### Changed

- Description of `data` in `deserialize` method of `TransportableObject` of `covalent/_workflow/transport.py` from `The serialized transportable object` to `Cloudpickled function`.

## [0.24.5] - 2022-02-05

### Fixed

- Removed dependence on Sentinel module

## [0.24.4] - 2022-02-04

### Added

- Tests across multiple versions of Python and multiple operating systems
- Documentation reflecting supported configurations

## [0.24.3] - 2022-02-04

### Changed

- Typing: Use `bool` in place of `Optional[bool]` as type annotation for `develop` parameter in `covalent_dispatcher.service._graceful_start`
- Typing: Use `Any` in place of `Optional[Any]` as type annotation for `new_value` parameter in `covalent._shared_files.config.get_config`

## [0.24.2] - 2022-02-04

### Fixed

- Updated hyperlink of "How to get the results" from "./collection/query_electron_execution_result" to "./collection/query_multiple_lattice_execution_results" in "doc/source/how_to/index.rst".
- Updated hyperlink of "How to get the result of a particular electron" from "./collection/query_multiple_lattice_execution_results" to "./collection/query_electron_execution_result" in "doc/source/how_to/index.rst".

## [0.24.1] - 2022-02-04

### Changed

- Changelog entries are now required to have the current date to enforce ordering.

## [0.24.0] - 2022-02-03

### Added

- UI: log file output - display in Output tab of all available log file output
- UI: show lattice and electron inputs
- UI: display executor attributes
- UI: display error message on failed status for lattice and electron

### Changed

- UI: re-order sidebar sections according to latest figma designs
- UI: update favicon
- UI: remove dispatch id from tab title
- UI: fit new uuids
- UI: adjust theme text primary and secondary colors

### Fixed

- UI: auto-refresh result state on initial render of listing and graph pages
- UI: graph layout issues: truncate long electron/param names

## [0.23.0] - 2022-02-03

### Added

- Added `BaseDispatcher` class to be used for creating custom dispatchers which allow connection to a dispatcher server.
- `LocalDispatcher` inheriting from `BaseDispatcher` allows connection to a local dispatcher server running on the user's machine.
- Covalent only gives interface to the `LocalDispatcher`'s `dispatch` and `dispatch_sync` methods.
- Tests for both `LocalDispatcher` and `BaseDispatcher` added.

### Changed

- Switched from using `lattice.dispatch` and `lattice.dispatch_sync` to `covalent.dispatch` and `covalent.dispatch_sync`.
- Dispatcher address now is passed as a parameter (`dispatcher_addr`) to `covalent.dispatch` and `covalent.dispatch_sync` instead of a metadata field to lattice.
- Updated tests, how tos, and tutorials to use `covalent.dispatch` and `covalent.dispatch_sync`.
- All the contents of `covalent_dispatcher/_core/__init__.py` are moved to `covalent_dispatcher/_core/execution.py` for better organization. `__init__.py` only contains function imports which are needed by external modules.
- `dispatch`, `dispatch_sync` methods deprecated from `Lattice`.

### Removed

- `_server_dispatch` method removed from `Lattice`.
- `dispatcher` metadata field removed from `lattice`.

## [0.22.19] - 2022-02-03

### Fixed

- `_write_dispatch_to_python_file` isn't called each time a task is saved. It is now only called in the final save in `_run_planned_workflow` (in covalent_dispatcher/_core/__init__.py).

## [0.22.18] - 2022-02-03

### Fixed

- Added type information to result.py

## [0.22.17] - 2022-02-02

### Added

- Replaced `"typing.Optional"` with `"str"` in covalent/executor/base.py
- Added missing type hints to `get_dispatch_context` and `write_streams_to_file` in covalent/executor/base.py, BaseExecutor

## [0.22.16] - 2022-02-02

### Added

- Functions to check if UI and dispatcher servers are running.
- Tests for the `is_ui_running` and `is_server_running` in covalent_dispatcher/_cli/service.py.

## [0.22.15] - 2022-02-01

### Fixed

- Covalent CLI command `covalent purge` will now stop the servers before deleting all the pid files.

### Added

- Test for `purge` method in covalent_dispatcher/_cli/service.py.

### Removed

- Unused `covalent_dispatcher` import from covalent_dispatcher/_cli/service.py.

### Changed

- Moved `_config_manager` import from within the `purge` method to the covalent_dispatcher/_cli/service.py for the purpose of mocking in tests.

## [0.22.14] - 2022-02-01

### Added

- Type hint to `_server_dispatch` method in `covalent/_workflow/lattice.py`.

## [0.22.13] - 2022-01-26

### Fixed

- When the local executor's `log_stdout` and `log_stderr` config variables are relative paths, they should go inside the results directory. Previously that was queried from the config, but now it's queried from the lattice metadata.

### Added

- Tests for the corresponding functions in (`covalent_dispatcher/_core/__init__.py`, `covalent/executor/base.py`, `covalent/executor/executor_plugins/local.py` and `covalent/executor/__init__.py`) affected by the bug fix.

### Changed

- Refactored `_delete_result` in result manager to give the option of deleting the result parent directory.

## [0.22.12] - 2022-01-31

### Added

- Diff check in pypi.yml ensures correct files are packaged

## [0.22.11] - 2022-01-31

### Changed

- Removed codecov token
- Removed Slack notifications from feature branches

## [0.22.10] - 2022-01-29

### Changed

- Running tests, conda, and version workflows on pull requests, not just pushes

## [0.22.9] - 2022-01-27

### Fixed

- Fixing version check action so that it doesn't run on commits that are in develop
- Edited PR template so that markdown checklist appears properly

## [0.22.8] - 2022-01-27

### Fixed

- publish workflow, using `docker buildx` to build images for x86 and ARM, prepare manifest and push to ECR so that pulls will match the correct architecture.
- typo in CONTRIBUTING
- installing `gcc` in Docker image so Docker can build wheels for `dask` and other packages that don't provide ARM wheels

### Changed

- updated versions in `requirements.txt` for `matplotlib` and `dask`

## [0.22.7] - 2022-01-27

### Added

- `MANIFEST.in` did not have `covalent_dispatcher/_service` in it due to which the PyPi package was not being built correctly. Added the `covalent_dispatcher/_service` to the `MANIFEST.in` file.

### Fixed

- setuptools properly including data files during installation

## [0.22.6] - 2022-01-26

### Fixed

- Added service folder in covalent dispatcher to package.

## [0.22.5] - 2022-01-25

### Fixed

- `README.md` images now use master branch's raw image urls hosted on <https://github.com> instead of <https://raw.githubusercontent.com>. Also, switched image rendering from html to markdown.

## [0.22.4] - 2022-01-25

### Fixed

- dispatcher server app included in sdist
- raw image urls properly used

## [0.22.3] - 2022-01-25

### Fixed

- raw image urls used in readme

## [0.22.2] - 2022-01-25

### Fixed

- pypi upload

## [0.22.1] - 2022-01-25

### Added

- Code of conduct
- Manifest.in file
- Citation info
- Action to upload to pypi

### Fixed

- Absolute URLs used in README
- Workflow badges updated URLs
- `install_package_data` -> `include_package_data` in `setup.py`

## [0.22.0] - 2022-01-25

### Changed

- Using public ECR for Docker release

## [0.21.0] - 2022-01-25

### Added

- GitHub pull request templates

## [0.20.0] - 2022-01-25

### Added

- GitHub issue templates

## [0.19.0] - 2022-01-25

### Changed

- Covalent Beta Release

## [0.18.9] - 2022-01-24

### Fixed

- iframe in the docs landing page is now responsive

## [0.18.8] - 2022-01-24

### Changed

- Temporarily removed output tab
- Truncated dispatch id to fit left sidebar, add tooltip to show full id

## [0.18.7] - 2022-01-24

### Changed

- Many stylistic improvements to documentation, README, and CONTRIBUTING.

## [0.18.6] - 2022-01-24

### Added

- Test added to check whether an already decorated function works as expected with Covalent.
- `pennylane` package added to the `requirements-dev.txt` file.

### Changed

- Now using `inspect.signature` instead of `function.__code__` to get the names of function's parameters.

## [0.18.5] - 2022-01-21

### Fixed

- Various CI fixes, including rolling back regression in version validation, caching on s3 hosted badges, applying releases and tags correctly.

## [0.18.4] - 2022-01-21

### Changed

- Removed comments and unused functions in covalent_dispatcher
- `result_class.py` renamed to `result.py`

### Fixed

- Version was not being properly imported inside `covalent/__init__.py`
- `dispatch_sync` was not previously using the `results_dir` metadata field

### Removed

- Credentials in config
- `generate_random_filename_in_cache`
- `is_any_atom`
- `to_json`
- `show_subgraph` option in `draw`
- `calculate_node`

## [0.18.3] - 2022-01-20

### Fixed

- The gunicorn servers now restart more gracefully

## [0.18.2] - 2022-01-21

### Changed

- `tempdir` metadata field removed and replaced with `executor.local.cache_dir`

## [0.18.1] - 2022-01-11

## Added

- Concepts page

## [0.18.0] - 2022-01-20

### Added

- `Result.CANCELLED` status to represent the status of a cancelled dispatch.
- Condition to cancel the whole dispatch if any of the nodes are cancelled.
- `cancel_workflow` function which uses a shared variable provided by Dask (`dask.distributed.Variable`) in a dask client to inform nodes to stop execution.
- Cancel function for dispatcher server API which will allow the server to terminate the dispatch.
- How to notebook for cancelling a dispatched job.
- Test to verify whether cancellation of dispatched jobs is working as expected.
- `cancel` function is available as `covalent.cancel`.

### Changed

- In file `covalent/_shared_files/config.py` instead of using a variable to store and then return the config data, now directly returning the configuration.
- Using `fire_and_forget` to dispatch a job instead of a dictionary of Dask's `Future` objects so that we won't have to manage the lifecycle of those futures.
- The `test_run_dispatcher` test was changed to reflect that the dispatcher no longer uses a dictionary of future objects as it was not being utilized anywhere.

### Removed

- `with dask_client` context was removed as the client created in `covalent_dispatcher/_core/__init__.py` is already being used even without the context. Furthermore, it creates issues when that context is exited which is unnecessary at the first place hence not needed to be resolved.

## [0.17.5] - 2022-01-19

### Changed

- Results directory uses a relative path by default and can be overridden by the environment variable `COVALENT_RESULTS_DIR`.

## [0.17.4] - 2022-01-19

### Changed

- Executor parameters use defaults specified in config TOML
- If relative paths are supplied for stdout and stderr, those files are created inside the results directory

## [0.17.3] - 2022-01-18

### Added

- Sync function
- Covalent CLI tool can restart in developer mode

### Fixed

- Updated the UI address referenced in the README

## [0.17.2] - 2022-01-12

### Added

- Quantum gravity tutorial

### Changed

- Moved VERSION file to top level

## [0.17.1] - 2022-01-19

### Added

- `error` attribute was added to the results object to show which node failed and the reason behind it.
- `stdout` and `stderr` attributes were added to a node's result to store any stdout and stderr printing done inside an electron/node.
- Test to verify whether `stdout` and `stderr` are being stored in the result object.

### Changed

- Redesign of how `redirect_stdout` and `redirect_stderr` contexts in executor now work to allow storing their respective outputs.
- Executors now also return `stdout` and `stderr` strings, along with the execution output, so that they can be stored in their result object.

## [0.17.0] - 2022-01-18

### Added

- Added an attribute `__code__` to electron and lattice which is a copy of their respective function's `__code__` attribute.
- Positional arguments, `args`, are now merged with keyword arguments, `kwargs`, as close as possible to where they are passed. This was done to make sure we support both with minimal changes and without losing the name of variables passed.
- Tests to ensure usage of positional arguments works as intended.

### Changed

- Slight rework to how any print statements in lattice are sent to null.
- Changed `test_dispatcher_functional` in `basic_dispatcher_test.py` to account for the support of `args` and removed a an unnecessary `print` statement.

### Removed

- Removed `args` from electron's `init` as it wasn't being used anywhere.

## [0.16.1] - 2022-01-18

### Changed

- Requirement changed from `dask[complete]` to `dask[distributed]`.

## [0.16.0] - 2022-01-14

### Added

- New UI static demo build
- New UI toolbar functions - orientation, toggle params, minimap
- Sortable and searchable lattice name row

### Changed

- Numerous UI style tweaks, mostly around dispatches table states

### Fixed

- Node sidebar info now updates correctly

## [0.15.11] - 2022-01-18

### Removed

- Unused numpy requirement. Note that numpy is still being installed indirectly as other packages in the requirements rely on it.

## [0.15.10] - 2022-01-16

## Added

- How-to guide for Covalent dispatcher CLI.

## [0.15.9] - 2022-01-18

### Changed

- Switched from using human readable ids to using UUIDs

### Removed

- `human-id` package was removed along with its mention in `requirements.txt` and `meta.yaml`

## [0.15.8] - 2022-01-17

### Removed

- Code breaking text from CLI api documentation.
- Unwanted covalent_dispatcher rst file.

### Changed

- Installation of entire covalent_dispatcher instead of covalent_dispatcher/_service in setup.py.

## [0.15.7] - 2022-01-13

### Fixed

- Functions with multi-line or really long decorators are properly serialized in dispatch_source.py.
- Multi-line Covalent output is properly commented out in dispatch_source.py.

## [0.15.6] - 2022-01-11

### Fixed

- Sub-lattice functions are successfully serialized in the utils.py get_serialized_function_str.

### Added

- Function to scan utilized source files and return a set of imported modules (utils.get_imports_from_source)

## [0.15.5] - 2022-01-12

### Changed

- UI runs on port 47007 and the dispatcher runs on port 48008. This is so that when the servers are later merged, users continue using port 47007 in the browser.
- Small modifications to the documentation
- Small fix to the README

### Removed

- Removed a directory `generated` which was improperly added
- Dispatcher web interface
- sqlalchemy requirement

## [0.15.4] - 2022-01-11

### Changed

- In file `covalent/executor/base.py`, `pickle` was changed to `cloudpickle` because of its universal pickling ability.

### Added

- In docstring of `BaseExecutor`, a note was added specifying that `covalent` with its dependencies is assumed to be installed in the conda environments.
- Above note was also added to the conda env selector how-to.

## [0.15.3] - 2022-01-11

### Changed

- Replaced the generic `RuntimeError` telling users to check if there is an object manipulation taking place inside the lattice to a simple warning. This makes the original error more visible.

## [0.15.2] - 2022-01-11

### Added

- If condition added for handling the case where `__getattr__` of an electron is accessed to detect magic functions.

### Changed

- `ActiveLatticeManager` now subclasses from `threading.local` to make it thread-safe.
- `ValueError` in the lattice manager's `claim` function now also shows the name of the lattice that is currently claimed.
- Changed docstring of `ActiveLatticeManager` to note that now it is thread-safe.
- Sublattice dispatching now no longer deletes the result object file and is dispatched normally instead of in a serverless manner.
- `simulate_nitrogen_and_copper_slab_interaction.ipynb` notebook tutorial now does normal dispatching as well instead of serverless dispatching. Also, now 7 datapoints will be shown instead of 10 earlier.

## [0.15.1] - 2022-01-11

### Fixed

- Passing AWS credentials to reusable workflows as a secret

## [0.15.0] - 2022-01-10

### Added

- Action to push development image to ECR

### Changed

- Made the publish action reusable and callable

## [0.14.1] - 2022-01-02

### Changed

- Updated the README
- Updated classifiers in the setup.py file
- Massaged some RTD pages

## [0.14.0] - 2022-01-07

### Added

- Action to push static UI to S3

## [0.13.2] - 2022-01-07

### Changed

- Completed new UI design work

## [0.13.1] - 2022-01-02

### Added

- Added eventlet requirement

### Changed

- The CLI tool can now manage the UI flask server as well
- [Breaking] The CLI option `-t` has been changed to `-d`, which starts the servers in developer mode and exposes unit tests to the server.

## [0.13.0] - 2022-01-01

### Added

- Config manager in `covalent/_shared_files/config.py`
- Default location for the main config file can be overridden using the environment variable `COVALENT_CONFIG_DIR`
- Ability to set and get configuration using `get_config` and `set_config`

### Changed

- The flask servers now reference the config file
- Defaults reference the config file

### Fixed

- `ValueError` caught when running `covalent stop`
- One of the functional tests was using a malformed path

### Deprecated

- The `electron.to_json` function
- The `generate_random_filename_in_cache` function

### Removed

- The `get_api_token` function

## [0.12.13] - 2022-01-04

## Removed

- Tutorial section headings

## Fixed

- Plot background white color

## [0.12.12] - 2022-01-06

### Fixed

- Having a print statement inside electron and lattice code no longer causes the workflow to fail.

## [0.12.11] - 2022-01-04

### Added

- Completed UI feature set for first release

### Changed

- UI server result serialization improvements
- UI result update webhook no longer fails on request exceptions, logs warning intead

## [0.12.10] - 2021-12-17

### Added

- Astrophysics tutorial

## [0.12.9] - 2022-01-04

### Added

- Added `get_all_node_results` method in `result_class.py` to return result of all node executions.

- Added `test_parallelilization` test to verify whether the execution is now being achieved in parallel.

### Changed

- Removed `LocalCluster` cluster creation usage to a simple `Client` one from Dask.

- Removed unnecessary `to_run` function as we no longer needed to run execution through an asyncio loop.

- Removed `async` from function definition of previously asynchronous functions, `_run_task`, `_run_planned_workflow`, `_plan_workflow`, and `_run_workflow`.

- Removed `uvloop` from requirements.

- Renamed `test_get_results` to `test_get_result`.

- Reran the how to notebooks where execution time was mentioned.

- Changed how `dispatch_info` context manager was working to account for multiple nodes accessing it at the same time.

## [0.12.8] - 2022-01-02

### Changed

- Changed the software license to GNU Affero 3.0

### Removed

- `covalent-ui` directory

## [0.12.7] - 2021-12-29

### Fixed

- Gunicorn logging now uses the `capture-output` flag instead of redirecting stdout and stderr

## [0.12.6] - 2021-12-23

### Changed

- Cleaned up the requirements and moved developer requirements to a separate file inside `tests`

## [0.12.5] - 2021-12-16

### Added

- Conda build CI job

## [0.12.4] - 2021-12-23

### Changed

- Gunicorn server now checks for port availability before starting

### Fixed

- The `covalent start` function now prints the correct port if the server is already running.

## [0.12.3] - 2021-12-14

### Added

- Covalent tutorial comparing quantum support vector machines with support vector machine algorithms implemented in qiskit and scikit-learn.

## [0.12.2] - 2021-12-16

### Fixed

- Now using `--daemon` in gunicorn to start the server, which was the original intention.

## [0.12.1] - 2021-12-16

### Fixed

- Removed finance references from docs
- Fixed some other small errors

### Removed

- Removed one of the failing how-to tests from the functional test suite

## [0.12.0] - 2021-12-16

### Added

- Web UI prototype

## [0.11.1] - 2021-12-14

### Added

- CLI command `covalent status` shows port information

### Fixed

- gunicorn management improved

## [0.11.0] - 2021-12-14

### Added

- Slack notifications for test status

## [0.10.4] - 2021-12-15

### Fixed

- Specifying a non-default results directory in a sub-lattice no longer causes a failure in lattice execution.

## [0.10.3] - 2021-12-14

### Added

- Functional tests for how-to's in documentation

### Changed

- Moved example script to a functional test in the pipeline
- Added a test flag to the CLI tool

## [0.10.2] - 2021-12-14

### Fixed

- Check that only `kwargs` without any default values in the workflow definition need to be passed in `lattice.draw(ax=ax, **kwargs)`.

### Added

- Function to check whether all the parameters without default values for a callable function has been passed added to shared utils.

## [0.10.1] - 2021-12-13

### Fixed

- Content and style fixes for getting started doc.

## [0.10.0] - 2021-12-12

### Changed

- Remove all imports from the `covalent` to the `covalent_dispatcher`, except for `_dispatch_serverless`
- Moved CLI into `covalent_dispatcher`
- Moved executors to `covalent` directory

## [0.9.1] - 2021-12-13

### Fixed

- Updated CONTRIBUTING to clarify docstring style.
- Fixed docstrings for `calculate_node` and `check_constraint_specific_sum`.

## [0.9.0] - 2021-12-10

### Added

- `prefix_separator` for separating non-executable node types from executable ones.

- `subscript_prefix`, `generator_prefix`, `sublattice_prefix`, `attr_prefix` for prefixes of subscripts, generators,
  sublattices, and attributes, when called on an electron and added to the transport graph.

- `exclude_from_postprocess` list of prefixes to denote those nodes which won't be used in post processing the workflow.

- `__int__()`, `__float__()`, `__complex__()` for converting a node to an integer, float, or complex to a value of 0 then handling those types in post processing.

- `__iter__()` generator added to Electron for supporting multiple return values from an electron execution.

- `__getattr__()` added to Electron for supporting attribute access on the node output.

- `__getitem__()` added to Electron for supporting subscripting on the node output.

- `electron_outputs` added as an attribute to lattice.

### Changed

- `electron_list_prefix`, `electron_dict_prefix`, `parameter_prefix` modified to reflect new way to assign prefixes to nodes.

- In `build_graph` instead of ignoring all exceptions, now the exception is shown alongwith the runtime error notifying that object manipulation should be avoided inside a lattice.

- `node_id` changed to `self.node_id` in Electron's `__call__()`.

- `parameter` type electrons now have the default metadata instead of empty dictionary.

- Instead of deserializing and checking whether a sublattice is there, now a `sublattice_prefix` is used to denote when a node is a sublattice.

- In `dispatcher_stack_test`, `test_dispatcher_flow` updated to indicate the new use of `parameter_prefix`.

### Fixed

- When an execution fails due to something happening in `run_workflow`, then result object's status is now failed and the object is saved alongwith throwing the appropriate exception.

## [0.8.5] - 2021-12-10

### Added

- Added tests for choosing specific executors inside electron initialization.
- Added test for choosing specific Conda environments inside electron initialization.

## [0.8.4] - 2021-12-10

### Changed

- Removed _shared_files directory and contents from covalent_dispatcher. Logging in covalent_dispatcher now uses the logger in covalent/_shared_files/logging.py.

## [0.8.3] - 2021-12-10

### Fixed

- Decorator symbols were added to the pseudo-code in the quantum chemistry tutorial.

## [0.8.2] - 2021-12-06

### Added

- Quantum chemistry tutorial.

## [0.8.1] - 2021-12-08

### Added

- Docstrings with typehints for covalent dispatcher functions added.

### Changed

- Replaced `node` to `node_id` in `electron.py`.

- Removed unnecessary `enumerate` in `covalent_dispatcher/_core/__init__.py`.

- Removed `get_node_device_mapping` function from `covalent_dispatcher/_core/__init__.py`
  and moved the definition to directly add the mapping to `workflow_schedule`.

- Replaced iterable length comparison for `executor_specific_exec_cmds` from `if len(executor_specific_exec_cmds) > 0`
  to `if executor_specific_exec_cmds`.

## [0.8.0] - 2021-12-03

### Added

- Executors can now accept the name of a Conda environment. If that environment exists, the operations of any electron using that executor are performed in that Conda environment.

## [0.7.6] - 2021-12-02

### Changed

- How to estimate lattice execution time has been renamed to How to query lattice execution time.
- Change result querying syntax in how-to guides from `lattice.get_result` to
  `covalent.get_result`.
- Choose random port for Dask dashboard address by setting `dashboard_address` to ':0' in
  `LocalCluster`.

## [0.7.5] - 2021-12-02

### Fixed

- "Default" executor plugins are included as part of the package upon install.

## [0.7.4] - 2021-12-02

### Fixed

- Upgraded dask to 2021.10.0 based on a vulnerability report

## [0.7.3] - 2021-12-02

### Added

- Transportable object tests
- Transport graph tests

### Changed

- Variable name node_num to node_id
- Variable name node_idx to node_id

### Fixed

- Transport graph `get_dependencies()` method return type was changed from Dict to List

## [0.7.2] - 2021-12-01

### Fixed

- Date handling in changelog validation

### Removed

- GitLab CI YAML

## [0.7.1] - 2021-12-02

### Added

- A new parameter to a node's result called `sublattice_result` is added.
  This will be of a `Result` type and will contain the result of that sublattice's
  execution. If a normal electron is executed, this will be `None`.

- In `_delete_result` function in `results_manager.py`, an empty results directory
  will now be deleted.

- Name of a sublattice node will also contain `(sublattice)`.

- Added `_dispatch_sync_serverless` which synchronously dispatches without a server
  and waits for a result to be returned. This is the method used to dispatch a sublattice.

- Test for sublatticing is added.

- How-to guide added for sublatticing explaining the new features.

### Changed

- Partially changed `draw` function in `lattice.py` to also draw the subgraph
  of the sublattice when drawing the main graph of the lattice. The change is
  incomplete as we intend to add this feature later.

- Instead of returning `plt`, `draw` now returns the `ax` object.

- `__call__` function in `lattice.py` now runs the lattice's function normally
  instead of dispatching it.

- `_run_task` function now checks whether current node is a sublattice and acts
  accordingly.

### Fixed

- Unnecessary lines to rename the node's name in `covalent_dispatcher/_core/__init__.py` are removed.

- `test_electron_takes_nested_iterables` test was being ignored due to a spelling mistake. Fixed and
  modified to follow the new pattern.

## [0.7.0] - 2021-12-01

### Added

- Electrons can now accept an executor object using the "backend" keyword argument. "backend" can still take a string naming the executor module.
- Electrons and lattices no longer have Slurm metadata associated with the executor, as that information should be contained in the executor object being used as an input argument.
- The "backend" keyword can still be a string specifying the executor module, but only if the executor doesn't need any metadata.
- Executor plugin classes are now directly available to covalent, eg: covalent.executor.LocalExecutor().

## [0.6.7] - 2021-12-01

### Added

- Docstrings without examples for all the functions in core covalent.
- Typehints in those functions as well.
- Used `typing.TYPE_CHECKING` to prevent cyclic imports when writing typehints.

### Changed

- `convert_to_lattice_function` renamed to `convert_to_lattice_function_call`.
- Context managers now raise a `ValueError` instead of a generic `Exception`.

## [0.6.6] - 2021-11-30

### Fixed

- Fixed the version used in the documentation
- Fixed the badge URLs to prevent caching

## [0.6.5] - 2021-11-30

### Fixed

- Broken how-to links

### Removed

- Redundant lines from .gitignore
- *.ipynb from .gitignore

## [0.6.4] - 2021-11-30

### Added

- How-to guides for workflow orchestration.
  - How to construct an electron
  - How to construct a lattice
  - How to add an electron to lattice
  - How to visualize the lattice
  - How to add constraints to lattices
- How-to guides for workflow and subtask execution.
  - How to execute individual electrons
  - How to execute a lattice
  - How to execute multiple lattices
- How-to guides for status querying.
  - How to query electron execution status
  - How to query lattice execution status
  - How to query lattice execution time
- How-to guides for results collection
  - How to query electron execution results
  - How to query lattice execution results
  - How to query multiple lattice execution results
- Str method for the results object.

### Fixed

- Saving the electron execution status when the subtask is running.

## [0.6.3] - 2021-11-29

### Removed

- JWT token requirement.
- Covalent dispatcher login requirement.
- Update covalent login reference in README.md.
- Changed the default dispatcher server port from 5000 to 47007.

## [0.6.2] - 2021-11-28

### Added

- Github action for tests and coverage
- Badges for tests and coverage
- If tests pass then develop is pushed to master
- Add release action which tags and creates a release for minor version upgrades
- Add badges action which runs linter, and upload badges for version, linter score, and platform
- Add publish action (and badge) which builds a Docker image and uploads it to the AWS ECR

## [0.6.1] - 2021-11-27

### Added

- Github action which checks version increment and changelog entry

## [0.6.0] - 2021-11-26

### Added

- New Covalent RTD theme
- sphinx extension sphinx-click for CLI RTD
- Sections in RTD
- init.py in both covalent-dispatcher logger module and cli module for it to be importable in sphinx

### Changed

- docutils version that was conflicting with sphinx

### Removed

- Old aq-theme

## [0.5.1] - 2021-11-25

### Added

- Integration tests combining both covalent and covalent-dispatcher modules to test that
  lattice workflow are properly planned and executed.
- Integration tests for the covalent-dispatcher init module.
- pytest-asyncio added to requirements.

## [0.5.0] - 2021-11-23

### Added

- Results manager file to get results from a file, delete a result, and redispatch a result object.
- Results can also be awaited to only return a result if it has either been completed or failed.
- Results class which is used to store the results with all the information needed to be used again along with saving the results to a file functionality.
- A result object will be a mercurial object which will be updated by the dispatcher and saved to a file throughout the dispatching and execution parts.
- Direct manipulation of the transport graph inside a result object takes place.
- Utility to convert a function definition string to a function and vice-versa.
- Status class to denote the status of a result object and of each node execution in the transport graph.
- Start and end times are now also stored for each node execution as well as for the whole dispatch.
- Logging of `stdout` and `stderr` can be done by passing in the `log_stdout`, `log_stderr` named metadata respectively while dispatching.
- In order to get the result of a certain dispatch, the `dispatch_id`, the `results_dir`, and the `wait` parameter can be passed in. If everything is default, then only the dispatch id is required, waiting will not be done, and the result directory will be in the current working directory with folder name as `results/` inside which every new dispatch will have a new folder named according to their respective dispatch ids, containing:
  - `result.pkl` - (Cloud)pickled result object.
  - `result_info.yaml` - yaml file with high level information about the result and its execution.
  - `dispatch_source.py` - python file generated, containing the original function definitions of lattice and electrons which can be used to dispatch again.

### Changed

- `logfile` named metadata is now `slurm_logfile`.
- Instead of using `jsonpickle`, `cloudpickle` is being used everywhere to maintain consistency.
- `to_json` function uses `json` instead of `jsonpickle` now in electron and lattice definitions.
- `post_processing` moved to the dispatcher, so the dispatcher will now store a finished execution result in the results folder as specified by the user with no requirement of post processing it from the client/user side.
- `run_task` function in dispatcher modified to check if a node has completed execution and return it if it has, else continue its execution. This also takes care of cases if the server has been closed mid execution, then it can be started again from the last saved state, and the user won't have to wait for the whole execution.
- Instead of passing in the transport graph and dispatch id everywhere, the result object is being passed around, except for the `asyncio` part where the dispatch id and results directory is being passed which afterwards lets the core dispatcher know where to get the result object from and operate on it.
- Getting result of parent node executions of the graph, is now being done using the result object's graph. Storing of each execution's result is also done there.
- Tests updated to reflect the changes made. They are also being run in a serverless manner.

### Removed

- `LatticeResult` class removed.
- `jsonpickle` requirement removed.
- `WorkflowExecutionResult`, `TaskExecutionResult`, and `ExecutionError` singleton classes removed.

### Fixed

- Commented out the `jwt_required()` part in `covalent-dispatcher/_service/app.py`, may be removed in later iterations.
- Dispatcher server will now return the error message in the response of getting result if it fails instead of sending every result ever as a response.

## [0.4.3] - 2021-11-23

### Added

- Added a note in Known Issues regarding port conflict warning.

## [0.4.2] - 2021-11-24

### Added

- Added badges to README.md

## [0.4.1] - 2021-11-23

### Changed

- Removed old coverage badge and fixed the badge URL

## [0.4.0] - 2021-11-23

### Added

- Codecov integrations and badge

### Fixed

- Detached pipelines no longer created

## [0.3.0] - 2021-11-23

### Added

- Wrote a Code of Conduct based on <https://www.contributor-covenant.org/>
- Added installation and environment setup details in CONTRIBUTING
- Added Known Issues section to README

## [0.2.0] - 2021-11-22

### Changed

- Removed non-open-source executors from Covalent. The local SLURM executor is now
- a separate repo. Executors are now plugins.

## [0.1.0] - 2021-11-19

### Added

- Pythonic CLI tool. Install the package and run `covalent --help` for a usage description.
- Login and logout functionality.
- Executor registration/deregistration skeleton code.
- Dispatcher service start, stop, status, and restart.

### Changed

- JWT token is stored to file instead of in an environment variable.
- The Dask client attempts to connect to an existing server.

### Removed

- Removed the Bash CLI tool.

### Fixed

- Version assignment in the covalent init file.

## [0.0.3] - 2021-11-17

### Fixed

- Fixed the Dockerfile so that it runs the dispatcher server from the covalent repo.

## [0.0.2] - 2021-11-15

### Changed

- Single line change in ci script so that it doesn't exit after validating the version.
- Using `rules` in `pytest` so that the behavior in test stage is consistent.

## [0.0.1] - 2021-11-15

### Added

- CHANGELOG.md to track changes (this file).
- Semantic versioning in VERSION.
- CI pipeline job to enforce versioning.<|MERGE_RESOLUTION|>--- conflicted
+++ resolved
@@ -7,16 +7,14 @@
 
 ## [UNRELEASED]
 
-<<<<<<< HEAD
 ### Changed
 
 - Ensure that the files uploaded are not `TransportableObjects` when they're stored in the Database.
 - Ensure that when the files are loaded, they're converted to `TransportableObjects`.
-=======
+
 ### Tests
 
 - Check that user data is not unpickled by the Covalent server process
->>>>>>> 1f887a7e
 
 ## [0.145.0] - 2022-07-20
 
