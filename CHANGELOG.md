# Changelog

All notable changes to this project will be documented in this file.

The format is based on [Keep a Changelog](https://keepachangelog.com/en/1.0.0/),
and this project adheres to [Semantic Versioning](https://semver.org/spec/v2.0.0.html).

## [UNRELEASED]

<<<<<<< HEAD
### Added

- Added methods to programatically fetch information from Alembic without needing subprocess
=======
## [0.151.1] - 2022-07-22

### Authors

- Faiyaz Hasan <faiyaz@agnostiq.ai>
- Co-authored-by: Scott Wyman Neagle <scott@agnostiq.ai>


### Fixed

- Adding maximum number of retries and timeout parameter to the get result http call.
- Disabling result_webhook for now.
>>>>>>> e7d46bc7

## [0.151.0] - 2022-07-22

### Authors

- Scott Wyman Neagle <scott@agnostiq.ai>
- Co-authored-by: Will Cunningham <wjcunningham7@gmail.com>
- Sankalp Sanand <sankalp@agnostiq.ai>


### Added

- `BaseAsyncExecutor` has been added which can be inherited by new async-aware executors.

### Changed

- Since tasks were basically submitting the functions to a Dask cluster by default, they have been converted into asyncio `Tasks` instead which support a far larger number of concurrent tasks than previously used `ThreadPool`.

- `tasks_pool` will still be used to schedule tasks which use non-async executors.

- Executor's `executor` will now receive a callable instead of a serialized function. This allows deserializing the function where it is going to be executed while providing a simplified `execute` at the same time.

- `uvloop` is being used instead of the default event loop of `asyncio` for better performance.

- Tests have also been updated to reflect above changes.

### Operations

- Made Santosh the sole owner of `/docs`

## [0.150.0] - 2022-07-22

### Authors

- Faiyaz Hasan <faiyaz@agnostiq.ai>


### Added

- Initialize database tables when the covalent server is started.

## [0.149.0] - 2022-07-21

### Authors

- Scott Wyman Neagle <scott@agnostiq.ai>
- Co-authored-by: Venkat Bala <venkat@agnostiq.ai>


### Removed

- `result.save()`
- `result._write_dispatch_to_python_file()`

## [0.148.0] - 2022-07-21

### Authors

- Alejandro Esquivel <ae@alejandro.ltd>


### Changed

- Changed DataStore default db path to correspond to dispatch db config path

### Operations

- Added workflow to stale and close pull requests

### Docs

- Fixed `get_metadata` calls in examples to remove `results_dir` argument
- Removed YouTube video temporarily

## [0.147.0] - 2022-07-21

### Authors

- Casey Jao <casey@agnostiq.ai>


### Changed

- Simplified interface for custom executors. All the boilerplate has
  been moved to `BaseExecutor`.

## [0.146.0] - 2022-07-20

### Authors

- Casey Jao <casey@agnostiq.ai>
- Co-authored-by: Venkat Bala <venkat@agnostiq.ai>
- Faiyaz Hasan <faiyaz@agnostiq.ai>



### Added

- Ensure that transportable objects are rendered correctly when printing the result object.

### Tests

- Check that user data is not unpickled by the Covalent server process

## [0.145.0] - 2022-07-20

### Authors

- Scott Wyman Neagle <scott@agnostiq.ai>
- Co-authored-by: Venkat Bala <venkat@agnostiq.ai>
- Co-authored-by: Faiyaz Hasan <faiyaz@agnostiq.ai>


### Removed

- `entry_point.get_result()`

### Changed

- get_result to query an HTTP endpoint instead of a DB session

## [0.144.0] - 2022-07-20

### Authors

- Will Cunningham <wjcunningham7@users.noreply.github.com>
- Co-authored-by: Scott Wyman Neagle <scott@agnostiq.ai>
- Alejandro Esquivel <ae@alejandro.ltd>


### Added

- Set up alembic migrations & added migration guide (`alembic/README.md`)

## [0.143.0] - 2022-07-19

### Authors

- Will Cunningham <wjcunningham7@users.noreply.github.com>
- Co-authored-by: Scott Wyman Neagle <scott@agnostiq.ai>


### Changed

- Installation will fail if `cova` is installed while trying to install `covalent`.

## [0.142.0] - 2022-07-19

### Authors

- Poojith U Rao <106616820+poojithurao@users.noreply.github.com>
- Co-authored-by: Will Cunningham <wjcunningham7@gmail.com>
- Anna Hughes <annagwen42@gmail.com>
- Co-authored-by: Poojith <poojith@agnostiq.ai>
- Co-authored-by: Scott Wyman Neagle <scott@agnostiq.ai>
- Casey Jao <casey@agnostiq.ai>
- Co-authored-by: Venkat Bala <venkat@agnostiq.ai>
- Co-authored-by: pre-commit-ci[bot] <66853113+pre-commit-ci[bot]@users.noreply.github.com>
- Faiyaz Hasan <faiyaz@agnostiq.ai>


### Added

- `electron_num`, `completed_electron_num` fields to the Lattice table.

## [0.141.0] - 2022-07-19

### Authors

- Poojith U Rao <106616820+poojithurao@users.noreply.github.com>
- Co-authored-by: Will Cunningham <wjcunningham7@gmail.com>
- Anna Hughes <annagwen42@gmail.com>
- Co-authored-by: Poojith <poojith@agnostiq.ai>
- Co-authored-by: Scott Wyman Neagle <scott@agnostiq.ai>
- Casey Jao <casey@agnostiq.ai>
- Co-authored-by: Venkat Bala <venkat@agnostiq.ai>
- Co-authored-by: pre-commit-ci[bot] <66853113+pre-commit-ci[bot]@users.noreply.github.com>


### Changed

- Deprecate topological sort in favor of inspect in-degree of nodes until they are zero before dispatching task
- Use deepcopy to generate a copy of the metadata dictionary before saving result object to the database

### Docs

- Adding incomplete pennylane kernel tutorial
- Adding quantum ensemble tutorial

## [0.140.0] - 2022-07-19

### Authors

- Faiyaz Hasan <faiyaz@agnostiq.ai>
- Co-authored-by: Venkat Bala <venkat@agnostiq.ai>


### Added

- Fields `deps_filename`, `call_before_filename` and `call_after_filename` to the `Electron` table.
- Re-write the deps / call before and after file contents when inserting / updating electron record in the database.

### Changed

- Modify the test and implementation logic of inserting the electron record with these new fields.
- Field `key` to `key_filename` in `Electron` table.

## [0.139.1] - 2022-07-19

### Authors

- Divyanshu Singh <55018955+divshacker@users.noreply.github.com>
- Co-authored-by: Scott Wyman Neagle <wymnea@protonmail.com>
- Co-authored-by: Scott Wyman Neagle <scott@agnostiq.ai>
- Co-authored-by: Will Cunningham <wjcunningham7@users.noreply.github.com>


### Fixed

- Fixes Reverse IP problem. All References to `0.0.0.0` are changed to `localhost` . More details can be found [here](https://github.com/AgnostiqHQ/covalent/issues/202)

## [0.139.0] - 2022-07-19

### Authors

- Venkat Bala <venkat@agnostiq.ai>
- Co-authored-by: Scott Wyman Neagle <scott@agnostiq.ai>
- Faiyaz Hasan <faiyaz@agnostiq.ai>
- Co-authored-by: Will Cunningham <wjcunningham7@gmail.com>


### Added

- Columns `is_active` in the lattice, eLectron and Electron dependency tables.

### Docs

- Adding a RTD tutorial/steps on creating a custom executor

## [0.138.0] - 2022-07-19

### Authors

- Anna Hughes <annagwen42@gmail.com>
- Co-authored-by: Will Cunningham <wjcunningham7@gmail.com>
- Will Cunningham <wjcunningham7@users.noreply.github.com>
- Co-authored-by: Venkat Bala <venkat@agnostiq.ai>


### Added

- Docker build workflow

### Changed

- Dockerfile uses multi-stage build

### Docs

- New tutorial demonstrating how to solve the MaxCut Problem with QAOA and Covalent

## [0.137.0] - 2022-07-19

### Authors

- Prasanna Venkatesh <54540812+Prasy12@users.noreply.github.com>
- Co-authored-by: Alejandro Esquivel <ae@alejandro.ltd>


### Added

- Ability to hide/show labels on the graph
- Graph layout with elk configurations

### Changed

- Changed API socket calls interval for graph optimization.

### Tests

- Disabled several dask functional tests

## [0.136.0] - 2022-07-18

### Authors

- Scott Wyman Neagle <scott@agnostiq.ai>
- Co-authored-by: Faiyaz Hasan <faiyaz@agnostiq.ai>


### Changed

- Result.save() has been deprecated in favor of Result.persist() and querying the database directly.

## [0.135.0] - 2022-07-18

### Authors

- Casey Jao <casey@agnostiq.ai>
- Co-authored-by: Scott Wyman Neagle <scott@agnostiq.ai>
- Co-authored-by: Alejandro Esquivel <ae@alejandro.ltd>


### Operations

- Psiog is only codeowner of js files
- Fix in changelog action to handle null author when a bot is committing

### Added

- Support injecting return values of calldeps into electrons during workflow execution

## [0.134.0] - 2022-07-15

### Authors

- Casey Jao <casey@agnostiq.ai>
- Co-authored-by: Scott Wyman Neagle <scott@agnostiq.ai>


### Changed

- Covalent server can now process workflows without having their deps installed

## [0.133.0] - 2022-07-15

### Authors

- Will Cunningham <wjcunningham7@users.noreply.github.com>


### Removed

- Removed the deprecated function `draw_inline` as well as the `matplotlib` dependency.

### Operations

- Fixing the retry block for tests

## [0.132.0] - 2022-07-14

### Authors

- Will Cunningham <wjcunningham7@users.noreply.github.com>


### Added

- Bash lepton support reintroduced with some UX modifications to the Lepton class. Leptons which use scripting languages can be specified as either (1) a command run in the shell/console or (2) a call to a function in a library/script. Leptons which use compiled languages must specify a library and a function name.
- The keyword argument `display_name` can be used to override the name appearing in the UI. Particularly useful when the lepton is a command.
- All arguments except for language are now keyword arguments.
- Keyword arguments passed to a Bash lepton are understood to define environment variables within the shell.
- Non-keyword arguments fill in `$1`, `$2`, etc.
- Named outputs enumerate variables within the shell which will be returned to the user. These can be either `Lepton.OUTPUT` or `Lepton.INPUT_OUTPUT` types.

### Added

- New fields to the decomposed result object Database: 

## [0.131.0] - 2022-07-13

### Authors

- Sankalp Sanand <sankalp@agnostiq.ai>
- Co-authored-by: Venkat Bala <venkat@agnostiq.ai>


### Fixed

- `covalent --version` now looks for `covalent` metadata instead of `cova`

### Tests

- Updated the cli test to include whether the correct version number is shown when `covalent --version` is run

### Added

- Method to write electron id corresponding to sublattices in `execution.py` when running `_run_task`.

## [0.130.0] - 2022-07-12

### Authors

- Venkat Bala <venkat@agnostiq.ai>
- Co-authored-by: Scott Wyman Neagle <scott@agnostiq.ai>

### Changed

- Ignoring tests for `cancel_dispatch` and `construct_bash`
- Create a dummy requirements.txt file for pip deps tests
- Fix version of `Werkzeug` package to avoid running into ValueError (unexpected kwarg `as_tuple`)
- Update `customization` how to test by specifying the section header `sdk`

## [0.129.0] - 2022-07-12

### Authors

- Sankalp Sanand <sankalp@agnostiq.ai>
- Co-authored-by: Alejandro Esquivel <ae@alejandro.ltd>

### Added

- Support for `wait_for` type edges when two electrons are connected by their execution side effects instead of output-input relation.

### Changed

- `active_lattice.electron_outputs` now contains the node ids as well for the electron which is being post processed.

## [0.128.1] - 2022-07-12

### Authors

- Faiyaz Hasan <faiyaz@agnostiq.ai>


### Fixed

- `Result.persist` test in `result_test.py`.
- Electron dependency `arg_index` is changed back to Nullable.

## [0.128.0] - 2022-07-12

### Authors

- Okechukwu  Emmanuel Ochia <okechukwu@agnostiq.ai>
- Co-authored-by: Casey Jao <casey@agnostiq.ai>
- Co-authored-by: Alejandro Esquivel <ae@alejandro.ltd>
- Co-authored-by: pre-commit-ci[bot] <66853113+pre-commit-ci[bot]@users.noreply.github.com>

### Added

- File transfer support for leptons

## [0.127.0] - 2022-07-11

### Authors

- Scott Wyman Neagle <scott@agnostiq.ai>
- Co-authored-by: Faiyaz Hasan <faiyaz@agnostiq.ai>
- Co-authored-by: Venkat Bala <venkat@agnostiq.ai>


### Added

- When saving to DB, also persist to the new DB if running in develop mode

### Tests

- Flask app route tests

## [0.126.0] - 2022-07-11

### Authors

- Will Cunningham <wjcunningham7@users.noreply.github.com>
- Alejandro Esquivel <ae@alejandro.ltd>
- Co-authored-by: pre-commit-ci[bot] <66853113+pre-commit-ci[bot]@users.noreply.github.com>
- Co-authored-by: Sankalp Sanand <sankalp@agnostiq.ai>


### Added

- Added Folder class
- Added internal call before/after deps to execute File Transfer operations pre/post electron execution.

### Operations

- Enhanced hotfix action to create branches from existing commits

## [0.125.0] - 2022-07-09

### Authors

- Okechukwu  Emmanuel Ochia <okechukwu@agnostiq.ai>
- Co-authored-by: pre-commit-ci[bot] <66853113+pre-commit-ci[bot]@users.noreply.github.com>
- Co-authored-by: Alejandro Esquivel <ae@alejandro.ltd>
- Venkat Bala <venkat@agnostiq.ai>
- Co-authored-by: Okechukwu Ochia <emmirald@gmail.com>
- Co-authored-by: Scott Wyman Neagle <scott@agnostiq.ai>


### Added

- Dask Cluster CLI functional/unit tests

### Docs

- Updated RTD concepts, how-to-guides, and api docs with electron dependencies.

### Operations

- Separate out running tests and uploading coverage report to circumvent bug in
  retry action

## [0.124.0] - 2022-07-07

### Authors

- Will Cunningham <wjcunningham7@users.noreply.github.com>
- Co-authored-by: Scott Wyman Neagle <scott@agnostiq.ai>
- Faiyaz Hasan <faiyaz@agnostiq.ai>


### Added

- `Result.persist` method in `covalent/_results_manager/result.py`.

### Operations

- Package pre-releases go to `covalent` instead of `cova` on PyPI.

## [0.123.0] - 2022-07-07

### Authors

- Scott Wyman Neagle <scott@agnostiq.ai>
- Co-authored-by: Faiyaz Hasan <faiyaz@agnostiq.ai>
- Will Cunningham <wjcunningham7@users.noreply.github.com>
- Alejandro Esquivel <ae@alejandro.ltd>
- Co-authored-by: pre-commit-ci[bot] <66853113+pre-commit-ci[bot]@users.noreply.github.com>


### Added

- Added Folder class
- Added internal call before/after deps to execute File Transfer operations pre/post electron execution.

### Operations

- `codeql.yml` and `condabuild.yml` run nightly instead of on every PR.
- Style fixes in changelog

## [0.122.1] - 2022-07-06

### Authors

Will Cunningham <wjcunningham7@users.noreply.github.com>
Co-authored-by: Scott Wyman Neagle <scott@agnostiq.ai>


### Operations

- Added license scanner action
- Pre-commit autoupdate

### Tests

- Tests for running workflows with more than one iteration

### Fixed

- Attribute error caused by attempts to retrieve the name from the node function when the node function is set to None

## [0.122.0] - 2022-07-04

### Authors

Faiyaz Hasan <faiyaz@agnostiq.ai>
Co-authored-by: pre-commit-ci[bot] <66853113+pre-commit-ci[bot]@users.noreply.github.com>


### Added

- `covalent/_results_manager/write_result_to_db.py` module and methods to insert / update data in the DB.
- `tests/covalent_tests/results_manager_tests/write_result_to_db_test.py` containing the unit tests for corresponding functions.

### Changed

- Electron `type` column to a string type rather than an `ElectronType` in DB models.
- Primary keys from `BigInteger` to `Integer` in DB models.

## [0.121.0] - 2022-07-04

### Authors

Will Cunningham <wjcunningham7@users.noreply.github.com>
Co-authored-by: Alejandro Esquivel <ae@alejandro.ltd>
Co-authored-by: pre-commit-ci[bot] <66853113+pre-commit-ci[bot]@users.noreply.github.com>


### Removed

- Unused requirements `gunicorn` and `eventlet` in `requirements.txt` as well as `dask` in `tests/requirements.txt`, since it is already included in the core requirements.

### Docs

- Updated the compatibility matrix in the docs.

## [0.120.0] - 2022-07-04

### Authors

Okechukwu  Emmanuel Ochia <okechukwu@agnostiq.ai>
Co-authored-by: Venkat Bala <venkat@agnostiq.ai>
Co-authored-by: pre-commit-ci[bot] <66853113+pre-commit-ci[bot]@users.noreply.github.com>
Co-authored-by: Scott Wyman Neagle <scott@agnostiq.ai>


### Added

- Adding `cluster` CLI options to facilitate interacting with the backend Dask cluster
- Adding options to `covalent start` to enable specifying number of workers, memory limit and threads per worker at cluster startup

### Changed

- Update `DaskAdminWorker` docstring with better explanation

## [0.119.1] - 2022-07-04

### Authors

Scott Wyman Neagle <scott@agnostiq.ai>
Casey Jao <casey@agnostiq.ai>


### Fixed

- `covalent status` checks if the server process is still alive.

### Operations

- Updates to changelog logic to handle multiple authors

## [0.119.0] - 2022-07-03
### Authors
@cjao 


### Added

- Introduce support for pip dependencies

## [0.118.0] - 2022-07-02
### Authors
@AlejandroEsquivel 


### Added

- Introduced File, FileTransfer, and FileTransferStrategy classes to support various File Transfer use cases prior/post electron execution

## [0.117.0] - 2022-07-02
### Authors
@Emmanuel289 


### Added

- Included retry action in 'tests.yaml' workflow.

## [0.116.0] - 2022-06-29
### Authors
@Prasy12 

### Changed

- Changed API socket calls interval for graph optimization.

### Added

- Ability to change to different layouts from the GUI.

## [0.115.0] - 2022-06-28
### Authors
@cjao 


### Added

- Introduce support for `call_before`, `call_after`, and bash dependencies

### Operations

- Unit tests performed on Python 3.10 on Ubuntu and MacOS images as well as 3.9 on MacOS
- Updated codeowners so that AQ Engineers doesn't own this CHANGELOG
- pre-commit autoupdate

## [0.114.0] - 2022-06-23
### Authors
@dependabot[bot] 


### Changed

- Changed eventsource version on webapp yarn-lock file.

### Operations

- Added Github push changelog workflow to append commiters username
- Reusable JavaScript action to parse changelog and update version

## [0.113.0] - 2022-06-21

### Added

- Introduce new db models and object store backends

### Operations

- Syntax fix in hotfix.yml

### Docs

- Added new tutorial: Linear and convolutional autoencoders

## [0.112.0] - 2022-06-20

### Changed

- Changed async version on webapp package-lock file.

## [0.111.0] - 2022-06-20

### Changed

- Changed eventsource version on webapp package-lock file.

### Docs

- Added new tutorial: Covalentified version of the Pennylane Variational Classifier tutorial.

## [0.110.3] - 2022-06-17

### Fixed

- Fix error when parsing electron positional arguments in workflows

### Docs

- Remove hardcoding version info in README.md

## [0.110.2] - 2022-06-10

### Docs

- Fix MNIST tutorial
- Fix Quantum Gravity tutorial
- Update RTD with migration guide compatible with latest release
- Convert all references to `covalent start` from Jupyter notebooks to markdown statements
- Update release notes summary in README.md
- Fixed display issues with figure (in dark mode) and bullet points in tutorials

### Operations

- Added a retry block to the webapp build step in `tests.yml`

## [0.110.1] - 2022-06-10

### Fixed

- Configure dask to not use daemonic processes when creating a cluster

### Operations

- Sync the VERSION file within `covalent` directory to match the root level VERSION
- Manually patch `covalent/VERSION`

## [0.110.0] - 2022-06-10

### Changed

- Web GUI list size and status label colors changed.
- Web GUI graph running icon changed to non-static icon.

### Docs

- Removed references to the Dask executor in RTD as they are no longer needed.

## [0.109.1] - 2022-06-10

### Fixed

- `covalent --version` now works for PyPI releases

## [0.109.0] - 2022-06-10

### Docs

- Update CLI help statements

### Added

- Add CLI functionality to start covalent with/without Dask
- Add CLI support to parse `covalent_ui.log` file

### Operations

- Updating codeowners to establish engineering & psiog ownership

### Docs

- Added new tutorial: Training quantum embedding kernels for classification.

## [0.108.0] - 2022-06-08

### Added

- WCI yaml file

### Docs

- Add pandoc installation updates to contributing guide

## [0.107.0] - 2022-06-07

### Changed

- Skipping stdout/stderr redirection tests until implemented in Dask parent process

### Added

- Simplifed starting the dask cluster using `multiprocessing`
- Added `bokeh==2.4.3` to requirements.txt to enable view Dask dashboard

### Fixed

- Changelog-reminder action now works for PRs from forks.

## [0.106.2] - 2022-06-06

### Fixed

- Specifying the version for package `furo` to `2022.4.7` to prevent breaking doc builds

### Docs

- Added new tutorial: Using Covalent with PennyLane for hybrid computation.

## [0.106.1] - 2022-06-01

### Fixed

- Changelog-reminder action now works for PRs from forks

### Docs

- Removed references to microservices in RTD
- Updated README.md.
- Changed `ct.electron` to `ct.lattice(executor=dask_executor)` in MNIST classifier tutorial

## [0.106.0] - 2022-05-26

### Changed

- Visual theme for Webapp GUI changed in accordance to new theme
- Fonts, colors, icons have been updated

## [0.105.0] - 2022-05-25

### Added

- Add a pre-commit hook for `detect-secrets`.
- Updated the actions in accordance with the migration done in the previous version.

## [0.104.0] - 2022-05-23

### Changed

- Services have been moved to a different codebase. This repo is now hosting the Covalent SDK, local dispatcher backend, Covalent web GUI, and documentation. Version is bumped to `0.104.0` in order to avoid conflicts.
- Update tests to match the current dispatcher api
- Skip testing dask executor until dask executor plugin is made public
- Using 2 thread pools to manage multiple workflows better and the other one for executing electrons in parallel.

### Fixed

- Add psutil and PyYAML to requirements.txt
- Passing the same Electron to multiple inputs of an Electron now works. UI fix pending.
- Dask from `requirements.txt`.

### Removed

- Asyncio usage for electron level concurrency.
- References to dask

### Added

- Functional test added for dask executor with the cluster running locally.
- Scalability tests for different workflows and workflow sizes under `tests/stress_tests/scripts`
- Add sample performance testing workflows under `tests/stress_tests`
- Add pipelines to continuously run the tutorial notebooks
- Create notebook with tasks from RTD

## [0.32.3] - 2022-03-16

### Fixed

- Fix missing UI graph edges between parameters and electrons in certain cases.
- Fix UI crashes in cases where legacy localStorage state was being loaded.

## [0.32.2] - 2022-03-16

### Added

- Images for graphs generated in tutorials and how-tos.
- Note for quantum gravity tutorial to tell users that `tensorflow` doesn't work on M1 Macs.
- `Known Issues` added to `README.md`

### Fixed

- `draw` function usage in tutorials and how-tos now reflects the UI images generated instead of using graphviz.
- Images now render properly in RTD of how-tos.

### Changed

- Reran all the tutorials that could run, generating the outputs again.

## [0.32.1] - 2022-03-15

### Fixed

- CLI now starts server directly in the subprocess instead of as a daemon
- Logs are provided as pipes to Popen instead of using a shell redirect
- Restart behavior fixed
- Default port in `covalent_ui/app.py` uses the config manager

### Removed

- `_graceful_restart` function no longer needed without gunicorn

## [0.32.0] - 2022-03-11

### Added

- Dispatcher microservice API endpoint to dispatch and update workflow.
- Added get runnable task endpoint.

## [0.31.0] - 2022-03-11

### Added

- Runner component's main functionality to run a set of tasks, cancel a task, and get a task's status added to its api.

## [0.30.5] - 2022-03-11

### Updated

- Updated Workflow endpoints & API spec to support upload & download of result objects as pickle files

## [0.30.4] - 2022-03-11

### Fixed

- When executing a task on an alternate Conda environment, Covalent no longer has to be installed on that environment. Previously, a Covalent object (the execution function as a TransportableObject) was passed to the environment. Now it is deserialized to a "normal" Python function, which is passed to the alternate Conda environment.

## [0.30.3] - 2022-03-11

### Fixed

- Fixed the order of output storage in `post_process` which should have been the order in which the electron functions are called instead of being the order in which they are executed. This fixes the order in which the replacement of function calls with their output happens, which further fixes any discrepencies in the results obtained by the user.

- Fixed the `post_process` test to check the order as well.

## [0.30.2] - 2022-03-11

### Changed

- Updated eventlet to 0.31.0

## [0.30.1] - 2022-03-10

### Fixed

- Eliminate unhandled exception in Covalent UI backend when calling fetch_result.

## [0.30.0] - 2022-03-09

### Added

- Skeleton code for writing the different services corresponding to each component in the open source refactor.
- OpenAPI specifications for each of the services.

## [0.29.3] - 2022-03-09

### Fixed

- Covalent UI is built in the Dockerfile, the setup file, the pypi workflow, the tests workflow, and the conda build script.

## [0.29.2] - 2022-03-09

### Added

- Defaults defined in executor plugins are read and used to update the in-memory config, as well as the user config file. But only if the parameter in question wasn't already defined.

### Changed

- Input parameter names and docstrings in _shared_files.config.update_config were changed for clarity.

## [0.29.1] - 2022-03-07

### Changed

- Updated fail-fast strategy to run all tests.

## [0.29.0] - 2022-03-07

### Added

- DispatchDB for storing dispatched results

### Changed

- UI loads dispatches from DispatchDB instead of browser local storage

## [0.28.3] - 2022-03-03

### Fixed

Installed executor plugins don't have to be referred to by their full module name. Eg, use "custom_executor", instead of "covalent_custom_plugin.custom_executor".

## [0.28.2] - 2022-03-03

### Added

- A brief overview of the tutorial structure in the MNIST classification tutorial.

## [0.28.1] - 2022-03-02

### Added

- Conda installation is only supported for Linux in the `Getting Started` guide.
- MNIST classifier tutorial.

### Removed

- Removed handling of default values of function parameters in `get_named_params` in `covalent/_shared_files/utils.py`. So, it is actually being handled by not being handled since now `named_args` and `named_kwargs` will only contain parameters that were passed during the function call and not all of them.

## [0.28.0] - 2022-03-02

### Added

- Lepton support, including for Python modules and C libraries
- How-to guides showing how to use leptons for each of these

## [0.27.6] - 2022-03-01

### Added

- Added feature development basic steps in CONTRIBUTING.md.
- Added section on locally building RTD (read the docs) in the contributing guide.

## [0.27.5] - 2022-03-01

### Fixed

- Missing UI input data after backend change - needed to be derived from graph for electrons, lattice inputs fixed on server-side, combining name and positional args
- Broken UI graph due to variable->edge_name renaming
- Missing UI executor data after server-side renaming

## [0.27.4] - 2022-02-28

### Fixed

- Path used in `covalent/executor/__init__.py` for executor plugin modules needed updating to `covalent/executor/executor_plugins`

### Removed

- Disabled workflow cancellation test due to inconsistent outcomes. Test will be re-enabled after cancellation mechanisms are investigated further.

## [0.27.3] - 2022-02-25

### Added

- Added `USING_DOCKER.md` guide for running docker container.
- Added cli args to covalent UI flask server `covalent_ui/app.py` to modify port and log file path.

### Removed

- Removed gunicorn from cli and Dockerfile.

### Changed

- Updated cli `covalent_dispatcher/_cli/service.py` to run flask server directly, and removed dispatcher and UI flags.
- Using Flask blueprints to merge Dispatcher and UI servers.
- Updated Dockerfile to run flask server directly.
- Creating server PID file manually in `covalent_dispatcher/_cli/service.py`.
- Updated tests and docs to reflect merged servers.
- Changed all mentions of port 47007 (for old UI server) to 48008.

## [0.27.2] - 2022-02-24

### Changed

- Removed unnecessary blockquotes from the How-To guide for creating custom executors
- Changed "Covalent Cloud" to "Covalent" in the main code text

## [0.27.1] - 2022-02-24

### Removed

- Removed AQ-Engineers from CODEOWNERS in order to fix PR review notifications

## [0.27.0] - 2022-02-24

### Added

- Support for positional only, positional or keyword, variable positional, keyword only, variable keyword types of parameters is now added, e.g an electron can now use variable args and variable kwargs if the number/names of parameters are unknown during definition as `def task(*args, **kwargs)` which wasn't possible before.

- `Lattice.args` added to store positional arguments passed to the lattice's workflow function.

- `get_named_params` function added in `_shared_files/utils.py` which will return a tuple containing named positional arguments and named keyword arguments. The names help in showing and storing these parameters in the transport graph.

- Tests to verify whether all kinds of input paramaters are supported by electron or a lattice.

### Changed

- No longer merging positional arguments with keyword arguments, instead they are separately stored in respective nodes in the transport graph.

- `inputs` returned from `_get_inputs` function in `covalent_dispatcher/_core/execution.py` now contains positional as well as keyword arguments which further get passed to the executor.

- Executors now support positional and keyword arguments as inputs to their executable functions.

- Result object's `_inputs` attribute now contains both `args` and `kwargs`.

- `add_node_for_nested_iterables` is renamed to `connect_node_with_others` and `add_node_to_graph` also renamed to `add_collection_node_to_graph` in `electron.py`. Some more variable renames to have appropriate self-explanatory names.

- Nodes and edges in the transport graph now have a better interface to assign attributes to them.

- Edge attribute `variable` renamed to `edge_name`.

- In `serialize` function of the transport graph, if `metadata_only` is True, then only `metadata` attribute of node and `source` and `target` attributes of edge are kept in the then return serialized `data`.

- Updated the tests wherever necessary to reflect the above changes

### Removed

- Deprecated `required_params_passed` since an error will automatically be thrown by the `build_graph` function if any of the required parameters are not passed.

- Removed duplicate attributes from nodes in the transport graph.

## [0.26.1] - 2022-02-23

### Added

- Added Local Executor section to the API read the docs.

## [0.26.0] - 2022-02-23

### Added

- Automated reminders to update the changelog

## [0.25.3] - 2022-02-23

## Added

- Listed common mocking commands in the CONTRIBUTING.md guide.
- Additional guidelines on testing.

## [0.25.2] - 2022-02-21

### Changed

- `backend` metadata name changed to `executor`.
- `_plan_workflow` usage updated to reflect how that executor related information is now stored in the specific executor object.
- Updated tests to reflect the above changes.
- Improved the dispatch cancellation test to provide a robust solution which earlier took 10 minutes to run with uncertainty of failing every now and then.

### Removed

- Removed `TaskExecutionMetadata` as a consequence of removing `execution_args`.

## [0.25.1] - 2022-02-18

### Fixed

- Tracking imports that have been used in the workflow takes less time.

### Added

- User-imports are included in the dispatch_source.py script. Covalent-related imports are commented out.

## [0.25.0] - 2022-02-18

### Added

- UI: Lattice draw() method displays in web UI
- UI: New navigation panel

### Changed

- UI: Animated graph changes, panel opacity

### Fixed

- UI: Fixed "Not Found" pages

## [0.24.21] - 2022-02-18

### Added

- RST document describing the expectations from a tutorial.

## [0.24.20] - 2022-02-17

### Added

- Added how to create custom executors

### Changed

- Changed the description of the hyperlink for choosing executors
- Fixed typos in doc/source/api/getting_started/how_to/execution/creating_custom_executors.ipynb

## [0.24.19] - 2022-02-16

### Added

- CODEOWNERS for certain files.

## [0.24.18] - 2022-02-15

### Added

- The user configuration file can now specify an executor plugin directory.

## [0.24.17] - 2022-02-15

### Added

- Added a how-to for making custom executors.

## [0.24.16] - 2022-02-12

### Added

- Errors now contain the traceback as well as the error message in the result object.
- Added test for `_post_process` in `tests/covalent_dispatcher_tests/_core/execution_test.py`.

### Changed

- Post processing logic in `electron` and dispatcher now relies on the order of execution in the transport graph rather than node's function names to allow for a more reliable pairing of nodes and their outputs.

- Renamed `init_test.py` in `tests/covalent_dispatcher_tests/_core/` to `execution_test.py`.

### Removed

- `exclude_from_postprocess` list which contained some non executable node types removed since only executable nodes are post processed now.

## [0.24.15] - 2022-02-11

### Fixed

- If a user's configuration file does not have a needed exeutor parameter, the default parameter (defined in _shared_files/defaults.py) is used.
- Each executor plugin is no longer initialized upon the import of Covalent. This allows required parameters in executor plugins.

## Changed

- Upon updating the configuration data with a user's configuration file, the complete set is written back to file.

## Added

- Tests for the local and base executors.

## [0.24.14] - 2022-02-11

### Added

- UI: add dashboard cards
- UI: add scaling dots background

### Changed

- UI: reduce sidebar font sizes, refine color theme
- UI: refine scrollbar styling, show on container hover
- UI: format executor parameters as YAML code
- UI: update syntax highlighting scheme
- UI: update index.html description meta tag

## [0.24.13] - 2022-02-11

### Added

- Tests for covalent/_shared_files/config.py

## [0.24.12] - 2022-02-10

### Added

- CodeQL code analyzer

## [0.24.11] - 2022-02-10

### Added

- A new dictionary `_DEFAULT_CONSTRAINTS_DEPRECATED` in defaults.py

### Changed

- The `_DEFAULT_CONSTRAINT_VALUES` dictionary now only contains the `backend` argument

## [0.24.10] - 2022-02-09

### Fixed

- Sporadically failing workflow cancellation test in tests/workflow_stack_test.py

## [0.24.9] - 2022-02-09

## Changed

- Implementation of `_port_from_pid` in covalent_dispatcher/_cli/service.py.

## Added

- Unit tests for command line interface (CLI) functionalities in covalent_dispatcher/_cli/service.py and covalent_dispatcher/_cli/cli.py.

## [0.24.8] - 2022-02-07

### Fixed

- If a user's configuration file does not have a needed parameter, the default parameter (defined in _shared_files/defaults.py) is used.

## [0.24.7] - 2022-02-07

### Added

- Typing: Add Type hint `dispatch_info` parameter.
- Documentation: Updated the return_type description in docstring.

### Changed

- Typing: Change return type annotation to `Generator`.

## [0.24.6] - 2022-02-06

### Added

- Type hint to `deserialize` method of `TransportableObject` of `covalent/_workflow/transport.py`.

### Changed

- Description of `data` in `deserialize` method of `TransportableObject` of `covalent/_workflow/transport.py` from `The serialized transportable object` to `Cloudpickled function`.

## [0.24.5] - 2022-02-05

### Fixed

- Removed dependence on Sentinel module

## [0.24.4] - 2022-02-04

### Added

- Tests across multiple versions of Python and multiple operating systems
- Documentation reflecting supported configurations

## [0.24.3] - 2022-02-04

### Changed

- Typing: Use `bool` in place of `Optional[bool]` as type annotation for `develop` parameter in `covalent_dispatcher.service._graceful_start`
- Typing: Use `Any` in place of `Optional[Any]` as type annotation for `new_value` parameter in `covalent._shared_files.config.get_config`

## [0.24.2] - 2022-02-04

### Fixed

- Updated hyperlink of "How to get the results" from "./collection/query_electron_execution_result" to "./collection/query_multiple_lattice_execution_results" in "doc/source/how_to/index.rst".
- Updated hyperlink of "How to get the result of a particular electron" from "./collection/query_multiple_lattice_execution_results" to "./collection/query_electron_execution_result" in "doc/source/how_to/index.rst".

## [0.24.1] - 2022-02-04

### Changed

- Changelog entries are now required to have the current date to enforce ordering.

## [0.24.0] - 2022-02-03

### Added

- UI: log file output - display in Output tab of all available log file output
- UI: show lattice and electron inputs
- UI: display executor attributes
- UI: display error message on failed status for lattice and electron

### Changed

- UI: re-order sidebar sections according to latest figma designs
- UI: update favicon
- UI: remove dispatch id from tab title
- UI: fit new uuids
- UI: adjust theme text primary and secondary colors

### Fixed

- UI: auto-refresh result state on initial render of listing and graph pages
- UI: graph layout issues: truncate long electron/param names

## [0.23.0] - 2022-02-03

### Added

- Added `BaseDispatcher` class to be used for creating custom dispatchers which allow connection to a dispatcher server.
- `LocalDispatcher` inheriting from `BaseDispatcher` allows connection to a local dispatcher server running on the user's machine.
- Covalent only gives interface to the `LocalDispatcher`'s `dispatch` and `dispatch_sync` methods.
- Tests for both `LocalDispatcher` and `BaseDispatcher` added.

### Changed

- Switched from using `lattice.dispatch` and `lattice.dispatch_sync` to `covalent.dispatch` and `covalent.dispatch_sync`.
- Dispatcher address now is passed as a parameter (`dispatcher_addr`) to `covalent.dispatch` and `covalent.dispatch_sync` instead of a metadata field to lattice.
- Updated tests, how tos, and tutorials to use `covalent.dispatch` and `covalent.dispatch_sync`.
- All the contents of `covalent_dispatcher/_core/__init__.py` are moved to `covalent_dispatcher/_core/execution.py` for better organization. `__init__.py` only contains function imports which are needed by external modules.
- `dispatch`, `dispatch_sync` methods deprecated from `Lattice`.

### Removed

- `_server_dispatch` method removed from `Lattice`.
- `dispatcher` metadata field removed from `lattice`.

## [0.22.19] - 2022-02-03

### Fixed

- `_write_dispatch_to_python_file` isn't called each time a task is saved. It is now only called in the final save in `_run_planned_workflow` (in covalent_dispatcher/_core/__init__.py).

## [0.22.18] - 2022-02-03

### Fixed

- Added type information to result.py

## [0.22.17] - 2022-02-02

### Added

- Replaced `"typing.Optional"` with `"str"` in covalent/executor/base.py
- Added missing type hints to `get_dispatch_context` and `write_streams_to_file` in covalent/executor/base.py, BaseExecutor

## [0.22.16] - 2022-02-02

### Added

- Functions to check if UI and dispatcher servers are running.
- Tests for the `is_ui_running` and `is_server_running` in covalent_dispatcher/_cli/service.py.

## [0.22.15] - 2022-02-01

### Fixed

- Covalent CLI command `covalent purge` will now stop the servers before deleting all the pid files.

### Added

- Test for `purge` method in covalent_dispatcher/_cli/service.py.

### Removed

- Unused `covalent_dispatcher` import from covalent_dispatcher/_cli/service.py.

### Changed

- Moved `_config_manager` import from within the `purge` method to the covalent_dispatcher/_cli/service.py for the purpose of mocking in tests.

## [0.22.14] - 2022-02-01

### Added

- Type hint to `_server_dispatch` method in `covalent/_workflow/lattice.py`.

## [0.22.13] - 2022-01-26

### Fixed

- When the local executor's `log_stdout` and `log_stderr` config variables are relative paths, they should go inside the results directory. Previously that was queried from the config, but now it's queried from the lattice metadata.

### Added

- Tests for the corresponding functions in (`covalent_dispatcher/_core/__init__.py`, `covalent/executor/base.py`, `covalent/executor/executor_plugins/local.py` and `covalent/executor/__init__.py`) affected by the bug fix.

### Changed

- Refactored `_delete_result` in result manager to give the option of deleting the result parent directory.

## [0.22.12] - 2022-01-31

### Added

- Diff check in pypi.yml ensures correct files are packaged

## [0.22.11] - 2022-01-31

### Changed

- Removed codecov token
- Removed Slack notifications from feature branches

## [0.22.10] - 2022-01-29

### Changed

- Running tests, conda, and version workflows on pull requests, not just pushes

## [0.22.9] - 2022-01-27

### Fixed

- Fixing version check action so that it doesn't run on commits that are in develop
- Edited PR template so that markdown checklist appears properly

## [0.22.8] - 2022-01-27

### Fixed

- publish workflow, using `docker buildx` to build images for x86 and ARM, prepare manifest and push to ECR so that pulls will match the correct architecture.
- typo in CONTRIBUTING
- installing `gcc` in Docker image so Docker can build wheels for `dask` and other packages that don't provide ARM wheels

### Changed

- updated versions in `requirements.txt` for `matplotlib` and `dask`

## [0.22.7] - 2022-01-27

### Added

- `MANIFEST.in` did not have `covalent_dispatcher/_service` in it due to which the PyPi package was not being built correctly. Added the `covalent_dispatcher/_service` to the `MANIFEST.in` file.

### Fixed

- setuptools properly including data files during installation

## [0.22.6] - 2022-01-26

### Fixed

- Added service folder in covalent dispatcher to package.

## [0.22.5] - 2022-01-25

### Fixed

- `README.md` images now use master branch's raw image urls hosted on <https://github.com> instead of <https://raw.githubusercontent.com>. Also, switched image rendering from html to markdown.

## [0.22.4] - 2022-01-25

### Fixed

- dispatcher server app included in sdist
- raw image urls properly used

## [0.22.3] - 2022-01-25

### Fixed

- raw image urls used in readme

## [0.22.2] - 2022-01-25

### Fixed

- pypi upload

## [0.22.1] - 2022-01-25

### Added

- Code of conduct
- Manifest.in file
- Citation info
- Action to upload to pypi

### Fixed

- Absolute URLs used in README
- Workflow badges updated URLs
- `install_package_data` -> `include_package_data` in `setup.py`

## [0.22.0] - 2022-01-25

### Changed

- Using public ECR for Docker release

## [0.21.0] - 2022-01-25

### Added

- GitHub pull request templates

## [0.20.0] - 2022-01-25

### Added

- GitHub issue templates

## [0.19.0] - 2022-01-25

### Changed

- Covalent Beta Release

## [0.18.9] - 2022-01-24

### Fixed

- iframe in the docs landing page is now responsive

## [0.18.8] - 2022-01-24

### Changed

- Temporarily removed output tab
- Truncated dispatch id to fit left sidebar, add tooltip to show full id

## [0.18.7] - 2022-01-24

### Changed

- Many stylistic improvements to documentation, README, and CONTRIBUTING.

## [0.18.6] - 2022-01-24

### Added

- Test added to check whether an already decorated function works as expected with Covalent.
- `pennylane` package added to the `requirements-dev.txt` file.

### Changed

- Now using `inspect.signature` instead of `function.__code__` to get the names of function's parameters.

## [0.18.5] - 2022-01-21

### Fixed

- Various CI fixes, including rolling back regression in version validation, caching on s3 hosted badges, applying releases and tags correctly.

## [0.18.4] - 2022-01-21

### Changed

- Removed comments and unused functions in covalent_dispatcher
- `result_class.py` renamed to `result.py`

### Fixed

- Version was not being properly imported inside `covalent/__init__.py`
- `dispatch_sync` was not previously using the `results_dir` metadata field

### Removed

- Credentials in config
- `generate_random_filename_in_cache`
- `is_any_atom`
- `to_json`
- `show_subgraph` option in `draw`
- `calculate_node`

## [0.18.3] - 2022-01-20

### Fixed

- The gunicorn servers now restart more gracefully

## [0.18.2] - 2022-01-21

### Changed

- `tempdir` metadata field removed and replaced with `executor.local.cache_dir`

## [0.18.1] - 2022-01-11

## Added

- Concepts page

## [0.18.0] - 2022-01-20

### Added

- `Result.CANCELLED` status to represent the status of a cancelled dispatch.
- Condition to cancel the whole dispatch if any of the nodes are cancelled.
- `cancel_workflow` function which uses a shared variable provided by Dask (`dask.distributed.Variable`) in a dask client to inform nodes to stop execution.
- Cancel function for dispatcher server API which will allow the server to terminate the dispatch.
- How to notebook for cancelling a dispatched job.
- Test to verify whether cancellation of dispatched jobs is working as expected.
- `cancel` function is available as `covalent.cancel`.

### Changed

- In file `covalent/_shared_files/config.py` instead of using a variable to store and then return the config data, now directly returning the configuration.
- Using `fire_and_forget` to dispatch a job instead of a dictionary of Dask's `Future` objects so that we won't have to manage the lifecycle of those futures.
- The `test_run_dispatcher` test was changed to reflect that the dispatcher no longer uses a dictionary of future objects as it was not being utilized anywhere.

### Removed

- `with dask_client` context was removed as the client created in `covalent_dispatcher/_core/__init__.py` is already being used even without the context. Furthermore, it creates issues when that context is exited which is unnecessary at the first place hence not needed to be resolved.

## [0.17.5] - 2022-01-19

### Changed

- Results directory uses a relative path by default and can be overridden by the environment variable `COVALENT_RESULTS_DIR`.

## [0.17.4] - 2022-01-19

### Changed

- Executor parameters use defaults specified in config TOML
- If relative paths are supplied for stdout and stderr, those files are created inside the results directory

## [0.17.3] - 2022-01-18

### Added

- Sync function
- Covalent CLI tool can restart in developer mode

### Fixed

- Updated the UI address referenced in the README

## [0.17.2] - 2022-01-12

### Added

- Quantum gravity tutorial

### Changed

- Moved VERSION file to top level

## [0.17.1] - 2022-01-19

### Added

- `error` attribute was added to the results object to show which node failed and the reason behind it.
- `stdout` and `stderr` attributes were added to a node's result to store any stdout and stderr printing done inside an electron/node.
- Test to verify whether `stdout` and `stderr` are being stored in the result object.

### Changed

- Redesign of how `redirect_stdout` and `redirect_stderr` contexts in executor now work to allow storing their respective outputs.
- Executors now also return `stdout` and `stderr` strings, along with the execution output, so that they can be stored in their result object.

## [0.17.0] - 2022-01-18

### Added

- Added an attribute `__code__` to electron and lattice which is a copy of their respective function's `__code__` attribute.
- Positional arguments, `args`, are now merged with keyword arguments, `kwargs`, as close as possible to where they are passed. This was done to make sure we support both with minimal changes and without losing the name of variables passed.
- Tests to ensure usage of positional arguments works as intended.

### Changed

- Slight rework to how any print statements in lattice are sent to null.
- Changed `test_dispatcher_functional` in `basic_dispatcher_test.py` to account for the support of `args` and removed a an unnecessary `print` statement.

### Removed

- Removed `args` from electron's `init` as it wasn't being used anywhere.

## [0.16.1] - 2022-01-18

### Changed

- Requirement changed from `dask[complete]` to `dask[distributed]`.

## [0.16.0] - 2022-01-14

### Added

- New UI static demo build
- New UI toolbar functions - orientation, toggle params, minimap
- Sortable and searchable lattice name row

### Changed

- Numerous UI style tweaks, mostly around dispatches table states

### Fixed

- Node sidebar info now updates correctly

## [0.15.11] - 2022-01-18

### Removed

- Unused numpy requirement. Note that numpy is still being installed indirectly as other packages in the requirements rely on it.

## [0.15.10] - 2022-01-16

## Added

- How-to guide for Covalent dispatcher CLI.

## [0.15.9] - 2022-01-18

### Changed

- Switched from using human readable ids to using UUIDs

### Removed

- `human-id` package was removed along with its mention in `requirements.txt` and `meta.yaml`

## [0.15.8] - 2022-01-17

### Removed

- Code breaking text from CLI api documentation.
- Unwanted covalent_dispatcher rst file.

### Changed

- Installation of entire covalent_dispatcher instead of covalent_dispatcher/_service in setup.py.

## [0.15.7] - 2022-01-13

### Fixed

- Functions with multi-line or really long decorators are properly serialized in dispatch_source.py.
- Multi-line Covalent output is properly commented out in dispatch_source.py.

## [0.15.6] - 2022-01-11

### Fixed

- Sub-lattice functions are successfully serialized in the utils.py get_serialized_function_str.

### Added

- Function to scan utilized source files and return a set of imported modules (utils.get_imports_from_source)

## [0.15.5] - 2022-01-12

### Changed

- UI runs on port 47007 and the dispatcher runs on port 48008. This is so that when the servers are later merged, users continue using port 47007 in the browser.
- Small modifications to the documentation
- Small fix to the README

### Removed

- Removed a directory `generated` which was improperly added
- Dispatcher web interface
- sqlalchemy requirement

## [0.15.4] - 2022-01-11

### Changed

- In file `covalent/executor/base.py`, `pickle` was changed to `cloudpickle` because of its universal pickling ability.

### Added

- In docstring of `BaseExecutor`, a note was added specifying that `covalent` with its dependencies is assumed to be installed in the conda environments.
- Above note was also added to the conda env selector how-to.

## [0.15.3] - 2022-01-11

### Changed

- Replaced the generic `RuntimeError` telling users to check if there is an object manipulation taking place inside the lattice to a simple warning. This makes the original error more visible.

## [0.15.2] - 2022-01-11

### Added

- If condition added for handling the case where `__getattr__` of an electron is accessed to detect magic functions.

### Changed

- `ActiveLatticeManager` now subclasses from `threading.local` to make it thread-safe.
- `ValueError` in the lattice manager's `claim` function now also shows the name of the lattice that is currently claimed.
- Changed docstring of `ActiveLatticeManager` to note that now it is thread-safe.
- Sublattice dispatching now no longer deletes the result object file and is dispatched normally instead of in a serverless manner.
- `simulate_nitrogen_and_copper_slab_interaction.ipynb` notebook tutorial now does normal dispatching as well instead of serverless dispatching. Also, now 7 datapoints will be shown instead of 10 earlier.

## [0.15.1] - 2022-01-11

### Fixed

- Passing AWS credentials to reusable workflows as a secret

## [0.15.0] - 2022-01-10

### Added

- Action to push development image to ECR

### Changed

- Made the publish action reusable and callable

## [0.14.1] - 2022-01-02

### Changed

- Updated the README
- Updated classifiers in the setup.py file
- Massaged some RTD pages

## [0.14.0] - 2022-01-07

### Added

- Action to push static UI to S3

## [0.13.2] - 2022-01-07

### Changed

- Completed new UI design work

## [0.13.1] - 2022-01-02

### Added

- Added eventlet requirement

### Changed

- The CLI tool can now manage the UI flask server as well
- [Breaking] The CLI option `-t` has been changed to `-d`, which starts the servers in developer mode and exposes unit tests to the server.

## [0.13.0] - 2022-01-01

### Added

- Config manager in `covalent/_shared_files/config.py`
- Default location for the main config file can be overridden using the environment variable `COVALENT_CONFIG_DIR`
- Ability to set and get configuration using `get_config` and `set_config`

### Changed

- The flask servers now reference the config file
- Defaults reference the config file

### Fixed

- `ValueError` caught when running `covalent stop`
- One of the functional tests was using a malformed path

### Deprecated

- The `electron.to_json` function
- The `generate_random_filename_in_cache` function

### Removed

- The `get_api_token` function

## [0.12.13] - 2022-01-04

## Removed

- Tutorial section headings

## Fixed

- Plot background white color

## [0.12.12] - 2022-01-06

### Fixed

- Having a print statement inside electron and lattice code no longer causes the workflow to fail.

## [0.12.11] - 2022-01-04

### Added

- Completed UI feature set for first release

### Changed

- UI server result serialization improvements
- UI result update webhook no longer fails on request exceptions, logs warning intead

## [0.12.10] - 2021-12-17

### Added

- Astrophysics tutorial

## [0.12.9] - 2022-01-04

### Added

- Added `get_all_node_results` method in `result_class.py` to return result of all node executions.

- Added `test_parallelilization` test to verify whether the execution is now being achieved in parallel.

### Changed

- Removed `LocalCluster` cluster creation usage to a simple `Client` one from Dask.

- Removed unnecessary `to_run` function as we no longer needed to run execution through an asyncio loop.

- Removed `async` from function definition of previously asynchronous functions, `_run_task`, `_run_planned_workflow`, `_plan_workflow`, and `_run_workflow`.

- Removed `uvloop` from requirements.

- Renamed `test_get_results` to `test_get_result`.

- Reran the how to notebooks where execution time was mentioned.

- Changed how `dispatch_info` context manager was working to account for multiple nodes accessing it at the same time.

## [0.12.8] - 2022-01-02

### Changed

- Changed the software license to GNU Affero 3.0

### Removed

- `covalent-ui` directory

## [0.12.7] - 2021-12-29

### Fixed

- Gunicorn logging now uses the `capture-output` flag instead of redirecting stdout and stderr

## [0.12.6] - 2021-12-23

### Changed

- Cleaned up the requirements and moved developer requirements to a separate file inside `tests`

## [0.12.5] - 2021-12-16

### Added

- Conda build CI job

## [0.12.4] - 2021-12-23

### Changed

- Gunicorn server now checks for port availability before starting

### Fixed

- The `covalent start` function now prints the correct port if the server is already running.

## [0.12.3] - 2021-12-14

### Added

- Covalent tutorial comparing quantum support vector machines with support vector machine algorithms implemented in qiskit and scikit-learn.

## [0.12.2] - 2021-12-16

### Fixed

- Now using `--daemon` in gunicorn to start the server, which was the original intention.

## [0.12.1] - 2021-12-16

### Fixed

- Removed finance references from docs
- Fixed some other small errors

### Removed

- Removed one of the failing how-to tests from the functional test suite

## [0.12.0] - 2021-12-16

### Added

- Web UI prototype

## [0.11.1] - 2021-12-14

### Added

- CLI command `covalent status` shows port information

### Fixed

- gunicorn management improved

## [0.11.0] - 2021-12-14

### Added

- Slack notifications for test status

## [0.10.4] - 2021-12-15

### Fixed

- Specifying a non-default results directory in a sub-lattice no longer causes a failure in lattice execution.

## [0.10.3] - 2021-12-14

### Added

- Functional tests for how-to's in documentation

### Changed

- Moved example script to a functional test in the pipeline
- Added a test flag to the CLI tool

## [0.10.2] - 2021-12-14

### Fixed

- Check that only `kwargs` without any default values in the workflow definition need to be passed in `lattice.draw(ax=ax, **kwargs)`.

### Added

- Function to check whether all the parameters without default values for a callable function has been passed added to shared utils.

## [0.10.1] - 2021-12-13

### Fixed

- Content and style fixes for getting started doc.

## [0.10.0] - 2021-12-12

### Changed

- Remove all imports from the `covalent` to the `covalent_dispatcher`, except for `_dispatch_serverless`
- Moved CLI into `covalent_dispatcher`
- Moved executors to `covalent` directory

## [0.9.1] - 2021-12-13

### Fixed

- Updated CONTRIBUTING to clarify docstring style.
- Fixed docstrings for `calculate_node` and `check_constraint_specific_sum`.

## [0.9.0] - 2021-12-10

### Added

- `prefix_separator` for separating non-executable node types from executable ones.

- `subscript_prefix`, `generator_prefix`, `sublattice_prefix`, `attr_prefix` for prefixes of subscripts, generators,
  sublattices, and attributes, when called on an electron and added to the transport graph.

- `exclude_from_postprocess` list of prefixes to denote those nodes which won't be used in post processing the workflow.

- `__int__()`, `__float__()`, `__complex__()` for converting a node to an integer, float, or complex to a value of 0 then handling those types in post processing.

- `__iter__()` generator added to Electron for supporting multiple return values from an electron execution.

- `__getattr__()` added to Electron for supporting attribute access on the node output.

- `__getitem__()` added to Electron for supporting subscripting on the node output.

- `electron_outputs` added as an attribute to lattice.

### Changed

- `electron_list_prefix`, `electron_dict_prefix`, `parameter_prefix` modified to reflect new way to assign prefixes to nodes.

- In `build_graph` instead of ignoring all exceptions, now the exception is shown alongwith the runtime error notifying that object manipulation should be avoided inside a lattice.

- `node_id` changed to `self.node_id` in Electron's `__call__()`.

- `parameter` type electrons now have the default metadata instead of empty dictionary.

- Instead of deserializing and checking whether a sublattice is there, now a `sublattice_prefix` is used to denote when a node is a sublattice.

- In `dispatcher_stack_test`, `test_dispatcher_flow` updated to indicate the new use of `parameter_prefix`.

### Fixed

- When an execution fails due to something happening in `run_workflow`, then result object's status is now failed and the object is saved alongwith throwing the appropriate exception.

## [0.8.5] - 2021-12-10

### Added

- Added tests for choosing specific executors inside electron initialization.
- Added test for choosing specific Conda environments inside electron initialization.

## [0.8.4] - 2021-12-10

### Changed

- Removed _shared_files directory and contents from covalent_dispatcher. Logging in covalent_dispatcher now uses the logger in covalent/_shared_files/logging.py.

## [0.8.3] - 2021-12-10

### Fixed

- Decorator symbols were added to the pseudo-code in the quantum chemistry tutorial.

## [0.8.2] - 2021-12-06

### Added

- Quantum chemistry tutorial.

## [0.8.1] - 2021-12-08

### Added

- Docstrings with typehints for covalent dispatcher functions added.

### Changed

- Replaced `node` to `node_id` in `electron.py`.

- Removed unnecessary `enumerate` in `covalent_dispatcher/_core/__init__.py`.

- Removed `get_node_device_mapping` function from `covalent_dispatcher/_core/__init__.py`
  and moved the definition to directly add the mapping to `workflow_schedule`.

- Replaced iterable length comparison for `executor_specific_exec_cmds` from `if len(executor_specific_exec_cmds) > 0`
  to `if executor_specific_exec_cmds`.

## [0.8.0] - 2021-12-03

### Added

- Executors can now accept the name of a Conda environment. If that environment exists, the operations of any electron using that executor are performed in that Conda environment.

## [0.7.6] - 2021-12-02

### Changed

- How to estimate lattice execution time has been renamed to How to query lattice execution time.
- Change result querying syntax in how-to guides from `lattice.get_result` to
  `covalent.get_result`.
- Choose random port for Dask dashboard address by setting `dashboard_address` to ':0' in
  `LocalCluster`.

## [0.7.5] - 2021-12-02

### Fixed

- "Default" executor plugins are included as part of the package upon install.

## [0.7.4] - 2021-12-02

### Fixed

- Upgraded dask to 2021.10.0 based on a vulnerability report

## [0.7.3] - 2021-12-02

### Added

- Transportable object tests
- Transport graph tests

### Changed

- Variable name node_num to node_id
- Variable name node_idx to node_id

### Fixed

- Transport graph `get_dependencies()` method return type was changed from Dict to List

## [0.7.2] - 2021-12-01

### Fixed

- Date handling in changelog validation

### Removed

- GitLab CI YAML

## [0.7.1] - 2021-12-02

### Added

- A new parameter to a node's result called `sublattice_result` is added.
  This will be of a `Result` type and will contain the result of that sublattice's
  execution. If a normal electron is executed, this will be `None`.

- In `_delete_result` function in `results_manager.py`, an empty results directory
  will now be deleted.

- Name of a sublattice node will also contain `(sublattice)`.

- Added `_dispatch_sync_serverless` which synchronously dispatches without a server
  and waits for a result to be returned. This is the method used to dispatch a sublattice.

- Test for sublatticing is added.

- How-to guide added for sublatticing explaining the new features.

### Changed

- Partially changed `draw` function in `lattice.py` to also draw the subgraph
  of the sublattice when drawing the main graph of the lattice. The change is
  incomplete as we intend to add this feature later.

- Instead of returning `plt`, `draw` now returns the `ax` object.

- `__call__` function in `lattice.py` now runs the lattice's function normally
  instead of dispatching it.

- `_run_task` function now checks whether current node is a sublattice and acts
  accordingly.

### Fixed

- Unnecessary lines to rename the node's name in `covalent_dispatcher/_core/__init__.py` are removed.

- `test_electron_takes_nested_iterables` test was being ignored due to a spelling mistake. Fixed and
  modified to follow the new pattern.

## [0.7.0] - 2021-12-01

### Added

- Electrons can now accept an executor object using the "backend" keyword argument. "backend" can still take a string naming the executor module.
- Electrons and lattices no longer have Slurm metadata associated with the executor, as that information should be contained in the executor object being used as an input argument.
- The "backend" keyword can still be a string specifying the executor module, but only if the executor doesn't need any metadata.
- Executor plugin classes are now directly available to covalent, eg: covalent.executor.LocalExecutor().

## [0.6.7] - 2021-12-01

### Added

- Docstrings without examples for all the functions in core covalent.
- Typehints in those functions as well.
- Used `typing.TYPE_CHECKING` to prevent cyclic imports when writing typehints.

### Changed

- `convert_to_lattice_function` renamed to `convert_to_lattice_function_call`.
- Context managers now raise a `ValueError` instead of a generic `Exception`.

## [0.6.6] - 2021-11-30

### Fixed

- Fixed the version used in the documentation
- Fixed the badge URLs to prevent caching

## [0.6.5] - 2021-11-30

### Fixed

- Broken how-to links

### Removed

- Redundant lines from .gitignore
- *.ipynb from .gitignore

## [0.6.4] - 2021-11-30

### Added

- How-to guides for workflow orchestration.
  - How to construct an electron
  - How to construct a lattice
  - How to add an electron to lattice
  - How to visualize the lattice
  - How to add constraints to lattices
- How-to guides for workflow and subtask execution.
  - How to execute individual electrons
  - How to execute a lattice
  - How to execute multiple lattices
- How-to guides for status querying.
  - How to query electron execution status
  - How to query lattice execution status
  - How to query lattice execution time
- How-to guides for results collection
  - How to query electron execution results
  - How to query lattice execution results
  - How to query multiple lattice execution results
- Str method for the results object.

### Fixed

- Saving the electron execution status when the subtask is running.

## [0.6.3] - 2021-11-29

### Removed

- JWT token requirement.
- Covalent dispatcher login requirement.
- Update covalent login reference in README.md.
- Changed the default dispatcher server port from 5000 to 47007.

## [0.6.2] - 2021-11-28

### Added

- Github action for tests and coverage
- Badges for tests and coverage
- If tests pass then develop is pushed to master
- Add release action which tags and creates a release for minor version upgrades
- Add badges action which runs linter, and upload badges for version, linter score, and platform
- Add publish action (and badge) which builds a Docker image and uploads it to the AWS ECR

## [0.6.1] - 2021-11-27

### Added

- Github action which checks version increment and changelog entry

## [0.6.0] - 2021-11-26

### Added

- New Covalent RTD theme
- sphinx extension sphinx-click for CLI RTD
- Sections in RTD
- init.py in both covalent-dispatcher logger module and cli module for it to be importable in sphinx

### Changed

- docutils version that was conflicting with sphinx

### Removed

- Old aq-theme

## [0.5.1] - 2021-11-25

### Added

- Integration tests combining both covalent and covalent-dispatcher modules to test that
  lattice workflow are properly planned and executed.
- Integration tests for the covalent-dispatcher init module.
- pytest-asyncio added to requirements.

## [0.5.0] - 2021-11-23

### Added

- Results manager file to get results from a file, delete a result, and redispatch a result object.
- Results can also be awaited to only return a result if it has either been completed or failed.
- Results class which is used to store the results with all the information needed to be used again along with saving the results to a file functionality.
- A result object will be a mercurial object which will be updated by the dispatcher and saved to a file throughout the dispatching and execution parts.
- Direct manipulation of the transport graph inside a result object takes place.
- Utility to convert a function definition string to a function and vice-versa.
- Status class to denote the status of a result object and of each node execution in the transport graph.
- Start and end times are now also stored for each node execution as well as for the whole dispatch.
- Logging of `stdout` and `stderr` can be done by passing in the `log_stdout`, `log_stderr` named metadata respectively while dispatching.
- In order to get the result of a certain dispatch, the `dispatch_id`, the `results_dir`, and the `wait` parameter can be passed in. If everything is default, then only the dispatch id is required, waiting will not be done, and the result directory will be in the current working directory with folder name as `results/` inside which every new dispatch will have a new folder named according to their respective dispatch ids, containing:
  - `result.pkl` - (Cloud)pickled result object.
  - `result_info.yaml` - yaml file with high level information about the result and its execution.
  - `dispatch_source.py` - python file generated, containing the original function definitions of lattice and electrons which can be used to dispatch again.

### Changed

- `logfile` named metadata is now `slurm_logfile`.
- Instead of using `jsonpickle`, `cloudpickle` is being used everywhere to maintain consistency.
- `to_json` function uses `json` instead of `jsonpickle` now in electron and lattice definitions.
- `post_processing` moved to the dispatcher, so the dispatcher will now store a finished execution result in the results folder as specified by the user with no requirement of post processing it from the client/user side.
- `run_task` function in dispatcher modified to check if a node has completed execution and return it if it has, else continue its execution. This also takes care of cases if the server has been closed mid execution, then it can be started again from the last saved state, and the user won't have to wait for the whole execution.
- Instead of passing in the transport graph and dispatch id everywhere, the result object is being passed around, except for the `asyncio` part where the dispatch id and results directory is being passed which afterwards lets the core dispatcher know where to get the result object from and operate on it.
- Getting result of parent node executions of the graph, is now being done using the result object's graph. Storing of each execution's result is also done there.
- Tests updated to reflect the changes made. They are also being run in a serverless manner.

### Removed

- `LatticeResult` class removed.
- `jsonpickle` requirement removed.
- `WorkflowExecutionResult`, `TaskExecutionResult`, and `ExecutionError` singleton classes removed.

### Fixed

- Commented out the `jwt_required()` part in `covalent-dispatcher/_service/app.py`, may be removed in later iterations.
- Dispatcher server will now return the error message in the response of getting result if it fails instead of sending every result ever as a response.

## [0.4.3] - 2021-11-23

### Added

- Added a note in Known Issues regarding port conflict warning.

## [0.4.2] - 2021-11-24

### Added

- Added badges to README.md

## [0.4.1] - 2021-11-23

### Changed

- Removed old coverage badge and fixed the badge URL

## [0.4.0] - 2021-11-23

### Added

- Codecov integrations and badge

### Fixed

- Detached pipelines no longer created

## [0.3.0] - 2021-11-23

### Added

- Wrote a Code of Conduct based on <https://www.contributor-covenant.org/>
- Added installation and environment setup details in CONTRIBUTING
- Added Known Issues section to README

## [0.2.0] - 2021-11-22

### Changed

- Removed non-open-source executors from Covalent. The local SLURM executor is now
- a separate repo. Executors are now plugins.

## [0.1.0] - 2021-11-19

### Added

- Pythonic CLI tool. Install the package and run `covalent --help` for a usage description.
- Login and logout functionality.
- Executor registration/deregistration skeleton code.
- Dispatcher service start, stop, status, and restart.

### Changed

- JWT token is stored to file instead of in an environment variable.
- The Dask client attempts to connect to an existing server.

### Removed

- Removed the Bash CLI tool.

### Fixed

- Version assignment in the covalent init file.

## [0.0.3] - 2021-11-17

### Fixed

- Fixed the Dockerfile so that it runs the dispatcher server from the covalent repo.

## [0.0.2] - 2021-11-15

### Changed

- Single line change in ci script so that it doesn't exit after validating the version.
- Using `rules` in `pytest` so that the behavior in test stage is consistent.

## [0.0.1] - 2021-11-15

### Added

- CHANGELOG.md to track changes (this file).
- Semantic versioning in VERSION.
- CI pipeline job to enforce versioning.<|MERGE_RESOLUTION|>--- conflicted
+++ resolved
@@ -7,11 +7,10 @@
 
 ## [UNRELEASED]
 
-<<<<<<< HEAD
 ### Added
 
 - Added methods to programatically fetch information from Alembic without needing subprocess
-=======
+
 ## [0.151.1] - 2022-07-22
 
 ### Authors
@@ -24,7 +23,6 @@
 
 - Adding maximum number of retries and timeout parameter to the get result http call.
 - Disabling result_webhook for now.
->>>>>>> e7d46bc7
 
 ## [0.151.0] - 2022-07-22
 
