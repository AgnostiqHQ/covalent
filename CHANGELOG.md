# Changelog

All notable changes to this project will be documented in this file.

The format is based on [Keep a Changelog](https://keepachangelog.com/en/1.0.0/),
and this project adheres to [Semantic Versioning](https://semver.org/spec/v2.0.0.html).

## [UNRELEASED]

<<<<<<< HEAD
### Fixes

- Release action issues with inconsistent GitHub context typing
=======
### Changed

- Disabled ops bot in workflows
>>>>>>> fcbff92e

## [0.95.0] - 2022-04-25

### Added

- Support for Bash tasks
- How-to guide demonstrating usage
- Unit test for bash lepton

### Docs

- Updated server management how-to guide

## [0.94.0] - 2022-04-25

### Added

- Coverage reports now granular per service plus SDK.

## [0.93.1] - 2022-04-24

### Fixed

- Test action.

### Docs

- Added migration guide from `0.3x` to Read The Docs and `README.md`

## [0.93.0] - 2022-04-22

### Added

- Automatic hotfix action

## [0.92.0] - 2022-04-22


### Changed

- Moved sublattice's node update in parent lattice from `get_runnable_tasks` to `update_workflow` to accurately represent when a sublattice actually starts executing.

### Fixed

- Fixed the cancel url endpoint.

- Cancelling a workflow for lattices and sublattices works even if they are partially run.

## [0.91.0] - 2022-04-21

### Fixed

- Don't send the whole result object when only one node needs to be updated.

- The input arguments are being shown correctly in the UI.

### Changed

- Ensured that the lattice / sublattices tasks order are stored in the tasks queue correctly.

- Accomodated the conditions in tasks queue where remaining tasks are non-executable, in order to correctly update the workflow status.

### Docs

- Update microservice documentation

## [0.90.0] - 2022-04-21

### Added

- Enabled inactive unit tests in Actions.

### Docs

- Updated the Python badge
- Changed a relative URL in the README to an absolute URL
- Added link to SwaggerHub in README

## [0.89.6] - 2022-04-21

### Fixed

- Correctly pass inputs when calling workflows

### Docs

- Restructured the README
- Updated the README
- Updated Getting Started, How-To Configuration Guide, CLI API documentation

## [0.89.5] - 2022-04-20

### Fixed

- Don't duplicate tags
- Release conditions
- Pypi version syntax

## [0.89.4] - 2022-04-20

### Docs

- Updated the how-to notebooks for compatibility with the micro-services refactor.
- Updated machine learning and quantum gravity tutorials to point to the correct web UI address.
- Updated the quantum chemistry tutorial.
- Update the concepts page according to the new web UI.

### Fixed

- Fixed how environment variables are loaded on startup

## [0.89.3] - 2022-04-20

### Fixed

- Push-to-ECR steps for `master` and `develop` workflows.
- Don't specify runs-on for reusable call

## [0.89.2] - 2022-04-19

### Fixed

- Use workflow_call to automatically call reusable workflow

## [0.89.1] - 2022-04-19

### Fixed

- Reusable workflow called at job level

## [0.89.0] - 2022-04-19

### Changed

- Made release.yml callable and moved the pypi job into that workflow

### Docs

- Updated the astronomy tutorial with cosmetic changes

## [0.88.1] - 2022-04-19

### Fixed

- Setup on MacOS installs nats similar to how it's done on Linux.

## [0.88.0] - 2022-04-19

### Changed

- Lattice in the result object is now pickled separately and a different instance of transport graph is used for modifications than the one in lattice in order to prevent unpickling the lattice everytime result object is read/written to.

- Updated tests to match above change.

## [0.87.1] - 2022-04-19

### Fixed

- Detect secrets syntax in Dockerfile

## [0.87.0] - 2022-04-18

### Changed

- Removed unused `DATA_OS_SVC_HOST_URI` env var from docker compose file & Dockerfile placeholders

## [0.86.1] - 2022-04-18

### Fixed

- Updated the README banner url

## [0.86.0] - 2022-04-18

### Changed

- `sync` method now uses `requests` to query the results service

## [0.85.1] - 2022-04-18

### Fixed

- Fix container networking for the local covalent stack in `docker-compose.yml`

## Changed

- UI refresh: updated covalent logo, new font, nav icons, status colors

## [0.85.0] - 2022-04-18

### Changed

- Covalent branding updated using new guidelines

## [0.84.1] - 2022-04-18

### Fixed

- Nats server shuts down properly when using `covalent stop` or `covalent restart`

## [0.84.0] - 2022-04-18

### Changed

- Updated the "How to create a custom executor" how-to Jupyter notebook.

## [0.83.1] - 2022-04-18

### Fixed

- Revert exclude in setup.py

## [0.83.0] - 2022-04-18

### Changed

- Increased `connect_timeout` on Dispatcher Queue Consumer NATS connection

## [0.82.0] - 2022-04-18

### Added

- Add a pre-commit hook for `detect-secrets`.

## [0.81.2] - 2022-04-18

### Fixed

- Dispatcher unit test fixed by removing `turtle` import

## [0.81.1] - 2022-04-14

### Fixed

- Fixed bug where `covalent stop` and `covalent start` would not bring the services back up

## [0.81.0] - 2022-04-14

### Changed

- Made `supervisord` use a specific configuration file instead of looking at root directory.

### Fixed

- Fixed string comparison to determine whether `COVA_SDK` env variable exists or not.

## [0.80.3] - 2022-04-14

### Fixed

- Re-enabling test actions
- Resolving ui backend endpoint in draw function using config manager

## [0.80.2] - 2022-04-14

### Fixed

- Some legacy config variables are removed.
- The config references `ENV_DEST_DIR` everywhere now

## [0.80.1] - 2022-04-14

### Fixed

- Accessing `ENV_DEST_DIR` env var using `os.environ.get`
- Missing requirements `pyyaml`, `jinja`, and `psutil` added to reqs file

## [0.80.0] - 2022-04-14

### Changed

- Repository is restructured to accomodate the microservices

## [0.79.1] - 2022-04-14

### Fixed

- Installation using `pip install -e .` is fixed with regards to the nats installation.
- Several missing `__init__.py` files are now included.

## [0.79.0] - 2022-04-14

### Added

- Covalent `config` cli command to alter config values or display covalent configuration

### Changed

- Removed environment section from Supervisord config in order to read from root `.env` file instead
- Refactored config manager to use project root `.env` file for configuration

## [0.78.0] - 2022-04-13

### Changed

- `ct.get_result` will return result object if no wait is used.

- Using initial resource as 1 until there is better resource management in runner.

### Fixed

- Fix errors in Dockerfiles

- Update Dockerfiles to use `multi-stage` container builds to reduce final image size

- Install all necessary Python modules in all containers

## [0.77.0] - 2022-04-13

### Added

- nats is installed in the wheel build if not otherwise installed.

## [0.76.0] - 2022-04-13

### Added

- `wait` argument to `ct.get_result`.

### Changed

- Switched to the local executor which is compatible with covalent microservices and removed the old executor.

## [0.75.0] - 2022-04-13

### Tests

- Tests for update workflow in Dispatcher service update_workflow.py module.

### Changed

- Implementation of update_workflow_results in update_workflow.py module in Dispatcher service.

## [0.74.0] - 2022-04-12

### Changed

- Removed misnamed dispatcher plugin stuff and now using the interface functions directly (dispatch, dispatch_sync, get_result).

- `ct.dispatch`, `ct.dispatch_sync`, `ct.get_result`, etc. are going to use the covalent services instead.

## [0.73.0] - 2022-04-12

### Changed

- Arguments and keyword arguments to the function are pickled with cloudpickle, allowing objects that are not pickleable with "normal" pickle to be sent to different processes with the multiprocessing module.

## [0.72.0] - 2022-04-12

### Changed

- Updated the example to use a sublattice.

### Fixed

- Fixed updation of result objects for sublattice and parent lattice.
- Fixed the regular expression to show sublattice results in the UI.

## [0.71.0] - 2022-04-11

### Changed

- Updated Supervisord template configuration to bring up NATS server with high priority before all other services

## [0.70.0] - 2022-04-11

### Tests

- Dispatcher service tests for the `dispatch_workflow.py` module.

### Changed

- Minor refactor of `dispatch_workflow.py` module in Dispatcher service.

## [0.69.0] - 2022-04-08

### Added

- Added Microservices section with links to Swagger hub for individual API docs

## [0.68.0] - 2022-04-07

### Added

- Tests for data and results services

## [0.67.4] - 2022-04-07

### Fixed

- Fix handling of webapp url paths by ui_backend.

## [0.67.3] - 2022-04-07

### Fixed

- The `package-lock.json` file is no longer committed to the codebase

## [0.67.2] - 2022-04-07

### Fixed

- PyPI uploads use a token instead of a username/password pair

## [0.67.1] - 2022-04-07

### Fixed

- Switched UI to results service delete API

## [0.67.0] - 2022-04-07

### Added
- Added environment variables to service declarations in ``docker-compose``.
- Added the Dockerfile and docker-compose configurations for the ``queue-consumer``.

## [0.66.0] - 2022-04-07

### Added

- Batch cancellation endpoint to dispatcher, e.g., `DELETE /api/v0/workflow/cancel?dispatch_id1,dispatch_id2`

### Tests

- Added tests for UI backend endpoints

## [0.65.3] - 2022-04-07

### Fixed

- Syntax error in the `tests.yml` workflow

## [0.65.2] - 2022-04-07

### Fixed

- pypi validation using pre-release tag

## [0.65.1] - 2022-04-07

### Fixed

- Don't fail the CI workflow just because we aren't doing a release

## [0.65.0] - 2022-04-06

### Changed

- Only one docker-compose

## [0.64.2] - 2022-04-06

### Fixed

- The `.dockerignore` file now ignores any unnecessary front-end build files

## [0.64.1] - 2022-04-06

### Fixed

- egg_info invocation

## [0.64.0] - 2022-04-06

### Fixed

- Style fixes via `pre-commit run --all-files`

### Changed

- Pushing microservice images to public ECR

## [0.63.1] - 2022-04-06

### Fixed

- Fixed the version validation in pypi workflow

## [0.63.0] - 2022-04-06

### Changed

- Mark pypi releases as pre

## [0.62.1] - 2022-04-06

### Fixed

- Workflows which run on `develop` or `master` will send Slack alerts to the dev team if they fail.

## [0.62.0] - 2022-04-06

### Changed

- Update `covalent-ui` service in `docker-compose.yaml` to ensure that the uvicorn server listens on `0.0.0.0` for all incoming requests
- Using `ENTRYPOINT` in dockerfiles instead of `CMD`
- Remove `command` option from all services in `docker-compose.yml`

## [0.61.1] - 2022-04-06

### Fixed

- Fixed failures in pushing images to ECR.

## [0.61.0] - 2022-04-06

### Changed

- The results and data service now support batch deleting via query strings

## [0.60.0] - 2022-04-06

### Changed

- List type removed from type annotation for the executor argument in electron/lattice/lepton definitions.
- Input executor argument is converted to an executor class object (if it were a string) in electron/lattice/lepton definitions instead of just before execution in execution.py. As a result, calls to _executor_manager.get_executor are removed from execution.py.
- Rewritten tests to take into account the type change of executor identifiers from strings to executor class objects.

### Fixed

- In covalent/executor/__init__.py, `from importlib import metadata` is used instead of `importlib.metadata`.
- Electron.get_op_function.rename now uses the correct separator string when renaming a function.

## [0.59.0] - 2022-04-06

### Changed

- Fixes for making the whole pipeline work in tandem.

## [0.58.0] - 2022-04-06

### Added

- `nats` service in `docker-compose` files

## [0.57.0] - 2022-04-05

### Added

- Variables to assign service hosts

## [0.56.1] - 2022-04-05

### Fixed

- Fixed various module import errors in the containers for the microservices.

### Tests

- Added tests for post-refactor covalent cli commands: start, stop, restart, status, and logs

## [0.56.0] - 2022-04-05

### Changed

- Changed global variable executor_plugin_name to EXECUTOR_PLUGIN_NAME in executors to conform with PEP8.

## [0.55.0] - 2022-04-04

### Changed

- Changed supervisord http server's default to listen on all interfaces, so that covalent can run on any computer in a trusted LAN (without firewalls/auth).

## [0.54.0] - 2022-04-04

### Added

- Draw workflow draft API to ui_backend service


## [0.53.0] - 2022-04-04

### Added

- Added docker-compose file to run covalent microservices.

## [0.52.0] - 2022-04-04

### Added

- Added delete endpoint to data and results services.

## [0.51.0] - 2022-04-04

### Added

- Folders for tests.

### Changed

- Organization of covalent tests.

## [0.50.0] - 2022-04-03

### Added

- Added GET all results endpoint in Results service
- Optional formatting of GET result endpoint that supports: `binary` or `json`

### Changed

- Changed frontend to support updated result service endpoints with json format

### Removed

- Removed redundant local storage cache on frontend

## [0.49.1] - 2022-04-01

### Fixed

- Using `io.BytesIO` in `update_result` in the results service to prevent creation of a new file in the file system.

## [0.49.0] - 2022-04-01

### Added

- Implement an `overwrite` query param in the `upload` method so that we don't create a new object for every result update

## [0.48.0] - 2022-04-01

### Added

- Added updated dispatching and getting result functions with the option to download result as a file.

### Changed

- Hardcoded filepaths to standardized ServiceURL.`get_route(...)` method when making API requests.

## [0.47.2] - 2022-04-01

### Fixed

- Queue consumer import paths fixed
- Syntax errors in the supervisord template fixed

## [0.47.1] - 2022-04-01

### Fixed

- Supervisord now brings up dispatcher queue consumer worker

## [0.47.0] - 2022-04-01

### Changed

- Updated API calls accross services to use standarized env vars from Settings class
- Normalized env vars accross services and updated Supervisord template

## [0.46.0] - 2022-03-31

### Changed

- Consumers of results service now specify `stream=True` in their get requests.

## [0.45.0] - 2022-03-31

### Changed

- Using `Result.RUNNING` instead of str "RUNNING"
- Using process safe `is_empty` method rather than `empty()` method for multiprocessing queue.
- Multprocessing `is_queue` method.

### Added

- Workflow status as running in the `workflow_status_queue`.

### Tests

- Added a test for the `_check_version` method in `covalent/executor/__init__.py`.

## [0.44.0] - 2022-03-31

### Added

- A version check is done at Covalent startup to ensure that executor plugins are compatible.

## [0.43.0] - 2022-03-31

### Added

- Function to call UI update method in the UI microservice for use in the Dispatcher micro-service.
- Refactor updating results and ui into one function.

## [0.42.2] - 2022-03-31

### Fixed

- Using functions for getting result object in cancel endpoint and sending cancel task signal to runner in the dispatcher.

## [0.42.1] - 2022-03-31

### Fixed

- `update_workflow_results` in `update_workflow.py` now also takes care of sending the next set of tasks to the runner.

- Also handling the cases of sublattices in `update_workflow_results`.

## [0.42.0] - 2022-03-31

### Changed

- Moved some unused for-the-future files to the refactor directory and out of the main codebase.

## [0.41.3] - 2022-03-31

### Fixed

- Dispatch DB is now created upon server start.

## [0.41.2] - 2022-03-30

### Fixed

- Oneline bugfix to remove `fetch --unshallow`

## [0.41.1] - 2022-03-30

### Fixed

- Get master version from release tags rather than master branch

## [0.41.0] - 2022-03-30

### Added

- Dockerized the Dispatcher and Runner Services.
- Added required packages for running containerized instances of the Dispatcher and Runner.

## [0.40.0] - 2022-03-30

### Added

- Dockerized the Data and UI-backend services.
- Required packages to run containerized instances of the Data and UI-backend.

## [0.39.1] - 2022-03-30

### Fixed

- Supervisord & Results service integration by making results service port configurable by an env var

## [0.39.0] - 2022-03-29

### Changed

- Runner and dispatcher implementation in order to integrate the microservices partially complete.

## [0.38.0] - 2022-03-29

### Added

- Added UI backend component to serve post-refactor frontend and dispatch websocket messages to UI using Socket.io
- Updated UI socket.io configuration to use different ws path, and using localstorage for fetching all results (temporary)
- Added post-refactor cli commands to use Supervisord to manage local service processes
- Added `covalent logs` and `covalent config` cli commands

## [0.37.1] - 2022-03-29

### Fixed

- Oneline bugfix in tests.yml

## [0.37.0] - 2022-03-29

### Added

- Results management endpoints; GET, PUT, POST for results object
- Checks in setup.py to confirm node version compatibility.
- Instructions in CONTRIBUTING to address some common Debian setup issues.

## [0.36.1] - 2022-03-29

### Fixed

- Filesystem service now reads config from environment variables.

## [0.36.0] - 2022-03-29

### Added

- Picking up dispatch jobs from the queue and ensuring that only one workflow is processed (locally) at any given time.

### Changed

- Dispatcher implementation in order to integrate with Queuer microservice.

## [0.35.0] - 2022-03-29

### Added

- Automated changelog and version management
- Added a Dockerfile to build an image for OS Queuer.
- Added the required packages to run a container instance of the Queuer.

### Fixed

- Single quotes in github env
- Don't use for loops to iterate over a variable in bash
- Issue with checkout actions
- Run tests on changelog workflow completion instead of push to develop to avoid race condition
- Use covalent ops bot token for automated pushes to develop
- sed command syntax in changelog.yml

## [0.34.5] - 2022-03-28

### Fixed

- Moved `example_dispatch.py` into `tests/` directory.

## [0.34.4] - 2022-03-28

### Added

- Unit tests for utils, leptons, and base executor

## [0.34.3] - 2022-03-27

### Added

- Tests for lattice.py

## [0.34.2] - 2022-03-27

### Added

- Unit tests for the base executor, the results manager, the logger, and leptons

## [0.34.1] - 2022-03-24

### Fixed

- Pinned jinja2 to less than 3.1.0 so that nbconvert remains stable in the docs build.

## [0.34.0] - 2022-03-24

### Added

- API endpoints to upload and download files

## [0.33.1] - 2022-03-24

### Fixed

- Retrieving results from running container via HTTP
- Adding tests for Docker image in workflows

## [0.33.0] - 2022-03-24

### Added

- Slack and webhook notifications

## [0.32.9] - 2022-03-23

### Fixed

- Updated OS Queuer imports to remove top level modules `refactor.queuer`

## [0.32.8] - 2022-03-22

### Added

- Websocket notify endpoint with leaky bucket algo implementation to rate limit messages to frontend

## [0.32.7] - 2022-03-22

### Added

- Queuer API submit endpoint to publish dispatch message to MQ & send result file to Data Service
- API Service class for interfacing with local services
- Tests covering submit endpoint and API Service

## [0.32.6] - 2022-03-22

### Fixed

- Input path for external libraries in the Lepton wrapper can (and should) now be a full path to the file.

## [0.32.5] - 2022-03-21

### Fixed

- Fix HTTP status code for blank POST requests.

## [0.32.4] - 2022-03-17

### Fixed

- Docker commands in docs

## [0.32.3] - 2022-03-16

### Fixed

- Fix missing UI graph edges between parameters and electrons in certain cases.
- Fix UI crashes in cases where legacy localStorage state was being loaded.

## [0.32.2] - 2022-03-16

### Added

- Images for graphs generated in tutorials and how-tos.
- Note for quantum gravity tutorial to tell users that `tensorflow` doesn't work on M1 Macs.
- `Known Issues` added to `README.md`

### Fixed

- `draw` function usage in tutorials and how-tos now reflects the UI images generated instead of using graphviz.
- Images now render properly in RTD of how-tos.

### Changed

- Reran all the tutorials that could run, generating the outputs again.

## [0.32.1] - 2022-03-15

### Fixed

- CLI now starts server directly in the subprocess instead of as a daemon
- Logs are provided as pipes to Popen instead of using a shell redirect
- Restart behavior fixed
- Default port in `covalent_ui/app.py` uses the config manager

### Removed

- `_graceful_restart` function no longer needed without gunicorn

## [0.32.0] - 2022-03-11

### Added

- Dispatcher microservice API endpoint to dispatch and update workflow.
- Added get runnable task endpoint.

## [0.31.0] - 2022-03-11

### Added

- Runner component's main functionality to run a set of tasks, cancel a task, and get a task's status added to its api.

## [0.30.5] - 2022-03-11

### Updated

- Updated Workflow endpoints & API spec to support upload & download of result objects as pickle files

## [0.30.4] - 2022-03-11

### Fixed

- When executing a task on an alternate Conda environment, Covalent no longer has to be installed on that environment. Previously, a Covalent object (the execution function as a TransportableObject) was passed to the environment. Now it is deserialized to a "normal" Python function, which is passed to the alternate Conda environment.

## [0.30.3] - 2022-03-11

### Fixed

- Fixed the order of output storage in `post_process` which should have been the order in which the electron functions are called instead of being the order in which they are executed. This fixes the order in which the replacement of function calls with their output happens, which further fixes any discrepencies in the results obtained by the user.

- Fixed the `post_process` test to check the order as well.

## [0.30.2] - 2022-03-11

### Changed

- Updated eventlet to 0.31.0

## [0.30.1] - 2022-03-10

### Fixed

- Eliminate unhandled exception in Covalent UI backend when calling fetch_result.

## [0.30.0] - 2022-03-09

### Added

- Skeleton code for writing the different services corresponding to each component in the open source refactor.
- OpenAPI specifications for each of the services.

## [0.29.3] - 2022-03-09

### Fixed

- Covalent UI is built in the Dockerfile, the setup file, the pypi workflow, the tests workflow, and the conda build script.

## [0.29.2] - 2022-03-09

### Added

- Defaults defined in executor plugins are read and used to update the in-memory config, as well as the user config file. But only if the parameter in question wasn't already defined.

### Changed

- Input parameter names and docstrings in _shared_files.config.update_config were changed for clarity.

## [0.29.1] - 2022-03-07

### Changed

- Updated fail-fast strategy to run all tests.

## [0.29.0] - 2022-03-07

### Added

- DispatchDB for storing dispatched results

### Changed

- UI loads dispatches from DispatchDB instead of browser local storage

## [0.28.3] - 2022-03-03

### Fixed

Installed executor plugins don't have to be referred to by their full module name. Eg, use "custom_executor", instead of "covalent_custom_plugin.custom_executor".

## [0.28.2] - 2022-03-03

### Added

- A brief overview of the tutorial structure in the MNIST classification tutorial.

## [0.28.1] - 2022-03-02

### Added

- Conda installation is only supported for Linux in the `Getting Started` guide.
- MNIST classifier tutorial.

### Removed

- Removed handling of default values of function parameters in `get_named_params` in `covalent/_shared_files/utils.py`. So, it is actually being handled by not being handled since now `named_args` and `named_kwargs` will only contain parameters that were passed during the function call and not all of them.

## [0.28.0] - 2022-03-02

### Added

- Lepton support, including for Python modules and C libraries
- How-to guides showing how to use leptons for each of these

## [0.27.6] - 2022-03-01

### Added

- Added feature development basic steps in CONTRIBUTING.md.
- Added section on locally building RTD (read the docs) in the contributing guide.

## [0.27.5] - 2022-03-01

### Fixed

- Missing UI input data after backend change - needed to be derived from graph for electrons, lattice inputs fixed on server-side, combining name and positional args
- Broken UI graph due to variable->edge_name renaming
- Missing UI executor data after server-side renaming

## [0.27.4] - 2022-02-28

### Fixed

- Path used in `covalent/executor/__init__.py` for executor plugin modules needed updating to `covalent/executor/executor_plugins`

### Removed

- Disabled workflow cancellation test due to inconsistent outcomes. Test will be re-enabled after cancellation mechanisms are investigated further.

## [0.27.3] - 2022-02-25

### Added

- Added `USING_DOCKER.md` guide for running docker container.
- Added cli args to covalent UI flask server `covalent_ui/app.py` to modify port and log file path.

### Removed

- Removed gunicorn from cli and Dockerfile.

### Changed

- Updated cli `covalent_dispatcher/_cli/service.py` to run flask server directly, and removed dispatcher and UI flags.
- Using Flask blueprints to merge Dispatcher and UI servers.
- Updated Dockerfile to run flask server directly.
- Creating server PID file manually in `covalent_dispatcher/_cli/service.py`.
- Updated tests and docs to reflect merged servers.
- Changed all mentions of port 47007 (for old UI server) to 48008.

## [0.27.2] - 2022-02-24

### Changed

- Removed unnecessary blockquotes from the How-To guide for creating custom executors
- Changed "Covalent Cloud" to "Covalent" in the main code text

## [0.27.1] - 2022-02-24

### Removed

- Removed AQ-Engineers from CODEOWNERS in order to fix PR review notifications

## [0.27.0] - 2022-02-24

### Added

- Support for positional only, positional or keyword, variable positional, keyword only, variable keyword types of parameters is now added, e.g an electron can now use variable args and variable kwargs if the number/names of parameters are unknown during definition as `def task(*args, **kwargs)` which wasn't possible before.

- `Lattice.args` added to store positional arguments passed to the lattice's workflow function.

- `get_named_params` function added in `_shared_files/utils.py` which will return a tuple containing named positional arguments and named keyword arguments. The names help in showing and storing these parameters in the transport graph.

- Tests to verify whether all kinds of input paramaters are supported by electron or a lattice.

### Changed

- No longer merging positional arguments with keyword arguments, instead they are separately stored in respective nodes in the transport graph.

- `inputs` returned from `_get_inputs` function in `covalent_dispatcher/_core/execution.py` now contains positional as well as keyword arguments which further get passed to the executor.

- Executors now support positional and keyword arguments as inputs to their executable functions.

- Result object's `_inputs` attribute now contains both `args` and `kwargs`.

- `add_node_for_nested_iterables` is renamed to `connect_node_with_others` and `add_node_to_graph` also renamed to `add_collection_node_to_graph` in `electron.py`. Some more variable renames to have appropriate self-explanatory names.

- Nodes and edges in the transport graph now have a better interface to assign attributes to them.

- Edge attribute `variable` renamed to `edge_name`.

- In `serialize` function of the transport graph, if `metadata_only` is True, then only `metadata` attribute of node and `source` and `target` attributes of edge are kept in the then return serialized `data`.

- Updated the tests wherever necessary to reflect the above changes

### Removed

- Deprecated `required_params_passed` since an error will automatically be thrown by the `build_graph` function if any of the required parameters are not passed.

- Removed duplicate attributes from nodes in the transport graph.

## [0.26.1] - 2022-02-23

### Added

- Added Local Executor section to the API read the docs.

## [0.26.0] - 2022-02-23

### Added

- Automated reminders to update the changelog

## [0.25.3] - 2022-02-23

## Added

- Listed common mocking commands in the CONTRIBUTING.md guide.
- Additional guidelines on testing.

## [0.25.2] - 2022-02-21

### Changed

- `backend` metadata name changed to `executor`.
- `_plan_workflow` usage updated to reflect how that executor related information is now stored in the specific executor object.
- Updated tests to reflect the above changes.
- Improved the dispatch cancellation test to provide a robust solution which earlier took 10 minutes to run with uncertainty of failing every now and then.

### Removed

- Removed `TaskExecutionMetadata` as a consequence of removing `execution_args`.

## [0.25.1] - 2022-02-18

### Fixed

- Tracking imports that have been used in the workflow takes less time.

### Added

- User-imports are included in the dispatch_source.py script. Covalent-related imports are commented out.

## [0.25.0] - 2022-02-18

### Added

- UI: Lattice draw() method displays in web UI
- UI: New navigation panel

### Changed

- UI: Animated graph changes, panel opacity

### Fixed

- UI: Fixed "Not Found" pages

## [0.24.21] - 2022-02-18

### Added

- RST document describing the expectations from a tutorial.

## [0.24.20] - 2022-02-17

### Added

- Added how to create custom executors

### Changed

- Changed the description of the hyperlink for choosing executors
- Fixed typos in doc/source/api/getting_started/how_to/execution/creating_custom_executors.ipynb

## [0.24.19] - 2022-02-16

### Added

- CODEOWNERS for certain files.

## [0.24.18] - 2022-02-15

### Added

- The user configuration file can now specify an executor plugin directory.

## [0.24.17] - 2022-02-15

### Added

- Added a how-to for making custom executors.

## [0.24.16] - 2022-02-12

### Added

- Errors now contain the traceback as well as the error message in the result object.
- Added test for `_post_process` in `tests/covalent_dispatcher_tests/_core/execution_test.py`.

### Changed

- Post processing logic in `electron` and dispatcher now relies on the order of execution in the transport graph rather than node's function names to allow for a more reliable pairing of nodes and their outputs.

- Renamed `init_test.py` in `tests/covalent_dispatcher_tests/_core/` to `execution_test.py`.

### Removed

- `exclude_from_postprocess` list which contained some non executable node types removed since only executable nodes are post processed now.

## [0.24.15] - 2022-02-11

### Fixed

- If a user's configuration file does not have a needed exeutor parameter, the default parameter (defined in _shared_files/defaults.py) is used.
- Each executor plugin is no longer initialized upon the import of Covalent. This allows required parameters in executor plugins.

## Changed

- Upon updating the configuration data with a user's configuration file, the complete set is written back to file.

## Added

- Tests for the local and base executors.

## [0.24.14] - 2022-02-11

### Added

- UI: add dashboard cards
- UI: add scaling dots background

### Changed

- UI: reduce sidebar font sizes, refine color theme
- UI: refine scrollbar styling, show on container hover
- UI: format executor parameters as YAML code
- UI: update syntax highlighting scheme
- UI: update index.html description meta tag

## [0.24.13] - 2022-02-11

### Added

- Tests for covalent/_shared_files/config.py

## [0.24.12] - 2022-02-10

### Added

- CodeQL code analyzer

## [0.24.11] - 2022-02-10

### Added

- A new dictionary `_DEFAULT_CONSTRAINTS_DEPRECATED` in defaults.py

### Changed

- The `_DEFAULT_CONSTRAINT_VALUES` dictionary now only contains the `backend` argument

## [0.24.10] - 2022-02-09

### Fixed

- Sporadically failing workflow cancellation test in tests/workflow_stack_test.py

## [0.24.9] - 2022-02-09

## Changed

- Implementation of `_port_from_pid` in covalent_dispatcher/_cli/service.py.

## Added

- Unit tests for command line interface (CLI) functionalities in covalent_dispatcher/_cli/service.py and covalent_dispatcher/_cli/cli.py.

## [0.24.8] - 2022-02-07

### Fixed

- If a user's configuration file does not have a needed parameter, the default parameter (defined in _shared_files/defaults.py) is used.

## [0.24.7] - 2022-02-07

### Added

- Typing: Add Type hint `dispatch_info` parameter.
- Documentation: Updated the return_type description in docstring.

### Changed

- Typing: Change return type annotation to `Generator`.

## [0.24.6] - 2022-02-06

### Added

- Type hint to `deserialize` method of `TransportableObject` of `covalent/_workflow/transport.py`.

### Changed

- Description of `data` in `deserialize` method of `TransportableObject` of `covalent/_workflow/transport.py` from `The serialized transportable object` to `Cloudpickled function`.

## [0.24.5] - 2022-02-05

### Fixed

- Removed dependence on Sentinel module

## [0.24.4] - 2022-02-04

### Added

- Tests across multiple versions of Python and multiple operating systems
- Documentation reflecting supported configurations

## [0.24.3] - 2022-02-04

### Changed

- Typing: Use `bool` in place of `Optional[bool]` as type annotation for `develop` parameter in `covalent_dispatcher.service._graceful_start`
- Typing: Use `Any` in place of `Optional[Any]` as type annotation for `new_value` parameter in `covalent._shared_files.config.get_config`

## [0.24.2] - 2022-02-04

### Fixed

- Updated hyperlink of "How to get the results" from "./collection/query_electron_execution_result" to "./collection/query_multiple_lattice_execution_results" in "doc/source/how_to/index.rst".
- Updated hyperlink of "How to get the result of a particular electron" from "./collection/query_multiple_lattice_execution_results" to "./collection/query_electron_execution_result" in "doc/source/how_to/index.rst".

## [0.24.1] - 2022-02-04

### Changed

- Changelog entries are now required to have the current date to enforce ordering.

## [0.24.0] - 2022-02-03

### Added

- UI: log file output - display in Output tab of all available log file output
- UI: show lattice and electron inputs
- UI: display executor attributes
- UI: display error message on failed status for lattice and electron

### Changed

- UI: re-order sidebar sections according to latest figma designs
- UI: update favicon
- UI: remove dispatch id from tab title
- UI: fit new uuids
- UI: adjust theme text primary and secondary colors

### Fixed

- UI: auto-refresh result state on initial render of listing and graph pages
- UI: graph layout issues: truncate long electron/param names

## [0.23.0] - 2022-02-03

### Added

- Added `BaseDispatcher` class to be used for creating custom dispatchers which allow connection to a dispatcher server.
- `LocalDispatcher` inheriting from `BaseDispatcher` allows connection to a local dispatcher server running on the user's machine.
- Covalent only gives interface to the `LocalDispatcher`'s `dispatch` and `dispatch_sync` methods.
- Tests for both `LocalDispatcher` and `BaseDispatcher` added.

### Changed

- Switched from using `lattice.dispatch` and `lattice.dispatch_sync` to `covalent.dispatch` and `covalent.dispatch_sync`.
- Dispatcher address now is passed as a parameter (`dispatcher_addr`) to `covalent.dispatch` and `covalent.dispatch_sync` instead of a metadata field to lattice.
- Updated tests, how tos, and tutorials to use `covalent.dispatch` and `covalent.dispatch_sync`.
- All the contents of `covalent_dispatcher/_core/__init__.py` are moved to `covalent_dispatcher/_core/execution.py` for better organization. `__init__.py` only contains function imports which are needed by external modules.
- `dispatch`, `dispatch_sync` methods deprecated from `Lattice`.

### Removed

- `_server_dispatch` method removed from `Lattice`.
- `dispatcher` metadata field removed from `lattice`.

## [0.22.19] - 2022-02-03

### Fixed

- `_write_dispatch_to_python_file` isn't called each time a task is saved. It is now only called in the final save in `_run_planned_workflow` (in covalent_dispatcher/_core/__init__.py).

## [0.22.18] - 2022-02-03

### Fixed

- Added type information to result.py

## [0.22.17] - 2022-02-02

### Added

- Replaced `"typing.Optional"` with `"str"` in covalent/executor/base.py
- Added missing type hints to `get_dispatch_context` and `write_streams_to_file` in covalent/executor/base.py, BaseExecutor

## [0.22.16] - 2022-02-02

### Added

- Functions to check if UI and dispatcher servers are running.
- Tests for the `is_ui_running` and `is_server_running` in covalent_dispatcher/_cli/service.py.

## [0.22.15] - 2022-02-01

### Fixed

- Covalent CLI command `covalent purge` will now stop the servers before deleting all the pid files.

### Added

- Test for `purge` method in covalent_dispatcher/_cli/service.py.

### Removed

- Unused `covalent_dispatcher` import from covalent_dispatcher/_cli/service.py.

### Changed

- Moved `_config_manager` import from within the `purge` method to the covalent_dispatcher/_cli/service.py for the purpose of mocking in tests.

## [0.22.14] - 2022-02-01

### Added

- Type hint to `_server_dispatch` method in `covalent/_workflow/lattice.py`.

## [0.22.13] - 2022-01-26

### Fixed

- When the local executor's `log_stdout` and `log_stderr` config variables are relative paths, they should go inside the results directory. Previously that was queried from the config, but now it's queried from the lattice metadata.

### Added

- Tests for the corresponding functions in (`covalent_dispatcher/_core/__init__.py`, `covalent/executor/base.py`, `covalent/executor/executor_plugins/local.py` and `covalent/executor/__init__.py`) affected by the bug fix.

### Changed

- Refactored `_delete_result` in result manager to give the option of deleting the result parent directory.

## [0.22.12] - 2022-01-31

### Added

- Diff check in pypi.yml ensures correct files are packaged

## [0.22.11] - 2022-01-31

### Changed

- Removed codecov token
- Removed Slack notifications from feature branches

## [0.22.10] - 2022-01-29

### Changed

- Running tests, conda, and version workflows on pull requests, not just pushes

## [0.22.9] - 2022-01-27

### Fixed

- Fixing version check action so that it doesn't run on commits that are in develop
- Edited PR template so that markdown checklist appears properly

## [0.22.8] - 2022-01-27

### Fixed

- publish workflow, using `docker buildx` to build images for x86 and ARM, prepare manifest and push to ECR so that pulls will match the correct architecture.
- typo in CONTRIBUTING
- installing `gcc` in Docker image so Docker can build wheels for `dask` and other packages that don't provide ARM wheels

### Changed

- updated versions in `requirements.txt` for `matplotlib` and `dask`

## [0.22.7] - 2022-01-27

### Added

- `MANIFEST.in` did not have `covalent_dispatcher/_service` in it due to which the PyPi package was not being built correctly. Added the `covalent_dispatcher/_service` to the `MANIFEST.in` file.

### Fixed

- setuptools properly including data files during installation

## [0.22.6] - 2022-01-26

### Fixed

- Added service folder in covalent dispatcher to package.

## [0.22.5] - 2022-01-25

### Fixed

- `README.md` images now use master branch's raw image urls hosted on <https://github.com> instead of <https://raw.githubusercontent.com>. Also, switched image rendering from html to markdown.

## [0.22.4] - 2022-01-25

### Fixed

- dispatcher server app included in sdist
- raw image urls properly used

## [0.22.3] - 2022-01-25

### Fixed

- raw image urls used in readme

## [0.22.2] - 2022-01-25

### Fixed

- pypi upload

## [0.22.1] - 2022-01-25

### Added

- Code of conduct
- Manifest.in file
- Citation info
- Action to upload to pypi

### Fixed

- Absolute URLs used in README
- Workflow badges updated URLs
- `install_package_data` -> `include_package_data` in `setup.py`

## [0.22.0] - 2022-01-25

### Changed

- Using public ECR for Docker release

## [0.21.0] - 2022-01-25

### Added

- GitHub pull request templates

## [0.20.0] - 2022-01-25

### Added

- GitHub issue templates

## [0.19.0] - 2022-01-25

### Changed

- Covalent Beta Release

## [0.18.9] - 2022-01-24

### Fixed

- iframe in the docs landing page is now responsive

## [0.18.8] - 2022-01-24

### Changed

- Temporarily removed output tab
- Truncated dispatch id to fit left sidebar, add tooltip to show full id

## [0.18.7] - 2022-01-24

### Changed

- Many stylistic improvements to documentation, README, and CONTRIBUTING.

## [0.18.6] - 2022-01-24

### Added

- Test added to check whether an already decorated function works as expected with Covalent.
- `pennylane` package added to the `requirements-dev.txt` file.

### Changed

- Now using `inspect.signature` instead of `function.__code__` to get the names of function's parameters.

## [0.18.5] - 2022-01-21

### Fixed

- Various CI fixes, including rolling back regression in version validation, caching on s3 hosted badges, applying releases and tags correctly.

## [0.18.4] - 2022-01-21

### Changed

- Removed comments and unused functions in covalent_dispatcher
- `result_class.py` renamed to `result.py`

### Fixed

- Version was not being properly imported inside `covalent/__init__.py`
- `dispatch_sync` was not previously using the `results_dir` metadata field

### Removed

- Credentials in config
- `generate_random_filename_in_cache`
- `is_any_atom`
- `to_json`
- `show_subgraph` option in `draw`
- `calculate_node`

## [0.18.3] - 2022-01-20

### Fixed

- The gunicorn servers now restart more gracefully

## [0.18.2] - 2022-01-21

### Changed

- `tempdir` metadata field removed and replaced with `executor.local.cache_dir`

## [0.18.1] - 2022-01-11

## Added

- Concepts page

## [0.18.0] - 2022-01-20

### Added

- `Result.CANCELLED` status to represent the status of a cancelled dispatch.
- Condition to cancel the whole dispatch if any of the nodes are cancelled.
- `cancel_workflow` function which uses a shared variable provided by Dask (`dask.distributed.Variable`) in a dask client to inform nodes to stop execution.
- Cancel function for dispatcher server API which will allow the server to terminate the dispatch.
- How to notebook for cancelling a dispatched job.
- Test to verify whether cancellation of dispatched jobs is working as expected.
- `cancel` function is available as `covalent.cancel`.

### Changed

- In file `covalent/_shared_files/config.py` instead of using a variable to store and then return the config data, now directly returning the configuration.
- Using `fire_and_forget` to dispatch a job instead of a dictionary of Dask's `Future` objects so that we won't have to manage the lifecycle of those futures.
- The `test_run_dispatcher` test was changed to reflect that the dispatcher no longer uses a dictionary of future objects as it was not being utilized anywhere.

### Removed

- `with dask_client` context was removed as the client created in `covalent_dispatcher/_core/__init__.py` is already being used even without the context. Furthermore, it creates issues when that context is exited which is unnecessary at the first place hence not needed to be resolved.

## [0.17.5] - 2022-01-19

### Changed

- Results directory uses a relative path by default and can be overridden by the environment variable `COVALENT_RESULTS_DIR`.

## [0.17.4] - 2022-01-19

### Changed

- Executor parameters use defaults specified in config TOML
- If relative paths are supplied for stdout and stderr, those files are created inside the results directory

## [0.17.3] - 2022-01-18

### Added

- Sync function
- Covalent CLI tool can restart in developer mode

### Fixed

- Updated the UI address referenced in the README

## [0.17.2] - 2022-01-12

### Added

- Quantum gravity tutorial

### Changed

- Moved VERSION file to top level

## [0.17.1] - 2022-01-19

### Added

- `error` attribute was added to the results object to show which node failed and the reason behind it.
- `stdout` and `stderr` attributes were added to a node's result to store any stdout and stderr printing done inside an electron/node.
- Test to verify whether `stdout` and `stderr` are being stored in the result object.

### Changed

- Redesign of how `redirect_stdout` and `redirect_stderr` contexts in executor now work to allow storing their respective outputs.
- Executors now also return `stdout` and `stderr` strings, along with the execution output, so that they can be stored in their result object.

## [0.17.0] - 2022-01-18

### Added

- Added an attribute `__code__` to electron and lattice which is a copy of their respective function's `__code__` attribute.
- Positional arguments, `args`, are now merged with keyword arguments, `kwargs`, as close as possible to where they are passed. This was done to make sure we support both with minimal changes and without losing the name of variables passed.
- Tests to ensure usage of positional arguments works as intended.

### Changed

- Slight rework to how any print statements in lattice are sent to null.
- Changed `test_dispatcher_functional` in `basic_dispatcher_test.py` to account for the support of `args` and removed a an unnecessary `print` statement.

### Removed

- Removed `args` from electron's `init` as it wasn't being used anywhere.

## [0.16.1] - 2022-01-18

### Changed

- Requirement changed from `dask[complete]` to `dask[distributed]`.

## [0.16.0] - 2022-01-14

### Added

- New UI static demo build
- New UI toolbar functions - orientation, toggle params, minimap
- Sortable and searchable lattice name row

### Changed

- Numerous UI style tweaks, mostly around dispatches table states

### Fixed

- Node sidebar info now updates correctly

## [0.15.11] - 2022-01-18

### Removed

- Unused numpy requirement. Note that numpy is still being installed indirectly as other packages in the requirements rely on it.

## [0.15.10] - 2022-01-16

## Added

- How-to guide for Covalent dispatcher CLI.

## [0.15.9] - 2022-01-18

### Changed

- Switched from using human readable ids to using UUIDs

### Removed

- `human-id` package was removed along with its mention in `requirements.txt` and `meta.yaml`

## [0.15.8] - 2022-01-17

### Removed

- Code breaking text from CLI api documentation.
- Unwanted covalent_dispatcher rst file.

### Changed

- Installation of entire covalent_dispatcher instead of covalent_dispatcher/_service in setup.py.

## [0.15.7] - 2022-01-13

### Fixed

- Functions with multi-line or really long decorators are properly serialized in dispatch_source.py.
- Multi-line Covalent output is properly commented out in dispatch_source.py.

## [0.15.6] - 2022-01-11

### Fixed

- Sub-lattice functions are successfully serialized in the utils.py get_serialized_function_str.

### Added

- Function to scan utilized source files and return a set of imported modules (utils.get_imports_from_source)

## [0.15.5] - 2022-01-12

### Changed

- UI runs on port 47007 and the dispatcher runs on port 48008. This is so that when the servers are later merged, users continue using port 47007 in the browser.
- Small modifications to the documentation
- Small fix to the README

### Removed

- Removed a directory `generated` which was improperly added
- Dispatcher web interface
- sqlalchemy requirement

## [0.15.4] - 2022-01-11

### Changed

- In file `covalent/executor/base.py`, `pickle` was changed to `cloudpickle` because of its universal pickling ability.

### Added

- In docstring of `BaseExecutor`, a note was added specifying that `covalent` with its dependencies is assumed to be installed in the conda environments.
- Above note was also added to the conda env selector how-to.

## [0.15.3] - 2022-01-11

### Changed

- Replaced the generic `RuntimeError` telling users to check if there is an object manipulation taking place inside the lattice to a simple warning. This makes the original error more visible.

## [0.15.2] - 2022-01-11

### Added

- If condition added for handling the case where `__getattr__` of an electron is accessed to detect magic functions.

### Changed

- `ActiveLatticeManager` now subclasses from `threading.local` to make it thread-safe.
- `ValueError` in the lattice manager's `claim` function now also shows the name of the lattice that is currently claimed.
- Changed docstring of `ActiveLatticeManager` to note that now it is thread-safe.
- Sublattice dispatching now no longer deletes the result object file and is dispatched normally instead of in a serverless manner.
- `simulate_nitrogen_and_copper_slab_interaction.ipynb` notebook tutorial now does normal dispatching as well instead of serverless dispatching. Also, now 7 datapoints will be shown instead of 10 earlier.

## [0.15.1] - 2022-01-11

### Fixed

- Passing AWS credentials to reusable workflows as a secret

## [0.15.0] - 2022-01-10

### Added

- Action to push development image to ECR

### Changed

- Made the publish action reusable and callable

## [0.14.1] - 2022-01-02

### Changed

- Updated the README
- Updated classifiers in the setup.py file
- Massaged some RTD pages

## [0.14.0] - 2022-01-07

### Added

- Action to push static UI to S3

## [0.13.2] - 2022-01-07

### Changed

- Completed new UI design work

## [0.13.1] - 2022-01-02

### Added

- Added eventlet requirement

### Changed

- The CLI tool can now manage the UI flask server as well
- [Breaking] The CLI option `-t` has been changed to `-d`, which starts the servers in developer mode and exposes unit tests to the server.

## [0.13.0] - 2022-01-01

### Added

- Config manager in `covalent/_shared_files/config.py`
- Default location for the main config file can be overridden using the environment variable `COVALENT_CONFIG_DIR`
- Ability to set and get configuration using `get_config` and `set_config`

### Changed

- The flask servers now reference the config file
- Defaults reference the config file

### Fixed

- `ValueError` caught when running `covalent stop`
- One of the functional tests was using a malformed path

### Deprecated

- The `electron.to_json` function
- The `generate_random_filename_in_cache` function

### Removed

- The `get_api_token` function

## [0.12.13] - 2022-01-04

## Removed

- Tutorial section headings

## Fixed

- Plot background white color

## [0.12.12] - 2022-01-06

### Fixed

- Having a print statement inside electron and lattice code no longer causes the workflow to fail.

## [0.12.11] - 2022-01-04

### Added

- Completed UI feature set for first release

### Changed

- UI server result serialization improvements
- UI result update webhook no longer fails on request exceptions, logs warning intead

## [0.12.10] - 2021-12-17

### Added

- Astrophysics tutorial

## [0.12.9] - 2022-01-04

### Added

- Added `get_all_node_results` method in `result_class.py` to return result of all node executions.

- Added `test_parallelilization` test to verify whether the execution is now being achieved in parallel.

### Changed

- Removed `LocalCluster` cluster creation usage to a simple `Client` one from Dask.

- Removed unnecessary `to_run` function as we no longer needed to run execution through an asyncio loop.

- Removed `async` from function definition of previously asynchronous functions, `_run_task`, `_run_planned_workflow`, `_plan_workflow`, and `_run_workflow`.

- Removed `uvloop` from requirements.

- Renamed `test_get_results` to `test_get_result`.

- Reran the how to notebooks where execution time was mentioned.

- Changed how `dispatch_info` context manager was working to account for multiple nodes accessing it at the same time.

## [0.12.8] - 2022-01-02

### Changed

- Changed the software license to GNU Affero 3.0

### Removed

- `covalent-ui` directory

## [0.12.7] - 2021-12-29

### Fixed

- Gunicorn logging now uses the `capture-output` flag instead of redirecting stdout and stderr

## [0.12.6] - 2021-12-23

### Changed

- Cleaned up the requirements and moved developer requirements to a separate file inside `tests`

## [0.12.5] - 2021-12-16

### Added

- Conda build CI job

## [0.12.4] - 2021-12-23

### Changed

- Gunicorn server now checks for port availability before starting

### Fixed

- The `covalent start` function now prints the correct port if the server is already running.

## [0.12.3] - 2021-12-14

### Added

- Covalent tutorial comparing quantum support vector machines with support vector machine algorithms implemented in qiskit and scikit-learn.

## [0.12.2] - 2021-12-16

### Fixed

- Now using `--daemon` in gunicorn to start the server, which was the original intention.

## [0.12.1] - 2021-12-16

### Fixed

- Removed finance references from docs
- Fixed some other small errors

### Removed

- Removed one of the failing how-to tests from the functional test suite

## [0.12.0] - 2021-12-16

### Added

- Web UI prototype

## [0.11.1] - 2021-12-14

### Added

- CLI command `covalent status` shows port information

### Fixed

- gunicorn management improved

## [0.11.0] - 2021-12-14

### Added

- Slack notifications for test status

## [0.10.4] - 2021-12-15

### Fixed

- Specifying a non-default results directory in a sub-lattice no longer causes a failure in lattice execution.

## [0.10.3] - 2021-12-14

### Added

- Functional tests for how-to's in documentation

### Changed

- Moved example script to a functional test in the pipeline
- Added a test flag to the CLI tool

## [0.10.2] - 2021-12-14

### Fixed

- Check that only `kwargs` without any default values in the workflow definition need to be passed in `lattice.draw(ax=ax, **kwargs)`.

### Added

- Function to check whether all the parameters without default values for a callable function has been passed added to shared utils.

## [0.10.1] - 2021-12-13

### Fixed

- Content and style fixes for getting started doc.

## [0.10.0] - 2021-12-12

### Changed

- Remove all imports from the `covalent` to the `covalent_dispatcher`, except for `_dispatch_serverless`
- Moved CLI into `covalent_dispatcher`
- Moved executors to `covalent` directory

## [0.9.1] - 2021-12-13

### Fixed

- Updated CONTRIBUTING to clarify docstring style.
- Fixed docstrings for `calculate_node` and `check_constraint_specific_sum`.

## [0.9.0] - 2021-12-10

### Added

- `prefix_separator` for separating non-executable node types from executable ones.

- `subscript_prefix`, `generator_prefix`, `sublattice_prefix`, `attr_prefix` for prefixes of subscripts, generators,
  sublattices, and attributes, when called on an electron and added to the transport graph.

- `exclude_from_postprocess` list of prefixes to denote those nodes which won't be used in post processing the workflow.

- `__int__()`, `__float__()`, `__complex__()` for converting a node to an integer, float, or complex to a value of 0 then handling those types in post processing.

- `__iter__()` generator added to Electron for supporting multiple return values from an electron execution.

- `__getattr__()` added to Electron for supporting attribute access on the node output.

- `__getitem__()` added to Electron for supporting subscripting on the node output.

- `electron_outputs` added as an attribute to lattice.

### Changed

- `electron_list_prefix`, `electron_dict_prefix`, `parameter_prefix` modified to reflect new way to assign prefixes to nodes.

- In `build_graph` instead of ignoring all exceptions, now the exception is shown alongwith the runtime error notifying that object manipulation should be avoided inside a lattice.

- `node_id` changed to `self.node_id` in Electron's `__call__()`.

- `parameter` type electrons now have the default metadata instead of empty dictionary.

- Instead of deserializing and checking whether a sublattice is there, now a `sublattice_prefix` is used to denote when a node is a sublattice.

- In `dispatcher_stack_test`, `test_dispatcher_flow` updated to indicate the new use of `parameter_prefix`.

### Fixed

- When an execution fails due to something happening in `run_workflow`, then result object's status is now failed and the object is saved alongwith throwing the appropriate exception.

## [0.8.5] - 2021-12-10

### Added

- Added tests for choosing specific executors inside electron initialization.
- Added test for choosing specific Conda environments inside electron initialization.

## [0.8.4] - 2021-12-10

### Changed

- Removed _shared_files directory and contents from covalent_dispatcher. Logging in covalent_dispatcher now uses the logger in covalent/_shared_files/logging.py.

## [0.8.3] - 2021-12-10

### Fixed

- Decorator symbols were added to the pseudo-code in the quantum chemistry tutorial.

## [0.8.2] - 2021-12-06

### Added

- Quantum chemistry tutorial.

## [0.8.1] - 2021-12-08

### Added

- Docstrings with typehints for covalent dispatcher functions added.

### Changed

- Replaced `node` to `node_id` in `electron.py`.

- Removed unnecessary `enumerate` in `covalent_dispatcher/_core/__init__.py`.

- Removed `get_node_device_mapping` function from `covalent_dispatcher/_core/__init__.py`
  and moved the definition to directly add the mapping to `workflow_schedule`.

- Replaced iterable length comparison for `executor_specific_exec_cmds` from `if len(executor_specific_exec_cmds) > 0`
  to `if executor_specific_exec_cmds`.

## [0.8.0] - 2021-12-03

### Added

- Executors can now accept the name of a Conda environment. If that environment exists, the operations of any electron using that executor are performed in that Conda environment.

## [0.7.6] - 2021-12-02

### Changed

- How to estimate lattice execution time has been renamed to How to query lattice execution time.
- Change result querying syntax in how-to guides from `lattice.get_result` to
  `covalent.get_result`.
- Choose random port for Dask dashboard address by setting `dashboard_address` to ':0' in
  `LocalCluster`.

## [0.7.5] - 2021-12-02

### Fixed

- "Default" executor plugins are included as part of the package upon install.

## [0.7.4] - 2021-12-02

### Fixed

- Upgraded dask to 2021.10.0 based on a vulnerability report

## [0.7.3] - 2021-12-02

### Added

- Transportable object tests
- Transport graph tests

### Changed

- Variable name node_num to node_id
- Variable name node_idx to node_id

### Fixed

- Transport graph `get_dependencies()` method return type was changed from Dict to List

## [0.7.2] - 2021-12-01

### Fixed

- Date handling in changelog validation

### Removed

- GitLab CI YAML

## [0.7.1] - 2021-12-02

### Added

- A new parameter to a node's result called `sublattice_result` is added.
  This will be of a `Result` type and will contain the result of that sublattice's
  execution. If a normal electron is executed, this will be `None`.

- In `_delete_result` function in `results_manager.py`, an empty results directory
  will now be deleted.

- Name of a sublattice node will also contain `(sublattice)`.

- Added `_dispatch_sync_serverless` which synchronously dispatches without a server
  and waits for a result to be returned. This is the method used to dispatch a sublattice.

- Test for sublatticing is added.

- How-to guide added for sublatticing explaining the new features.

### Changed

- Partially changed `draw` function in `lattice.py` to also draw the subgraph
  of the sublattice when drawing the main graph of the lattice. The change is
  incomplete as we intend to add this feature later.

- Instead of returning `plt`, `draw` now returns the `ax` object.

- `__call__` function in `lattice.py` now runs the lattice's function normally
  instead of dispatching it.

- `_run_task` function now checks whether current node is a sublattice and acts
  accordingly.

### Fixed

- Unnecessary lines to rename the node's name in `covalent_dispatcher/_core/__init__.py` are removed.

- `test_electron_takes_nested_iterables` test was being ignored due to a spelling mistake. Fixed and
  modified to follow the new pattern.

## [0.7.0] - 2021-12-01

### Added

- Electrons can now accept an executor object using the "backend" keyword argument. "backend" can still take a string naming the executor module.
- Electrons and lattices no longer have Slurm metadata associated with the executor, as that information should be contained in the executor object being used as an input argument.
- The "backend" keyword can still be a string specifying the executor module, but only if the executor doesn't need any metadata.
- Executor plugin classes are now directly available to covalent, eg: covalent.executor.LocalExecutor().

## [0.6.7] - 2021-12-01

### Added

- Docstrings without examples for all the functions in core covalent.
- Typehints in those functions as well.
- Used `typing.TYPE_CHECKING` to prevent cyclic imports when writing typehints.

### Changed

- `convert_to_lattice_function` renamed to `convert_to_lattice_function_call`.
- Context managers now raise a `ValueError` instead of a generic `Exception`.

## [0.6.6] - 2021-11-30

### Fixed

- Fixed the version used in the documentation
- Fixed the badge URLs to prevent caching

## [0.6.5] - 2021-11-30

### Fixed

- Broken how-to links

### Removed

- Redundant lines from .gitignore
- *.ipynb from .gitignore

## [0.6.4] - 2021-11-30

### Added

- How-to guides for workflow orchestration.
  - How to construct an electron
  - How to construct a lattice
  - How to add an electron to lattice
  - How to visualize the lattice
  - How to add constraints to lattices
- How-to guides for workflow and subtask execution.
  - How to execute individual electrons
  - How to execute a lattice
  - How to execute multiple lattices
- How-to guides for status querying.
  - How to query electron execution status
  - How to query lattice execution status
  - How to query lattice execution time
- How-to guides for results collection
  - How to query electron execution results
  - How to query lattice execution results
  - How to query multiple lattice execution results
- Str method for the results object.

### Fixed

- Saving the electron execution status when the subtask is running.

## [0.6.3] - 2021-11-29

### Removed

- JWT token requirement.
- Covalent dispatcher login requirement.
- Update covalent login reference in README.md.
- Changed the default dispatcher server port from 5000 to 47007.

## [0.6.2] - 2021-11-28

### Added

- Github action for tests and coverage
- Badges for tests and coverage
- If tests pass then develop is pushed to master
- Add release action which tags and creates a release for minor version upgrades
- Add badges action which runs linter, and upload badges for version, linter score, and platform
- Add publish action (and badge) which builds a Docker image and uploads it to the AWS ECR

## [0.6.1] - 2021-11-27

### Added

- Github action which checks version increment and changelog entry

## [0.6.0] - 2021-11-26

### Added

- New Covalent RTD theme
- sphinx extension sphinx-click for CLI RTD
- Sections in RTD
- init.py in both covalent-dispatcher logger module and cli module for it to be importable in sphinx

### Changed

- docutils version that was conflicting with sphinx

### Removed

- Old aq-theme

## [0.5.1] - 2021-11-25

### Added

- Integration tests combining both covalent and covalent-dispatcher modules to test that
  lattice workflow are properly planned and executed.
- Integration tests for the covalent-dispatcher init module.
- pytest-asyncio added to requirements.

## [0.5.0] - 2021-11-23

### Added

- Results manager file to get results from a file, delete a result, and redispatch a result object.
- Results can also be awaited to only return a result if it has either been completed or failed.
- Results class which is used to store the results with all the information needed to be used again along with saving the results to a file functionality.
- A result object will be a mercurial object which will be updated by the dispatcher and saved to a file throughout the dispatching and execution parts.
- Direct manipulation of the transport graph inside a result object takes place.
- Utility to convert a function definition string to a function and vice-versa.
- Status class to denote the status of a result object and of each node execution in the transport graph.
- Start and end times are now also stored for each node execution as well as for the whole dispatch.
- Logging of `stdout` and `stderr` can be done by passing in the `log_stdout`, `log_stderr` named metadata respectively while dispatching.
- In order to get the result of a certain dispatch, the `dispatch_id`, the `results_dir`, and the `wait` parameter can be passed in. If everything is default, then only the dispatch id is required, waiting will not be done, and the result directory will be in the current working directory with folder name as `results/` inside which every new dispatch will have a new folder named according to their respective dispatch ids, containing:
  - `result.pkl` - (Cloud)pickled result object.
  - `result_info.yaml` - yaml file with high level information about the result and its execution.
  - `dispatch_source.py` - python file generated, containing the original function definitions of lattice and electrons which can be used to dispatch again.

### Changed

- `logfile` named metadata is now `slurm_logfile`.
- Instead of using `jsonpickle`, `cloudpickle` is being used everywhere to maintain consistency.
- `to_json` function uses `json` instead of `jsonpickle` now in electron and lattice definitions.
- `post_processing` moved to the dispatcher, so the dispatcher will now store a finished execution result in the results folder as specified by the user with no requirement of post processing it from the client/user side.
- `run_task` function in dispatcher modified to check if a node has completed execution and return it if it has, else continue its execution. This also takes care of cases if the server has been closed mid execution, then it can be started again from the last saved state, and the user won't have to wait for the whole execution.
- Instead of passing in the transport graph and dispatch id everywhere, the result object is being passed around, except for the `asyncio` part where the dispatch id and results directory is being passed which afterwards lets the core dispatcher know where to get the result object from and operate on it.
- Getting result of parent node executions of the graph, is now being done using the result object's graph. Storing of each execution's result is also done there.
- Tests updated to reflect the changes made. They are also being run in a serverless manner.

### Removed

- `LatticeResult` class removed.
- `jsonpickle` requirement removed.
- `WorkflowExecutionResult`, `TaskExecutionResult`, and `ExecutionError` singleton classes removed.

### Fixed

- Commented out the `jwt_required()` part in `covalent-dispatcher/_service/app.py`, may be removed in later iterations.
- Dispatcher server will now return the error message in the response of getting result if it fails instead of sending every result ever as a response.

## [0.4.3] - 2021-11-23

### Added

- Added a note in Known Issues regarding port conflict warning.

## [0.4.2] - 2021-11-24

### Added

- Added badges to README.md

## [0.4.1] - 2021-11-23

### Changed

- Removed old coverage badge and fixed the badge URL

## [0.4.0] - 2021-11-23

### Added

- Codecov integrations and badge

### Fixed

- Detached pipelines no longer created

## [0.3.0] - 2021-11-23

### Added

- Wrote a Code of Conduct based on <https://www.contributor-covenant.org/>
- Added installation and environment setup details in CONTRIBUTING
- Added Known Issues section to README

## [0.2.0] - 2021-11-22

### Changed

- Removed non-open-source executors from Covalent. The local SLURM executor is now
- a separate repo. Executors are now plugins.

## [0.1.0] - 2021-11-19

### Added

- Pythonic CLI tool. Install the package and run `covalent --help` for a usage description.
- Login and logout functionality.
- Executor registration/deregistration skeleton code.
- Dispatcher service start, stop, status, and restart.

### Changed

- JWT token is stored to file instead of in an environment variable.
- The Dask client attempts to connect to an existing server.

### Removed

- Removed the Bash CLI tool.

### Fixed

- Version assignment in the covalent init file.

## [0.0.3] - 2021-11-17

### Fixed

- Fixed the Dockerfile so that it runs the dispatcher server from the covalent repo.

## [0.0.2] - 2021-11-15

### Changed

- Single line change in ci script so that it doesn't exit after validating the version.
- Using `rules` in `pytest` so that the behavior in test stage is consistent.

## [0.0.1] - 2021-11-15

### Added

- CHANGELOG.md to track changes (this file).
- Semantic versioning in VERSION.
- CI pipeline job to enforce versioning.<|MERGE_RESOLUTION|>--- conflicted
+++ resolved
@@ -7,15 +7,13 @@
 
 ## [UNRELEASED]
 
-<<<<<<< HEAD
 ### Fixes
 
 - Release action issues with inconsistent GitHub context typing
-=======
+
 ### Changed
 
 - Disabled ops bot in workflows
->>>>>>> fcbff92e
 
 ## [0.95.0] - 2022-04-25
 
