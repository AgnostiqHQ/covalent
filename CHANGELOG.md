# Changelog

All notable changes to this project will be documented in this file.

The format is based on [Keep a Changelog](https://keepachangelog.com/en/1.0.0/),
and this project adheres to [Semantic Versioning](https://semver.org/spec/v2.0.0.html).

## [UNRELEASED]

<<<<<<< HEAD
### Added

- Folders for tests.

### Changed

- Organization of covalent tests.
=======
## [0.49.1] - 2022-04-01

### Fixed

- Using `io.BytesIO` in `update_result` in the results service to prevent creation of a new file in the file system.
>>>>>>> 5f5eb30a

## [0.49.0] - 2022-04-01

### Added

- Implement an `overwrite` query param in the `upload` method so that we don't create a new object for every result update

## [0.48.0] - 2022-04-01

### Added

- Added updated dispatching and getting result functions with the option to download result as a file.

### Changed

- Hardcoded filepaths to standardized ServiceURL.`get_route(...)` method when making API requests.

## [0.47.2] - 2022-04-01

### Fixed

- Queue consumer import paths fixed
- Syntax errors in the supervisord template fixed

## [0.47.1] - 2022-04-01

### Fixed

- Supervisord now brings up dispatcher queue consumer worker

## [0.47.0] - 2022-04-01

### Changed

- Updated API calls accross services to use standarized env vars from Settings class
- Normalized env vars accross services and updated Supervisord template

## [0.46.0] - 2022-03-31

### Changed

- Consumers of results service now specify `stream=True` in their get requests.

## [0.45.0] - 2022-03-31

### Changed

- Using `Result.RUNNING` instead of str "RUNNING"
- Using process safe `is_empty` method rather than `empty()` method for multiprocessing queue.
- Multprocessing `is_queue` method.

### Added

- Workflow status as running in the `workflow_status_queue`.

### Tests

- Added a test for the `_check_version` method in `covalent/executor/__init__.py`.

## [0.44.0] - 2022-03-31

### Added

- A version check is done at Covalent startup to ensure that executor plugins are compatible.

## [0.43.0] - 2022-03-31

### Added

- Function to call UI update method in the UI microservice for use in the Dispatcher micro-service.
- Refactor updating results and ui into one function.

## [0.42.2] - 2022-03-31

### Fixed

- Using functions for getting result object in cancel endpoint and sending cancel task signal to runner in the dispatcher.

## [0.42.1] - 2022-03-31

### Fixed

- `update_workflow_results` in `update_workflow.py` now also takes care of sending the next set of tasks to the runner.

- Also handling the cases of sublattices in `update_workflow_results`.

## [0.42.0] - 2022-03-31

### Changed

- Moved some unused for-the-future files to the refactor directory and out of the main codebase.

## [0.41.3] - 2022-03-31

### Fixed

- Dispatch DB is now created upon server start.

## [0.41.2] - 2022-03-30

### Fixed

- Oneline bugfix to remove `fetch --unshallow`

## [0.41.1] - 2022-03-30

### Fixed

- Get master version from release tags rather than master branch

## [0.41.0] - 2022-03-30

### Added

- Dockerized the Dispatcher and Runner Services.
- Added required packages for running containerized instances of the Dispatcher and Runner.

## [0.40.0] - 2022-03-30

### Added

- Dockerized the Data and UI-backend services.
- Required packages to run containerized instances of the Data and UI-backend.

## [0.39.1] - 2022-03-30

### Fixed

- Supervisord & Results service integration by making results service port configurable by an env var

## [0.39.0] - 2022-03-29

### Changed

- Runner and dispatcher implementation in order to integrate the microservices partially complete.

## [0.38.0] - 2022-03-29

### Added

- Added UI backend component to serve post-refactor frontend and dispatch websocket messages to UI using Socket.io
- Updated UI socket.io configuration to use different ws path, and using localstorage for fetching all results (temporary)
- Added post-refactor cli commands to use Supervisord to manage local service processes
- Added `covalent logs` and `covalent config` cli commands

## [0.37.1] - 2022-03-29

### Fixed

- Oneline bugfix in tests.yml

## [0.37.0] - 2022-03-29

### Added

- Results management endpoints; GET, PUT, POST for results object
- Checks in setup.py to confirm node version compatibility.
- Instructions in CONTRIBUTING to address some common Debian setup issues.

## [0.36.1] - 2022-03-29

### Fixed

- Filesystem service now reads config from environment variables.

## [0.36.0] - 2022-03-29

### Added

- Picking up dispatch jobs from the queue and ensuring that only one workflow is processed (locally) at any given time.

### Changed

- Dispatcher implementation in order to integrate with Queuer microservice.

## [0.35.0] - 2022-03-29

### Added

- Automated changelog and version management
- Added a Dockerfile to build an image for OS Queuer.
- Added the required packages to run a container instance of the Queuer.

### Fixed

- Single quotes in github env
- Don't use for loops to iterate over a variable in bash
- Issue with checkout actions
- Run tests on changelog workflow completion instead of push to develop to avoid race condition
- Use covalent ops bot token for automated pushes to develop
- sed command syntax in changelog.yml

## [0.34.5] - 2022-03-28

### Fixed

- Moved `example_dispatch.py` into `tests/` directory.

## [0.34.4] - 2022-03-28

### Added

- Unit tests for utils, leptons, and base executor

## [0.34.3] - 2022-03-27

### Added

- Tests for lattice.py

## [0.34.2] - 2022-03-27

### Added

- Unit tests for the base executor, the results manager, the logger, and leptons

## [0.34.1] - 2022-03-24

### Fixed

- Pinned jinja2 to less than 3.1.0 so that nbconvert remains stable in the docs build.

## [0.34.0] - 2022-03-24

### Added

- API endpoints to upload and download files

## [0.33.1] - 2022-03-24

### Fixed

- Retrieving results from running container via HTTP
- Adding tests for Docker image in workflows

## [0.33.0] - 2022-03-24

### Added

- Slack and webhook notifications

## [0.32.9] - 2022-03-23

### Fixed

- Updated OS Queuer imports to remove top level modules `refactor.queuer`

## [0.32.8] - 2022-03-22

### Added

- Websocket notify endpoint with leaky bucket algo implementation to rate limit messages to frontend

## [0.32.7] - 2022-03-22

### Added

- Queuer API submit endpoint to publish dispatch message to MQ & send result file to Data Service
- API Service class for interfacing with local services
- Tests covering submit endpoint and API Service

## [0.32.6] - 2022-03-22

### Fixed

- Input path for external libraries in the Lepton wrapper can (and should) now be a full path to the file.

## [0.32.5] - 2022-03-21

### Fixed

- Fix HTTP status code for blank POST requests.

## [0.32.4] - 2022-03-17

### Fixed

- Docker commands in docs

## [0.32.3] - 2022-03-16

### Fixed

- Fix missing UI graph edges between parameters and electrons in certain cases.
- Fix UI crashes in cases where legacy localStorage state was being loaded.

## [0.32.2] - 2022-03-16

### Added

- Images for graphs generated in tutorials and how-tos.
- Note for quantum gravity tutorial to tell users that `tensorflow` doesn't work on M1 Macs.
- `Known Issues` added to `README.md`

### Fixed

- `draw` function usage in tutorials and how-tos now reflects the UI images generated instead of using graphviz.
- Images now render properly in RTD of how-tos.

### Changed

- Reran all the tutorials that could run, generating the outputs again.

## [0.32.1] - 2022-03-15

### Fixed

- CLI now starts server directly in the subprocess instead of as a daemon
- Logs are provided as pipes to Popen instead of using a shell redirect
- Restart behavior fixed
- Default port in `covalent_ui/app.py` uses the config manager

### Removed

- `_graceful_restart` function no longer needed without gunicorn

## [0.32.0] - 2022-03-11

### Added

- Dispatcher microservice API endpoint to dispatch and update workflow.
- Added get runnable task endpoint.

## [0.31.0] - 2022-03-11

### Added

- Runner component's main functionality to run a set of tasks, cancel a task, and get a task's status added to its api.

## [0.30.5] - 2022-03-11

### Updated

- Updated Workflow endpoints & API spec to support upload & download of result objects as pickle files

## [0.30.4] - 2022-03-11

### Fixed

- When executing a task on an alternate Conda environment, Covalent no longer has to be installed on that environment. Previously, a Covalent object (the execution function as a TransportableObject) was passed to the environment. Now it is deserialized to a "normal" Python function, which is passed to the alternate Conda environment.

## [0.30.3] - 2022-03-11

### Fixed

- Fixed the order of output storage in `post_process` which should have been the order in which the electron functions are called instead of being the order in which they are executed. This fixes the order in which the replacement of function calls with their output happens, which further fixes any discrepencies in the results obtained by the user.

- Fixed the `post_process` test to check the order as well.

## [0.30.2] - 2022-03-11

### Changed

- Updated eventlet to 0.31.0

## [0.30.1] - 2022-03-10

### Fixed

- Eliminate unhandled exception in Covalent UI backend when calling fetch_result.

## [0.30.0] - 2022-03-09

### Added

- Skeleton code for writing the different services corresponding to each component in the open source refactor.
- OpenAPI specifications for each of the services.

## [0.29.3] - 2022-03-09

### Fixed

- Covalent UI is built in the Dockerfile, the setup file, the pypi workflow, the tests workflow, and the conda build script.

## [0.29.2] - 2022-03-09

### Added

- Defaults defined in executor plugins are read and used to update the in-memory config, as well as the user config file. But only if the parameter in question wasn't already defined.

### Changed

- Input parameter names and docstrings in _shared_files.config.update_config were changed for clarity.

## [0.29.1] - 2022-03-07

### Changed

- Updated fail-fast strategy to run all tests.

## [0.29.0] - 2022-03-07

### Added

- DispatchDB for storing dispatched results

### Changed

- UI loads dispatches from DispatchDB instead of browser local storage

## [0.28.3] - 2022-03-03

### Fixed

Installed executor plugins don't have to be referred to by their full module name. Eg, use "custom_executor", instead of "covalent_custom_plugin.custom_executor".

## [0.28.2] - 2022-03-03

### Added

- A brief overview of the tutorial structure in the MNIST classification tutorial.

## [0.28.1] - 2022-03-02

### Added

- Conda installation is only supported for Linux in the `Getting Started` guide.
- MNIST classifier tutorial.

### Removed

- Removed handling of default values of function parameters in `get_named_params` in `covalent/_shared_files/utils.py`. So, it is actually being handled by not being handled since now `named_args` and `named_kwargs` will only contain parameters that were passed during the function call and not all of them.

## [0.28.0] - 2022-03-02

### Added

- Lepton support, including for Python modules and C libraries
- How-to guides showing how to use leptons for each of these

## [0.27.6] - 2022-03-01

### Added

- Added feature development basic steps in CONTRIBUTING.md.
- Added section on locally building RTD (read the docs) in the contributing guide.

## [0.27.5] - 2022-03-01

### Fixed

- Missing UI input data after backend change - needed to be derived from graph for electrons, lattice inputs fixed on server-side, combining name and positional args
- Broken UI graph due to variable->edge_name renaming
- Missing UI executor data after server-side renaming

## [0.27.4] - 2022-02-28

### Fixed

- Path used in `covalent/executor/__init__.py` for executor plugin modules needed updating to `covalent/executor/executor_plugins`

### Removed

- Disabled workflow cancellation test due to inconsistent outcomes. Test will be re-enabled after cancellation mechanisms are investigated further.

## [0.27.3] - 2022-02-25

### Added

- Added `USING_DOCKER.md` guide for running docker container.
- Added cli args to covalent UI flask server `covalent_ui/app.py` to modify port and log file path.

### Removed

- Removed gunicorn from cli and Dockerfile.

### Changed

- Updated cli `covalent_dispatcher/_cli/service.py` to run flask server directly, and removed dispatcher and UI flags.
- Using Flask blueprints to merge Dispatcher and UI servers.
- Updated Dockerfile to run flask server directly.
- Creating server PID file manually in `covalent_dispatcher/_cli/service.py`.
- Updated tests and docs to reflect merged servers.
- Changed all mentions of port 47007 (for old UI server) to 48008.

## [0.27.2] - 2022-02-24

### Changed

- Removed unnecessary blockquotes from the How-To guide for creating custom executors
- Changed "Covalent Cloud" to "Covalent" in the main code text

## [0.27.1] - 2022-02-24

### Removed

- Removed AQ-Engineers from CODEOWNERS in order to fix PR review notifications

## [0.27.0] - 2022-02-24

### Added

- Support for positional only, positional or keyword, variable positional, keyword only, variable keyword types of parameters is now added, e.g an electron can now use variable args and variable kwargs if the number/names of parameters are unknown during definition as `def task(*args, **kwargs)` which wasn't possible before.

- `Lattice.args` added to store positional arguments passed to the lattice's workflow function.

- `get_named_params` function added in `_shared_files/utils.py` which will return a tuple containing named positional arguments and named keyword arguments. The names help in showing and storing these parameters in the transport graph.

- Tests to verify whether all kinds of input paramaters are supported by electron or a lattice.

### Changed

- No longer merging positional arguments with keyword arguments, instead they are separately stored in respective nodes in the transport graph.

- `inputs` returned from `_get_inputs` function in `covalent_dispatcher/_core/execution.py` now contains positional as well as keyword arguments which further get passed to the executor.

- Executors now support positional and keyword arguments as inputs to their executable functions.

- Result object's `_inputs` attribute now contains both `args` and `kwargs`.

- `add_node_for_nested_iterables` is renamed to `connect_node_with_others` and `add_node_to_graph` also renamed to `add_collection_node_to_graph` in `electron.py`. Some more variable renames to have appropriate self-explanatory names.

- Nodes and edges in the transport graph now have a better interface to assign attributes to them.

- Edge attribute `variable` renamed to `edge_name`.

- In `serialize` function of the transport graph, if `metadata_only` is True, then only `metadata` attribute of node and `source` and `target` attributes of edge are kept in the then return serialized `data`.

- Updated the tests wherever necessary to reflect the above changes

### Removed

- Deprecated `required_params_passed` since an error will automatically be thrown by the `build_graph` function if any of the required parameters are not passed.

- Removed duplicate attributes from nodes in the transport graph.

## [0.26.1] - 2022-02-23

### Added

- Added Local Executor section to the API read the docs.

## [0.26.0] - 2022-02-23

### Added

- Automated reminders to update the changelog

## [0.25.3] - 2022-02-23

## Added

- Listed common mocking commands in the CONTRIBUTING.md guide.
- Additional guidelines on testing.

## [0.25.2] - 2022-02-21

### Changed

- `backend` metadata name changed to `executor`.
- `_plan_workflow` usage updated to reflect how that executor related information is now stored in the specific executor object.
- Updated tests to reflect the above changes.
- Improved the dispatch cancellation test to provide a robust solution which earlier took 10 minutes to run with uncertainty of failing every now and then.

### Removed

- Removed `TaskExecutionMetadata` as a consequence of removing `execution_args`.

## [0.25.1] - 2022-02-18

### Fixed

- Tracking imports that have been used in the workflow takes less time.

### Added

- User-imports are included in the dispatch_source.py script. Covalent-related imports are commented out.

## [0.25.0] - 2022-02-18

### Added

- UI: Lattice draw() method displays in web UI
- UI: New navigation panel

### Changed

- UI: Animated graph changes, panel opacity

### Fixed

- UI: Fixed "Not Found" pages

## [0.24.21] - 2022-02-18

### Added

- RST document describing the expectations from a tutorial.

## [0.24.20] - 2022-02-17

### Added

- Added how to create custom executors

### Changed

- Changed the description of the hyperlink for choosing executors
- Fixed typos in doc/source/api/getting_started/how_to/execution/creating_custom_executors.ipynb

## [0.24.19] - 2022-02-16

### Added

- CODEOWNERS for certain files.

## [0.24.18] - 2022-02-15

### Added

- The user configuration file can now specify an executor plugin directory.

## [0.24.17] - 2022-02-15

### Added

- Added a how-to for making custom executors.

## [0.24.16] - 2022-02-12

### Added

- Errors now contain the traceback as well as the error message in the result object.
- Added test for `_post_process` in `tests/covalent_dispatcher_tests/_core/execution_test.py`.

### Changed

- Post processing logic in `electron` and dispatcher now relies on the order of execution in the transport graph rather than node's function names to allow for a more reliable pairing of nodes and their outputs.

- Renamed `init_test.py` in `tests/covalent_dispatcher_tests/_core/` to `execution_test.py`.

### Removed

- `exclude_from_postprocess` list which contained some non executable node types removed since only executable nodes are post processed now.

## [0.24.15] - 2022-02-11

### Fixed

- If a user's configuration file does not have a needed exeutor parameter, the default parameter (defined in _shared_files/defaults.py) is used.
- Each executor plugin is no longer initialized upon the import of Covalent. This allows required parameters in executor plugins.

## Changed

- Upon updating the configuration data with a user's configuration file, the complete set is written back to file.

## Added

- Tests for the local and base executors.

## [0.24.14] - 2022-02-11

### Added

- UI: add dashboard cards
- UI: add scaling dots background

### Changed

- UI: reduce sidebar font sizes, refine color theme
- UI: refine scrollbar styling, show on container hover
- UI: format executor parameters as YAML code
- UI: update syntax highlighting scheme
- UI: update index.html description meta tag

## [0.24.13] - 2022-02-11

### Added

- Tests for covalent/_shared_files/config.py

## [0.24.12] - 2022-02-10

### Added

- CodeQL code analyzer

## [0.24.11] - 2022-02-10

### Added

- A new dictionary `_DEFAULT_CONSTRAINTS_DEPRECATED` in defaults.py

### Changed

- The `_DEFAULT_CONSTRAINT_VALUES` dictionary now only contains the `backend` argument

## [0.24.10] - 2022-02-09

### Fixed

- Sporadically failing workflow cancellation test in tests/workflow_stack_test.py

## [0.24.9] - 2022-02-09

## Changed

- Implementation of `_port_from_pid` in covalent_dispatcher/_cli/service.py.

## Added

- Unit tests for command line interface (CLI) functionalities in covalent_dispatcher/_cli/service.py and covalent_dispatcher/_cli/cli.py.

## [0.24.8] - 2022-02-07

### Fixed

- If a user's configuration file does not have a needed parameter, the default parameter (defined in _shared_files/defaults.py) is used.

## [0.24.7] - 2022-02-07

### Added

- Typing: Add Type hint `dispatch_info` parameter.
- Documentation: Updated the return_type description in docstring.

### Changed

- Typing: Change return type annotation to `Generator`.

## [0.24.6] - 2022-02-06

### Added

- Type hint to `deserialize` method of `TransportableObject` of `covalent/_workflow/transport.py`.

### Changed

- Description of `data` in `deserialize` method of `TransportableObject` of `covalent/_workflow/transport.py` from `The serialized transportable object` to `Cloudpickled function`.

## [0.24.5] - 2022-02-05

### Fixed

- Removed dependence on Sentinel module

## [0.24.4] - 2022-02-04

### Added

- Tests across multiple versions of Python and multiple operating systems
- Documentation reflecting supported configurations

## [0.24.3] - 2022-02-04

### Changed

- Typing: Use `bool` in place of `Optional[bool]` as type annotation for `develop` parameter in `covalent_dispatcher.service._graceful_start`
- Typing: Use `Any` in place of `Optional[Any]` as type annotation for `new_value` parameter in `covalent._shared_files.config.get_config`

## [0.24.2] - 2022-02-04

### Fixed

- Updated hyperlink of "How to get the results" from "./collection/query_electron_execution_result" to "./collection/query_multiple_lattice_execution_results" in "doc/source/how_to/index.rst".
- Updated hyperlink of "How to get the result of a particular electron" from "./collection/query_multiple_lattice_execution_results" to "./collection/query_electron_execution_result" in "doc/source/how_to/index.rst".

## [0.24.1] - 2022-02-04

### Changed

- Changelog entries are now required to have the current date to enforce ordering.

## [0.24.0] - 2022-02-03

### Added

- UI: log file output - display in Output tab of all available log file output
- UI: show lattice and electron inputs
- UI: display executor attributes
- UI: display error message on failed status for lattice and electron

### Changed

- UI: re-order sidebar sections according to latest figma designs
- UI: update favicon
- UI: remove dispatch id from tab title
- UI: fit new uuids
- UI: adjust theme text primary and secondary colors

### Fixed

- UI: auto-refresh result state on initial render of listing and graph pages
- UI: graph layout issues: truncate long electron/param names

## [0.23.0] - 2022-02-03

### Added

- Added `BaseDispatcher` class to be used for creating custom dispatchers which allow connection to a dispatcher server.
- `LocalDispatcher` inheriting from `BaseDispatcher` allows connection to a local dispatcher server running on the user's machine.
- Covalent only gives interface to the `LocalDispatcher`'s `dispatch` and `dispatch_sync` methods.
- Tests for both `LocalDispatcher` and `BaseDispatcher` added.

### Changed

- Switched from using `lattice.dispatch` and `lattice.dispatch_sync` to `covalent.dispatch` and `covalent.dispatch_sync`.
- Dispatcher address now is passed as a parameter (`dispatcher_addr`) to `covalent.dispatch` and `covalent.dispatch_sync` instead of a metadata field to lattice.
- Updated tests, how tos, and tutorials to use `covalent.dispatch` and `covalent.dispatch_sync`.
- All the contents of `covalent_dispatcher/_core/__init__.py` are moved to `covalent_dispatcher/_core/execution.py` for better organization. `__init__.py` only contains function imports which are needed by external modules.
- `dispatch`, `dispatch_sync` methods deprecated from `Lattice`.

### Removed

- `_server_dispatch` method removed from `Lattice`.
- `dispatcher` metadata field removed from `lattice`.

## [0.22.19] - 2022-02-03

### Fixed

- `_write_dispatch_to_python_file` isn't called each time a task is saved. It is now only called in the final save in `_run_planned_workflow` (in covalent_dispatcher/_core/__init__.py).

## [0.22.18] - 2022-02-03

### Fixed

- Added type information to result.py

## [0.22.17] - 2022-02-02

### Added

- Replaced `"typing.Optional"` with `"str"` in covalent/executor/base.py
- Added missing type hints to `get_dispatch_context` and `write_streams_to_file` in covalent/executor/base.py, BaseExecutor

## [0.22.16] - 2022-02-02

### Added

- Functions to check if UI and dispatcher servers are running.
- Tests for the `is_ui_running` and `is_server_running` in covalent_dispatcher/_cli/service.py.

## [0.22.15] - 2022-02-01

### Fixed

- Covalent CLI command `covalent purge` will now stop the servers before deleting all the pid files.

### Added

- Test for `purge` method in covalent_dispatcher/_cli/service.py.

### Removed

- Unused `covalent_dispatcher` import from covalent_dispatcher/_cli/service.py.

### Changed

- Moved `_config_manager` import from within the `purge` method to the covalent_dispatcher/_cli/service.py for the purpose of mocking in tests.

## [0.22.14] - 2022-02-01

### Added

- Type hint to `_server_dispatch` method in `covalent/_workflow/lattice.py`.

## [0.22.13] - 2022-01-26

### Fixed

- When the local executor's `log_stdout` and `log_stderr` config variables are relative paths, they should go inside the results directory. Previously that was queried from the config, but now it's queried from the lattice metadata.

### Added

- Tests for the corresponding functions in (`covalent_dispatcher/_core/__init__.py`, `covalent/executor/base.py`, `covalent/executor/executor_plugins/local.py` and `covalent/executor/__init__.py`) affected by the bug fix.

### Changed

- Refactored `_delete_result` in result manager to give the option of deleting the result parent directory.

## [0.22.12] - 2022-01-31

### Added

- Diff check in pypi.yml ensures correct files are packaged

## [0.22.11] - 2022-01-31

### Changed

- Removed codecov token
- Removed Slack notifications from feature branches

## [0.22.10] - 2022-01-29

### Changed

- Running tests, conda, and version workflows on pull requests, not just pushes

## [0.22.9] - 2022-01-27

### Fixed

- Fixing version check action so that it doesn't run on commits that are in develop
- Edited PR template so that markdown checklist appears properly

## [0.22.8] - 2022-01-27

### Fixed

- publish workflow, using `docker buildx` to build images for x86 and ARM, prepare manifest and push to ECR so that pulls will match the correct architecture.
- typo in CONTRIBUTING
- installing `gcc` in Docker image so Docker can build wheels for `dask` and other packages that don't provide ARM wheels

### Changed

- updated versions in `requirements.txt` for `matplotlib` and `dask`

## [0.22.7] - 2022-01-27

### Added

- `MANIFEST.in` did not have `covalent_dispatcher/_service` in it due to which the PyPi package was not being built correctly. Added the `covalent_dispatcher/_service` to the `MANIFEST.in` file.

### Fixed

- setuptools properly including data files during installation

## [0.22.6] - 2022-01-26

### Fixed

- Added service folder in covalent dispatcher to package.

## [0.22.5] - 2022-01-25

### Fixed

- `README.md` images now use master branch's raw image urls hosted on <https://github.com> instead of <https://raw.githubusercontent.com>. Also, switched image rendering from html to markdown.

## [0.22.4] - 2022-01-25

### Fixed

- dispatcher server app included in sdist
- raw image urls properly used

## [0.22.3] - 2022-01-25

### Fixed

- raw image urls used in readme

## [0.22.2] - 2022-01-25

### Fixed

- pypi upload

## [0.22.1] - 2022-01-25

### Added

- Code of conduct
- Manifest.in file
- Citation info
- Action to upload to pypi

### Fixed

- Absolute URLs used in README
- Workflow badges updated URLs
- `install_package_data` -> `include_package_data` in `setup.py`

## [0.22.0] - 2022-01-25

### Changed

- Using public ECR for Docker release

## [0.21.0] - 2022-01-25

### Added

- GitHub pull request templates

## [0.20.0] - 2022-01-25

### Added

- GitHub issue templates

## [0.19.0] - 2022-01-25

### Changed

- Covalent Beta Release

## [0.18.9] - 2022-01-24

### Fixed

- iframe in the docs landing page is now responsive

## [0.18.8] - 2022-01-24

### Changed

- Temporarily removed output tab
- Truncated dispatch id to fit left sidebar, add tooltip to show full id

## [0.18.7] - 2022-01-24

### Changed

- Many stylistic improvements to documentation, README, and CONTRIBUTING.

## [0.18.6] - 2022-01-24

### Added

- Test added to check whether an already decorated function works as expected with Covalent.
- `pennylane` package added to the `requirements-dev.txt` file.

### Changed

- Now using `inspect.signature` instead of `function.__code__` to get the names of function's parameters.

## [0.18.5] - 2022-01-21

### Fixed

- Various CI fixes, including rolling back regression in version validation, caching on s3 hosted badges, applying releases and tags correctly.

## [0.18.4] - 2022-01-21

### Changed

- Removed comments and unused functions in covalent_dispatcher
- `result_class.py` renamed to `result.py`

### Fixed

- Version was not being properly imported inside `covalent/__init__.py`
- `dispatch_sync` was not previously using the `results_dir` metadata field

### Removed

- Credentials in config
- `generate_random_filename_in_cache`
- `is_any_atom`
- `to_json`
- `show_subgraph` option in `draw`
- `calculate_node`

## [0.18.3] - 2022-01-20

### Fixed

- The gunicorn servers now restart more gracefully

## [0.18.2] - 2022-01-21

### Changed

- `tempdir` metadata field removed and replaced with `executor.local.cache_dir`

## [0.18.1] - 2022-01-11

## Added

- Concepts page

## [0.18.0] - 2022-01-20

### Added

- `Result.CANCELLED` status to represent the status of a cancelled dispatch.
- Condition to cancel the whole dispatch if any of the nodes are cancelled.
- `cancel_workflow` function which uses a shared variable provided by Dask (`dask.distributed.Variable`) in a dask client to inform nodes to stop execution.
- Cancel function for dispatcher server API which will allow the server to terminate the dispatch.
- How to notebook for cancelling a dispatched job.
- Test to verify whether cancellation of dispatched jobs is working as expected.
- `cancel` function is available as `covalent.cancel`.

### Changed

- In file `covalent/_shared_files/config.py` instead of using a variable to store and then return the config data, now directly returning the configuration.
- Using `fire_and_forget` to dispatch a job instead of a dictionary of Dask's `Future` objects so that we won't have to manage the lifecycle of those futures.
- The `test_run_dispatcher` test was changed to reflect that the dispatcher no longer uses a dictionary of future objects as it was not being utilized anywhere.

### Removed

- `with dask_client` context was removed as the client created in `covalent_dispatcher/_core/__init__.py` is already being used even without the context. Furthermore, it creates issues when that context is exited which is unnecessary at the first place hence not needed to be resolved.

## [0.17.5] - 2022-01-19

### Changed

- Results directory uses a relative path by default and can be overridden by the environment variable `COVALENT_RESULTS_DIR`.

## [0.17.4] - 2022-01-19

### Changed

- Executor parameters use defaults specified in config TOML
- If relative paths are supplied for stdout and stderr, those files are created inside the results directory

## [0.17.3] - 2022-01-18

### Added

- Sync function
- Covalent CLI tool can restart in developer mode

### Fixed

- Updated the UI address referenced in the README

## [0.17.2] - 2022-01-12

### Added

- Quantum gravity tutorial

### Changed

- Moved VERSION file to top level

## [0.17.1] - 2022-01-19

### Added

- `error` attribute was added to the results object to show which node failed and the reason behind it.
- `stdout` and `stderr` attributes were added to a node's result to store any stdout and stderr printing done inside an electron/node.
- Test to verify whether `stdout` and `stderr` are being stored in the result object.

### Changed

- Redesign of how `redirect_stdout` and `redirect_stderr` contexts in executor now work to allow storing their respective outputs.
- Executors now also return `stdout` and `stderr` strings, along with the execution output, so that they can be stored in their result object.

## [0.17.0] - 2022-01-18

### Added

- Added an attribute `__code__` to electron and lattice which is a copy of their respective function's `__code__` attribute.
- Positional arguments, `args`, are now merged with keyword arguments, `kwargs`, as close as possible to where they are passed. This was done to make sure we support both with minimal changes and without losing the name of variables passed.
- Tests to ensure usage of positional arguments works as intended.

### Changed

- Slight rework to how any print statements in lattice are sent to null.
- Changed `test_dispatcher_functional` in `basic_dispatcher_test.py` to account for the support of `args` and removed a an unnecessary `print` statement.

### Removed

- Removed `args` from electron's `init` as it wasn't being used anywhere.

## [0.16.1] - 2022-01-18

### Changed

- Requirement changed from `dask[complete]` to `dask[distributed]`.

## [0.16.0] - 2022-01-14

### Added

- New UI static demo build
- New UI toolbar functions - orientation, toggle params, minimap
- Sortable and searchable lattice name row

### Changed

- Numerous UI style tweaks, mostly around dispatches table states

### Fixed

- Node sidebar info now updates correctly

## [0.15.11] - 2022-01-18

### Removed

- Unused numpy requirement. Note that numpy is still being installed indirectly as other packages in the requirements rely on it.

## [0.15.10] - 2022-01-16

## Added

- How-to guide for Covalent dispatcher CLI.

## [0.15.9] - 2022-01-18

### Changed

- Switched from using human readable ids to using UUIDs

### Removed

- `human-id` package was removed along with its mention in `requirements.txt` and `meta.yaml`

## [0.15.8] - 2022-01-17

### Removed

- Code breaking text from CLI api documentation.
- Unwanted covalent_dispatcher rst file.

### Changed

- Installation of entire covalent_dispatcher instead of covalent_dispatcher/_service in setup.py.

## [0.15.7] - 2022-01-13

### Fixed

- Functions with multi-line or really long decorators are properly serialized in dispatch_source.py.
- Multi-line Covalent output is properly commented out in dispatch_source.py.

## [0.15.6] - 2022-01-11

### Fixed

- Sub-lattice functions are successfully serialized in the utils.py get_serialized_function_str.

### Added

- Function to scan utilized source files and return a set of imported modules (utils.get_imports_from_source)

## [0.15.5] - 2022-01-12

### Changed

- UI runs on port 47007 and the dispatcher runs on port 48008. This is so that when the servers are later merged, users continue using port 47007 in the browser.
- Small modifications to the documentation
- Small fix to the README

### Removed

- Removed a directory `generated` which was improperly added
- Dispatcher web interface
- sqlalchemy requirement

## [0.15.4] - 2022-01-11

### Changed

- In file `covalent/executor/base.py`, `pickle` was changed to `cloudpickle` because of its universal pickling ability.

### Added

- In docstring of `BaseExecutor`, a note was added specifying that `covalent` with its dependencies is assumed to be installed in the conda environments.
- Above note was also added to the conda env selector how-to.

## [0.15.3] - 2022-01-11

### Changed

- Replaced the generic `RuntimeError` telling users to check if there is an object manipulation taking place inside the lattice to a simple warning. This makes the original error more visible.

## [0.15.2] - 2022-01-11

### Added

- If condition added for handling the case where `__getattr__` of an electron is accessed to detect magic functions.

### Changed

- `ActiveLatticeManager` now subclasses from `threading.local` to make it thread-safe.
- `ValueError` in the lattice manager's `claim` function now also shows the name of the lattice that is currently claimed.
- Changed docstring of `ActiveLatticeManager` to note that now it is thread-safe.
- Sublattice dispatching now no longer deletes the result object file and is dispatched normally instead of in a serverless manner.
- `simulate_nitrogen_and_copper_slab_interaction.ipynb` notebook tutorial now does normal dispatching as well instead of serverless dispatching. Also, now 7 datapoints will be shown instead of 10 earlier.

## [0.15.1] - 2022-01-11

### Fixed

- Passing AWS credentials to reusable workflows as a secret

## [0.15.0] - 2022-01-10

### Added

- Action to push development image to ECR

### Changed

- Made the publish action reusable and callable

## [0.14.1] - 2022-01-02

### Changed

- Updated the README
- Updated classifiers in the setup.py file
- Massaged some RTD pages

## [0.14.0] - 2022-01-07

### Added

- Action to push static UI to S3

## [0.13.2] - 2022-01-07

### Changed

- Completed new UI design work

## [0.13.1] - 2022-01-02

### Added

- Added eventlet requirement

### Changed

- The CLI tool can now manage the UI flask server as well
- [Breaking] The CLI option `-t` has been changed to `-d`, which starts the servers in developer mode and exposes unit tests to the server.

## [0.13.0] - 2022-01-01

### Added

- Config manager in `covalent/_shared_files/config.py`
- Default location for the main config file can be overridden using the environment variable `COVALENT_CONFIG_DIR`
- Ability to set and get configuration using `get_config` and `set_config`

### Changed

- The flask servers now reference the config file
- Defaults reference the config file

### Fixed

- `ValueError` caught when running `covalent stop`
- One of the functional tests was using a malformed path

### Deprecated

- The `electron.to_json` function
- The `generate_random_filename_in_cache` function

### Removed

- The `get_api_token` function

## [0.12.13] - 2022-01-04

## Removed

- Tutorial section headings

## Fixed

- Plot background white color

## [0.12.12] - 2022-01-06

### Fixed

- Having a print statement inside electron and lattice code no longer causes the workflow to fail.

## [0.12.11] - 2022-01-04

### Added

- Completed UI feature set for first release

### Changed

- UI server result serialization improvements
- UI result update webhook no longer fails on request exceptions, logs warning intead

## [0.12.10] - 2021-12-17

### Added

- Astrophysics tutorial

## [0.12.9] - 2022-01-04

### Added

- Added `get_all_node_results` method in `result_class.py` to return result of all node executions.

- Added `test_parallelilization` test to verify whether the execution is now being achieved in parallel.

### Changed

- Removed `LocalCluster` cluster creation usage to a simple `Client` one from Dask.

- Removed unnecessary `to_run` function as we no longer needed to run execution through an asyncio loop.

- Removed `async` from function definition of previously asynchronous functions, `_run_task`, `_run_planned_workflow`, `_plan_workflow`, and `_run_workflow`.

- Removed `uvloop` from requirements.

- Renamed `test_get_results` to `test_get_result`.

- Reran the how to notebooks where execution time was mentioned.

- Changed how `dispatch_info` context manager was working to account for multiple nodes accessing it at the same time.

## [0.12.8] - 2022-01-02

### Changed

- Changed the software license to GNU Affero 3.0

### Removed

- `covalent-ui` directory

## [0.12.7] - 2021-12-29

### Fixed

- Gunicorn logging now uses the `capture-output` flag instead of redirecting stdout and stderr

## [0.12.6] - 2021-12-23

### Changed

- Cleaned up the requirements and moved developer requirements to a separate file inside `tests`

## [0.12.5] - 2021-12-16

### Added

- Conda build CI job

## [0.12.4] - 2021-12-23

### Changed

- Gunicorn server now checks for port availability before starting

### Fixed

- The `covalent start` function now prints the correct port if the server is already running.

## [0.12.3] - 2021-12-14

### Added

- Covalent tutorial comparing quantum support vector machines with support vector machine algorithms implemented in qiskit and scikit-learn.

## [0.12.2] - 2021-12-16

### Fixed

- Now using `--daemon` in gunicorn to start the server, which was the original intention.

## [0.12.1] - 2021-12-16

### Fixed

- Removed finance references from docs
- Fixed some other small errors

### Removed

- Removed one of the failing how-to tests from the functional test suite

## [0.12.0] - 2021-12-16

### Added

- Web UI prototype

## [0.11.1] - 2021-12-14

### Added

- CLI command `covalent status` shows port information

### Fixed

- gunicorn management improved

## [0.11.0] - 2021-12-14

### Added

- Slack notifications for test status

## [0.10.4] - 2021-12-15

### Fixed

- Specifying a non-default results directory in a sub-lattice no longer causes a failure in lattice execution.

## [0.10.3] - 2021-12-14

### Added

- Functional tests for how-to's in documentation

### Changed

- Moved example script to a functional test in the pipeline
- Added a test flag to the CLI tool

## [0.10.2] - 2021-12-14

### Fixed

- Check that only `kwargs` without any default values in the workflow definition need to be passed in `lattice.draw(ax=ax, **kwargs)`.

### Added

- Function to check whether all the parameters without default values for a callable function has been passed added to shared utils.

## [0.10.1] - 2021-12-13

### Fixed

- Content and style fixes for getting started doc.

## [0.10.0] - 2021-12-12

### Changed

- Remove all imports from the `covalent` to the `covalent_dispatcher`, except for `_dispatch_serverless`
- Moved CLI into `covalent_dispatcher`
- Moved executors to `covalent` directory

## [0.9.1] - 2021-12-13

### Fixed

- Updated CONTRIBUTING to clarify docstring style.
- Fixed docstrings for `calculate_node` and `check_constraint_specific_sum`.

## [0.9.0] - 2021-12-10

### Added

- `prefix_separator` for separating non-executable node types from executable ones.

- `subscript_prefix`, `generator_prefix`, `sublattice_prefix`, `attr_prefix` for prefixes of subscripts, generators,
  sublattices, and attributes, when called on an electron and added to the transport graph.

- `exclude_from_postprocess` list of prefixes to denote those nodes which won't be used in post processing the workflow.

- `__int__()`, `__float__()`, `__complex__()` for converting a node to an integer, float, or complex to a value of 0 then handling those types in post processing.

- `__iter__()` generator added to Electron for supporting multiple return values from an electron execution.

- `__getattr__()` added to Electron for supporting attribute access on the node output.

- `__getitem__()` added to Electron for supporting subscripting on the node output.

- `electron_outputs` added as an attribute to lattice.

### Changed

- `electron_list_prefix`, `electron_dict_prefix`, `parameter_prefix` modified to reflect new way to assign prefixes to nodes.

- In `build_graph` instead of ignoring all exceptions, now the exception is shown alongwith the runtime error notifying that object manipulation should be avoided inside a lattice.

- `node_id` changed to `self.node_id` in Electron's `__call__()`.

- `parameter` type electrons now have the default metadata instead of empty dictionary.

- Instead of deserializing and checking whether a sublattice is there, now a `sublattice_prefix` is used to denote when a node is a sublattice.

- In `dispatcher_stack_test`, `test_dispatcher_flow` updated to indicate the new use of `parameter_prefix`.

### Fixed

- When an execution fails due to something happening in `run_workflow`, then result object's status is now failed and the object is saved alongwith throwing the appropriate exception.

## [0.8.5] - 2021-12-10

### Added

- Added tests for choosing specific executors inside electron initialization.
- Added test for choosing specific Conda environments inside electron initialization.

## [0.8.4] - 2021-12-10

### Changed

- Removed _shared_files directory and contents from covalent_dispatcher. Logging in covalent_dispatcher now uses the logger in covalent/_shared_files/logging.py.

## [0.8.3] - 2021-12-10

### Fixed

- Decorator symbols were added to the pseudo-code in the quantum chemistry tutorial.

## [0.8.2] - 2021-12-06

### Added

- Quantum chemistry tutorial.

## [0.8.1] - 2021-12-08

### Added

- Docstrings with typehints for covalent dispatcher functions added.

### Changed

- Replaced `node` to `node_id` in `electron.py`.

- Removed unnecessary `enumerate` in `covalent_dispatcher/_core/__init__.py`.

- Removed `get_node_device_mapping` function from `covalent_dispatcher/_core/__init__.py`
  and moved the definition to directly add the mapping to `workflow_schedule`.

- Replaced iterable length comparison for `executor_specific_exec_cmds` from `if len(executor_specific_exec_cmds) > 0`
  to `if executor_specific_exec_cmds`.

## [0.8.0] - 2021-12-03

### Added

- Executors can now accept the name of a Conda environment. If that environment exists, the operations of any electron using that executor are performed in that Conda environment.

## [0.7.6] - 2021-12-02

### Changed

- How to estimate lattice execution time has been renamed to How to query lattice execution time.
- Change result querying syntax in how-to guides from `lattice.get_result` to
  `covalent.get_result`.
- Choose random port for Dask dashboard address by setting `dashboard_address` to ':0' in
  `LocalCluster`.

## [0.7.5] - 2021-12-02

### Fixed

- "Default" executor plugins are included as part of the package upon install.

## [0.7.4] - 2021-12-02

### Fixed

- Upgraded dask to 2021.10.0 based on a vulnerability report

## [0.7.3] - 2021-12-02

### Added

- Transportable object tests
- Transport graph tests

### Changed

- Variable name node_num to node_id
- Variable name node_idx to node_id

### Fixed

- Transport graph `get_dependencies()` method return type was changed from Dict to List

## [0.7.2] - 2021-12-01

### Fixed

- Date handling in changelog validation

### Removed

- GitLab CI YAML

## [0.7.1] - 2021-12-02

### Added

- A new parameter to a node's result called `sublattice_result` is added.
  This will be of a `Result` type and will contain the result of that sublattice's
  execution. If a normal electron is executed, this will be `None`.

- In `_delete_result` function in `results_manager.py`, an empty results directory
  will now be deleted.

- Name of a sublattice node will also contain `(sublattice)`.

- Added `_dispatch_sync_serverless` which synchronously dispatches without a server
  and waits for a result to be returned. This is the method used to dispatch a sublattice.

- Test for sublatticing is added.

- How-to guide added for sublatticing explaining the new features.

### Changed

- Partially changed `draw` function in `lattice.py` to also draw the subgraph
  of the sublattice when drawing the main graph of the lattice. The change is
  incomplete as we intend to add this feature later.

- Instead of returning `plt`, `draw` now returns the `ax` object.

- `__call__` function in `lattice.py` now runs the lattice's function normally
  instead of dispatching it.

- `_run_task` function now checks whether current node is a sublattice and acts
  accordingly.

### Fixed

- Unnecessary lines to rename the node's name in `covalent_dispatcher/_core/__init__.py` are removed.

- `test_electron_takes_nested_iterables` test was being ignored due to a spelling mistake. Fixed and
  modified to follow the new pattern.

## [0.7.0] - 2021-12-01

### Added

- Electrons can now accept an executor object using the "backend" keyword argument. "backend" can still take a string naming the executor module.
- Electrons and lattices no longer have Slurm metadata associated with the executor, as that information should be contained in the executor object being used as an input argument.
- The "backend" keyword can still be a string specifying the executor module, but only if the executor doesn't need any metadata.
- Executor plugin classes are now directly available to covalent, eg: covalent.executor.LocalExecutor().

## [0.6.7] - 2021-12-01

### Added

- Docstrings without examples for all the functions in core covalent.
- Typehints in those functions as well.
- Used `typing.TYPE_CHECKING` to prevent cyclic imports when writing typehints.

### Changed

- `convert_to_lattice_function` renamed to `convert_to_lattice_function_call`.
- Context managers now raise a `ValueError` instead of a generic `Exception`.

## [0.6.6] - 2021-11-30

### Fixed

- Fixed the version used in the documentation
- Fixed the badge URLs to prevent caching

## [0.6.5] - 2021-11-30

### Fixed

- Broken how-to links

### Removed

- Redundant lines from .gitignore
- *.ipynb from .gitignore

## [0.6.4] - 2021-11-30

### Added

- How-to guides for workflow orchestration.
  - How to construct an electron
  - How to construct a lattice
  - How to add an electron to lattice
  - How to visualize the lattice
  - How to add constraints to lattices
- How-to guides for workflow and subtask execution.
  - How to execute individual electrons
  - How to execute a lattice
  - How to execute multiple lattices
- How-to guides for status querying.
  - How to query electron execution status
  - How to query lattice execution status
  - How to query lattice execution time
- How-to guides for results collection
  - How to query electron execution results
  - How to query lattice execution results
  - How to query multiple lattice execution results
- Str method for the results object.

### Fixed

- Saving the electron execution status when the subtask is running.

## [0.6.3] - 2021-11-29

### Removed

- JWT token requirement.
- Covalent dispatcher login requirement.
- Update covalent login reference in README.md.
- Changed the default dispatcher server port from 5000 to 47007.

## [0.6.2] - 2021-11-28

### Added

- Github action for tests and coverage
- Badges for tests and coverage
- If tests pass then develop is pushed to master
- Add release action which tags and creates a release for minor version upgrades
- Add badges action which runs linter, and upload badges for version, linter score, and platform
- Add publish action (and badge) which builds a Docker image and uploads it to the AWS ECR

## [0.6.1] - 2021-11-27

### Added

- Github action which checks version increment and changelog entry

## [0.6.0] - 2021-11-26

### Added

- New Covalent RTD theme
- sphinx extension sphinx-click for CLI RTD
- Sections in RTD
- init.py in both covalent-dispatcher logger module and cli module for it to be importable in sphinx

### Changed

- docutils version that was conflicting with sphinx

### Removed

- Old aq-theme

## [0.5.1] - 2021-11-25

### Added

- Integration tests combining both covalent and covalent-dispatcher modules to test that
  lattice workflow are properly planned and executed.
- Integration tests for the covalent-dispatcher init module.
- pytest-asyncio added to requirements.

## [0.5.0] - 2021-11-23

### Added

- Results manager file to get results from a file, delete a result, and redispatch a result object.
- Results can also be awaited to only return a result if it has either been completed or failed.
- Results class which is used to store the results with all the information needed to be used again along with saving the results to a file functionality.
- A result object will be a mercurial object which will be updated by the dispatcher and saved to a file throughout the dispatching and execution parts.
- Direct manipulation of the transport graph inside a result object takes place.
- Utility to convert a function definition string to a function and vice-versa.
- Status class to denote the status of a result object and of each node execution in the transport graph.
- Start and end times are now also stored for each node execution as well as for the whole dispatch.
- Logging of `stdout` and `stderr` can be done by passing in the `log_stdout`, `log_stderr` named metadata respectively while dispatching.
- In order to get the result of a certain dispatch, the `dispatch_id`, the `results_dir`, and the `wait` parameter can be passed in. If everything is default, then only the dispatch id is required, waiting will not be done, and the result directory will be in the current working directory with folder name as `results/` inside which every new dispatch will have a new folder named according to their respective dispatch ids, containing:
  - `result.pkl` - (Cloud)pickled result object.
  - `result_info.yaml` - yaml file with high level information about the result and its execution.
  - `dispatch_source.py` - python file generated, containing the original function definitions of lattice and electrons which can be used to dispatch again.

### Changed

- `logfile` named metadata is now `slurm_logfile`.
- Instead of using `jsonpickle`, `cloudpickle` is being used everywhere to maintain consistency.
- `to_json` function uses `json` instead of `jsonpickle` now in electron and lattice definitions.
- `post_processing` moved to the dispatcher, so the dispatcher will now store a finished execution result in the results folder as specified by the user with no requirement of post processing it from the client/user side.
- `run_task` function in dispatcher modified to check if a node has completed execution and return it if it has, else continue its execution. This also takes care of cases if the server has been closed mid execution, then it can be started again from the last saved state, and the user won't have to wait for the whole execution.
- Instead of passing in the transport graph and dispatch id everywhere, the result object is being passed around, except for the `asyncio` part where the dispatch id and results directory is being passed which afterwards lets the core dispatcher know where to get the result object from and operate on it.
- Getting result of parent node executions of the graph, is now being done using the result object's graph. Storing of each execution's result is also done there.
- Tests updated to reflect the changes made. They are also being run in a serverless manner.

### Removed

- `LatticeResult` class removed.
- `jsonpickle` requirement removed.
- `WorkflowExecutionResult`, `TaskExecutionResult`, and `ExecutionError` singleton classes removed.

### Fixed

- Commented out the `jwt_required()` part in `covalent-dispatcher/_service/app.py`, may be removed in later iterations.
- Dispatcher server will now return the error message in the response of getting result if it fails instead of sending every result ever as a response.

## [0.4.3] - 2021-11-23

### Added

- Added a note in Known Issues regarding port conflict warning.

## [0.4.2] - 2021-11-24

### Added

- Added badges to README.md

## [0.4.1] - 2021-11-23

### Changed

- Removed old coverage badge and fixed the badge URL

## [0.4.0] - 2021-11-23

### Added

- Codecov integrations and badge

### Fixed

- Detached pipelines no longer created

## [0.3.0] - 2021-11-23

### Added

- Wrote a Code of Conduct based on <https://www.contributor-covenant.org/>
- Added installation and environment setup details in CONTRIBUTING
- Added Known Issues section to README

## [0.2.0] - 2021-11-22

### Changed

- Removed non-open-source executors from Covalent. The local SLURM executor is now
- a separate repo. Executors are now plugins.

## [0.1.0] - 2021-11-19

### Added

- Pythonic CLI tool. Install the package and run `covalent --help` for a usage description.
- Login and logout functionality.
- Executor registration/deregistration skeleton code.
- Dispatcher service start, stop, status, and restart.

### Changed

- JWT token is stored to file instead of in an environment variable.
- The Dask client attempts to connect to an existing server.

### Removed

- Removed the Bash CLI tool.

### Fixed

- Version assignment in the covalent init file.

## [0.0.3] - 2021-11-17

### Fixed

- Fixed the Dockerfile so that it runs the dispatcher server from the covalent repo.

## [0.0.2] - 2021-11-15

### Changed

- Single line change in ci script so that it doesn't exit after validating the version.
- Using `rules` in `pytest` so that the behavior in test stage is consistent.

## [0.0.1] - 2021-11-15

### Added

- CHANGELOG.md to track changes (this file).
- Semantic versioning in VERSION.
- CI pipeline job to enforce versioning.<|MERGE_RESOLUTION|>--- conflicted
+++ resolved
@@ -7,7 +7,6 @@
 
 ## [UNRELEASED]
 
-<<<<<<< HEAD
 ### Added
 
 - Folders for tests.
@@ -15,13 +14,12 @@
 ### Changed
 
 - Organization of covalent tests.
-=======
+
 ## [0.49.1] - 2022-04-01
 
 ### Fixed
 
 - Using `io.BytesIO` in `update_result` in the results service to prevent creation of a new file in the file system.
->>>>>>> 5f5eb30a
 
 ## [0.49.0] - 2022-04-01
 
