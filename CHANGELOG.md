# Changelog

All notable changes to this project will be documented in this file.

The format is based on [Keep a Changelog](https://keepachangelog.com/en/1.0.0/),
and this project adheres to [Semantic Versioning](https://semver.org/spec/v2.0.0.html).

## [UNRELEASED]

<<<<<<< HEAD
### Fixed

- Fix container networking for the local covalent stack in `docker-compose.yml`
=======
## Changed

- UI refresh: updated covalent logo, new font, nav icons, status colors
>>>>>>> ccaf8b20

## [0.85.0] - 2022-04-18

### Changed

- Covalent branding updated using new guidelines

## [0.84.1] - 2022-04-18

### Fixed

- Nats server shuts down properly when using `covalent stop` or `covalent restart`

## [0.84.0] - 2022-04-18

### Changed

- Updated the "How to create a custom executor" how-to Jupyter notebook.

## [0.83.1] - 2022-04-18

### Fixed

- Revert exclude in setup.py

## [0.83.0] - 2022-04-18

### Changed

- Increased `connect_timeout` on Dispatcher Queue Consumer NATS connection

## [0.82.0] - 2022-04-18

### Added

- Add a pre-commit hook for `detect-secrets`.

## [0.81.2] - 2022-04-18

### Fixed

- Dispatcher unit test fixed by removing `turtle` import

## [0.81.1] - 2022-04-14

### Fixed

- Fixed bug where `covalent stop` and `covalent start` would not bring the services back up

## [0.81.0] - 2022-04-14

### Changed

- Made `supervisord` use a specific configuration file instead of looking at root directory.

### Fixed

- Fixed string comparison to determine whether `COVA_SDK` env variable exists or not.

## [0.80.3] - 2022-04-14

### Fixed

- Re-enabling test actions
- Resolving ui backend endpoint in draw function using config manager

## [0.80.2] - 2022-04-14

### Fixed

- Some legacy config variables are removed.
- The config references `ENV_DEST_DIR` everywhere now

## [0.80.1] - 2022-04-14

### Fixed

- Accessing `ENV_DEST_DIR` env var using `os.environ.get`
- Missing requirements `pyyaml`, `jinja`, and `psutil` added to reqs file

## [0.80.0] - 2022-04-14

### Changed

- Repository is restructured to accomodate the microservices

## [0.79.1] - 2022-04-14

### Fixed

- Installation using `pip install -e .` is fixed with regards to the nats installation.
- Several missing `__init__.py` files are now included.

## [0.79.0] - 2022-04-14

### Added

- Covalent `config` cli command to alter config values or display covalent configuration

### Changed

- Removed environment section from Supervisord config in order to read from root `.env` file instead
- Refactored config manager to use project root `.env` file for configuration

## [0.78.0] - 2022-04-13

### Changed

- `ct.get_result` will return result object if no wait is used.

- Using initial resource as 1 until there is better resource management in runner.

### Fixed

- Fix errors in Dockerfiles

- Update Dockerfiles to use `multi-stage` container builds to reduce final image size

- Install all necessary Python modules in all containers

## [0.77.0] - 2022-04-13

### Added

- nats is installed in the wheel build if not otherwise installed.

## [0.76.0] - 2022-04-13

### Added

- `wait` argument to `ct.get_result`.

### Changed

- Switched to the local executor which is compatible with covalent microservices and removed the old executor.

## [0.75.0] - 2022-04-13

### Tests

- Tests for update workflow in Dispatcher service update_workflow.py module.

### Changed

- Implementation of update_workflow_results in update_workflow.py module in Dispatcher service.

## [0.74.0] - 2022-04-12

### Changed

- Removed misnamed dispatcher plugin stuff and now using the interface functions directly (dispatch, dispatch_sync, get_result).

- `ct.dispatch`, `ct.dispatch_sync`, `ct.get_result`, etc. are going to use the covalent services instead.

## [0.73.0] - 2022-04-12

### Changed

- Arguments and keyword arguments to the function are pickled with cloudpickle, allowing objects that are not pickleable with "normal" pickle to be sent to different processes with the multiprocessing module.

## [0.72.0] - 2022-04-12

### Changed

- Updated the example to use a sublattice.

### Fixed

- Fixed updation of result objects for sublattice and parent lattice.
- Fixed the regular expression to show sublattice results in the UI.

## [0.71.0] - 2022-04-11

### Changed

- Updated Supervisord template configuration to bring up NATS server with high priority before all other services

## [0.70.0] - 2022-04-11

### Tests

- Dispatcher service tests for the `dispatch_workflow.py` module.

### Changed

- Minor refactor of `dispatch_workflow.py` module in Dispatcher service.

## [0.69.0] - 2022-04-08

### Added

- Added Microservices section with links to Swagger hub for individual API docs

## [0.68.0] - 2022-04-07

### Added

- Tests for data and results services

## [0.67.4] - 2022-04-07

### Fixed

- Fix handling of webapp url paths by ui_backend.

## [0.67.3] - 2022-04-07

### Fixed

- The `package-lock.json` file is no longer committed to the codebase

## [0.67.2] - 2022-04-07

### Fixed

- PyPI uploads use a token instead of a username/password pair

## [0.67.1] - 2022-04-07

### Fixed

- Switched UI to results service delete API

## [0.67.0] - 2022-04-07

### Added
- Added environment variables to service declarations in ``docker-compose``.
- Added the Dockerfile and docker-compose configurations for the ``queue-consumer``.

## [0.66.0] - 2022-04-07

### Added

- Batch cancellation endpoint to dispatcher, e.g., `DELETE /api/v0/workflow/cancel?dispatch_id1,dispatch_id2`

### Tests

- Added tests for UI backend endpoints

## [0.65.3] - 2022-04-07

### Fixed

- Syntax error in the `tests.yml` workflow

## [0.65.2] - 2022-04-07

### Fixed

- pypi validation using pre-release tag

## [0.65.1] - 2022-04-07

### Fixed

- Don't fail the CI workflow just because we aren't doing a release

## [0.65.0] - 2022-04-06

### Changed

- Only one docker-compose

## [0.64.2] - 2022-04-06

### Fixed

- The `.dockerignore` file now ignores any unnecessary front-end build files

## [0.64.1] - 2022-04-06

### Fixed

- egg_info invocation

## [0.64.0] - 2022-04-06

### Fixed

- Style fixes via `pre-commit run --all-files`

### Changed

- Pushing microservice images to public ECR

## [0.63.1] - 2022-04-06

### Fixed

- Fixed the version validation in pypi workflow

## [0.63.0] - 2022-04-06

### Changed

- Mark pypi releases as pre

## [0.62.1] - 2022-04-06

### Fixed

- Workflows which run on `develop` or `master` will send Slack alerts to the dev team if they fail.

## [0.62.0] - 2022-04-06

### Changed

- Update `covalent-ui` service in `docker-compose.yaml` to ensure that the uvicorn server listens on `0.0.0.0` for all incoming requests
- Using `ENTRYPOINT` in dockerfiles instead of `CMD`
- Remove `command` option from all services in `docker-compose.yml`

## [0.61.1] - 2022-04-06

### Fixed

- Fixed failures in pushing images to ECR.

## [0.61.0] - 2022-04-06

### Changed

- The results and data service now support batch deleting via query strings

## [0.60.0] - 2022-04-06

### Changed

- List type removed from type annotation for the executor argument in electron/lattice/lepton definitions.
- Input executor argument is converted to an executor class object (if it were a string) in electron/lattice/lepton definitions instead of just before execution in execution.py. As a result, calls to _executor_manager.get_executor are removed from execution.py.
- Rewritten tests to take into account the type change of executor identifiers from strings to executor class objects.

### Fixed

- In covalent/executor/__init__.py, `from importlib import metadata` is used instead of `importlib.metadata`.
- Electron.get_op_function.rename now uses the correct separator string when renaming a function.

## [0.59.0] - 2022-04-06

### Changed

- Fixes for making the whole pipeline work in tandem.

## [0.58.0] - 2022-04-06

### Added

- `nats` service in `docker-compose` files

## [0.57.0] - 2022-04-05

### Added

- Variables to assign service hosts

## [0.56.1] - 2022-04-05

### Fixed

- Fixed various module import errors in the containers for the microservices.

### Tests

- Added tests for post-refactor covalent cli commands: start, stop, restart, status, and logs

## [0.56.0] - 2022-04-05

### Changed

- Changed global variable executor_plugin_name to EXECUTOR_PLUGIN_NAME in executors to conform with PEP8.

## [0.55.0] - 2022-04-04

### Changed

- Changed supervisord http server's default to listen on all interfaces, so that covalent can run on any computer in a trusted LAN (without firewalls/auth).

## [0.54.0] - 2022-04-04

### Added

- Draw workflow draft API to ui_backend service


## [0.53.0] - 2022-04-04

### Added

- Added docker-compose file to run covalent microservices.

## [0.52.0] - 2022-04-04

### Added

- Added delete endpoint to data and results services.

## [0.51.0] - 2022-04-04

### Added

- Folders for tests.

### Changed

- Organization of covalent tests.

## [0.50.0] - 2022-04-03

### Added

- Added GET all results endpoint in Results service
- Optional formatting of GET result endpoint that supports: `binary` or `json`

### Changed

- Changed frontend to support updated result service endpoints with json format

### Removed

- Removed redundant local storage cache on frontend

## [0.49.1] - 2022-04-01

### Fixed

- Using `io.BytesIO` in `update_result` in the results service to prevent creation of a new file in the file system.

## [0.49.0] - 2022-04-01

### Added

- Implement an `overwrite` query param in the `upload` method so that we don't create a new object for every result update

## [0.48.0] - 2022-04-01

### Added

- Added updated dispatching and getting result functions with the option to download result as a file.

### Changed

- Hardcoded filepaths to standardized ServiceURL.`get_route(...)` method when making API requests.

## [0.47.2] - 2022-04-01

### Fixed

- Queue consumer import paths fixed
- Syntax errors in the supervisord template fixed

## [0.47.1] - 2022-04-01

### Fixed

- Supervisord now brings up dispatcher queue consumer worker

## [0.47.0] - 2022-04-01

### Changed

- Updated API calls accross services to use standarized env vars from Settings class
- Normalized env vars accross services and updated Supervisord template

## [0.46.0] - 2022-03-31

### Changed

- Consumers of results service now specify `stream=True` in their get requests.

## [0.45.0] - 2022-03-31

### Changed

- Using `Result.RUNNING` instead of str "RUNNING"
- Using process safe `is_empty` method rather than `empty()` method for multiprocessing queue.
- Multprocessing `is_queue` method.

### Added

- Workflow status as running in the `workflow_status_queue`.

### Tests

- Added a test for the `_check_version` method in `covalent/executor/__init__.py`.

## [0.44.0] - 2022-03-31

### Added

- A version check is done at Covalent startup to ensure that executor plugins are compatible.

## [0.43.0] - 2022-03-31

### Added

- Function to call UI update method in the UI microservice for use in the Dispatcher micro-service.
- Refactor updating results and ui into one function.

## [0.42.2] - 2022-03-31

### Fixed

- Using functions for getting result object in cancel endpoint and sending cancel task signal to runner in the dispatcher.

## [0.42.1] - 2022-03-31

### Fixed

- `update_workflow_results` in `update_workflow.py` now also takes care of sending the next set of tasks to the runner.

- Also handling the cases of sublattices in `update_workflow_results`.

## [0.42.0] - 2022-03-31

### Changed

- Moved some unused for-the-future files to the refactor directory and out of the main codebase.

## [0.41.3] - 2022-03-31

### Fixed

- Dispatch DB is now created upon server start.

## [0.41.2] - 2022-03-30

### Fixed

- Oneline bugfix to remove `fetch --unshallow`

## [0.41.1] - 2022-03-30

### Fixed

- Get master version from release tags rather than master branch

## [0.41.0] - 2022-03-30

### Added

- Dockerized the Dispatcher and Runner Services.
- Added required packages for running containerized instances of the Dispatcher and Runner.

## [0.40.0] - 2022-03-30

### Added

- Dockerized the Data and UI-backend services.
- Required packages to run containerized instances of the Data and UI-backend.

## [0.39.1] - 2022-03-30

### Fixed

- Supervisord & Results service integration by making results service port configurable by an env var

## [0.39.0] - 2022-03-29

### Changed

- Runner and dispatcher implementation in order to integrate the microservices partially complete.

## [0.38.0] - 2022-03-29

### Added

- Added UI backend component to serve post-refactor frontend and dispatch websocket messages to UI using Socket.io
- Updated UI socket.io configuration to use different ws path, and using localstorage for fetching all results (temporary)
- Added post-refactor cli commands to use Supervisord to manage local service processes
- Added `covalent logs` and `covalent config` cli commands

## [0.37.1] - 2022-03-29

### Fixed

- Oneline bugfix in tests.yml

## [0.37.0] - 2022-03-29

### Added

- Results management endpoints; GET, PUT, POST for results object
- Checks in setup.py to confirm node version compatibility.
- Instructions in CONTRIBUTING to address some common Debian setup issues.

## [0.36.1] - 2022-03-29

### Fixed

- Filesystem service now reads config from environment variables.

## [0.36.0] - 2022-03-29

### Added

- Picking up dispatch jobs from the queue and ensuring that only one workflow is processed (locally) at any given time.

### Changed

- Dispatcher implementation in order to integrate with Queuer microservice.

## [0.35.0] - 2022-03-29

### Added

- Automated changelog and version management
- Added a Dockerfile to build an image for OS Queuer.
- Added the required packages to run a container instance of the Queuer.

### Fixed

- Single quotes in github env
- Don't use for loops to iterate over a variable in bash
- Issue with checkout actions
- Run tests on changelog workflow completion instead of push to develop to avoid race condition
- Use covalent ops bot token for automated pushes to develop
- sed command syntax in changelog.yml

## [0.34.5] - 2022-03-28

### Fixed

- Moved `example_dispatch.py` into `tests/` directory.

## [0.34.4] - 2022-03-28

### Added

- Unit tests for utils, leptons, and base executor

## [0.34.3] - 2022-03-27

### Added

- Tests for lattice.py

## [0.34.2] - 2022-03-27

### Added

- Unit tests for the base executor, the results manager, the logger, and leptons

## [0.34.1] - 2022-03-24

### Fixed

- Pinned jinja2 to less than 3.1.0 so that nbconvert remains stable in the docs build.

## [0.34.0] - 2022-03-24

### Added

- API endpoints to upload and download files

## [0.33.1] - 2022-03-24

### Fixed

- Retrieving results from running container via HTTP
- Adding tests for Docker image in workflows

## [0.33.0] - 2022-03-24

### Added

- Slack and webhook notifications

## [0.32.9] - 2022-03-23

### Fixed

- Updated OS Queuer imports to remove top level modules `refactor.queuer`

## [0.32.8] - 2022-03-22

### Added

- Websocket notify endpoint with leaky bucket algo implementation to rate limit messages to frontend

## [0.32.7] - 2022-03-22

### Added

- Queuer API submit endpoint to publish dispatch message to MQ & send result file to Data Service
- API Service class for interfacing with local services
- Tests covering submit endpoint and API Service

## [0.32.6] - 2022-03-22

### Fixed

- Input path for external libraries in the Lepton wrapper can (and should) now be a full path to the file.

## [0.32.5] - 2022-03-21

### Fixed

- Fix HTTP status code for blank POST requests.

## [0.32.4] - 2022-03-17

### Fixed

- Docker commands in docs

## [0.32.3] - 2022-03-16

### Fixed

- Fix missing UI graph edges between parameters and electrons in certain cases.
- Fix UI crashes in cases where legacy localStorage state was being loaded.

## [0.32.2] - 2022-03-16

### Added

- Images for graphs generated in tutorials and how-tos.
- Note for quantum gravity tutorial to tell users that `tensorflow` doesn't work on M1 Macs.
- `Known Issues` added to `README.md`

### Fixed

- `draw` function usage in tutorials and how-tos now reflects the UI images generated instead of using graphviz.
- Images now render properly in RTD of how-tos.

### Changed

- Reran all the tutorials that could run, generating the outputs again.

## [0.32.1] - 2022-03-15

### Fixed

- CLI now starts server directly in the subprocess instead of as a daemon
- Logs are provided as pipes to Popen instead of using a shell redirect
- Restart behavior fixed
- Default port in `covalent_ui/app.py` uses the config manager

### Removed

- `_graceful_restart` function no longer needed without gunicorn

## [0.32.0] - 2022-03-11

### Added

- Dispatcher microservice API endpoint to dispatch and update workflow.
- Added get runnable task endpoint.

## [0.31.0] - 2022-03-11

### Added

- Runner component's main functionality to run a set of tasks, cancel a task, and get a task's status added to its api.

## [0.30.5] - 2022-03-11

### Updated

- Updated Workflow endpoints & API spec to support upload & download of result objects as pickle files

## [0.30.4] - 2022-03-11

### Fixed

- When executing a task on an alternate Conda environment, Covalent no longer has to be installed on that environment. Previously, a Covalent object (the execution function as a TransportableObject) was passed to the environment. Now it is deserialized to a "normal" Python function, which is passed to the alternate Conda environment.

## [0.30.3] - 2022-03-11

### Fixed

- Fixed the order of output storage in `post_process` which should have been the order in which the electron functions are called instead of being the order in which they are executed. This fixes the order in which the replacement of function calls with their output happens, which further fixes any discrepencies in the results obtained by the user.

- Fixed the `post_process` test to check the order as well.

## [0.30.2] - 2022-03-11

### Changed

- Updated eventlet to 0.31.0

## [0.30.1] - 2022-03-10

### Fixed

- Eliminate unhandled exception in Covalent UI backend when calling fetch_result.

## [0.30.0] - 2022-03-09

### Added

- Skeleton code for writing the different services corresponding to each component in the open source refactor.
- OpenAPI specifications for each of the services.

## [0.29.3] - 2022-03-09

### Fixed

- Covalent UI is built in the Dockerfile, the setup file, the pypi workflow, the tests workflow, and the conda build script.

## [0.29.2] - 2022-03-09

### Added

- Defaults defined in executor plugins are read and used to update the in-memory config, as well as the user config file. But only if the parameter in question wasn't already defined.

### Changed

- Input parameter names and docstrings in _shared_files.config.update_config were changed for clarity.

## [0.29.1] - 2022-03-07

### Changed

- Updated fail-fast strategy to run all tests.

## [0.29.0] - 2022-03-07

### Added

- DispatchDB for storing dispatched results

### Changed

- UI loads dispatches from DispatchDB instead of browser local storage

## [0.28.3] - 2022-03-03

### Fixed

Installed executor plugins don't have to be referred to by their full module name. Eg, use "custom_executor", instead of "covalent_custom_plugin.custom_executor".

## [0.28.2] - 2022-03-03

### Added

- A brief overview of the tutorial structure in the MNIST classification tutorial.

## [0.28.1] - 2022-03-02

### Added

- Conda installation is only supported for Linux in the `Getting Started` guide.
- MNIST classifier tutorial.

### Removed

- Removed handling of default values of function parameters in `get_named_params` in `covalent/_shared_files/utils.py`. So, it is actually being handled by not being handled since now `named_args` and `named_kwargs` will only contain parameters that were passed during the function call and not all of them.

## [0.28.0] - 2022-03-02

### Added

- Lepton support, including for Python modules and C libraries
- How-to guides showing how to use leptons for each of these

## [0.27.6] - 2022-03-01

### Added

- Added feature development basic steps in CONTRIBUTING.md.
- Added section on locally building RTD (read the docs) in the contributing guide.

## [0.27.5] - 2022-03-01

### Fixed

- Missing UI input data after backend change - needed to be derived from graph for electrons, lattice inputs fixed on server-side, combining name and positional args
- Broken UI graph due to variable->edge_name renaming
- Missing UI executor data after server-side renaming

## [0.27.4] - 2022-02-28

### Fixed

- Path used in `covalent/executor/__init__.py` for executor plugin modules needed updating to `covalent/executor/executor_plugins`

### Removed

- Disabled workflow cancellation test due to inconsistent outcomes. Test will be re-enabled after cancellation mechanisms are investigated further.

## [0.27.3] - 2022-02-25

### Added

- Added `USING_DOCKER.md` guide for running docker container.
- Added cli args to covalent UI flask server `covalent_ui/app.py` to modify port and log file path.

### Removed

- Removed gunicorn from cli and Dockerfile.

### Changed

- Updated cli `covalent_dispatcher/_cli/service.py` to run flask server directly, and removed dispatcher and UI flags.
- Using Flask blueprints to merge Dispatcher and UI servers.
- Updated Dockerfile to run flask server directly.
- Creating server PID file manually in `covalent_dispatcher/_cli/service.py`.
- Updated tests and docs to reflect merged servers.
- Changed all mentions of port 47007 (for old UI server) to 48008.

## [0.27.2] - 2022-02-24

### Changed

- Removed unnecessary blockquotes from the How-To guide for creating custom executors
- Changed "Covalent Cloud" to "Covalent" in the main code text

## [0.27.1] - 2022-02-24

### Removed

- Removed AQ-Engineers from CODEOWNERS in order to fix PR review notifications

## [0.27.0] - 2022-02-24

### Added

- Support for positional only, positional or keyword, variable positional, keyword only, variable keyword types of parameters is now added, e.g an electron can now use variable args and variable kwargs if the number/names of parameters are unknown during definition as `def task(*args, **kwargs)` which wasn't possible before.

- `Lattice.args` added to store positional arguments passed to the lattice's workflow function.

- `get_named_params` function added in `_shared_files/utils.py` which will return a tuple containing named positional arguments and named keyword arguments. The names help in showing and storing these parameters in the transport graph.

- Tests to verify whether all kinds of input paramaters are supported by electron or a lattice.

### Changed

- No longer merging positional arguments with keyword arguments, instead they are separately stored in respective nodes in the transport graph.

- `inputs` returned from `_get_inputs` function in `covalent_dispatcher/_core/execution.py` now contains positional as well as keyword arguments which further get passed to the executor.

- Executors now support positional and keyword arguments as inputs to their executable functions.

- Result object's `_inputs` attribute now contains both `args` and `kwargs`.

- `add_node_for_nested_iterables` is renamed to `connect_node_with_others` and `add_node_to_graph` also renamed to `add_collection_node_to_graph` in `electron.py`. Some more variable renames to have appropriate self-explanatory names.

- Nodes and edges in the transport graph now have a better interface to assign attributes to them.

- Edge attribute `variable` renamed to `edge_name`.

- In `serialize` function of the transport graph, if `metadata_only` is True, then only `metadata` attribute of node and `source` and `target` attributes of edge are kept in the then return serialized `data`.

- Updated the tests wherever necessary to reflect the above changes

### Removed

- Deprecated `required_params_passed` since an error will automatically be thrown by the `build_graph` function if any of the required parameters are not passed.

- Removed duplicate attributes from nodes in the transport graph.

## [0.26.1] - 2022-02-23

### Added

- Added Local Executor section to the API read the docs.

## [0.26.0] - 2022-02-23

### Added

- Automated reminders to update the changelog

## [0.25.3] - 2022-02-23

## Added

- Listed common mocking commands in the CONTRIBUTING.md guide.
- Additional guidelines on testing.

## [0.25.2] - 2022-02-21

### Changed

- `backend` metadata name changed to `executor`.
- `_plan_workflow` usage updated to reflect how that executor related information is now stored in the specific executor object.
- Updated tests to reflect the above changes.
- Improved the dispatch cancellation test to provide a robust solution which earlier took 10 minutes to run with uncertainty of failing every now and then.

### Removed

- Removed `TaskExecutionMetadata` as a consequence of removing `execution_args`.

## [0.25.1] - 2022-02-18

### Fixed

- Tracking imports that have been used in the workflow takes less time.

### Added

- User-imports are included in the dispatch_source.py script. Covalent-related imports are commented out.

## [0.25.0] - 2022-02-18

### Added

- UI: Lattice draw() method displays in web UI
- UI: New navigation panel

### Changed

- UI: Animated graph changes, panel opacity

### Fixed

- UI: Fixed "Not Found" pages

## [0.24.21] - 2022-02-18

### Added

- RST document describing the expectations from a tutorial.

## [0.24.20] - 2022-02-17

### Added

- Added how to create custom executors

### Changed

- Changed the description of the hyperlink for choosing executors
- Fixed typos in doc/source/api/getting_started/how_to/execution/creating_custom_executors.ipynb

## [0.24.19] - 2022-02-16

### Added

- CODEOWNERS for certain files.

## [0.24.18] - 2022-02-15

### Added

- The user configuration file can now specify an executor plugin directory.

## [0.24.17] - 2022-02-15

### Added

- Added a how-to for making custom executors.

## [0.24.16] - 2022-02-12

### Added

- Errors now contain the traceback as well as the error message in the result object.
- Added test for `_post_process` in `tests/covalent_dispatcher_tests/_core/execution_test.py`.

### Changed

- Post processing logic in `electron` and dispatcher now relies on the order of execution in the transport graph rather than node's function names to allow for a more reliable pairing of nodes and their outputs.

- Renamed `init_test.py` in `tests/covalent_dispatcher_tests/_core/` to `execution_test.py`.

### Removed

- `exclude_from_postprocess` list which contained some non executable node types removed since only executable nodes are post processed now.

## [0.24.15] - 2022-02-11

### Fixed

- If a user's configuration file does not have a needed exeutor parameter, the default parameter (defined in _shared_files/defaults.py) is used.
- Each executor plugin is no longer initialized upon the import of Covalent. This allows required parameters in executor plugins.

## Changed

- Upon updating the configuration data with a user's configuration file, the complete set is written back to file.

## Added

- Tests for the local and base executors.

## [0.24.14] - 2022-02-11

### Added

- UI: add dashboard cards
- UI: add scaling dots background

### Changed

- UI: reduce sidebar font sizes, refine color theme
- UI: refine scrollbar styling, show on container hover
- UI: format executor parameters as YAML code
- UI: update syntax highlighting scheme
- UI: update index.html description meta tag

## [0.24.13] - 2022-02-11

### Added

- Tests for covalent/_shared_files/config.py

## [0.24.12] - 2022-02-10

### Added

- CodeQL code analyzer

## [0.24.11] - 2022-02-10

### Added

- A new dictionary `_DEFAULT_CONSTRAINTS_DEPRECATED` in defaults.py

### Changed

- The `_DEFAULT_CONSTRAINT_VALUES` dictionary now only contains the `backend` argument

## [0.24.10] - 2022-02-09

### Fixed

- Sporadically failing workflow cancellation test in tests/workflow_stack_test.py

## [0.24.9] - 2022-02-09

## Changed

- Implementation of `_port_from_pid` in covalent_dispatcher/_cli/service.py.

## Added

- Unit tests for command line interface (CLI) functionalities in covalent_dispatcher/_cli/service.py and covalent_dispatcher/_cli/cli.py.

## [0.24.8] - 2022-02-07

### Fixed

- If a user's configuration file does not have a needed parameter, the default parameter (defined in _shared_files/defaults.py) is used.

## [0.24.7] - 2022-02-07

### Added

- Typing: Add Type hint `dispatch_info` parameter.
- Documentation: Updated the return_type description in docstring.

### Changed

- Typing: Change return type annotation to `Generator`.

## [0.24.6] - 2022-02-06

### Added

- Type hint to `deserialize` method of `TransportableObject` of `covalent/_workflow/transport.py`.

### Changed

- Description of `data` in `deserialize` method of `TransportableObject` of `covalent/_workflow/transport.py` from `The serialized transportable object` to `Cloudpickled function`.

## [0.24.5] - 2022-02-05

### Fixed

- Removed dependence on Sentinel module

## [0.24.4] - 2022-02-04

### Added

- Tests across multiple versions of Python and multiple operating systems
- Documentation reflecting supported configurations

## [0.24.3] - 2022-02-04

### Changed

- Typing: Use `bool` in place of `Optional[bool]` as type annotation for `develop` parameter in `covalent_dispatcher.service._graceful_start`
- Typing: Use `Any` in place of `Optional[Any]` as type annotation for `new_value` parameter in `covalent._shared_files.config.get_config`

## [0.24.2] - 2022-02-04

### Fixed

- Updated hyperlink of "How to get the results" from "./collection/query_electron_execution_result" to "./collection/query_multiple_lattice_execution_results" in "doc/source/how_to/index.rst".
- Updated hyperlink of "How to get the result of a particular electron" from "./collection/query_multiple_lattice_execution_results" to "./collection/query_electron_execution_result" in "doc/source/how_to/index.rst".

## [0.24.1] - 2022-02-04

### Changed

- Changelog entries are now required to have the current date to enforce ordering.

## [0.24.0] - 2022-02-03

### Added

- UI: log file output - display in Output tab of all available log file output
- UI: show lattice and electron inputs
- UI: display executor attributes
- UI: display error message on failed status for lattice and electron

### Changed

- UI: re-order sidebar sections according to latest figma designs
- UI: update favicon
- UI: remove dispatch id from tab title
- UI: fit new uuids
- UI: adjust theme text primary and secondary colors

### Fixed

- UI: auto-refresh result state on initial render of listing and graph pages
- UI: graph layout issues: truncate long electron/param names

## [0.23.0] - 2022-02-03

### Added

- Added `BaseDispatcher` class to be used for creating custom dispatchers which allow connection to a dispatcher server.
- `LocalDispatcher` inheriting from `BaseDispatcher` allows connection to a local dispatcher server running on the user's machine.
- Covalent only gives interface to the `LocalDispatcher`'s `dispatch` and `dispatch_sync` methods.
- Tests for both `LocalDispatcher` and `BaseDispatcher` added.

### Changed

- Switched from using `lattice.dispatch` and `lattice.dispatch_sync` to `covalent.dispatch` and `covalent.dispatch_sync`.
- Dispatcher address now is passed as a parameter (`dispatcher_addr`) to `covalent.dispatch` and `covalent.dispatch_sync` instead of a metadata field to lattice.
- Updated tests, how tos, and tutorials to use `covalent.dispatch` and `covalent.dispatch_sync`.
- All the contents of `covalent_dispatcher/_core/__init__.py` are moved to `covalent_dispatcher/_core/execution.py` for better organization. `__init__.py` only contains function imports which are needed by external modules.
- `dispatch`, `dispatch_sync` methods deprecated from `Lattice`.

### Removed

- `_server_dispatch` method removed from `Lattice`.
- `dispatcher` metadata field removed from `lattice`.

## [0.22.19] - 2022-02-03

### Fixed

- `_write_dispatch_to_python_file` isn't called each time a task is saved. It is now only called in the final save in `_run_planned_workflow` (in covalent_dispatcher/_core/__init__.py).

## [0.22.18] - 2022-02-03

### Fixed

- Added type information to result.py

## [0.22.17] - 2022-02-02

### Added

- Replaced `"typing.Optional"` with `"str"` in covalent/executor/base.py
- Added missing type hints to `get_dispatch_context` and `write_streams_to_file` in covalent/executor/base.py, BaseExecutor

## [0.22.16] - 2022-02-02

### Added

- Functions to check if UI and dispatcher servers are running.
- Tests for the `is_ui_running` and `is_server_running` in covalent_dispatcher/_cli/service.py.

## [0.22.15] - 2022-02-01

### Fixed

- Covalent CLI command `covalent purge` will now stop the servers before deleting all the pid files.

### Added

- Test for `purge` method in covalent_dispatcher/_cli/service.py.

### Removed

- Unused `covalent_dispatcher` import from covalent_dispatcher/_cli/service.py.

### Changed

- Moved `_config_manager` import from within the `purge` method to the covalent_dispatcher/_cli/service.py for the purpose of mocking in tests.

## [0.22.14] - 2022-02-01

### Added

- Type hint to `_server_dispatch` method in `covalent/_workflow/lattice.py`.

## [0.22.13] - 2022-01-26

### Fixed

- When the local executor's `log_stdout` and `log_stderr` config variables are relative paths, they should go inside the results directory. Previously that was queried from the config, but now it's queried from the lattice metadata.

### Added

- Tests for the corresponding functions in (`covalent_dispatcher/_core/__init__.py`, `covalent/executor/base.py`, `covalent/executor/executor_plugins/local.py` and `covalent/executor/__init__.py`) affected by the bug fix.

### Changed

- Refactored `_delete_result` in result manager to give the option of deleting the result parent directory.

## [0.22.12] - 2022-01-31

### Added

- Diff check in pypi.yml ensures correct files are packaged

## [0.22.11] - 2022-01-31

### Changed

- Removed codecov token
- Removed Slack notifications from feature branches

## [0.22.10] - 2022-01-29

### Changed

- Running tests, conda, and version workflows on pull requests, not just pushes

## [0.22.9] - 2022-01-27

### Fixed

- Fixing version check action so that it doesn't run on commits that are in develop
- Edited PR template so that markdown checklist appears properly

## [0.22.8] - 2022-01-27

### Fixed

- publish workflow, using `docker buildx` to build images for x86 and ARM, prepare manifest and push to ECR so that pulls will match the correct architecture.
- typo in CONTRIBUTING
- installing `gcc` in Docker image so Docker can build wheels for `dask` and other packages that don't provide ARM wheels

### Changed

- updated versions in `requirements.txt` for `matplotlib` and `dask`

## [0.22.7] - 2022-01-27

### Added

- `MANIFEST.in` did not have `covalent_dispatcher/_service` in it due to which the PyPi package was not being built correctly. Added the `covalent_dispatcher/_service` to the `MANIFEST.in` file.

### Fixed

- setuptools properly including data files during installation

## [0.22.6] - 2022-01-26

### Fixed

- Added service folder in covalent dispatcher to package.

## [0.22.5] - 2022-01-25

### Fixed

- `README.md` images now use master branch's raw image urls hosted on <https://github.com> instead of <https://raw.githubusercontent.com>. Also, switched image rendering from html to markdown.

## [0.22.4] - 2022-01-25

### Fixed

- dispatcher server app included in sdist
- raw image urls properly used

## [0.22.3] - 2022-01-25

### Fixed

- raw image urls used in readme

## [0.22.2] - 2022-01-25

### Fixed

- pypi upload

## [0.22.1] - 2022-01-25

### Added

- Code of conduct
- Manifest.in file
- Citation info
- Action to upload to pypi

### Fixed

- Absolute URLs used in README
- Workflow badges updated URLs
- `install_package_data` -> `include_package_data` in `setup.py`

## [0.22.0] - 2022-01-25

### Changed

- Using public ECR for Docker release

## [0.21.0] - 2022-01-25

### Added

- GitHub pull request templates

## [0.20.0] - 2022-01-25

### Added

- GitHub issue templates

## [0.19.0] - 2022-01-25

### Changed

- Covalent Beta Release

## [0.18.9] - 2022-01-24

### Fixed

- iframe in the docs landing page is now responsive

## [0.18.8] - 2022-01-24

### Changed

- Temporarily removed output tab
- Truncated dispatch id to fit left sidebar, add tooltip to show full id

## [0.18.7] - 2022-01-24

### Changed

- Many stylistic improvements to documentation, README, and CONTRIBUTING.

## [0.18.6] - 2022-01-24

### Added

- Test added to check whether an already decorated function works as expected with Covalent.
- `pennylane` package added to the `requirements-dev.txt` file.

### Changed

- Now using `inspect.signature` instead of `function.__code__` to get the names of function's parameters.

## [0.18.5] - 2022-01-21

### Fixed

- Various CI fixes, including rolling back regression in version validation, caching on s3 hosted badges, applying releases and tags correctly.

## [0.18.4] - 2022-01-21

### Changed

- Removed comments and unused functions in covalent_dispatcher
- `result_class.py` renamed to `result.py`

### Fixed

- Version was not being properly imported inside `covalent/__init__.py`
- `dispatch_sync` was not previously using the `results_dir` metadata field

### Removed

- Credentials in config
- `generate_random_filename_in_cache`
- `is_any_atom`
- `to_json`
- `show_subgraph` option in `draw`
- `calculate_node`

## [0.18.3] - 2022-01-20

### Fixed

- The gunicorn servers now restart more gracefully

## [0.18.2] - 2022-01-21

### Changed

- `tempdir` metadata field removed and replaced with `executor.local.cache_dir`

## [0.18.1] - 2022-01-11

## Added

- Concepts page

## [0.18.0] - 2022-01-20

### Added

- `Result.CANCELLED` status to represent the status of a cancelled dispatch.
- Condition to cancel the whole dispatch if any of the nodes are cancelled.
- `cancel_workflow` function which uses a shared variable provided by Dask (`dask.distributed.Variable`) in a dask client to inform nodes to stop execution.
- Cancel function for dispatcher server API which will allow the server to terminate the dispatch.
- How to notebook for cancelling a dispatched job.
- Test to verify whether cancellation of dispatched jobs is working as expected.
- `cancel` function is available as `covalent.cancel`.

### Changed

- In file `covalent/_shared_files/config.py` instead of using a variable to store and then return the config data, now directly returning the configuration.
- Using `fire_and_forget` to dispatch a job instead of a dictionary of Dask's `Future` objects so that we won't have to manage the lifecycle of those futures.
- The `test_run_dispatcher` test was changed to reflect that the dispatcher no longer uses a dictionary of future objects as it was not being utilized anywhere.

### Removed

- `with dask_client` context was removed as the client created in `covalent_dispatcher/_core/__init__.py` is already being used even without the context. Furthermore, it creates issues when that context is exited which is unnecessary at the first place hence not needed to be resolved.

## [0.17.5] - 2022-01-19

### Changed

- Results directory uses a relative path by default and can be overridden by the environment variable `COVALENT_RESULTS_DIR`.

## [0.17.4] - 2022-01-19

### Changed

- Executor parameters use defaults specified in config TOML
- If relative paths are supplied for stdout and stderr, those files are created inside the results directory

## [0.17.3] - 2022-01-18

### Added

- Sync function
- Covalent CLI tool can restart in developer mode

### Fixed

- Updated the UI address referenced in the README

## [0.17.2] - 2022-01-12

### Added

- Quantum gravity tutorial

### Changed

- Moved VERSION file to top level

## [0.17.1] - 2022-01-19

### Added

- `error` attribute was added to the results object to show which node failed and the reason behind it.
- `stdout` and `stderr` attributes were added to a node's result to store any stdout and stderr printing done inside an electron/node.
- Test to verify whether `stdout` and `stderr` are being stored in the result object.

### Changed

- Redesign of how `redirect_stdout` and `redirect_stderr` contexts in executor now work to allow storing their respective outputs.
- Executors now also return `stdout` and `stderr` strings, along with the execution output, so that they can be stored in their result object.

## [0.17.0] - 2022-01-18

### Added

- Added an attribute `__code__` to electron and lattice which is a copy of their respective function's `__code__` attribute.
- Positional arguments, `args`, are now merged with keyword arguments, `kwargs`, as close as possible to where they are passed. This was done to make sure we support both with minimal changes and without losing the name of variables passed.
- Tests to ensure usage of positional arguments works as intended.

### Changed

- Slight rework to how any print statements in lattice are sent to null.
- Changed `test_dispatcher_functional` in `basic_dispatcher_test.py` to account for the support of `args` and removed a an unnecessary `print` statement.

### Removed

- Removed `args` from electron's `init` as it wasn't being used anywhere.

## [0.16.1] - 2022-01-18

### Changed

- Requirement changed from `dask[complete]` to `dask[distributed]`.

## [0.16.0] - 2022-01-14

### Added

- New UI static demo build
- New UI toolbar functions - orientation, toggle params, minimap
- Sortable and searchable lattice name row

### Changed

- Numerous UI style tweaks, mostly around dispatches table states

### Fixed

- Node sidebar info now updates correctly

## [0.15.11] - 2022-01-18

### Removed

- Unused numpy requirement. Note that numpy is still being installed indirectly as other packages in the requirements rely on it.

## [0.15.10] - 2022-01-16

## Added

- How-to guide for Covalent dispatcher CLI.

## [0.15.9] - 2022-01-18

### Changed

- Switched from using human readable ids to using UUIDs

### Removed

- `human-id` package was removed along with its mention in `requirements.txt` and `meta.yaml`

## [0.15.8] - 2022-01-17

### Removed

- Code breaking text from CLI api documentation.
- Unwanted covalent_dispatcher rst file.

### Changed

- Installation of entire covalent_dispatcher instead of covalent_dispatcher/_service in setup.py.

## [0.15.7] - 2022-01-13

### Fixed

- Functions with multi-line or really long decorators are properly serialized in dispatch_source.py.
- Multi-line Covalent output is properly commented out in dispatch_source.py.

## [0.15.6] - 2022-01-11

### Fixed

- Sub-lattice functions are successfully serialized in the utils.py get_serialized_function_str.

### Added

- Function to scan utilized source files and return a set of imported modules (utils.get_imports_from_source)

## [0.15.5] - 2022-01-12

### Changed

- UI runs on port 47007 and the dispatcher runs on port 48008. This is so that when the servers are later merged, users continue using port 47007 in the browser.
- Small modifications to the documentation
- Small fix to the README

### Removed

- Removed a directory `generated` which was improperly added
- Dispatcher web interface
- sqlalchemy requirement

## [0.15.4] - 2022-01-11

### Changed

- In file `covalent/executor/base.py`, `pickle` was changed to `cloudpickle` because of its universal pickling ability.

### Added

- In docstring of `BaseExecutor`, a note was added specifying that `covalent` with its dependencies is assumed to be installed in the conda environments.
- Above note was also added to the conda env selector how-to.

## [0.15.3] - 2022-01-11

### Changed

- Replaced the generic `RuntimeError` telling users to check if there is an object manipulation taking place inside the lattice to a simple warning. This makes the original error more visible.

## [0.15.2] - 2022-01-11

### Added

- If condition added for handling the case where `__getattr__` of an electron is accessed to detect magic functions.

### Changed

- `ActiveLatticeManager` now subclasses from `threading.local` to make it thread-safe.
- `ValueError` in the lattice manager's `claim` function now also shows the name of the lattice that is currently claimed.
- Changed docstring of `ActiveLatticeManager` to note that now it is thread-safe.
- Sublattice dispatching now no longer deletes the result object file and is dispatched normally instead of in a serverless manner.
- `simulate_nitrogen_and_copper_slab_interaction.ipynb` notebook tutorial now does normal dispatching as well instead of serverless dispatching. Also, now 7 datapoints will be shown instead of 10 earlier.

## [0.15.1] - 2022-01-11

### Fixed

- Passing AWS credentials to reusable workflows as a secret

## [0.15.0] - 2022-01-10

### Added

- Action to push development image to ECR

### Changed

- Made the publish action reusable and callable

## [0.14.1] - 2022-01-02

### Changed

- Updated the README
- Updated classifiers in the setup.py file
- Massaged some RTD pages

## [0.14.0] - 2022-01-07

### Added

- Action to push static UI to S3

## [0.13.2] - 2022-01-07

### Changed

- Completed new UI design work

## [0.13.1] - 2022-01-02

### Added

- Added eventlet requirement

### Changed

- The CLI tool can now manage the UI flask server as well
- [Breaking] The CLI option `-t` has been changed to `-d`, which starts the servers in developer mode and exposes unit tests to the server.

## [0.13.0] - 2022-01-01

### Added

- Config manager in `covalent/_shared_files/config.py`
- Default location for the main config file can be overridden using the environment variable `COVALENT_CONFIG_DIR`
- Ability to set and get configuration using `get_config` and `set_config`

### Changed

- The flask servers now reference the config file
- Defaults reference the config file

### Fixed

- `ValueError` caught when running `covalent stop`
- One of the functional tests was using a malformed path

### Deprecated

- The `electron.to_json` function
- The `generate_random_filename_in_cache` function

### Removed

- The `get_api_token` function

## [0.12.13] - 2022-01-04

## Removed

- Tutorial section headings

## Fixed

- Plot background white color

## [0.12.12] - 2022-01-06

### Fixed

- Having a print statement inside electron and lattice code no longer causes the workflow to fail.

## [0.12.11] - 2022-01-04

### Added

- Completed UI feature set for first release

### Changed

- UI server result serialization improvements
- UI result update webhook no longer fails on request exceptions, logs warning intead

## [0.12.10] - 2021-12-17

### Added

- Astrophysics tutorial

## [0.12.9] - 2022-01-04

### Added

- Added `get_all_node_results` method in `result_class.py` to return result of all node executions.

- Added `test_parallelilization` test to verify whether the execution is now being achieved in parallel.

### Changed

- Removed `LocalCluster` cluster creation usage to a simple `Client` one from Dask.

- Removed unnecessary `to_run` function as we no longer needed to run execution through an asyncio loop.

- Removed `async` from function definition of previously asynchronous functions, `_run_task`, `_run_planned_workflow`, `_plan_workflow`, and `_run_workflow`.

- Removed `uvloop` from requirements.

- Renamed `test_get_results` to `test_get_result`.

- Reran the how to notebooks where execution time was mentioned.

- Changed how `dispatch_info` context manager was working to account for multiple nodes accessing it at the same time.

## [0.12.8] - 2022-01-02

### Changed

- Changed the software license to GNU Affero 3.0

### Removed

- `covalent-ui` directory

## [0.12.7] - 2021-12-29

### Fixed

- Gunicorn logging now uses the `capture-output` flag instead of redirecting stdout and stderr

## [0.12.6] - 2021-12-23

### Changed

- Cleaned up the requirements and moved developer requirements to a separate file inside `tests`

## [0.12.5] - 2021-12-16

### Added

- Conda build CI job

## [0.12.4] - 2021-12-23

### Changed

- Gunicorn server now checks for port availability before starting

### Fixed

- The `covalent start` function now prints the correct port if the server is already running.

## [0.12.3] - 2021-12-14

### Added

- Covalent tutorial comparing quantum support vector machines with support vector machine algorithms implemented in qiskit and scikit-learn.

## [0.12.2] - 2021-12-16

### Fixed

- Now using `--daemon` in gunicorn to start the server, which was the original intention.

## [0.12.1] - 2021-12-16

### Fixed

- Removed finance references from docs
- Fixed some other small errors

### Removed

- Removed one of the failing how-to tests from the functional test suite

## [0.12.0] - 2021-12-16

### Added

- Web UI prototype

## [0.11.1] - 2021-12-14

### Added

- CLI command `covalent status` shows port information

### Fixed

- gunicorn management improved

## [0.11.0] - 2021-12-14

### Added

- Slack notifications for test status

## [0.10.4] - 2021-12-15

### Fixed

- Specifying a non-default results directory in a sub-lattice no longer causes a failure in lattice execution.

## [0.10.3] - 2021-12-14

### Added

- Functional tests for how-to's in documentation

### Changed

- Moved example script to a functional test in the pipeline
- Added a test flag to the CLI tool

## [0.10.2] - 2021-12-14

### Fixed

- Check that only `kwargs` without any default values in the workflow definition need to be passed in `lattice.draw(ax=ax, **kwargs)`.

### Added

- Function to check whether all the parameters without default values for a callable function has been passed added to shared utils.

## [0.10.1] - 2021-12-13

### Fixed

- Content and style fixes for getting started doc.

## [0.10.0] - 2021-12-12

### Changed

- Remove all imports from the `covalent` to the `covalent_dispatcher`, except for `_dispatch_serverless`
- Moved CLI into `covalent_dispatcher`
- Moved executors to `covalent` directory

## [0.9.1] - 2021-12-13

### Fixed

- Updated CONTRIBUTING to clarify docstring style.
- Fixed docstrings for `calculate_node` and `check_constraint_specific_sum`.

## [0.9.0] - 2021-12-10

### Added

- `prefix_separator` for separating non-executable node types from executable ones.

- `subscript_prefix`, `generator_prefix`, `sublattice_prefix`, `attr_prefix` for prefixes of subscripts, generators,
  sublattices, and attributes, when called on an electron and added to the transport graph.

- `exclude_from_postprocess` list of prefixes to denote those nodes which won't be used in post processing the workflow.

- `__int__()`, `__float__()`, `__complex__()` for converting a node to an integer, float, or complex to a value of 0 then handling those types in post processing.

- `__iter__()` generator added to Electron for supporting multiple return values from an electron execution.

- `__getattr__()` added to Electron for supporting attribute access on the node output.

- `__getitem__()` added to Electron for supporting subscripting on the node output.

- `electron_outputs` added as an attribute to lattice.

### Changed

- `electron_list_prefix`, `electron_dict_prefix`, `parameter_prefix` modified to reflect new way to assign prefixes to nodes.

- In `build_graph` instead of ignoring all exceptions, now the exception is shown alongwith the runtime error notifying that object manipulation should be avoided inside a lattice.

- `node_id` changed to `self.node_id` in Electron's `__call__()`.

- `parameter` type electrons now have the default metadata instead of empty dictionary.

- Instead of deserializing and checking whether a sublattice is there, now a `sublattice_prefix` is used to denote when a node is a sublattice.

- In `dispatcher_stack_test`, `test_dispatcher_flow` updated to indicate the new use of `parameter_prefix`.

### Fixed

- When an execution fails due to something happening in `run_workflow`, then result object's status is now failed and the object is saved alongwith throwing the appropriate exception.

## [0.8.5] - 2021-12-10

### Added

- Added tests for choosing specific executors inside electron initialization.
- Added test for choosing specific Conda environments inside electron initialization.

## [0.8.4] - 2021-12-10

### Changed

- Removed _shared_files directory and contents from covalent_dispatcher. Logging in covalent_dispatcher now uses the logger in covalent/_shared_files/logging.py.

## [0.8.3] - 2021-12-10

### Fixed

- Decorator symbols were added to the pseudo-code in the quantum chemistry tutorial.

## [0.8.2] - 2021-12-06

### Added

- Quantum chemistry tutorial.

## [0.8.1] - 2021-12-08

### Added

- Docstrings with typehints for covalent dispatcher functions added.

### Changed

- Replaced `node` to `node_id` in `electron.py`.

- Removed unnecessary `enumerate` in `covalent_dispatcher/_core/__init__.py`.

- Removed `get_node_device_mapping` function from `covalent_dispatcher/_core/__init__.py`
  and moved the definition to directly add the mapping to `workflow_schedule`.

- Replaced iterable length comparison for `executor_specific_exec_cmds` from `if len(executor_specific_exec_cmds) > 0`
  to `if executor_specific_exec_cmds`.

## [0.8.0] - 2021-12-03

### Added

- Executors can now accept the name of a Conda environment. If that environment exists, the operations of any electron using that executor are performed in that Conda environment.

## [0.7.6] - 2021-12-02

### Changed

- How to estimate lattice execution time has been renamed to How to query lattice execution time.
- Change result querying syntax in how-to guides from `lattice.get_result` to
  `covalent.get_result`.
- Choose random port for Dask dashboard address by setting `dashboard_address` to ':0' in
  `LocalCluster`.

## [0.7.5] - 2021-12-02

### Fixed

- "Default" executor plugins are included as part of the package upon install.

## [0.7.4] - 2021-12-02

### Fixed

- Upgraded dask to 2021.10.0 based on a vulnerability report

## [0.7.3] - 2021-12-02

### Added

- Transportable object tests
- Transport graph tests

### Changed

- Variable name node_num to node_id
- Variable name node_idx to node_id

### Fixed

- Transport graph `get_dependencies()` method return type was changed from Dict to List

## [0.7.2] - 2021-12-01

### Fixed

- Date handling in changelog validation

### Removed

- GitLab CI YAML

## [0.7.1] - 2021-12-02

### Added

- A new parameter to a node's result called `sublattice_result` is added.
  This will be of a `Result` type and will contain the result of that sublattice's
  execution. If a normal electron is executed, this will be `None`.

- In `_delete_result` function in `results_manager.py`, an empty results directory
  will now be deleted.

- Name of a sublattice node will also contain `(sublattice)`.

- Added `_dispatch_sync_serverless` which synchronously dispatches without a server
  and waits for a result to be returned. This is the method used to dispatch a sublattice.

- Test for sublatticing is added.

- How-to guide added for sublatticing explaining the new features.

### Changed

- Partially changed `draw` function in `lattice.py` to also draw the subgraph
  of the sublattice when drawing the main graph of the lattice. The change is
  incomplete as we intend to add this feature later.

- Instead of returning `plt`, `draw` now returns the `ax` object.

- `__call__` function in `lattice.py` now runs the lattice's function normally
  instead of dispatching it.

- `_run_task` function now checks whether current node is a sublattice and acts
  accordingly.

### Fixed

- Unnecessary lines to rename the node's name in `covalent_dispatcher/_core/__init__.py` are removed.

- `test_electron_takes_nested_iterables` test was being ignored due to a spelling mistake. Fixed and
  modified to follow the new pattern.

## [0.7.0] - 2021-12-01

### Added

- Electrons can now accept an executor object using the "backend" keyword argument. "backend" can still take a string naming the executor module.
- Electrons and lattices no longer have Slurm metadata associated with the executor, as that information should be contained in the executor object being used as an input argument.
- The "backend" keyword can still be a string specifying the executor module, but only if the executor doesn't need any metadata.
- Executor plugin classes are now directly available to covalent, eg: covalent.executor.LocalExecutor().

## [0.6.7] - 2021-12-01

### Added

- Docstrings without examples for all the functions in core covalent.
- Typehints in those functions as well.
- Used `typing.TYPE_CHECKING` to prevent cyclic imports when writing typehints.

### Changed

- `convert_to_lattice_function` renamed to `convert_to_lattice_function_call`.
- Context managers now raise a `ValueError` instead of a generic `Exception`.

## [0.6.6] - 2021-11-30

### Fixed

- Fixed the version used in the documentation
- Fixed the badge URLs to prevent caching

## [0.6.5] - 2021-11-30

### Fixed

- Broken how-to links

### Removed

- Redundant lines from .gitignore
- *.ipynb from .gitignore

## [0.6.4] - 2021-11-30

### Added

- How-to guides for workflow orchestration.
  - How to construct an electron
  - How to construct a lattice
  - How to add an electron to lattice
  - How to visualize the lattice
  - How to add constraints to lattices
- How-to guides for workflow and subtask execution.
  - How to execute individual electrons
  - How to execute a lattice
  - How to execute multiple lattices
- How-to guides for status querying.
  - How to query electron execution status
  - How to query lattice execution status
  - How to query lattice execution time
- How-to guides for results collection
  - How to query electron execution results
  - How to query lattice execution results
  - How to query multiple lattice execution results
- Str method for the results object.

### Fixed

- Saving the electron execution status when the subtask is running.

## [0.6.3] - 2021-11-29

### Removed

- JWT token requirement.
- Covalent dispatcher login requirement.
- Update covalent login reference in README.md.
- Changed the default dispatcher server port from 5000 to 47007.

## [0.6.2] - 2021-11-28

### Added

- Github action for tests and coverage
- Badges for tests and coverage
- If tests pass then develop is pushed to master
- Add release action which tags and creates a release for minor version upgrades
- Add badges action which runs linter, and upload badges for version, linter score, and platform
- Add publish action (and badge) which builds a Docker image and uploads it to the AWS ECR

## [0.6.1] - 2021-11-27

### Added

- Github action which checks version increment and changelog entry

## [0.6.0] - 2021-11-26

### Added

- New Covalent RTD theme
- sphinx extension sphinx-click for CLI RTD
- Sections in RTD
- init.py in both covalent-dispatcher logger module and cli module for it to be importable in sphinx

### Changed

- docutils version that was conflicting with sphinx

### Removed

- Old aq-theme

## [0.5.1] - 2021-11-25

### Added

- Integration tests combining both covalent and covalent-dispatcher modules to test that
  lattice workflow are properly planned and executed.
- Integration tests for the covalent-dispatcher init module.
- pytest-asyncio added to requirements.

## [0.5.0] - 2021-11-23

### Added

- Results manager file to get results from a file, delete a result, and redispatch a result object.
- Results can also be awaited to only return a result if it has either been completed or failed.
- Results class which is used to store the results with all the information needed to be used again along with saving the results to a file functionality.
- A result object will be a mercurial object which will be updated by the dispatcher and saved to a file throughout the dispatching and execution parts.
- Direct manipulation of the transport graph inside a result object takes place.
- Utility to convert a function definition string to a function and vice-versa.
- Status class to denote the status of a result object and of each node execution in the transport graph.
- Start and end times are now also stored for each node execution as well as for the whole dispatch.
- Logging of `stdout` and `stderr` can be done by passing in the `log_stdout`, `log_stderr` named metadata respectively while dispatching.
- In order to get the result of a certain dispatch, the `dispatch_id`, the `results_dir`, and the `wait` parameter can be passed in. If everything is default, then only the dispatch id is required, waiting will not be done, and the result directory will be in the current working directory with folder name as `results/` inside which every new dispatch will have a new folder named according to their respective dispatch ids, containing:
  - `result.pkl` - (Cloud)pickled result object.
  - `result_info.yaml` - yaml file with high level information about the result and its execution.
  - `dispatch_source.py` - python file generated, containing the original function definitions of lattice and electrons which can be used to dispatch again.

### Changed

- `logfile` named metadata is now `slurm_logfile`.
- Instead of using `jsonpickle`, `cloudpickle` is being used everywhere to maintain consistency.
- `to_json` function uses `json` instead of `jsonpickle` now in electron and lattice definitions.
- `post_processing` moved to the dispatcher, so the dispatcher will now store a finished execution result in the results folder as specified by the user with no requirement of post processing it from the client/user side.
- `run_task` function in dispatcher modified to check if a node has completed execution and return it if it has, else continue its execution. This also takes care of cases if the server has been closed mid execution, then it can be started again from the last saved state, and the user won't have to wait for the whole execution.
- Instead of passing in the transport graph and dispatch id everywhere, the result object is being passed around, except for the `asyncio` part where the dispatch id and results directory is being passed which afterwards lets the core dispatcher know where to get the result object from and operate on it.
- Getting result of parent node executions of the graph, is now being done using the result object's graph. Storing of each execution's result is also done there.
- Tests updated to reflect the changes made. They are also being run in a serverless manner.

### Removed

- `LatticeResult` class removed.
- `jsonpickle` requirement removed.
- `WorkflowExecutionResult`, `TaskExecutionResult`, and `ExecutionError` singleton classes removed.

### Fixed

- Commented out the `jwt_required()` part in `covalent-dispatcher/_service/app.py`, may be removed in later iterations.
- Dispatcher server will now return the error message in the response of getting result if it fails instead of sending every result ever as a response.

## [0.4.3] - 2021-11-23

### Added

- Added a note in Known Issues regarding port conflict warning.

## [0.4.2] - 2021-11-24

### Added

- Added badges to README.md

## [0.4.1] - 2021-11-23

### Changed

- Removed old coverage badge and fixed the badge URL

## [0.4.0] - 2021-11-23

### Added

- Codecov integrations and badge

### Fixed

- Detached pipelines no longer created

## [0.3.0] - 2021-11-23

### Added

- Wrote a Code of Conduct based on <https://www.contributor-covenant.org/>
- Added installation and environment setup details in CONTRIBUTING
- Added Known Issues section to README

## [0.2.0] - 2021-11-22

### Changed

- Removed non-open-source executors from Covalent. The local SLURM executor is now
- a separate repo. Executors are now plugins.

## [0.1.0] - 2021-11-19

### Added

- Pythonic CLI tool. Install the package and run `covalent --help` for a usage description.
- Login and logout functionality.
- Executor registration/deregistration skeleton code.
- Dispatcher service start, stop, status, and restart.

### Changed

- JWT token is stored to file instead of in an environment variable.
- The Dask client attempts to connect to an existing server.

### Removed

- Removed the Bash CLI tool.

### Fixed

- Version assignment in the covalent init file.

## [0.0.3] - 2021-11-17

### Fixed

- Fixed the Dockerfile so that it runs the dispatcher server from the covalent repo.

## [0.0.2] - 2021-11-15

### Changed

- Single line change in ci script so that it doesn't exit after validating the version.
- Using `rules` in `pytest` so that the behavior in test stage is consistent.

## [0.0.1] - 2021-11-15

### Added

- CHANGELOG.md to track changes (this file).
- Semantic versioning in VERSION.
- CI pipeline job to enforce versioning.<|MERGE_RESOLUTION|>--- conflicted
+++ resolved
@@ -7,15 +7,13 @@
 
 ## [UNRELEASED]
 
-<<<<<<< HEAD
 ### Fixed
 
 - Fix container networking for the local covalent stack in `docker-compose.yml`
-=======
+
 ## Changed
 
 - UI refresh: updated covalent logo, new font, nav icons, status colors
->>>>>>> ccaf8b20
 
 ## [0.85.0] - 2022-04-18
 
