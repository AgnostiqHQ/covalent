--- conflicted
+++ resolved
@@ -7,17 +7,10 @@
 
 ## [UNRELEASED]
 
-<<<<<<< HEAD
-### Operations
-
-- Added reusable version action
-
-=======
 ### Added 
 
 - Added read the docs for user interface
  
->>>>>>> 6acece56
 ## [0.187.0] - 2022-08-28
 
 ### Authors
