--- conflicted
+++ resolved
@@ -7,11 +7,10 @@
 
 ## [UNRELEASED]
 
-<<<<<<< HEAD
 ### Changed
 
 - Updated Base executor to support non-unique `retval_key`s, particularly for use in File Transfer where we may have several CallDeps with the reserved `retval_key` of value `files`.
-=======
+
 ## [0.155.1] - 2022-07-26
 
 ### Authors
@@ -43,7 +42,6 @@
 ### Added
 
 - Exposing `alembic {args}` cli commands through: `covalent db alembic {args}`
->>>>>>> f50b979c
 
 ## [0.154.0] - 2022-07-25
 
