# Changelog

All notable changes to this project will be documented in this file.

The format is based on [Keep a Changelog](https://keepachangelog.com/en/1.0.0/),
and this project adheres to [Semantic Versioning](https://semver.org/spec/v2.0.0.html).

## [UNRELEASED]

### Added 

- Ability to use terminal on the GUI.

<<<<<<< HEAD
=======
### Fixed

- Exceptions when instantiating executors are handled
- Covalent start now waits for the server to settle before returning

### Operations

- updated hotfix logic to run on a merge to a release branch
- Fixing js github actions dist by re-building from develop

>>>>>>> 885c1dbb
## [0.202.0] - 2022-10-11

### Authors

- Prasanna Venkatesh <54540812+Prasy12@users.noreply.github.com>
- Co-authored-by: ArunPsiog <arun.mukesh@psiog.com>
- Co-authored-by: kamalesh.suresh <kamalesh.suresh@psiog.com>
- Co-authored-by: Amalan Jenicious F <amalan.jenicious@psiog.com>
- Co-authored-by: Alejandro Esquivel <ae@alejandro.ltd>
- Casey Jao <casey@agnostiq.ai>


### Added

- Ability to view sublattices list as part of the main lattice
- Ability to view subalattices graph as part of main lattice


### Fixed

- Electron dependencies are no longer written twice to the DB during a workflow

## [0.201.0] - 2022-10-09

### Authors

- Venkat Bala <15014089+venkatBala@users.noreply.github.com>
- Will Cunningham <wjcunningham7@users.noreply.github.com>
- Co-authored-by: Scott Wyman Neagle <scott@agnostiq.ai>
- Co-authored-by: Alejandro Esquivel <ae@alejandro.ltd>
- Aravind <100823292+Aravind-psiog@users.noreply.github.com>
- Co-authored-by: Amalan Jenicious F <amalan.jenicious@psiog.com>
- Co-authored-by: kamalesh.suresh <kamalesh.suresh@psiog.com>
- Co-authored-by: Prasy12 <prasanna.venkatesh@psiog.com>
- Co-authored-by: ArunPsiog <arun.mukesh@psiog.com>
- Co-authored-by: pre-commit-ci[bot] <66853113+pre-commit-ci[bot]@users.noreply.github.com>
- Co-authored-by: Casey Jao <casey@agnostiq.ai>
- Co-authored-by: Will Cunningham <wjcunningham7@gmail.com>
- Okechukwu  Emmanuel Ochia <okechukwu@agnostiq.ai>
- Scott Wyman Neagle <wymnea@protonmail.com>


### Docs

- Added AWS Plugins RTD page

### Fixed

- Updated import statements in alembic `env.py` file to refer to updated location of `DataStore` class
- Imports in entry_point

### Docs

- Fixed the docstring for `get_node_error`

### Changed

- move `upsert_lattice_data()` to dispatcher
- move `upsert_electron_data()` to dispatcher
- move `insert_electron_dependency_data()` to dispatcher
- move `persist()` to dispatcher
- move `get_unique_id()` to dispatcher
- move `initialize_result_object()` to dispatcher

### Removed

- `get_node_value` from `Result`

### Tests

- Updated more functional tests

## [0.200.0] - 2022-10-05

### Authors

- Venkat Bala <15014089+venkatBala@users.noreply.github.com>
- Scott Wyman Neagle <scott@agnostiq.ai>
- Co-authored-by: Faiyaz Hasan <faiyaz@agnostiq.ai>
- Co-authored-by: Will Cunningham <wjcunningham7@gmail.com>
- Will Cunningham <wjcunningham7@users.noreply.github.com>
- Co-authored-by: Alejandro Esquivel <ae@alejandro.ltd>
- Co-authored-by: pre-commit-ci[bot] <66853113+pre-commit-ci[bot]@users.noreply.github.com>
- Aravind <100823292+Aravind-psiog@users.noreply.github.com>
- Co-authored-by: Amalan Jenicious F <amalan.jenicious@psiog.com>
- Co-authored-by: kamalesh.suresh <kamalesh.suresh@psiog.com>
- Co-authored-by: Prasy12 <prasanna.venkatesh@psiog.com>
- Co-authored-by: ArunPsiog <arun.mukesh@psiog.com>
- Co-authored-by: Casey Jao <casey@agnostiq.ai>
- Okechukwu  Emmanuel Ochia <okechukwu@agnostiq.ai>


## Docs

- Updated ECS Executor RTD with config & cloud resources table

### Added

- Ability to view the configuration file on the GUI as settings
- Ability to copy python objects for inputs and results for lattice and electrons

### Fixed

- Minor GUI bugs and improvements

### Docs

- Updated Lambda Executor RTD with config & cloud resources table
- Updated EC2, Braket, and Batch AWS Executors RTD with config & cloud resources table

### Operations

- Fixed syntax issues in `nightly.yml`
- Add `repository` arg to checkout in `version`
- fix `octokit` request action route, update env token
- create stable versions for stable releases
- add `fetch-depth: 0` to fetch entire history
- fix regex for matching version
- add `persist-credentials: false` in nightly
- Update `nightly` schedule to midnight EST
- Added CI for Ubuntu 22.04 / Python 3.8, 3.9
- Added CI for Centos 7 / Python 3.9
- Added experimental CI for Debian 11 / Python 3.11rc2
- Renamed Ubuntu images to Debian for accuracy
- Adding boilerplate workflow
- Syntax fixes in release.yml
- Verbose failure messages in boilerplate workflow
- Change license.yml to pip-license-checker action

## [0.199.0] - 2022-09-29

### Authors

- Venkat Bala <15014089+venkatBala@users.noreply.github.com>
- Co-authored-by: Will Cunningham <wjcunningham7@gmail.com>
- Co-authored-by: Scott Wyman Neagle <scott@agnostiq.ai>
- Will Cunningham <wjcunningham7@users.noreply.github.com>
- Sankalp Sanand <sankalp@agnostiq.ai>
- Casey Jao <casey@agnostiq.ai>
- Prasanna Venkatesh <54540812+Prasy12@users.noreply.github.com>
- Co-authored-by: Manjunath PV <manjunath.poilath@psiog.com>
- Co-authored-by: kamalesh.suresh <kamalesh.suresh@psiog.com>
- Co-authored-by: ArunPsiog <arun.mukesh@psiog.com>
- Co-authored-by: RaviPsiog <raviteja.gurram@psiog.com>
- Co-authored-by: pre-commit-ci[bot] <66853113+pre-commit-ci[bot]@users.noreply.github.com>
- Co-authored-by: Faiyaz Hasan <faiyaz@agnostiq.ai>
- Co-authored-by: Alejandro Esquivel <ae@alejandro.ltd>

### Tests

- Fixed `asserts` in stress tests
- Added unit tests for `defaults.py`
- Updated `test_sync()` to match the new function signature.

### Added

- `requirements-client.txt` file added.
- Logs tab on the GUI which displays the covalent logs and also the ability to download the log file.
- Missing copyrights to the file transfer module.

### Fixed

- Config file is now locked during reads and writes to mitigate concurrency issues
- In `defaults.py/get_default_executor`, condition to return `local` or `dask` is now fixed
- Strip "/" from the S3 bucket download "from file path" and the upload "to file path"
- Correctly return stderr in get_node_result

### Changed

- Installation requirements are now split into client side and server side requirements' files.
- `setup.py` modified to install client side requirements only, if `COVALENT_SDK_ONLY` environment variable is present and `True`.
- Updated `requirements.txt` and `tests/requirements.txt`
- Updated `nbconvert` by dependabot
- Split the `ConfigManager` into `Client` and `Server` components
- Update the `set/get/update` config methods to distinguish between the client and server parts
- `get_all_node_results()` uses in memory `Result` instead of DB
- `get_all_node_outputs()` uses in memory Result instead of DB

### Removed

- The DB dependency in `sync()`
- The ability for `sync()` to wait for all dispatches.

### Docs

- Fixed a notebook which was not rendering

### Operations

- Updating all references to local workflows
- Adding `nightly.yml` workflow for nightly CI
- Updated triggers to `tests` and `changelog` workflows
- Enhanced pre-release workflows
- `codecov` passthrough jobs added for when tests are not run
- Tests are run on one platform on pushes to `develop` to keep codecov reports accurate
- Test matrix source triggers changed from `workflow_call` to `schedule` since contexts are inherited
- Removed badges workflow; version badge is now generated using the latest pre-release tag
- Removed unused `push_to_s3` workflow
- Workflows authenticate to AWS using OIDC with specific roles
- Only the recommended platform is tested on pull requests
- Update check blocks to assert the `workflow_call` event type is replaced with `schedule`
- Create a hotfix when pushing to a release branch
- Update nightly trigger to `hourly` for testing
- Update `changelog` action token to `COVALENT_OPS_BOT_TOKEN`
- Remove `benchmark` workflow from `nightly` schedule
- Removed payload dependency from changelog action so it can run on a schedule
- Remove `benchmark` workflow from `nightly` schedule

## [0.198.0] - 2022-09-14

### Authors

- Scott Wyman Neagle <scott@agnostiq.ai>
- Co-authored-by: Will Cunningham <wjcunningham7@gmail.com>


### Operations

- Fix `release.yml` workflow
- Adding a step in `release.yml/docker` job to trigger the AWS executor base image build in the remote repo `covalent-aws-plugins`
- Pass all the necessary inputs for the triggered workflow as part of the HTTP POST request body
- Added MacOS 12 to test matrix


### Changed

- Skipping stalling `dask_executor` functional test
- Database is initialized in `covalent_ui/app.py` instead of in the CLI's `start` method in order to support management via `start-stop-daemon`.
- Convert `COVALENT_SVC_PORT` to `int` when parsing env var
- Skipping stalling `dask_executor` functional test

### Added

- Modified `_DEFAULT_CONSTRAINT_VALUES` to a dataclass called `DefaultMetadataValues`, it is still used as a dictionary everywhere (named `DEFAULT_METADATA_VALUES` instead) but in an object-like manner.
- Modified `_DEFAULT_CONFIG` to also be a dataclass called `DefaultConfig`, which is initialized whenever needed and used like a dictionary (named `DEFAULT_CONFIG`).
- `ConfigManager` is now thread safe since it is initialized whenever needed instead of one object being accessed by multiple processes/threads leading to corruption of the config file.
- Using `contextlib.supress` to ignore `psutil.NoSuchProcess` errors instead of `try/except` with `pass`.
- Filter workflow dispatches by status on the GUI.
- Delete all workflow dispatches present in the database from the GUI and add filter level deletion of workflow dispatches as well. 
- Theme changes as part of latest wireframe.
- Factory functions to generate configurations and default metadata at the time when required. This is because certain values like default executors are only determined when the covalent server starts.
- Respecting the configuration options like default executor, no. of workers, developer mode, etc. when restarting the server.
- Unit tests for `remote_executor.py`
- Added alembic migrations script for DB schema v12
- Environment variables added to `defaults.py` in order to support system services
- Covalent OpenRC init script added

### Removed

- Deprecated `_DEFAULT_CONSTRAINTS_DEPRECATED` removed.
- Confusing `click` argument `no-cluster` instead of flag `--no-cluster` removed; this was also partially responsible for unexpected behaviour with using `no-cluster` option when starting covalent.

### Operations

- Fixed a bug in changelog.yml caused by passing a large list of commits as a var

### Tests

- Updated tests to reflect above changes.
- Updated more tests to DB schema v12
- Improved DB mocking in dispatcher tests

### Fixed

- Removed inheritance of `call_before` metadata related to file transfers from parent electron to collected nodes.
- Executor instances at runtime no longer inadvertently modify
  transport graph nodes when modifying their attributes.
- Syntax error in `tests.yml`

### Docs

- Updated AWS Lambda plugin rtd with mention to its limitations.
- Updated RTD concepts and tutorials to reflect new UI.

## [0.197.0] - 2022-09-08

### Authors

- Will Cunningham <wjcunningham7@users.noreply.github.com>
- Co-authored-by: Scott Wyman Neagle <scott@agnostiq.ai>
- Alejandro Esquivel <ae@alejandro.ltd>
- Co-authored-by: Will Cunningham <wjcunningham7@gmail.com>
- Aravind-psiog <100823292+Aravind-psiog@users.noreply.github.com>
- Faiyaz Hasan <faiyaz@agnostiq.ai>
- Co-authored-by: Venkat Bala <venkat@agnostiq.ai>
- Prasanna Venkatesh <54540812+Prasy12@users.noreply.github.com>
- Co-authored-by: Amalan Jenicious F <amalan.jenicious@psiog.com>
- Okechukwu  Emmanuel Ochia <okechukwu@agnostiq.ai>
- Co-authored-by: pre-commit-ci[bot] <66853113+pre-commit-ci[bot]@users.noreply.github.com>
- Casey Jao <casey@agnostiq.ai>


### Fixed

- Fixed missing lattice and result object attributes after rehydrating from datastore.

### Changed

- Implemented v12 of the DB schema

### Tests

- Enhanced DB tests to check faithfulness of persist and rehydrate operations

### Docs

### Docs
- Update user interface docs for filter and delete features.
- Added credential management page

## [0.196.0] - 2022-09-07

### Authors

- Will Cunningham <wjcunningham7@users.noreply.github.com>
- Co-authored-by: Scott Wyman Neagle <scott@agnostiq.ai>
- Alejandro Esquivel <ae@alejandro.ltd>
- Co-authored-by: Will Cunningham <wjcunningham7@gmail.com>
- Aravind-psiog <100823292+Aravind-psiog@users.noreply.github.com>
- Faiyaz Hasan <faiyaz@agnostiq.ai>
- Co-authored-by: Venkat Bala <venkat@agnostiq.ai>
- Prasanna Venkatesh <54540812+Prasy12@users.noreply.github.com>
- Co-authored-by: Amalan Jenicious F <amalan.jenicious@psiog.com>
- Okechukwu  Emmanuel Ochia <okechukwu@agnostiq.ai>
- Co-authored-by: pre-commit-ci[bot] <66853113+pre-commit-ci[bot]@users.noreply.github.com>
- Casey Jao <casey@agnostiq.ai>


### Changed

- Sublattices are now run completely internally, without any HTTP calls.
- Lattice-level metadata is persisted atomically for sublattices.

## [0.195.0] - 2022-09-06

### Authors

- Will Cunningham <wjcunningham7@users.noreply.github.com>
- Co-authored-by: Scott Wyman Neagle <scott@agnostiq.ai>
- Alejandro Esquivel <ae@alejandro.ltd>
- Co-authored-by: Will Cunningham <wjcunningham7@gmail.com>
- Aravind-psiog <100823292+Aravind-psiog@users.noreply.github.com>
- Faiyaz Hasan <faiyaz@agnostiq.ai>
- Co-authored-by: Venkat Bala <venkat@agnostiq.ai>
- Prasanna Venkatesh <54540812+Prasy12@users.noreply.github.com>
- Co-authored-by: Amalan Jenicious F <amalan.jenicious@psiog.com>
- Okechukwu  Emmanuel Ochia <okechukwu@agnostiq.ai>
- Co-authored-by: pre-commit-ci[bot] <66853113+pre-commit-ci[bot]@users.noreply.github.com>
- Casey Jao <casey@agnostiq.ai>


### Changed

- `import covalent` no longer pulls in the server components

### Operations

- Fixed `tests.yml` where `RECOMMENDED_PLATFORM` was not properly set

## [0.194.0] - 2022-09-06

### Authors

- Will Cunningham <wjcunningham7@users.noreply.github.com>
- Co-authored-by: Scott Wyman Neagle <scott@agnostiq.ai>
- Alejandro Esquivel <ae@alejandro.ltd>
- Co-authored-by: Will Cunningham <wjcunningham7@gmail.com>
- Aravind-psiog <100823292+Aravind-psiog@users.noreply.github.com>
- Faiyaz Hasan <faiyaz@agnostiq.ai>
- Co-authored-by: Venkat Bala <venkat@agnostiq.ai>
- Prasanna Venkatesh <54540812+Prasy12@users.noreply.github.com>
- Co-authored-by: Amalan Jenicious F <amalan.jenicious@psiog.com>
- Okechukwu  Emmanuel Ochia <okechukwu@agnostiq.ai>
- Co-authored-by: pre-commit-ci[bot] <66853113+pre-commit-ci[bot]@users.noreply.github.com>
- Casey Jao <casey@agnostiq.ai>


### Operations

- Added a workflow which checks for missing or extra requirements
- Added pycln to pre-commit hooks #867

### Removed

- PyYAML
- tailer

## [0.193.0] - 2022-09-06

### Authors

- Will Cunningham <wjcunningham7@users.noreply.github.com>
- Co-authored-by: Scott Wyman Neagle <scott@agnostiq.ai>
- Alejandro Esquivel <ae@alejandro.ltd>
- Co-authored-by: Will Cunningham <wjcunningham7@gmail.com>
- Aravind-psiog <100823292+Aravind-psiog@users.noreply.github.com>
- Faiyaz Hasan <faiyaz@agnostiq.ai>
- Co-authored-by: Venkat Bala <venkat@agnostiq.ai>
- Prasanna Venkatesh <54540812+Prasy12@users.noreply.github.com>
- Co-authored-by: Amalan Jenicious F <amalan.jenicious@psiog.com>
- Okechukwu  Emmanuel Ochia <okechukwu@agnostiq.ai>
- Co-authored-by: pre-commit-ci[bot] <66853113+pre-commit-ci[bot]@users.noreply.github.com>
- Casey Jao <casey@agnostiq.ai>


### Changed

- Refactored executor base classes

### Operations

- pre-commit autoupdate

## [0.192.0] - 2022-09-02

### Authors

- Will Cunningham <wjcunningham7@users.noreply.github.com>
- Co-authored-by: Scott Wyman Neagle <scott@agnostiq.ai>
- Alejandro Esquivel <ae@alejandro.ltd>
- Co-authored-by: Will Cunningham <wjcunningham7@gmail.com>
- Aravind-psiog <100823292+Aravind-psiog@users.noreply.github.com>
- Faiyaz Hasan <faiyaz@agnostiq.ai>
- Co-authored-by: Venkat Bala <venkat@agnostiq.ai>
- Prasanna Venkatesh <54540812+Prasy12@users.noreply.github.com>
- Co-authored-by: Amalan Jenicious F <amalan.jenicious@psiog.com>
- Okechukwu  Emmanuel Ochia <okechukwu@agnostiq.ai>
- Co-authored-by: pre-commit-ci[bot] <66853113+pre-commit-ci[bot]@users.noreply.github.com>


### Changed

- Modified how `no_cluster` is passed to `app.py` from the CLI

## [0.191.0] - 2022-09-01

### Authors

- Will Cunningham <wjcunningham7@users.noreply.github.com>
- Co-authored-by: Scott Wyman Neagle <scott@agnostiq.ai>
- Alejandro Esquivel <ae@alejandro.ltd>
- Co-authored-by: Will Cunningham <wjcunningham7@gmail.com>
- Aravind-psiog <100823292+Aravind-psiog@users.noreply.github.com>
- Faiyaz Hasan <faiyaz@agnostiq.ai>
- Co-authored-by: Venkat Bala <venkat@agnostiq.ai>
- Prasanna Venkatesh <54540812+Prasy12@users.noreply.github.com>
- Co-authored-by: Amalan Jenicious F <amalan.jenicious@psiog.com>
- Okechukwu  Emmanuel Ochia <okechukwu@agnostiq.ai>
- Co-authored-by: pre-commit-ci[bot] <66853113+pre-commit-ci[bot]@users.noreply.github.com>


### Added

- Implementation of RemoteExecutor

## [0.190.0] - 2022-09-01

### Authors

- Will Cunningham <wjcunningham7@users.noreply.github.com>
- Co-authored-by: Scott Wyman Neagle <scott@agnostiq.ai>
- Alejandro Esquivel <ae@alejandro.ltd>
- Co-authored-by: Will Cunningham <wjcunningham7@gmail.com>
- Aravind-psiog <100823292+Aravind-psiog@users.noreply.github.com>
- Faiyaz Hasan <faiyaz@agnostiq.ai>
- Co-authored-by: Venkat Bala <venkat@agnostiq.ai>
- Prasanna Venkatesh <54540812+Prasy12@users.noreply.github.com>
- Co-authored-by: Amalan Jenicious F <amalan.jenicious@psiog.com>
- Okechukwu  Emmanuel Ochia <okechukwu@agnostiq.ai>


### Changed

- Renamed `BaseAsyncExecutor` and its references to `AsyncBaseExecutor`.

## [0.189.0] - 2022-08-31

### Authors

- Will Cunningham <wjcunningham7@users.noreply.github.com>
- Co-authored-by: Scott Wyman Neagle <scott@agnostiq.ai>
- Alejandro Esquivel <ae@alejandro.ltd>
- Co-authored-by: Will Cunningham <wjcunningham7@gmail.com>
- Aravind-psiog <100823292+Aravind-psiog@users.noreply.github.com>
- Faiyaz Hasan <faiyaz@agnostiq.ai>
- Co-authored-by: Venkat Bala <venkat@agnostiq.ai>
- Prasanna Venkatesh <54540812+Prasy12@users.noreply.github.com>
- Co-authored-by: Amalan Jenicious F <amalan.jenicious@psiog.com>


### Added

- Added capability to take screenshot of the graph with covalent logo on the GUI.

### Operations

- Changed the environment switches in tests.yml to be `true`/empty instead of 1/0

- Adding `benchmark.yml` workflow

### Tests

- Adding scripts in `tests/stress_tests/benchmarks`

## [0.188.0] - 2022-08-31

### Authors

- Will Cunningham <wjcunningham7@users.noreply.github.com>
- Co-authored-by: Scott Wyman Neagle <scott@agnostiq.ai>
- Alejandro Esquivel <ae@alejandro.ltd>
- Co-authored-by: Will Cunningham <wjcunningham7@gmail.com>
- Aravind-psiog <100823292+Aravind-psiog@users.noreply.github.com>


### Added

- Created a prototype of a production Dockerfile
- The old Dockerfile has been moved to Dockerfile.dev

### Docs

- Added read the docs for user interface
- Added db schema migration error guide in RTD
- Removed `get_data_store` from quantum chemistry tutorial #1046

### Operations

- Front-end test coverage measured and reported in CI
- Added reusable version action

## [0.187.0] - 2022-08-28

### Authors

- Prasanna Venkatesh <54540812+Prasy12@users.noreply.github.com>
- Co-authored-by: Kamalesh-suresh <kamalesh.suresh@psiog.com>
- Co-authored-by: Amalan Jenicious F <amalan.jenicious@psiog.com>
- Co-authored-by: pre-commit-ci[bot] <66853113+pre-commit-ci[bot]@users.noreply.github.com>

### Tests

- Fixed `test_using_executor_names` and `test_internal_sublattice_dispatch` tests to also work with `--no-cluster` option.

### Added

- Added test cases for front-end react components.

## [0.186.0] - 2022-08-25

### Authors

- Sankalp Sanand <sankalp@agnostiq.ai>
- Co-authored-by: Alejandro Esquivel <ae@alejandro.ltd>
- Venkat Bala <venkat@agnostiq.ai>
- Okechukwu  Emmanuel Ochia <okechukwu@agnostiq.ai>
- Co-authored-by: pre-commit-ci[bot] <66853113+pre-commit-ci[bot]@users.noreply.github.com>
- Co-authored-by: Will Cunningham <wjcunningham7@gmail.com>
- Co-authored-by: Scott Wyman Neagle <scott@agnostiq.ai>
- Venkat Bala <15014089+venkatBala@users.noreply.github.com>
- Aravind-psiog <100823292+Aravind-psiog@users.noreply.github.com>
- Co-authored-by: Kamalesh-suresh <kamalesh.suresh@psiog.com>
- Co-authored-by: Prasy12 <prasanna.venkatesh@psiog.com>

### Operations

- Fix conditional logic around dumping of `covalent` logs to stdout in test workflows
- Build test matrix by parsing configs from json
- Dump covalent logs if any of the tests step fail
- changed-files action uses the proper sha in version.yml

### Docs

- Added RTD and header for the AWS EC2 executor plugin.
- Refactored tutorials for better organization

### Added

- Added executor label, node id and node type to graph node UI

### Changed

- Runtime has been modified to be more precise on the lattice and electron sidebar

## [0.185.0] - 2022-08-23

### Authors

- Sankalp Sanand <sankalp@agnostiq.ai>
- Co-authored-by: Alejandro Esquivel <ae@alejandro.ltd>
- Venkat Bala <venkat@agnostiq.ai>

### Added

- Adding `load_tests` subdirectory to tests to facilitate execution of Covalent benchmarks during nightly runs
- Added `locust` requirements to tests `requirements.txt`

## [0.184.2] - 2022-08-23

### Authors

- Sankalp Sanand <sankalp@agnostiq.ai>
- Co-authored-by: Alejandro Esquivel <ae@alejandro.ltd>


### Fixed

- Switched the `render_as_batch` flag in the alembic env context so that `ALTER` commands are supported in SQLite migrations.

### Docs

- Updated custom executor RTD to show a simpler example

### Operations

- pre-commit autoupdate

## [0.184.1] - 2022-08-23

### Authors

- Alejandro Esquivel <ae@alejandro.ltd>
- Venkat Bala <venkat@agnostiq.ai>
- Co-authored-by: Scott Wyman Neagle <scott@agnostiq.ai>
- Casey Jao <casey@agnostiq.ai>
- Sankalp Sanand <sankalp@agnostiq.ai>


### Fixed

- Function's `__doc__` and `__name__` storage in dict/json for transportable object fixed.

### Tests

- Added unit test for the above fix.

## [0.184.0] - 2022-08-22

### Authors

- Alejandro Esquivel <ae@alejandro.ltd>
- Venkat Bala <venkat@agnostiq.ai>
- Co-authored-by: Scott Wyman Neagle <scott@agnostiq.ai>
- Casey Jao <casey@agnostiq.ai>


### Changed

- Electron metadata is serialized earlier during workflow construction
  to reduce unexpected executor pip requirements.
  
### Operations

- Updating conditional logic for the different steps in `release` workflow
- Dependabot update

### Docs

- Removed "How to synchronize lattices" section from RTD

## [0.183.0] - 2022-08-18

### Authors

- Scott Wyman Neagle <scott@agnostiq.ai>
- Venkat Bala <venkat@agnostiq.ai>


### Added

- Adding tests to update patch coverage for the `covalent logs` cli

### Changed

- Modify the `covalent logs` CLI handler to read logs line by line

### Operations

- Update release workflow
- Adding a `wait` input for the Conda action

## [0.182.2] - 2022-08-18

### Authors

- Scott Wyman Neagle <scott@agnostiq.ai>
- Will Cunningham <wjcunningham7@users.noreply.github.com>
- Alejandro Esquivel <ae@alejandro.ltd>
- Co-authored-by: Will Cunningham <wjcunningham7@gmail.com>
- Co-authored-by: Faiyaz Hasan <faiyaz@agnostiq.ai>


### Fixed

- CLI `service.py` tests to run without the server needing to be started.

### Docs

- Added `covalent db` cli command to API section of RTD

### Docs

- Fixed RTD downloads badge image to point to `covalent` rather than `cova`

### Operations

- Use conda skeleton action for build and upload

### Docs

- Updating WCI yaml with new file transfer protocols

## [0.182.1] - 2022-08-17

### Authors

- Will Cunningham <wjcunningham7@users.noreply.github.com>
- Venkat Bala <venkat@agnostiq.ai>
- Co-authored-by: santoshkumarradha <santosh@agnostiq.ai>
- Co-authored-by: pre-commit-ci[bot] <66853113+pre-commit-ci[bot]@users.noreply.github.com>
- Co-authored-by: Santosh kumar <29346072+santoshkumarradha@users.noreply.github.com>
- Co-authored-by: Scott Wyman Neagle <scott@agnostiq.ai>
- Prasanna Venkatesh <54540812+Prasy12@users.noreply.github.com>
- Co-authored-by: Will Cunningham <wjcunningham7@gmail.com>


### Fixed

- lattice.draw() fix on the GUI.

## [0.182.0] - 2022-08-17

### Authors

- Will Cunningham <wjcunningham7@users.noreply.github.com>
- Venkat Bala <venkat@agnostiq.ai>
- Co-authored-by: santoshkumarradha <santosh@agnostiq.ai>
- Co-authored-by: pre-commit-ci[bot] <66853113+pre-commit-ci[bot]@users.noreply.github.com>
- Co-authored-by: Santosh kumar <29346072+santoshkumarradha@users.noreply.github.com>
- Co-authored-by: Scott Wyman Neagle <scott@agnostiq.ai>


### Added

- Update RTD for `AWS Batch` executor
- Removed `AWS Lambda` executor RTD from this branch in order to keep changes atomic

### Changed

- Synced with latest develop

### Docs

- Adding RTD for `AWS Braket` executor
- Adding dropdown menu for the IAM policy
- Delete RTD for other cloud executor to keep changes atomic
- Renamed `executers` folder to `executors`

### Docs

- Updated short release notes

## [0.181.0] - 2022-08-17

### Authors

- Alejandro Esquivel <ae@alejandro.ltd>
- Will Cunningham <wjcunningham7@users.noreply.github.com>
- Scott Wyman Neagle <scott@agnostiq.ai>
- Venkat Bala <venkat@agnostiq.ai>
- Co-authored-by: santoshkumarradha <santosh@agnostiq.ai>
- Co-authored-by: pre-commit-ci[bot] <66853113+pre-commit-ci[bot]@users.noreply.github.com>
- Co-authored-by: Santosh kumar <29346072+santoshkumarradha@users.noreply.github.com>
- Co-authored-by: Will Cunningham <wjcunningham7@gmail.com>
- Prasanna Venkatesh <54540812+Prasy12@users.noreply.github.com>
- Co-authored-by: Kamalesh-suresh <kamalesh.suresh@psiog.com>
- Co-authored-by: Manjunath PV <manjunath.poilath@psiog.com>
- Co-authored-by: ArunPsiog <arun.mukesh@psiog.com>


### Changed

- Lazy loading mechanism on the GUI.

### Fixed

- Displaying electron executor and inputs information on the GUI.
- Animated spinner for running statuses on the GUI.

## Docs

- Add `AWSLambdaExecutor` RTD
- Update `api.rst` to include `cluster` CLI command option
- Added version migration guide section in RTD
- Update RTD for `AWS ECS` executor
- Remove AWS Lambda and Batch RTDs to keep changes atomic
- Adding dropdowns to IAM policy documents
- Updated compatibility matrix
- Updated pip, bash and callable deps how-to guides

### Operations

- NPM install on CentOS done explicitly
- `-y` flag for `conda install`

## [0.180.0] - 2022-08-16

### Authors

- Casey Jao <casey@agnostiq.ai>
- Co-authored-by: Alejandro Esquivel <ae@alejandro.ltd>
- Okechukwu  Emmanuel Ochia <okechukwu@agnostiq.ai>
- Scott Wyman Neagle <scott@agnostiq.ai>
- Co-authored-by: pre-commit-ci[bot] <66853113+pre-commit-ci[bot]@users.noreply.github.com>
- Co-authored-by: Will Cunningham <wjcunningham7@gmail.com>
- Sankalp Sanand <sankalp@agnostiq.ai>


### Removed

- Removed `ct.wait.LONG` etc. constants from covalent's init

### Changed

- `wait` in `_get_result_from_dispatcher` will now use `_results_manager.wait.EXTREME` if `True` has been passed to it.

### Operations

- Prettierified release.yml
- Cleaned up pre-commit-config.yml

### Docs

- Updated Bash Lepton tutorial to conform with the latest Lepton interface changes
- Disabling how-to guide for executing an electron with a specified Conda environment.
- Fixed "How To" for Python leptons

## [0.179.0] - 2022-08-16

### Authors



### Changed

- Changed terser package version on webapp yarn-lock file.

## [0.178.0] - 2022-08-15

### Authors

- Will Cunningham <wjcunningham7@users.noreply.github.com>
- Co-authored-by: Alejandro Esquivel <ae@alejandro.ltd>
- Casey Jao <casey@agnostiq.ai>


### Changed

- Dispatch workflows as asyncio tasks on the FastAPI event loop instead of in separate threads

### Fixed

- Deconflict wait enum with `ct.wait` function; `wait` -> `WAIT`

### Operations

- Conda package is built and tested on a nightly schedule
- Conda deployment step is added to `release.yml`
- Install yarn and npm on Ubuntu whenever the webapp needs to be built

## [0.177.0] - 2022-08-11

### Authors

- Scott Wyman Neagle <scott@agnostiq.ai>
- Co-authored-by: Faiyaz Hasan <faiyaz@agnostiq.ai>
- Casey Jao <casey@agnostiq.ai>
- Venkat Bala <venkat@agnostiq.ai>
- Co-authored-by: pre-commit-ci[bot] <66853113+pre-commit-ci[bot]@users.noreply.github.com>

### Removed

- `while True` in `app.get_result`

### Changed

- Flask route logic to return 503 when the result is not ready

### Tests

- results_manager tests

### Operations

- Fix conditional checks for `pre-release` and `stable` Covalent docker image builds

## [0.176.0] - 2022-08-11

### Authors

- Scott Wyman Neagle <scott@agnostiq.ai>
- Co-authored-by: Faiyaz Hasan <faiyaz@agnostiq.ai>
- Casey Jao <casey@agnostiq.ai>


### Operations

- Update precommit yaml.

### Removed

- `Lattice.check_consumables()`, `_TransportGraph.get_topologically_sorted_graph()`

### Operations

- Trigger webapp build if `build==true`

## [0.175.0] - 2022-08-11

### Authors

- Scott Wyman Neagle <scott@agnostiq.ai>
- Co-authored-by: Faiyaz Hasan <faiyaz@agnostiq.ai>
- Casey Jao <casey@agnostiq.ai>


### Operations

- Trigger Slack alert for failed tests on `workflow_run`

## [0.174.0] - 2022-08-11

### Authors

- Casey Jao <casey@agnostiq.ai>
- Alejandro Esquivel <ae@alejandro.ltd>


### Changed

- Changed return value for TransferFromRemote and TransferToRemote (download/upload) operations to be consistent and always return filepath tuples

### Docs

- Updated docs with File Transfer return value changes and `files` kwarg injections

### Fixed

- Fixed postprocessing workflows that return an electron with an incoming wait_for edge

## [0.173.0] - 2022-08-10

### Authors

- Sankalp Sanand <sankalp@agnostiq.ai>


### Added

- `--hard` and `--yes` flags added to `covalent purge` for hard purging (also deletes the databse) and autoapproving respectively.

### Changed

- `covalent purge` now shows the user a prompt informing them what dirs and files will be deleted.
- Improved shown messages in some commands.

### Tests

- Updated tests to reflect above changes.

## [0.172.0] - 2022-08-10

### Authors

- Will Cunningham <wjcunningham7@users.noreply.github.com>
- Prasanna Venkatesh <54540812+Prasy12@users.noreply.github.com>
- Co-authored-by: pre-commit-ci[bot] <66853113+pre-commit-ci[bot]@users.noreply.github.com>
- Co-authored-by: Aravind-psiog <100823292+Aravind-psiog@users.noreply.github.com>
- Co-authored-by: ArunPsiog <arun.mukesh@psiog.com>
- Co-authored-by: manjunath.poilath <manjunath.poilath@psiog.com>
- Co-authored-by: Kamalesh-suresh <kamalesh.suresh@psiog.com>
- Co-authored-by: Amalan Jenicious F <amalan.jenicious@psiog.com>
- Co-authored-by: M Shrikanth <shrikanth.mohan@psiog.com>
- Co-authored-by: Casey Jao <casey@agnostiq.ai>
- Co-authored-by: Aravind-psiog <aravind.prabaharan@psiog.com>
- Co-authored-by: Will Cunningham <wjcunningham7@gmail.com>
- Co-authored-by: Alejandro Esquivel <ae@alejandro.ltd>


### Changed

- Covalent dispatcher flask web apis ported to FastAPI in `covalent_dispatcher/_service/app.py`
- Unit tests written for Covalent dispatcher flask web apis ported to FastAPI in `covalent_dispatcher_tests/_service/app.test.py`
- Web apis of `covalent_ui` refactored to adhere to v11 DB schema
- Electron graph mini map has been moved next to controls on the GUI.
- Lattice status and count of completed & total electrons has been moved to the top of the graph on the GUI.
- Some of the Flask APIs earlier consumed by the GUI have been deprecated & removed from the code base.
- APIs exposed by the web app back end have been re-factored to adhere to the new DB schema v10

### Added

- Added count of dispatches by status on the dispatch list section of the GUI.
- APIs that the GUI consumes have been re-written using FastAPI. This includes re-factoring of older APIs and adding of new APIs.
- Added COVALENT_SERVER_IFACE_ANY flag for uvicorn to start with 0.0.0.0

### Docs

- ReadTheDocs landing page has been improved

## [0.171.0] - 2022-08-10

### Authors

- Casey Jao <casey@agnostiq.ai>
- Co-authored-by: Scott Wyman Neagle <scott@agnostiq.ai>

### Added

- Added `covalent migrate_legacy_result_object` command to save pickled Result objects to the DataStore

## [0.170.1] - 2022-08-09

### Authors

- Venkat Bala <venkat@agnostiq.ai>

### Fixed

- Remove `attr` import added inadvertently

### Tests

- Fix `start` cli test, update `set_config` call count

## [0.170.0] - 2022-08-08

### Authors

- Venkat Bala <venkat@agnostiq.ai>
- Co-authored-by: pre-commit-ci[bot] <66853113+pre-commit-ci[bot]@users.noreply.github.com>


### Changed

- Temporarily allow executor plugin variable name to be either in uppercase or lowercase

## [0.169.0] - 2022-08-08

### Authors

- Venkat Bala <venkat@agnostiq.ai>
- Co-authored-by: pre-commit-ci[bot] <66853113+pre-commit-ci[bot]@users.noreply.github.com>


### Added

- Adding a `covalent config` convenience CLI to quickly view retrive the covalent configuration

## [0.168.0] - 2022-08-08

### Authors

- Venkat Bala <venkat@agnostiq.ai>
- Co-authored-by: pre-commit-ci[bot] <66853113+pre-commit-ci[bot]@users.noreply.github.com>


### Added

- Adding `setup/teardown` methods as placeholders for any executor specific setup and teardown tasks

## [0.167.0] - 2022-08-08

### Authors

- Poojith U Rao <106616820+poojithurao@users.noreply.github.com>
- Co-authored-by: Venkat Bala <venkat@agnostiq.ai>
- Co-authored-by: Faiyaz Hasan <faiyaz@agnostiq.ai>
- Co-authored-by: pre-commit-ci[bot] <66853113+pre-commit-ci[bot]@users.noreply.github.com>
- Co-authored-by: Alejandro Esquivel <ae@alejandro.ltd>


### Added

- S3 File transfer strategy

### Fixed

- Adding maximum number of retries and timeout parameter to the get result http call.

## [0.166.0] - 2022-08-07

### Authors

- Venkat Bala <venkat@agnostiq.ai>


### Tests

- Update dask cli test to match Covalent Dask cluster configuration


### Changed

- Remove newline from log stream formatter for better log statment output
- Jsonify covalent cluster cli outputs

## [0.165.0] - 2022-08-06

### Authors

- Casey Jao <casey@agnostiq.ai>


### Changed

- Make `BaseExecutor` and `BaseAsyncExecutor` class siblings, not parent and child.

### Operations

- Only validate webapp if the webapp was built

### Tests

- Fixed randomly failing lattice json serialization test

## [0.164.0] - 2022-08-05

### Authors

- Sankalp Sanand <sankalp@agnostiq.ai>
- Faiyaz Hasan <faiyaz@agnostiq.ai>
- Co-authored-by: pre-commit-ci[bot] <66853113+pre-commit-ci[bot]@users.noreply.github.com>
- Co-authored-by: Venkat Bala <venkat@agnostiq.ai>
- Co-authored-by: Will Cunningham <wjcunningham7@gmail.com>


### Changed

- Use `update_config` to modify dask configuration from the cluster process
- Simplify `set_config` logic for dask configuration options on `covalent start`
- Removed default values from click options for dask configuration related values

### Added

- Configured default dask configuration options in `defaults.py`

### Fixed 

- Overwriting config address issue.

### Tests

- Moved misplaced functional/integration tests from the unit tests folder to their respective folders.
- All of the unit tests now use test DB instead of hitting a live DB.
- Updated `tests.yml` so that functional tests are run whenever tests get changed or github actions are changed.
- Several broken tests were also fixed.

## [0.163.0] - 2022-08-04

### Authors

- Alejandro Esquivel <ae@alejandro.ltd>
- Co-authored-by: Casey Jao <casey@agnostiq.ai>
- Will Cunningham <wjcunningham7@users.noreply.github.com>
- Co-authored-by: Scott Wyman Neagle <scott@agnostiq.ai>


### Added

- Added `rsync` dependency in `Dockerfile`

### Removed

- `Makefile` which was previously improperly committed

### Operations

- Functional tests are run only on `develop`
- `tests.yml` can be run manually provided a commit SHA
- `tests.yml` uses a `build` filter to conditionally install and build Covalent if build files are modified
- `docker.yml` is now only for dev work, and is manually triggered given an SHA
- `release.yml` is enhanced to push stable and pre-release images to a public ECR repo

## [0.162.0] - 2022-08-04

### Authors

- Alejandro Esquivel <ae@alejandro.ltd>
- Co-authored-by: Casey Jao <casey@agnostiq.ai>


### Changed

- Updated Base executor to support non-unique `retval_key`s, particularly for use in File Transfer where we may have several CallDeps with the reserved `retval_key` of value `files`.

## [0.161.2] - 2022-08-04

### Authors

- Alejandro Esquivel <ae@alejandro.ltd>
- Co-authored-by: pre-commit-ci[bot] <66853113+pre-commit-ci[bot]@users.noreply.github.com>


### Fixed

- Updated `covalent db migrations` to overwrite `alembic.ini` `script_location` with absolute path to migrations folder
- Updated `covalent db alembic [args]` command to use project root as `cwd` for alembic subprocess  

## [0.161.1] - 2022-08-03

### Authors

- Alejandro Esquivel <ae@alejandro.ltd>
- Scott Wyman Neagle <scott@agnostiq.ai>
- Co-authored-by: Faiyaz Hasan <faiyaz@agnostiq.ai>
- Poojith U Rao <106616820+poojithurao@users.noreply.github.com>
- Co-authored-by: Casey Jao <casey@agnostiq.ai>


### Fixed

- When a list was passed to an electron, the generated electron list
  had metadata copied from the electron. This was resulting in
  call_before and call_after functions being called by the electron
  list as well. The metadata (apart from executor) is now set to
  default values for the electron list.

## [0.161.0] - 2022-08-03

### Authors

- Alejandro Esquivel <ae@alejandro.ltd>
- Scott Wyman Neagle <scott@agnostiq.ai>
- Co-authored-by: Faiyaz Hasan <faiyaz@agnostiq.ai>


### Changed

- Replaced `Session(DispatchDB()._get_data_store().engine)` with `workflow_db.session()`

### Removed

- `DevDataStore` class from `datastore.py`
- workflows manager

## [0.160.1] - 2022-08-02

### Authors

- Alejandro Esquivel <ae@alejandro.ltd>
- Scott Wyman Neagle <scott@agnostiq.ai>


### Fixed

- `script_location` key not found issue when installing with pip (second attempt)

### Docs

- Remove migration guide reference from README

### Operations

- Explicitly check `release == true` in tests.yml

## [0.160.0] - 2022-08-02

### Authors

- Casey Jao <casey@agnostiq.ai>
- Co-authored-by: Faiyaz Hasan <faiyaz@agnostiq.ai>


### Changed

- `Executor.run()` now accepts a `task_metadata` dictionary. Current
  keys consist of `dispatch_id` and `node_id`.

## [0.159.0] - 2022-08-02

### Authors

- Casey Jao <casey@agnostiq.ai>
- Co-authored-by: Faiyaz Hasan <faiyaz@agnostiq.ai>


### Changed

- Database schema has been updated to v11

### Operations

- `paths-filter` will only be run on PRs, i.e on workflow runs, the whole test suite will be run.
- Removed retry action from running on `pytest` steps since they instead use `pytest` retries.
- `codecov.yml` added to enable carry-forward flags
- UI front-end is only built for pull requests when the source changes
- Packaging is only validated on the `develop` branch

## [0.158.0] - 2022-07-29

### Authors

- Okechukwu  Emmanuel Ochia <okechukwu@agnostiq.ai>
- Co-authored-by: Scott Wyman Neagle <scott@agnostiq.ai>
- Will Cunningham <wjcunningham7@users.noreply.github.com>
- Alejandro Esquivel <ae@alejandro.ltd>
- Co-authored-by: pre-commit-ci[bot] <66853113+pre-commit-ci[bot]@users.noreply.github.com>
- Casey Jao <casey@agnostiq.ai>
- Co-authored-by: Faiyaz Hasan <faiyaz@agnostiq.ai>


### Changed

- Construct the result object in the dispatcher `entry_point.py` module in order to avoid the Missing Latticed Id error so frequently.
- Update the sleep statement length to 0.1 seconds in the results.manager.

## [0.157.1] - 2022-07-29

### Authors

- Okechukwu  Emmanuel Ochia <okechukwu@agnostiq.ai>
- Co-authored-by: Scott Wyman Neagle <scott@agnostiq.ai>
- Will Cunningham <wjcunningham7@users.noreply.github.com>
- Alejandro Esquivel <ae@alejandro.ltd>
- Co-authored-by: pre-commit-ci[bot] <66853113+pre-commit-ci[bot]@users.noreply.github.com>
- Casey Jao <casey@agnostiq.ai>

### Fixed

- Pass non-kwargs to electrons in the correct order during dispatch.

## [0.157.0] - 2022-07-28

### Authors

- Okechukwu  Emmanuel Ochia <okechukwu@agnostiq.ai>
- Co-authored-by: Scott Wyman Neagle <scott@agnostiq.ai>
- Will Cunningham <wjcunningham7@users.noreply.github.com>
- Alejandro Esquivel <ae@alejandro.ltd>
- Co-authored-by: pre-commit-ci[bot] <66853113+pre-commit-ci[bot]@users.noreply.github.com>
- Casey Jao <casey@agnostiq.ai>


### Changed

- Expose a public `wait()` function compatible with both calling and dispatching lattices

### Docs

- Updated the RTD on `wait_for()` to use the static `wait()` function

### Operations

- pre-commit autoupdate

### Docs

- Changed the custom executor how-to to be shorter and more concise.
- Re-structured the docs

## [0.156.0] - 2022-07-27

### Authors

- Okechukwu  Emmanuel Ochia <okechukwu@agnostiq.ai>
- Co-authored-by: Scott Wyman Neagle <scott@agnostiq.ai>
- Will Cunningham <wjcunningham7@users.noreply.github.com>
- Alejandro Esquivel <ae@alejandro.ltd>
- Co-authored-by: pre-commit-ci[bot] <66853113+pre-commit-ci[bot]@users.noreply.github.com>


### Added

- Bash decorator is introduced
- Lepton commands can be specified as a list of strings rather than strings alone.

## [0.155.1] - 2022-07-26

### Authors

- Okechukwu  Emmanuel Ochia <okechukwu@agnostiq.ai>
- Co-authored-by: Scott Wyman Neagle <scott@agnostiq.ai>
- Will Cunningham <wjcunningham7@users.noreply.github.com>
- Alejandro Esquivel <ae@alejandro.ltd>
- Co-authored-by: pre-commit-ci[bot] <66853113+pre-commit-ci[bot]@users.noreply.github.com>


### Fixed

- `script_location` key not found issue when running alembic programatically

### Operations

- Fixed syntax errors in `stale.yml` and in `hotfix.yml`
- `docker.yml` triggered after version bump in `develop` instead of before
- Enhanced `tests.yml` to upload coverage reports by domain

## [0.155.0] - 2022-07-26

### Authors

- Alejandro Esquivel <ae@alejandro.ltd>


### Added

- Exposing `alembic {args}` cli commands through: `covalent db alembic {args}`

## [0.154.0] - 2022-07-25

### Authors

- Casey Jao <casey@agnostiq.ai>
- Co-authored-by: Venkat Bala <venkat@agnostiq.ai>
- Alejandro Esquivel <ae@alejandro.ltd>


### Added

- Added methods to programatically fetch information from Alembic without needing subprocess

## [0.153.1] - 2022-07-25

### Authors

- Casey Jao <casey@agnostiq.ai>
- Co-authored-by: Venkat Bala <venkat@agnostiq.ai>


### Fixed

- Stdout and stderr are now captured when using the dask executor.


### Tests

- Fixed Dask cluster CLI tests

## [0.153.0] - 2022-07-25

### Authors

- Faiyaz Hasan <faiyaz@agnostiq.ai>


### Added

- Helper function to load and save files corresponding to the DB filenames.

### Changed

- Files with .txt, .log extensions are stored as strings.
- Get result web request timeout to 2 seconds.

## [0.152.0] - 2022-07-25

### Authors

- Faiyaz Hasan <faiyaz@agnostiq.ai>
- Co-authored-by: Scott Wyman Neagle <scott@agnostiq.ai>


### Changed

- Pass default DataStore object to node value retrieval method in the Results object.

## [0.151.1] - 2022-07-22

### Authors

- Faiyaz Hasan <faiyaz@agnostiq.ai>
- Co-authored-by: Scott Wyman Neagle <scott@agnostiq.ai>


### Fixed

- Adding maximum number of retries and timeout parameter to the get result http call.
- Disabling result_webhook for now.

## [0.151.0] - 2022-07-22

### Authors

- Scott Wyman Neagle <scott@agnostiq.ai>
- Co-authored-by: Will Cunningham <wjcunningham7@gmail.com>
- Sankalp Sanand <sankalp@agnostiq.ai>


### Added

- `BaseAsyncExecutor` has been added which can be inherited by new async-aware executors.

### Changed

- Since tasks were basically submitting the functions to a Dask cluster by default, they have been converted into asyncio `Tasks` instead which support a far larger number of concurrent tasks than previously used `ThreadPool`.

- `tasks_pool` will still be used to schedule tasks which use non-async executors.

- Executor's `executor` will now receive a callable instead of a serialized function. This allows deserializing the function where it is going to be executed while providing a simplified `execute` at the same time.

- `uvloop` is being used instead of the default event loop of `asyncio` for better performance.

- Tests have also been updated to reflect above changes.

### Operations

- Made Santosh the sole owner of `/docs`

## [0.150.0] - 2022-07-22

### Authors

- Faiyaz Hasan <faiyaz@agnostiq.ai>


### Added

- Initialize database tables when the covalent server is started.

## [0.149.0] - 2022-07-21

### Authors

- Scott Wyman Neagle <scott@agnostiq.ai>
- Co-authored-by: Venkat Bala <venkat@agnostiq.ai>


### Removed

- `result.save()`
- `result._write_dispatch_to_python_file()`

## [0.148.0] - 2022-07-21

### Authors

- Alejandro Esquivel <ae@alejandro.ltd>


### Changed

- Changed DataStore default db path to correspond to dispatch db config path

### Operations

- Added workflow to stale and close pull requests


### Docs

- Fixed `get_metadata` calls in examples to remove `results_dir` argument
- Removed YouTube video temporarily

## [0.147.0] - 2022-07-21

### Authors

- Casey Jao <casey@agnostiq.ai>


### Changed

- Simplified interface for custom executors. All the boilerplate has
  been moved to `BaseExecutor`.

## [0.146.0] - 2022-07-20

### Authors

- Casey Jao <casey@agnostiq.ai>
- Co-authored-by: Venkat Bala <venkat@agnostiq.ai>
- Faiyaz Hasan <faiyaz@agnostiq.ai>



### Added

- Ensure that transportable objects are rendered correctly when printing the result object.

### Tests

- Check that user data is not unpickled by the Covalent server process

## [0.145.0] - 2022-07-20

### Authors

- Scott Wyman Neagle <scott@agnostiq.ai>
- Co-authored-by: Venkat Bala <venkat@agnostiq.ai>
- Co-authored-by: Faiyaz Hasan <faiyaz@agnostiq.ai>


### Removed

- `entry_point.get_result()`

### Changed

- get_result to query an HTTP endpoint instead of a DB session

## [0.144.0] - 2022-07-20

### Authors

- Will Cunningham <wjcunningham7@users.noreply.github.com>
- Co-authored-by: Scott Wyman Neagle <scott@agnostiq.ai>
- Alejandro Esquivel <ae@alejandro.ltd>


### Added

- Set up alembic migrations & added migration guide (`alembic/README.md`)

## [0.143.0] - 2022-07-19

### Authors

- Will Cunningham <wjcunningham7@users.noreply.github.com>
- Co-authored-by: Scott Wyman Neagle <scott@agnostiq.ai>


### Changed

- Installation will fail if `cova` is installed while trying to install `covalent`.

## [0.142.0] - 2022-07-19

### Authors

- Poojith U Rao <106616820+poojithurao@users.noreply.github.com>
- Co-authored-by: Will Cunningham <wjcunningham7@gmail.com>
- Anna Hughes <annagwen42@gmail.com>
- Co-authored-by: Poojith <poojith@agnostiq.ai>
- Co-authored-by: Scott Wyman Neagle <scott@agnostiq.ai>
- Casey Jao <casey@agnostiq.ai>
- Co-authored-by: Venkat Bala <venkat@agnostiq.ai>
- Co-authored-by: pre-commit-ci[bot] <66853113+pre-commit-ci[bot]@users.noreply.github.com>
- Faiyaz Hasan <faiyaz@agnostiq.ai>


### Added

- `electron_num`, `completed_electron_num` fields to the Lattice table.

## [0.141.0] - 2022-07-19

### Authors

- Poojith U Rao <106616820+poojithurao@users.noreply.github.com>
- Co-authored-by: Will Cunningham <wjcunningham7@gmail.com>
- Anna Hughes <annagwen42@gmail.com>
- Co-authored-by: Poojith <poojith@agnostiq.ai>
- Co-authored-by: Scott Wyman Neagle <scott@agnostiq.ai>
- Casey Jao <casey@agnostiq.ai>
- Co-authored-by: Venkat Bala <venkat@agnostiq.ai>
- Co-authored-by: pre-commit-ci[bot] <66853113+pre-commit-ci[bot]@users.noreply.github.com>


### Changed

- Deprecate topological sort in favor of inspect in-degree of nodes until they are zero before dispatching task
- Use deepcopy to generate a copy of the metadata dictionary before saving result object to the database

### Docs

- Adding incomplete pennylane kernel tutorial
- Adding quantum ensemble tutorial

## [0.140.0] - 2022-07-19

### Authors

- Faiyaz Hasan <faiyaz@agnostiq.ai>
- Co-authored-by: Venkat Bala <venkat@agnostiq.ai>


### Added

- Fields `deps_filename`, `call_before_filename` and `call_after_filename` to the `Electron` table.
- Re-write the deps / call before and after file contents when inserting / updating electron record in the database.

### Changed

- Modify the test and implementation logic of inserting the electron record with these new fields.
- Field `key` to `key_filename` in `Electron` table.

## [0.139.1] - 2022-07-19

### Authors

- Divyanshu Singh <55018955+divshacker@users.noreply.github.com>
- Co-authored-by: Scott Wyman Neagle <wymnea@protonmail.com>
- Co-authored-by: Scott Wyman Neagle <scott@agnostiq.ai>
- Co-authored-by: Will Cunningham <wjcunningham7@users.noreply.github.com>


### Fixed

- Fixes Reverse IP problem. All References to `0.0.0.0` are changed to `localhost` . More details can be found [here](https://github.com/AgnostiqHQ/covalent/issues/202)

## [0.139.0] - 2022-07-19

### Authors

- Venkat Bala <venkat@agnostiq.ai>
- Co-authored-by: Scott Wyman Neagle <scott@agnostiq.ai>
- Faiyaz Hasan <faiyaz@agnostiq.ai>
- Co-authored-by: Will Cunningham <wjcunningham7@gmail.com>


### Added

- Columns `is_active` in the lattice, eLectron and Electron dependency tables.

### Docs

- Adding a RTD tutorial/steps on creating a custom executor

## [0.138.0] - 2022-07-19

### Authors

- Anna Hughes <annagwen42@gmail.com>
- Co-authored-by: Will Cunningham <wjcunningham7@gmail.com>
- Will Cunningham <wjcunningham7@users.noreply.github.com>
- Co-authored-by: Venkat Bala <venkat@agnostiq.ai>


### Added

- Docker build workflow

### Changed

- Dockerfile uses multi-stage build

### Docs

- New tutorial demonstrating how to solve the MaxCut Problem with QAOA and Covalent

## [0.137.0] - 2022-07-19

### Authors

- Prasanna Venkatesh <54540812+Prasy12@users.noreply.github.com>
- Co-authored-by: Alejandro Esquivel <ae@alejandro.ltd>


### Added

- Ability to hide/show labels on the graph
- Graph layout with elk configurations

### Changed

- Changed API socket calls interval for graph optimization.

### Tests

- Disabled several dask functional tests

## [0.136.0] - 2022-07-18

### Authors

- Scott Wyman Neagle <scott@agnostiq.ai>
- Co-authored-by: Faiyaz Hasan <faiyaz@agnostiq.ai>


### Changed

- Result.save() has been deprecated in favor of Result.persist() and querying the database directly.

## [0.135.0] - 2022-07-18

### Authors

- Casey Jao <casey@agnostiq.ai>
- Co-authored-by: Scott Wyman Neagle <scott@agnostiq.ai>
- Co-authored-by: Alejandro Esquivel <ae@alejandro.ltd>


### Operations

- Psiog is only codeowner of js files
- Fix in changelog action to handle null author when a bot is committing

### Added

- Support injecting return values of calldeps into electrons during workflow execution

## [0.134.0] - 2022-07-15

### Authors

- Casey Jao <casey@agnostiq.ai>
- Co-authored-by: Scott Wyman Neagle <scott@agnostiq.ai>


### Changed

- Covalent server can now process workflows without having their deps installed

## [0.133.0] - 2022-07-15

### Authors

- Will Cunningham <wjcunningham7@users.noreply.github.com>


### Removed

- Removed the deprecated function `draw_inline` as well as the `matplotlib` dependency.

### Operations

- Fixing the retry block for tests

## [0.132.0] - 2022-07-14

### Authors

- Will Cunningham <wjcunningham7@users.noreply.github.com>


### Added

- Bash lepton support reintroduced with some UX modifications to the Lepton class. Leptons which use scripting languages can be specified as either (1) a command run in the shell/console or (2) a call to a function in a library/script. Leptons which use compiled languages must specify a library and a function name.
- The keyword argument `display_name` can be used to override the name appearing in the UI. Particularly useful when the lepton is a command.
- All arguments except for language are now keyword arguments.
- Keyword arguments passed to a Bash lepton are understood to define environment variables within the shell.
- Non-keyword arguments fill in `$1`, `$2`, etc.
- Named outputs enumerate variables within the shell which will be returned to the user. These can be either `Lepton.OUTPUT` or `Lepton.INPUT_OUTPUT` types.

### Added

- New fields to the decomposed result object Database: 

## [0.131.0] - 2022-07-13

### Authors

- Sankalp Sanand <sankalp@agnostiq.ai>
- Co-authored-by: Venkat Bala <venkat@agnostiq.ai>


### Fixed

- `covalent --version` now looks for `covalent` metadata instead of `cova`

### Tests

- Updated the cli test to include whether the correct version number is shown when `covalent --version` is run

### Added

- Method to write electron id corresponding to sublattices in `execution.py` when running `_run_task`.

## [0.130.0] - 2022-07-12

### Authors

- Venkat Bala <venkat@agnostiq.ai>
- Co-authored-by: Scott Wyman Neagle <scott@agnostiq.ai>

### Changed

- Ignoring tests for `cancel_dispatch` and `construct_bash`
- Create a dummy requirements.txt file for pip deps tests
- Fix version of `Werkzeug` package to avoid running into ValueError (unexpected kwarg `as_tuple`)
- Update `customization` how to test by specifying the section header `sdk`

## [0.129.0] - 2022-07-12

### Authors

- Sankalp Sanand <sankalp@agnostiq.ai>
- Co-authored-by: Alejandro Esquivel <ae@alejandro.ltd>

### Added

- Support for `wait_for` type edges when two electrons are connected by their execution side effects instead of output-input relation.

### Changed

- `active_lattice.electron_outputs` now contains the node ids as well for the electron which is being post processed.

## [0.128.1] - 2022-07-12

### Authors

- Faiyaz Hasan <faiyaz@agnostiq.ai>


### Fixed

- `Result.persist` test in `result_test.py`.
- Electron dependency `arg_index` is changed back to Nullable.

## [0.128.0] - 2022-07-12

### Authors

- Okechukwu  Emmanuel Ochia <okechukwu@agnostiq.ai>
- Co-authored-by: Casey Jao <casey@agnostiq.ai>
- Co-authored-by: Alejandro Esquivel <ae@alejandro.ltd>
- Co-authored-by: pre-commit-ci[bot] <66853113+pre-commit-ci[bot]@users.noreply.github.com>

### Added

- File transfer support for leptons

## [0.127.0] - 2022-07-11

### Authors

- Scott Wyman Neagle <scott@agnostiq.ai>
- Co-authored-by: Faiyaz Hasan <faiyaz@agnostiq.ai>
- Co-authored-by: Venkat Bala <venkat@agnostiq.ai>


### Added

- When saving to DB, also persist to the new DB if running in develop mode

### Tests

- Flask app route tests

## [0.126.0] - 2022-07-11

### Authors

- Will Cunningham <wjcunningham7@users.noreply.github.com>
- Alejandro Esquivel <ae@alejandro.ltd>
- Co-authored-by: pre-commit-ci[bot] <66853113+pre-commit-ci[bot]@users.noreply.github.com>
- Co-authored-by: Sankalp Sanand <sankalp@agnostiq.ai>


### Added

- Added Folder class
- Added internal call before/after deps to execute File Transfer operations pre/post electron execution.

### Operations

- Enhanced hotfix action to create branches from existing commits

## [0.125.0] - 2022-07-09

### Authors

- Okechukwu  Emmanuel Ochia <okechukwu@agnostiq.ai>
- Co-authored-by: pre-commit-ci[bot] <66853113+pre-commit-ci[bot]@users.noreply.github.com>
- Co-authored-by: Alejandro Esquivel <ae@alejandro.ltd>
- Venkat Bala <venkat@agnostiq.ai>
- Co-authored-by: Okechukwu Ochia <emmirald@gmail.com>
- Co-authored-by: Scott Wyman Neagle <scott@agnostiq.ai>


### Added

- Dask Cluster CLI functional/unit tests

### Docs

- Updated RTD concepts, how-to-guides, and api docs with electron dependencies.

### Operations

- Separate out running tests and uploading coverage report to circumvent bug in
  retry action

## [0.124.0] - 2022-07-07

### Authors

- Will Cunningham <wjcunningham7@users.noreply.github.com>
- Co-authored-by: Scott Wyman Neagle <scott@agnostiq.ai>
- Faiyaz Hasan <faiyaz@agnostiq.ai>


### Added

- `Result.persist` method in `covalent/_results_manager/result.py`.

### Operations

- Package pre-releases go to `covalent` instead of `cova` on PyPI.

## [0.123.0] - 2022-07-07

### Authors

- Scott Wyman Neagle <scott@agnostiq.ai>
- Co-authored-by: Faiyaz Hasan <faiyaz@agnostiq.ai>
- Will Cunningham <wjcunningham7@users.noreply.github.com>
- Alejandro Esquivel <ae@alejandro.ltd>
- Co-authored-by: pre-commit-ci[bot] <66853113+pre-commit-ci[bot]@users.noreply.github.com>


### Added

- Added Folder class
- Added internal call before/after deps to execute File Transfer operations pre/post electron execution.

### Operations

- `codeql.yml` and `condabuild.yml` run nightly instead of on every PR.
- Style fixes in changelog

## [0.122.1] - 2022-07-06

### Authors

Will Cunningham <wjcunningham7@users.noreply.github.com>
Co-authored-by: Scott Wyman Neagle <scott@agnostiq.ai>


### Operations

- Added license scanner action
- Pre-commit autoupdate

### Tests

- Tests for running workflows with more than one iteration

### Fixed

- Attribute error caused by attempts to retrieve the name from the node function when the node function is set to None

## [0.122.0] - 2022-07-04

### Authors

Faiyaz Hasan <faiyaz@agnostiq.ai>
Co-authored-by: pre-commit-ci[bot] <66853113+pre-commit-ci[bot]@users.noreply.github.com>


### Added

- `covalent/_results_manager/write_result_to_db.py` module and methods to insert / update data in the DB.
- `tests/covalent_tests/results_manager_tests/write_result_to_db_test.py` containing the unit tests for corresponding functions.

### Changed

- Electron `type` column to a string type rather than an `ElectronType` in DB models.
- Primary keys from `BigInteger` to `Integer` in DB models.

## [0.121.0] - 2022-07-04

### Authors

Will Cunningham <wjcunningham7@users.noreply.github.com>
Co-authored-by: Alejandro Esquivel <ae@alejandro.ltd>
Co-authored-by: pre-commit-ci[bot] <66853113+pre-commit-ci[bot]@users.noreply.github.com>


### Removed

- Unused requirements `gunicorn` and `eventlet` in `requirements.txt` as well as `dask` in `tests/requirements.txt`, since it is already included in the core requirements.

### Docs

- Updated the compatibility matrix in the docs.

## [0.120.0] - 2022-07-04

### Authors

Okechukwu  Emmanuel Ochia <okechukwu@agnostiq.ai>
Co-authored-by: Venkat Bala <venkat@agnostiq.ai>
Co-authored-by: pre-commit-ci[bot] <66853113+pre-commit-ci[bot]@users.noreply.github.com>
Co-authored-by: Scott Wyman Neagle <scott@agnostiq.ai>


### Added

- Adding `cluster` CLI options to facilitate interacting with the backend Dask cluster
- Adding options to `covalent start` to enable specifying number of workers, memory limit and threads per worker at cluster startup

### Changed

- Update `DaskAdminWorker` docstring with better explanation

## [0.119.1] - 2022-07-04

### Authors

Scott Wyman Neagle <scott@agnostiq.ai>
Casey Jao <casey@agnostiq.ai>


### Fixed

- `covalent status` checks if the server process is still alive.

### Operations

- Updates to changelog logic to handle multiple authors

## [0.119.0] - 2022-07-03
### Authors
@cjao 


### Added

- Introduce support for pip dependencies

## [0.118.0] - 2022-07-02
### Authors
@AlejandroEsquivel 


### Added

- Introduced File, FileTransfer, and FileTransferStrategy classes to support various File Transfer use cases prior/post electron execution

## [0.117.0] - 2022-07-02
### Authors
@Emmanuel289 


### Added

- Included retry action in 'tests.yaml' workflow.

## [0.116.0] - 2022-06-29
### Authors
@Prasy12 

### Changed

- Changed API socket calls interval for graph optimization.

### Added

- Ability to change to different layouts from the GUI.

## [0.115.0] - 2022-06-28
### Authors
@cjao 


### Added

- Introduce support for `call_before`, `call_after`, and bash dependencies

### Operations

- Unit tests performed on Python 3.10 on Ubuntu and MacOS images as well as 3.9 on MacOS
- Updated codeowners so that AQ Engineers doesn't own this CHANGELOG
- pre-commit autoupdate

## [0.114.0] - 2022-06-23
### Authors
@dependabot[bot] 


### Changed

- Changed eventsource version on webapp yarn-lock file.

### Operations

- Added Github push changelog workflow to append commiters username
- Reusable JavaScript action to parse changelog and update version

## [0.113.0] - 2022-06-21

### Added

- Introduce new db models and object store backends

### Operations

- Syntax fix in hotfix.yml

### Docs

- Added new tutorial: Linear and convolutional autoencoders

## [0.112.0] - 2022-06-20

### Changed

- Changed async version on webapp package-lock file.

## [0.111.0] - 2022-06-20

### Changed

- Changed eventsource version on webapp package-lock file.

### Docs

- Added new tutorial: Covalentified version of the Pennylane Variational Classifier tutorial.

## [0.110.3] - 2022-06-17

### Fixed

- Fix error when parsing electron positional arguments in workflows

### Docs

- Remove hardcoding version info in README.md

## [0.110.2] - 2022-06-10

### Docs

- Fix MNIST tutorial
- Fix Quantum Gravity tutorial
- Update RTD with migration guide compatible with latest release
- Convert all references to `covalent start` from Jupyter notebooks to markdown statements
- Update release notes summary in README.md
- Fixed display issues with figure (in dark mode) and bullet points in tutorials

### Operations

- Added a retry block to the webapp build step in `tests.yml`

## [0.110.1] - 2022-06-10

### Fixed

- Configure dask to not use daemonic processes when creating a cluster

### Operations

- Sync the VERSION file within `covalent` directory to match the root level VERSION
- Manually patch `covalent/VERSION`

## [0.110.0] - 2022-06-10

### Changed

- Web GUI list size and status label colors changed.
- Web GUI graph running icon changed to non-static icon.

### Docs

- Removed references to the Dask executor in RTD as they are no longer needed.

## [0.109.1] - 2022-06-10

### Fixed

- `covalent --version` now works for PyPI releases

## [0.109.0] - 2022-06-10

### Docs

- Update CLI help statements

### Added

- Add CLI functionality to start covalent with/without Dask
- Add CLI support to parse `covalent_ui.log` file

### Operations

- Updating codeowners to establish engineering & psiog ownership

### Docs

- Added new tutorial: Training quantum embedding kernels for classification.

## [0.108.0] - 2022-06-08

### Added

- WCI yaml file

### Docs

- Add pandoc installation updates to contributing guide

## [0.107.0] - 2022-06-07

### Changed

- Skipping stdout/stderr redirection tests until implemented in Dask parent process

### Added

- Simplifed starting the dask cluster using `multiprocessing`
- Added `bokeh==2.4.3` to requirements.txt to enable view Dask dashboard

### Fixed

- Changelog-reminder action now works for PRs from forks.

## [0.106.2] - 2022-06-06

### Fixed

- Specifying the version for package `furo` to `2022.4.7` to prevent breaking doc builds

### Docs

- Added new tutorial: Using Covalent with PennyLane for hybrid computation.

## [0.106.1] - 2022-06-01

### Fixed

- Changelog-reminder action now works for PRs from forks

### Docs

- Removed references to microservices in RTD
- Updated README.md.
- Changed `ct.electron` to `ct.lattice(executor=dask_executor)` in MNIST classifier tutorial

## [0.106.0] - 2022-05-26

### Changed

- Visual theme for Webapp GUI changed in accordance to new theme
- Fonts, colors, icons have been updated

## [0.105.0] - 2022-05-25

### Added

- Add a pre-commit hook for `detect-secrets`.
- Updated the actions in accordance with the migration done in the previous version.

## [0.104.0] - 2022-05-23

### Changed

- Services have been moved to a different codebase. This repo is now hosting the Covalent SDK, local dispatcher backend, Covalent web GUI, and documentation. Version is bumped to `0.104.0` in order to avoid conflicts.
- Update tests to match the current dispatcher api
- Skip testing dask executor until dask executor plugin is made public
- Using 2 thread pools to manage multiple workflows better and the other one for executing electrons in parallel.

### Fixed

- Add psutil and PyYAML to requirements.txt
- Passing the same Electron to multiple inputs of an Electron now works. UI fix pending.
- Dask from `requirements.txt`.

### Removed

- Asyncio usage for electron level concurrency.
- References to dask

### Added

- Functional test added for dask executor with the cluster running locally.
- Scalability tests for different workflows and workflow sizes under `tests/stress_tests/scripts`
- Add sample performance testing workflows under `tests/stress_tests`
- Add pipelines to continuously run the tutorial notebooks
- Create notebook with tasks from RTD

## [0.32.3] - 2022-03-16

### Fixed

- Fix missing UI graph edges between parameters and electrons in certain cases.
- Fix UI crashes in cases where legacy localStorage state was being loaded.

## [0.32.2] - 2022-03-16

### Added

- Images for graphs generated in tutorials and how-tos.
- Note for quantum gravity tutorial to tell users that `tensorflow` doesn't work on M1 Macs.
- `Known Issues` added to `README.md`

### Fixed

- `draw` function usage in tutorials and how-tos now reflects the UI images generated instead of using graphviz.
- Images now render properly in RTD of how-tos.

### Changed

- Reran all the tutorials that could run, generating the outputs again.

## [0.32.1] - 2022-03-15

### Fixed

- CLI now starts server directly in the subprocess instead of as a daemon
- Logs are provided as pipes to Popen instead of using a shell redirect
- Restart behavior fixed
- Default port in `covalent_ui/app.py` uses the config manager

### Removed

- `_graceful_restart` function no longer needed without gunicorn

## [0.32.0] - 2022-03-11

### Added

- Dispatcher microservice API endpoint to dispatch and update workflow.
- Added get runnable task endpoint.

## [0.31.0] - 2022-03-11

### Added

- Runner component's main functionality to run a set of tasks, cancel a task, and get a task's status added to its api.

## [0.30.5] - 2022-03-11

### Updated

- Updated Workflow endpoints & API spec to support upload & download of result objects as pickle files

## [0.30.4] - 2022-03-11

### Fixed

- When executing a task on an alternate Conda environment, Covalent no longer has to be installed on that environment. Previously, a Covalent object (the execution function as a TransportableObject) was passed to the environment. Now it is deserialized to a "normal" Python function, which is passed to the alternate Conda environment.

## [0.30.3] - 2022-03-11

### Fixed

- Fixed the order of output storage in `post_process` which should have been the order in which the electron functions are called instead of being the order in which they are executed. This fixes the order in which the replacement of function calls with their output happens, which further fixes any discrepencies in the results obtained by the user.

- Fixed the `post_process` test to check the order as well.

## [0.30.2] - 2022-03-11

### Changed

- Updated eventlet to 0.31.0

## [0.30.1] - 2022-03-10

### Fixed

- Eliminate unhandled exception in Covalent UI backend when calling fetch_result.

## [0.30.0] - 2022-03-09

### Added

- Skeleton code for writing the different services corresponding to each component in the open source refactor.
- OpenAPI specifications for each of the services.

## [0.29.3] - 2022-03-09

### Fixed

- Covalent UI is built in the Dockerfile, the setup file, the pypi workflow, the tests workflow, and the conda build script.

## [0.29.2] - 2022-03-09

### Added

- Defaults defined in executor plugins are read and used to update the in-memory config, as well as the user config file. But only if the parameter in question wasn't already defined.

### Changed

- Input parameter names and docstrings in _shared_files.config.update_config were changed for clarity.

## [0.29.1] - 2022-03-07

### Changed

- Updated fail-fast strategy to run all tests.

## [0.29.0] - 2022-03-07

### Added

- DispatchDB for storing dispatched results

### Changed

- UI loads dispatches from DispatchDB instead of browser local storage

## [0.28.3] - 2022-03-03

### Fixed

Installed executor plugins don't have to be referred to by their full module name. Eg, use "custom_executor", instead of "covalent_custom_plugin.custom_executor".

## [0.28.2] - 2022-03-03

### Added

- A brief overview of the tutorial structure in the MNIST classification tutorial.

## [0.28.1] - 2022-03-02

### Added

- Conda installation is only supported for Linux in the `Getting Started` guide.
- MNIST classifier tutorial.

### Removed

- Removed handling of default values of function parameters in `get_named_params` in `covalent/_shared_files/utils.py`. So, it is actually being handled by not being handled since now `named_args` and `named_kwargs` will only contain parameters that were passed during the function call and not all of them.

## [0.28.0] - 2022-03-02

### Added

- Lepton support, including for Python modules and C libraries
- How-to guides showing how to use leptons for each of these

## [0.27.6] - 2022-03-01

### Added

- Added feature development basic steps in CONTRIBUTING.md.
- Added section on locally building RTD (read the docs) in the contributing guide.

## [0.27.5] - 2022-03-01

### Fixed

- Missing UI input data after backend change - needed to be derived from graph for electrons, lattice inputs fixed on server-side, combining name and positional args
- Broken UI graph due to variable->edge_name renaming
- Missing UI executor data after server-side renaming

## [0.27.4] - 2022-02-28

### Fixed

- Path used in `covalent/executor/__init__.py` for executor plugin modules needed updating to `covalent/executor/executor_plugins`

### Removed

- Disabled workflow cancellation test due to inconsistent outcomes. Test will be re-enabled after cancellation mechanisms are investigated further.

## [0.27.3] - 2022-02-25

### Added

- Added `USING_DOCKER.md` guide for running docker container.
- Added cli args to covalent UI flask server `covalent_ui/app.py` to modify port and log file path.

### Removed

- Removed gunicorn from cli and Dockerfile.

### Changed

- Updated cli `covalent_dispatcher/_cli/service.py` to run flask server directly, and removed dispatcher and UI flags.
- Using Flask blueprints to merge Dispatcher and UI servers.
- Updated Dockerfile to run flask server directly.
- Creating server PID file manually in `covalent_dispatcher/_cli/service.py`.
- Updated tests and docs to reflect merged servers.
- Changed all mentions of port 47007 (for old UI server) to 48008.

## [0.27.2] - 2022-02-24

### Changed

- Removed unnecessary blockquotes from the How-To guide for creating custom executors
- Changed "Covalent Cloud" to "Covalent" in the main code text

## [0.27.1] - 2022-02-24

### Removed

- Removed AQ-Engineers from CODEOWNERS in order to fix PR review notifications

## [0.27.0] - 2022-02-24

### Added

- Support for positional only, positional or keyword, variable positional, keyword only, variable keyword types of parameters is now added, e.g an electron can now use variable args and variable kwargs if the number/names of parameters are unknown during definition as `def task(*args, **kwargs)` which wasn't possible before.

- `Lattice.args` added to store positional arguments passed to the lattice's workflow function.

- `get_named_params` function added in `_shared_files/utils.py` which will return a tuple containing named positional arguments and named keyword arguments. The names help in showing and storing these parameters in the transport graph.

- Tests to verify whether all kinds of input paramaters are supported by electron or a lattice.

### Changed

- No longer merging positional arguments with keyword arguments, instead they are separately stored in respective nodes in the transport graph.

- `inputs` returned from `_get_inputs` function in `covalent_dispatcher/_core/execution.py` now contains positional as well as keyword arguments which further get passed to the executor.

- Executors now support positional and keyword arguments as inputs to their executable functions.

- Result object's `_inputs` attribute now contains both `args` and `kwargs`.

- `add_node_for_nested_iterables` is renamed to `connect_node_with_others` and `add_node_to_graph` also renamed to `add_collection_node_to_graph` in `electron.py`. Some more variable renames to have appropriate self-explanatory names.

- Nodes and edges in the transport graph now have a better interface to assign attributes to them.

- Edge attribute `variable` renamed to `edge_name`.

- In `serialize` function of the transport graph, if `metadata_only` is True, then only `metadata` attribute of node and `source` and `target` attributes of edge are kept in the then return serialized `data`.

- Updated the tests wherever necessary to reflect the above changes

### Removed

- Deprecated `required_params_passed` since an error will automatically be thrown by the `build_graph` function if any of the required parameters are not passed.

- Removed duplicate attributes from nodes in the transport graph.

## [0.26.1] - 2022-02-23

### Added

- Added Local Executor section to the API read the docs.

## [0.26.0] - 2022-02-23

### Added

- Automated reminders to update the changelog

## [0.25.3] - 2022-02-23

## Added

- Listed common mocking commands in the CONTRIBUTING.md guide.
- Additional guidelines on testing.

## [0.25.2] - 2022-02-21

### Changed

- `backend` metadata name changed to `executor`.
- `_plan_workflow` usage updated to reflect how that executor related information is now stored in the specific executor object.
- Updated tests to reflect the above changes.
- Improved the dispatch cancellation test to provide a robust solution which earlier took 10 minutes to run with uncertainty of failing every now and then.

### Removed

- Removed `TaskExecutionMetadata` as a consequence of removing `execution_args`.

## [0.25.1] - 2022-02-18

### Fixed

- Tracking imports that have been used in the workflow takes less time.

### Added

- User-imports are included in the dispatch_source.py script. Covalent-related imports are commented out.

## [0.25.0] - 2022-02-18

### Added

- UI: Lattice draw() method displays in web UI
- UI: New navigation panel

### Changed

- UI: Animated graph changes, panel opacity

### Fixed

- UI: Fixed "Not Found" pages

## [0.24.21] - 2022-02-18

### Added

- RST document describing the expectations from a tutorial.

## [0.24.20] - 2022-02-17

### Added

- Added how to create custom executors

### Changed

- Changed the description of the hyperlink for choosing executors
- Fixed typos in doc/source/api/getting_started/how_to/execution/creating_custom_executors.ipynb

## [0.24.19] - 2022-02-16

### Added

- CODEOWNERS for certain files.

## [0.24.18] - 2022-02-15

### Added

- The user configuration file can now specify an executor plugin directory.

## [0.24.17] - 2022-02-15

### Added

- Added a how-to for making custom executors.

## [0.24.16] - 2022-02-12

### Added

- Errors now contain the traceback as well as the error message in the result object.
- Added test for `_post_process` in `tests/covalent_dispatcher_tests/_core/execution_test.py`.

### Changed

- Post processing logic in `electron` and dispatcher now relies on the order of execution in the transport graph rather than node's function names to allow for a more reliable pairing of nodes and their outputs.

- Renamed `init_test.py` in `tests/covalent_dispatcher_tests/_core/` to `execution_test.py`.

### Removed

- `exclude_from_postprocess` list which contained some non executable node types removed since only executable nodes are post processed now.

## [0.24.15] - 2022-02-11

### Fixed

- If a user's configuration file does not have a needed exeutor parameter, the default parameter (defined in _shared_files/defaults.py) is used.
- Each executor plugin is no longer initialized upon the import of Covalent. This allows required parameters in executor plugins.

## Changed

- Upon updating the configuration data with a user's configuration file, the complete set is written back to file.

## Added

- Tests for the local and base executors.

## [0.24.14] - 2022-02-11

### Added

- UI: add dashboard cards
- UI: add scaling dots background

### Changed

- UI: reduce sidebar font sizes, refine color theme
- UI: refine scrollbar styling, show on container hover
- UI: format executor parameters as YAML code
- UI: update syntax highlighting scheme
- UI: update index.html description meta tag

## [0.24.13] - 2022-02-11

### Added

- Tests for covalent/_shared_files/config.py

## [0.24.12] - 2022-02-10

### Added

- CodeQL code analyzer

## [0.24.11] - 2022-02-10

### Added

- A new dictionary `_DEFAULT_CONSTRAINTS_DEPRECATED` in defaults.py

### Changed

- The `_DEFAULT_CONSTRAINT_VALUES` dictionary now only contains the `backend` argument

## [0.24.10] - 2022-02-09

### Fixed

- Sporadically failing workflow cancellation test in tests/workflow_stack_test.py

## [0.24.9] - 2022-02-09

## Changed

- Implementation of `_port_from_pid` in covalent_dispatcher/_cli/service.py.

## Added

- Unit tests for command line interface (CLI) functionalities in covalent_dispatcher/_cli/service.py and covalent_dispatcher/_cli/cli.py.

## [0.24.8] - 2022-02-07

### Fixed

- If a user's configuration file does not have a needed parameter, the default parameter (defined in _shared_files/defaults.py) is used.

## [0.24.7] - 2022-02-07

### Added

- Typing: Add Type hint `dispatch_info` parameter.
- Documentation: Updated the return_type description in docstring.

### Changed

- Typing: Change return type annotation to `Generator`.

## [0.24.6] - 2022-02-06

### Added

- Type hint to `deserialize` method of `TransportableObject` of `covalent/_workflow/transport.py`.

### Changed

- Description of `data` in `deserialize` method of `TransportableObject` of `covalent/_workflow/transport.py` from `The serialized transportable object` to `Cloudpickled function`.

## [0.24.5] - 2022-02-05

### Fixed

- Removed dependence on Sentinel module

## [0.24.4] - 2022-02-04

### Added

- Tests across multiple versions of Python and multiple operating systems
- Documentation reflecting supported configurations

## [0.24.3] - 2022-02-04

### Changed

- Typing: Use `bool` in place of `Optional[bool]` as type annotation for `develop` parameter in `covalent_dispatcher.service._graceful_start`
- Typing: Use `Any` in place of `Optional[Any]` as type annotation for `new_value` parameter in `covalent._shared_files.config.get_config`

## [0.24.2] - 2022-02-04

### Fixed

- Updated hyperlink of "How to get the results" from "./collection/query_electron_execution_result" to "./collection/query_multiple_lattice_execution_results" in "doc/source/how_to/index.rst".
- Updated hyperlink of "How to get the result of a particular electron" from "./collection/query_multiple_lattice_execution_results" to "./collection/query_electron_execution_result" in "doc/source/how_to/index.rst".

## [0.24.1] - 2022-02-04

### Changed

- Changelog entries are now required to have the current date to enforce ordering.

## [0.24.0] - 2022-02-03

### Added

- UI: log file output - display in Output tab of all available log file output
- UI: show lattice and electron inputs
- UI: display executor attributes
- UI: display error message on failed status for lattice and electron

### Changed

- UI: re-order sidebar sections according to latest figma designs
- UI: update favicon
- UI: remove dispatch id from tab title
- UI: fit new uuids
- UI: adjust theme text primary and secondary colors

### Fixed

- UI: auto-refresh result state on initial render of listing and graph pages
- UI: graph layout issues: truncate long electron/param names

## [0.23.0] - 2022-02-03

### Added

- Added `BaseDispatcher` class to be used for creating custom dispatchers which allow connection to a dispatcher server.
- `LocalDispatcher` inheriting from `BaseDispatcher` allows connection to a local dispatcher server running on the user's machine.
- Covalent only gives interface to the `LocalDispatcher`'s `dispatch` and `dispatch_sync` methods.
- Tests for both `LocalDispatcher` and `BaseDispatcher` added.

### Changed

- Switched from using `lattice.dispatch` and `lattice.dispatch_sync` to `covalent.dispatch` and `covalent.dispatch_sync`.
- Dispatcher address now is passed as a parameter (`dispatcher_addr`) to `covalent.dispatch` and `covalent.dispatch_sync` instead of a metadata field to lattice.
- Updated tests, how tos, and tutorials to use `covalent.dispatch` and `covalent.dispatch_sync`.
- All the contents of `covalent_dispatcher/_core/__init__.py` are moved to `covalent_dispatcher/_core/execution.py` for better organization. `__init__.py` only contains function imports which are needed by external modules.
- `dispatch`, `dispatch_sync` methods deprecated from `Lattice`.

### Removed

- `_server_dispatch` method removed from `Lattice`.
- `dispatcher` metadata field removed from `lattice`.

## [0.22.19] - 2022-02-03

### Fixed

- `_write_dispatch_to_python_file` isn't called each time a task is saved. It is now only called in the final save in `_run_planned_workflow` (in covalent_dispatcher/_core/__init__.py).

## [0.22.18] - 2022-02-03

### Fixed

- Added type information to result.py

## [0.22.17] - 2022-02-02

### Added

- Replaced `"typing.Optional"` with `"str"` in covalent/executor/base.py
- Added missing type hints to `get_dispatch_context` and `write_streams_to_file` in covalent/executor/base.py, BaseExecutor

## [0.22.16] - 2022-02-02

### Added

- Functions to check if UI and dispatcher servers are running.
- Tests for the `is_ui_running` and `is_server_running` in covalent_dispatcher/_cli/service.py.

## [0.22.15] - 2022-02-01

### Fixed

- Covalent CLI command `covalent purge` will now stop the servers before deleting all the pid files.

### Added

- Test for `purge` method in covalent_dispatcher/_cli/service.py.

### Removed

- Unused `covalent_dispatcher` import from covalent_dispatcher/_cli/service.py.

### Changed

- Moved `_config_manager` import from within the `purge` method to the covalent_dispatcher/_cli/service.py for the purpose of mocking in tests.

## [0.22.14] - 2022-02-01

### Added

- Type hint to `_server_dispatch` method in `covalent/_workflow/lattice.py`.

## [0.22.13] - 2022-01-26

### Fixed

- When the local executor's `log_stdout` and `log_stderr` config variables are relative paths, they should go inside the results directory. Previously that was queried from the config, but now it's queried from the lattice metadata.

### Added

- Tests for the corresponding functions in (`covalent_dispatcher/_core/__init__.py`, `covalent/executor/base.py`, `covalent/executor/executor_plugins/local.py` and `covalent/executor/__init__.py`) affected by the bug fix.

### Changed

- Refactored `_delete_result` in result manager to give the option of deleting the result parent directory.

## [0.22.12] - 2022-01-31

### Added

- Diff check in pypi.yml ensures correct files are packaged

## [0.22.11] - 2022-01-31

### Changed

- Removed codecov token
- Removed Slack notifications from feature branches

## [0.22.10] - 2022-01-29

### Changed

- Running tests, conda, and version workflows on pull requests, not just pushes

## [0.22.9] - 2022-01-27

### Fixed

- Fixing version check action so that it doesn't run on commits that are in develop
- Edited PR template so that markdown checklist appears properly

## [0.22.8] - 2022-01-27

### Fixed

- publish workflow, using `docker buildx` to build images for x86 and ARM, prepare manifest and push to ECR so that pulls will match the correct architecture.
- typo in CONTRIBUTING
- installing `gcc` in Docker image so Docker can build wheels for `dask` and other packages that don't provide ARM wheels

### Changed

- updated versions in `requirements.txt` for `matplotlib` and `dask`

## [0.22.7] - 2022-01-27

### Added

- `MANIFEST.in` did not have `covalent_dispatcher/_service` in it due to which the PyPi package was not being built correctly. Added the `covalent_dispatcher/_service` to the `MANIFEST.in` file.

### Fixed

- setuptools properly including data files during installation

## [0.22.6] - 2022-01-26

### Fixed

- Added service folder in covalent dispatcher to package.

## [0.22.5] - 2022-01-25

### Fixed

- `README.md` images now use master branch's raw image urls hosted on <https://github.com> instead of <https://raw.githubusercontent.com>. Also, switched image rendering from html to markdown.

## [0.22.4] - 2022-01-25

### Fixed

- dispatcher server app included in sdist
- raw image urls properly used

## [0.22.3] - 2022-01-25

### Fixed

- raw image urls used in readme

## [0.22.2] - 2022-01-25

### Fixed

- pypi upload

## [0.22.1] - 2022-01-25

### Added

- Code of conduct
- Manifest.in file
- Citation info
- Action to upload to pypi

### Fixed

- Absolute URLs used in README
- Workflow badges updated URLs
- `install_package_data` -> `include_package_data` in `setup.py`

## [0.22.0] - 2022-01-25

### Changed

- Using public ECR for Docker release

## [0.21.0] - 2022-01-25

### Added

- GitHub pull request templates

## [0.20.0] - 2022-01-25

### Added

- GitHub issue templates

## [0.19.0] - 2022-01-25

### Changed

- Covalent Beta Release

## [0.18.9] - 2022-01-24

### Fixed

- iframe in the docs landing page is now responsive

## [0.18.8] - 2022-01-24

### Changed

- Temporarily removed output tab
- Truncated dispatch id to fit left sidebar, add tooltip to show full id

## [0.18.7] - 2022-01-24

### Changed

- Many stylistic improvements to documentation, README, and CONTRIBUTING.

## [0.18.6] - 2022-01-24

### Added

- Test added to check whether an already decorated function works as expected with Covalent.
- `pennylane` package added to the `requirements-dev.txt` file.

### Changed

- Now using `inspect.signature` instead of `function.__code__` to get the names of function's parameters.

## [0.18.5] - 2022-01-21

### Fixed

- Various CI fixes, including rolling back regression in version validation, caching on s3 hosted badges, applying releases and tags correctly.

## [0.18.4] - 2022-01-21

### Changed

- Removed comments and unused functions in covalent_dispatcher
- `result_class.py` renamed to `result.py`

### Fixed

- Version was not being properly imported inside `covalent/__init__.py`
- `dispatch_sync` was not previously using the `results_dir` metadata field

### Removed

- Credentials in config
- `generate_random_filename_in_cache`
- `is_any_atom`
- `to_json`
- `show_subgraph` option in `draw`
- `calculate_node`

## [0.18.3] - 2022-01-20

### Fixed

- The gunicorn servers now restart more gracefully

## [0.18.2] - 2022-01-21

### Changed

- `tempdir` metadata field removed and replaced with `executor.local.cache_dir`

## [0.18.1] - 2022-01-11

## Added

- Concepts page

## [0.18.0] - 2022-01-20

### Added

- `Result.CANCELLED` status to represent the status of a cancelled dispatch.
- Condition to cancel the whole dispatch if any of the nodes are cancelled.
- `cancel_workflow` function which uses a shared variable provided by Dask (`dask.distributed.Variable`) in a dask client to inform nodes to stop execution.
- Cancel function for dispatcher server API which will allow the server to terminate the dispatch.
- How to notebook for cancelling a dispatched job.
- Test to verify whether cancellation of dispatched jobs is working as expected.
- `cancel` function is available as `covalent.cancel`.

### Changed

- In file `covalent/_shared_files/config.py` instead of using a variable to store and then return the config data, now directly returning the configuration.
- Using `fire_and_forget` to dispatch a job instead of a dictionary of Dask's `Future` objects so that we won't have to manage the lifecycle of those futures.
- The `test_run_dispatcher` test was changed to reflect that the dispatcher no longer uses a dictionary of future objects as it was not being utilized anywhere.

### Removed

- `with dask_client` context was removed as the client created in `covalent_dispatcher/_core/__init__.py` is already being used even without the context. Furthermore, it creates issues when that context is exited which is unnecessary at the first place hence not needed to be resolved.

## [0.17.5] - 2022-01-19

### Changed

- Results directory uses a relative path by default and can be overridden by the environment variable `COVALENT_RESULTS_DIR`.

## [0.17.4] - 2022-01-19

### Changed

- Executor parameters use defaults specified in config TOML
- If relative paths are supplied for stdout and stderr, those files are created inside the results directory

## [0.17.3] - 2022-01-18

### Added

- Sync function
- Covalent CLI tool can restart in developer mode

### Fixed

- Updated the UI address referenced in the README

## [0.17.2] - 2022-01-12

### Added

- Quantum gravity tutorial

### Changed

- Moved VERSION file to top level

## [0.17.1] - 2022-01-19

### Added

- `error` attribute was added to the results object to show which node failed and the reason behind it.
- `stdout` and `stderr` attributes were added to a node's result to store any stdout and stderr printing done inside an electron/node.
- Test to verify whether `stdout` and `stderr` are being stored in the result object.

### Changed

- Redesign of how `redirect_stdout` and `redirect_stderr` contexts in executor now work to allow storing their respective outputs.
- Executors now also return `stdout` and `stderr` strings, along with the execution output, so that they can be stored in their result object.

## [0.17.0] - 2022-01-18

### Added

- Added an attribute `__code__` to electron and lattice which is a copy of their respective function's `__code__` attribute.
- Positional arguments, `args`, are now merged with keyword arguments, `kwargs`, as close as possible to where they are passed. This was done to make sure we support both with minimal changes and without losing the name of variables passed.
- Tests to ensure usage of positional arguments works as intended.

### Changed

- Slight rework to how any print statements in lattice are sent to null.
- Changed `test_dispatcher_functional` in `basic_dispatcher_test.py` to account for the support of `args` and removed a an unnecessary `print` statement.

### Removed

- Removed `args` from electron's `init` as it wasn't being used anywhere.

## [0.16.1] - 2022-01-18

### Changed

- Requirement changed from `dask[complete]` to `dask[distributed]`.

## [0.16.0] - 2022-01-14

### Added

- New UI static demo build
- New UI toolbar functions - orientation, toggle params, minimap
- Sortable and searchable lattice name row

### Changed

- Numerous UI style tweaks, mostly around dispatches table states

### Fixed

- Node sidebar info now updates correctly

## [0.15.11] - 2022-01-18

### Removed

- Unused numpy requirement. Note that numpy is still being installed indirectly as other packages in the requirements rely on it.

## [0.15.10] - 2022-01-16

## Added

- How-to guide for Covalent dispatcher CLI.

## [0.15.9] - 2022-01-18

### Changed

- Switched from using human readable ids to using UUIDs

### Removed

- `human-id` package was removed along with its mention in `requirements.txt` and `meta.yaml`

## [0.15.8] - 2022-01-17

### Removed

- Code breaking text from CLI api documentation.
- Unwanted covalent_dispatcher rst file.

### Changed

- Installation of entire covalent_dispatcher instead of covalent_dispatcher/_service in setup.py.

## [0.15.7] - 2022-01-13

### Fixed

- Functions with multi-line or really long decorators are properly serialized in dispatch_source.py.
- Multi-line Covalent output is properly commented out in dispatch_source.py.

## [0.15.6] - 2022-01-11

### Fixed

- Sub-lattice functions are successfully serialized in the utils.py get_serialized_function_str.

### Added

- Function to scan utilized source files and return a set of imported modules (utils.get_imports_from_source)

## [0.15.5] - 2022-01-12

### Changed

- UI runs on port 47007 and the dispatcher runs on port 48008. This is so that when the servers are later merged, users continue using port 47007 in the browser.
- Small modifications to the documentation
- Small fix to the README

### Removed

- Removed a directory `generated` which was improperly added
- Dispatcher web interface
- sqlalchemy requirement

## [0.15.4] - 2022-01-11

### Changed

- In file `covalent/executor/base.py`, `pickle` was changed to `cloudpickle` because of its universal pickling ability.

### Added

- In docstring of `BaseExecutor`, a note was added specifying that `covalent` with its dependencies is assumed to be installed in the conda environments.
- Above note was also added to the conda env selector how-to.

## [0.15.3] - 2022-01-11

### Changed

- Replaced the generic `RuntimeError` telling users to check if there is an object manipulation taking place inside the lattice to a simple warning. This makes the original error more visible.

## [0.15.2] - 2022-01-11

### Added

- If condition added for handling the case where `__getattr__` of an electron is accessed to detect magic functions.

### Changed

- `ActiveLatticeManager` now subclasses from `threading.local` to make it thread-safe.
- `ValueError` in the lattice manager's `claim` function now also shows the name of the lattice that is currently claimed.
- Changed docstring of `ActiveLatticeManager` to note that now it is thread-safe.
- Sublattice dispatching now no longer deletes the result object file and is dispatched normally instead of in a serverless manner.
- `simulate_nitrogen_and_copper_slab_interaction.ipynb` notebook tutorial now does normal dispatching as well instead of serverless dispatching. Also, now 7 datapoints will be shown instead of 10 earlier.

## [0.15.1] - 2022-01-11

### Fixed

- Passing AWS credentials to reusable workflows as a secret

## [0.15.0] - 2022-01-10

### Added

- Action to push development image to ECR

### Changed

- Made the publish action reusable and callable

## [0.14.1] - 2022-01-02

### Changed

- Updated the README
- Updated classifiers in the setup.py file
- Massaged some RTD pages

## [0.14.0] - 2022-01-07

### Added

- Action to push static UI to S3

## [0.13.2] - 2022-01-07

### Changed

- Completed new UI design work

## [0.13.1] - 2022-01-02

### Added

- Added eventlet requirement

### Changed

- The CLI tool can now manage the UI flask server as well
- [Breaking] The CLI option `-t` has been changed to `-d`, which starts the servers in developer mode and exposes unit tests to the server.

## [0.13.0] - 2022-01-01

### Added

- Config manager in `covalent/_shared_files/config.py`
- Default location for the main config file can be overridden using the environment variable `COVALENT_CONFIG_DIR`
- Ability to set and get configuration using `get_config` and `set_config`

### Changed

- The flask servers now reference the config file
- Defaults reference the config file

### Fixed

- `ValueError` caught when running `covalent stop`
- One of the functional tests was using a malformed path

### Deprecated

- The `electron.to_json` function
- The `generate_random_filename_in_cache` function

### Removed

- The `get_api_token` function

## [0.12.13] - 2022-01-04

## Removed

- Tutorial section headings

## Fixed

- Plot background white color

## [0.12.12] - 2022-01-06

### Fixed

- Having a print statement inside electron and lattice code no longer causes the workflow to fail.

## [0.12.11] - 2022-01-04

### Added

- Completed UI feature set for first release

### Changed

- UI server result serialization improvements
- UI result update webhook no longer fails on request exceptions, logs warning intead

## [0.12.10] - 2021-12-17

### Added

- Astrophysics tutorial

## [0.12.9] - 2022-01-04

### Added

- Added `get_all_node_results` method in `result_class.py` to return result of all node executions.

- Added `test_parallelilization` test to verify whether the execution is now being achieved in parallel.

### Changed

- Removed `LocalCluster` cluster creation usage to a simple `Client` one from Dask.

- Removed unnecessary `to_run` function as we no longer needed to run execution through an asyncio loop.

- Removed `async` from function definition of previously asynchronous functions, `_run_task`, `_run_planned_workflow`, `_plan_workflow`, and `_run_workflow`.

- Removed `uvloop` from requirements.

- Renamed `test_get_results` to `test_get_result`.

- Reran the how to notebooks where execution time was mentioned.

- Changed how `dispatch_info` context manager was working to account for multiple nodes accessing it at the same time.

## [0.12.8] - 2022-01-02

### Changed

- Changed the software license to GNU Affero 3.0

### Removed

- `covalent-ui` directory

## [0.12.7] - 2021-12-29

### Fixed

- Gunicorn logging now uses the `capture-output` flag instead of redirecting stdout and stderr

## [0.12.6] - 2021-12-23

### Changed

- Cleaned up the requirements and moved developer requirements to a separate file inside `tests`

## [0.12.5] - 2021-12-16

### Added

- Conda build CI job

## [0.12.4] - 2021-12-23

### Changed

- Gunicorn server now checks for port availability before starting

### Fixed

- The `covalent start` function now prints the correct port if the server is already running.

## [0.12.3] - 2021-12-14

### Added

- Covalent tutorial comparing quantum support vector machines with support vector machine algorithms implemented in qiskit and scikit-learn.

## [0.12.2] - 2021-12-16

### Fixed

- Now using `--daemon` in gunicorn to start the server, which was the original intention.

## [0.12.1] - 2021-12-16

### Fixed

- Removed finance references from docs
- Fixed some other small errors

### Removed

- Removed one of the failing how-to tests from the functional test suite

## [0.12.0] - 2021-12-16

### Added

- Web UI prototype

## [0.11.1] - 2021-12-14

### Added

- CLI command `covalent status` shows port information

### Fixed

- gunicorn management improved

## [0.11.0] - 2021-12-14

### Added

- Slack notifications for test status

## [0.10.4] - 2021-12-15

### Fixed

- Specifying a non-default results directory in a sub-lattice no longer causes a failure in lattice execution.

## [0.10.3] - 2021-12-14

### Added

- Functional tests for how-to's in documentation

### Changed

- Moved example script to a functional test in the pipeline
- Added a test flag to the CLI tool

## [0.10.2] - 2021-12-14

### Fixed

- Check that only `kwargs` without any default values in the workflow definition need to be passed in `lattice.draw(ax=ax, **kwargs)`.

### Added

- Function to check whether all the parameters without default values for a callable function has been passed added to shared utils.

## [0.10.1] - 2021-12-13

### Fixed

- Content and style fixes for getting started doc.

## [0.10.0] - 2021-12-12

### Changed

- Remove all imports from the `covalent` to the `covalent_dispatcher`, except for `_dispatch_serverless`
- Moved CLI into `covalent_dispatcher`
- Moved executors to `covalent` directory

## [0.9.1] - 2021-12-13

### Fixed

- Updated CONTRIBUTING to clarify docstring style.
- Fixed docstrings for `calculate_node` and `check_constraint_specific_sum`.

## [0.9.0] - 2021-12-10

### Added

- `prefix_separator` for separating non-executable node types from executable ones.

- `subscript_prefix`, `generator_prefix`, `sublattice_prefix`, `attr_prefix` for prefixes of subscripts, generators,
  sublattices, and attributes, when called on an electron and added to the transport graph.

- `exclude_from_postprocess` list of prefixes to denote those nodes which won't be used in post processing the workflow.

- `__int__()`, `__float__()`, `__complex__()` for converting a node to an integer, float, or complex to a value of 0 then handling those types in post processing.

- `__iter__()` generator added to Electron for supporting multiple return values from an electron execution.

- `__getattr__()` added to Electron for supporting attribute access on the node output.

- `__getitem__()` added to Electron for supporting subscripting on the node output.

- `electron_outputs` added as an attribute to lattice.

### Changed

- `electron_list_prefix`, `electron_dict_prefix`, `parameter_prefix` modified to reflect new way to assign prefixes to nodes.

- In `build_graph` instead of ignoring all exceptions, now the exception is shown alongwith the runtime error notifying that object manipulation should be avoided inside a lattice.

- `node_id` changed to `self.node_id` in Electron's `__call__()`.

- `parameter` type electrons now have the default metadata instead of empty dictionary.

- Instead of deserializing and checking whether a sublattice is there, now a `sublattice_prefix` is used to denote when a node is a sublattice.

- In `dispatcher_stack_test`, `test_dispatcher_flow` updated to indicate the new use of `parameter_prefix`.

### Fixed

- When an execution fails due to something happening in `run_workflow`, then result object's status is now failed and the object is saved alongwith throwing the appropriate exception.

## [0.8.5] - 2021-12-10

### Added

- Added tests for choosing specific executors inside electron initialization.
- Added test for choosing specific Conda environments inside electron initialization.

## [0.8.4] - 2021-12-10

### Changed

- Removed _shared_files directory and contents from covalent_dispatcher. Logging in covalent_dispatcher now uses the logger in covalent/_shared_files/logging.py.

## [0.8.3] - 2021-12-10

### Fixed

- Decorator symbols were added to the pseudo-code in the quantum chemistry tutorial.

## [0.8.2] - 2021-12-06

### Added

- Quantum chemistry tutorial.

## [0.8.1] - 2021-12-08

### Added

- Docstrings with typehints for covalent dispatcher functions added.

### Changed

- Replaced `node` to `node_id` in `electron.py`.

- Removed unnecessary `enumerate` in `covalent_dispatcher/_core/__init__.py`.

- Removed `get_node_device_mapping` function from `covalent_dispatcher/_core/__init__.py`
  and moved the definition to directly add the mapping to `workflow_schedule`.

- Replaced iterable length comparison for `executor_specific_exec_cmds` from `if len(executor_specific_exec_cmds) > 0`
  to `if executor_specific_exec_cmds`.

## [0.8.0] - 2021-12-03

### Added

- Executors can now accept the name of a Conda environment. If that environment exists, the operations of any electron using that executor are performed in that Conda environment.

## [0.7.6] - 2021-12-02

### Changed

- How to estimate lattice execution time has been renamed to How to query lattice execution time.
- Change result querying syntax in how-to guides from `lattice.get_result` to
  `covalent.get_result`.
- Choose random port for Dask dashboard address by setting `dashboard_address` to ':0' in
  `LocalCluster`.

## [0.7.5] - 2021-12-02

### Fixed

- "Default" executor plugins are included as part of the package upon install.

## [0.7.4] - 2021-12-02

### Fixed

- Upgraded dask to 2021.10.0 based on a vulnerability report

## [0.7.3] - 2021-12-02

### Added

- Transportable object tests
- Transport graph tests

### Changed

- Variable name node_num to node_id
- Variable name node_idx to node_id

### Fixed

- Transport graph `get_dependencies()` method return type was changed from Dict to List

## [0.7.2] - 2021-12-01

### Fixed

- Date handling in changelog validation

### Removed

- GitLab CI YAML

## [0.7.1] - 2021-12-02

### Added

- A new parameter to a node's result called `sublattice_result` is added.
  This will be of a `Result` type and will contain the result of that sublattice's
  execution. If a normal electron is executed, this will be `None`.

- In `_delete_result` function in `results_manager.py`, an empty results directory
  will now be deleted.

- Name of a sublattice node will also contain `(sublattice)`.

- Added `_dispatch_sync_serverless` which synchronously dispatches without a server
  and waits for a result to be returned. This is the method used to dispatch a sublattice.

- Test for sublatticing is added.

- How-to guide added for sublatticing explaining the new features.

### Changed

- Partially changed `draw` function in `lattice.py` to also draw the subgraph
  of the sublattice when drawing the main graph of the lattice. The change is
  incomplete as we intend to add this feature later.

- Instead of returning `plt`, `draw` now returns the `ax` object.

- `__call__` function in `lattice.py` now runs the lattice's function normally
  instead of dispatching it.

- `_run_task` function now checks whether current node is a sublattice and acts
  accordingly.

### Fixed

- Unnecessary lines to rename the node's name in `covalent_dispatcher/_core/__init__.py` are removed.

- `test_electron_takes_nested_iterables` test was being ignored due to a spelling mistake. Fixed and
  modified to follow the new pattern.

## [0.7.0] - 2021-12-01

### Added

- Electrons can now accept an executor object using the "backend" keyword argument. "backend" can still take a string naming the executor module.
- Electrons and lattices no longer have Slurm metadata associated with the executor, as that information should be contained in the executor object being used as an input argument.
- The "backend" keyword can still be a string specifying the executor module, but only if the executor doesn't need any metadata.
- Executor plugin classes are now directly available to covalent, eg: covalent.executor.LocalExecutor().

## [0.6.7] - 2021-12-01

### Added

- Docstrings without examples for all the functions in core covalent.
- Typehints in those functions as well.
- Used `typing.TYPE_CHECKING` to prevent cyclic imports when writing typehints.

### Changed

- `convert_to_lattice_function` renamed to `convert_to_lattice_function_call`.
- Context managers now raise a `ValueError` instead of a generic `Exception`.

## [0.6.6] - 2021-11-30

### Fixed

- Fixed the version used in the documentation
- Fixed the badge URLs to prevent caching

## [0.6.5] - 2021-11-30

### Fixed

- Broken how-to links

### Removed

- Redundant lines from .gitignore
- *.ipynb from .gitignore

## [0.6.4] - 2021-11-30

### Added

- How-to guides for workflow orchestration.
  - How to construct an electron
  - How to construct a lattice
  - How to add an electron to lattice
  - How to visualize the lattice
  - How to add constraints to lattices
- How-to guides for workflow and subtask execution.
  - How to execute individual electrons
  - How to execute a lattice
  - How to execute multiple lattices
- How-to guides for status querying.
  - How to query electron execution status
  - How to query lattice execution status
  - How to query lattice execution time
- How-to guides for results collection
  - How to query electron execution results
  - How to query lattice execution results
  - How to query multiple lattice execution results
- Str method for the results object.

### Fixed

- Saving the electron execution status when the subtask is running.

## [0.6.3] - 2021-11-29

### Removed

- JWT token requirement.
- Covalent dispatcher login requirement.
- Update covalent login reference in README.md.
- Changed the default dispatcher server port from 5000 to 47007.

## [0.6.2] - 2021-11-28

### Added

- Github action for tests and coverage
- Badges for tests and coverage
- If tests pass then develop is pushed to master
- Add release action which tags and creates a release for minor version upgrades
- Add badges action which runs linter, and upload badges for version, linter score, and platform
- Add publish action (and badge) which builds a Docker image and uploads it to the AWS ECR

## [0.6.1] - 2021-11-27

### Added

- Github action which checks version increment and changelog entry

## [0.6.0] - 2021-11-26

### Added

- New Covalent RTD theme
- sphinx extension sphinx-click for CLI RTD
- Sections in RTD
- init.py in both covalent-dispatcher logger module and cli module for it to be importable in sphinx

### Changed

- docutils version that was conflicting with sphinx

### Removed

- Old aq-theme

## [0.5.1] - 2021-11-25

### Added

- Integration tests combining both covalent and covalent-dispatcher modules to test that
  lattice workflow are properly planned and executed.
- Integration tests for the covalent-dispatcher init module.
- pytest-asyncio added to requirements.

## [0.5.0] - 2021-11-23

### Added

- Results manager file to get results from a file, delete a result, and redispatch a result object.
- Results can also be awaited to only return a result if it has either been completed or failed.
- Results class which is used to store the results with all the information needed to be used again along with saving the results to a file functionality.
- A result object will be a mercurial object which will be updated by the dispatcher and saved to a file throughout the dispatching and execution parts.
- Direct manipulation of the transport graph inside a result object takes place.
- Utility to convert a function definition string to a function and vice-versa.
- Status class to denote the status of a result object and of each node execution in the transport graph.
- Start and end times are now also stored for each node execution as well as for the whole dispatch.
- Logging of `stdout` and `stderr` can be done by passing in the `log_stdout`, `log_stderr` named metadata respectively while dispatching.
- In order to get the result of a certain dispatch, the `dispatch_id`, the `results_dir`, and the `wait` parameter can be passed in. If everything is default, then only the dispatch id is required, waiting will not be done, and the result directory will be in the current working directory with folder name as `results/` inside which every new dispatch will have a new folder named according to their respective dispatch ids, containing:
  - `result.pkl` - (Cloud)pickled result object.
  - `result_info.yaml` - yaml file with high level information about the result and its execution.
  - `dispatch_source.py` - python file generated, containing the original function definitions of lattice and electrons which can be used to dispatch again.

### Changed

- `logfile` named metadata is now `slurm_logfile`.
- Instead of using `jsonpickle`, `cloudpickle` is being used everywhere to maintain consistency.
- `to_json` function uses `json` instead of `jsonpickle` now in electron and lattice definitions.
- `post_processing` moved to the dispatcher, so the dispatcher will now store a finished execution result in the results folder as specified by the user with no requirement of post processing it from the client/user side.
- `run_task` function in dispatcher modified to check if a node has completed execution and return it if it has, else continue its execution. This also takes care of cases if the server has been closed mid execution, then it can be started again from the last saved state, and the user won't have to wait for the whole execution.
- Instead of passing in the transport graph and dispatch id everywhere, the result object is being passed around, except for the `asyncio` part where the dispatch id and results directory is being passed which afterwards lets the core dispatcher know where to get the result object from and operate on it.
- Getting result of parent node executions of the graph, is now being done using the result object's graph. Storing of each execution's result is also done there.
- Tests updated to reflect the changes made. They are also being run in a serverless manner.

### Removed

- `LatticeResult` class removed.
- `jsonpickle` requirement removed.
- `WorkflowExecutionResult`, `TaskExecutionResult`, and `ExecutionError` singleton classes removed.

### Fixed

- Commented out the `jwt_required()` part in `covalent-dispatcher/_service/app.py`, may be removed in later iterations.
- Dispatcher server will now return the error message in the response of getting result if it fails instead of sending every result ever as a response.

## [0.4.3] - 2021-11-23

### Added

- Added a note in Known Issues regarding port conflict warning.

## [0.4.2] - 2021-11-24

### Added

- Added badges to README.md

## [0.4.1] - 2021-11-23

### Changed

- Removed old coverage badge and fixed the badge URL

## [0.4.0] - 2021-11-23

### Added

- Codecov integrations and badge

### Fixed

- Detached pipelines no longer created

## [0.3.0] - 2021-11-23

### Added

- Wrote a Code of Conduct based on <https://www.contributor-covenant.org/>
- Added installation and environment setup details in CONTRIBUTING
- Added Known Issues section to README

## [0.2.0] - 2021-11-22

### Changed

- Removed non-open-source executors from Covalent. The local SLURM executor is now
- a separate repo. Executors are now plugins.

## [0.1.0] - 2021-11-19

### Added

- Pythonic CLI tool. Install the package and run `covalent --help` for a usage description.
- Login and logout functionality.
- Executor registration/deregistration skeleton code.
- Dispatcher service start, stop, status, and restart.

### Changed

- JWT token is stored to file instead of in an environment variable.
- The Dask client attempts to connect to an existing server.

### Removed

- Removed the Bash CLI tool.

### Fixed

- Version assignment in the covalent init file.

## [0.0.3] - 2021-11-17

### Fixed

- Fixed the Dockerfile so that it runs the dispatcher server from the covalent repo.

## [0.0.2] - 2021-11-15

### Changed

- Single line change in ci script so that it doesn't exit after validating the version.
- Using `rules` in `pytest` so that the behavior in test stage is consistent.

## [0.0.1] - 2021-11-15

### Added

- CHANGELOG.md to track changes (this file).
- Semantic versioning in VERSION.
- CI pipeline job to enforce versioning.<|MERGE_RESOLUTION|>--- conflicted
+++ resolved
@@ -11,8 +11,6 @@
 
 - Ability to use terminal on the GUI.
 
-<<<<<<< HEAD
-=======
 ### Fixed
 
 - Exceptions when instantiating executors are handled
@@ -23,7 +21,6 @@
 - updated hotfix logic to run on a merge to a release branch
 - Fixing js github actions dist by re-building from develop
 
->>>>>>> 885c1dbb
 ## [0.202.0] - 2022-10-11
 
 ### Authors
