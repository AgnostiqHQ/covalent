# Changelog

All notable changes to this project will be documented in this file.

The format is based on [Keep a Changelog](https://keepachangelog.com/en/1.0.0/),
and this project adheres to [Semantic Versioning](https://semver.org/spec/v2.0.0.html).

## [UNRELEASED]

<<<<<<< HEAD
### Addedd

- Added support for doing `pip install covalent[cloud]`
=======
## [0.235.1-rc.0] - 2024-06-10

### Authors

- Santosh kumar <29346072+santoshkumarradha@users.noreply.github.com>
- Co-authored-by: pre-commit-ci[bot] <66853113+pre-commit-ci[bot]@users.noreply.github.com>
- Co-authored-by: kessler-frost <sankalp@agnostiq.ai>


### Fixed

- Ignoring all errors when importing qelectrons instead of only `ImportError`
>>>>>>> 215d8d35

## [0.235.0-rc.0] - 2024-05-29

### Authors

- Ara Ghukasyan <38226926+araghukas@users.noreply.github.com>
- Casey Jao <casey@agnostiq.ai>

### Changed

- Updated Slurm plugin docs to note possible SSH limitation
- Updated Slurm plugin docs to remove `sshproxy` section
- API base endpoint is now configurable from an environment variable
- Removed unused lattice attributes to reduce asset uploads

### Fixed

- Improved handling of Covalent version mismatches between client and
  executor environments
  
### Removed

- Removed obsolete `migrate-pickled-result-object` command

### Operations

- Allow installing a specific commit sha to ease testing

## [0.234.1-rc.0] - 2024-05-10

### Authors

- Andrew S. Rosen <asrosen93@gmail.com>
- Sankalp Sanand <sankalp@agnostiq.ai>
- Co-authored-by: Alejandro Esquivel <ae@alejandro.ltd>
- Casey Jao <casey@agnostiq.ai>
- Co-authored-by: Santosh kumar <29346072+santoshkumarradha@users.noreply.github.com>

### Fixed

- Sublattice electron function strings are now parsed correctly
- The keys of dictionary inputs to electrons no longer need be strings.
- Fixed inaccuracies in task packing exposed by no longer uploading null attributes upon dispatch.

### Operations

- Fixed nightly workflow's calling of other workflows.
- Fixed input values for other workflows in `nightly-tests` workflow.

### Operations

- Removing author email from changelog action
- Fixed nightly worfkflow's calling of other workflows.

## [0.234.0-rc.0] - 2024-02-07

### Authors

- Andrew S. Rosen (@Andrew_S_Rosen)
- Casey Jao <casey@agnostiq.ai>
- Sankalp Sanand <sankalp@agnostiq.ai>
- Co-authored-by: pre-commit-ci[bot] <66853113+pre-commit-ci[bot]@users.noreply.github.com>
- ArunPsiog <106462226+ArunPsiog@users.noreply.github.com>
- Co-authored-by: Ara Ghukasyan <ara@agnostiq.ai>
- FilipBolt <filipbolt@gmail.com>
- sriranjanivenkatesan <116076079+sriranjanivenkatesan@users.noreply.github.com>
- Co-authored-by: batchumanish <manish.batchu@psiog.com>
- Co-authored-by: Prasy12 <prasanna.venkatesh@psiog.com>
- Co-authored-by: batchumanish <“manish.batchu@psiog.com”>
- Co-authored-by: batchumanish <126003896+batchumanish@users.noreply.github.com>
- Co-authored-by: Santosh kumar <29346072+santoshkumarradha@users.noreply.github.com>
- Ara Ghukasyan <38226926+araghukas@users.noreply.github.com>

### Operations

- Added qelectron tests to the `tests` workflow
- Split the `nightly` workflow into 4 manually triggerable workflows, `nightly-tests`, `man_0_assign_version`, `man_1_push_to_master`, and `man_2_create_prerelease` to be run in this order.
- Now only the `nightly-tests` workflow will be run on a daily basis, and the other 3 workflows will be run manually.
- Removed `conda` releases from `release.yml`.
- When pushing to `master`, now the version numbers of `develop` and `master` will be compared in `man_1_push_to_master`.
- Upgraded checkout action to v4 in `release.yml`.
- Fixing the if condition for the manual workflows.
- Added pre-release creation as part of `nightly-tests` workflow.

### Added

- Added CRM method to handle Python to TF value conversion (e.g. None->null, True->true, False->false).
- Added `pennylane` as a requirement in tests due to the tutorials using it

### Changed

- Updated RTD notebooks to fix their behavior
- Changed the error being shown when drawing the transport graph of a lattice to a debug message instead
- Revamped README
- Reorganized `qelectron` tests
- Made qelectron an opt-in feature using `covalent[quantum]` extra

### Removed

- Removed unused file transfer how to guides
- Removed `pennylane` as a requirement from notebooks' requirements.txt as it comes with `covalent`
- Removed `validate_args` and `validate_region` method from `deploy_group` CLI as they were specific to AWS

### Docs

- Added voice cloning tutorial

### Fixed

- Fixed the scenario where any deploy commands would fail if the user had a non deploy compatible plugin installed
- Fixed the SQLAlchemy warning that used to show up at every fresh server start
- Fixed deploy commands' default value of plugins not being propagated to the tfvars file

## [0.233.0-rc.0] - 2024-01-07

### Authors

- Andrew S. Rosen (@Andrew_S_Rosen)
- Casey Jao <casey@agnostiq.ai>
- Sankalp Sanand <sankalp@agnostiq.ai>
- Co-authored-by: pre-commit-ci[bot] <66853113+pre-commit-ci[bot]@users.noreply.github.com>
- ArunPsiog <106462226+ArunPsiog@users.noreply.github.com>
- Co-authored-by: Ara Ghukasyan <ara@agnostiq.ai>

### Added

- Added feature to use custom python files as modules to be used in the electron function

### Changed

- SDK no longer uploads empty assets when submitting a dispatch.
- Results Manager avoids downloading assets with size 0.
- Local and Dask executor plugins now return accurate sizes of task
  artifacts.
- Size (number of bytes) is now a required attribute whenever updating
  asset metadata. Although the exact numerical value is not yet
  important, whether the size is reported to be zero or positive does
  have consequences.
- Pack deps, call_before, and call_after assets into one file.
- Changed handling of tuples and sets when building the transport graph - they will be converted to electron lists as well for now
- `qelectron_db`, `qelectron_data_exists`, `python_version`, and `covalent_version`
  are now optional in the pydantic model definitions.

### Fixed

- Reduced number of assets to upload when submitting a dispatch.
- Handled RecursionError on get results for a long running workflow.
- Fixed functional tests.

### Operations

- Allow `cloudpickle` >= 3.0.0
- Remove `boto3` dependency from `tests/requirements.txt`

## [0.232.0-rc.0] - 2023-12-01

### Authors

- Ara Ghukasyan <38226926+araghukas@users.noreply.github.com>
- Co-authored-by: pre-commit-ci[bot] <66853113+pre-commit-ci[bot]@users.noreply.github.com>

### Operations

- Ignore custom executor plugin in how-to's when running `test_deploy_status` CLI test.

### Changed

- Terraform output to use scrolling buffer.
- Terraform output handling to show errors.
- Bumped up babel/traverse version to 7.23.2

## [0.231.0-rc.0] - 2023-11-28

### Authors

- Ara Ghukasyan <38226926+araghukas@users.noreply.github.com>
- Co-authored-by: pre-commit-ci[bot] <66853113+pre-commit-ci[bot]@users.noreply.github.com>

### Added

- check for `/bin/bash` AND `/bin/sh` (in that order) to execute bash leptons

### Changed

- Changed the axios version on the webapp side.

### Operations

- Change the strict version pin on `pennylane` from `==0.33.1` to `>=0.31.1,<0.33.0`

## [0.230.0-rc.0] - 2023-11-24

### Authors

- Andrew S. Rosen (@Andrew_S_Rosen)
- Co-authored-by: Will Cunningham <wjcunningham7@users.noreply.github.com>
- Co-authored-by: Sankalp Sanand <sankalp@agnostiq.ai>
- Co-authored-by: pre-commit-ci[bot] <66853113+pre-commit-ci[bot]@users.noreply.github.com>
- Kevin Taylor <tkdtaylor@gmail.com>
- FilipBolt <filipbolt@gmail.com>
- Co-authored-by: dependabot[bot] <49699333+dependabot[bot]@users.noreply.github.com>
- Co-authored-by: Will Cunningham <wjcunningham7@gmail.com>
- Co-authored-by: Prasy12 <prasanna.venkatesh@psiog.com>
- Co-authored-by: Ara Ghukasyan <38226926+araghukas@users.noreply.github.com>
- Aviral Katiyar <123640350+maskboyAvi@users.noreply.github.com>
- Co-authored-by: ArunPsiog <arun.mukesh@psiog.com>
- Casey Jao <casey@agnostiq.ai>
- Arnav Kohli <95236897+THEGAMECHANGER416@users.noreply.github.com>
- Kirill Pushkarev <71515921+kirill-push@users.noreply.github.com>
- Aditya Raj Kashyap <95625520+AdityaRaj23@users.noreply.github.com>
- ArunPsiog <106462226+ArunPsiog@users.noreply.github.com>
- mpvgithub <107603631+mpvgithub@users.noreply.github.com>
- Aravind <100823292+Aravind-psiog@users.noreply.github.com>
- Faiyaz Hasan <faiyaz@agnostiq.ai>
- Co-authored-by: Venkat Bala <balavk89@gmail.com>
- Co-authored-by: kessler-frost <ssanand@hawk.iit.edu>
- Co-authored-by: Aravind-psiog <aravind.prabaharan@psiog.com>
- Co-authored-by: Manjunath PV <manjunath.poilath@psiog.com>
- Co-authored-by: Ara Ghukasyan <ara@agnostiq.ai>
- Co-authored-by: Alejandro Esquivel <ae@alejandro.ltd>

### Added

- Programmatic equivalents of CLI commands `covalent start` and `covalent stop`

### Changed

- Changed the azurebatch.rst banner from default covalent jpg to azure batch's svg file

### Fixed

- Lattice-default metadata attributes are now applied correctly
- Sublattices are built using `workflow_executor`
- Added covalent version attribute to Remote Executors
- Removed unassigned variable names
- Contributing guidelines steps for installing for the first time
- Updated gitignore to ignore yarn files and folders for latest version of yarn
- Fixed the bug that caused ValueError error when using KEYWORD_ONLY parameter in electron func
- Changed code at line 218 in covalent/\_shared_files/utils.py
- Fixed usage of deprecated pydantic validation methods
- Fixed qelectron_db retrieval in result object
- Fixed editability of Qelectron on settings page - UI changes
- Certain pydantic v2 related updates
- Fixed lattice's metadata propagation to electron's metadata in case no metadata was provided to the electron

### Operations

- Updated `black` , `prettier`, `pycln` package versions in pre-commit config
- Changed `actions/checkout@v3` to `actions/checkout@v4` in CI
- Dependabot update to npm in changelog action
- Update tough-cookie to 4.1.3 version
- Added rich support to cli for better printing statements.
- Changed semver from 5.7.1 to 5.7.2 in package.json
- Updated word-wrap to 1.2.4 version
- Updated the nightly workflow's schedule
- Temporarily making the nightly workflow more frequent to test the fix for the failing tests
- Fixed failing tests

### Changed

- [Significant Changes] Improving memory management part 1/3
- Removed strict version pins on `lmdbm`, `mpire`, `orjson`, and `pennylane`
- Changed license to Apache
- Improved error handling in generate_docs.py
- [Significant Changes] Migrated core server-side code to new data access layer.
- Changed the way UI was accessing the qelectron database to access it directly from the mdb file in object store
- Update version of browserverify-sign
- Limiting cloudpickle version to less than 3.0 for now

### Added

- Documentation and test cases for database triggers.
- Added the `__pow__` method to the `Electron` class
- New Runner and executor API to bypass server-side memory when running tasks.
- Added qelectron_db as an asset to be transferred from executor's machine to covalent server
- New methods to qelectron_utils, replacing the old ones
- Covalent deploy CLI tool added - allows provisioning infras directly from covalent

### Docs

- Added federated learning showcase code
- Updated tutorial for redispatching workflows with Streamlit

### Tests

- Temporarily skipping the sqlite and database trigger functional tests
- Updated tests to accommodate the new qelectron fixes
- Added new tests for the Database class and qelectron_utils
- Covalent deploy CLI tool tests.

### Removed

- Removed no longer needed methods in qelectron_utils
- Removed `dispatch-id` from generate_node_result method

## [0.229.0-rc.0] - 2023-09-22

### Authors

- Andrew S. Rosen (@Andrew_S_Rosen)
- Alejandro Esquivel <ae@alejandro.ltd>
- Co-authored-by: pre-commit-ci[bot] <66853113+pre-commit-ci[bot]@users.noreply.github.com>
- Co-authored-by: mpvgithub <107603631+mpvgithub@users.noreply.github.com>
- Co-authored-by: Manjunath PV <manjunath.poilath@psiog.com>
- Co-authored-by: Ara Ghukasyan <ara@agnostiq.ai>
- Co-authored-by: Sankalp Sanand <sankalp@agnostiq.ai>
- Co-authored-by: jackbaker1001 <jsbaker1001@gmail.com>
- Co-authored-by: Santosh kumar <29346072+santoshkumarradha@users.noreply.github.com>
- Co-authored-by: Ara Ghukasyan <38226926+araghukas@users.noreply.github.com>
- Co-authored-by: Will Cunningham <will@agnostiq.ai>
- Co-authored-by: sriranjani venkatesan <sriranjani.venkatesan@psiog.com>
- Co-authored-by: ArunPsiog <arun.mukesh@psiog.com>
- Co-authored-by: Prasy12 <prasanna.venkatesh@psiog.com>
- Co-authored-by: Prasanna Venkatesh <54540812+Prasy12@users.noreply.github.com>
- FilipBolt <filipbolt@gmail.com>

### Fixed

- Formatted executor block under Qelectron job details to handle any class-type values
- Fixed test-cases to handle latest pydantic version changes
- Rsync command fixed to recursively copy files when using SSH
- Removed accidentally added migrations build files
- Updated migration script to add a default value for `qelectron_data_exists` in the `electrons` table since it cannot be nullable
- Reduced server memory consumption during workflow processing

### Changed

- Raised the minimum version of Pydantic from 1.10.1 to 2.1.1 in `requirements.txt`
- Electron DAL to use Covalent server's data instead of QServer's data.
- Renamed QCluster's `selector_serialized` attribute so it gets propagated to the qserver.
- Removed `orm_mode = True` in `covalent_ui/api/v1/models/dispatch_model.py` as it is deprecated in Pydantic 2

### Added

- Added a `py.typed` file to support type-checking
- Corrected support from distributed Hamiltonian expval calculations
- Exposed qelectron db in sdk result object
- UI changes added for qelectrons and fix for related config file corruption
- UI fix regarding Qelectron not showing up
- Performance optimisation of UI for large Qelectrons

## Tests

- Changed the method for startup and shutdown events for pytest to work with fastapi version 0.93.0
- Fixed test cases to adapt changes to SQLAlchemy version 1.4.49
- Add tests for GUI frontend and backend.
- Skipped `tests/covalent_ui_backend_tests/end_points/summary_test.py::test_overview` until it gets fixed.

### Docs

- Fix autodoc for SSH, Slurm, AWS Braket, AWS Lambda, AWS EC2, AWS Batch, Google Batch
- Updated documentation links in README
- Added tutorial for redispatching workflows with Streamlit

## [0.228.0-rc.0] - 2023-08-31

### Authors

- Andrew S. Rosen (@Andrew_S_Rosen)
- Co-authored-by: Sankalp Sanand <sankalp@agnostiq.ai>
- Will Cunningham <wjcunningham7@users.noreply.github.com>
- Co-authored-by: pre-commit-ci[bot] <66853113+pre-commit-ci[bot]@users.noreply.github.com>
- Co-authored-by: Casey Jao <casey@agnostiq.ai>
- WingCode <smallstar1234@gmail.com>
- Nick Tyler <nicholas.s.tyler.4@gmail.com>
- Co-authored-by: Alejandro Esquivel <ae@alejandro.ltd>
- Aravind <100823292+Aravind-psiog@users.noreply.github.com>
- Co-authored-by: Manjunath PV <manjunath.poilath@psiog.com>
- Co-authored-by: ArunPsiog <arun.mukesh@psiog.com>
- Co-authored-by: RaviPsiog <raviteja.gurram@psiog.com>
- Co-authored-by: Prasy12 <prasanna.venkatesh@psiog.com>
- Co-authored-by: mpvgithub <107603631+mpvgithub@users.noreply.github.com>
- Co-authored-by: Will Cunningham <wjcunningham7@gmail.com>
- dwelsch-esi <116022979+dwelsch-esi@users.noreply.github.com>
- Co-authored-by: dwelsch-memverge <david.welsch@memverge.com>
- Co-authored-by: kessler-frost <ssanand@hawk.iit.edu>
- Faiyaz Hasan <faiyaz@agnostiq.ai>
- Santosh kumar <29346072+santoshkumarradha@users.noreply.github.com>

### Fixed

- Fixed dispatcher address not showing when covalent server starts.
- Fixed the failing tests in the `nightly` workflow.

### Operations

- Respecting node version as specified in `.nvmrc` file for tests workflow
- Bumped versions in pre-commit config
- Added prettier for markdown files.
- Reduce the number of pinned version numbers in the `setup.py`, `requirements.txt`, and `requirements-client.txt`
- Updated the `wci.yml` file with new features
- Bumped pre-commit versions
- Temporarily running nightly hourly to test whether the fix worked
- Reverted to daily frequency for nightly

### Added

- File transfer strategy for GCP storage
- Add CLI status for zombie, stopped process.
- Fix for double locking file in configurations.
- Introduced new data access layer
- Introduced Shutil file transfer strategy for local file transfers

### Docs

- Added documentation for Azure Blob Storage file transfers
- Added documentation for Google Cloud Storage file transfers
- Enhanced the quickstart with a set of commonly used features
- Removed duplicate "stop server" warning in the First Experimemnt page
- Fixed typo in quickstart
- Fix autodoc for SSH, Slurm, AWS Braket, AWS Lambda, AWS EC2, AWS Batch, Google Batch
- Updated documentation links in README
- Updating and reorganizing RTD API documentation
- Adding example links in API documentation

### Changed

- Removed the upper limit from `dask` and `distributed` packages' versions until we find a version which is incompatible with Covalent.
- When the server is stopped, any workflows in a non-terminal state are first cancelled
- Pinned sqlalchemy version with upper limit <2.0.0.
- Added rich support to cli for better printing statements.
- Performed minor modifications and rearrangementsto fix the broken tests in the `nightly` workflow.

### Tests

- Skipping functional tests for azure blob storage and gcp storage how to guides since they require credentials to run.
- Added testcases for GUI backend.
- Changed the method for startup and shutdown events for pytest to work with fastapi version 0.93.0
- Fixed test cases to adapt changes to SQLAlchemy version 1.4.49
- Ignored remote file transfer how-to functional tests.
- Skipping a UI backend test for now
- Fixed `test_decorated_function` test case in functional tests

### Fixed

- Using `filelock` package now for platform independent file locking of config file. This should fix the failing tests as well as improve compatibility with Windows.
- When stopping the server, we send the proper `SIGINT` signal to uvicorn instead of `SIGKILL` which allows the second part of the FastAPI `lifespan` to execute properly.
- Fixed the outstanding incompatibities between front-end data layer and a postgres database
- Reverted file-lock changes
- Fixed dispatches list UI api caused by pydantic config.
- Fixed graph API.
- Fixed UI backend unit test case.
- Executor and workflow executor data dictionaries are passed to sublattices

## [0.227.0-rc.0] - 2023-06-13

### Authors

- Andrew S. Rosen (@Andrew_S_Rosen)
- Co-authored-by: Sankalp Sanand <sankalp@agnostiq.ai>
- Will Cunningham <wjcunningham7@users.noreply.github.com>
- Co-authored-by: pre-commit-ci[bot] <66853113+pre-commit-ci[bot]@users.noreply.github.com>
- Co-authored-by: Casey Jao <casey@agnostiq.ai>

### Added

- File transfer strategy for Azure blob storage

### Fixed

- Read in `README.md` with `encoding="utf-8"` in `setup.py`

### Docs

- Fix `Lattice` docstring in RTD.
- Added a missing `,` to the Slurm docs.

### Operations

- Update the PR template.

## [0.226.0-rc.0] - 2023-06-09

### Authors

- Sankalp Sanand <sankalp@agnostiq.ai>

### Changed

- Reverting nightly frequency back to midnight basis

## [0.225.0-rc.0] - 2023-06-08

### Authors

- Sankalp Sanand <sankalp@agnostiq.ai>
- Madhur Tandon <20173739+madhur-tandon@users.noreply.github.com>
- Prasanna Venkatesh <54540812+Prasy12@users.noreply.github.com>
- Co-authored-by: kamalesh.suresh <kamalesh.suresh@psiog.com>
- Co-authored-by: pre-commit-ci[bot] <66853113+pre-commit-ci[bot]@users.noreply.github.com>
- Co-authored-by: Andrew S. Rosen (@Andrew_S_Rosen)
- Faiyaz Hasan <faiyaz@agnostiq.ai>
- Co-authored-by: sriranjani venkatesan <sriranjani.venkatesan@psiog.com>
- Will Cunningham <wjcunningham7@users.noreply.github.com>
- Co-authored-by: kessler-frost <ssanand@hawk.iit.edu>
- Co-authored-by: santoshkumarradha <santosh@agnostiq.ai>
- Co-authored-by: Casey Jao <casey@agnostiq.ai>

### Changed

- Temporarily changing the nightly frequency to every hour

## [0.224.0-rc.0] - 2023-06-04

### Authors

- Sankalp Sanand <sankalp@agnostiq.ai>
- Madhur Tandon <20173739+madhur-tandon@users.noreply.github.com>
- Prasanna Venkatesh <54540812+Prasy12@users.noreply.github.com>
- Co-authored-by: kamalesh.suresh <kamalesh.suresh@psiog.com>
- Co-authored-by: pre-commit-ci[bot] <66853113+pre-commit-ci[bot]@users.noreply.github.com>
- Co-authored-by: Andrew S. Rosen (@Andrew_S_Rosen)
- Faiyaz Hasan <faiyaz@agnostiq.ai>
- Co-authored-by: sriranjani venkatesan <sriranjani.venkatesan@psiog.com>
- Will Cunningham <wjcunningham7@users.noreply.github.com>
- Co-authored-by: kessler-frost <ssanand@hawk.iit.edu>
- Co-authored-by: santoshkumarradha <santosh@agnostiq.ai>
- Co-authored-by: Casey Jao <casey@agnostiq.ai>

### Changed

- Error messages are propagated to stdout when the server is not started. These changes are applied to `dispatch`, `redispatch`, and `get_result`.

### Docs

- Fix typo in GCP Batch executor RTD.
- Add steps for setting up GUI for local development in contribution guidelines.

### Fixed

- Resolving correct python executable
- Error handling for random URLs/random dispatchId entered on the GUI
- Fixed support for dynamically assigning `executor` to `Electron` class
- Fixed nightly by activating environment before running tests in `tests.yml`

### Added

- `executor` property to `Electron` class, allowing updation of executor after electron function definition
- Added ability to hide post-processing electrons on the UI.
- Added prettify of names for the graph screen on the UI.
- Ability to specify a `workdir` for `local` and `dask` executors along with `create_unique_workdir` option for each electron / node.
- Heartbeat file is created and updated when the server is running
- Added `SQLiteTrigger` class to the `triggers` module.

### Removed

- Removed unused module `covalent._data_store`
- Stress test files of cpu and sublattice stress tests removed from functional tests suite.

### Operations

- Nightly frequency set to midnight EST

## [0.223.1-rc.0] - 2023-05-17

### Authors

- Janosh Riebesell <janosh.riebesell@gmail.com>
- Co-authored-by: Alejandro Esquivel <ae@alejandro.ltd>

### Fixed

- only pin `aiohttp` downwards to fix install on Python 3.11 [#1654](https://github.com/AgnostiqHQ/covalent/pulls/1654)

## [0.223.0-rc.0] - 2023-05-17

### Authors

- Alejandro Esquivel <ae@alejandro.ltd>
- Madhur Tandon <20173739+madhur-tandon@users.noreply.github.com>
- Sankalp Sanand <sankalp@agnostiq.ai>
- Co-authored-by: kessler-frost <ssanand@hawk.iit.edu>
- Faiyaz Hasan <faiyaz@agnostiq.ai>
- Andrew S. Rosen (@Andrew_S_Rosen)
- Co-authored-by: pre-commit-ci[bot] <66853113+pre-commit-ci[bot]@users.noreply.github.com>
- Co-authored-by: Santosh kumar <29346072+santoshkumarradha@users.noreply.github.com>

### Added

- Added the `CloudResourceManager` class
- A new tutorial for a dynamic quantum chemistry workflow

### Tests

- Added tests for the `CloudResourceManager` class

### Docs

- Fix docstring for set_config
- Redispatch feature page in Read the Docs.
- Clarify installation instructions for SLURM plugin in Read the Docs (x2).
- Fix waiting order of electrons in docs inside snippet for adding a dependency when inputs and outputs are independent.
- Expose GCP Batch executor RTD.
- Add GCP Batch executor image in RTD.

### Fixed

- DB path creation now takes place at import time so that the CLI commands don't fail
- Raise error on dispatching a non-lattice
- Helpful message when trying to dispatch a workflow when covalent server is not available
- Open UI preview of transport graph when `lattice.draw()` is invoked and print URL of the same
- Defer creation of server specific config entries until covalent is started
- Functional tests on CI
- Move dask worker space to covalent cache instead of `site-packages`

### Docs

- Updated Feature documentation for Triggers with an example and minor corrections

### Removed

- Duplicate mocks for `UI_SRVDIR`
- Duplicate `_get_cancel_requested` method from `covalent_dispatcher/_core/runner.py`

### Tests

- Re-enable `test_run_workflow_does_not_deserialize`

### Authors

- Madhur Tandon <madhurtandon23@gmail.com>

### Operations

- Removed "already released" check from stable changelog action

## [0.222.0-rc.0] - 2023-04-27

### Authors

- Faiyaz Hasan <faiyaz@agnostiq.ai>
- Co-authored-by: kessler-frost <ssanand@hawk.iit.edu>
- Co-authored-by: Alejandro Esquivel <ae@alejandro.ltd>

### Changed

- Implementation of `TransportableObject` property method to be backwards compatible with version 0.209.1.

### Tests

- Updated QA stress test execution time baseline.

## [0.221.1-rc.0] - 2023-04-26

### Authors

- Madhur Tandon <20173739+madhur-tandon@users.noreply.github.com>
- Co-authored-by: Alejandro Esquivel <ae@alejandro.ltd>
- Faiyaz Hasan <faiyaz@agnostiq.ai>
- Rob de Wit <RCdeWit@users.noreply.github.com>
- Co-authored-by: pre-commit-ci[bot] <66853113+pre-commit-ci[bot]@users.noreply.github.com>
- Sankalp Sanand <sankalp@agnostiq.ai>
- Co-authored-by: kessler-frost <ssanand@hawk.iit.edu>

### Tests

- Move QA scripts from QA repo to Covalent functional tests.

### Docs

- Update requirements file for the tutorials: `1_QuantumMachineLearning/pennylane_kernel/source.ipynb` and `machine_learning/dnn_comparison.ipynb`.
- Add macOS 13 (Ventura) to [compatibility list](doc/source/getting_started/compatibility.rst).
- Fixed broken links and typos in the documentation.

### Authors

- Madhur Tandon <madhurtandon23@gmail.com>

### Fixed

- Result status comparison
- Raise error on extra args/kwargs
- Fixed redispatching and trigger server address passing in base trigger

## [0.221.0-rc.0] - 2023-04-17

### Authors

- Faiyaz Hasan <faiyaz@agnostiq.ai>

### Changed

- Moved TransportableObject from transport.py to a new file transportable_object.py.

## [0.220.0-rc.0] - 2023-04-14

### Authors

- Alejandro Esquivel <ae@alejandro.ltd>
- Faiyaz Hasan <faiyaz@agnostiq.ai>
- Sankalp Sanand <sankalp@agnostiq.ai>
- Co-authored-by: kessler-frost <ssanand@hawk.iit.edu>
- Co-authored-by: pre-commit-ci[bot] <66853113+pre-commit-ci[bot]@users.noreply.github.com>
- Venkat Bala <15014089+venkatBala@users.noreply.github.com>
- Co-authored-by: Santosh kumar <29346072+santoshkumarradha@users.noreply.github.com>
- dwelsch-esi <116022979+dwelsch-esi@users.noreply.github.com>
- Ara Ghukasyan <38226926+araghukas@users.noreply.github.com>

### Operations

- Updating `nightly` frequency (temp)

### Added

- Tutorial for hybrid neural network using Covalent, AWSBatch, and Qiskit Runtime.
- Environment variable that users can set to specify the location where Covalent can find their defined executors.
- Task group id in Electrons.
- Reconstruct postprocessing method.

### Fixed

- Doubling of nodes that are added to the transport graph.
- Ensure postprocessing node end time is added as the workflow end time.
- Functional tests
- Custom executor how to guide, and its loading mechanism in covalent server.
- Broken postprocessing unit test.

### Added

- Postprocessing as electrons.
- Postprocessing class in `postprocessing.py` module for all the different postprocessing helper methods and algorithms.

### Changed

- Postprocessing logic.
- Sublattice logic. Sublattices are now treated as electrons. Once the transport graph has been built, the status get changed to `DISPATCHING` at which point it is executed as another workflow.

### Removed

- Postprocessing from runners.

### Docs

- Updated How-to documents.
- Port of Pennylane's Univariate QVR tutorial using Covalent to this repo.
- Adding troubleshooting guide to RTD's
- Added a note to First Experiment offering initial intro to executors.
- Adding Google Batch executor plugin RTD

## [0.219.0-rc.0] - 2023-03-01

### Authors

- Alejandro Esquivel <ae@alejandro.ltd>
- Faiyaz Hasan <faiyaz@agnostiq.ai>
- Sankalp Sanand <sankalp@agnostiq.ai>
- Co-authored-by: kessler-frost <ssanand@hawk.iit.edu>
- Co-authored-by: pre-commit-ci[bot] <66853113+pre-commit-ci[bot]@users.noreply.github.com>
- Venkat Bala <15014089+venkatBala@users.noreply.github.com>
- Co-authored-by: Santosh kumar <29346072+santoshkumarradha@users.noreply.github.com>

### Docs

- Adding `cancellation` RTD text files

### Added

- `disable_run` option added to enable "saving-only" option on covalent server and not executing the workflow
- `register_triggers`, `stop_triggers` functions added to `LocalDispatcher` class
- `triggers` parameter to the lattice metadata
- `BaseTrigger`, `DirTrigger`, `TimeTrigger` classes added available to be assigned to any lattice enabling the triggers feature
- `TriggerLoader` class added enabling loading of any kind of triggers including user defined ones without requiring installation
- CLI options to start covalent server in triggers only, and no triggers mode
- `is_pending` option added during redispatch to resume execution of a previously "saved-only", i.e pending workflow
- API routes added for Triggers server

### Changed

- Modified `ct.get_result` to allow for status only requests

### Fixed

- UI crashing if time values are null
- No longer adding "http://" every time a dispatcher address is provided in local dispatcher class in order to use the provided address exactly

### Docs

- Added documentation for "Triggers" and a separate section for similar "Features"
- Tutorial guidelines

### Tests

- Updated and added tests to account for all of the above triggers related changes

### Operations

- Lowering number of jest workers as an attempt to fix flaky UI functional tests
- Added exception for nightly to pass if conda release fails

## [0.218.0-rc.0] - 2023-02-21

### Authors

- Will Cunningham <wjcunningham7@users.noreply.github.com>
- Venkat Bala <15014089+venkatBala@users.noreply.github.com>
- Co-authored-by: Santosh kumar <29346072+santoshkumarradha@users.noreply.github.com>
- Co-authored-by: Alejandro Esquivel <ae@alejandro.ltd>
- Faiyaz Hasan <faiyaz@agnostiq.ai>
- Sankalp Sanand <sankalp@agnostiq.ai>
- Co-authored-by: kessler-frost <ssanand@hawk.iit.edu>
- Co-authored-by: Venkat Bala <venkat@agnostiq.ai>

### Added

- Added feature to support cancelling workflow dispatches
- Updating/adding new tests to improve code coverage

### Fixed

- Redispatch bug involving copying reusable nodes from old transport graph to new transport graph.
- Pennylane tutorial notebook.

### Docs

- Redispatch API section.
- Add how to for redispatch.
- Mention redispatch in the concepts section.
- Update `AWS Lambda` executor RTD with steps to extend the base executor image for installing custom packages

### Changed

- Enhanced the Dockerfile to include builds from various sources and a differentiation between SDK and Server builds

### Operations

- Updated pre-commit hook versions
- Updated codecov upload steps in tests workflow to fail if upload to codecov fails

## [0.217.0-rc.0] - 2023-02-12

### Authors

- Faiyaz Hasan <faiyaz@agnostiq.ai>
- dwelsch-esi <116022979+dwelsch-esi@users.noreply.github.com>
- Co-authored-by: dwelsch-memverge <david.welsch@memverge.com>
- Co-authored-by: pre-commit-ci[bot] <66853113+pre-commit-ci[bot]@users.noreply.github.com>
- Co-authored-by: Santosh kumar <29346072+santoshkumarradha@users.noreply.github.com>
- Co-authored-by: Will Cunningham <wjcunningham7@gmail.com>

### Fixed

- Redispatch bug.

### Changed

- Location of function to load result from the database now moved to load module in covalent_dispatcher/\_db folde.

### Added

- API endpoint for redispatching.
- Unit and functional tests for redispatching.

### Docs

- Updated self-deployment (server deployment).

## [0.216.0-rc.0] - 2023-02-05

### Authors

- Venkat Bala <15014089+venkatBala@users.noreply.github.com>
- Co-authored-by: Alejandro Esquivel <ae@alejandro.ltd>
- Faiyaz Hasan <faiyaz@agnostiq.ai>
- Ara Ghukasyan <38226926+araghukas@users.noreply.github.com>

### Removed

- References to specific IBMQ hub/group/project in tutorial 5

### Added

- TransportGraphOps class for diffing operations on transport graphs.
- Added make derived dispatch method.
- Apply electron updates method to \_TransportGraph.

### Operations

- Added job in `nightly` to trigger base executor image builds after a Covalent `pre-release`

## [0.215.0-rc.0] - 2023-02-01

### Authors

- Faiyaz Hasan <faiyaz@agnostiq.ai>
- Alejandro Esquivel <ae@alejandro.ltd>

### Docs

- Added IBMQ tutorial

### Added

- Workflow re-dispatching functionality.

## [0.214.0-rc.0] - 2023-01-25

### Authors

- Faiyaz Hasan <faiyaz@agnostiq.ai>
- Alejandro Esquivel <ae@alejandro.ltd>

### Operations

- Fixed stable-changelog action removed `.catch` added `.on('error')`
- Removed AWS base executor deployment from `release.yml`
- Removed experimental tests from nightly test matrix (will be brought back but in different workflow)
- Updated release workflow to continue if release tag already exists

### Removed

- Slurm executor reference from qaoa tutorial since it's not compatible with conda env at the moment.

### Fixed

- Braket pip installation instructions.

## [0.213.2-rc.0] - 2023-01-21

### Authors

- Will Cunningham <wjcunningham7@users.noreply.github.com>

### Fixed

- Removing the entrypoint for SDK-only install
- Updating client requirements to match server versions

## [0.213.1-rc.0] - 2023-01-20

### Authors

- Faiyaz Hasan <faiyaz@agnostiq.ai>
- Alejandro Esquivel <ae@alejandro.ltd>
- dwelsch-esi <116022979+dwelsch-esi@users.noreply.github.com>

### Fixed

- Load plugins only when COVALENT_PLUGIN_LOAD environment variable has been set to a Truthy value.

### Docs

- Published Self-Deployment Guide

## [0.213.0-rc.0] - 2023-01-18

### Authors

- dwelsch-esi <116022979+dwelsch-esi@users.noreply.github.com>
- Co-authored-by: dwelsch-memverge <david.welsch@memverge.com>
- Co-authored-by: pre-commit-ci[bot] <66853113+pre-commit-ci[bot]@users.noreply.github.com>
- Sankalp Sanand <sankalp@agnostiq.ai>
- Co-authored-by: kessler-frost <ssanand@hawk.iit.edu>
- Co-authored-by: Faiyaz Hasan <faiyaz@agnostiq.ai>
- Co-authored-by: Casey Jao <casey@agnostiq.ai>
- Co-authored-by: Santosh kumar <29346072+santoshkumarradha@users.noreply.github.com>
- Co-authored-by: Will Cunningham <wjcunningham7@gmail.com>
- Will Cunningham <wjcunningham7@users.noreply.github.com>
- Co-authored-by: Alejandro Esquivel <ae@alejandro.ltd>

### Fixed

- MNIST tutorial now shows non-Null outputs and the classifier training log image has been updated.
- Minor changes to tutorials: autoencoder, quantum and classical svm, ensemble classification, iris classification with Pennylane, quantum chemistry, DNN tutorial, qaoa, spacetime tutorial etc.
- The range of `networkx` versions in requirements.txt weren't compatible with each other, thus it is pinned to `2.8.6` now
- SDK-only sdist and installation should now work as expected, not packaging the server

### Added

- Added `dispatcher_addr` argument to `ct.get_result` similar to `ct.dispatch` so that it doesn't always fallback to using the default configured address

### Tests

- Updated `_get_result_from_dispatcher` test to verify whether using a link directly works or not

### Docs

- Revised UI reference. Added Settings page documentation.
- Added broken UI links in README

## [0.212.1-rc.0] - 2023-01-14

### Authors

- Casey Jao <casey@agnostiq.ai>

### Fixed

- Fixed naming of collection nodes (was breaking postprocessing)
- Restored compatibility with stable release of AWS executors

## [0.212.0-rc.0] - 2023-01-13

### Authors

- Prasanna Venkatesh <54540812+Prasy12@users.noreply.github.com>
- Co-authored-by: kamalesh.suresh <kamalesh.suresh@psiog.com>
- Co-authored-by: Amalan Jenicious F <amalan.jenicious@psiog.com>
- Co-authored-by: Alejandro Esquivel <ae@alejandro.ltd>

### Added

- Front-end pending unit tests for the GUI.

## [0.211.1-rc.0] - 2023-01-12

### Authors

- Prasanna Venkatesh <54540812+Prasy12@users.noreply.github.com>
- Co-authored-by: Aravind-psiog <aravind.prabaharan@psiog.com>
- Co-authored-by: ArunPsiog <arun.mukesh@psiog.com>
- Co-authored-by: Alejandro Esquivel <ae@alejandro.ltd>

### Fixed

- Optimization of logs on the GUI for large log file sizes.
- Fixed UI pagination not working for more than 11 pages
- Runtime field counting down for select running dispatches

## [0.211.0-rc.0] - 2023-01-10

### Authors

- Alejandro Esquivel <ae@alejandro.ltd>

### Changed

- Changed decode-uri-component package version on webapp yarn-lock file.
- Changed json5 package version on webapp yarn-lock file.

## [0.210.0-rc.0] - 2023-01-05

### Authors

- Alejandro Esquivel <ae@alejandro.ltd>

### Changed

- Reverted nightly frequency back to once a day

### Docs

- Updated compatibility matrix

## [0.209.1-rc.0] - 2022-12-15

### Authors

- Alejandro Esquivel <ae@alejandro.ltd>
- dwelsch-esi <116022979+dwelsch-esi@users.noreply.github.com>
- Co-authored-by: dwelsch-memverge <david.welsch@memverge.com>
- Co-authored-by: Santosh kumar <29346072+santoshkumarradha@users.noreply.github.com>
- Co-authored-by: pre-commit-ci[bot] <66853113+pre-commit-ci[bot]@users.noreply.github.com>
- Co-authored-by: santoshkumarradha <santosh@agnostiq.ai>
- RaviPsiog <111348352+RaviPsiog@users.noreply.github.com>
- Co-authored-by: RaviPsiog <ravieja.gurram@psiog.com>
- Co-authored-by: Faiyaz Hasan <faiyaz@agnostiq.ai>
- Casey Jao <casey@agnostiq.ai>
- Co-authored-by: Will Cunningham <wjcunningham7@users.noreply.github.com>
- Prasanna Venkatesh <54540812+Prasy12@users.noreply.github.com>
- Ara Ghukasyan <38226926+araghukas@users.noreply.github.com>
- Venkat Bala <15014089+venkatBala@users.noreply.github.com>
- Co-authored-by: Venkat Bala <venkat@agnostiq.ai>

### Fixed

- Removed merge conflict symbols in changelog

## [0.209.0-rc.0] - 2022-12-15

### Authors

- Alejandro Esquivel <ae@alejandro.ltd>
- dwelsch-esi <116022979+dwelsch-esi@users.noreply.github.com>
- Co-authored-by: dwelsch-memverge <david.welsch@memverge.com>
- Co-authored-by: Santosh kumar <29346072+santoshkumarradha@users.noreply.github.com>
- Co-authored-by: pre-commit-ci[bot] <66853113+pre-commit-ci[bot]@users.noreply.github.com>
- Co-authored-by: santoshkumarradha <santosh@agnostiq.ai>
- RaviPsiog <111348352+RaviPsiog@users.noreply.github.com>
- Co-authored-by: RaviPsiog <ravieja.gurram@psiog.com>
- Co-authored-by: Faiyaz Hasan <faiyaz@agnostiq.ai>
- Casey Jao <casey@agnostiq.ai>
- Co-authored-by: Will Cunningham <wjcunningham7@users.noreply.github.com>
- Prasanna Venkatesh <54540812+Prasy12@users.noreply.github.com>
- Ara Ghukasyan <38226926+araghukas@users.noreply.github.com>
- Venkat Bala <15014089+venkatBala@users.noreply.github.com>
- Co-authored-by: Venkat Bala <venkat@agnostiq.ai>

### Added

- Adding support for PostgresQL DB backend
- Added check for `COVALENT_DATABASE_URL`, if exists connect sqlalchemy engine using that
- Adding `COVALENT_DATABASE_USER` and `COVALENT_DATABASE_PASSWORD` environment variables
- Adding `COVALENT_DATABASE_HOSTNAME` and `COVALENT_DATABASE_PORT` environment variables for easy configuration

### Changed

- Updated `requirements.txt` to include `pyscopg2`
- Refactored execution.py into loosely coupled modular pieces

### Fixed

- Build graph now sets all unset lattice constraints from defaults
- Fixed all failing functional tests
- Fixed local executor tests on MacOS by adding ProcessPoolExecutor

### Changed

- Updated `directory` like default environment variable paths to avoid creating redundant nested directories when self-hosting

### Docs

- Adding `Deployment` section for self-hosting guide

### Docs

- Rewrote Concepts section in docs
- Split Concepts into API, server, and UI sections
- Added new examples and graphics for Concepts

### Fixed

- Respecting specified AWS profile & region in remote executed S3 file transfers, defaulting to env vars of execution backend

### Added

- Added `TaskRuntimeError` exception for executor plugin implementations to signal to Covalent that a task raised an
  unhandled exception while running in the executor backend.
- Added environment variable for a remote database backend
- Added support for mysql and postgresql

### Changed

- Docs for Covalent's Slurm plugin updated with explanation for optional `srun` parameters.
- Electron errors are segregated by type; task runtime errors are
  stored in `stderr` while the `error` attribute of a node is reserved
  for exceptions raised by Covalent itself.
- When tasks fail in a workflow, the Lattice ErrorCard in the UI summarizes the failed tasks.

### Fixed

- Electrons will inherit the lattice executors.
- Sublattices inherit the parent lattice executor.
- When several electrons are running concurrently, their stdout and stderr are stored in the correct graph nodes.
- Electron errors now appear in the Electron ErrorCard when one clicks on a failed task in the UI.
- When an electron raises an exception during execution, the local and dask executors now try to recover any output that was already
  written.
- Fixed functional tests.
- Added `requirements-client.txt` to MANIFEST file
- Respecting specified AWS profile & region in remote executed S3 file transfers, defaulting to env vars of execution backend
- Fixed local executor tests on MacOS (second attempt)
- The `initialize_results_dir` method attempts to use an environment variable instead of the results directory in the payload
- Modified certain sqlalchemy commands for postgres compatibility
- Removed references to results_dir in the payload

### Docs

- Added DNN tutorial
- Updated AWS Plugins install instructions
- Updated AWS Plugins documentation (minor fixes)
- Rewrote intro material in README.
- Changed "Citation" in the README.
- Renamed "Release Notes" to "What's New?" in the README. Updated What's New with a description of the newest GUI functionality.
- Added "Quick Start" guide.
- Updated and reorganized doc landing page.
- Rewrote "Getting Started" page.
- Broke out "Installing from Source" instructions to separate page.
- Corrected some API class names in headers.
- Added an executors-and-UI graphic.
- Adding `Deployment` section for self-hosting guide

## [0.208.0-rc.0] - 2022-11-05

### Authors

- Faiyaz Hasan <faiyaz@agnostiq.ai>
- Casey Jao <casey@agnostiq.ai>
- Alejandro Esquivel <ae@alejandro.ltd>

### Operations

- Reverted nightly schedule back to daily at 4:00am
- Added Alejandro to PAUL_BLART group to allow trigerring of releases

### Added

- Support for transferring the contents of folders to and from S3 buckets using the file transfer module.

### Docs

- Rewrote intro material in README.
- Changed "Citation" in the README.
- Renamed "Release Notes" to "What's New?" in the README. Updated What's New with a description of the newest GUI functionality.

### Fixed

- Folder transfer unit test.
- Folder transfer download bug
- Result objects now print correctly when nodes fail

### Changed

- Width of lattice name column on dispatch list GUI.
- Optimzing larger graphs for better performance.

## [0.207.0-rc.0] - 2022-10-26

### Authors

- Alejandro Esquivel <ae@alejandro.ltd>
- Co-authored-by: pre-commit-ci[bot] <66853113+pre-commit-ci[bot]@users.noreply.github.com>

### Changed

- Running migrations automatically if none have run in the past (fresh installs, after purging)

## [0.206.0-rc.0] - 2022-10-26

### Authors

- Akalanka <8133713+boneyag@users.noreply.github.com>
- Co-authored-by: Will Cunningham <wjcunningham7@users.noreply.github.com>
- Co-authored-by: Scott Wyman Neagle <scott@agnostiq.ai>
- Scott Wyman Neagle <wymnea@protonmail.com>
- Co-authored-by: Will Cunningham <wjcunningham7@gmail.com>
- Co-authored-by: Alejandro Esquivel <ae@alejandro.ltd>
- Co-authored-by: Faiyaz Hasan <faiyaz@agnostiq.ai>
- Casey Jao <casey@agnostiq.ai>
- Venkat Bala <15014089+venkatBala@users.noreply.github.com>

### Docs

- Updated AWS Lambda executor docs to address conflict with using public ecr registries

### Docs

- Fixed missing RTD content under API section for covalent, cli, leptons, deps, data transfer

### Fixed

- Enabling logging by default
- Removed debugging output
- Clarify cli output when `covalent db migrate` needs to be run

### Changed

- Single line call to join instead of a for loop
- Updated black, mirrors-prettier, and detect-secrets in pre-commit hooks

### Operations

- Updated hotfix logic to run on a merge to a release branch
- CodeQL workflow uses a test matrix to scan all repos in the Covalent ecosystem

## [0.205.0-rc.0] - 2022-10-19

### Authors

- Alejandro Esquivel <ae@alejandro.ltd>
- Venkat Bala <15014089+venkatBala@users.noreply.github.com>
- Casey Jao <casey@agnostiq.ai>

### Changed

- Made `root_dispatch_id` nullable to circumvent migration issues with sqlite in certain platforms

### Operations

- Updated all CI Slack alerts to all go to the #covalent-ci channel

### Fixed

- Rendering newlines in ErrorCard on the UI for displaying error stacktraces
- VERSION incrementing logic in changelog
- Fixed v11 migration to use render as batch to make DROP operations compatible with sqlite

## [0.204.1-rc.0] - 2022-10-18

### Authors

- Alejandro Esquivel <ae@alejandro.ltd>
- Venkat Bala <15014089+venkatBala@users.noreply.github.com>
- Casey Jao <casey@agnostiq.ai>

### Fixed

- `covalent restart` honors the `sdk.no_cluster` setting

### Docs

- Updated RTD with details about the new AWS lambda executor interface

### Operations

- Removed PAUL_BLART check on build sdist step in release.yml
- Consolidated pre & stable build into one step in release.yml

## [0.204.0-rc.0] - 2022-10-17

### Authors

- Alejandro Esquivel <ae@alejandro.ltd>
- Prasanna Venkatesh <54540812+Prasy12@users.noreply.github.com>
- Co-authored-by: Aravind-psiog <aravind.prabaharan@psiog.com>
- Co-authored-by: Manjunath PV <manjunath.poilath@psiog.com>
- Co-authored-by: pre-commit-ci[bot] <66853113+pre-commit-ci[bot]@users.noreply.github.com>
- Co-authored-by: RaviPsiog <raviteja.gurram@psiog.com>
- Co-authored-by: RaviPsiog <ravieja.gurram@psiog.com>
- Aravind <100823292+Aravind-psiog@users.noreply.github.com>
- Co-authored-by: Prasy12 <prasanna.venkatesh@psiog.com>

### Operations

- Fixing the validate distribution step given changes in -rc0 suffix to version

### Added

- RTD for User Interface
- Minor GUI fixes

### Fixed

- Re-applying default executor fix post config file reunification

## [0.203.0-rc.0] - 2022-10-14

### Authors

- Prasanna Venkatesh <54540812+Prasy12@users.noreply.github.com>
- Co-authored-by: Aravind-psiog <aravind.prabaharan@psiog.com>
- Co-authored-by: kamalesh.suresh <kamalesh.suresh@psiog.com>
- Co-authored-by: pre-commit-ci[bot] <66853113+pre-commit-ci[bot]@users.noreply.github.com>
- Casey Jao <casey@agnostiq.ai>
- Scott Wyman Neagle <wymnea@protonmail.com>
- Co-authored-by: Scott Wyman Neagle <scott@agnostiq.ai>
- Co-authored-by: Alejandro Esquivel <ae@alejandro.ltd>
- Will Cunningham <wjcunningham7@users.noreply.github.com>
- Will Cunningham <wjcunningham7@gmail.com>

### Added

- Ability to use terminal on the GUI.

### Fixed

- Exceptions when instantiating executors are handled
- Covalent start now waits for the server to settle before returning

### Operations

- updated hotfix logic to run on a merge to a release branch
- Fixing js github actions dist by re-building from develop
- Fixing syntax in describe action & compiled action manually

## [0.202.0] - 2022-10-11

### Authors

- Prasanna Venkatesh <54540812+Prasy12@users.noreply.github.com>
- Co-authored-by: ArunPsiog <arun.mukesh@psiog.com>
- Co-authored-by: kamalesh.suresh <kamalesh.suresh@psiog.com>
- Co-authored-by: Amalan Jenicious F <amalan.jenicious@psiog.com>
- Co-authored-by: Alejandro Esquivel <ae@alejandro.ltd>
- Casey Jao <casey@agnostiq.ai>

### Added

- Ability to view sublattices list as part of the main lattice
- Ability to view subalattices graph as part of main lattice

### Fixed

- Electron dependencies are no longer written twice to the DB during a workflow

## [0.201.0] - 2022-10-09

### Authors

- Venkat Bala <15014089+venkatBala@users.noreply.github.com>
- Will Cunningham <wjcunningham7@users.noreply.github.com>
- Co-authored-by: Scott Wyman Neagle <scott@agnostiq.ai>
- Co-authored-by: Alejandro Esquivel <ae@alejandro.ltd>
- Aravind <100823292+Aravind-psiog@users.noreply.github.com>
- Co-authored-by: Amalan Jenicious F <amalan.jenicious@psiog.com>
- Co-authored-by: kamalesh.suresh <kamalesh.suresh@psiog.com>
- Co-authored-by: Prasy12 <prasanna.venkatesh@psiog.com>
- Co-authored-by: ArunPsiog <arun.mukesh@psiog.com>
- Co-authored-by: pre-commit-ci[bot] <66853113+pre-commit-ci[bot]@users.noreply.github.com>
- Co-authored-by: Casey Jao <casey@agnostiq.ai>
- Co-authored-by: Will Cunningham <wjcunningham7@gmail.com>
- Okechukwu Emmanuel Ochia <okechukwu@agnostiq.ai>
- Scott Wyman Neagle <wymnea@protonmail.com>

### Docs

- Added AWS Plugins RTD page

### Fixed

- Updated import statements in alembic `env.py` file to refer to updated location of `DataStore` class
- Imports in entry_point

### Docs

- Fixed the docstring for `get_node_error`

### Changed

- move `upsert_lattice_data()` to dispatcher
- move `upsert_electron_data()` to dispatcher
- move `insert_electron_dependency_data()` to dispatcher
- move `persist()` to dispatcher
- move `get_unique_id()` to dispatcher
- move `initialize_result_object()` to dispatcher

### Removed

- `get_node_value` from `Result`

### Tests

- Updated more functional tests

## [0.200.0] - 2022-10-05

### Authors

- Venkat Bala <15014089+venkatBala@users.noreply.github.com>
- Scott Wyman Neagle <scott@agnostiq.ai>
- Co-authored-by: Faiyaz Hasan <faiyaz@agnostiq.ai>
- Co-authored-by: Will Cunningham <wjcunningham7@gmail.com>
- Will Cunningham <wjcunningham7@users.noreply.github.com>
- Co-authored-by: Alejandro Esquivel <ae@alejandro.ltd>
- Co-authored-by: pre-commit-ci[bot] <66853113+pre-commit-ci[bot]@users.noreply.github.com>
- Aravind <100823292+Aravind-psiog@users.noreply.github.com>
- Co-authored-by: Amalan Jenicious F <amalan.jenicious@psiog.com>
- Co-authored-by: kamalesh.suresh <kamalesh.suresh@psiog.com>
- Co-authored-by: Prasy12 <prasanna.venkatesh@psiog.com>
- Co-authored-by: ArunPsiog <arun.mukesh@psiog.com>
- Co-authored-by: Casey Jao <casey@agnostiq.ai>
- Okechukwu Emmanuel Ochia <okechukwu@agnostiq.ai>

## Docs

- Updated ECS Executor RTD with config & cloud resources table

### Added

- Ability to view the configuration file on the GUI as settings
- Ability to copy python objects for inputs and results for lattice and electrons

### Fixed

- Minor GUI bugs and improvements

### Docs

- Updated Lambda Executor RTD with config & cloud resources table
- Updated EC2, Braket, and Batch AWS Executors RTD with config & cloud resources table

### Operations

- Fixed syntax issues in `nightly.yml`
- Add `repository` arg to checkout in `version`
- fix `octokit` request action route, update env token
- create stable versions for stable releases
- add `fetch-depth: 0` to fetch entire history
- fix regex for matching version
- add `persist-credentials: false` in nightly
- Update `nightly` schedule to midnight EST
- Added CI for Ubuntu 22.04 / Python 3.8, 3.9
- Added CI for Centos 7 / Python 3.9
- Added experimental CI for Debian 11 / Python 3.11rc2
- Renamed Ubuntu images to Debian for accuracy
- Adding boilerplate workflow
- Syntax fixes in release.yml
- Verbose failure messages in boilerplate workflow
- Change license.yml to pip-license-checker action

## [0.199.0] - 2022-09-29

### Authors

- Venkat Bala <15014089+venkatBala@users.noreply.github.com>
- Co-authored-by: Will Cunningham <wjcunningham7@gmail.com>
- Co-authored-by: Scott Wyman Neagle <scott@agnostiq.ai>
- Will Cunningham <wjcunningham7@users.noreply.github.com>
- Sankalp Sanand <sankalp@agnostiq.ai>
- Casey Jao <casey@agnostiq.ai>
- Prasanna Venkatesh <54540812+Prasy12@users.noreply.github.com>
- Co-authored-by: Manjunath PV <manjunath.poilath@psiog.com>
- Co-authored-by: kamalesh.suresh <kamalesh.suresh@psiog.com>
- Co-authored-by: ArunPsiog <arun.mukesh@psiog.com>
- Co-authored-by: RaviPsiog <raviteja.gurram@psiog.com>
- Co-authored-by: pre-commit-ci[bot] <66853113+pre-commit-ci[bot]@users.noreply.github.com>
- Co-authored-by: Faiyaz Hasan <faiyaz@agnostiq.ai>
- Co-authored-by: Alejandro Esquivel <ae@alejandro.ltd>

### Tests

- Fixed `asserts` in stress tests
- Added unit tests for `defaults.py`
- Updated `test_sync()` to match the new function signature.

### Added

- `requirements-client.txt` file added.
- Logs tab on the GUI which displays the covalent logs and also the ability to download the log file.
- Missing copyrights to the file transfer module.

### Fixed

- Config file is now locked during reads and writes to mitigate concurrency issues
- In `defaults.py/get_default_executor`, condition to return `local` or `dask` is now fixed
- Strip "/" from the S3 bucket download "from file path" and the upload "to file path"
- Correctly return stderr in get_node_result

### Changed

- Installation requirements are now split into client side and server side requirements' files.
- `setup.py` modified to install client side requirements only, if `COVALENT_SDK_ONLY` environment variable is present and `True`.
- Updated `requirements.txt` and `tests/requirements.txt`
- Updated `nbconvert` by dependabot
- Split the `ConfigManager` into `Client` and `Server` components
- Update the `set/get/update` config methods to distinguish between the client and server parts
- `get_all_node_results()` uses in memory `Result` instead of DB
- `get_all_node_outputs()` uses in memory Result instead of DB

### Removed

- The DB dependency in `sync()`
- The ability for `sync()` to wait for all dispatches.

### Docs

- Fixed a notebook which was not rendering

### Operations

- Updating all references to local workflows
- Adding `nightly.yml` workflow for nightly CI
- Updated triggers to `tests` and `changelog` workflows
- Enhanced pre-release workflows
- `codecov` passthrough jobs added for when tests are not run
- Tests are run on one platform on pushes to `develop` to keep codecov reports accurate
- Test matrix source triggers changed from `workflow_call` to `schedule` since contexts are inherited
- Removed badges workflow; version badge is now generated using the latest pre-release tag
- Removed unused `push_to_s3` workflow
- Workflows authenticate to AWS using OIDC with specific roles
- Only the recommended platform is tested on pull requests
- Update check blocks to assert the `workflow_call` event type is replaced with `schedule`
- Create a hotfix when pushing to a release branch
- Update nightly trigger to `hourly` for testing
- Update `changelog` action token to `COVALENT_OPS_BOT_TOKEN`
- Remove `benchmark` workflow from `nightly` schedule
- Removed payload dependency from changelog action so it can run on a schedule
- Remove `benchmark` workflow from `nightly` schedule

## [0.198.0] - 2022-09-14

### Authors

- Scott Wyman Neagle <scott@agnostiq.ai>
- Co-authored-by: Will Cunningham <wjcunningham7@gmail.com>

### Operations

- Fix `release.yml` workflow
- Adding a step in `release.yml/docker` job to trigger the AWS executor base image build in the remote repo `covalent-aws-plugins`
- Pass all the necessary inputs for the triggered workflow as part of the HTTP POST request body
- Added MacOS 12 to test matrix

### Changed

- Skipping stalling `dask_executor` functional test
- Database is initialized in `covalent_ui/app.py` instead of in the CLI's `start` method in order to support management via `start-stop-daemon`.
- Convert `COVALENT_SVC_PORT` to `int` when parsing env var
- Skipping stalling `dask_executor` functional test

### Added

- Modified `_DEFAULT_CONSTRAINT_VALUES` to a dataclass called `DefaultMetadataValues`, it is still used as a dictionary everywhere (named `DEFAULT_METADATA_VALUES` instead) but in an object-like manner.
- Modified `_DEFAULT_CONFIG` to also be a dataclass called `DefaultConfig`, which is initialized whenever needed and used like a dictionary (named `DEFAULT_CONFIG`).
- `ConfigManager` is now thread safe since it is initialized whenever needed instead of one object being accessed by multiple processes/threads leading to corruption of the config file.
- Using `contextlib.supress` to ignore `psutil.NoSuchProcess` errors instead of `try/except` with `pass`.
- Filter workflow dispatches by status on the GUI.
- Delete all workflow dispatches present in the database from the GUI and add filter level deletion of workflow dispatches as well.
- Theme changes as part of latest wireframe.
- Factory functions to generate configurations and default metadata at the time when required. This is because certain values like default executors are only determined when the covalent server starts.
- Respecting the configuration options like default executor, no. of workers, developer mode, etc. when restarting the server.
- Unit tests for `remote_executor.py`
- Added alembic migrations script for DB schema v12
- Environment variables added to `defaults.py` in order to support system services
- Covalent OpenRC init script added

### Removed

- Deprecated `_DEFAULT_CONSTRAINTS_DEPRECATED` removed.
- Confusing `click` argument `no-cluster` instead of flag `--no-cluster` removed; this was also partially responsible for unexpected behaviour with using `no-cluster` option when starting covalent.

### Operations

- Fixed a bug in changelog.yml caused by passing a large list of commits as a var

### Tests

- Updated tests to reflect above changes.
- Updated more tests to DB schema v12
- Improved DB mocking in dispatcher tests

### Fixed

- Removed inheritance of `call_before` metadata related to file transfers from parent electron to collected nodes.
- Executor instances at runtime no longer inadvertently modify
  transport graph nodes when modifying their attributes.
- Syntax error in `tests.yml`

### Docs

- Updated AWS Lambda plugin rtd with mention to its limitations.
- Updated RTD concepts and tutorials to reflect new UI.

## [0.197.0] - 2022-09-08

### Authors

- Will Cunningham <wjcunningham7@users.noreply.github.com>
- Co-authored-by: Scott Wyman Neagle <scott@agnostiq.ai>
- Alejandro Esquivel <ae@alejandro.ltd>
- Co-authored-by: Will Cunningham <wjcunningham7@gmail.com>
- Aravind-psiog <100823292+Aravind-psiog@users.noreply.github.com>
- Faiyaz Hasan <faiyaz@agnostiq.ai>
- Co-authored-by: Venkat Bala <venkat@agnostiq.ai>
- Prasanna Venkatesh <54540812+Prasy12@users.noreply.github.com>
- Co-authored-by: Amalan Jenicious F <amalan.jenicious@psiog.com>
- Okechukwu Emmanuel Ochia <okechukwu@agnostiq.ai>
- Co-authored-by: pre-commit-ci[bot] <66853113+pre-commit-ci[bot]@users.noreply.github.com>
- Casey Jao <casey@agnostiq.ai>

### Fixed

- Fixed missing lattice and result object attributes after rehydrating from datastore.

### Changed

- Implemented v12 of the DB schema

### Tests

- Enhanced DB tests to check faithfulness of persist and rehydrate operations

### Docs

- Update user interface docs for filter and delete features.
- Added credential management page

## [0.196.0] - 2022-09-07

### Authors

- Will Cunningham <wjcunningham7@users.noreply.github.com>
- Co-authored-by: Scott Wyman Neagle <scott@agnostiq.ai>
- Alejandro Esquivel <ae@alejandro.ltd>
- Co-authored-by: Will Cunningham <wjcunningham7@gmail.com>
- Aravind-psiog <100823292+Aravind-psiog@users.noreply.github.com>
- Faiyaz Hasan <faiyaz@agnostiq.ai>
- Co-authored-by: Venkat Bala <venkat@agnostiq.ai>
- Prasanna Venkatesh <54540812+Prasy12@users.noreply.github.com>
- Co-authored-by: Amalan Jenicious F <amalan.jenicious@psiog.com>
- Okechukwu Emmanuel Ochia <okechukwu@agnostiq.ai>
- Co-authored-by: pre-commit-ci[bot] <66853113+pre-commit-ci[bot]@users.noreply.github.com>
- Casey Jao <casey@agnostiq.ai>

### Changed

- Sublattices are now run completely internally, without any HTTP calls.
- Lattice-level metadata is persisted atomically for sublattices.

## [0.195.0] - 2022-09-06

### Authors

- Will Cunningham <wjcunningham7@users.noreply.github.com>
- Co-authored-by: Scott Wyman Neagle <scott@agnostiq.ai>
- Alejandro Esquivel <ae@alejandro.ltd>
- Co-authored-by: Will Cunningham <wjcunningham7@gmail.com>
- Aravind-psiog <100823292+Aravind-psiog@users.noreply.github.com>
- Faiyaz Hasan <faiyaz@agnostiq.ai>
- Co-authored-by: Venkat Bala <venkat@agnostiq.ai>
- Prasanna Venkatesh <54540812+Prasy12@users.noreply.github.com>
- Co-authored-by: Amalan Jenicious F <amalan.jenicious@psiog.com>
- Okechukwu Emmanuel Ochia <okechukwu@agnostiq.ai>
- Co-authored-by: pre-commit-ci[bot] <66853113+pre-commit-ci[bot]@users.noreply.github.com>
- Casey Jao <casey@agnostiq.ai>

### Changed

- `import covalent` no longer pulls in the server components

### Operations

- Fixed `tests.yml` where `RECOMMENDED_PLATFORM` was not properly set

## [0.194.0] - 2022-09-06

### Authors

- Will Cunningham <wjcunningham7@users.noreply.github.com>
- Co-authored-by: Scott Wyman Neagle <scott@agnostiq.ai>
- Alejandro Esquivel <ae@alejandro.ltd>
- Co-authored-by: Will Cunningham <wjcunningham7@gmail.com>
- Aravind-psiog <100823292+Aravind-psiog@users.noreply.github.com>
- Faiyaz Hasan <faiyaz@agnostiq.ai>
- Co-authored-by: Venkat Bala <venkat@agnostiq.ai>
- Prasanna Venkatesh <54540812+Prasy12@users.noreply.github.com>
- Co-authored-by: Amalan Jenicious F <amalan.jenicious@psiog.com>
- Okechukwu Emmanuel Ochia <okechukwu@agnostiq.ai>
- Co-authored-by: pre-commit-ci[bot] <66853113+pre-commit-ci[bot]@users.noreply.github.com>
- Casey Jao <casey@agnostiq.ai>

### Operations

- Added a workflow which checks for missing or extra requirements
- Added pycln to pre-commit hooks #867

### Removed

- PyYAML
- tailer

## [0.193.0] - 2022-09-06

### Authors

- Will Cunningham <wjcunningham7@users.noreply.github.com>
- Co-authored-by: Scott Wyman Neagle <scott@agnostiq.ai>
- Alejandro Esquivel <ae@alejandro.ltd>
- Co-authored-by: Will Cunningham <wjcunningham7@gmail.com>
- Aravind-psiog <100823292+Aravind-psiog@users.noreply.github.com>
- Faiyaz Hasan <faiyaz@agnostiq.ai>
- Co-authored-by: Venkat Bala <venkat@agnostiq.ai>
- Prasanna Venkatesh <54540812+Prasy12@users.noreply.github.com>
- Co-authored-by: Amalan Jenicious F <amalan.jenicious@psiog.com>
- Okechukwu Emmanuel Ochia <okechukwu@agnostiq.ai>
- Co-authored-by: pre-commit-ci[bot] <66853113+pre-commit-ci[bot]@users.noreply.github.com>
- Casey Jao <casey@agnostiq.ai>

### Changed

- Refactored executor base classes

### Operations

- pre-commit autoupdate

## [0.192.0] - 2022-09-02

### Authors

- Will Cunningham <wjcunningham7@users.noreply.github.com>
- Co-authored-by: Scott Wyman Neagle <scott@agnostiq.ai>
- Alejandro Esquivel <ae@alejandro.ltd>
- Co-authored-by: Will Cunningham <wjcunningham7@gmail.com>
- Aravind-psiog <100823292+Aravind-psiog@users.noreply.github.com>
- Faiyaz Hasan <faiyaz@agnostiq.ai>
- Co-authored-by: Venkat Bala <venkat@agnostiq.ai>
- Prasanna Venkatesh <54540812+Prasy12@users.noreply.github.com>
- Co-authored-by: Amalan Jenicious F <amalan.jenicious@psiog.com>
- Okechukwu Emmanuel Ochia <okechukwu@agnostiq.ai>
- Co-authored-by: pre-commit-ci[bot] <66853113+pre-commit-ci[bot]@users.noreply.github.com>

### Changed

- Modified how `no_cluster` is passed to `app.py` from the CLI

## [0.191.0] - 2022-09-01

### Authors

- Will Cunningham <wjcunningham7@users.noreply.github.com>
- Co-authored-by: Scott Wyman Neagle <scott@agnostiq.ai>
- Alejandro Esquivel <ae@alejandro.ltd>
- Co-authored-by: Will Cunningham <wjcunningham7@gmail.com>
- Aravind-psiog <100823292+Aravind-psiog@users.noreply.github.com>
- Faiyaz Hasan <faiyaz@agnostiq.ai>
- Co-authored-by: Venkat Bala <venkat@agnostiq.ai>
- Prasanna Venkatesh <54540812+Prasy12@users.noreply.github.com>
- Co-authored-by: Amalan Jenicious F <amalan.jenicious@psiog.com>
- Okechukwu Emmanuel Ochia <okechukwu@agnostiq.ai>
- Co-authored-by: pre-commit-ci[bot] <66853113+pre-commit-ci[bot]@users.noreply.github.com>

### Added

- Implementation of RemoteExecutor

## [0.190.0] - 2022-09-01

### Authors

- Will Cunningham <wjcunningham7@users.noreply.github.com>
- Co-authored-by: Scott Wyman Neagle <scott@agnostiq.ai>
- Alejandro Esquivel <ae@alejandro.ltd>
- Co-authored-by: Will Cunningham <wjcunningham7@gmail.com>
- Aravind-psiog <100823292+Aravind-psiog@users.noreply.github.com>
- Faiyaz Hasan <faiyaz@agnostiq.ai>
- Co-authored-by: Venkat Bala <venkat@agnostiq.ai>
- Prasanna Venkatesh <54540812+Prasy12@users.noreply.github.com>
- Co-authored-by: Amalan Jenicious F <amalan.jenicious@psiog.com>
- Okechukwu Emmanuel Ochia <okechukwu@agnostiq.ai>

### Changed

- Renamed `BaseAsyncExecutor` and its references to `AsyncBaseExecutor`.

## [0.189.0] - 2022-08-31

### Authors

- Will Cunningham <wjcunningham7@users.noreply.github.com>
- Co-authored-by: Scott Wyman Neagle <scott@agnostiq.ai>
- Alejandro Esquivel <ae@alejandro.ltd>
- Co-authored-by: Will Cunningham <wjcunningham7@gmail.com>
- Aravind-psiog <100823292+Aravind-psiog@users.noreply.github.com>
- Faiyaz Hasan <faiyaz@agnostiq.ai>
- Co-authored-by: Venkat Bala <venkat@agnostiq.ai>
- Prasanna Venkatesh <54540812+Prasy12@users.noreply.github.com>
- Co-authored-by: Amalan Jenicious F <amalan.jenicious@psiog.com>

### Added

- Added capability to take screenshot of the graph with covalent logo on the GUI.

### Operations

- Changed the environment switches in tests.yml to be `true`/empty instead of 1/0

- Adding `benchmark.yml` workflow

### Tests

- Adding scripts in `tests/stress_tests/benchmarks`

## [0.188.0] - 2022-08-31

### Authors

- Will Cunningham <wjcunningham7@users.noreply.github.com>
- Co-authored-by: Scott Wyman Neagle <scott@agnostiq.ai>
- Alejandro Esquivel <ae@alejandro.ltd>
- Co-authored-by: Will Cunningham <wjcunningham7@gmail.com>
- Aravind-psiog <100823292+Aravind-psiog@users.noreply.github.com>

### Added

- Created a prototype of a production Dockerfile
- The old Dockerfile has been moved to Dockerfile.dev

### Docs

- Added db schema migration error guide in RTD
- Removed `get_data_store` from quantum chemistry tutorial #1046

### Operations

- Front-end test coverage measured and reported in CI
- Added reusable version action

- Added read the docs for user interface

## [0.187.0] - 2022-08-28

### Authors

- Prasanna Venkatesh <54540812+Prasy12@users.noreply.github.com>
- Co-authored-by: Kamalesh-suresh <kamalesh.suresh@psiog.com>
- Co-authored-by: Amalan Jenicious F <amalan.jenicious@psiog.com>
- Co-authored-by: pre-commit-ci[bot] <66853113+pre-commit-ci[bot]@users.noreply.github.com>

### Tests

- Fixed `test_using_executor_names` and `test_internal_sublattice_dispatch` tests to also work with `--no-cluster` option.

### Added

- Added test cases for front-end react components.

## [0.186.0] - 2022-08-25

### Authors

- Sankalp Sanand <sankalp@agnostiq.ai>
- Co-authored-by: Alejandro Esquivel <ae@alejandro.ltd>
- Venkat Bala <venkat@agnostiq.ai>
- Okechukwu Emmanuel Ochia <okechukwu@agnostiq.ai>
- Co-authored-by: pre-commit-ci[bot] <66853113+pre-commit-ci[bot]@users.noreply.github.com>
- Co-authored-by: Will Cunningham <wjcunningham7@gmail.com>
- Co-authored-by: Scott Wyman Neagle <scott@agnostiq.ai>
- Venkat Bala <15014089+venkatBala@users.noreply.github.com>
- Aravind-psiog <100823292+Aravind-psiog@users.noreply.github.com>
- Co-authored-by: Kamalesh-suresh <kamalesh.suresh@psiog.com>
- Co-authored-by: Prasy12 <prasanna.venkatesh@psiog.com>

### Operations

- Fix conditional logic around dumping of `covalent` logs to stdout in test workflows
- Build test matrix by parsing configs from json
- Dump covalent logs if any of the tests step fail
- changed-files action uses the proper sha in version.yml

### Docs

- Added RTD and header for the AWS EC2 executor plugin.
- Refactored tutorials for better organization

### Added

- Added executor label, node id and node type to graph node UI

### Changed

- Runtime has been modified to be more precise on the lattice and electron sidebar

## [0.185.0] - 2022-08-23

### Authors

- Sankalp Sanand <sankalp@agnostiq.ai>
- Co-authored-by: Alejandro Esquivel <ae@alejandro.ltd>
- Venkat Bala <venkat@agnostiq.ai>

### Added

- Adding `load_tests` subdirectory to tests to facilitate execution of Covalent benchmarks during nightly runs
- Added `locust` requirements to tests `requirements.txt`

## [0.184.2] - 2022-08-23

### Authors

- Sankalp Sanand <sankalp@agnostiq.ai>
- Co-authored-by: Alejandro Esquivel <ae@alejandro.ltd>

### Fixed

- Switched the `render_as_batch` flag in the alembic env context so that `ALTER` commands are supported in SQLite migrations.

### Docs

- Updated custom executor RTD to show a simpler example

### Operations

- pre-commit autoupdate

## [0.184.1] - 2022-08-23

### Authors

- Alejandro Esquivel <ae@alejandro.ltd>
- Venkat Bala <venkat@agnostiq.ai>
- Co-authored-by: Scott Wyman Neagle <scott@agnostiq.ai>
- Casey Jao <casey@agnostiq.ai>
- Sankalp Sanand <sankalp@agnostiq.ai>

### Fixed

- Function's `__doc__` and `__name__` storage in dict/json for transportable object fixed.

### Tests

- Added unit test for the above fix.

## [0.184.0] - 2022-08-22

### Authors

- Alejandro Esquivel <ae@alejandro.ltd>
- Venkat Bala <venkat@agnostiq.ai>
- Co-authored-by: Scott Wyman Neagle <scott@agnostiq.ai>
- Casey Jao <casey@agnostiq.ai>

### Changed

- Electron metadata is serialized earlier during workflow construction
  to reduce unexpected executor pip requirements.

### Operations

- Updating conditional logic for the different steps in `release` workflow
- Dependabot update

### Docs

- Removed "How to synchronize lattices" section from RTD

## [0.183.0] - 2022-08-18

### Authors

- Scott Wyman Neagle <scott@agnostiq.ai>
- Venkat Bala <venkat@agnostiq.ai>

### Added

- Adding tests to update patch coverage for the `covalent logs` cli

### Changed

- Modify the `covalent logs` CLI handler to read logs line by line

### Operations

- Update release workflow
- Adding a `wait` input for the Conda action

## [0.182.2] - 2022-08-18

### Authors

- Scott Wyman Neagle <scott@agnostiq.ai>
- Will Cunningham <wjcunningham7@users.noreply.github.com>
- Alejandro Esquivel <ae@alejandro.ltd>
- Co-authored-by: Will Cunningham <wjcunningham7@gmail.com>
- Co-authored-by: Faiyaz Hasan <faiyaz@agnostiq.ai>

### Fixed

- CLI `service.py` tests to run without the server needing to be started.

### Docs

- Added `covalent db` cli command to API section of RTD

### Docs

- Fixed RTD downloads badge image to point to `covalent` rather than `cova`

### Operations

- Use conda skeleton action for build and upload

### Docs

- Updating WCI yaml with new file transfer protocols

## [0.182.1] - 2022-08-17

### Authors

- Will Cunningham <wjcunningham7@users.noreply.github.com>
- Venkat Bala <venkat@agnostiq.ai>
- Co-authored-by: santoshkumarradha <santosh@agnostiq.ai>
- Co-authored-by: pre-commit-ci[bot] <66853113+pre-commit-ci[bot]@users.noreply.github.com>
- Co-authored-by: Santosh kumar <29346072+santoshkumarradha@users.noreply.github.com>
- Co-authored-by: Scott Wyman Neagle <scott@agnostiq.ai>
- Prasanna Venkatesh <54540812+Prasy12@users.noreply.github.com>
- Co-authored-by: Will Cunningham <wjcunningham7@gmail.com>

### Fixed

- lattice.draw() fix on the GUI.

## [0.182.0] - 2022-08-17

### Authors

- Will Cunningham <wjcunningham7@users.noreply.github.com>
- Venkat Bala <venkat@agnostiq.ai>
- Co-authored-by: santoshkumarradha <santosh@agnostiq.ai>
- Co-authored-by: pre-commit-ci[bot] <66853113+pre-commit-ci[bot]@users.noreply.github.com>
- Co-authored-by: Santosh kumar <29346072+santoshkumarradha@users.noreply.github.com>
- Co-authored-by: Scott Wyman Neagle <scott@agnostiq.ai>

### Added

- Update RTD for `AWS Batch` executor
- Removed `AWS Lambda` executor RTD from this branch in order to keep changes atomic

### Changed

- Synced with latest develop

### Docs

- Adding RTD for `AWS Braket` executor
- Adding dropdown menu for the IAM policy
- Delete RTD for other cloud executor to keep changes atomic
- Renamed `executers` folder to `executors`

### Docs

- Updated short release notes

## [0.181.0] - 2022-08-17

### Authors

- Alejandro Esquivel <ae@alejandro.ltd>
- Will Cunningham <wjcunningham7@users.noreply.github.com>
- Scott Wyman Neagle <scott@agnostiq.ai>
- Venkat Bala <venkat@agnostiq.ai>
- Co-authored-by: santoshkumarradha <santosh@agnostiq.ai>
- Co-authored-by: pre-commit-ci[bot] <66853113+pre-commit-ci[bot]@users.noreply.github.com>
- Co-authored-by: Santosh kumar <29346072+santoshkumarradha@users.noreply.github.com>
- Co-authored-by: Will Cunningham <wjcunningham7@gmail.com>
- Prasanna Venkatesh <54540812+Prasy12@users.noreply.github.com>
- Co-authored-by: Kamalesh-suresh <kamalesh.suresh@psiog.com>
- Co-authored-by: Manjunath PV <manjunath.poilath@psiog.com>
- Co-authored-by: ArunPsiog <arun.mukesh@psiog.com>

### Changed

- Lazy loading mechanism on the GUI.

### Fixed

- Displaying electron executor and inputs information on the GUI.
- Animated spinner for running statuses on the GUI.

## Docs

- Add `AWSLambdaExecutor` RTD
- Update `api.rst` to include `cluster` CLI command option
- Added version migration guide section in RTD
- Update RTD for `AWS ECS` executor
- Remove AWS Lambda and Batch RTDs to keep changes atomic
- Adding dropdowns to IAM policy documents
- Updated compatibility matrix
- Updated pip, bash and callable deps how-to guides

### Operations

- NPM install on CentOS done explicitly
- `-y` flag for `conda install`

## [0.180.0] - 2022-08-16

### Authors

- Casey Jao <casey@agnostiq.ai>
- Co-authored-by: Alejandro Esquivel <ae@alejandro.ltd>
- Okechukwu Emmanuel Ochia <okechukwu@agnostiq.ai>
- Scott Wyman Neagle <scott@agnostiq.ai>
- Co-authored-by: pre-commit-ci[bot] <66853113+pre-commit-ci[bot]@users.noreply.github.com>
- Co-authored-by: Will Cunningham <wjcunningham7@gmail.com>
- Sankalp Sanand <sankalp@agnostiq.ai>

### Removed

- Removed `ct.wait.LONG` etc. constants from covalent's init

### Changed

- `wait` in `_get_result_from_dispatcher` will now use `_results_manager.wait.EXTREME` if `True` has been passed to it.

### Operations

- Prettierified release.yml
- Cleaned up pre-commit-config.yml

### Docs

- Updated Bash Lepton tutorial to conform with the latest Lepton interface changes
- Disabling how-to guide for executing an electron with a specified Conda environment.
- Fixed "How To" for Python leptons

## [0.179.0] - 2022-08-16

### Authors

### Changed

- Changed terser package version on webapp yarn-lock file.

## [0.178.0] - 2022-08-15

### Authors

- Will Cunningham <wjcunningham7@users.noreply.github.com>
- Co-authored-by: Alejandro Esquivel <ae@alejandro.ltd>
- Casey Jao <casey@agnostiq.ai>

### Changed

- Dispatch workflows as asyncio tasks on the FastAPI event loop instead of in separate threads

### Fixed

- Deconflict wait enum with `ct.wait` function; `wait` -> `WAIT`

### Operations

- Conda package is built and tested on a nightly schedule
- Conda deployment step is added to `release.yml`
- Install yarn and npm on Ubuntu whenever the webapp needs to be built

## [0.177.0] - 2022-08-11

### Authors

- Scott Wyman Neagle <scott@agnostiq.ai>
- Co-authored-by: Faiyaz Hasan <faiyaz@agnostiq.ai>
- Casey Jao <casey@agnostiq.ai>
- Venkat Bala <venkat@agnostiq.ai>
- Co-authored-by: pre-commit-ci[bot] <66853113+pre-commit-ci[bot]@users.noreply.github.com>

### Removed

- `while True` in `app.get_result`

### Changed

- Flask route logic to return 503 when the result is not ready

### Tests

- results_manager tests

### Operations

- Fix conditional checks for `pre-release` and `stable` Covalent docker image builds

## [0.176.0] - 2022-08-11

### Authors

- Scott Wyman Neagle <scott@agnostiq.ai>
- Co-authored-by: Faiyaz Hasan <faiyaz@agnostiq.ai>
- Casey Jao <casey@agnostiq.ai>

### Operations

- Update precommit yaml.

### Removed

- `Lattice.check_consumables()`, `_TransportGraph.get_topologically_sorted_graph()`

### Operations

- Trigger webapp build if `build==true`

## [0.175.0] - 2022-08-11

### Authors

- Scott Wyman Neagle <scott@agnostiq.ai>
- Co-authored-by: Faiyaz Hasan <faiyaz@agnostiq.ai>
- Casey Jao <casey@agnostiq.ai>

### Operations

- Trigger Slack alert for failed tests on `workflow_run`

## [0.174.0] - 2022-08-11

### Authors

- Casey Jao <casey@agnostiq.ai>
- Alejandro Esquivel <ae@alejandro.ltd>

### Changed

- Changed return value for TransferFromRemote and TransferToRemote (download/upload) operations to be consistent and always return filepath tuples

### Docs

- Updated docs with File Transfer return value changes and `files` kwarg injections

### Fixed

- Fixed postprocessing workflows that return an electron with an incoming wait_for edge

## [0.173.0] - 2022-08-10

### Authors

- Sankalp Sanand <sankalp@agnostiq.ai>

### Added

- `--hard` and `--yes` flags added to `covalent purge` for hard purging (also deletes the databse) and autoapproving respectively.

### Changed

- `covalent purge` now shows the user a prompt informing them what dirs and files will be deleted.
- Improved shown messages in some commands.

### Tests

- Updated tests to reflect above changes.

## [0.172.0] - 2022-08-10

### Authors

- Will Cunningham <wjcunningham7@users.noreply.github.com>
- Prasanna Venkatesh <54540812+Prasy12@users.noreply.github.com>
- Co-authored-by: pre-commit-ci[bot] <66853113+pre-commit-ci[bot]@users.noreply.github.com>
- Co-authored-by: Aravind-psiog <100823292+Aravind-psiog@users.noreply.github.com>
- Co-authored-by: ArunPsiog <arun.mukesh@psiog.com>
- Co-authored-by: manjunath.poilath <manjunath.poilath@psiog.com>
- Co-authored-by: Kamalesh-suresh <kamalesh.suresh@psiog.com>
- Co-authored-by: Amalan Jenicious F <amalan.jenicious@psiog.com>
- Co-authored-by: M Shrikanth <shrikanth.mohan@psiog.com>
- Co-authored-by: Casey Jao <casey@agnostiq.ai>
- Co-authored-by: Aravind-psiog <aravind.prabaharan@psiog.com>
- Co-authored-by: Will Cunningham <wjcunningham7@gmail.com>
- Co-authored-by: Alejandro Esquivel <ae@alejandro.ltd>

### Changed

- Covalent dispatcher flask web apis ported to FastAPI in `covalent_dispatcher/_service/app.py`
- Unit tests written for Covalent dispatcher flask web apis ported to FastAPI in `covalent_dispatcher_tests/_service/app.test.py`
- Web apis of `covalent_ui` refactored to adhere to v11 DB schema
- Electron graph mini map has been moved next to controls on the GUI.
- Lattice status and count of completed & total electrons has been moved to the top of the graph on the GUI.
- Some of the Flask APIs earlier consumed by the GUI have been deprecated & removed from the code base.
- APIs exposed by the web app back end have been re-factored to adhere to the new DB schema v10

### Added

- Added count of dispatches by status on the dispatch list section of the GUI.
- APIs that the GUI consumes have been re-written using FastAPI. This includes re-factoring of older APIs and adding of new APIs.
- Added COVALENT_SERVER_IFACE_ANY flag for uvicorn to start with 0.0.0.0

### Docs

- ReadTheDocs landing page has been improved

## [0.171.0] - 2022-08-10

### Authors

- Casey Jao <casey@agnostiq.ai>
- Co-authored-by: Scott Wyman Neagle <scott@agnostiq.ai>

### Added

- Added `covalent migrate_legacy_result_object` command to save pickled Result objects to the DataStore

## [0.170.1] - 2022-08-09

### Authors

- Venkat Bala <venkat@agnostiq.ai>

### Fixed

- Remove `attr` import added inadvertently

### Tests

- Fix `start` cli test, update `set_config` call count

## [0.170.0] - 2022-08-08

### Authors

- Venkat Bala <venkat@agnostiq.ai>
- Co-authored-by: pre-commit-ci[bot] <66853113+pre-commit-ci[bot]@users.noreply.github.com>

### Changed

- Temporarily allow executor plugin variable name to be either in uppercase or lowercase

## [0.169.0] - 2022-08-08

### Authors

- Venkat Bala <venkat@agnostiq.ai>
- Co-authored-by: pre-commit-ci[bot] <66853113+pre-commit-ci[bot]@users.noreply.github.com>

### Added

- Adding a `covalent config` convenience CLI to quickly view retrive the covalent configuration

## [0.168.0] - 2022-08-08

### Authors

- Venkat Bala <venkat@agnostiq.ai>
- Co-authored-by: pre-commit-ci[bot] <66853113+pre-commit-ci[bot]@users.noreply.github.com>

### Added

- Adding `setup/teardown` methods as placeholders for any executor specific setup and teardown tasks

## [0.167.0] - 2022-08-08

### Authors

- Poojith U Rao <106616820+poojithurao@users.noreply.github.com>
- Co-authored-by: Venkat Bala <venkat@agnostiq.ai>
- Co-authored-by: Faiyaz Hasan <faiyaz@agnostiq.ai>
- Co-authored-by: pre-commit-ci[bot] <66853113+pre-commit-ci[bot]@users.noreply.github.com>
- Co-authored-by: Alejandro Esquivel <ae@alejandro.ltd>

### Added

- S3 File transfer strategy

### Fixed

- Adding maximum number of retries and timeout parameter to the get result http call.

## [0.166.0] - 2022-08-07

### Authors

- Venkat Bala <venkat@agnostiq.ai>

### Tests

- Update dask cli test to match Covalent Dask cluster configuration

### Changed

- Remove newline from log stream formatter for better log statment output
- Jsonify covalent cluster cli outputs

## [0.165.0] - 2022-08-06

### Authors

- Casey Jao <casey@agnostiq.ai>

### Changed

- Make `BaseExecutor` and `BaseAsyncExecutor` class siblings, not parent and child.

### Operations

- Only validate webapp if the webapp was built

### Tests

- Fixed randomly failing lattice json serialization test

## [0.164.0] - 2022-08-05

### Authors

- Sankalp Sanand <sankalp@agnostiq.ai>
- Faiyaz Hasan <faiyaz@agnostiq.ai>
- Co-authored-by: pre-commit-ci[bot] <66853113+pre-commit-ci[bot]@users.noreply.github.com>
- Co-authored-by: Venkat Bala <venkat@agnostiq.ai>
- Co-authored-by: Will Cunningham <wjcunningham7@gmail.com>

### Changed

- Use `update_config` to modify dask configuration from the cluster process
- Simplify `set_config` logic for dask configuration options on `covalent start`
- Removed default values from click options for dask configuration related values

### Added

- Configured default dask configuration options in `defaults.py`

### Fixed

- Overwriting config address issue.

### Tests

- Moved misplaced functional/integration tests from the unit tests folder to their respective folders.
- All of the unit tests now use test DB instead of hitting a live DB.
- Updated `tests.yml` so that functional tests are run whenever tests get changed or github actions are changed.
- Several broken tests were also fixed.

## [0.163.0] - 2022-08-04

### Authors

- Alejandro Esquivel <ae@alejandro.ltd>
- Co-authored-by: Casey Jao <casey@agnostiq.ai>
- Will Cunningham <wjcunningham7@users.noreply.github.com>
- Co-authored-by: Scott Wyman Neagle <scott@agnostiq.ai>

### Added

- Added `rsync` dependency in `Dockerfile`

### Removed

- `Makefile` which was previously improperly committed

### Operations

- Functional tests are run only on `develop`
- `tests.yml` can be run manually provided a commit SHA
- `tests.yml` uses a `build` filter to conditionally install and build Covalent if build files are modified
- `docker.yml` is now only for dev work, and is manually triggered given an SHA
- `release.yml` is enhanced to push stable and pre-release images to a public ECR repo

## [0.162.0] - 2022-08-04

### Authors

- Alejandro Esquivel <ae@alejandro.ltd>
- Co-authored-by: Casey Jao <casey@agnostiq.ai>

### Changed

- Updated Base executor to support non-unique `retval_key`s, particularly for use in File Transfer where we may have several CallDeps with the reserved `retval_key` of value `files`.

## [0.161.2] - 2022-08-04

### Authors

- Alejandro Esquivel <ae@alejandro.ltd>
- Co-authored-by: pre-commit-ci[bot] <66853113+pre-commit-ci[bot]@users.noreply.github.com>

### Fixed

- Updated `covalent db migrations` to overwrite `alembic.ini` `script_location` with absolute path to migrations folder
- Updated `covalent db alembic [args]` command to use project root as `cwd` for alembic subprocess

## [0.161.1] - 2022-08-03

### Authors

- Alejandro Esquivel <ae@alejandro.ltd>
- Scott Wyman Neagle <scott@agnostiq.ai>
- Co-authored-by: Faiyaz Hasan <faiyaz@agnostiq.ai>
- Poojith U Rao <106616820+poojithurao@users.noreply.github.com>
- Co-authored-by: Casey Jao <casey@agnostiq.ai>

### Fixed

- When a list was passed to an electron, the generated electron list
  had metadata copied from the electron. This was resulting in
  call_before and call_after functions being called by the electron
  list as well. The metadata (apart from executor) is now set to
  default values for the electron list.

## [0.161.0] - 2022-08-03

### Authors

- Alejandro Esquivel <ae@alejandro.ltd>
- Scott Wyman Neagle <scott@agnostiq.ai>
- Co-authored-by: Faiyaz Hasan <faiyaz@agnostiq.ai>

### Changed

- Replaced `Session(DispatchDB()._get_data_store().engine)` with `workflow_db.session()`

### Removed

- `DevDataStore` class from `datastore.py`
- workflows manager

## [0.160.1] - 2022-08-02

### Authors

- Alejandro Esquivel <ae@alejandro.ltd>
- Scott Wyman Neagle <scott@agnostiq.ai>

### Fixed

- `script_location` key not found issue when installing with pip (second attempt)

### Docs

- Remove migration guide reference from README

### Operations

- Explicitly check `release == true` in tests.yml

## [0.160.0] - 2022-08-02

### Authors

- Casey Jao <casey@agnostiq.ai>
- Co-authored-by: Faiyaz Hasan <faiyaz@agnostiq.ai>

### Changed

- `Executor.run()` now accepts a `task_metadata` dictionary. Current
  keys consist of `dispatch_id` and `node_id`.

## [0.159.0] - 2022-08-02

### Authors

- Casey Jao <casey@agnostiq.ai>
- Co-authored-by: Faiyaz Hasan <faiyaz@agnostiq.ai>

### Changed

- Database schema has been updated to v11

### Operations

- `paths-filter` will only be run on PRs, i.e on workflow runs, the whole test suite will be run.
- Removed retry action from running on `pytest` steps since they instead use `pytest` retries.
- `codecov.yml` added to enable carry-forward flags
- UI front-end is only built for pull requests when the source changes
- Packaging is only validated on the `develop` branch

## [0.158.0] - 2022-07-29

### Authors

- Okechukwu Emmanuel Ochia <okechukwu@agnostiq.ai>
- Co-authored-by: Scott Wyman Neagle <scott@agnostiq.ai>
- Will Cunningham <wjcunningham7@users.noreply.github.com>
- Alejandro Esquivel <ae@alejandro.ltd>
- Co-authored-by: pre-commit-ci[bot] <66853113+pre-commit-ci[bot]@users.noreply.github.com>
- Casey Jao <casey@agnostiq.ai>
- Co-authored-by: Faiyaz Hasan <faiyaz@agnostiq.ai>

### Changed

- Construct the result object in the dispatcher `entry_point.py` module in order to avoid the Missing Latticed Id error so frequently.
- Update the sleep statement length to 0.1 seconds in the results.manager.

## [0.157.1] - 2022-07-29

### Authors

- Okechukwu Emmanuel Ochia <okechukwu@agnostiq.ai>
- Co-authored-by: Scott Wyman Neagle <scott@agnostiq.ai>
- Will Cunningham <wjcunningham7@users.noreply.github.com>
- Alejandro Esquivel <ae@alejandro.ltd>
- Co-authored-by: pre-commit-ci[bot] <66853113+pre-commit-ci[bot]@users.noreply.github.com>
- Casey Jao <casey@agnostiq.ai>

### Fixed

- Pass non-kwargs to electrons in the correct order during dispatch.

## [0.157.0] - 2022-07-28

### Authors

- Okechukwu Emmanuel Ochia <okechukwu@agnostiq.ai>
- Co-authored-by: Scott Wyman Neagle <scott@agnostiq.ai>
- Will Cunningham <wjcunningham7@users.noreply.github.com>
- Alejandro Esquivel <ae@alejandro.ltd>
- Co-authored-by: pre-commit-ci[bot] <66853113+pre-commit-ci[bot]@users.noreply.github.com>
- Casey Jao <casey@agnostiq.ai>

### Changed

- Expose a public `wait()` function compatible with both calling and dispatching lattices

### Docs

- Updated the RTD on `wait_for()` to use the static `wait()` function

### Operations

- pre-commit autoupdate

### Docs

- Changed the custom executor how-to to be shorter and more concise.
- Re-structured the docs

## [0.156.0] - 2022-07-27

### Authors

- Okechukwu Emmanuel Ochia <okechukwu@agnostiq.ai>
- Co-authored-by: Scott Wyman Neagle <scott@agnostiq.ai>
- Will Cunningham <wjcunningham7@users.noreply.github.com>
- Alejandro Esquivel <ae@alejandro.ltd>
- Co-authored-by: pre-commit-ci[bot] <66853113+pre-commit-ci[bot]@users.noreply.github.com>

### Added

- Bash decorator is introduced
- Lepton commands can be specified as a list of strings rather than strings alone.

## [0.155.1] - 2022-07-26

### Authors

- Okechukwu Emmanuel Ochia <okechukwu@agnostiq.ai>
- Co-authored-by: Scott Wyman Neagle <scott@agnostiq.ai>
- Will Cunningham <wjcunningham7@users.noreply.github.com>
- Alejandro Esquivel <ae@alejandro.ltd>
- Co-authored-by: pre-commit-ci[bot] <66853113+pre-commit-ci[bot]@users.noreply.github.com>

### Fixed

- `script_location` key not found issue when running alembic programatically

### Operations

- Fixed syntax errors in `stale.yml` and in `hotfix.yml`
- `docker.yml` triggered after version bump in `develop` instead of before
- Enhanced `tests.yml` to upload coverage reports by domain

## [0.155.0] - 2022-07-26

### Authors

- Alejandro Esquivel <ae@alejandro.ltd>

### Added

- Exposing `alembic {args}` cli commands through: `covalent db alembic {args}`

## [0.154.0] - 2022-07-25

### Authors

- Casey Jao <casey@agnostiq.ai>
- Co-authored-by: Venkat Bala <venkat@agnostiq.ai>
- Alejandro Esquivel <ae@alejandro.ltd>

### Added

- Added methods to programatically fetch information from Alembic without needing subprocess

## [0.153.1] - 2022-07-25

### Authors

- Casey Jao <casey@agnostiq.ai>
- Co-authored-by: Venkat Bala <venkat@agnostiq.ai>

### Fixed

- Stdout and stderr are now captured when using the dask executor.

### Tests

- Fixed Dask cluster CLI tests

## [0.153.0] - 2022-07-25

### Authors

- Faiyaz Hasan <faiyaz@agnostiq.ai>

### Added

- Helper function to load and save files corresponding to the DB filenames.

### Changed

- Files with .txt, .log extensions are stored as strings.
- Get result web request timeout to 2 seconds.

## [0.152.0] - 2022-07-25

### Authors

- Faiyaz Hasan <faiyaz@agnostiq.ai>
- Co-authored-by: Scott Wyman Neagle <scott@agnostiq.ai>

### Changed

- Pass default DataStore object to node value retrieval method in the Results object.

## [0.151.1] - 2022-07-22

### Authors

- Faiyaz Hasan <faiyaz@agnostiq.ai>
- Co-authored-by: Scott Wyman Neagle <scott@agnostiq.ai>

### Fixed

- Adding maximum number of retries and timeout parameter to the get result http call.
- Disabling result_webhook for now.

## [0.151.0] - 2022-07-22

### Authors

- Scott Wyman Neagle <scott@agnostiq.ai>
- Co-authored-by: Will Cunningham <wjcunningham7@gmail.com>
- Sankalp Sanand <sankalp@agnostiq.ai>

### Added

- `BaseAsyncExecutor` has been added which can be inherited by new async-aware executors.

### Changed

- Since tasks were basically submitting the functions to a Dask cluster by default, they have been converted into asyncio `Tasks` instead which support a far larger number of concurrent tasks than previously used `ThreadPool`.

- `tasks_pool` will still be used to schedule tasks which use non-async executors.

- Executor's `executor` will now receive a callable instead of a serialized function. This allows deserializing the function where it is going to be executed while providing a simplified `execute` at the same time.

- `uvloop` is being used instead of the default event loop of `asyncio` for better performance.

- Tests have also been updated to reflect above changes.

### Operations

- Made Santosh the sole owner of `/docs`

## [0.150.0] - 2022-07-22

### Authors

- Faiyaz Hasan <faiyaz@agnostiq.ai>

### Added

- Initialize database tables when the covalent server is started.

## [0.149.0] - 2022-07-21

### Authors

- Scott Wyman Neagle <scott@agnostiq.ai>
- Co-authored-by: Venkat Bala <venkat@agnostiq.ai>

### Removed

- `result.save()`
- `result._write_dispatch_to_python_file()`

## [0.148.0] - 2022-07-21

### Authors

- Alejandro Esquivel <ae@alejandro.ltd>

### Changed

- Changed DataStore default db path to correspond to dispatch db config path

### Operations

- Added workflow to stale and close pull requests

### Docs

- Fixed `get_metadata` calls in examples to remove `results_dir` argument
- Removed YouTube video temporarily

## [0.147.0] - 2022-07-21

### Authors

- Casey Jao <casey@agnostiq.ai>

### Changed

- Simplified interface for custom executors. All the boilerplate has
  been moved to `BaseExecutor`.

## [0.146.0] - 2022-07-20

### Authors

- Casey Jao <casey@agnostiq.ai>
- Co-authored-by: Venkat Bala <venkat@agnostiq.ai>
- Faiyaz Hasan <faiyaz@agnostiq.ai>

### Added

- Ensure that transportable objects are rendered correctly when printing the result object.

### Tests

- Check that user data is not unpickled by the Covalent server process

## [0.145.0] - 2022-07-20

### Authors

- Scott Wyman Neagle <scott@agnostiq.ai>
- Co-authored-by: Venkat Bala <venkat@agnostiq.ai>
- Co-authored-by: Faiyaz Hasan <faiyaz@agnostiq.ai>

### Removed

- `entry_point.get_result()`

### Changed

- get_result to query an HTTP endpoint instead of a DB session

## [0.144.0] - 2022-07-20

### Authors

- Will Cunningham <wjcunningham7@users.noreply.github.com>
- Co-authored-by: Scott Wyman Neagle <scott@agnostiq.ai>
- Alejandro Esquivel <ae@alejandro.ltd>

### Added

- Set up alembic migrations & added migration guide (`alembic/README.md`)

## [0.143.0] - 2022-07-19

### Authors

- Will Cunningham <wjcunningham7@users.noreply.github.com>
- Co-authored-by: Scott Wyman Neagle <scott@agnostiq.ai>

### Changed

- Installation will fail if `cova` is installed while trying to install `covalent`.

## [0.142.0] - 2022-07-19

### Authors

- Poojith U Rao <106616820+poojithurao@users.noreply.github.com>
- Co-authored-by: Will Cunningham <wjcunningham7@gmail.com>
- Anna Hughes <annagwen42@gmail.com>
- Co-authored-by: Poojith <poojith@agnostiq.ai>
- Co-authored-by: Scott Wyman Neagle <scott@agnostiq.ai>
- Casey Jao <casey@agnostiq.ai>
- Co-authored-by: Venkat Bala <venkat@agnostiq.ai>
- Co-authored-by: pre-commit-ci[bot] <66853113+pre-commit-ci[bot]@users.noreply.github.com>
- Faiyaz Hasan <faiyaz@agnostiq.ai>

### Added

- `electron_num`, `completed_electron_num` fields to the Lattice table.

## [0.141.0] - 2022-07-19

### Authors

- Poojith U Rao <106616820+poojithurao@users.noreply.github.com>
- Co-authored-by: Will Cunningham <wjcunningham7@gmail.com>
- Anna Hughes <annagwen42@gmail.com>
- Co-authored-by: Poojith <poojith@agnostiq.ai>
- Co-authored-by: Scott Wyman Neagle <scott@agnostiq.ai>
- Casey Jao <casey@agnostiq.ai>
- Co-authored-by: Venkat Bala <venkat@agnostiq.ai>
- Co-authored-by: pre-commit-ci[bot] <66853113+pre-commit-ci[bot]@users.noreply.github.com>

### Changed

- Deprecate topological sort in favor of inspect in-degree of nodes until they are zero before dispatching task
- Use deepcopy to generate a copy of the metadata dictionary before saving result object to the database

### Docs

- Adding incomplete pennylane kernel tutorial
- Adding quantum ensemble tutorial

## [0.140.0] - 2022-07-19

### Authors

- Faiyaz Hasan <faiyaz@agnostiq.ai>
- Co-authored-by: Venkat Bala <venkat@agnostiq.ai>

### Added

- Fields `deps_filename`, `call_before_filename` and `call_after_filename` to the `Electron` table.
- Re-write the deps / call before and after file contents when inserting / updating electron record in the database.

### Changed

- Modify the test and implementation logic of inserting the electron record with these new fields.
- Field `key` to `key_filename` in `Electron` table.

## [0.139.1] - 2022-07-19

### Authors

- Divyanshu Singh <55018955+divshacker@users.noreply.github.com>
- Co-authored-by: Scott Wyman Neagle <wymnea@protonmail.com>
- Co-authored-by: Scott Wyman Neagle <scott@agnostiq.ai>
- Co-authored-by: Will Cunningham <wjcunningham7@users.noreply.github.com>

### Fixed

- Fixes Reverse IP problem. All References to `0.0.0.0` are changed to `localhost` . More details can be found [here](https://github.com/AgnostiqHQ/covalent/issues/202)

## [0.139.0] - 2022-07-19

### Authors

- Venkat Bala <venkat@agnostiq.ai>
- Co-authored-by: Scott Wyman Neagle <scott@agnostiq.ai>
- Faiyaz Hasan <faiyaz@agnostiq.ai>
- Co-authored-by: Will Cunningham <wjcunningham7@gmail.com>

### Added

- Columns `is_active` in the lattice, eLectron and Electron dependency tables.

### Docs

- Adding a RTD tutorial/steps on creating a custom executor

## [0.138.0] - 2022-07-19

### Authors

- Anna Hughes <annagwen42@gmail.com>
- Co-authored-by: Will Cunningham <wjcunningham7@gmail.com>
- Will Cunningham <wjcunningham7@users.noreply.github.com>
- Co-authored-by: Venkat Bala <venkat@agnostiq.ai>

### Added

- Docker build workflow

### Changed

- Dockerfile uses multi-stage build

### Docs

- New tutorial demonstrating how to solve the MaxCut Problem with QAOA and Covalent

## [0.137.0] - 2022-07-19

### Authors

- Prasanna Venkatesh <54540812+Prasy12@users.noreply.github.com>
- Co-authored-by: Alejandro Esquivel <ae@alejandro.ltd>

### Added

- Ability to hide/show labels on the graph
- Graph layout with elk configurations

### Changed

- Changed API socket calls interval for graph optimization.

### Tests

- Disabled several dask functional tests

## [0.136.0] - 2022-07-18

### Authors

- Scott Wyman Neagle <scott@agnostiq.ai>
- Co-authored-by: Faiyaz Hasan <faiyaz@agnostiq.ai>

### Changed

- Result.save() has been deprecated in favor of Result.persist() and querying the database directly.

## [0.135.0] - 2022-07-18

### Authors

- Casey Jao <casey@agnostiq.ai>
- Co-authored-by: Scott Wyman Neagle <scott@agnostiq.ai>
- Co-authored-by: Alejandro Esquivel <ae@alejandro.ltd>

### Operations

- Psiog is only codeowner of js files
- Fix in changelog action to handle null author when a bot is committing

### Added

- Support injecting return values of calldeps into electrons during workflow execution

## [0.134.0] - 2022-07-15

### Authors

- Casey Jao <casey@agnostiq.ai>
- Co-authored-by: Scott Wyman Neagle <scott@agnostiq.ai>

### Changed

- Covalent server can now process workflows without having their deps installed

## [0.133.0] - 2022-07-15

### Authors

- Will Cunningham <wjcunningham7@users.noreply.github.com>

### Removed

- Removed the deprecated function `draw_inline` as well as the `matplotlib` dependency.

### Operations

- Fixing the retry block for tests

## [0.132.0] - 2022-07-14

### Authors

- Will Cunningham <wjcunningham7@users.noreply.github.com>

### Added

- Bash lepton support reintroduced with some UX modifications to the Lepton class. Leptons which use scripting languages can be specified as either (1) a command run in the shell/console or (2) a call to a function in a library/script. Leptons which use compiled languages must specify a library and a function name.
- The keyword argument `display_name` can be used to override the name appearing in the UI. Particularly useful when the lepton is a command.
- All arguments except for language are now keyword arguments.
- Keyword arguments passed to a Bash lepton are understood to define environment variables within the shell.
- Non-keyword arguments fill in `$1`, `$2`, etc.
- Named outputs enumerate variables within the shell which will be returned to the user. These can be either `Lepton.OUTPUT` or `Lepton.INPUT_OUTPUT` types.

### Added

- New fields to the decomposed result object Database:

## [0.131.0] - 2022-07-13

### Authors

- Sankalp Sanand <sankalp@agnostiq.ai>
- Co-authored-by: Venkat Bala <venkat@agnostiq.ai>

### Fixed

- `covalent --version` now looks for `covalent` metadata instead of `cova`

### Tests

- Updated the cli test to include whether the correct version number is shown when `covalent --version` is run

### Added

- Method to write electron id corresponding to sublattices in `execution.py` when running `_run_task`.

## [0.130.0] - 2022-07-12

### Authors

- Venkat Bala <venkat@agnostiq.ai>
- Co-authored-by: Scott Wyman Neagle <scott@agnostiq.ai>

### Changed

- Ignoring tests for `cancel_dispatch` and `construct_bash`
- Create a dummy requirements.txt file for pip deps tests
- Fix version of `Werkzeug` package to avoid running into ValueError (unexpected kwarg `as_tuple`)
- Update `customization` how to test by specifying the section header `sdk`

## [0.129.0] - 2022-07-12

### Authors

- Sankalp Sanand <sankalp@agnostiq.ai>
- Co-authored-by: Alejandro Esquivel <ae@alejandro.ltd>

### Added

- Support for `wait_for` type edges when two electrons are connected by their execution side effects instead of output-input relation.

### Changed

- `active_lattice.electron_outputs` now contains the node ids as well for the electron which is being post processed.

## [0.128.1] - 2022-07-12

### Authors

- Faiyaz Hasan <faiyaz@agnostiq.ai>

### Fixed

- `Result.persist` test in `result_test.py`.
- Electron dependency `arg_index` is changed back to Nullable.

## [0.128.0] - 2022-07-12

### Authors

- Okechukwu Emmanuel Ochia <okechukwu@agnostiq.ai>
- Co-authored-by: Casey Jao <casey@agnostiq.ai>
- Co-authored-by: Alejandro Esquivel <ae@alejandro.ltd>
- Co-authored-by: pre-commit-ci[bot] <66853113+pre-commit-ci[bot]@users.noreply.github.com>

### Added

- File transfer support for leptons

## [0.127.0] - 2022-07-11

### Authors

- Scott Wyman Neagle <scott@agnostiq.ai>
- Co-authored-by: Faiyaz Hasan <faiyaz@agnostiq.ai>
- Co-authored-by: Venkat Bala <venkat@agnostiq.ai>

### Added

- When saving to DB, also persist to the new DB if running in develop mode

### Tests

- Flask app route tests

## [0.126.0] - 2022-07-11

### Authors

- Will Cunningham <wjcunningham7@users.noreply.github.com>
- Alejandro Esquivel <ae@alejandro.ltd>
- Co-authored-by: pre-commit-ci[bot] <66853113+pre-commit-ci[bot]@users.noreply.github.com>
- Co-authored-by: Sankalp Sanand <sankalp@agnostiq.ai>

### Added

- Added Folder class
- Added internal call before/after deps to execute File Transfer operations pre/post electron execution.

### Operations

- Enhanced hotfix action to create branches from existing commits

## [0.125.0] - 2022-07-09

### Authors

- Okechukwu Emmanuel Ochia <okechukwu@agnostiq.ai>
- Co-authored-by: pre-commit-ci[bot] <66853113+pre-commit-ci[bot]@users.noreply.github.com>
- Co-authored-by: Alejandro Esquivel <ae@alejandro.ltd>
- Venkat Bala <venkat@agnostiq.ai>
- Co-authored-by: Okechukwu Ochia <emmirald@gmail.com>
- Co-authored-by: Scott Wyman Neagle <scott@agnostiq.ai>

### Added

- Dask Cluster CLI functional/unit tests

### Docs

- Updated RTD concepts, how-to-guides, and api docs with electron dependencies.

### Operations

- Separate out running tests and uploading coverage report to circumvent bug in
  retry action

## [0.124.0] - 2022-07-07

### Authors

- Will Cunningham <wjcunningham7@users.noreply.github.com>
- Co-authored-by: Scott Wyman Neagle <scott@agnostiq.ai>
- Faiyaz Hasan <faiyaz@agnostiq.ai>

### Added

- `Result.persist` method in `covalent/_results_manager/result.py`.

### Operations

- Package pre-releases go to `covalent` instead of `cova` on PyPI.

## [0.123.0] - 2022-07-07

### Authors

- Scott Wyman Neagle <scott@agnostiq.ai>
- Co-authored-by: Faiyaz Hasan <faiyaz@agnostiq.ai>
- Will Cunningham <wjcunningham7@users.noreply.github.com>
- Alejandro Esquivel <ae@alejandro.ltd>
- Co-authored-by: pre-commit-ci[bot] <66853113+pre-commit-ci[bot]@users.noreply.github.com>

### Added

- Added Folder class
- Added internal call before/after deps to execute File Transfer operations pre/post electron execution.

### Operations

- `codeql.yml` and `condabuild.yml` run nightly instead of on every PR.
- Style fixes in changelog

## [0.122.1] - 2022-07-06

### Authors

Will Cunningham <wjcunningham7@users.noreply.github.com>
Co-authored-by: Scott Wyman Neagle <scott@agnostiq.ai>

### Operations

- Added license scanner action
- Pre-commit autoupdate

### Tests

- Tests for running workflows with more than one iteration

### Fixed

- Attribute error caused by attempts to retrieve the name from the node function when the node function is set to None

## [0.122.0] - 2022-07-04

### Authors

Faiyaz Hasan <faiyaz@agnostiq.ai>
Co-authored-by: pre-commit-ci[bot] <66853113+pre-commit-ci[bot]@users.noreply.github.com>

### Added

- `covalent/_results_manager/write_result_to_db.py` module and methods to insert / update data in the DB.
- `tests/covalent_tests/results_manager_tests/write_result_to_db_test.py` containing the unit tests for corresponding functions.

### Changed

- Electron `type` column to a string type rather than an `ElectronType` in DB models.
- Primary keys from `BigInteger` to `Integer` in DB models.

## [0.121.0] - 2022-07-04

### Authors

Will Cunningham <wjcunningham7@users.noreply.github.com>
Co-authored-by: Alejandro Esquivel <ae@alejandro.ltd>
Co-authored-by: pre-commit-ci[bot] <66853113+pre-commit-ci[bot]@users.noreply.github.com>

### Removed

- Unused requirements `gunicorn` and `eventlet` in `requirements.txt` as well as `dask` in `tests/requirements.txt`, since it is already included in the core requirements.

### Docs

- Updated the compatibility matrix in the docs.

## [0.120.0] - 2022-07-04

### Authors

Okechukwu Emmanuel Ochia <okechukwu@agnostiq.ai>
Co-authored-by: Venkat Bala <venkat@agnostiq.ai>
Co-authored-by: pre-commit-ci[bot] <66853113+pre-commit-ci[bot]@users.noreply.github.com>
Co-authored-by: Scott Wyman Neagle <scott@agnostiq.ai>

### Added

- Adding `cluster` CLI options to facilitate interacting with the backend Dask cluster
- Adding options to `covalent start` to enable specifying number of workers, memory limit and threads per worker at cluster startup

### Changed

- Update `DaskAdminWorker` docstring with better explanation

## [0.119.1] - 2022-07-04

### Authors

Scott Wyman Neagle <scott@agnostiq.ai>
Casey Jao <casey@agnostiq.ai>

### Fixed

- `covalent status` checks if the server process is still alive.

### Operations

- Updates to changelog logic to handle multiple authors

## [0.119.0] - 2022-07-03

### Authors

@cjao

### Added

- Introduce support for pip dependencies

## [0.118.0] - 2022-07-02

### Authors

@AlejandroEsquivel

### Added

- Introduced File, FileTransfer, and FileTransferStrategy classes to support various File Transfer use cases prior/post electron execution

## [0.117.0] - 2022-07-02

### Authors

@Emmanuel289

### Added

- Included retry action in 'tests.yaml' workflow.

## [0.116.0] - 2022-06-29

### Authors

@Prasy12

### Changed

- Changed API socket calls interval for graph optimization.

### Added

- Ability to change to different layouts from the GUI.

## [0.115.0] - 2022-06-28

### Authors

@cjao

### Added

- Introduce support for `call_before`, `call_after`, and bash dependencies

### Operations

- Unit tests performed on Python 3.10 on Ubuntu and MacOS images as well as 3.9 on MacOS
- Updated codeowners so that AQ Engineers doesn't own this CHANGELOG
- pre-commit autoupdate

## [0.114.0] - 2022-06-23

### Authors

@dependabot[bot]

### Changed

- Changed eventsource version on webapp yarn-lock file.

### Operations

- Added Github push changelog workflow to append commiters username
- Reusable JavaScript action to parse changelog and update version

## [0.113.0] - 2022-06-21

### Added

- Introduce new db models and object store backends

### Operations

- Syntax fix in hotfix.yml

### Docs

- Added new tutorial: Linear and convolutional autoencoders

## [0.112.0] - 2022-06-20

### Changed

- Changed async version on webapp package-lock file.

## [0.111.0] - 2022-06-20

### Changed

- Changed eventsource version on webapp package-lock file.

### Docs

- Added new tutorial: Covalentified version of the Pennylane Variational Classifier tutorial.

## [0.110.3] - 2022-06-17

### Fixed

- Fix error when parsing electron positional arguments in workflows

### Docs

- Remove hardcoding version info in README.md

## [0.110.2] - 2022-06-10

### Docs

- Fix MNIST tutorial
- Fix Quantum Gravity tutorial
- Update RTD with migration guide compatible with latest release
- Convert all references to `covalent start` from Jupyter notebooks to markdown statements
- Update release notes summary in README.md
- Fixed display issues with figure (in dark mode) and bullet points in tutorials

### Operations

- Added a retry block to the webapp build step in `tests.yml`

## [0.110.1] - 2022-06-10

### Fixed

- Configure dask to not use daemonic processes when creating a cluster

### Operations

- Sync the VERSION file within `covalent` directory to match the root level VERSION
- Manually patch `covalent/VERSION`

## [0.110.0] - 2022-06-10

### Changed

- Web GUI list size and status label colors changed.
- Web GUI graph running icon changed to non-static icon.

### Docs

- Removed references to the Dask executor in RTD as they are no longer needed.

## [0.109.1] - 2022-06-10

### Fixed

- `covalent --version` now works for PyPI releases

## [0.109.0] - 2022-06-10

### Docs

- Update CLI help statements

### Added

- Add CLI functionality to start covalent with/without Dask
- Add CLI support to parse `covalent_ui.log` file

### Operations

- Updating codeowners to establish engineering & psiog ownership

### Docs

- Added new tutorial: Training quantum embedding kernels for classification.

## [0.108.0] - 2022-06-08

### Added

- WCI yaml file

### Docs

- Add pandoc installation updates to contributing guide

## [0.107.0] - 2022-06-07

### Changed

- Skipping stdout/stderr redirection tests until implemented in Dask parent process

### Added

- Simplifed starting the dask cluster using `multiprocessing`
- Added `bokeh==2.4.3` to requirements.txt to enable view Dask dashboard

### Fixed

- Changelog-reminder action now works for PRs from forks.

## [0.106.2] - 2022-06-06

### Fixed

- Specifying the version for package `furo` to `2022.4.7` to prevent breaking doc builds

### Docs

- Added new tutorial: Using Covalent with PennyLane for hybrid computation.

## [0.106.1] - 2022-06-01

### Fixed

- Changelog-reminder action now works for PRs from forks

### Docs

- Removed references to microservices in RTD
- Updated README.md.
- Changed `ct.electron` to `ct.lattice(executor=dask_executor)` in MNIST classifier tutorial

## [0.106.0] - 2022-05-26

### Changed

- Visual theme for Webapp GUI changed in accordance to new theme
- Fonts, colors, icons have been updated

## [0.105.0] - 2022-05-25

### Added

- Add a pre-commit hook for `detect-secrets`.
- Updated the actions in accordance with the migration done in the previous version.

## [0.104.0] - 2022-05-23

### Changed

- Services have been moved to a different codebase. This repo is now hosting the Covalent SDK, local dispatcher backend, Covalent web GUI, and documentation. Version is bumped to `0.104.0` in order to avoid conflicts.
- Update tests to match the current dispatcher api
- Skip testing dask executor until dask executor plugin is made public
- Using 2 thread pools to manage multiple workflows better and the other one for executing electrons in parallel.

### Fixed

- Add psutil and PyYAML to requirements.txt
- Passing the same Electron to multiple inputs of an Electron now works. UI fix pending.
- Dask from `requirements.txt`.

### Removed

- Asyncio usage for electron level concurrency.
- References to dask

### Added

- Functional test added for dask executor with the cluster running locally.
- Scalability tests for different workflows and workflow sizes under `tests/stress_tests/scripts`
- Add sample performance testing workflows under `tests/stress_tests`
- Add pipelines to continuously run the tutorial notebooks
- Create notebook with tasks from RTD

## [0.32.3] - 2022-03-16

### Fixed

- Fix missing UI graph edges between parameters and electrons in certain cases.
- Fix UI crashes in cases where legacy localStorage state was being loaded.

## [0.32.2] - 2022-03-16

### Added

- Images for graphs generated in tutorials and how-tos.
- Note for quantum gravity tutorial to tell users that `tensorflow` doesn't work on M1 Macs.
- `Known Issues` added to `README.md`

### Fixed

- `draw` function usage in tutorials and how-tos now reflects the UI images generated instead of using graphviz.
- Images now render properly in RTD of how-tos.

### Changed

- Reran all the tutorials that could run, generating the outputs again.

## [0.32.1] - 2022-03-15

### Fixed

- CLI now starts server directly in the subprocess instead of as a daemon
- Logs are provided as pipes to Popen instead of using a shell redirect
- Restart behavior fixed
- Default port in `covalent_ui/app.py` uses the config manager

### Removed

- `_graceful_restart` function no longer needed without gunicorn

## [0.32.0] - 2022-03-11

### Added

- Dispatcher microservice API endpoint to dispatch and update workflow.
- Added get runnable task endpoint.

## [0.31.0] - 2022-03-11

### Added

- Runner component's main functionality to run a set of tasks, cancel a task, and get a task's status added to its api.

## [0.30.5] - 2022-03-11

### Updated

- Updated Workflow endpoints & API spec to support upload & download of result objects as pickle files

## [0.30.4] - 2022-03-11

### Fixed

- When executing a task on an alternate Conda environment, Covalent no longer has to be installed on that environment. Previously, a Covalent object (the execution function as a TransportableObject) was passed to the environment. Now it is deserialized to a "normal" Python function, which is passed to the alternate Conda environment.

## [0.30.3] - 2022-03-11

### Fixed

- Fixed the order of output storage in `post_process` which should have been the order in which the electron functions are called instead of being the order in which they are executed. This fixes the order in which the replacement of function calls with their output happens, which further fixes any discrepencies in the results obtained by the user.

- Fixed the `post_process` test to check the order as well.

## [0.30.2] - 2022-03-11

### Changed

- Updated eventlet to 0.31.0

## [0.30.1] - 2022-03-10

### Fixed

- Eliminate unhandled exception in Covalent UI backend when calling fetch_result.

## [0.30.0] - 2022-03-09

### Added

- Skeleton code for writing the different services corresponding to each component in the open source refactor.
- OpenAPI specifications for each of the services.

## [0.29.3] - 2022-03-09

### Fixed

- Covalent UI is built in the Dockerfile, the setup file, the pypi workflow, the tests workflow, and the conda build script.

## [0.29.2] - 2022-03-09

### Added

- Defaults defined in executor plugins are read and used to update the in-memory config, as well as the user config file. But only if the parameter in question wasn't already defined.

### Changed

- Input parameter names and docstrings in \_shared_files.config.update_config were changed for clarity.

## [0.29.1] - 2022-03-07

### Changed

- Updated fail-fast strategy to run all tests.

## [0.29.0] - 2022-03-07

### Added

- DispatchDB for storing dispatched results

### Changed

- UI loads dispatches from DispatchDB instead of browser local storage

## [0.28.3] - 2022-03-03

### Fixed

Installed executor plugins don't have to be referred to by their full module name. Eg, use "custom_executor", instead of "covalent_custom_plugin.custom_executor".

## [0.28.2] - 2022-03-03

### Added

- A brief overview of the tutorial structure in the MNIST classification tutorial.

## [0.28.1] - 2022-03-02

### Added

- Conda installation is only supported for Linux in the `Getting Started` guide.
- MNIST classifier tutorial.

### Removed

- Removed handling of default values of function parameters in `get_named_params` in `covalent/_shared_files/utils.py`. So, it is actually being handled by not being handled since now `named_args` and `named_kwargs` will only contain parameters that were passed during the function call and not all of them.

## [0.28.0] - 2022-03-02

### Added

- Lepton support, including for Python modules and C libraries
- How-to guides showing how to use leptons for each of these

## [0.27.6] - 2022-03-01

### Added

- Added feature development basic steps in CONTRIBUTING.md.
- Added section on locally building RTD (read the docs) in the contributing guide.

## [0.27.5] - 2022-03-01

### Fixed

- Missing UI input data after backend change - needed to be derived from graph for electrons, lattice inputs fixed on server-side, combining name and positional args
- Broken UI graph due to variable->edge_name renaming
- Missing UI executor data after server-side renaming

## [0.27.4] - 2022-02-28

### Fixed

- Path used in `covalent/executor/__init__.py` for executor plugin modules needed updating to `covalent/executor/executor_plugins`

### Removed

- Disabled workflow cancellation test due to inconsistent outcomes. Test will be re-enabled after cancellation mechanisms are investigated further.

## [0.27.3] - 2022-02-25

### Added

- Added `USING_DOCKER.md` guide for running docker container.
- Added cli args to covalent UI flask server `covalent_ui/app.py` to modify port and log file path.

### Removed

- Removed gunicorn from cli and Dockerfile.

### Changed

- Updated cli `covalent_dispatcher/_cli/service.py` to run flask server directly, and removed dispatcher and UI flags.
- Using Flask blueprints to merge Dispatcher and UI servers.
- Updated Dockerfile to run flask server directly.
- Creating server PID file manually in `covalent_dispatcher/_cli/service.py`.
- Updated tests and docs to reflect merged servers.
- Changed all mentions of port 47007 (for old UI server) to 48008.

## [0.27.2] - 2022-02-24

### Changed

- Removed unnecessary blockquotes from the How-To guide for creating custom executors
- Changed "Covalent Cloud" to "Covalent" in the main code text

## [0.27.1] - 2022-02-24

### Removed

- Removed AQ-Engineers from CODEOWNERS in order to fix PR review notifications

## [0.27.0] - 2022-02-24

### Added

- Support for positional only, positional or keyword, variable positional, keyword only, variable keyword types of parameters is now added, e.g an electron can now use variable args and variable kwargs if the number/names of parameters are unknown during definition as `def task(*args, **kwargs)` which wasn't possible before.

- `Lattice.args` added to store positional arguments passed to the lattice's workflow function.

- `get_named_params` function added in `_shared_files/utils.py` which will return a tuple containing named positional arguments and named keyword arguments. The names help in showing and storing these parameters in the transport graph.

- Tests to verify whether all kinds of input paramaters are supported by electron or a lattice.

### Changed

- No longer merging positional arguments with keyword arguments, instead they are separately stored in respective nodes in the transport graph.

- `inputs` returned from `_get_inputs` function in `covalent_dispatcher/_core/execution.py` now contains positional as well as keyword arguments which further get passed to the executor.

- Executors now support positional and keyword arguments as inputs to their executable functions.

- Result object's `_inputs` attribute now contains both `args` and `kwargs`.

- `add_node_for_nested_iterables` is renamed to `connect_node_with_others` and `add_node_to_graph` also renamed to `add_collection_node_to_graph` in `electron.py`. Some more variable renames to have appropriate self-explanatory names.

- Nodes and edges in the transport graph now have a better interface to assign attributes to them.

- Edge attribute `variable` renamed to `edge_name`.

- In `serialize` function of the transport graph, if `metadata_only` is True, then only `metadata` attribute of node and `source` and `target` attributes of edge are kept in the then return serialized `data`.

- Updated the tests wherever necessary to reflect the above changes

### Removed

- Deprecated `required_params_passed` since an error will automatically be thrown by the `build_graph` function if any of the required parameters are not passed.

- Removed duplicate attributes from nodes in the transport graph.

## [0.26.1] - 2022-02-23

### Added

- Added Local Executor section to the API read the docs.

## [0.26.0] - 2022-02-23

### Added

- Automated reminders to update the changelog

## [0.25.3] - 2022-02-23

## Added

- Listed common mocking commands in the CONTRIBUTING.md guide.
- Additional guidelines on testing.

## [0.25.2] - 2022-02-21

### Changed

- `backend` metadata name changed to `executor`.
- `_plan_workflow` usage updated to reflect how that executor related information is now stored in the specific executor object.
- Updated tests to reflect the above changes.
- Improved the dispatch cancellation test to provide a robust solution which earlier took 10 minutes to run with uncertainty of failing every now and then.

### Removed

- Removed `TaskExecutionMetadata` as a consequence of removing `execution_args`.

## [0.25.1] - 2022-02-18

### Fixed

- Tracking imports that have been used in the workflow takes less time.

### Added

- User-imports are included in the dispatch_source.py script. Covalent-related imports are commented out.

## [0.25.0] - 2022-02-18

### Added

- UI: Lattice draw() method displays in web UI
- UI: New navigation panel

### Changed

- UI: Animated graph changes, panel opacity

### Fixed

- UI: Fixed "Not Found" pages

## [0.24.21] - 2022-02-18

### Added

- RST document describing the expectations from a tutorial.

## [0.24.20] - 2022-02-17

### Added

- Added how to create custom executors

### Changed

- Changed the description of the hyperlink for choosing executors
- Fixed typos in doc/source/api/getting_started/how_to/execution/creating_custom_executors.ipynb

## [0.24.19] - 2022-02-16

### Added

- CODEOWNERS for certain files.

## [0.24.18] - 2022-02-15

### Added

- The user configuration file can now specify an executor plugin directory.

## [0.24.17] - 2022-02-15

### Added

- Added a how-to for making custom executors.

## [0.24.16] - 2022-02-12

### Added

- Errors now contain the traceback as well as the error message in the result object.
- Added test for `_post_process` in `tests/covalent_dispatcher_tests/_core/execution_test.py`.

### Changed

- Post processing logic in `electron` and dispatcher now relies on the order of execution in the transport graph rather than node's function names to allow for a more reliable pairing of nodes and their outputs.

- Renamed `init_test.py` in `tests/covalent_dispatcher_tests/_core/` to `execution_test.py`.

### Removed

- `exclude_from_postprocess` list which contained some non executable node types removed since only executable nodes are post processed now.

## [0.24.15] - 2022-02-11

### Fixed

- If a user's configuration file does not have a needed exeutor parameter, the default parameter (defined in \_shared_files/defaults.py) is used.
- Each executor plugin is no longer initialized upon the import of Covalent. This allows required parameters in executor plugins.

## Changed

- Upon updating the configuration data with a user's configuration file, the complete set is written back to file.

## Added

- Tests for the local and base executors.

## [0.24.14] - 2022-02-11

### Added

- UI: add dashboard cards
- UI: add scaling dots background

### Changed

- UI: reduce sidebar font sizes, refine color theme
- UI: refine scrollbar styling, show on container hover
- UI: format executor parameters as YAML code
- UI: update syntax highlighting scheme
- UI: update index.html description meta tag

## [0.24.13] - 2022-02-11

### Added

- Tests for covalent/\_shared_files/config.py

## [0.24.12] - 2022-02-10

### Added

- CodeQL code analyzer

## [0.24.11] - 2022-02-10

### Added

- A new dictionary `_DEFAULT_CONSTRAINTS_DEPRECATED` in defaults.py

### Changed

- The `_DEFAULT_CONSTRAINT_VALUES` dictionary now only contains the `backend` argument

## [0.24.10] - 2022-02-09

### Fixed

- Sporadically failing workflow cancellation test in tests/workflow_stack_test.py

## [0.24.9] - 2022-02-09

## Changed

- Implementation of `_port_from_pid` in covalent_dispatcher/\_cli/service.py.

## Added

- Unit tests for command line interface (CLI) functionalities in covalent_dispatcher/\_cli/service.py and covalent_dispatcher/\_cli/cli.py.

## [0.24.8] - 2022-02-07

### Fixed

- If a user's configuration file does not have a needed parameter, the default parameter (defined in \_shared_files/defaults.py) is used.

## [0.24.7] - 2022-02-07

### Added

- Typing: Add Type hint `dispatch_info` parameter.
- Documentation: Updated the return_type description in docstring.

### Changed

- Typing: Change return type annotation to `Generator`.

## [0.24.6] - 2022-02-06

### Added

- Type hint to `deserialize` method of `TransportableObject` of `covalent/_workflow/transport.py`.

### Changed

- Description of `data` in `deserialize` method of `TransportableObject` of `covalent/_workflow/transport.py` from `The serialized transportable object` to `Cloudpickled function`.

## [0.24.5] - 2022-02-05

### Fixed

- Removed dependence on Sentinel module

## [0.24.4] - 2022-02-04

### Added

- Tests across multiple versions of Python and multiple operating systems
- Documentation reflecting supported configurations

## [0.24.3] - 2022-02-04

### Changed

- Typing: Use `bool` in place of `Optional[bool]` as type annotation for `develop` parameter in `covalent_dispatcher.service._graceful_start`
- Typing: Use `Any` in place of `Optional[Any]` as type annotation for `new_value` parameter in `covalent._shared_files.config.get_config`

## [0.24.2] - 2022-02-04

### Fixed

- Updated hyperlink of "How to get the results" from "./collection/query_electron_execution_result" to "./collection/query_multiple_lattice_execution_results" in "doc/source/how_to/index.rst".
- Updated hyperlink of "How to get the result of a particular electron" from "./collection/query_multiple_lattice_execution_results" to "./collection/query_electron_execution_result" in "doc/source/how_to/index.rst".

## [0.24.1] - 2022-02-04

### Changed

- Changelog entries are now required to have the current date to enforce ordering.

## [0.24.0] - 2022-02-03

### Added

- UI: log file output - display in Output tab of all available log file output
- UI: show lattice and electron inputs
- UI: display executor attributes
- UI: display error message on failed status for lattice and electron

### Changed

- UI: re-order sidebar sections according to latest figma designs
- UI: update favicon
- UI: remove dispatch id from tab title
- UI: fit new uuids
- UI: adjust theme text primary and secondary colors

### Fixed

- UI: auto-refresh result state on initial render of listing and graph pages
- UI: graph layout issues: truncate long electron/param names

## [0.23.0] - 2022-02-03

### Added

- Added `BaseDispatcher` class to be used for creating custom dispatchers which allow connection to a dispatcher server.
- `LocalDispatcher` inheriting from `BaseDispatcher` allows connection to a local dispatcher server running on the user's machine.
- Covalent only gives interface to the `LocalDispatcher`'s `dispatch` and `dispatch_sync` methods.
- Tests for both `LocalDispatcher` and `BaseDispatcher` added.

### Changed

- Switched from using `lattice.dispatch` and `lattice.dispatch_sync` to `covalent.dispatch` and `covalent.dispatch_sync`.
- Dispatcher address now is passed as a parameter (`dispatcher_addr`) to `covalent.dispatch` and `covalent.dispatch_sync` instead of a metadata field to lattice.
- Updated tests, how tos, and tutorials to use `covalent.dispatch` and `covalent.dispatch_sync`.
- All the contents of `covalent_dispatcher/_core/__init__.py` are moved to `covalent_dispatcher/_core/execution.py` for better organization. `__init__.py` only contains function imports which are needed by external modules.
- `dispatch`, `dispatch_sync` methods deprecated from `Lattice`.

### Removed

- `_server_dispatch` method removed from `Lattice`.
- `dispatcher` metadata field removed from `lattice`.

## [0.22.19] - 2022-02-03

### Fixed

- `_write_dispatch_to_python_file` isn't called each time a task is saved. It is now only called in the final save in `_run_planned_workflow` (in covalent_dispatcher/\_core/**init**.py).

## [0.22.18] - 2022-02-03

### Fixed

- Added type information to result.py

## [0.22.17] - 2022-02-02

### Added

- Replaced `"typing.Optional"` with `"str"` in covalent/executor/base.py
- Added missing type hints to `get_dispatch_context` and `write_streams_to_file` in covalent/executor/base.py, BaseExecutor

## [0.22.16] - 2022-02-02

### Added

- Functions to check if UI and dispatcher servers are running.
- Tests for the `is_ui_running` and `is_server_running` in covalent_dispatcher/\_cli/service.py.

## [0.22.15] - 2022-02-01

### Fixed

- Covalent CLI command `covalent purge` will now stop the servers before deleting all the pid files.

### Added

- Test for `purge` method in covalent_dispatcher/\_cli/service.py.

### Removed

- Unused `covalent_dispatcher` import from covalent_dispatcher/\_cli/service.py.

### Changed

- Moved `_config_manager` import from within the `purge` method to the covalent_dispatcher/\_cli/service.py for the purpose of mocking in tests.

## [0.22.14] - 2022-02-01

### Added

- Type hint to `_server_dispatch` method in `covalent/_workflow/lattice.py`.

## [0.22.13] - 2022-01-26

### Fixed

- When the local executor's `log_stdout` and `log_stderr` config variables are relative paths, they should go inside the results directory. Previously that was queried from the config, but now it's queried from the lattice metadata.

### Added

- Tests for the corresponding functions in (`covalent_dispatcher/_core/__init__.py`, `covalent/executor/base.py`, `covalent/executor/executor_plugins/local.py` and `covalent/executor/__init__.py`) affected by the bug fix.

### Changed

- Refactored `_delete_result` in result manager to give the option of deleting the result parent directory.

## [0.22.12] - 2022-01-31

### Added

- Diff check in pypi.yml ensures correct files are packaged

## [0.22.11] - 2022-01-31

### Changed

- Removed codecov token
- Removed Slack notifications from feature branches

## [0.22.10] - 2022-01-29

### Changed

- Running tests, conda, and version workflows on pull requests, not just pushes

## [0.22.9] - 2022-01-27

### Fixed

- Fixing version check action so that it doesn't run on commits that are in develop
- Edited PR template so that markdown checklist appears properly

## [0.22.8] - 2022-01-27

### Fixed

- publish workflow, using `docker buildx` to build images for x86 and ARM, prepare manifest and push to ECR so that pulls will match the correct architecture.
- typo in CONTRIBUTING
- installing `gcc` in Docker image so Docker can build wheels for `dask` and other packages that don't provide ARM wheels

### Changed

- updated versions in `requirements.txt` for `matplotlib` and `dask`

## [0.22.7] - 2022-01-27

### Added

- `MANIFEST.in` did not have `covalent_dispatcher/_service` in it due to which the PyPi package was not being built correctly. Added the `covalent_dispatcher/_service` to the `MANIFEST.in` file.

### Fixed

- setuptools properly including data files during installation

## [0.22.6] - 2022-01-26

### Fixed

- Added service folder in covalent dispatcher to package.

## [0.22.5] - 2022-01-25

### Fixed

- `README.md` images now use master branch's raw image urls hosted on <https://github.com> instead of <https://raw.githubusercontent.com>. Also, switched image rendering from html to markdown.

## [0.22.4] - 2022-01-25

### Fixed

- dispatcher server app included in sdist
- raw image urls properly used

## [0.22.3] - 2022-01-25

### Fixed

- raw image urls used in readme

## [0.22.2] - 2022-01-25

### Fixed

- pypi upload

## [0.22.1] - 2022-01-25

### Added

- Code of conduct
- Manifest.in file
- Citation info
- Action to upload to pypi

### Fixed

- Absolute URLs used in README
- Workflow badges updated URLs
- `install_package_data` -> `include_package_data` in `setup.py`

## [0.22.0] - 2022-01-25

### Changed

- Using public ECR for Docker release

## [0.21.0] - 2022-01-25

### Added

- GitHub pull request templates

## [0.20.0] - 2022-01-25

### Added

- GitHub issue templates

## [0.19.0] - 2022-01-25

### Changed

- Covalent Beta Release

## [0.18.9] - 2022-01-24

### Fixed

- iframe in the docs landing page is now responsive

## [0.18.8] - 2022-01-24

### Changed

- Temporarily removed output tab
- Truncated dispatch id to fit left sidebar, add tooltip to show full id

## [0.18.7] - 2022-01-24

### Changed

- Many stylistic improvements to documentation, README, and CONTRIBUTING.

## [0.18.6] - 2022-01-24

### Added

- Test added to check whether an already decorated function works as expected with Covalent.
- `pennylane` package added to the `requirements-dev.txt` file.

### Changed

- Now using `inspect.signature` instead of `function.__code__` to get the names of function's parameters.

## [0.18.5] - 2022-01-21

### Fixed

- Various CI fixes, including rolling back regression in version validation, caching on s3 hosted badges, applying releases and tags correctly.

## [0.18.4] - 2022-01-21

### Changed

- Removed comments and unused functions in covalent_dispatcher
- `result_class.py` renamed to `result.py`

### Fixed

- Version was not being properly imported inside `covalent/__init__.py`
- `dispatch_sync` was not previously using the `results_dir` metadata field

### Removed

- Credentials in config
- `generate_random_filename_in_cache`
- `is_any_atom`
- `to_json`
- `show_subgraph` option in `draw`
- `calculate_node`

## [0.18.3] - 2022-01-20

### Fixed

- The gunicorn servers now restart more gracefully

## [0.18.2] - 2022-01-21

### Changed

- `tempdir` metadata field removed and replaced with `executor.local.cache_dir`

## [0.18.1] - 2022-01-11

## Added

- Concepts page

## [0.18.0] - 2022-01-20

### Added

- `Result.CANCELLED` status to represent the status of a cancelled dispatch.
- Condition to cancel the whole dispatch if any of the nodes are cancelled.
- `cancel_workflow` function which uses a shared variable provided by Dask (`dask.distributed.Variable`) in a dask client to inform nodes to stop execution.
- Cancel function for dispatcher server API which will allow the server to terminate the dispatch.
- How to notebook for cancelling a dispatched job.
- Test to verify whether cancellation of dispatched jobs is working as expected.
- `cancel` function is available as `covalent.cancel`.

### Changed

- In file `covalent/_shared_files/config.py` instead of using a variable to store and then return the config data, now directly returning the configuration.
- Using `fire_and_forget` to dispatch a job instead of a dictionary of Dask's `Future` objects so that we won't have to manage the lifecycle of those futures.
- The `test_run_dispatcher` test was changed to reflect that the dispatcher no longer uses a dictionary of future objects as it was not being utilized anywhere.

### Removed

- `with dask_client` context was removed as the client created in `covalent_dispatcher/_core/__init__.py` is already being used even without the context. Furthermore, it creates issues when that context is exited which is unnecessary at the first place hence not needed to be resolved.

## [0.17.5] - 2022-01-19

### Changed

- Results directory uses a relative path by default and can be overridden by the environment variable `COVALENT_RESULTS_DIR`.

## [0.17.4] - 2022-01-19

### Changed

- Executor parameters use defaults specified in config TOML
- If relative paths are supplied for stdout and stderr, those files are created inside the results directory

## [0.17.3] - 2022-01-18

### Added

- Sync function
- Covalent CLI tool can restart in developer mode

### Fixed

- Updated the UI address referenced in the README

## [0.17.2] - 2022-01-12

### Added

- Quantum gravity tutorial

### Changed

- Moved VERSION file to top level

## [0.17.1] - 2022-01-19

### Added

- `error` attribute was added to the results object to show which node failed and the reason behind it.
- `stdout` and `stderr` attributes were added to a node's result to store any stdout and stderr printing done inside an electron/node.
- Test to verify whether `stdout` and `stderr` are being stored in the result object.

### Changed

- Redesign of how `redirect_stdout` and `redirect_stderr` contexts in executor now work to allow storing their respective outputs.
- Executors now also return `stdout` and `stderr` strings, along with the execution output, so that they can be stored in their result object.

## [0.17.0] - 2022-01-18

### Added

- Added an attribute `__code__` to electron and lattice which is a copy of their respective function's `__code__` attribute.
- Positional arguments, `args`, are now merged with keyword arguments, `kwargs`, as close as possible to where they are passed. This was done to make sure we support both with minimal changes and without losing the name of variables passed.
- Tests to ensure usage of positional arguments works as intended.

### Changed

- Slight rework to how any print statements in lattice are sent to null.
- Changed `test_dispatcher_functional` in `basic_dispatcher_test.py` to account for the support of `args` and removed a an unnecessary `print` statement.

### Removed

- Removed `args` from electron's `init` as it wasn't being used anywhere.

## [0.16.1] - 2022-01-18

### Changed

- Requirement changed from `dask[complete]` to `dask[distributed]`.

## [0.16.0] - 2022-01-14

### Added

- New UI static demo build
- New UI toolbar functions - orientation, toggle params, minimap
- Sortable and searchable lattice name row

### Changed

- Numerous UI style tweaks, mostly around dispatches table states

### Fixed

- Node sidebar info now updates correctly

## [0.15.11] - 2022-01-18

### Removed

- Unused numpy requirement. Note that numpy is still being installed indirectly as other packages in the requirements rely on it.

## [0.15.10] - 2022-01-16

## Added

- How-to guide for Covalent dispatcher CLI.

## [0.15.9] - 2022-01-18

### Changed

- Switched from using human readable ids to using UUIDs

### Removed

- `human-id` package was removed along with its mention in `requirements.txt` and `meta.yaml`

## [0.15.8] - 2022-01-17

### Removed

- Code breaking text from CLI api documentation.
- Unwanted covalent_dispatcher rst file.

### Changed

- Installation of entire covalent_dispatcher instead of covalent_dispatcher/\_service in setup.py.

## [0.15.7] - 2022-01-13

### Fixed

- Functions with multi-line or really long decorators are properly serialized in dispatch_source.py.
- Multi-line Covalent output is properly commented out in dispatch_source.py.

## [0.15.6] - 2022-01-11

### Fixed

- Sub-lattice functions are successfully serialized in the utils.py get_serialized_function_str.

### Added

- Function to scan utilized source files and return a set of imported modules (utils.get_imports_from_source)

## [0.15.5] - 2022-01-12

### Changed

- UI runs on port 47007 and the dispatcher runs on port 48008. This is so that when the servers are later merged, users continue using port 47007 in the browser.
- Small modifications to the documentation
- Small fix to the README

### Removed

- Removed a directory `generated` which was improperly added
- Dispatcher web interface
- sqlalchemy requirement

## [0.15.4] - 2022-01-11

### Changed

- In file `covalent/executor/base.py`, `pickle` was changed to `cloudpickle` because of its universal pickling ability.

### Added

- In docstring of `BaseExecutor`, a note was added specifying that `covalent` with its dependencies is assumed to be installed in the conda environments.
- Above note was also added to the conda env selector how-to.

## [0.15.3] - 2022-01-11

### Changed

- Replaced the generic `RuntimeError` telling users to check if there is an object manipulation taking place inside the lattice to a simple warning. This makes the original error more visible.

## [0.15.2] - 2022-01-11

### Added

- If condition added for handling the case where `__getattr__` of an electron is accessed to detect magic functions.

### Changed

- `ActiveLatticeManager` now subclasses from `threading.local` to make it thread-safe.
- `ValueError` in the lattice manager's `claim` function now also shows the name of the lattice that is currently claimed.
- Changed docstring of `ActiveLatticeManager` to note that now it is thread-safe.
- Sublattice dispatching now no longer deletes the result object file and is dispatched normally instead of in a serverless manner.
- `simulate_nitrogen_and_copper_slab_interaction.ipynb` notebook tutorial now does normal dispatching as well instead of serverless dispatching. Also, now 7 datapoints will be shown instead of 10 earlier.

## [0.15.1] - 2022-01-11

### Fixed

- Passing AWS credentials to reusable workflows as a secret

## [0.15.0] - 2022-01-10

### Added

- Action to push development image to ECR

### Changed

- Made the publish action reusable and callable

## [0.14.1] - 2022-01-02

### Changed

- Updated the README
- Updated classifiers in the setup.py file
- Massaged some RTD pages

## [0.14.0] - 2022-01-07

### Added

- Action to push static UI to S3

## [0.13.2] - 2022-01-07

### Changed

- Completed new UI design work

## [0.13.1] - 2022-01-02

### Added

- Added eventlet requirement

### Changed

- The CLI tool can now manage the UI flask server as well
- [Breaking] The CLI option `-t` has been changed to `-d`, which starts the servers in developer mode and exposes unit tests to the server.

## [0.13.0] - 2022-01-01

### Added

- Config manager in `covalent/_shared_files/config.py`
- Default location for the main config file can be overridden using the environment variable `COVALENT_CONFIG_DIR`
- Ability to set and get configuration using `get_config` and `set_config`

### Changed

- The flask servers now reference the config file
- Defaults reference the config file

### Fixed

- `ValueError` caught when running `covalent stop`
- One of the functional tests was using a malformed path

### Deprecated

- The `electron.to_json` function
- The `generate_random_filename_in_cache` function

### Removed

- The `get_api_token` function

## [0.12.13] - 2022-01-04

## Removed

- Tutorial section headings

## Fixed

- Plot background white color

## [0.12.12] - 2022-01-06

### Fixed

- Having a print statement inside electron and lattice code no longer causes the workflow to fail.

## [0.12.11] - 2022-01-04

### Added

- Completed UI feature set for first release

### Changed

- UI server result serialization improvements
- UI result update webhook no longer fails on request exceptions, logs warning intead

## [0.12.10] - 2021-12-17

### Added

- Astrophysics tutorial

## [0.12.9] - 2022-01-04

### Added

- Added `get_all_node_results` method in `result_class.py` to return result of all node executions.

- Added `test_parallelilization` test to verify whether the execution is now being achieved in parallel.

### Changed

- Removed `LocalCluster` cluster creation usage to a simple `Client` one from Dask.

- Removed unnecessary `to_run` function as we no longer needed to run execution through an asyncio loop.

- Removed `async` from function definition of previously asynchronous functions, `_run_task`, `_run_planned_workflow`, `_plan_workflow`, and `_run_workflow`.

- Removed `uvloop` from requirements.

- Renamed `test_get_results` to `test_get_result`.

- Reran the how to notebooks where execution time was mentioned.

- Changed how `dispatch_info` context manager was working to account for multiple nodes accessing it at the same time.

## [0.12.8] - 2022-01-02

### Changed

- Changed the software license to GNU Affero 3.0

### Removed

- `covalent-ui` directory

## [0.12.7] - 2021-12-29

### Fixed

- Gunicorn logging now uses the `capture-output` flag instead of redirecting stdout and stderr

## [0.12.6] - 2021-12-23

### Changed

- Cleaned up the requirements and moved developer requirements to a separate file inside `tests`

## [0.12.5] - 2021-12-16

### Added

- Conda build CI job

## [0.12.4] - 2021-12-23

### Changed

- Gunicorn server now checks for port availability before starting

### Fixed

- The `covalent start` function now prints the correct port if the server is already running.

## [0.12.3] - 2021-12-14

### Added

- Covalent tutorial comparing quantum support vector machines with support vector machine algorithms implemented in qiskit and scikit-learn.

## [0.12.2] - 2021-12-16

### Fixed

- Now using `--daemon` in gunicorn to start the server, which was the original intention.

## [0.12.1] - 2021-12-16

### Fixed

- Removed finance references from docs
- Fixed some other small errors

### Removed

- Removed one of the failing how-to tests from the functional test suite

## [0.12.0] - 2021-12-16

### Added

- Web UI prototype

## [0.11.1] - 2021-12-14

### Added

- CLI command `covalent status` shows port information

### Fixed

- gunicorn management improved

## [0.11.0] - 2021-12-14

### Added

- Slack notifications for test status

## [0.10.4] - 2021-12-15

### Fixed

- Specifying a non-default results directory in a sub-lattice no longer causes a failure in lattice execution.

## [0.10.3] - 2021-12-14

### Added

- Functional tests for how-to's in documentation

### Changed

- Moved example script to a functional test in the pipeline
- Added a test flag to the CLI tool

## [0.10.2] - 2021-12-14

### Fixed

- Check that only `kwargs` without any default values in the workflow definition need to be passed in `lattice.draw(ax=ax, **kwargs)`.

### Added

- Function to check whether all the parameters without default values for a callable function has been passed added to shared utils.

## [0.10.1] - 2021-12-13

### Fixed

- Content and style fixes for getting started doc.

## [0.10.0] - 2021-12-12

### Changed

- Remove all imports from the `covalent` to the `covalent_dispatcher`, except for `_dispatch_serverless`
- Moved CLI into `covalent_dispatcher`
- Moved executors to `covalent` directory

## [0.9.1] - 2021-12-13

### Fixed

- Updated CONTRIBUTING to clarify docstring style.
- Fixed docstrings for `calculate_node` and `check_constraint_specific_sum`.

## [0.9.0] - 2021-12-10

### Added

- `prefix_separator` for separating non-executable node types from executable ones.

- `subscript_prefix`, `generator_prefix`, `sublattice_prefix`, `attr_prefix` for prefixes of subscripts, generators,
  sublattices, and attributes, when called on an electron and added to the transport graph.

- `exclude_from_postprocess` list of prefixes to denote those nodes which won't be used in post processing the workflow.

- `__int__()`, `__float__()`, `__complex__()` for converting a node to an integer, float, or complex to a value of 0 then handling those types in post processing.

- `__iter__()` generator added to Electron for supporting multiple return values from an electron execution.

- `__getattr__()` added to Electron for supporting attribute access on the node output.

- `__getitem__()` added to Electron for supporting subscripting on the node output.

- `electron_outputs` added as an attribute to lattice.

### Changed

- `electron_list_prefix`, `electron_dict_prefix`, `parameter_prefix` modified to reflect new way to assign prefixes to nodes.

- In `build_graph` instead of ignoring all exceptions, now the exception is shown alongwith the runtime error notifying that object manipulation should be avoided inside a lattice.

- `node_id` changed to `self.node_id` in Electron's `__call__()`.

- `parameter` type electrons now have the default metadata instead of empty dictionary.

- Instead of deserializing and checking whether a sublattice is there, now a `sublattice_prefix` is used to denote when a node is a sublattice.

- In `dispatcher_stack_test`, `test_dispatcher_flow` updated to indicate the new use of `parameter_prefix`.

### Fixed

- When an execution fails due to something happening in `run_workflow`, then result object's status is now failed and the object is saved alongwith throwing the appropriate exception.

## [0.8.5] - 2021-12-10

### Added

- Added tests for choosing specific executors inside electron initialization.
- Added test for choosing specific Conda environments inside electron initialization.

## [0.8.4] - 2021-12-10

### Changed

- Removed \_shared_files directory and contents from covalent_dispatcher. Logging in covalent_dispatcher now uses the logger in covalent/\_shared_files/logging.py.

## [0.8.3] - 2021-12-10

### Fixed

- Decorator symbols were added to the pseudo-code in the quantum chemistry tutorial.

## [0.8.2] - 2021-12-06

### Added

- Quantum chemistry tutorial.

## [0.8.1] - 2021-12-08

### Added

- Docstrings with typehints for covalent dispatcher functions added.

### Changed

- Replaced `node` to `node_id` in `electron.py`.

- Removed unnecessary `enumerate` in `covalent_dispatcher/_core/__init__.py`.

- Removed `get_node_device_mapping` function from `covalent_dispatcher/_core/__init__.py`
  and moved the definition to directly add the mapping to `workflow_schedule`.

- Replaced iterable length comparison for `executor_specific_exec_cmds` from `if len(executor_specific_exec_cmds) > 0`
  to `if executor_specific_exec_cmds`.

## [0.8.0] - 2021-12-03

### Added

- Executors can now accept the name of a Conda environment. If that environment exists, the operations of any electron using that executor are performed in that Conda environment.

## [0.7.6] - 2021-12-02

### Changed

- How to estimate lattice execution time has been renamed to How to query lattice execution time.
- Change result querying syntax in how-to guides from `lattice.get_result` to
  `covalent.get_result`.
- Choose random port for Dask dashboard address by setting `dashboard_address` to ':0' in
  `LocalCluster`.

## [0.7.5] - 2021-12-02

### Fixed

- "Default" executor plugins are included as part of the package upon install.

## [0.7.4] - 2021-12-02

### Fixed

- Upgraded dask to 2021.10.0 based on a vulnerability report

## [0.7.3] - 2021-12-02

### Added

- Transportable object tests
- Transport graph tests

### Changed

- Variable name node_num to node_id
- Variable name node_idx to node_id

### Fixed

- Transport graph `get_dependencies()` method return type was changed from Dict to List

## [0.7.2] - 2021-12-01

### Fixed

- Date handling in changelog validation

### Removed

- GitLab CI YAML

## [0.7.1] - 2021-12-02

### Added

- A new parameter to a node's result called `sublattice_result` is added.
  This will be of a `Result` type and will contain the result of that sublattice's
  execution. If a normal electron is executed, this will be `None`.

- In `_delete_result` function in `results_manager.py`, an empty results directory
  will now be deleted.

- Name of a sublattice node will also contain `(sublattice)`.

- Added `_dispatch_sync_serverless` which synchronously dispatches without a server
  and waits for a result to be returned. This is the method used to dispatch a sublattice.

- Test for sublatticing is added.

- How-to guide added for sublatticing explaining the new features.

### Changed

- Partially changed `draw` function in `lattice.py` to also draw the subgraph
  of the sublattice when drawing the main graph of the lattice. The change is
  incomplete as we intend to add this feature later.

- Instead of returning `plt`, `draw` now returns the `ax` object.

- `__call__` function in `lattice.py` now runs the lattice's function normally
  instead of dispatching it.

- `_run_task` function now checks whether current node is a sublattice and acts
  accordingly.

### Fixed

- Unnecessary lines to rename the node's name in `covalent_dispatcher/_core/__init__.py` are removed.

- `test_electron_takes_nested_iterables` test was being ignored due to a spelling mistake. Fixed and
  modified to follow the new pattern.

## [0.7.0] - 2021-12-01

### Added

- Electrons can now accept an executor object using the "backend" keyword argument. "backend" can still take a string naming the executor module.
- Electrons and lattices no longer have Slurm metadata associated with the executor, as that information should be contained in the executor object being used as an input argument.
- The "backend" keyword can still be a string specifying the executor module, but only if the executor doesn't need any metadata.
- Executor plugin classes are now directly available to covalent, eg: covalent.executor.LocalExecutor().

## [0.6.7] - 2021-12-01

### Added

- Docstrings without examples for all the functions in core covalent.
- Typehints in those functions as well.
- Used `typing.TYPE_CHECKING` to prevent cyclic imports when writing typehints.

### Changed

- `convert_to_lattice_function` renamed to `convert_to_lattice_function_call`.
- Context managers now raise a `ValueError` instead of a generic `Exception`.

## [0.6.6] - 2021-11-30

### Fixed

- Fixed the version used in the documentation
- Fixed the badge URLs to prevent caching

## [0.6.5] - 2021-11-30

### Fixed

- Broken how-to links

### Removed

- Redundant lines from .gitignore
- \*.ipynb from .gitignore

## [0.6.4] - 2021-11-30

### Added

- How-to guides for workflow orchestration.
  - How to construct an electron
  - How to construct a lattice
  - How to add an electron to lattice
  - How to visualize the lattice
  - How to add constraints to lattices
- How-to guides for workflow and subtask execution.
  - How to execute individual electrons
  - How to execute a lattice
  - How to execute multiple lattices
- How-to guides for status querying.
  - How to query electron execution status
  - How to query lattice execution status
  - How to query lattice execution time
- How-to guides for results collection
  - How to query electron execution results
  - How to query lattice execution results
  - How to query multiple lattice execution results
- Str method for the results object.

### Fixed

- Saving the electron execution status when the subtask is running.

## [0.6.3] - 2021-11-29

### Removed

- JWT token requirement.
- Covalent dispatcher login requirement.
- Update covalent login reference in README.md.
- Changed the default dispatcher server port from 5000 to 47007.

## [0.6.2] - 2021-11-28

### Added

- Github action for tests and coverage
- Badges for tests and coverage
- If tests pass then develop is pushed to master
- Add release action which tags and creates a release for minor version upgrades
- Add badges action which runs linter, and upload badges for version, linter score, and platform
- Add publish action (and badge) which builds a Docker image and uploads it to the AWS ECR

## [0.6.1] - 2021-11-27

### Added

- Github action which checks version increment and changelog entry

## [0.6.0] - 2021-11-26

### Added

- New Covalent RTD theme
- sphinx extension sphinx-click for CLI RTD
- Sections in RTD
- init.py in both covalent-dispatcher logger module and cli module for it to be importable in sphinx

### Changed

- docutils version that was conflicting with sphinx

### Removed

- Old aq-theme

## [0.5.1] - 2021-11-25

### Added

- Integration tests combining both covalent and covalent-dispatcher modules to test that
  lattice workflow are properly planned and executed.
- Integration tests for the covalent-dispatcher init module.
- pytest-asyncio added to requirements.

## [0.5.0] - 2021-11-23

### Added

- Results manager file to get results from a file, delete a result, and redispatch a result object.
- Results can also be awaited to only return a result if it has either been completed or failed.
- Results class which is used to store the results with all the information needed to be used again along with saving the results to a file functionality.
- A result object will be a mercurial object which will be updated by the dispatcher and saved to a file throughout the dispatching and execution parts.
- Direct manipulation of the transport graph inside a result object takes place.
- Utility to convert a function definition string to a function and vice-versa.
- Status class to denote the status of a result object and of each node execution in the transport graph.
- Start and end times are now also stored for each node execution as well as for the whole dispatch.
- Logging of `stdout` and `stderr` can be done by passing in the `log_stdout`, `log_stderr` named metadata respectively while dispatching.
- In order to get the result of a certain dispatch, the `dispatch_id`, the `results_dir`, and the `wait` parameter can be passed in. If everything is default, then only the dispatch id is required, waiting will not be done, and the result directory will be in the current working directory with folder name as `results/` inside which every new dispatch will have a new folder named according to their respective dispatch ids, containing:
  - `result.pkl` - (Cloud)pickled result object.
  - `result_info.yaml` - yaml file with high level information about the result and its execution.
  - `dispatch_source.py` - python file generated, containing the original function definitions of lattice and electrons which can be used to dispatch again.

### Changed

- `logfile` named metadata is now `slurm_logfile`.
- Instead of using `jsonpickle`, `cloudpickle` is being used everywhere to maintain consistency.
- `to_json` function uses `json` instead of `jsonpickle` now in electron and lattice definitions.
- `post_processing` moved to the dispatcher, so the dispatcher will now store a finished execution result in the results folder as specified by the user with no requirement of post processing it from the client/user side.
- `run_task` function in dispatcher modified to check if a node has completed execution and return it if it has, else continue its execution. This also takes care of cases if the server has been closed mid execution, then it can be started again from the last saved state, and the user won't have to wait for the whole execution.
- Instead of passing in the transport graph and dispatch id everywhere, the result object is being passed around, except for the `asyncio` part where the dispatch id and results directory is being passed which afterwards lets the core dispatcher know where to get the result object from and operate on it.
- Getting result of parent node executions of the graph, is now being done using the result object's graph. Storing of each execution's result is also done there.
- Tests updated to reflect the changes made. They are also being run in a serverless manner.

### Removed

- `LatticeResult` class removed.
- `jsonpickle` requirement removed.
- `WorkflowExecutionResult`, `TaskExecutionResult`, and `ExecutionError` singleton classes removed.

### Fixed

- Commented out the `jwt_required()` part in `covalent-dispatcher/_service/app.py`, may be removed in later iterations.
- Dispatcher server will now return the error message in the response of getting result if it fails instead of sending every result ever as a response.

## [0.4.3] - 2021-11-23

### Added

- Added a note in Known Issues regarding port conflict warning.

## [0.4.2] - 2021-11-24

### Added

- Added badges to README.md

## [0.4.1] - 2021-11-23

### Changed

- Removed old coverage badge and fixed the badge URL

## [0.4.0] - 2021-11-23

### Added

- Codecov integrations and badge

### Fixed

- Detached pipelines no longer created

## [0.3.0] - 2021-11-23

### Added

- Wrote a Code of Conduct based on <https://www.contributor-covenant.org/>
- Added installation and environment setup details in CONTRIBUTING
- Added Known Issues section to README

## [0.2.0] - 2021-11-22

### Changed

- Removed non-open-source executors from Covalent. The local SLURM executor is now
- a separate repo. Executors are now plugins.

## [0.1.0] - 2021-11-19

### Added

- Pythonic CLI tool. Install the package and run `covalent --help` for a usage description.
- Login and logout functionality.
- Executor registration/deregistration skeleton code.
- Dispatcher service start, stop, status, and restart.

### Changed

- JWT token is stored to file instead of in an environment variable.
- The Dask client attempts to connect to an existing server.

### Removed

- Removed the Bash CLI tool.

### Fixed

- Version assignment in the covalent init file.

## [0.0.3] - 2021-11-17

### Fixed

- Fixed the Dockerfile so that it runs the dispatcher server from the covalent repo.

## [0.0.2] - 2021-11-15

### Changed

- Single line change in ci script so that it doesn't exit after validating the version.
- Using `rules` in `pytest` so that the behavior in test stage is consistent.

## [0.0.1] - 2021-11-15

### Added

- CHANGELOG.md to track changes (this file).
- Semantic versioning in VERSION.
- CI pipeline job to enforce versioning.<|MERGE_RESOLUTION|>--- conflicted
+++ resolved
@@ -7,11 +7,10 @@
 
 ## [UNRELEASED]
 
-<<<<<<< HEAD
 ### Addedd
 
 - Added support for doing `pip install covalent[cloud]`
-=======
+
 ## [0.235.1-rc.0] - 2024-06-10
 
 ### Authors
@@ -24,7 +23,6 @@
 ### Fixed
 
 - Ignoring all errors when importing qelectrons instead of only `ImportError`
->>>>>>> 215d8d35
 
 ## [0.235.0-rc.0] - 2024-05-29
 
