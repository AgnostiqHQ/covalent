# Changelog

All notable changes to this project will be documented in this file.

The format is based on [Keep a Changelog](https://keepachangelog.com/en/1.0.0/),
and this project adheres to [Semantic Versioning](https://semver.org/spec/v2.0.0.html).

## [UNRELEASED]

<<<<<<< HEAD
### Added

- Dask Cluster CLI functional/unit tests
=======
### Operations

- Package pre-releases go to `covalent` instead of `cova` on PyPI.
>>>>>>> a2b6542b

## [0.123.0] - 2022-07-07

### Authors

- Scott Wyman Neagle <scott@agnostiq.ai>
- Co-authored-by: Faiyaz Hasan <faiyaz@agnostiq.ai>
- Will Cunningham <wjcunningham7@users.noreply.github.com>
- Alejandro Esquivel <ae@alejandro.ltd>
- Co-authored-by: pre-commit-ci[bot] <66853113+pre-commit-ci[bot]@users.noreply.github.com>


### Added

- Added Folder class
- Added internal call before/after deps to execute File Transfer operations pre/post electron execution.

### Operations

- `codeql.yml` and `condabuild.yml` run nightly instead of on every PR.
- Style fixes in changelog

## [0.122.1] - 2022-07-06

### Authors

Will Cunningham <wjcunningham7@users.noreply.github.com>
Co-authored-by: Scott Wyman Neagle <scott@agnostiq.ai>


### Operations

- Added license scanner action
- Pre-commit autoupdate

### Tests

- Tests for running workflows with more than one iteration

### Fixed

- Attribute error caused by attempts to retrieve the name from the node function when the node function is set to None

## [0.122.0] - 2022-07-04

### Authors

Faiyaz Hasan <faiyaz@agnostiq.ai>
Co-authored-by: pre-commit-ci[bot] <66853113+pre-commit-ci[bot]@users.noreply.github.com>


### Added

- `covalent/_results_manager/write_result_to_db.py` module and methods to insert / update data in the DB.
- `tests/covalent_tests/results_manager_tests/write_result_to_db_test.py` containing the unit tests for corresponding functions.

### Changed

- Electron `type` column to a string type rather than an `ElectronType` in DB models.
- Primary keys from `BigInteger` to `Integer` in DB models.

## [0.121.0] - 2022-07-04

### Authors

Will Cunningham <wjcunningham7@users.noreply.github.com>
Co-authored-by: Alejandro Esquivel <ae@alejandro.ltd>
Co-authored-by: pre-commit-ci[bot] <66853113+pre-commit-ci[bot]@users.noreply.github.com>


### Removed

- Unused requirements `gunicorn` and `eventlet` in `requirements.txt` as well as `dask` in `tests/requirements.txt`, since it is already included in the core requirements.

### Docs

- Updated the compatibility matrix in the docs.

## [0.120.0] - 2022-07-04

### Authors

Okechukwu  Emmanuel Ochia <okechukwu@agnostiq.ai>
Co-authored-by: Venkat Bala <venkat@agnostiq.ai>
Co-authored-by: pre-commit-ci[bot] <66853113+pre-commit-ci[bot]@users.noreply.github.com>
Co-authored-by: Scott Wyman Neagle <scott@agnostiq.ai>


### Added

- Adding `cluster` CLI options to facilitate interacting with the backend Dask cluster
- Adding options to `covalent start` to enable specifying number of workers, memory limit and threads per worker at cluster startup

### Changed

- Update `DaskAdminWorker` docstring with better explanation

## [0.119.1] - 2022-07-04

### Authors

Scott Wyman Neagle <scott@agnostiq.ai>
Casey Jao <casey@agnostiq.ai>


### Fixed

- `covalent status` checks if the server process is still alive.

### Operations

- Updates to changelog logic to handle multiple authors

## [0.119.0] - 2022-07-03
### Authors
@cjao 


### Added

- Introduce support for pip dependencies

## [0.118.0] - 2022-07-02
### Authors
@AlejandroEsquivel 


### Added

- Introduced File, FileTransfer, and FileTransferStrategy classes to support various File Transfer use cases prior/post electron execution

## [0.117.0] - 2022-07-02
### Authors
@Emmanuel289 


### Added

- Included retry action in 'tests.yaml' workflow.

## [0.116.0] - 2022-06-29
### Authors
@Prasy12 

### Changed

- Changed API socket calls interval for graph optimization.

### Added

- Ability to change to different layouts from the GUI.

## [0.115.0] - 2022-06-28
### Authors
@cjao 


### Added

- Introduce support for `call_before`, `call_after`, and bash dependencies

### Operations

- Unit tests performed on Python 3.10 on Ubuntu and MacOS images as well as 3.9 on MacOS
- Updated codeowners so that AQ Engineers doesn't own this CHANGELOG
- pre-commit autoupdate

## [0.114.0] - 2022-06-23
### Authors
@dependabot[bot] 


### Changed

- Changed eventsource version on webapp yarn-lock file.

### Operations

- Added Github push changelog workflow to append commiters username
- Reusable JavaScript action to parse changelog and update version

## [0.113.0] - 2022-06-21

### Added

- Introduce new db models and object store backends

### Operations

- Syntax fix in hotfix.yml

### Docs

- Added new tutorial: Linear and convolutional autoencoders

## [0.112.0] - 2022-06-20

### Changed

- Changed async version on webapp package-lock file.

## [0.111.0] - 2022-06-20

### Changed

- Changed eventsource version on webapp package-lock file.

### Docs

- Added new tutorial: Covalentified version of the Pennylane Variational Classifier tutorial.

## [0.110.3] - 2022-06-17

### Fixed

- Fix error when parsing electron positional arguments in workflows

### Docs

- Remove hardcoding version info in README.md

## [0.110.2] - 2022-06-10

### Docs

- Fix MNIST tutorial
- Fix Quantum Gravity tutorial
- Update RTD with migration guide compatible with latest release
- Convert all references to `covalent start` from Jupyter notebooks to markdown statements
- Update release notes summary in README.md
- Fixed display issues with figure (in dark mode) and bullet points in tutorials

### Operations

- Added a retry block to the webapp build step in `tests.yml`

## [0.110.1] - 2022-06-10

### Fixed

- Configure dask to not use daemonic processes when creating a cluster

### Operations

- Sync the VERSION file within `covalent` directory to match the root level VERSION
- Manually patch `covalent/VERSION`

## [0.110.0] - 2022-06-10

### Changed

- Web GUI list size and status label colors changed.
- Web GUI graph running icon changed to non-static icon.

### Docs

- Removed references to the Dask executor in RTD as they are no longer needed.

## [0.109.1] - 2022-06-10

### Fixed

- `covalent --version` now works for PyPI releases

## [0.109.0] - 2022-06-10

### Docs

- Update CLI help statements

### Added

- Add CLI functionality to start covalent with/without Dask
- Add CLI support to parse `covalent_ui.log` file

### Operations

- Updating codeowners to establish engineering & psiog ownership

### Docs

- Added new tutorial: Training quantum embedding kernels for classification.

## [0.108.0] - 2022-06-08

### Added

- WCI yaml file

### Docs

- Add pandoc installation updates to contributing guide

## [0.107.0] - 2022-06-07

### Changed

- Skipping stdout/stderr redirection tests until implemented in Dask parent process

### Added

- Simplifed starting the dask cluster using `multiprocessing`
- Added `bokeh==2.4.3` to requirements.txt to enable view Dask dashboard

### Fixed

- Changelog-reminder action now works for PRs from forks.

## [0.106.2] - 2022-06-06

### Fixed

- Specifying the version for package `furo` to `2022.4.7` to prevent breaking doc builds

### Docs

- Added new tutorial: Using Covalent with PennyLane for hybrid computation.

## [0.106.1] - 2022-06-01

### Fixed

- Changelog-reminder action now works for PRs from forks

### Docs

- Removed references to microservices in RTD
- Updated README.md.
- Changed `ct.electron` to `ct.lattice(executor=dask_executor)` in MNIST classifier tutorial

## [0.106.0] - 2022-05-26

### Changed

- Visual theme for Webapp GUI changed in accordance to new theme
- Fonts, colors, icons have been updated

## [0.105.0] - 2022-05-25

### Added

- Add a pre-commit hook for `detect-secrets`.
- Updated the actions in accordance with the migration done in the previous version.

## [0.104.0] - 2022-05-23

### Changed

- Services have been moved to a different codebase. This repo is now hosting the Covalent SDK, local dispatcher backend, Covalent web GUI, and documentation. Version is bumped to `0.104.0` in order to avoid conflicts.
- Update tests to match the current dispatcher api
- Skip testing dask executor until dask executor plugin is made public
- Using 2 thread pools to manage multiple workflows better and the other one for executing electrons in parallel.

### Fixed

- Add psutil and PyYAML to requirements.txt
- Passing the same Electron to multiple inputs of an Electron now works. UI fix pending.
- Dask from `requirements.txt`.

### Removed

- Asyncio usage for electron level concurrency.
- References to dask

### Added

- Functional test added for dask executor with the cluster running locally.
- Scalability tests for different workflows and workflow sizes under `tests/stress_tests/scripts`
- Add sample performance testing workflows under `tests/stress_tests`
- Add pipelines to continuously run the tutorial notebooks
- Create notebook with tasks from RTD

## [0.32.3] - 2022-03-16

### Fixed

- Fix missing UI graph edges between parameters and electrons in certain cases.
- Fix UI crashes in cases where legacy localStorage state was being loaded.

## [0.32.2] - 2022-03-16

### Added

- Images for graphs generated in tutorials and how-tos.
- Note for quantum gravity tutorial to tell users that `tensorflow` doesn't work on M1 Macs.
- `Known Issues` added to `README.md`

### Fixed

- `draw` function usage in tutorials and how-tos now reflects the UI images generated instead of using graphviz.
- Images now render properly in RTD of how-tos.

### Changed

- Reran all the tutorials that could run, generating the outputs again.

## [0.32.1] - 2022-03-15

### Fixed

- CLI now starts server directly in the subprocess instead of as a daemon
- Logs are provided as pipes to Popen instead of using a shell redirect
- Restart behavior fixed
- Default port in `covalent_ui/app.py` uses the config manager

### Removed

- `_graceful_restart` function no longer needed without gunicorn

## [0.32.0] - 2022-03-11

### Added

- Dispatcher microservice API endpoint to dispatch and update workflow.
- Added get runnable task endpoint.

## [0.31.0] - 2022-03-11

### Added

- Runner component's main functionality to run a set of tasks, cancel a task, and get a task's status added to its api.

## [0.30.5] - 2022-03-11

### Updated

- Updated Workflow endpoints & API spec to support upload & download of result objects as pickle files

## [0.30.4] - 2022-03-11

### Fixed

- When executing a task on an alternate Conda environment, Covalent no longer has to be installed on that environment. Previously, a Covalent object (the execution function as a TransportableObject) was passed to the environment. Now it is deserialized to a "normal" Python function, which is passed to the alternate Conda environment.

## [0.30.3] - 2022-03-11

### Fixed

- Fixed the order of output storage in `post_process` which should have been the order in which the electron functions are called instead of being the order in which they are executed. This fixes the order in which the replacement of function calls with their output happens, which further fixes any discrepencies in the results obtained by the user.

- Fixed the `post_process` test to check the order as well.

## [0.30.2] - 2022-03-11

### Changed

- Updated eventlet to 0.31.0

## [0.30.1] - 2022-03-10

### Fixed

- Eliminate unhandled exception in Covalent UI backend when calling fetch_result.

## [0.30.0] - 2022-03-09

### Added

- Skeleton code for writing the different services corresponding to each component in the open source refactor.
- OpenAPI specifications for each of the services.

## [0.29.3] - 2022-03-09

### Fixed

- Covalent UI is built in the Dockerfile, the setup file, the pypi workflow, the tests workflow, and the conda build script.

## [0.29.2] - 2022-03-09

### Added

- Defaults defined in executor plugins are read and used to update the in-memory config, as well as the user config file. But only if the parameter in question wasn't already defined.

### Changed

- Input parameter names and docstrings in _shared_files.config.update_config were changed for clarity.

## [0.29.1] - 2022-03-07

### Changed

- Updated fail-fast strategy to run all tests.

## [0.29.0] - 2022-03-07

### Added

- DispatchDB for storing dispatched results

### Changed

- UI loads dispatches from DispatchDB instead of browser local storage

## [0.28.3] - 2022-03-03

### Fixed

Installed executor plugins don't have to be referred to by their full module name. Eg, use "custom_executor", instead of "covalent_custom_plugin.custom_executor".

## [0.28.2] - 2022-03-03

### Added

- A brief overview of the tutorial structure in the MNIST classification tutorial.

## [0.28.1] - 2022-03-02

### Added

- Conda installation is only supported for Linux in the `Getting Started` guide.
- MNIST classifier tutorial.

### Removed

- Removed handling of default values of function parameters in `get_named_params` in `covalent/_shared_files/utils.py`. So, it is actually being handled by not being handled since now `named_args` and `named_kwargs` will only contain parameters that were passed during the function call and not all of them.

## [0.28.0] - 2022-03-02

### Added

- Lepton support, including for Python modules and C libraries
- How-to guides showing how to use leptons for each of these

## [0.27.6] - 2022-03-01

### Added

- Added feature development basic steps in CONTRIBUTING.md.
- Added section on locally building RTD (read the docs) in the contributing guide.

## [0.27.5] - 2022-03-01

### Fixed

- Missing UI input data after backend change - needed to be derived from graph for electrons, lattice inputs fixed on server-side, combining name and positional args
- Broken UI graph due to variable->edge_name renaming
- Missing UI executor data after server-side renaming

## [0.27.4] - 2022-02-28

### Fixed

- Path used in `covalent/executor/__init__.py` for executor plugin modules needed updating to `covalent/executor/executor_plugins`

### Removed

- Disabled workflow cancellation test due to inconsistent outcomes. Test will be re-enabled after cancellation mechanisms are investigated further.

## [0.27.3] - 2022-02-25

### Added

- Added `USING_DOCKER.md` guide for running docker container.
- Added cli args to covalent UI flask server `covalent_ui/app.py` to modify port and log file path.

### Removed

- Removed gunicorn from cli and Dockerfile.

### Changed

- Updated cli `covalent_dispatcher/_cli/service.py` to run flask server directly, and removed dispatcher and UI flags.
- Using Flask blueprints to merge Dispatcher and UI servers.
- Updated Dockerfile to run flask server directly.
- Creating server PID file manually in `covalent_dispatcher/_cli/service.py`.
- Updated tests and docs to reflect merged servers.
- Changed all mentions of port 47007 (for old UI server) to 48008.

## [0.27.2] - 2022-02-24

### Changed

- Removed unnecessary blockquotes from the How-To guide for creating custom executors
- Changed "Covalent Cloud" to "Covalent" in the main code text

## [0.27.1] - 2022-02-24

### Removed

- Removed AQ-Engineers from CODEOWNERS in order to fix PR review notifications

## [0.27.0] - 2022-02-24

### Added

- Support for positional only, positional or keyword, variable positional, keyword only, variable keyword types of parameters is now added, e.g an electron can now use variable args and variable kwargs if the number/names of parameters are unknown during definition as `def task(*args, **kwargs)` which wasn't possible before.

- `Lattice.args` added to store positional arguments passed to the lattice's workflow function.

- `get_named_params` function added in `_shared_files/utils.py` which will return a tuple containing named positional arguments and named keyword arguments. The names help in showing and storing these parameters in the transport graph.

- Tests to verify whether all kinds of input paramaters are supported by electron or a lattice.

### Changed

- No longer merging positional arguments with keyword arguments, instead they are separately stored in respective nodes in the transport graph.

- `inputs` returned from `_get_inputs` function in `covalent_dispatcher/_core/execution.py` now contains positional as well as keyword arguments which further get passed to the executor.

- Executors now support positional and keyword arguments as inputs to their executable functions.

- Result object's `_inputs` attribute now contains both `args` and `kwargs`.

- `add_node_for_nested_iterables` is renamed to `connect_node_with_others` and `add_node_to_graph` also renamed to `add_collection_node_to_graph` in `electron.py`. Some more variable renames to have appropriate self-explanatory names.

- Nodes and edges in the transport graph now have a better interface to assign attributes to them.

- Edge attribute `variable` renamed to `edge_name`.

- In `serialize` function of the transport graph, if `metadata_only` is True, then only `metadata` attribute of node and `source` and `target` attributes of edge are kept in the then return serialized `data`.

- Updated the tests wherever necessary to reflect the above changes

### Removed

- Deprecated `required_params_passed` since an error will automatically be thrown by the `build_graph` function if any of the required parameters are not passed.

- Removed duplicate attributes from nodes in the transport graph.

## [0.26.1] - 2022-02-23

### Added

- Added Local Executor section to the API read the docs.

## [0.26.0] - 2022-02-23

### Added

- Automated reminders to update the changelog

## [0.25.3] - 2022-02-23

## Added

- Listed common mocking commands in the CONTRIBUTING.md guide.
- Additional guidelines on testing.

## [0.25.2] - 2022-02-21

### Changed

- `backend` metadata name changed to `executor`.
- `_plan_workflow` usage updated to reflect how that executor related information is now stored in the specific executor object.
- Updated tests to reflect the above changes.
- Improved the dispatch cancellation test to provide a robust solution which earlier took 10 minutes to run with uncertainty of failing every now and then.

### Removed

- Removed `TaskExecutionMetadata` as a consequence of removing `execution_args`.

## [0.25.1] - 2022-02-18

### Fixed

- Tracking imports that have been used in the workflow takes less time.

### Added

- User-imports are included in the dispatch_source.py script. Covalent-related imports are commented out.

## [0.25.0] - 2022-02-18

### Added

- UI: Lattice draw() method displays in web UI
- UI: New navigation panel

### Changed

- UI: Animated graph changes, panel opacity

### Fixed

- UI: Fixed "Not Found" pages

## [0.24.21] - 2022-02-18

### Added

- RST document describing the expectations from a tutorial.

## [0.24.20] - 2022-02-17

### Added

- Added how to create custom executors

### Changed

- Changed the description of the hyperlink for choosing executors
- Fixed typos in doc/source/api/getting_started/how_to/execution/creating_custom_executors.ipynb

## [0.24.19] - 2022-02-16

### Added

- CODEOWNERS for certain files.

## [0.24.18] - 2022-02-15

### Added

- The user configuration file can now specify an executor plugin directory.

## [0.24.17] - 2022-02-15

### Added

- Added a how-to for making custom executors.

## [0.24.16] - 2022-02-12

### Added

- Errors now contain the traceback as well as the error message in the result object.
- Added test for `_post_process` in `tests/covalent_dispatcher_tests/_core/execution_test.py`.

### Changed

- Post processing logic in `electron` and dispatcher now relies on the order of execution in the transport graph rather than node's function names to allow for a more reliable pairing of nodes and their outputs.

- Renamed `init_test.py` in `tests/covalent_dispatcher_tests/_core/` to `execution_test.py`.

### Removed

- `exclude_from_postprocess` list which contained some non executable node types removed since only executable nodes are post processed now.

## [0.24.15] - 2022-02-11

### Fixed

- If a user's configuration file does not have a needed exeutor parameter, the default parameter (defined in _shared_files/defaults.py) is used.
- Each executor plugin is no longer initialized upon the import of Covalent. This allows required parameters in executor plugins.

## Changed

- Upon updating the configuration data with a user's configuration file, the complete set is written back to file.

## Added

- Tests for the local and base executors.

## [0.24.14] - 2022-02-11

### Added

- UI: add dashboard cards
- UI: add scaling dots background

### Changed

- UI: reduce sidebar font sizes, refine color theme
- UI: refine scrollbar styling, show on container hover
- UI: format executor parameters as YAML code
- UI: update syntax highlighting scheme
- UI: update index.html description meta tag

## [0.24.13] - 2022-02-11

### Added

- Tests for covalent/_shared_files/config.py

## [0.24.12] - 2022-02-10

### Added

- CodeQL code analyzer

## [0.24.11] - 2022-02-10

### Added

- A new dictionary `_DEFAULT_CONSTRAINTS_DEPRECATED` in defaults.py

### Changed

- The `_DEFAULT_CONSTRAINT_VALUES` dictionary now only contains the `backend` argument

## [0.24.10] - 2022-02-09

### Fixed

- Sporadically failing workflow cancellation test in tests/workflow_stack_test.py

## [0.24.9] - 2022-02-09

## Changed

- Implementation of `_port_from_pid` in covalent_dispatcher/_cli/service.py.

## Added

- Unit tests for command line interface (CLI) functionalities in covalent_dispatcher/_cli/service.py and covalent_dispatcher/_cli/cli.py.

## [0.24.8] - 2022-02-07

### Fixed

- If a user's configuration file does not have a needed parameter, the default parameter (defined in _shared_files/defaults.py) is used.

## [0.24.7] - 2022-02-07

### Added

- Typing: Add Type hint `dispatch_info` parameter.
- Documentation: Updated the return_type description in docstring.

### Changed

- Typing: Change return type annotation to `Generator`.

## [0.24.6] - 2022-02-06

### Added

- Type hint to `deserialize` method of `TransportableObject` of `covalent/_workflow/transport.py`.

### Changed

- Description of `data` in `deserialize` method of `TransportableObject` of `covalent/_workflow/transport.py` from `The serialized transportable object` to `Cloudpickled function`.

## [0.24.5] - 2022-02-05

### Fixed

- Removed dependence on Sentinel module

## [0.24.4] - 2022-02-04

### Added

- Tests across multiple versions of Python and multiple operating systems
- Documentation reflecting supported configurations

## [0.24.3] - 2022-02-04

### Changed

- Typing: Use `bool` in place of `Optional[bool]` as type annotation for `develop` parameter in `covalent_dispatcher.service._graceful_start`
- Typing: Use `Any` in place of `Optional[Any]` as type annotation for `new_value` parameter in `covalent._shared_files.config.get_config`

## [0.24.2] - 2022-02-04

### Fixed

- Updated hyperlink of "How to get the results" from "./collection/query_electron_execution_result" to "./collection/query_multiple_lattice_execution_results" in "doc/source/how_to/index.rst".
- Updated hyperlink of "How to get the result of a particular electron" from "./collection/query_multiple_lattice_execution_results" to "./collection/query_electron_execution_result" in "doc/source/how_to/index.rst".

## [0.24.1] - 2022-02-04

### Changed

- Changelog entries are now required to have the current date to enforce ordering.

## [0.24.0] - 2022-02-03

### Added

- UI: log file output - display in Output tab of all available log file output
- UI: show lattice and electron inputs
- UI: display executor attributes
- UI: display error message on failed status for lattice and electron

### Changed

- UI: re-order sidebar sections according to latest figma designs
- UI: update favicon
- UI: remove dispatch id from tab title
- UI: fit new uuids
- UI: adjust theme text primary and secondary colors

### Fixed

- UI: auto-refresh result state on initial render of listing and graph pages
- UI: graph layout issues: truncate long electron/param names

## [0.23.0] - 2022-02-03

### Added

- Added `BaseDispatcher` class to be used for creating custom dispatchers which allow connection to a dispatcher server.
- `LocalDispatcher` inheriting from `BaseDispatcher` allows connection to a local dispatcher server running on the user's machine.
- Covalent only gives interface to the `LocalDispatcher`'s `dispatch` and `dispatch_sync` methods.
- Tests for both `LocalDispatcher` and `BaseDispatcher` added.

### Changed

- Switched from using `lattice.dispatch` and `lattice.dispatch_sync` to `covalent.dispatch` and `covalent.dispatch_sync`.
- Dispatcher address now is passed as a parameter (`dispatcher_addr`) to `covalent.dispatch` and `covalent.dispatch_sync` instead of a metadata field to lattice.
- Updated tests, how tos, and tutorials to use `covalent.dispatch` and `covalent.dispatch_sync`.
- All the contents of `covalent_dispatcher/_core/__init__.py` are moved to `covalent_dispatcher/_core/execution.py` for better organization. `__init__.py` only contains function imports which are needed by external modules.
- `dispatch`, `dispatch_sync` methods deprecated from `Lattice`.

### Removed

- `_server_dispatch` method removed from `Lattice`.
- `dispatcher` metadata field removed from `lattice`.

## [0.22.19] - 2022-02-03

### Fixed

- `_write_dispatch_to_python_file` isn't called each time a task is saved. It is now only called in the final save in `_run_planned_workflow` (in covalent_dispatcher/_core/__init__.py).

## [0.22.18] - 2022-02-03

### Fixed

- Added type information to result.py

## [0.22.17] - 2022-02-02

### Added

- Replaced `"typing.Optional"` with `"str"` in covalent/executor/base.py
- Added missing type hints to `get_dispatch_context` and `write_streams_to_file` in covalent/executor/base.py, BaseExecutor

## [0.22.16] - 2022-02-02

### Added

- Functions to check if UI and dispatcher servers are running.
- Tests for the `is_ui_running` and `is_server_running` in covalent_dispatcher/_cli/service.py.

## [0.22.15] - 2022-02-01

### Fixed

- Covalent CLI command `covalent purge` will now stop the servers before deleting all the pid files.

### Added

- Test for `purge` method in covalent_dispatcher/_cli/service.py.

### Removed

- Unused `covalent_dispatcher` import from covalent_dispatcher/_cli/service.py.

### Changed

- Moved `_config_manager` import from within the `purge` method to the covalent_dispatcher/_cli/service.py for the purpose of mocking in tests.

## [0.22.14] - 2022-02-01

### Added

- Type hint to `_server_dispatch` method in `covalent/_workflow/lattice.py`.

## [0.22.13] - 2022-01-26

### Fixed

- When the local executor's `log_stdout` and `log_stderr` config variables are relative paths, they should go inside the results directory. Previously that was queried from the config, but now it's queried from the lattice metadata.

### Added

- Tests for the corresponding functions in (`covalent_dispatcher/_core/__init__.py`, `covalent/executor/base.py`, `covalent/executor/executor_plugins/local.py` and `covalent/executor/__init__.py`) affected by the bug fix.

### Changed

- Refactored `_delete_result` in result manager to give the option of deleting the result parent directory.

## [0.22.12] - 2022-01-31

### Added

- Diff check in pypi.yml ensures correct files are packaged

## [0.22.11] - 2022-01-31

### Changed

- Removed codecov token
- Removed Slack notifications from feature branches

## [0.22.10] - 2022-01-29

### Changed

- Running tests, conda, and version workflows on pull requests, not just pushes

## [0.22.9] - 2022-01-27

### Fixed

- Fixing version check action so that it doesn't run on commits that are in develop
- Edited PR template so that markdown checklist appears properly

## [0.22.8] - 2022-01-27

### Fixed

- publish workflow, using `docker buildx` to build images for x86 and ARM, prepare manifest and push to ECR so that pulls will match the correct architecture.
- typo in CONTRIBUTING
- installing `gcc` in Docker image so Docker can build wheels for `dask` and other packages that don't provide ARM wheels

### Changed

- updated versions in `requirements.txt` for `matplotlib` and `dask`

## [0.22.7] - 2022-01-27

### Added

- `MANIFEST.in` did not have `covalent_dispatcher/_service` in it due to which the PyPi package was not being built correctly. Added the `covalent_dispatcher/_service` to the `MANIFEST.in` file.

### Fixed

- setuptools properly including data files during installation

## [0.22.6] - 2022-01-26

### Fixed

- Added service folder in covalent dispatcher to package.

## [0.22.5] - 2022-01-25

### Fixed

- `README.md` images now use master branch's raw image urls hosted on <https://github.com> instead of <https://raw.githubusercontent.com>. Also, switched image rendering from html to markdown.

## [0.22.4] - 2022-01-25

### Fixed

- dispatcher server app included in sdist
- raw image urls properly used

## [0.22.3] - 2022-01-25

### Fixed

- raw image urls used in readme

## [0.22.2] - 2022-01-25

### Fixed

- pypi upload

## [0.22.1] - 2022-01-25

### Added

- Code of conduct
- Manifest.in file
- Citation info
- Action to upload to pypi

### Fixed

- Absolute URLs used in README
- Workflow badges updated URLs
- `install_package_data` -> `include_package_data` in `setup.py`

## [0.22.0] - 2022-01-25

### Changed

- Using public ECR for Docker release

## [0.21.0] - 2022-01-25

### Added

- GitHub pull request templates

## [0.20.0] - 2022-01-25

### Added

- GitHub issue templates

## [0.19.0] - 2022-01-25

### Changed

- Covalent Beta Release

## [0.18.9] - 2022-01-24

### Fixed

- iframe in the docs landing page is now responsive

## [0.18.8] - 2022-01-24

### Changed

- Temporarily removed output tab
- Truncated dispatch id to fit left sidebar, add tooltip to show full id

## [0.18.7] - 2022-01-24

### Changed

- Many stylistic improvements to documentation, README, and CONTRIBUTING.

## [0.18.6] - 2022-01-24

### Added

- Test added to check whether an already decorated function works as expected with Covalent.
- `pennylane` package added to the `requirements-dev.txt` file.

### Changed

- Now using `inspect.signature` instead of `function.__code__` to get the names of function's parameters.

## [0.18.5] - 2022-01-21

### Fixed

- Various CI fixes, including rolling back regression in version validation, caching on s3 hosted badges, applying releases and tags correctly.

## [0.18.4] - 2022-01-21

### Changed

- Removed comments and unused functions in covalent_dispatcher
- `result_class.py` renamed to `result.py`

### Fixed

- Version was not being properly imported inside `covalent/__init__.py`
- `dispatch_sync` was not previously using the `results_dir` metadata field

### Removed

- Credentials in config
- `generate_random_filename_in_cache`
- `is_any_atom`
- `to_json`
- `show_subgraph` option in `draw`
- `calculate_node`

## [0.18.3] - 2022-01-20

### Fixed

- The gunicorn servers now restart more gracefully

## [0.18.2] - 2022-01-21

### Changed

- `tempdir` metadata field removed and replaced with `executor.local.cache_dir`

## [0.18.1] - 2022-01-11

## Added

- Concepts page

## [0.18.0] - 2022-01-20

### Added

- `Result.CANCELLED` status to represent the status of a cancelled dispatch.
- Condition to cancel the whole dispatch if any of the nodes are cancelled.
- `cancel_workflow` function which uses a shared variable provided by Dask (`dask.distributed.Variable`) in a dask client to inform nodes to stop execution.
- Cancel function for dispatcher server API which will allow the server to terminate the dispatch.
- How to notebook for cancelling a dispatched job.
- Test to verify whether cancellation of dispatched jobs is working as expected.
- `cancel` function is available as `covalent.cancel`.

### Changed

- In file `covalent/_shared_files/config.py` instead of using a variable to store and then return the config data, now directly returning the configuration.
- Using `fire_and_forget` to dispatch a job instead of a dictionary of Dask's `Future` objects so that we won't have to manage the lifecycle of those futures.
- The `test_run_dispatcher` test was changed to reflect that the dispatcher no longer uses a dictionary of future objects as it was not being utilized anywhere.

### Removed

- `with dask_client` context was removed as the client created in `covalent_dispatcher/_core/__init__.py` is already being used even without the context. Furthermore, it creates issues when that context is exited which is unnecessary at the first place hence not needed to be resolved.

## [0.17.5] - 2022-01-19

### Changed

- Results directory uses a relative path by default and can be overridden by the environment variable `COVALENT_RESULTS_DIR`.

## [0.17.4] - 2022-01-19

### Changed

- Executor parameters use defaults specified in config TOML
- If relative paths are supplied for stdout and stderr, those files are created inside the results directory

## [0.17.3] - 2022-01-18

### Added

- Sync function
- Covalent CLI tool can restart in developer mode

### Fixed

- Updated the UI address referenced in the README

## [0.17.2] - 2022-01-12

### Added

- Quantum gravity tutorial

### Changed

- Moved VERSION file to top level

## [0.17.1] - 2022-01-19

### Added

- `error` attribute was added to the results object to show which node failed and the reason behind it.
- `stdout` and `stderr` attributes were added to a node's result to store any stdout and stderr printing done inside an electron/node.
- Test to verify whether `stdout` and `stderr` are being stored in the result object.

### Changed

- Redesign of how `redirect_stdout` and `redirect_stderr` contexts in executor now work to allow storing their respective outputs.
- Executors now also return `stdout` and `stderr` strings, along with the execution output, so that they can be stored in their result object.

## [0.17.0] - 2022-01-18

### Added

- Added an attribute `__code__` to electron and lattice which is a copy of their respective function's `__code__` attribute.
- Positional arguments, `args`, are now merged with keyword arguments, `kwargs`, as close as possible to where they are passed. This was done to make sure we support both with minimal changes and without losing the name of variables passed.
- Tests to ensure usage of positional arguments works as intended.

### Changed

- Slight rework to how any print statements in lattice are sent to null.
- Changed `test_dispatcher_functional` in `basic_dispatcher_test.py` to account for the support of `args` and removed a an unnecessary `print` statement.

### Removed

- Removed `args` from electron's `init` as it wasn't being used anywhere.

## [0.16.1] - 2022-01-18

### Changed

- Requirement changed from `dask[complete]` to `dask[distributed]`.

## [0.16.0] - 2022-01-14

### Added

- New UI static demo build
- New UI toolbar functions - orientation, toggle params, minimap
- Sortable and searchable lattice name row

### Changed

- Numerous UI style tweaks, mostly around dispatches table states

### Fixed

- Node sidebar info now updates correctly

## [0.15.11] - 2022-01-18

### Removed

- Unused numpy requirement. Note that numpy is still being installed indirectly as other packages in the requirements rely on it.

## [0.15.10] - 2022-01-16

## Added

- How-to guide for Covalent dispatcher CLI.

## [0.15.9] - 2022-01-18

### Changed

- Switched from using human readable ids to using UUIDs

### Removed

- `human-id` package was removed along with its mention in `requirements.txt` and `meta.yaml`

## [0.15.8] - 2022-01-17

### Removed

- Code breaking text from CLI api documentation.
- Unwanted covalent_dispatcher rst file.

### Changed

- Installation of entire covalent_dispatcher instead of covalent_dispatcher/_service in setup.py.

## [0.15.7] - 2022-01-13

### Fixed

- Functions with multi-line or really long decorators are properly serialized in dispatch_source.py.
- Multi-line Covalent output is properly commented out in dispatch_source.py.

## [0.15.6] - 2022-01-11

### Fixed

- Sub-lattice functions are successfully serialized in the utils.py get_serialized_function_str.

### Added

- Function to scan utilized source files and return a set of imported modules (utils.get_imports_from_source)

## [0.15.5] - 2022-01-12

### Changed

- UI runs on port 47007 and the dispatcher runs on port 48008. This is so that when the servers are later merged, users continue using port 47007 in the browser.
- Small modifications to the documentation
- Small fix to the README

### Removed

- Removed a directory `generated` which was improperly added
- Dispatcher web interface
- sqlalchemy requirement

## [0.15.4] - 2022-01-11

### Changed

- In file `covalent/executor/base.py`, `pickle` was changed to `cloudpickle` because of its universal pickling ability.

### Added

- In docstring of `BaseExecutor`, a note was added specifying that `covalent` with its dependencies is assumed to be installed in the conda environments.
- Above note was also added to the conda env selector how-to.

## [0.15.3] - 2022-01-11

### Changed

- Replaced the generic `RuntimeError` telling users to check if there is an object manipulation taking place inside the lattice to a simple warning. This makes the original error more visible.

## [0.15.2] - 2022-01-11

### Added

- If condition added for handling the case where `__getattr__` of an electron is accessed to detect magic functions.

### Changed

- `ActiveLatticeManager` now subclasses from `threading.local` to make it thread-safe.
- `ValueError` in the lattice manager's `claim` function now also shows the name of the lattice that is currently claimed.
- Changed docstring of `ActiveLatticeManager` to note that now it is thread-safe.
- Sublattice dispatching now no longer deletes the result object file and is dispatched normally instead of in a serverless manner.
- `simulate_nitrogen_and_copper_slab_interaction.ipynb` notebook tutorial now does normal dispatching as well instead of serverless dispatching. Also, now 7 datapoints will be shown instead of 10 earlier.

## [0.15.1] - 2022-01-11

### Fixed

- Passing AWS credentials to reusable workflows as a secret

## [0.15.0] - 2022-01-10

### Added

- Action to push development image to ECR

### Changed

- Made the publish action reusable and callable

## [0.14.1] - 2022-01-02

### Changed

- Updated the README
- Updated classifiers in the setup.py file
- Massaged some RTD pages

## [0.14.0] - 2022-01-07

### Added

- Action to push static UI to S3

## [0.13.2] - 2022-01-07

### Changed

- Completed new UI design work

## [0.13.1] - 2022-01-02

### Added

- Added eventlet requirement

### Changed

- The CLI tool can now manage the UI flask server as well
- [Breaking] The CLI option `-t` has been changed to `-d`, which starts the servers in developer mode and exposes unit tests to the server.

## [0.13.0] - 2022-01-01

### Added

- Config manager in `covalent/_shared_files/config.py`
- Default location for the main config file can be overridden using the environment variable `COVALENT_CONFIG_DIR`
- Ability to set and get configuration using `get_config` and `set_config`

### Changed

- The flask servers now reference the config file
- Defaults reference the config file

### Fixed

- `ValueError` caught when running `covalent stop`
- One of the functional tests was using a malformed path

### Deprecated

- The `electron.to_json` function
- The `generate_random_filename_in_cache` function

### Removed

- The `get_api_token` function

## [0.12.13] - 2022-01-04

## Removed

- Tutorial section headings

## Fixed

- Plot background white color

## [0.12.12] - 2022-01-06

### Fixed

- Having a print statement inside electron and lattice code no longer causes the workflow to fail.

## [0.12.11] - 2022-01-04

### Added

- Completed UI feature set for first release

### Changed

- UI server result serialization improvements
- UI result update webhook no longer fails on request exceptions, logs warning intead

## [0.12.10] - 2021-12-17

### Added

- Astrophysics tutorial

## [0.12.9] - 2022-01-04

### Added

- Added `get_all_node_results` method in `result_class.py` to return result of all node executions.

- Added `test_parallelilization` test to verify whether the execution is now being achieved in parallel.

### Changed

- Removed `LocalCluster` cluster creation usage to a simple `Client` one from Dask.

- Removed unnecessary `to_run` function as we no longer needed to run execution through an asyncio loop.

- Removed `async` from function definition of previously asynchronous functions, `_run_task`, `_run_planned_workflow`, `_plan_workflow`, and `_run_workflow`.

- Removed `uvloop` from requirements.

- Renamed `test_get_results` to `test_get_result`.

- Reran the how to notebooks where execution time was mentioned.

- Changed how `dispatch_info` context manager was working to account for multiple nodes accessing it at the same time.

## [0.12.8] - 2022-01-02

### Changed

- Changed the software license to GNU Affero 3.0

### Removed

- `covalent-ui` directory

## [0.12.7] - 2021-12-29

### Fixed

- Gunicorn logging now uses the `capture-output` flag instead of redirecting stdout and stderr

## [0.12.6] - 2021-12-23

### Changed

- Cleaned up the requirements and moved developer requirements to a separate file inside `tests`

## [0.12.5] - 2021-12-16

### Added

- Conda build CI job

## [0.12.4] - 2021-12-23

### Changed

- Gunicorn server now checks for port availability before starting

### Fixed

- The `covalent start` function now prints the correct port if the server is already running.

## [0.12.3] - 2021-12-14

### Added

- Covalent tutorial comparing quantum support vector machines with support vector machine algorithms implemented in qiskit and scikit-learn.

## [0.12.2] - 2021-12-16

### Fixed

- Now using `--daemon` in gunicorn to start the server, which was the original intention.

## [0.12.1] - 2021-12-16

### Fixed

- Removed finance references from docs
- Fixed some other small errors

### Removed

- Removed one of the failing how-to tests from the functional test suite

## [0.12.0] - 2021-12-16

### Added

- Web UI prototype

## [0.11.1] - 2021-12-14

### Added

- CLI command `covalent status` shows port information

### Fixed

- gunicorn management improved

## [0.11.0] - 2021-12-14

### Added

- Slack notifications for test status

## [0.10.4] - 2021-12-15

### Fixed

- Specifying a non-default results directory in a sub-lattice no longer causes a failure in lattice execution.

## [0.10.3] - 2021-12-14

### Added

- Functional tests for how-to's in documentation

### Changed

- Moved example script to a functional test in the pipeline
- Added a test flag to the CLI tool

## [0.10.2] - 2021-12-14

### Fixed

- Check that only `kwargs` without any default values in the workflow definition need to be passed in `lattice.draw(ax=ax, **kwargs)`.

### Added

- Function to check whether all the parameters without default values for a callable function has been passed added to shared utils.

## [0.10.1] - 2021-12-13

### Fixed

- Content and style fixes for getting started doc.

## [0.10.0] - 2021-12-12

### Changed

- Remove all imports from the `covalent` to the `covalent_dispatcher`, except for `_dispatch_serverless`
- Moved CLI into `covalent_dispatcher`
- Moved executors to `covalent` directory

## [0.9.1] - 2021-12-13

### Fixed

- Updated CONTRIBUTING to clarify docstring style.
- Fixed docstrings for `calculate_node` and `check_constraint_specific_sum`.

## [0.9.0] - 2021-12-10

### Added

- `prefix_separator` for separating non-executable node types from executable ones.

- `subscript_prefix`, `generator_prefix`, `sublattice_prefix`, `attr_prefix` for prefixes of subscripts, generators,
  sublattices, and attributes, when called on an electron and added to the transport graph.

- `exclude_from_postprocess` list of prefixes to denote those nodes which won't be used in post processing the workflow.

- `__int__()`, `__float__()`, `__complex__()` for converting a node to an integer, float, or complex to a value of 0 then handling those types in post processing.

- `__iter__()` generator added to Electron for supporting multiple return values from an electron execution.

- `__getattr__()` added to Electron for supporting attribute access on the node output.

- `__getitem__()` added to Electron for supporting subscripting on the node output.

- `electron_outputs` added as an attribute to lattice.

### Changed

- `electron_list_prefix`, `electron_dict_prefix`, `parameter_prefix` modified to reflect new way to assign prefixes to nodes.

- In `build_graph` instead of ignoring all exceptions, now the exception is shown alongwith the runtime error notifying that object manipulation should be avoided inside a lattice.

- `node_id` changed to `self.node_id` in Electron's `__call__()`.

- `parameter` type electrons now have the default metadata instead of empty dictionary.

- Instead of deserializing and checking whether a sublattice is there, now a `sublattice_prefix` is used to denote when a node is a sublattice.

- In `dispatcher_stack_test`, `test_dispatcher_flow` updated to indicate the new use of `parameter_prefix`.

### Fixed

- When an execution fails due to something happening in `run_workflow`, then result object's status is now failed and the object is saved alongwith throwing the appropriate exception.

## [0.8.5] - 2021-12-10

### Added

- Added tests for choosing specific executors inside electron initialization.
- Added test for choosing specific Conda environments inside electron initialization.

## [0.8.4] - 2021-12-10

### Changed

- Removed _shared_files directory and contents from covalent_dispatcher. Logging in covalent_dispatcher now uses the logger in covalent/_shared_files/logging.py.

## [0.8.3] - 2021-12-10

### Fixed

- Decorator symbols were added to the pseudo-code in the quantum chemistry tutorial.

## [0.8.2] - 2021-12-06

### Added

- Quantum chemistry tutorial.

## [0.8.1] - 2021-12-08

### Added

- Docstrings with typehints for covalent dispatcher functions added.

### Changed

- Replaced `node` to `node_id` in `electron.py`.

- Removed unnecessary `enumerate` in `covalent_dispatcher/_core/__init__.py`.

- Removed `get_node_device_mapping` function from `covalent_dispatcher/_core/__init__.py`
  and moved the definition to directly add the mapping to `workflow_schedule`.

- Replaced iterable length comparison for `executor_specific_exec_cmds` from `if len(executor_specific_exec_cmds) > 0`
  to `if executor_specific_exec_cmds`.

## [0.8.0] - 2021-12-03

### Added

- Executors can now accept the name of a Conda environment. If that environment exists, the operations of any electron using that executor are performed in that Conda environment.

## [0.7.6] - 2021-12-02

### Changed

- How to estimate lattice execution time has been renamed to How to query lattice execution time.
- Change result querying syntax in how-to guides from `lattice.get_result` to
  `covalent.get_result`.
- Choose random port for Dask dashboard address by setting `dashboard_address` to ':0' in
  `LocalCluster`.

## [0.7.5] - 2021-12-02

### Fixed

- "Default" executor plugins are included as part of the package upon install.

## [0.7.4] - 2021-12-02

### Fixed

- Upgraded dask to 2021.10.0 based on a vulnerability report

## [0.7.3] - 2021-12-02

### Added

- Transportable object tests
- Transport graph tests

### Changed

- Variable name node_num to node_id
- Variable name node_idx to node_id

### Fixed

- Transport graph `get_dependencies()` method return type was changed from Dict to List

## [0.7.2] - 2021-12-01

### Fixed

- Date handling in changelog validation

### Removed

- GitLab CI YAML

## [0.7.1] - 2021-12-02

### Added

- A new parameter to a node's result called `sublattice_result` is added.
  This will be of a `Result` type and will contain the result of that sublattice's
  execution. If a normal electron is executed, this will be `None`.

- In `_delete_result` function in `results_manager.py`, an empty results directory
  will now be deleted.

- Name of a sublattice node will also contain `(sublattice)`.

- Added `_dispatch_sync_serverless` which synchronously dispatches without a server
  and waits for a result to be returned. This is the method used to dispatch a sublattice.

- Test for sublatticing is added.

- How-to guide added for sublatticing explaining the new features.

### Changed

- Partially changed `draw` function in `lattice.py` to also draw the subgraph
  of the sublattice when drawing the main graph of the lattice. The change is
  incomplete as we intend to add this feature later.

- Instead of returning `plt`, `draw` now returns the `ax` object.

- `__call__` function in `lattice.py` now runs the lattice's function normally
  instead of dispatching it.

- `_run_task` function now checks whether current node is a sublattice and acts
  accordingly.

### Fixed

- Unnecessary lines to rename the node's name in `covalent_dispatcher/_core/__init__.py` are removed.

- `test_electron_takes_nested_iterables` test was being ignored due to a spelling mistake. Fixed and
  modified to follow the new pattern.

## [0.7.0] - 2021-12-01

### Added

- Electrons can now accept an executor object using the "backend" keyword argument. "backend" can still take a string naming the executor module.
- Electrons and lattices no longer have Slurm metadata associated with the executor, as that information should be contained in the executor object being used as an input argument.
- The "backend" keyword can still be a string specifying the executor module, but only if the executor doesn't need any metadata.
- Executor plugin classes are now directly available to covalent, eg: covalent.executor.LocalExecutor().

## [0.6.7] - 2021-12-01

### Added

- Docstrings without examples for all the functions in core covalent.
- Typehints in those functions as well.
- Used `typing.TYPE_CHECKING` to prevent cyclic imports when writing typehints.

### Changed

- `convert_to_lattice_function` renamed to `convert_to_lattice_function_call`.
- Context managers now raise a `ValueError` instead of a generic `Exception`.

## [0.6.6] - 2021-11-30

### Fixed

- Fixed the version used in the documentation
- Fixed the badge URLs to prevent caching

## [0.6.5] - 2021-11-30

### Fixed

- Broken how-to links

### Removed

- Redundant lines from .gitignore
- *.ipynb from .gitignore

## [0.6.4] - 2021-11-30

### Added

- How-to guides for workflow orchestration.
  - How to construct an electron
  - How to construct a lattice
  - How to add an electron to lattice
  - How to visualize the lattice
  - How to add constraints to lattices
- How-to guides for workflow and subtask execution.
  - How to execute individual electrons
  - How to execute a lattice
  - How to execute multiple lattices
- How-to guides for status querying.
  - How to query electron execution status
  - How to query lattice execution status
  - How to query lattice execution time
- How-to guides for results collection
  - How to query electron execution results
  - How to query lattice execution results
  - How to query multiple lattice execution results
- Str method for the results object.

### Fixed

- Saving the electron execution status when the subtask is running.

## [0.6.3] - 2021-11-29

### Removed

- JWT token requirement.
- Covalent dispatcher login requirement.
- Update covalent login reference in README.md.
- Changed the default dispatcher server port from 5000 to 47007.

## [0.6.2] - 2021-11-28

### Added

- Github action for tests and coverage
- Badges for tests and coverage
- If tests pass then develop is pushed to master
- Add release action which tags and creates a release for minor version upgrades
- Add badges action which runs linter, and upload badges for version, linter score, and platform
- Add publish action (and badge) which builds a Docker image and uploads it to the AWS ECR

## [0.6.1] - 2021-11-27

### Added

- Github action which checks version increment and changelog entry

## [0.6.0] - 2021-11-26

### Added

- New Covalent RTD theme
- sphinx extension sphinx-click for CLI RTD
- Sections in RTD
- init.py in both covalent-dispatcher logger module and cli module for it to be importable in sphinx

### Changed

- docutils version that was conflicting with sphinx

### Removed

- Old aq-theme

## [0.5.1] - 2021-11-25

### Added

- Integration tests combining both covalent and covalent-dispatcher modules to test that
  lattice workflow are properly planned and executed.
- Integration tests for the covalent-dispatcher init module.
- pytest-asyncio added to requirements.

## [0.5.0] - 2021-11-23

### Added

- Results manager file to get results from a file, delete a result, and redispatch a result object.
- Results can also be awaited to only return a result if it has either been completed or failed.
- Results class which is used to store the results with all the information needed to be used again along with saving the results to a file functionality.
- A result object will be a mercurial object which will be updated by the dispatcher and saved to a file throughout the dispatching and execution parts.
- Direct manipulation of the transport graph inside a result object takes place.
- Utility to convert a function definition string to a function and vice-versa.
- Status class to denote the status of a result object and of each node execution in the transport graph.
- Start and end times are now also stored for each node execution as well as for the whole dispatch.
- Logging of `stdout` and `stderr` can be done by passing in the `log_stdout`, `log_stderr` named metadata respectively while dispatching.
- In order to get the result of a certain dispatch, the `dispatch_id`, the `results_dir`, and the `wait` parameter can be passed in. If everything is default, then only the dispatch id is required, waiting will not be done, and the result directory will be in the current working directory with folder name as `results/` inside which every new dispatch will have a new folder named according to their respective dispatch ids, containing:
  - `result.pkl` - (Cloud)pickled result object.
  - `result_info.yaml` - yaml file with high level information about the result and its execution.
  - `dispatch_source.py` - python file generated, containing the original function definitions of lattice and electrons which can be used to dispatch again.

### Changed

- `logfile` named metadata is now `slurm_logfile`.
- Instead of using `jsonpickle`, `cloudpickle` is being used everywhere to maintain consistency.
- `to_json` function uses `json` instead of `jsonpickle` now in electron and lattice definitions.
- `post_processing` moved to the dispatcher, so the dispatcher will now store a finished execution result in the results folder as specified by the user with no requirement of post processing it from the client/user side.
- `run_task` function in dispatcher modified to check if a node has completed execution and return it if it has, else continue its execution. This also takes care of cases if the server has been closed mid execution, then it can be started again from the last saved state, and the user won't have to wait for the whole execution.
- Instead of passing in the transport graph and dispatch id everywhere, the result object is being passed around, except for the `asyncio` part where the dispatch id and results directory is being passed which afterwards lets the core dispatcher know where to get the result object from and operate on it.
- Getting result of parent node executions of the graph, is now being done using the result object's graph. Storing of each execution's result is also done there.
- Tests updated to reflect the changes made. They are also being run in a serverless manner.

### Removed

- `LatticeResult` class removed.
- `jsonpickle` requirement removed.
- `WorkflowExecutionResult`, `TaskExecutionResult`, and `ExecutionError` singleton classes removed.

### Fixed

- Commented out the `jwt_required()` part in `covalent-dispatcher/_service/app.py`, may be removed in later iterations.
- Dispatcher server will now return the error message in the response of getting result if it fails instead of sending every result ever as a response.

## [0.4.3] - 2021-11-23

### Added

- Added a note in Known Issues regarding port conflict warning.

## [0.4.2] - 2021-11-24

### Added

- Added badges to README.md

## [0.4.1] - 2021-11-23

### Changed

- Removed old coverage badge and fixed the badge URL

## [0.4.0] - 2021-11-23

### Added

- Codecov integrations and badge

### Fixed

- Detached pipelines no longer created

## [0.3.0] - 2021-11-23

### Added

- Wrote a Code of Conduct based on <https://www.contributor-covenant.org/>
- Added installation and environment setup details in CONTRIBUTING
- Added Known Issues section to README

## [0.2.0] - 2021-11-22

### Changed

- Removed non-open-source executors from Covalent. The local SLURM executor is now
- a separate repo. Executors are now plugins.

## [0.1.0] - 2021-11-19

### Added

- Pythonic CLI tool. Install the package and run `covalent --help` for a usage description.
- Login and logout functionality.
- Executor registration/deregistration skeleton code.
- Dispatcher service start, stop, status, and restart.

### Changed

- JWT token is stored to file instead of in an environment variable.
- The Dask client attempts to connect to an existing server.

### Removed

- Removed the Bash CLI tool.

### Fixed

- Version assignment in the covalent init file.

## [0.0.3] - 2021-11-17

### Fixed

- Fixed the Dockerfile so that it runs the dispatcher server from the covalent repo.

## [0.0.2] - 2021-11-15

### Changed

- Single line change in ci script so that it doesn't exit after validating the version.
- Using `rules` in `pytest` so that the behavior in test stage is consistent.

## [0.0.1] - 2021-11-15

### Added

- CHANGELOG.md to track changes (this file).
- Semantic versioning in VERSION.
- CI pipeline job to enforce versioning.<|MERGE_RESOLUTION|>--- conflicted
+++ resolved
@@ -7,15 +7,13 @@
 
 ## [UNRELEASED]
 
-<<<<<<< HEAD
 ### Added
 
 - Dask Cluster CLI functional/unit tests
-=======
+
 ### Operations
 
 - Package pre-releases go to `covalent` instead of `cova` on PyPI.
->>>>>>> a2b6542b
 
 ## [0.123.0] - 2022-07-07
 
