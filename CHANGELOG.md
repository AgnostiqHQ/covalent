--- conflicted
+++ resolved
@@ -7,7 +7,6 @@
 
 ## [UNRELEASED]
 
-<<<<<<< HEAD
 ### Removed
 
 - `entry_point.get_result()`
@@ -15,7 +14,7 @@
 ### Changed
 
 - get_result to query an HTTP endpoint instead of a DB session
-=======
+
 ## [0.144.0] - 2022-07-20
 
 ### Authors
@@ -40,7 +39,6 @@
 ### Changed
 
 - Installation will fail if `cova` is installed while trying to install `covalent`.
->>>>>>> 0abdd058
 
 ## [0.142.0] - 2022-07-19
 
