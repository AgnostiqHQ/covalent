--- conflicted
+++ resolved
@@ -7,12 +7,11 @@
 
 ## [UNRELEASED]
 
-<<<<<<< HEAD
 ### Changed
 
 - Updated all config & log file paths to reside in `$HOME/.cache/covalent` including `.env`, `supervisord.conf`, and all logs
 - Removing previous `cova` package config files on install
-=======
+
 ## [0.96.2] - 2022-05-12
 
 ### Fixed
@@ -39,7 +38,6 @@
 
 - Disabled ops bot in workflows
 - Re-enabled ops bot in workflows
->>>>>>> 38bf5f04
 
 ## [0.95.0] - 2022-04-25
 
