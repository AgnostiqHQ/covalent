--- conflicted
+++ resolved
@@ -7,7 +7,6 @@
 
 ## [UNRELEASED]
 
-<<<<<<< HEAD
 ### Added
 
 - Corrected support from distributed Hamiltonian expval calculations
@@ -26,11 +25,10 @@
 
 - Fix autodoc for SSH, Slurm, AWS Braket, AWS Lambda, AWS EC2, AWS Batch, Google Batch 
 - Updated documentation links in README
-=======
-## Added
+
+### Added
 
 - Added a `py.typed` file to support type-checking
->>>>>>> 9789aa84
 
 ## [0.228.0-rc.0] - 2023-08-31
 
