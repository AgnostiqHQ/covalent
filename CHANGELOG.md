# Changelog

All notable changes to this project will be documented in this file.

The format is based on [Keep a Changelog](https://keepachangelog.com/en/1.0.0/),
and this project adheres to [Semantic Versioning](https://semver.org/spec/v2.0.0.html).

## [0.22.14] - 2022-02-01

<<<<<<< HEAD
### Fixed

- Covalent CLI command `covalent purge` will now stop the servers before deleting all the pid files.

### Added

- Click method to confirm if the user wants to shut down the server and purge the cache and config files.
=======
### Added

- Type hint to `_server_dispatch` method in `covalent/_workflow/lattice.py`
>>>>>>> 6aeb9ad1

## [0.22.13] - 2022-01-26

### Fixed

- When the local executor's `log_stdout` and `log_stderr` config variables are relative paths, they should go inside the results directory. Previously that was queried from the config, but now it's queried from the lattice metadata.

### Added

- Tests for the corresponding functions in (`covalent_dispatcher/_core/__init__.py`, `covalent/executor/base.py`, `covalent/executor/executor_plugins/local.py` and `covalent/executor/__init__.py`) affected by the bug fix.

### Changed

- Refactored `_delete_result` in result manager to give the option of deleting the result parent directory.

## [0.22.12] - 2022-01-31

### Added

- Diff check in pypi.yml ensures correct files are packaged

## [0.22.11] - 2022-01-31

### Changed

- Removed codecov token
- Removed Slack notifications from feature branches

## [0.22.10] - 2022-01-29

### Changed

- Running tests, conda, and version workflows on pull requests, not just pushes

## [0.22.9] - 2022-01-27

### Fixed

- Fixing version check action so that it doesn't run on commits that are in develop
- Edited PR template so that markdown checklist appears properly

## [0.22.8] - 2022-01-27

### Fixed

- publish workflow, using `docker buildx` to build images for x86 and ARM, prepare manifest and push to ECR so that pulls will match the correct architecture.
- typo in CONTRIBUTING
- installing `gcc` in Docker image so Docker can build wheels for `dask` and other packages that don't provide ARM wheels

### Changed

- updated versions in `requirements.txt` for `matplotlib` and `dask`

## [0.22.7] - 2022-01-27

### Added

- `MANIFEST.in` did not have `covalent_dispatcher/_service` in it due to which the PyPi package was not being built correctly. Added the `covalent_dispatcher/_service` to the `MANIFEST.in` file.

### Fixed

- setuptools properly including data files during installation

## [0.22.6] - 2022-01-26

### Fixed

- Added service folder in covalent dispatcher to package.

## [0.22.5] - 2022-01-25

### Fixed

- `README.md` images now use master branch's raw image urls hosted on <https://github.com> instead of <https://raw.githubusercontent.com>. Also, switched image rendering from html to markdown.

## [0.22.4] - 2022-01-25

### Fixed

- dispatcher server app included in sdist
- raw image urls properly used

## [0.22.3] - 2022-01-25

### Fixed

- raw image urls used in readme

## [0.22.2] - 2022-01-25

### Fixed

- pypi upload

## [0.22.1] - 2022-01-25

### Added

- Code of conduct
- Manifest.in file
- Citation info
- Action to upload to pypi

### Fixed

- Absolute URLs used in README
- Workflow badges updated URLs
- `install_package_data` -> `include_package_data` in `setup.py`

## [0.22.0] - 2022-01-25

### Changed

- Using public ECR for Docker release

## [0.21.0] - 2022-01-25

### Added

- GitHub pull request templates

## [0.20.0] - 2022-01-25

### Added

- GitHub issue templates

## [0.19.0] - 2022-01-25

### Changed

- Covalent Beta Release

## [0.18.9] - 2022-01-24

### Fixed

- iframe in the docs landing page is now responsive

## [0.18.8] - 2022-01-24

### Changed

- Temporarily removed output tab
- Truncated dispatch id to fit left sidebar, add tooltip to show full id

## [0.18.7] - 2022-01-24

### Changed

- Many stylistic improvements to documentation, README, and CONTRIBUTING.

## [0.18.6] - 2022-01-24

### Added

- Test added to check whether an already decorated function works as expected with Covalent.
- `pennylane` package added to the `requirements-dev.txt` file.

### Changed

- Now using `inspect.signature` instead of `function.__code__` to get the names of function's parameters.

## [0.18.5] - 2022-01-21

### Fixed

- Various CI fixes, including rolling back regression in version validation, caching on s3 hosted badges, applying releases and tags correctly.

## [0.18.4] - 2022-01-21

### Changed

- Removed comments and unused functions in covalent_dispatcher
- `result_class.py` renamed to `result.py`

### Fixed

- Version was not being properly imported inside `covalent/__init__.py`
- `dispatch_sync` was not previously using the `results_dir` metadata field

### Removed

- Credentials in config
- `generate_random_filename_in_cache`
- `is_any_atom`
- `to_json`
- `show_subgraph` option in `draw`
- `calculate_node`

## [0.18.3] - 2022-01-20

### Fixed

- The gunicorn servers now restart more gracefully

## [0.18.2] - 2022-01-21

### Changed

- `tempdir` metadata field removed and replaced with `executor.local.cache_dir`

## [0.18.1] - 2022-01-11

## Added

- Concepts page

## [0.18.0] - 2022-01-20

### Added

- `Result.CANCELLED` status to represent the status of a cancelled dispatch.
- Condition to cancel the whole dispatch if any of the nodes are cancelled.
- `cancel_workflow` function which uses a shared variable provided by Dask (`dask.distributed.Variable`) in a dask client to inform nodes to stop execution.
- Cancel function for dispatcher server API which will allow the server to terminate the dispatch.
- How to notebook for cancelling a dispatched job.
- Test to verify whether cancellation of dispatched jobs is working as expected.
- `cancel` function is available as `covalent.cancel`.

### Changed

- In file `covalent/_shared_files/config.py` instead of using a variable to store and then return the config data, now directly returning the configuration.
- Using `fire_and_forget` to dispatch a job instead of a dictionary of Dask's `Future` objects so that we won't have to manage the lifecycle of those futures.
- The `test_run_dispatcher` test was changed to reflect that the dispatcher no longer uses a dictionary of future objects as it was not being utilized anywhere.

### Removed

- `with dask_client` context was removed as the client created in `covalent_dispatcher/_core/__init__.py` is already being used even without the context. Furthermore, it creates issues when that context is exited which is unnecessary at the first place hence not needed to be resolved.

## [0.17.5] - 2022-01-19

### Changed

- Results directory uses a relative path by default and can be overridden by the environment variable `COVALENT_RESULTS_DIR`.

## [0.17.4] - 2022-01-19

### Changed

- Executor parameters use defaults specified in config TOML
- If relative paths are supplied for stdout and stderr, those files are created inside the results directory

## [0.17.3] - 2022-01-18

### Added

- Sync function
- Covalent CLI tool can restart in developer mode

### Fixed

- Updated the UI address referenced in the README

## [0.17.2] - 2022-01-12

### Added

- Quantum gravity tutorial

### Changed

- Moved VERSION file to top level

## [0.17.1] - 2022-01-19

### Added

- `error` attribute was added to the results object to show which node failed and the reason behind it.
- `stdout` and `stderr` attributes were added to a node's result to store any stdout and stderr printing done inside an electron/node.
- Test to verify whether `stdout` and `stderr` are being stored in the result object.

### Changed

- Redesign of how `redirect_stdout` and `redirect_stderr` contexts in executor now work to allow storing their respective outputs.
- Executors now also return `stdout` and `stderr` strings, along with the execution output, so that they can be stored in their result object.

## [0.17.0] - 2022-01-18

### Added

- Added an attribute `__code__` to electron and lattice which is a copy of their respective function's `__code__` attribute.
- Positional arguments, `args`, are now merged with keyword arguments, `kwargs`, as close as possible to where they are passed. This was done to make sure we support both with minimal changes and without losing the name of variables passed.
- Tests to ensure usage of positional arguments works as intended.

### Changed

- Slight rework to how any print statements in lattice are sent to null.
- Changed `test_dispatcher_functional` in `basic_dispatcher_test.py` to account for the support of `args` and removed a an unnecessary `print` statement.

### Removed

- Removed `args` from electron's `init` as it wasn't being used anywhere.

## [0.16.1] - 2022-01-18

### Changed

- Requirement changed from `dask[complete]` to `dask[distributed]`.

## [0.16.0] - 2022-01-14

### Added

- New UI static demo build
- New UI toolbar functions - orientation, toggle params, minimap
- Sortable and searchable lattice name row

### Changed

- Numerous UI style tweaks, mostly around dispatches table states

### Fixed

- Node sidebar info now updates correctly

## [0.15.11] - 2022-01-18

### Removed

- Unused numpy requirement. Note that numpy is still being installed indirectly as other packages in the requirements rely on it.

## [0.15.10] - 2022-01-16

## Added

- How-to guide for Covalent dispatcher CLI.

## [0.15.9] - 2022-01-18

### Changed

- Switched from using human readable ids to using UUIDs

### Removed

- `human-id` package was removed along with its mention in `requirements.txt` and `meta.yaml`

## [0.15.8] - 2022-01-17

### Removed

- Code breaking text from CLI api documentation.
- Unwanted covalent_dispatcher rst file.

### Changed

- Installation of entire covalent_dispatcher instead of covalent_dispatcher/_service in setup.py.

## [0.15.7] - 2022-01-13

### Fixed

- Functions with multi-line or really long decorators are properly serialized in dispatch_source.py.
- Multi-line Covalent output is properly commented out in dispatch_source.py.

## [0.15.6] - 2022-01-11

### Fixed

- Sub-lattice functions are successfully serialized in the utils.py get_serialized_function_str.

### Added

- Function to scan utilized source files and return a set of imported modules (utils.get_imports_from_source)

## [0.15.5] - 2022-01-12

### Changed

- UI runs on port 47007 and the dispatcher runs on port 48008. This is so that when the servers are later merged, users continue using port 47007 in the browser.
- Small modifications to the documentation
- Small fix to the README

### Removed

- Removed a directory `generated` which was improperly added
- Dispatcher web interface
- sqlalchemy requirement

## [0.15.4] - 2022-01-11

### Changed

- In file `covalent/executor/base.py`, `pickle` was changed to `cloudpickle` because of its universal pickling ability.

### Added

- In docstring of `BaseExecutor`, a note was added specifying that `covalent` with its dependencies is assumed to be installed in the conda environments.
- Above note was also added to the conda env selector how-to.

## [0.15.3] - 2022-01-11

### Changed

- Replaced the generic `RuntimeError` telling users to check if there is an object manipulation taking place inside the lattice to a simple warning. This makes the original error more visible.

## [0.15.2] - 2022-01-11

### Added

- If condition added for handling the case where `__getattr__` of an electron is accessed to detect magic functions.

### Changed

- `ActiveLatticeManager` now subclasses from `threading.local` to make it thread-safe.
- `ValueError` in the lattice manager's `claim` function now also shows the name of the lattice that is currently claimed.
- Changed docstring of `ActiveLatticeManager` to note that now it is thread-safe.
- Sublattice dispatching now no longer deletes the result object file and is dispatched normally instead of in a serverless manner.
- `simulate_nitrogen_and_copper_slab_interaction.ipynb` notebook tutorial now does normal dispatching as well instead of serverless dispatching. Also, now 7 datapoints will be shown instead of 10 earlier.

## [0.15.1] - 2022-01-11

### Fixed

- Passing AWS credentials to reusable workflows as a secret

## [0.15.0] - 2022-01-10

### Added

- Action to push development image to ECR

### Changed

- Made the publish action reusable and callable

## [0.14.1] - 2022-01-02

### Changed

- Updated the README
- Updated classifiers in the setup.py file
- Massaged some RTD pages

## [0.14.0] - 2022-01-07

### Added

- Action to push static UI to S3

## [0.13.2] - 2022-01-07

### Changed

- Completed new UI design work

## [0.13.1] - 2022-01-02

### Added

- Added eventlet requirement

### Changed

- The CLI tool can now manage the UI flask server as well
- [Breaking] The CLI option `-t` has been changed to `-d`, which starts the servers in developer mode and exposes unit tests to the server.

## [0.13.0] - 2022-01-01

### Added

- Config manager in `covalent/_shared_files/config.py`
- Default location for the main config file can be overridden using the environment variable `COVALENT_CONFIG_DIR`
- Ability to set and get configuration using `get_config` and `set_config`

### Changed

- The flask servers now reference the config file
- Defaults reference the config file

### Fixed

- `ValueError` caught when running `covalent stop`
- One of the functional tests was using a malformed path

### Deprecated

- The `electron.to_json` function
- The `generate_random_filename_in_cache` function

### Removed

- The `get_api_token` function

## [0.12.13] - 2022-01-04

## Removed

- Tutorial section headings

## Fixed

- Plot background white color

## [0.12.12] - 2022-01-06

### Fixed

- Having a print statement inside electron and lattice code no longer causes the workflow to fail.

## [0.12.11] - 2022-01-04

### Added

- Completed UI feature set for first release

### Changed

- UI server result serialization improvements
- UI result update webhook no longer fails on request exceptions, logs warning intead

## [0.12.10] - 2021-12-17

### Added

- Astrophysics tutorial

## [0.12.9] - 2022-01-04

### Added

- Added `get_all_node_results` method in `result_class.py` to return result of all node executions.

- Added `test_parallelilization` test to verify whether the execution is now being achieved in parallel.

### Changed

- Removed `LocalCluster` cluster creation usage to a simple `Client` one from Dask.

- Removed unnecessary `to_run` function as we no longer needed to run execution through an asyncio loop.

- Removed `async` from function definition of previously asynchronous functions, `_run_task`, `_run_planned_workflow`, `_plan_workflow`, and `_run_workflow`.

- Removed `uvloop` from requirements.

- Renamed `test_get_results` to `test_get_result`.

- Reran the how to notebooks where execution time was mentioned.

- Changed how `dispatch_info` context manager was working to account for multiple nodes accessing it at the same time.

## [0.12.8] - 2022-01-02

### Changed

- Changed the software license to GNU Affero 3.0

### Removed

- `covalent-ui` directory

## [0.12.7] - 2021-12-29

### Fixed

- Gunicorn logging now uses the `capture-output` flag instead of redirecting stdout and stderr

## [0.12.6] - 2021-12-23

### Changed

- Cleaned up the requirements and moved developer requirements to a separate file inside `tests`

## [0.12.5] - 2021-12-16

### Added

- Conda build CI job

## [0.12.4] - 2021-12-23

### Changed

- Gunicorn server now checks for port availability before starting

### Fixed

- The `covalent start` function now prints the correct port if the server is already running.

## [0.12.3] - 2021-12-14

### Added

- Covalent tutorial comparing quantum support vector machines with support vector machine algorithms implemented in qiskit and scikit-learn.

## [0.12.2] - 2021-12-16

### Fixed

- Now using `--daemon` in gunicorn to start the server, which was the original intention.

## [0.12.1] - 2021-12-16

### Fixed

- Removed finance references from docs
- Fixed some other small errors

### Removed

- Removed one of the failing how-to tests from the functional test suite

## [0.12.0] - 2021-12-16

### Added

- Web UI prototype

## [0.11.1] - 2021-12-14

### Added

- CLI command `covalent status` shows port information

### Fixed

- gunicorn management improved

## [0.11.0] - 2021-12-14

### Added

- Slack notifications for test status

## [0.10.4] - 2021-12-15

### Fixed

- Specifying a non-default results directory in a sub-lattice no longer causes a failure in lattice execution.

## [0.10.3] - 2021-12-14

### Added

- Functional tests for how-to's in documentation

### Changed

- Moved example script to a functional test in the pipeline
- Added a test flag to the CLI tool

## [0.10.2] - 2021-12-14

### Fixed

- Check that only `kwargs` without any default values in the workflow definition need to be passed in `lattice.draw(ax=ax, **kwargs)`.

### Added

- Function to check whether all the parameters without default values for a callable function has been passed added to shared utils.

## [0.10.1] - 2021-12-13

### Fixed

- Content and style fixes for getting started doc.

## [0.10.0] - 2021-12-12

### Changed

- Remove all imports from the `covalent` to the `covalent_dispatcher`, except for `_dispatch_serverless`
- Moved CLI into `covalent_dispatcher`
- Moved executors to `covalent` directory

## [0.9.1] - 2021-12-13

### Fixed

- Updated CONTRIBUTING to clarify docstring style.
- Fixed docstrings for `calculate_node` and `check_constraint_specific_sum`.

## [0.9.0] - 2021-12-10

### Added

- `prefix_separator` for separating non-executable node types from executable ones.

- `subscript_prefix`, `generator_prefix`, `sublattice_prefix`, `attr_prefix` for prefixes of subscripts, generators,
  sublattices, and attributes, when called on an electron and added to the transport graph.

- `exclude_from_postprocess` list of prefixes to denote those nodes which won't be used in post processing the workflow.

- `__int__()`, `__float__()`, `__complex__()` for converting a node to an integer, float, or complex to a value of 0 then handling those types in post processing.

- `__iter__()` generator added to Electron for supporting multiple return values from an electron execution.

- `__getattr__()` added to Electron for supporting attribute access on the node output.

- `__getitem__()` added to Electron for supporting subscripting on the node output.

- `electron_outputs` added as an attribute to lattice.

### Changed

- `electron_list_prefix`, `electron_dict_prefix`, `parameter_prefix` modified to reflect new way to assign prefixes to nodes.

- In `build_graph` instead of ignoring all exceptions, now the exception is shown alongwith the runtime error notifying that object manipulation should be avoided inside a lattice.

- `node_id` changed to `self.node_id` in Electron's `__call__()`.

- `parameter` type electrons now have the default metadata instead of empty dictionary.

- Instead of deserializing and checking whether a sublattice is there, now a `sublattice_prefix` is used to denote when a node is a sublattice.

- In `dispatcher_stack_test`, `test_dispatcher_flow` updated to indicate the new use of `parameter_prefix`.

### Fixed

- When an execution fails due to something happening in `run_workflow`, then result object's status is now failed and the object is saved alongwith throwing the appropriate exception.

## [0.8.5] - 2021-12-10

### Added

- Added tests for choosing specific executors inside electron initialization.
- Added test for choosing specific Conda environments inside electron initialization.

## [0.8.4] - 2021-12-10

### Changed

- Removed _shared_files directory and contents from covalent_dispatcher. Logging in covalent_dispatcher now uses the logger in covalent/_shared_files/logging.py.

## [0.8.3] - 2021-12-10

### Fixed

- Decorator symbols were added to the pseudo-code in the quantum chemistry tutorial.

## [0.8.2] - 2021-12-06

### Added

- Quantum chemistry tutorial.

## [0.8.1] - 2021-12-08

### Added

- Docstrings with typehints for covalent dispatcher functions added.

### Changed

- Replaced `node` to `node_id` in `electron.py`.

- Removed unnecessary `enumerate` in `covalent_dispatcher/_core/__init__.py`.

- Removed `get_node_device_mapping` function from `covalent_dispatcher/_core/__init__.py`
  and moved the definition to directly add the mapping to `workflow_schedule`.

- Replaced iterable length comparison for `executor_specific_exec_cmds` from `if len(executor_specific_exec_cmds) > 0`
  to `if executor_specific_exec_cmds`.

## [0.8.0] - 2021-12-03

### Added

- Executors can now accept the name of a Conda environment. If that environment exists, the operations of any electron using that executor are performed in that Conda environment.

## [0.7.6] - 2021-12-02

### Changed

- How to estimate lattice execution time has been renamed to How to query lattice execution time.
- Change result querying syntax in how-to guides from `lattice.get_result` to
  `covalent.get_result`.
- Choose random port for Dask dashboard address by setting `dashboard_address` to ':0' in
  `LocalCluster`.

## [0.7.5] - 2021-12-02

### Fixed

- "Default" executor plugins are included as part of the package upon install.

## [0.7.4] - 2021-12-02

### Fixed

- Upgraded dask to 2021.10.0 based on a vulnerability report

## [0.7.3] - 2021-12-02

### Added

- Transportable object tests
- Transport graph tests

### Changed

- Variable name node_num to node_id
- Variable name node_idx to node_id

### Fixed

- Transport graph `get_dependencies()` method return type was changed from Dict to List

## [0.7.2] - 2021-12-01

### Fixed

- Date handling in changelog validation

### Removed

- GitLab CI YAML

## [0.7.1] - 2021-12-02

### Added

- A new parameter to a node's result called `sublattice_result` is added.
  This will be of a `Result` type and will contain the result of that sublattice's
  execution. If a normal electron is executed, this will be `None`.

- In `_delete_result` function in `results_manager.py`, an empty results directory
  will now be deleted.

- Name of a sublattice node will also contain `(sublattice)`.

- Added `_dispatch_sync_serverless` which synchronously dispatches without a server
  and waits for a result to be returned. This is the method used to dispatch a sublattice.

- Test for sublatticing is added.

- How-to guide added for sublatticing explaining the new features.

### Changed

- Partially changed `draw` function in `lattice.py` to also draw the subgraph
  of the sublattice when drawing the main graph of the lattice. The change is
  incomplete as we intend to add this feature later.

- Instead of returning `plt`, `draw` now returns the `ax` object.

- `__call__` function in `lattice.py` now runs the lattice's function normally
  instead of dispatching it.

- `_run_task` function now checks whether current node is a sublattice and acts
  accordingly.

### Fixed

- Unnecessary lines to rename the node's name in `covalent_dispatcher/_core/__init__.py` are removed.

- `test_electron_takes_nested_iterables` test was being ignored due to a spelling mistake. Fixed and
  modified to follow the new pattern.

## [0.7.0] - 2021-12-01

### Added

- Electrons can now accept an executor object using the "backend" keyword argument. "backend" can still take a string naming the executor module.
- Electrons and lattices no longer have Slurm metadata associated with the executor, as that information should be contained in the executor object being used as an input argument.
- The "backend" keyword can still be a string specifying the executor module, but only if the executor doesn't need any metadata.
- Executor plugin classes are now directly available to covalent, eg: covalent.executor.LocalExecutor().

## [0.6.7] - 2021-12-01

### Added

- Docstrings without examples for all the functions in core covalent.
- Typehints in those functions as well.
- Used `typing.TYPE_CHECKING` to prevent cyclic imports when writing typehints.

### Changed

- `convert_to_lattice_function` renamed to `convert_to_lattice_function_call`.
- Context managers now raise a `ValueError` instead of a generic `Exception`.

## [0.6.6] - 2021-11-30

### Fixed

- Fixed the version used in the documentation
- Fixed the badge URLs to prevent caching

## [0.6.5] - 2021-11-30

### Fixed

- Broken how-to links

### Removed

- Redundant lines from .gitignore
- *.ipynb from .gitignore

## [0.6.4] - 2021-11-30

### Added

- How-to guides for workflow orchestration.
  - How to construct an electron
  - How to construct a lattice
  - How to add an electron to lattice
  - How to visualize the lattice
  - How to add constraints to lattices
- How-to guides for workflow and subtask execution.
  - How to execute individual electrons
  - How to execute a lattice
  - How to execute multiple lattices
- How-to guides for status querying.
  - How to query electron execution status
  - How to query lattice execution status
  - How to query lattice execution time
- How-to guides for results collection
  - How to query electron execution results
  - How to query lattice execution results
  - How to query multiple lattice execution results
- Str method for the results object.

### Fixed

- Saving the electron execution status when the subtask is running.

## [0.6.3] - 2021-11-29

### Removed

- JWT token requirement.
- Covalent dispatcher login requirement.
- Update covalent login reference in README.md.
- Changed the default dispatcher server port from 5000 to 47007.

## [0.6.2] - 2021-11-28

### Added

- Github action for tests and coverage
- Badges for tests and coverage
- If tests pass then develop is pushed to master
- Add release action which tags and creates a release for minor version upgrades
- Add badges action which runs linter, and upload badges for version, linter score, and platform
- Add publish action (and badge) which builds a Docker image and uploads it to the AWS ECR

## [0.6.1] - 2021-11-27

### Added

- Github action which checks version increment and changelog entry

## [0.6.0] - 2021-11-26

### Added

- New Covalent RTD theme
- sphinx extension sphinx-click for CLI RTD
- Sections in RTD
- init.py in both covalent-dispatcher logger module and cli module for it to be importable in sphinx

### Changed

- docutils version that was conflicting with sphinx

### Removed

- Old aq-theme

## [0.5.1] - 2021-11-25

### Added

- Integration tests combining both covalent and covalent-dispatcher modules to test that
  lattice workflow are properly planned and executed.
- Integration tests for the covalent-dispatcher init module.
- pytest-asyncio added to requirements.

## [0.5.0] - 2021-11-23

### Added

- Results manager file to get results from a file, delete a result, and redispatch a result object.
- Results can also be awaited to only return a result if it has either been completed or failed.
- Results class which is used to store the results with all the information needed to be used again along with saving the results to a file functionality.
- A result object will be a mercurial object which will be updated by the dispatcher and saved to a file throughout the dispatching and execution parts.
- Direct manipulation of the transport graph inside a result object takes place.
- Utility to convert a function definition string to a function and vice-versa.
- Status class to denote the status of a result object and of each node execution in the transport graph.
- Start and end times are now also stored for each node execution as well as for the whole dispatch.
- Logging of `stdout` and `stderr` can be done by passing in the `log_stdout`, `log_stderr` named metadata respectively while dispatching.
- In order to get the result of a certain dispatch, the `dispatch_id`, the `results_dir`, and the `wait` parameter can be passed in. If everything is default, then only the dispatch id is required, waiting will not be done, and the result directory will be in the current working directory with folder name as `results/` inside which every new dispatch will have a new folder named according to their respective dispatch ids, containing:
  - `result.pkl` - (Cloud)pickled result object.
  - `result_info.yaml` - yaml file with high level information about the result and its execution.
  - `dispatch_source.py` - python file generated, containing the original function definitions of lattice and electrons which can be used to dispatch again.

### Changed

- `logfile` named metadata is now `slurm_logfile`.
- Instead of using `jsonpickle`, `cloudpickle` is being used everywhere to maintain consistency.
- `to_json` function uses `json` instead of `jsonpickle` now in electron and lattice definitions.
- `post_processing` moved to the dispatcher, so the dispatcher will now store a finished execution result in the results folder as specified by the user with no requirement of post processing it from the client/user side.
- `run_task` function in dispatcher modified to check if a node has completed execution and return it if it has, else continue its execution. This also takes care of cases if the server has been closed mid execution, then it can be started again from the last saved state, and the user won't have to wait for the whole execution.
- Instead of passing in the transport graph and dispatch id everywhere, the result object is being passed around, except for the `asyncio` part where the dispatch id and results directory is being passed which afterwards lets the core dispatcher know where to get the result object from and operate on it.
- Getting result of parent node executions of the graph, is now being done using the result object's graph. Storing of each execution's result is also done there.
- Tests updated to reflect the changes made. They are also being run in a serverless manner.

### Removed

- `LatticeResult` class removed.
- `jsonpickle` requirement removed.
- `WorkflowExecutionResult`, `TaskExecutionResult`, and `ExecutionError` singleton classes removed.

### Fixed

- Commented out the `jwt_required()` part in `covalent-dispatcher/_service/app.py`, may be removed in later iterations.
- Dispatcher server will now return the error message in the response of getting result if it fails instead of sending every result ever as a response.

## [0.4.3] - 2021-11-23

### Added

- Added a note in Known Issues regarding port conflict warning.

## [0.4.2] - 2021-11-24

### Added

- Added badges to README.md

## [0.4.1] - 2021-11-23

### Changed

- Removed old coverage badge and fixed the badge URL

## [0.4.0] - 2021-11-23

### Added

- Codecov integrations and badge

### Fixed

- Detached pipelines no longer created

## [0.3.0] - 2021-11-23

### Added

- Wrote a Code of Conduct based on <https://www.contributor-covenant.org/>
- Added installation and environment setup details in CONTRIBUTING
- Added Known Issues section to README

## [0.2.0] - 2021-11-22

### Changed

- Removed non-open-source executors from Covalent. The local SLURM executor is now
- a separate repo. Executors are now plugins.

## [0.1.0] - 2021-11-19

### Added

- Pythonic CLI tool. Install the package and run `covalent --help` for a usage description.
- Login and logout functionality.
- Executor registration/deregistration skeleton code.
- Dispatcher service start, stop, status, and restart.

### Changed

- JWT token is stored to file instead of in an environment variable.
- The Dask client attempts to connect to an existing server.

### Removed

- Removed the Bash CLI tool.

### Fixed

- Version assignment in the covalent init file.

## [0.0.3] - 2021-11-17

### Fixed

- Fixed the Dockerfile so that it runs the dispatcher server from the covalent repo.

## [0.0.2] - 2021-11-15

### Changed

- Single line change in ci script so that it doesn't exit after validating the version.
- Using `rules` in `pytest` so that the behavior in test stage is consistent.

## [0.0.1] - 2021-11-15

### Added

- CHANGELOG.md to track changes (this file).
- Semantic versioning in VERSION.
- CI pipeline job to enforce versioning.<|MERGE_RESOLUTION|>--- conflicted
+++ resolved
@@ -5,21 +5,17 @@
 The format is based on [Keep a Changelog](https://keepachangelog.com/en/1.0.0/),
 and this project adheres to [Semantic Versioning](https://semver.org/spec/v2.0.0.html).
 
+## [0.22.15] - 2022-02-01
+
+### Fixed
+
+- Covalent CLI command `covalent purge` will now stop the servers before deleting all the pid files.
+
 ## [0.22.14] - 2022-02-01
 
-<<<<<<< HEAD
-### Fixed
-
-- Covalent CLI command `covalent purge` will now stop the servers before deleting all the pid files.
-
-### Added
-
-- Click method to confirm if the user wants to shut down the server and purge the cache and config files.
-=======
 ### Added
 
 - Type hint to `_server_dispatch` method in `covalent/_workflow/lattice.py`
->>>>>>> 6aeb9ad1
 
 ## [0.22.13] - 2022-01-26
 
