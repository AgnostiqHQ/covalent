--- conflicted
+++ resolved
@@ -7,11 +7,10 @@
 
 ## [UNRELEASED]
 
-<<<<<<< HEAD
 ### Fixed
 
 - Don't fail the CI workflow just because we aren't doing a release
-=======
+
 ## [0.65.0] - 2022-04-06
 
 ### Changed
@@ -29,7 +28,6 @@
 ### Fixed
 
 - egg_info invocation
->>>>>>> 8565ec8d
 
 ## [0.64.0] - 2022-04-06
 
