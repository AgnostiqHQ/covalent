# Changelog

All notable changes to this project will be documented in this file.

The format is based on [Keep a Changelog](https://keepachangelog.com/en/1.0.0/),
and this project adheres to [Semantic Versioning](https://semver.org/spec/v2.0.0.html).

## [UNRELEASED]

<<<<<<< HEAD
### Added

- Corrected support from distributed Hamiltonian expval calculations
- Exposed qelectron db in sdk result object
- UI changes added for qelectrons and fix for related config file corruption
- UI fix regarding Qelectron not showing up
- Performance optimisation of UI for large Qelectrons
- 
## Tests

- Changed the method for startup and shutdown events for pytest to work with fastapi version 0.93.0
- Fixed test cases to adapt changes to SQLAlchemy version 1.4.49
- Add tests for GUI frontend and backend.

### Docs

- Fix autodoc for SSH, Slurm, AWS Braket, AWS Lambda, AWS EC2, AWS Batch, Google Batch 
- Updated documentation links in README
=======
## [0.228.0-rc.0] - 2023-08-31

### Authors

- Andrew S. Rosen <asrosen93@gmail.com>
- Co-authored-by: Sankalp Sanand <sankalp@agnostiq.ai>
- Will Cunningham <wjcunningham7@users.noreply.github.com>
- Co-authored-by: pre-commit-ci[bot] <66853113+pre-commit-ci[bot]@users.noreply.github.com>
- Co-authored-by: Casey Jao <casey@agnostiq.ai>
- WingCode <smallstar1234@gmail.com>
- Nick Tyler <nicholas.s.tyler.4@gmail.com>
- Co-authored-by: Alejandro Esquivel <ae@alejandro.ltd>
- Aravind <100823292+Aravind-psiog@users.noreply.github.com>
- Co-authored-by: Manjunath PV <manjunath.poilath@psiog.com>
- Co-authored-by: ArunPsiog <arun.mukesh@psiog.com>
- Co-authored-by: RaviPsiog <raviteja.gurram@psiog.com>
- Co-authored-by: Prasy12 <prasanna.venkatesh@psiog.com>
- Co-authored-by: mpvgithub <107603631+mpvgithub@users.noreply.github.com>
- Co-authored-by: Will Cunningham <wjcunningham7@gmail.com>
- dwelsch-esi <116022979+dwelsch-esi@users.noreply.github.com>
- Co-authored-by: dwelsch-memverge <david.welsch@memverge.com>
- Co-authored-by: kessler-frost <ssanand@hawk.iit.edu>
- Faiyaz Hasan <faiyaz@agnostiq.ai>
- Santosh kumar <29346072+santoshkumarradha@users.noreply.github.com>

>>>>>>> 90372ee8

### Fixed

- Fixed dispatcher address not showing when covalent server starts.
- Fixed the failing tests in the `nightly` workflow.

### Operations

- Respecting node version as specified in `.nvmrc` file for tests workflow
- Bumped versions in pre-commit config
- Added prettier for markdown files.
- Reduce the number of pinned version numbers in the `setup.py`, `requirements.txt`, and `requirements-client.txt`
- Updated the `wci.yml` file with new features
- Bumped pre-commit versions
- Temporarily running nightly hourly to test whether the fix worked
- Reverted to daily frequency for nightly

### Added

- File transfer strategy for GCP storage
- Add CLI status for zombie, stopped process.
- Fix for double locking file in configurations.

### Docs

- Added documentation for Azure Blob Storage file transfers
- Added documentation for Google Cloud Storage file transfers
- Enhanced the quickstart with a set of commonly used features
- Removed duplicate "stop server" warning in the First Experimemnt page
- Fixed typo in quickstart
- Fix autodoc for SSH, Slurm, AWS Braket, AWS Lambda, AWS EC2, AWS Batch, Google Batch 
- Fix autodoc for SSH, Slurm, AWS Braket, AWS Lambda, AWS EC2, AWS Batch, Google Batch 
- Updated documentation links in README
- Updating and reorganizing RTD API documentation
- Adding example links in API documentation

### Changed

- Removed the upper limit from `dask` and `distributed` packages' versions until we find a version which is incompatible with Covalent.
- When the server is stopped, any workflows in a non-terminal state are first cancelled
- Pinned sqlalchemy version with upper limit <2.0.0.
- Added rich support to cli for better printing statements.
- Performed minor modifications and rearrangementsto fix the broken tests in the `nightly` workflow.

### Tests

- Skipping functional tests for azure blob storage and gcp storage how to guides since they require credentials to run.
- Added testcases for GUI backend.
- Changed the method for startup and shutdown events for pytest to work with fastapi version 0.93.0
- Fixed test cases to adapt changes to SQLAlchemy version 1.4.49
- Ignored remote file transfer how-to functional tests.
- Skipping a UI backend test for now
- Fixed `test_decorated_function` test case in functional tests

### Fixed

- Using `filelock` package now for platform independent file locking of config file. This should fix the failing tests as well as improve compatibility with Windows.
- When stopping the server, we send the proper `SIGINT` signal to uvicorn instead of `SIGKILL` which allows the second part of the FastAPI `lifespan` to execute properly.
- Fixed the outstanding incompatibities between front-end data layer and a postgres database
- Reverted file-lock changes
- Fixed dispatches list UI api caused by pydantic config.
- Fixed graph API.
- Fixed UI backend unit test case.
- Executor and workflow executor data dictionaries are passed to sublattices

## [0.227.0-rc.0] - 2023-06-13

### Authors

- Andrew S. Rosen <asrosen93@gmail.com>
- Co-authored-by: Sankalp Sanand <sankalp@agnostiq.ai>
- Will Cunningham <wjcunningham7@users.noreply.github.com>
- Co-authored-by: pre-commit-ci[bot] <66853113+pre-commit-ci[bot]@users.noreply.github.com>
- Co-authored-by: Casey Jao <casey@agnostiq.ai>


### Added

- File transfer strategy for Azure blob storage

### Fixed

- Read in `README.md` with `encoding="utf-8"` in `setup.py`

### Docs

- Fix `Lattice` docstring in RTD.
- Added a missing `,` to the Slurm docs.

### Operations

- Update the PR template.

## [0.226.0-rc.0] - 2023-06-09

### Authors

- Sankalp Sanand <sankalp@agnostiq.ai>

### Changed

- Reverting nightly frequency back to midnight basis

## [0.225.0-rc.0] - 2023-06-08

### Authors

- Sankalp Sanand <sankalp@agnostiq.ai>
- Madhur Tandon <20173739+madhur-tandon@users.noreply.github.com>
- Prasanna Venkatesh <54540812+Prasy12@users.noreply.github.com>
- Co-authored-by: kamalesh.suresh <kamalesh.suresh@psiog.com>
- Co-authored-by: pre-commit-ci[bot] <66853113+pre-commit-ci[bot]@users.noreply.github.com>
- Co-authored-by: Andrew S. Rosen <asrosen93@gmail.com>
- Faiyaz Hasan <faiyaz@agnostiq.ai>
- Co-authored-by: sriranjani venkatesan <sriranjani.venkatesan@psiog.com>
- Will Cunningham <wjcunningham7@users.noreply.github.com>
- Co-authored-by: kessler-frost <ssanand@hawk.iit.edu>
- Co-authored-by: santoshkumarradha <santosh@agnostiq.ai>
- Co-authored-by: Casey Jao <casey@agnostiq.ai>

### Changed

- Temporarily changing the nightly frequency to every hour

## [0.224.0-rc.0] - 2023-06-04

### Authors

- Sankalp Sanand <sankalp@agnostiq.ai>
- Madhur Tandon <20173739+madhur-tandon@users.noreply.github.com>
- Prasanna Venkatesh <54540812+Prasy12@users.noreply.github.com>
- Co-authored-by: kamalesh.suresh <kamalesh.suresh@psiog.com>
- Co-authored-by: pre-commit-ci[bot] <66853113+pre-commit-ci[bot]@users.noreply.github.com>
- Co-authored-by: Andrew S. Rosen <asrosen93@gmail.com>
- Faiyaz Hasan <faiyaz@agnostiq.ai>
- Co-authored-by: sriranjani venkatesan <sriranjani.venkatesan@psiog.com>
- Will Cunningham <wjcunningham7@users.noreply.github.com>
- Co-authored-by: kessler-frost <ssanand@hawk.iit.edu>
- Co-authored-by: santoshkumarradha <santosh@agnostiq.ai>
- Co-authored-by: Casey Jao <casey@agnostiq.ai>

### Changed

- Error messages are propagated to stdout when the server is not started. These changes are applied to `dispatch`, `redispatch`, and `get_result`.


### Docs

- Fix typo in GCP Batch executor RTD.
- Add steps for setting up GUI for local development in contribution guidelines.

### Fixed

- Resolving correct python executable
- Error handling for random URLs/random dispatchId entered on the GUI
- Fixed support for dynamically assigning `executor` to `Electron` class
- Fixed nightly by activating environment before running tests in `tests.yml`

### Added

- `executor` property to `Electron` class, allowing updation of executor after electron function definition
- Added ability to hide post-processing electrons on the UI.
- Added prettify of names for the graph screen on the UI.
- Ability to specify a `workdir` for `local` and `dask` executors along with `create_unique_workdir` option for each electron / node.
- Heartbeat file is created and updated when the server is running
- Added `SQLiteTrigger` class to the `triggers` module.

### Removed

- Removed unused module `covalent._data_store`
- Stress test files of cpu and sublattice stress tests removed from functional tests suite.

### Operations

- Nightly frequency set to midnight EST

## [0.223.1-rc.0] - 2023-05-17

### Authors

- Janosh Riebesell <janosh.riebesell@gmail.com>
- Co-authored-by: Alejandro Esquivel <ae@alejandro.ltd>

### Fixed

- only pin `aiohttp` downwards to fix install on Python 3.11 [#1654](https://github.com/AgnostiqHQ/covalent/pulls/1654)

## [0.223.0-rc.0] - 2023-05-17

### Authors

- Alejandro Esquivel <ae@alejandro.ltd>
- Madhur Tandon <20173739+madhur-tandon@users.noreply.github.com>
- Sankalp Sanand <sankalp@agnostiq.ai>
- Co-authored-by: kessler-frost <ssanand@hawk.iit.edu>
- Faiyaz Hasan <faiyaz@agnostiq.ai>
- Andrew S. Rosen <asrosen93@gmail.com>
- Co-authored-by: pre-commit-ci[bot] <66853113+pre-commit-ci[bot]@users.noreply.github.com>
- Co-authored-by: Santosh kumar <29346072+santoshkumarradha@users.noreply.github.com>

### Added

- Added the `CloudResourceManager` class
- A new tutorial for a dynamic quantum chemistry workflow

### Tests

- Added tests for the `CloudResourceManager` class

### Docs

- Fix docstring for set_config
- Redispatch feature page in Read the Docs.
- Clarify installation instructions for SLURM plugin in Read the Docs (x2).
- Fix waiting order of electrons in docs inside snippet for adding a dependency when inputs and outputs are independent.
- Expose GCP Batch executor RTD.
- Add GCP Batch executor image in RTD.

### Fixed

- DB path creation now takes place at import time so that the CLI commands don't fail
- Raise error on dispatching a non-lattice
- Helpful message when trying to dispatch a workflow when covalent server is not available
- Open UI preview of transport graph when `lattice.draw()` is invoked and print URL of the same
- Defer creation of server specific config entries until covalent is started
- Functional tests on CI
- Move dask worker space to covalent cache instead of `site-packages`

### Docs

- Updated Feature documentation for Triggers with an example and minor corrections

### Removed

- Duplicate mocks for `UI_SRVDIR`
- Duplicate `_get_cancel_requested` method from `covalent_dispatcher/_core/runner.py`

### Tests

- Re-enable `test_run_workflow_does_not_deserialize`

### Authors

- Madhur Tandon <madhurtandon23@gmail.com>

### Operations

- Removed "already released" check from stable changelog action

## [0.222.0-rc.0] - 2023-04-27

### Authors

- Faiyaz Hasan <faiyaz@agnostiq.ai>
- Co-authored-by: kessler-frost <ssanand@hawk.iit.edu>
- Co-authored-by: Alejandro Esquivel <ae@alejandro.ltd>

### Changed

- Implementation of `TransportableObject` property method to be backwards compatible with version 0.209.1.

### Tests

- Updated QA stress test execution time baseline.

## [0.221.1-rc.0] - 2023-04-26

### Authors

- Madhur Tandon <20173739+madhur-tandon@users.noreply.github.com>
- Co-authored-by: Alejandro Esquivel <ae@alejandro.ltd>
- Faiyaz Hasan <faiyaz@agnostiq.ai>
- Rob de Wit <RCdeWit@users.noreply.github.com>
- Co-authored-by: pre-commit-ci[bot] <66853113+pre-commit-ci[bot]@users.noreply.github.com>
- Sankalp Sanand <sankalp@agnostiq.ai>
- Co-authored-by: kessler-frost <ssanand@hawk.iit.edu>

### Tests

- Move QA scripts from QA repo to Covalent functional tests.

### Docs

- Update requirements file for the tutorials: `1_QuantumMachineLearning/pennylane_kernel/source.ipynb` and `machine_learning/dnn_comparison.ipynb`.
- Add macOS 13 (Ventura) to [compatibility list](doc/source/getting_started/compatibility.rst).
- Fixed broken links and typos in the documentation.

### Authors

- Madhur Tandon <madhurtandon23@gmail.com>

### Fixed

- Result status comparison
- Raise error on extra args/kwargs
- Fixed redispatching and trigger server address passing in base trigger

## [0.221.0-rc.0] - 2023-04-17

### Authors

- Faiyaz Hasan <faiyaz@agnostiq.ai>

### Changed

- Moved TransportableObject from transport.py to a new file transportable_object.py.

## [0.220.0-rc.0] - 2023-04-14

### Authors

- Alejandro Esquivel <ae@alejandro.ltd>
- Faiyaz Hasan <faiyaz@agnostiq.ai>
- Sankalp Sanand <sankalp@agnostiq.ai>
- Co-authored-by: kessler-frost <ssanand@hawk.iit.edu>
- Co-authored-by: pre-commit-ci[bot] <66853113+pre-commit-ci[bot]@users.noreply.github.com>
- Venkat Bala <15014089+venkatBala@users.noreply.github.com>
- Co-authored-by: Santosh kumar <29346072+santoshkumarradha@users.noreply.github.com>
- dwelsch-esi <116022979+dwelsch-esi@users.noreply.github.com>
- Ara Ghukasyan <38226926+araghukas@users.noreply.github.com>

### Operations

- Updating `nightly` frequency (temp)

### Added

- Tutorial for hybrid neural network using Covalent, AWSBatch, and Qiskit Runtime.
- Environment variable that users can set to specify the location where Covalent can find their defined executors.
- Task group id in Electrons.
- Reconstruct postprocessing method.

### Fixed

- Doubling of nodes that are added to the transport graph.
- Ensure postprocessing node end time is added as the workflow end time.
- Functional tests
- Custom executor how to guide, and its loading mechanism in covalent server.
- Broken postprocessing unit test.

### Added

- Postprocessing as electrons.
- Postprocessing class in `postprocessing.py` module for all the different postprocessing helper methods and algorithms.

### Changed

- Postprocessing logic.
- Sublattice logic. Sublattices are now treated as electrons. Once the transport graph has been built, the status get changed to `DISPATCHING` at which point it is executed as another workflow.

### Removed

- Postprocessing from runners.

### Docs

- Updated How-to documents.
- Port of Pennylane's Univariate QVR tutorial using Covalent to this repo.
- Adding troubleshooting guide to RTD's
- Added a note to First Experiment offering initial intro to executors.
- Adding Google Batch executor plugin RTD

## [0.219.0-rc.0] - 2023-03-01

### Authors

- Alejandro Esquivel <ae@alejandro.ltd>
- Faiyaz Hasan <faiyaz@agnostiq.ai>
- Sankalp Sanand <sankalp@agnostiq.ai>
- Co-authored-by: kessler-frost <ssanand@hawk.iit.edu>
- Co-authored-by: pre-commit-ci[bot] <66853113+pre-commit-ci[bot]@users.noreply.github.com>
- Venkat Bala <15014089+venkatBala@users.noreply.github.com>
- Co-authored-by: Santosh kumar <29346072+santoshkumarradha@users.noreply.github.com>

### Docs

- Adding `cancellation` RTD text files

### Added

- `disable_run` option added to enable "saving-only" option on covalent server and not executing the workflow
- `register_triggers`, `stop_triggers` functions added to `LocalDispatcher` class
- `triggers` parameter to the lattice metadata
- `BaseTrigger`, `DirTrigger`, `TimeTrigger` classes added available to be assigned to any lattice enabling the triggers feature
- `TriggerLoader` class added enabling loading of any kind of triggers including user defined ones without requiring installation
- CLI options to start covalent server in triggers only, and no triggers mode
- `is_pending` option added during redispatch to resume execution of a previously "saved-only", i.e pending workflow
- API routes added for Triggers server

### Changed

- Modified `ct.get_result` to allow for status only requests

### Fixed

- UI crashing if time values are null
- No longer adding "http://" every time a dispatcher address is provided in local dispatcher class in order to use the provided address exactly

### Docs

- Added documentation for "Triggers" and a separate section for similar "Features"
- Tutorial guidelines

### Tests

- Updated and added tests to account for all of the above triggers related changes

### Operations

- Lowering number of jest workers as an attempt to fix flaky UI functional tests
- Added exception for nightly to pass if conda release fails

## [0.218.0-rc.0] - 2023-02-21

### Authors

- Will Cunningham <wjcunningham7@users.noreply.github.com>
- Venkat Bala <15014089+venkatBala@users.noreply.github.com>
- Co-authored-by: Santosh kumar <29346072+santoshkumarradha@users.noreply.github.com>
- Co-authored-by: Alejandro Esquivel <ae@alejandro.ltd>
- Faiyaz Hasan <faiyaz@agnostiq.ai>
- Sankalp Sanand <sankalp@agnostiq.ai>
- Co-authored-by: kessler-frost <ssanand@hawk.iit.edu>
- Co-authored-by: Venkat Bala <venkat@agnostiq.ai>

### Added

- Added feature to support cancelling workflow dispatches
- Updating/adding new tests to improve code coverage

### Fixed

- Redispatch bug involving copying reusable nodes from old transport graph to new transport graph.
- Pennylane tutorial notebook.

### Docs

- Redispatch API section.
- Add how to for redispatch.
- Mention redispatch in the concepts section.
- Update `AWS Lambda` executor RTD with steps to extend the base executor image for installing custom packages

### Changed

- Enhanced the Dockerfile to include builds from various sources and a differentiation between SDK and Server builds

### Operations

- Updated pre-commit hook versions
- Updated codecov upload steps in tests workflow to fail if upload to codecov fails

## [0.217.0-rc.0] - 2023-02-12

### Authors

- Faiyaz Hasan <faiyaz@agnostiq.ai>
- dwelsch-esi <116022979+dwelsch-esi@users.noreply.github.com>
- Co-authored-by: dwelsch-memverge <david.welsch@memverge.com>
- Co-authored-by: pre-commit-ci[bot] <66853113+pre-commit-ci[bot]@users.noreply.github.com>
- Co-authored-by: Santosh kumar <29346072+santoshkumarradha@users.noreply.github.com>
- Co-authored-by: Will Cunningham <wjcunningham7@gmail.com>

### Fixed

- Redispatch bug.

### Changed

- Location of function to load result from the database now moved to load module in covalent_dispatcher/\_db folde.

### Added

- API endpoint for redispatching.
- Unit and functional tests for redispatching.

### Docs

- Updated self-deployment (server deployment).

## [0.216.0-rc.0] - 2023-02-05

### Authors

- Venkat Bala <15014089+venkatBala@users.noreply.github.com>
- Co-authored-by: Alejandro Esquivel <ae@alejandro.ltd>
- Faiyaz Hasan <faiyaz@agnostiq.ai>
- Ara Ghukasyan <38226926+araghukas@users.noreply.github.com>

### Removed

- References to specific IBMQ hub/group/project in tutorial 5

### Added

- TransportGraphOps class for diffing operations on transport graphs.
- Added make derived dispatch method.
- Apply electron updates method to \_TransportGraph.

### Operations

- Added job in `nightly` to trigger base executor image builds after a Covalent `pre-release`

## [0.215.0-rc.0] - 2023-02-01

### Authors

- Faiyaz Hasan <faiyaz@agnostiq.ai>
- Alejandro Esquivel <ae@alejandro.ltd>

### Docs

- Added IBMQ tutorial

### Added

- Workflow re-dispatching functionality.

## [0.214.0-rc.0] - 2023-01-25

### Authors

- Faiyaz Hasan <faiyaz@agnostiq.ai>
- Alejandro Esquivel <ae@alejandro.ltd>

### Operations

- Fixed stable-changelog action removed `.catch` added `.on('error')`
- Removed AWS base executor deployment from `release.yml`
- Removed experimental tests from nightly test matrix (will be brought back but in different workflow)
- Updated release workflow to continue if release tag already exists

### Removed

- Slurm executor reference from qaoa tutorial since it's not compatible with conda env at the moment.

### Fixed

- Braket pip installation instructions.

## [0.213.2-rc.0] - 2023-01-21

### Authors

- Will Cunningham <wjcunningham7@users.noreply.github.com>

### Fixed

- Removing the entrypoint for SDK-only install
- Updating client requirements to match server versions

## [0.213.1-rc.0] - 2023-01-20

### Authors

- Faiyaz Hasan <faiyaz@agnostiq.ai>
- Alejandro Esquivel <ae@alejandro.ltd>
- dwelsch-esi <116022979+dwelsch-esi@users.noreply.github.com>

### Fixed

- Load plugins only when COVALENT_PLUGIN_LOAD environment variable has been set to a Truthy value.

### Docs

- Published Self-Deployment Guide

## [0.213.0-rc.0] - 2023-01-18

### Authors

- dwelsch-esi <116022979+dwelsch-esi@users.noreply.github.com>
- Co-authored-by: dwelsch-memverge <david.welsch@memverge.com>
- Co-authored-by: pre-commit-ci[bot] <66853113+pre-commit-ci[bot]@users.noreply.github.com>
- Sankalp Sanand <sankalp@agnostiq.ai>
- Co-authored-by: kessler-frost <ssanand@hawk.iit.edu>
- Co-authored-by: Faiyaz Hasan <faiyaz@agnostiq.ai>
- Co-authored-by: Casey Jao <casey@agnostiq.ai>
- Co-authored-by: Santosh kumar <29346072+santoshkumarradha@users.noreply.github.com>
- Co-authored-by: Will Cunningham <wjcunningham7@gmail.com>
- Will Cunningham <wjcunningham7@users.noreply.github.com>
- Co-authored-by: Alejandro Esquivel <ae@alejandro.ltd>

### Fixed

- MNIST tutorial now shows non-Null outputs and the classifier training log image has been updated.
- Minor changes to tutorials: autoencoder, quantum and classical svm, ensemble classification, iris classification with Pennylane, quantum chemistry, DNN tutorial, qaoa, spacetime tutorial etc.
- The range of `networkx` versions in requirements.txt weren't compatible with each other, thus it is pinned to `2.8.6` now
- SDK-only sdist and installation should now work as expected, not packaging the server

### Added

- Added `dispatcher_addr` argument to `ct.get_result` similar to `ct.dispatch` so that it doesn't always fallback to using the default configured address

### Tests

- Updated `_get_result_from_dispatcher` test to verify whether using a link directly works or not

### Docs

- Revised UI reference. Added Settings page documentation.
- Added broken UI links in README

## [0.212.1-rc.0] - 2023-01-14

### Authors

- Casey Jao <casey@agnostiq.ai>

### Fixed

- Fixed naming of collection nodes (was breaking postprocessing)
- Restored compatibility with stable release of AWS executors

## [0.212.0-rc.0] - 2023-01-13

### Authors

- Prasanna Venkatesh <54540812+Prasy12@users.noreply.github.com>
- Co-authored-by: kamalesh.suresh <kamalesh.suresh@psiog.com>
- Co-authored-by: Amalan Jenicious F <amalan.jenicious@psiog.com>
- Co-authored-by: Alejandro Esquivel <ae@alejandro.ltd>

### Added

- Front-end pending unit tests for the GUI.

## [0.211.1-rc.0] - 2023-01-12

### Authors

- Prasanna Venkatesh <54540812+Prasy12@users.noreply.github.com>
- Co-authored-by: Aravind-psiog <aravind.prabaharan@psiog.com>
- Co-authored-by: ArunPsiog <arun.mukesh@psiog.com>
- Co-authored-by: Alejandro Esquivel <ae@alejandro.ltd>

### Fixed

- Optimization of logs on the GUI for large log file sizes.
- Fixed UI pagination not working for more than 11 pages
- Runtime field counting down for select running dispatches

## [0.211.0-rc.0] - 2023-01-10

### Authors

- Alejandro Esquivel <ae@alejandro.ltd>

### Changed

- Changed decode-uri-component package version on webapp yarn-lock file.
- Changed json5 package version on webapp yarn-lock file.

## [0.210.0-rc.0] - 2023-01-05

### Authors

- Alejandro Esquivel <ae@alejandro.ltd>

### Changed

- Reverted nightly frequency back to once a day

### Docs

- Updated compatibility matrix

## [0.209.1-rc.0] - 2022-12-15

### Authors

- Alejandro Esquivel <ae@alejandro.ltd>
- dwelsch-esi <116022979+dwelsch-esi@users.noreply.github.com>
- Co-authored-by: dwelsch-memverge <david.welsch@memverge.com>
- Co-authored-by: Santosh kumar <29346072+santoshkumarradha@users.noreply.github.com>
- Co-authored-by: pre-commit-ci[bot] <66853113+pre-commit-ci[bot]@users.noreply.github.com>
- Co-authored-by: santoshkumarradha <santosh@agnostiq.ai>
- RaviPsiog <111348352+RaviPsiog@users.noreply.github.com>
- Co-authored-by: RaviPsiog <ravieja.gurram@psiog.com>
- Co-authored-by: Faiyaz Hasan <faiyaz@agnostiq.ai>
- Casey Jao <casey@agnostiq.ai>
- Co-authored-by: Will Cunningham <wjcunningham7@users.noreply.github.com>
- Prasanna Venkatesh <54540812+Prasy12@users.noreply.github.com>
- Ara Ghukasyan <38226926+araghukas@users.noreply.github.com>
- Venkat Bala <15014089+venkatBala@users.noreply.github.com>
- Co-authored-by: Venkat Bala <venkat@agnostiq.ai>

### Fixed

- Removed merge conflict symbols in changelog

## [0.209.0-rc.0] - 2022-12-15

### Authors

- Alejandro Esquivel <ae@alejandro.ltd>
- dwelsch-esi <116022979+dwelsch-esi@users.noreply.github.com>
- Co-authored-by: dwelsch-memverge <david.welsch@memverge.com>
- Co-authored-by: Santosh kumar <29346072+santoshkumarradha@users.noreply.github.com>
- Co-authored-by: pre-commit-ci[bot] <66853113+pre-commit-ci[bot]@users.noreply.github.com>
- Co-authored-by: santoshkumarradha <santosh@agnostiq.ai>
- RaviPsiog <111348352+RaviPsiog@users.noreply.github.com>
- Co-authored-by: RaviPsiog <ravieja.gurram@psiog.com>
- Co-authored-by: Faiyaz Hasan <faiyaz@agnostiq.ai>
- Casey Jao <casey@agnostiq.ai>
- Co-authored-by: Will Cunningham <wjcunningham7@users.noreply.github.com>
- Prasanna Venkatesh <54540812+Prasy12@users.noreply.github.com>
- Ara Ghukasyan <38226926+araghukas@users.noreply.github.com>
- Venkat Bala <15014089+venkatBala@users.noreply.github.com>
- Co-authored-by: Venkat Bala <venkat@agnostiq.ai>

### Added

- Adding support for PostgresQL DB backend
- Added check for `COVALENT_DATABASE_URL`, if exists connect sqlalchemy engine using that
- Adding `COVALENT_DATABASE_USER` and `COVALENT_DATABASE_PASSWORD` environment variables
- Adding `COVALENT_DATABASE_HOSTNAME` and `COVALENT_DATABASE_PORT` environment variables for easy configuration

### Changed

- Updated `requirements.txt` to include `pyscopg2`
- Refactored execution.py into loosely coupled modular pieces

### Fixed

- Build graph now sets all unset lattice constraints from defaults
- Fixed all failing functional tests
- Fixed local executor tests on MacOS by adding ProcessPoolExecutor

### Changed

- Updated `directory` like default environment variable paths to avoid creating redundant nested directories when self-hosting

### Docs

- Adding `Deployment` section for self-hosting guide

### Docs

- Rewrote Concepts section in docs
- Split Concepts into API, server, and UI sections
- Added new examples and graphics for Concepts

### Fixed

- Respecting specified AWS profile & region in remote executed S3 file transfers, defaulting to env vars of execution backend

### Added

- Added `TaskRuntimeError` exception for executor plugin implementations to signal to Covalent that a task raised an
  unhandled exception while running in the executor backend.
- Added environment variable for a remote database backend
- Added support for mysql and postgresql

### Changed

- Docs for Covalent's Slurm plugin updated with explanation for optional `srun` parameters.
- Electron errors are segregated by type; task runtime errors are
  stored in `stderr` while the `error` attribute of a node is reserved
  for exceptions raised by Covalent itself.
- When tasks fail in a workflow, the Lattice ErrorCard in the UI summarizes the failed tasks.

### Fixed

- Electrons will inherit the lattice executors.
- Sublattices inherit the parent lattice executor.
- When several electrons are running concurrently, their stdout and stderr are stored in the correct graph nodes.
- Electron errors now appear in the Electron ErrorCard when one clicks on a failed task in the UI.
- When an electron raises an exception during execution, the local and dask executors now try to recover any output that was already
  written.
- Fixed functional tests.
- Added `requirements-client.txt` to MANIFEST file
- Respecting specified AWS profile & region in remote executed S3 file transfers, defaulting to env vars of execution backend
- Fixed local executor tests on MacOS (second attempt)
- The `initialize_results_dir` method attempts to use an environment variable instead of the results directory in the payload
- Modified certain sqlalchemy commands for postgres compatibility
- Removed references to results_dir in the payload

### Docs

- Added DNN tutorial
- Updated AWS Plugins install instructions
- Updated AWS Plugins documentation (minor fixes)
- Rewrote intro material in README.
- Changed "Citation" in the README.
- Renamed "Release Notes" to "What's New?" in the README. Updated What's New with a description of the newest GUI functionality.
- Added "Quick Start" guide.
- Updated and reorganized doc landing page.
- Rewrote "Getting Started" page.
- Broke out "Installing from Source" instructions to separate page.
- Corrected some API class names in headers.
- Added an executors-and-UI graphic.
- Adding `Deployment` section for self-hosting guide

## [0.208.0-rc.0] - 2022-11-05

### Authors

- Faiyaz Hasan <faiyaz@agnostiq.ai>
- Casey Jao <casey@agnostiq.ai>
- Alejandro Esquivel <ae@alejandro.ltd>

### Operations

- Reverted nightly schedule back to daily at 4:00am
- Added Alejandro to PAUL_BLART group to allow trigerring of releases

### Added

- Support for transferring the contents of folders to and from S3 buckets using the file transfer module.

### Docs

- Rewrote intro material in README.
- Changed "Citation" in the README.
- Renamed "Release Notes" to "What's New?" in the README. Updated What's New with a description of the newest GUI functionality.

### Fixed

- Folder transfer unit test.
- Folder transfer download bug
- Result objects now print correctly when nodes fail

### Changed

- Width of lattice name column on dispatch list GUI.
- Optimzing larger graphs for better performance.

## [0.207.0-rc.0] - 2022-10-26

### Authors

- Alejandro Esquivel <ae@alejandro.ltd>
- Co-authored-by: pre-commit-ci[bot] <66853113+pre-commit-ci[bot]@users.noreply.github.com>

### Changed

- Running migrations automatically if none have run in the past (fresh installs, after purging)

## [0.206.0-rc.0] - 2022-10-26

### Authors

- Akalanka <8133713+boneyag@users.noreply.github.com>
- Co-authored-by: Will Cunningham <wjcunningham7@users.noreply.github.com>
- Co-authored-by: Scott Wyman Neagle <scott@agnostiq.ai>
- Scott Wyman Neagle <wymnea@protonmail.com>
- Co-authored-by: Will Cunningham <wjcunningham7@gmail.com>
- Co-authored-by: Alejandro Esquivel <ae@alejandro.ltd>
- Co-authored-by: Faiyaz Hasan <faiyaz@agnostiq.ai>
- Casey Jao <casey@agnostiq.ai>
- Venkat Bala <15014089+venkatBala@users.noreply.github.com>

### Docs

- Updated AWS Lambda executor docs to address conflict with using public ecr registries

### Docs

- Fixed missing RTD content under API section for covalent, cli, leptons, deps, data transfer

### Fixed

- Enabling logging by default
- Removed debugging output
- Clarify cli output when `covalent db migrate` needs to be run

### Changed

- Single line call to join instead of a for loop
- Updated black, mirrors-prettier, and detect-secrets in pre-commit hooks

### Operations

- Updated hotfix logic to run on a merge to a release branch
- CodeQL workflow uses a test matrix to scan all repos in the Covalent ecosystem

## [0.205.0-rc.0] - 2022-10-19

### Authors

- Alejandro Esquivel <ae@alejandro.ltd>
- Venkat Bala <15014089+venkatBala@users.noreply.github.com>
- Casey Jao <casey@agnostiq.ai>

### Changed

- Made `root_dispatch_id` nullable to circumvent migration issues with sqlite in certain platforms

### Operations

- Updated all CI Slack alerts to all go to the #covalent-ci channel

### Fixed

- Rendering newlines in ErrorCard on the UI for displaying error stacktraces
- VERSION incrementing logic in changelog
- Fixed v11 migration to use render as batch to make DROP operations compatible with sqlite

## [0.204.1-rc.0] - 2022-10-18

### Authors

- Alejandro Esquivel <ae@alejandro.ltd>
- Venkat Bala <15014089+venkatBala@users.noreply.github.com>
- Casey Jao <casey@agnostiq.ai>

### Fixed

- `covalent restart` honors the `sdk.no_cluster` setting

### Docs

- Updated RTD with details about the new AWS lambda executor interface

### Operations

- Removed PAUL_BLART check on build sdist step in release.yml
- Consolidated pre & stable build into one step in release.yml

## [0.204.0-rc.0] - 2022-10-17

### Authors

- Alejandro Esquivel <ae@alejandro.ltd>
- Prasanna Venkatesh <54540812+Prasy12@users.noreply.github.com>
- Co-authored-by: Aravind-psiog <aravind.prabaharan@psiog.com>
- Co-authored-by: Manjunath PV <manjunath.poilath@psiog.com>
- Co-authored-by: pre-commit-ci[bot] <66853113+pre-commit-ci[bot]@users.noreply.github.com>
- Co-authored-by: RaviPsiog <raviteja.gurram@psiog.com>
- Co-authored-by: RaviPsiog <ravieja.gurram@psiog.com>
- Aravind <100823292+Aravind-psiog@users.noreply.github.com>
- Co-authored-by: Prasy12 <prasanna.venkatesh@psiog.com>

### Operations

- Fixing the validate distribution step given changes in -rc0 suffix to version

### Added

- RTD for User Interface
- Minor GUI fixes

### Fixed

- Re-applying default executor fix post config file reunification

## [0.203.0-rc.0] - 2022-10-14

### Authors

- Prasanna Venkatesh <54540812+Prasy12@users.noreply.github.com>
- Co-authored-by: Aravind-psiog <aravind.prabaharan@psiog.com>
- Co-authored-by: kamalesh.suresh <kamalesh.suresh@psiog.com>
- Co-authored-by: pre-commit-ci[bot] <66853113+pre-commit-ci[bot]@users.noreply.github.com>
- Casey Jao <casey@agnostiq.ai>
- Scott Wyman Neagle <wymnea@protonmail.com>
- Co-authored-by: Scott Wyman Neagle <scott@agnostiq.ai>
- Co-authored-by: Alejandro Esquivel <ae@alejandro.ltd>
- Will Cunningham <wjcunningham7@users.noreply.github.com>
- Will Cunningham <wjcunningham7@gmail.com>

### Added

- Ability to use terminal on the GUI.

### Fixed

- Exceptions when instantiating executors are handled
- Covalent start now waits for the server to settle before returning

### Operations

- updated hotfix logic to run on a merge to a release branch
- Fixing js github actions dist by re-building from develop
- Fixing syntax in describe action & compiled action manually

## [0.202.0] - 2022-10-11

### Authors

- Prasanna Venkatesh <54540812+Prasy12@users.noreply.github.com>
- Co-authored-by: ArunPsiog <arun.mukesh@psiog.com>
- Co-authored-by: kamalesh.suresh <kamalesh.suresh@psiog.com>
- Co-authored-by: Amalan Jenicious F <amalan.jenicious@psiog.com>
- Co-authored-by: Alejandro Esquivel <ae@alejandro.ltd>
- Casey Jao <casey@agnostiq.ai>

### Added

- Ability to view sublattices list as part of the main lattice
- Ability to view subalattices graph as part of main lattice

### Fixed

- Electron dependencies are no longer written twice to the DB during a workflow

## [0.201.0] - 2022-10-09

### Authors

- Venkat Bala <15014089+venkatBala@users.noreply.github.com>
- Will Cunningham <wjcunningham7@users.noreply.github.com>
- Co-authored-by: Scott Wyman Neagle <scott@agnostiq.ai>
- Co-authored-by: Alejandro Esquivel <ae@alejandro.ltd>
- Aravind <100823292+Aravind-psiog@users.noreply.github.com>
- Co-authored-by: Amalan Jenicious F <amalan.jenicious@psiog.com>
- Co-authored-by: kamalesh.suresh <kamalesh.suresh@psiog.com>
- Co-authored-by: Prasy12 <prasanna.venkatesh@psiog.com>
- Co-authored-by: ArunPsiog <arun.mukesh@psiog.com>
- Co-authored-by: pre-commit-ci[bot] <66853113+pre-commit-ci[bot]@users.noreply.github.com>
- Co-authored-by: Casey Jao <casey@agnostiq.ai>
- Co-authored-by: Will Cunningham <wjcunningham7@gmail.com>
- Okechukwu Emmanuel Ochia <okechukwu@agnostiq.ai>
- Scott Wyman Neagle <wymnea@protonmail.com>

### Docs

- Added AWS Plugins RTD page

### Fixed

- Updated import statements in alembic `env.py` file to refer to updated location of `DataStore` class
- Imports in entry_point

### Docs

- Fixed the docstring for `get_node_error`

### Changed

- move `upsert_lattice_data()` to dispatcher
- move `upsert_electron_data()` to dispatcher
- move `insert_electron_dependency_data()` to dispatcher
- move `persist()` to dispatcher
- move `get_unique_id()` to dispatcher
- move `initialize_result_object()` to dispatcher

### Removed

- `get_node_value` from `Result`

### Tests

- Updated more functional tests

## [0.200.0] - 2022-10-05

### Authors

- Venkat Bala <15014089+venkatBala@users.noreply.github.com>
- Scott Wyman Neagle <scott@agnostiq.ai>
- Co-authored-by: Faiyaz Hasan <faiyaz@agnostiq.ai>
- Co-authored-by: Will Cunningham <wjcunningham7@gmail.com>
- Will Cunningham <wjcunningham7@users.noreply.github.com>
- Co-authored-by: Alejandro Esquivel <ae@alejandro.ltd>
- Co-authored-by: pre-commit-ci[bot] <66853113+pre-commit-ci[bot]@users.noreply.github.com>
- Aravind <100823292+Aravind-psiog@users.noreply.github.com>
- Co-authored-by: Amalan Jenicious F <amalan.jenicious@psiog.com>
- Co-authored-by: kamalesh.suresh <kamalesh.suresh@psiog.com>
- Co-authored-by: Prasy12 <prasanna.venkatesh@psiog.com>
- Co-authored-by: ArunPsiog <arun.mukesh@psiog.com>
- Co-authored-by: Casey Jao <casey@agnostiq.ai>
- Okechukwu Emmanuel Ochia <okechukwu@agnostiq.ai>

## Docs

- Updated ECS Executor RTD with config & cloud resources table

### Added

- Ability to view the configuration file on the GUI as settings
- Ability to copy python objects for inputs and results for lattice and electrons

### Fixed

- Minor GUI bugs and improvements

### Docs

- Updated Lambda Executor RTD with config & cloud resources table
- Updated EC2, Braket, and Batch AWS Executors RTD with config & cloud resources table

### Operations

- Fixed syntax issues in `nightly.yml`
- Add `repository` arg to checkout in `version`
- fix `octokit` request action route, update env token
- create stable versions for stable releases
- add `fetch-depth: 0` to fetch entire history
- fix regex for matching version
- add `persist-credentials: false` in nightly
- Update `nightly` schedule to midnight EST
- Added CI for Ubuntu 22.04 / Python 3.8, 3.9
- Added CI for Centos 7 / Python 3.9
- Added experimental CI for Debian 11 / Python 3.11rc2
- Renamed Ubuntu images to Debian for accuracy
- Adding boilerplate workflow
- Syntax fixes in release.yml
- Verbose failure messages in boilerplate workflow
- Change license.yml to pip-license-checker action

## [0.199.0] - 2022-09-29

### Authors

- Venkat Bala <15014089+venkatBala@users.noreply.github.com>
- Co-authored-by: Will Cunningham <wjcunningham7@gmail.com>
- Co-authored-by: Scott Wyman Neagle <scott@agnostiq.ai>
- Will Cunningham <wjcunningham7@users.noreply.github.com>
- Sankalp Sanand <sankalp@agnostiq.ai>
- Casey Jao <casey@agnostiq.ai>
- Prasanna Venkatesh <54540812+Prasy12@users.noreply.github.com>
- Co-authored-by: Manjunath PV <manjunath.poilath@psiog.com>
- Co-authored-by: kamalesh.suresh <kamalesh.suresh@psiog.com>
- Co-authored-by: ArunPsiog <arun.mukesh@psiog.com>
- Co-authored-by: RaviPsiog <raviteja.gurram@psiog.com>
- Co-authored-by: pre-commit-ci[bot] <66853113+pre-commit-ci[bot]@users.noreply.github.com>
- Co-authored-by: Faiyaz Hasan <faiyaz@agnostiq.ai>
- Co-authored-by: Alejandro Esquivel <ae@alejandro.ltd>

### Tests

- Fixed `asserts` in stress tests
- Added unit tests for `defaults.py`
- Updated `test_sync()` to match the new function signature.

### Added

- `requirements-client.txt` file added.
- Logs tab on the GUI which displays the covalent logs and also the ability to download the log file.
- Missing copyrights to the file transfer module.

### Fixed

- Config file is now locked during reads and writes to mitigate concurrency issues
- In `defaults.py/get_default_executor`, condition to return `local` or `dask` is now fixed
- Strip "/" from the S3 bucket download "from file path" and the upload "to file path"
- Correctly return stderr in get_node_result

### Changed

- Installation requirements are now split into client side and server side requirements' files.
- `setup.py` modified to install client side requirements only, if `COVALENT_SDK_ONLY` environment variable is present and `True`.
- Updated `requirements.txt` and `tests/requirements.txt`
- Updated `nbconvert` by dependabot
- Split the `ConfigManager` into `Client` and `Server` components
- Update the `set/get/update` config methods to distinguish between the client and server parts
- `get_all_node_results()` uses in memory `Result` instead of DB
- `get_all_node_outputs()` uses in memory Result instead of DB

### Removed

- The DB dependency in `sync()`
- The ability for `sync()` to wait for all dispatches.

### Docs

- Fixed a notebook which was not rendering

### Operations

- Updating all references to local workflows
- Adding `nightly.yml` workflow for nightly CI
- Updated triggers to `tests` and `changelog` workflows
- Enhanced pre-release workflows
- `codecov` passthrough jobs added for when tests are not run
- Tests are run on one platform on pushes to `develop` to keep codecov reports accurate
- Test matrix source triggers changed from `workflow_call` to `schedule` since contexts are inherited
- Removed badges workflow; version badge is now generated using the latest pre-release tag
- Removed unused `push_to_s3` workflow
- Workflows authenticate to AWS using OIDC with specific roles
- Only the recommended platform is tested on pull requests
- Update check blocks to assert the `workflow_call` event type is replaced with `schedule`
- Create a hotfix when pushing to a release branch
- Update nightly trigger to `hourly` for testing
- Update `changelog` action token to `COVALENT_OPS_BOT_TOKEN`
- Remove `benchmark` workflow from `nightly` schedule
- Removed payload dependency from changelog action so it can run on a schedule
- Remove `benchmark` workflow from `nightly` schedule

## [0.198.0] - 2022-09-14

### Authors

- Scott Wyman Neagle <scott@agnostiq.ai>
- Co-authored-by: Will Cunningham <wjcunningham7@gmail.com>

### Operations

- Fix `release.yml` workflow
- Adding a step in `release.yml/docker` job to trigger the AWS executor base image build in the remote repo `covalent-aws-plugins`
- Pass all the necessary inputs for the triggered workflow as part of the HTTP POST request body
- Added MacOS 12 to test matrix

### Changed

- Skipping stalling `dask_executor` functional test
- Database is initialized in `covalent_ui/app.py` instead of in the CLI's `start` method in order to support management via `start-stop-daemon`.
- Convert `COVALENT_SVC_PORT` to `int` when parsing env var
- Skipping stalling `dask_executor` functional test

### Added

- Modified `_DEFAULT_CONSTRAINT_VALUES` to a dataclass called `DefaultMetadataValues`, it is still used as a dictionary everywhere (named `DEFAULT_METADATA_VALUES` instead) but in an object-like manner.
- Modified `_DEFAULT_CONFIG` to also be a dataclass called `DefaultConfig`, which is initialized whenever needed and used like a dictionary (named `DEFAULT_CONFIG`).
- `ConfigManager` is now thread safe since it is initialized whenever needed instead of one object being accessed by multiple processes/threads leading to corruption of the config file.
- Using `contextlib.supress` to ignore `psutil.NoSuchProcess` errors instead of `try/except` with `pass`.
- Filter workflow dispatches by status on the GUI.
- Delete all workflow dispatches present in the database from the GUI and add filter level deletion of workflow dispatches as well.
- Theme changes as part of latest wireframe.
- Factory functions to generate configurations and default metadata at the time when required. This is because certain values like default executors are only determined when the covalent server starts.
- Respecting the configuration options like default executor, no. of workers, developer mode, etc. when restarting the server.
- Unit tests for `remote_executor.py`
- Added alembic migrations script for DB schema v12
- Environment variables added to `defaults.py` in order to support system services
- Covalent OpenRC init script added

### Removed

- Deprecated `_DEFAULT_CONSTRAINTS_DEPRECATED` removed.
- Confusing `click` argument `no-cluster` instead of flag `--no-cluster` removed; this was also partially responsible for unexpected behaviour with using `no-cluster` option when starting covalent.

### Operations

- Fixed a bug in changelog.yml caused by passing a large list of commits as a var

### Tests

- Updated tests to reflect above changes.
- Updated more tests to DB schema v12
- Improved DB mocking in dispatcher tests

### Fixed

- Removed inheritance of `call_before` metadata related to file transfers from parent electron to collected nodes.
- Executor instances at runtime no longer inadvertently modify
  transport graph nodes when modifying their attributes.
- Syntax error in `tests.yml`

### Docs

- Updated AWS Lambda plugin rtd with mention to its limitations.
- Updated RTD concepts and tutorials to reflect new UI.

## [0.197.0] - 2022-09-08

### Authors

- Will Cunningham <wjcunningham7@users.noreply.github.com>
- Co-authored-by: Scott Wyman Neagle <scott@agnostiq.ai>
- Alejandro Esquivel <ae@alejandro.ltd>
- Co-authored-by: Will Cunningham <wjcunningham7@gmail.com>
- Aravind-psiog <100823292+Aravind-psiog@users.noreply.github.com>
- Faiyaz Hasan <faiyaz@agnostiq.ai>
- Co-authored-by: Venkat Bala <venkat@agnostiq.ai>
- Prasanna Venkatesh <54540812+Prasy12@users.noreply.github.com>
- Co-authored-by: Amalan Jenicious F <amalan.jenicious@psiog.com>
- Okechukwu Emmanuel Ochia <okechukwu@agnostiq.ai>
- Co-authored-by: pre-commit-ci[bot] <66853113+pre-commit-ci[bot]@users.noreply.github.com>
- Casey Jao <casey@agnostiq.ai>

### Fixed

- Fixed missing lattice and result object attributes after rehydrating from datastore.

### Changed

- Implemented v12 of the DB schema

### Tests

- Enhanced DB tests to check faithfulness of persist and rehydrate operations

### Docs

- Update user interface docs for filter and delete features.
- Added credential management page

## [0.196.0] - 2022-09-07

### Authors

- Will Cunningham <wjcunningham7@users.noreply.github.com>
- Co-authored-by: Scott Wyman Neagle <scott@agnostiq.ai>
- Alejandro Esquivel <ae@alejandro.ltd>
- Co-authored-by: Will Cunningham <wjcunningham7@gmail.com>
- Aravind-psiog <100823292+Aravind-psiog@users.noreply.github.com>
- Faiyaz Hasan <faiyaz@agnostiq.ai>
- Co-authored-by: Venkat Bala <venkat@agnostiq.ai>
- Prasanna Venkatesh <54540812+Prasy12@users.noreply.github.com>
- Co-authored-by: Amalan Jenicious F <amalan.jenicious@psiog.com>
- Okechukwu Emmanuel Ochia <okechukwu@agnostiq.ai>
- Co-authored-by: pre-commit-ci[bot] <66853113+pre-commit-ci[bot]@users.noreply.github.com>
- Casey Jao <casey@agnostiq.ai>

### Changed

- Sublattices are now run completely internally, without any HTTP calls.
- Lattice-level metadata is persisted atomically for sublattices.

## [0.195.0] - 2022-09-06

### Authors

- Will Cunningham <wjcunningham7@users.noreply.github.com>
- Co-authored-by: Scott Wyman Neagle <scott@agnostiq.ai>
- Alejandro Esquivel <ae@alejandro.ltd>
- Co-authored-by: Will Cunningham <wjcunningham7@gmail.com>
- Aravind-psiog <100823292+Aravind-psiog@users.noreply.github.com>
- Faiyaz Hasan <faiyaz@agnostiq.ai>
- Co-authored-by: Venkat Bala <venkat@agnostiq.ai>
- Prasanna Venkatesh <54540812+Prasy12@users.noreply.github.com>
- Co-authored-by: Amalan Jenicious F <amalan.jenicious@psiog.com>
- Okechukwu Emmanuel Ochia <okechukwu@agnostiq.ai>
- Co-authored-by: pre-commit-ci[bot] <66853113+pre-commit-ci[bot]@users.noreply.github.com>
- Casey Jao <casey@agnostiq.ai>

### Changed

- `import covalent` no longer pulls in the server components

### Operations

- Fixed `tests.yml` where `RECOMMENDED_PLATFORM` was not properly set

## [0.194.0] - 2022-09-06

### Authors

- Will Cunningham <wjcunningham7@users.noreply.github.com>
- Co-authored-by: Scott Wyman Neagle <scott@agnostiq.ai>
- Alejandro Esquivel <ae@alejandro.ltd>
- Co-authored-by: Will Cunningham <wjcunningham7@gmail.com>
- Aravind-psiog <100823292+Aravind-psiog@users.noreply.github.com>
- Faiyaz Hasan <faiyaz@agnostiq.ai>
- Co-authored-by: Venkat Bala <venkat@agnostiq.ai>
- Prasanna Venkatesh <54540812+Prasy12@users.noreply.github.com>
- Co-authored-by: Amalan Jenicious F <amalan.jenicious@psiog.com>
- Okechukwu Emmanuel Ochia <okechukwu@agnostiq.ai>
- Co-authored-by: pre-commit-ci[bot] <66853113+pre-commit-ci[bot]@users.noreply.github.com>
- Casey Jao <casey@agnostiq.ai>

### Operations

- Added a workflow which checks for missing or extra requirements
- Added pycln to pre-commit hooks #867

### Removed

- PyYAML
- tailer

## [0.193.0] - 2022-09-06

### Authors

- Will Cunningham <wjcunningham7@users.noreply.github.com>
- Co-authored-by: Scott Wyman Neagle <scott@agnostiq.ai>
- Alejandro Esquivel <ae@alejandro.ltd>
- Co-authored-by: Will Cunningham <wjcunningham7@gmail.com>
- Aravind-psiog <100823292+Aravind-psiog@users.noreply.github.com>
- Faiyaz Hasan <faiyaz@agnostiq.ai>
- Co-authored-by: Venkat Bala <venkat@agnostiq.ai>
- Prasanna Venkatesh <54540812+Prasy12@users.noreply.github.com>
- Co-authored-by: Amalan Jenicious F <amalan.jenicious@psiog.com>
- Okechukwu Emmanuel Ochia <okechukwu@agnostiq.ai>
- Co-authored-by: pre-commit-ci[bot] <66853113+pre-commit-ci[bot]@users.noreply.github.com>
- Casey Jao <casey@agnostiq.ai>

### Changed

- Refactored executor base classes

### Operations

- pre-commit autoupdate

## [0.192.0] - 2022-09-02

### Authors

- Will Cunningham <wjcunningham7@users.noreply.github.com>
- Co-authored-by: Scott Wyman Neagle <scott@agnostiq.ai>
- Alejandro Esquivel <ae@alejandro.ltd>
- Co-authored-by: Will Cunningham <wjcunningham7@gmail.com>
- Aravind-psiog <100823292+Aravind-psiog@users.noreply.github.com>
- Faiyaz Hasan <faiyaz@agnostiq.ai>
- Co-authored-by: Venkat Bala <venkat@agnostiq.ai>
- Prasanna Venkatesh <54540812+Prasy12@users.noreply.github.com>
- Co-authored-by: Amalan Jenicious F <amalan.jenicious@psiog.com>
- Okechukwu Emmanuel Ochia <okechukwu@agnostiq.ai>
- Co-authored-by: pre-commit-ci[bot] <66853113+pre-commit-ci[bot]@users.noreply.github.com>

### Changed

- Modified how `no_cluster` is passed to `app.py` from the CLI

## [0.191.0] - 2022-09-01

### Authors

- Will Cunningham <wjcunningham7@users.noreply.github.com>
- Co-authored-by: Scott Wyman Neagle <scott@agnostiq.ai>
- Alejandro Esquivel <ae@alejandro.ltd>
- Co-authored-by: Will Cunningham <wjcunningham7@gmail.com>
- Aravind-psiog <100823292+Aravind-psiog@users.noreply.github.com>
- Faiyaz Hasan <faiyaz@agnostiq.ai>
- Co-authored-by: Venkat Bala <venkat@agnostiq.ai>
- Prasanna Venkatesh <54540812+Prasy12@users.noreply.github.com>
- Co-authored-by: Amalan Jenicious F <amalan.jenicious@psiog.com>
- Okechukwu Emmanuel Ochia <okechukwu@agnostiq.ai>
- Co-authored-by: pre-commit-ci[bot] <66853113+pre-commit-ci[bot]@users.noreply.github.com>

### Added

- Implementation of RemoteExecutor

## [0.190.0] - 2022-09-01

### Authors

- Will Cunningham <wjcunningham7@users.noreply.github.com>
- Co-authored-by: Scott Wyman Neagle <scott@agnostiq.ai>
- Alejandro Esquivel <ae@alejandro.ltd>
- Co-authored-by: Will Cunningham <wjcunningham7@gmail.com>
- Aravind-psiog <100823292+Aravind-psiog@users.noreply.github.com>
- Faiyaz Hasan <faiyaz@agnostiq.ai>
- Co-authored-by: Venkat Bala <venkat@agnostiq.ai>
- Prasanna Venkatesh <54540812+Prasy12@users.noreply.github.com>
- Co-authored-by: Amalan Jenicious F <amalan.jenicious@psiog.com>
- Okechukwu Emmanuel Ochia <okechukwu@agnostiq.ai>

### Changed

- Renamed `BaseAsyncExecutor` and its references to `AsyncBaseExecutor`.

## [0.189.0] - 2022-08-31

### Authors

- Will Cunningham <wjcunningham7@users.noreply.github.com>
- Co-authored-by: Scott Wyman Neagle <scott@agnostiq.ai>
- Alejandro Esquivel <ae@alejandro.ltd>
- Co-authored-by: Will Cunningham <wjcunningham7@gmail.com>
- Aravind-psiog <100823292+Aravind-psiog@users.noreply.github.com>
- Faiyaz Hasan <faiyaz@agnostiq.ai>
- Co-authored-by: Venkat Bala <venkat@agnostiq.ai>
- Prasanna Venkatesh <54540812+Prasy12@users.noreply.github.com>
- Co-authored-by: Amalan Jenicious F <amalan.jenicious@psiog.com>

### Added

- Added capability to take screenshot of the graph with covalent logo on the GUI.

### Operations

- Changed the environment switches in tests.yml to be `true`/empty instead of 1/0

- Adding `benchmark.yml` workflow

### Tests

- Adding scripts in `tests/stress_tests/benchmarks`

## [0.188.0] - 2022-08-31

### Authors

- Will Cunningham <wjcunningham7@users.noreply.github.com>
- Co-authored-by: Scott Wyman Neagle <scott@agnostiq.ai>
- Alejandro Esquivel <ae@alejandro.ltd>
- Co-authored-by: Will Cunningham <wjcunningham7@gmail.com>
- Aravind-psiog <100823292+Aravind-psiog@users.noreply.github.com>

### Added

- Created a prototype of a production Dockerfile
- The old Dockerfile has been moved to Dockerfile.dev

### Docs

- Added db schema migration error guide in RTD
- Removed `get_data_store` from quantum chemistry tutorial #1046

### Operations

- Front-end test coverage measured and reported in CI
- Added reusable version action

- Added read the docs for user interface

## [0.187.0] - 2022-08-28

### Authors

- Prasanna Venkatesh <54540812+Prasy12@users.noreply.github.com>
- Co-authored-by: Kamalesh-suresh <kamalesh.suresh@psiog.com>
- Co-authored-by: Amalan Jenicious F <amalan.jenicious@psiog.com>
- Co-authored-by: pre-commit-ci[bot] <66853113+pre-commit-ci[bot]@users.noreply.github.com>

### Tests

- Fixed `test_using_executor_names` and `test_internal_sublattice_dispatch` tests to also work with `--no-cluster` option.

### Added

- Added test cases for front-end react components.

## [0.186.0] - 2022-08-25

### Authors

- Sankalp Sanand <sankalp@agnostiq.ai>
- Co-authored-by: Alejandro Esquivel <ae@alejandro.ltd>
- Venkat Bala <venkat@agnostiq.ai>
- Okechukwu Emmanuel Ochia <okechukwu@agnostiq.ai>
- Co-authored-by: pre-commit-ci[bot] <66853113+pre-commit-ci[bot]@users.noreply.github.com>
- Co-authored-by: Will Cunningham <wjcunningham7@gmail.com>
- Co-authored-by: Scott Wyman Neagle <scott@agnostiq.ai>
- Venkat Bala <15014089+venkatBala@users.noreply.github.com>
- Aravind-psiog <100823292+Aravind-psiog@users.noreply.github.com>
- Co-authored-by: Kamalesh-suresh <kamalesh.suresh@psiog.com>
- Co-authored-by: Prasy12 <prasanna.venkatesh@psiog.com>

### Operations

- Fix conditional logic around dumping of `covalent` logs to stdout in test workflows
- Build test matrix by parsing configs from json
- Dump covalent logs if any of the tests step fail
- changed-files action uses the proper sha in version.yml

### Docs

- Added RTD and header for the AWS EC2 executor plugin.
- Refactored tutorials for better organization

### Added

- Added executor label, node id and node type to graph node UI

### Changed

- Runtime has been modified to be more precise on the lattice and electron sidebar

## [0.185.0] - 2022-08-23

### Authors

- Sankalp Sanand <sankalp@agnostiq.ai>
- Co-authored-by: Alejandro Esquivel <ae@alejandro.ltd>
- Venkat Bala <venkat@agnostiq.ai>

### Added

- Adding `load_tests` subdirectory to tests to facilitate execution of Covalent benchmarks during nightly runs
- Added `locust` requirements to tests `requirements.txt`

## [0.184.2] - 2022-08-23

### Authors

- Sankalp Sanand <sankalp@agnostiq.ai>
- Co-authored-by: Alejandro Esquivel <ae@alejandro.ltd>

### Fixed

- Switched the `render_as_batch` flag in the alembic env context so that `ALTER` commands are supported in SQLite migrations.

### Docs

- Updated custom executor RTD to show a simpler example

### Operations

- pre-commit autoupdate

## [0.184.1] - 2022-08-23

### Authors

- Alejandro Esquivel <ae@alejandro.ltd>
- Venkat Bala <venkat@agnostiq.ai>
- Co-authored-by: Scott Wyman Neagle <scott@agnostiq.ai>
- Casey Jao <casey@agnostiq.ai>
- Sankalp Sanand <sankalp@agnostiq.ai>

### Fixed

- Function's `__doc__` and `__name__` storage in dict/json for transportable object fixed.

### Tests

- Added unit test for the above fix.

## [0.184.0] - 2022-08-22

### Authors

- Alejandro Esquivel <ae@alejandro.ltd>
- Venkat Bala <venkat@agnostiq.ai>
- Co-authored-by: Scott Wyman Neagle <scott@agnostiq.ai>
- Casey Jao <casey@agnostiq.ai>

### Changed

- Electron metadata is serialized earlier during workflow construction
  to reduce unexpected executor pip requirements.

### Operations

- Updating conditional logic for the different steps in `release` workflow
- Dependabot update

### Docs

- Removed "How to synchronize lattices" section from RTD

## [0.183.0] - 2022-08-18

### Authors

- Scott Wyman Neagle <scott@agnostiq.ai>
- Venkat Bala <venkat@agnostiq.ai>

### Added

- Adding tests to update patch coverage for the `covalent logs` cli

### Changed

- Modify the `covalent logs` CLI handler to read logs line by line

### Operations

- Update release workflow
- Adding a `wait` input for the Conda action

## [0.182.2] - 2022-08-18

### Authors

- Scott Wyman Neagle <scott@agnostiq.ai>
- Will Cunningham <wjcunningham7@users.noreply.github.com>
- Alejandro Esquivel <ae@alejandro.ltd>
- Co-authored-by: Will Cunningham <wjcunningham7@gmail.com>
- Co-authored-by: Faiyaz Hasan <faiyaz@agnostiq.ai>

### Fixed

- CLI `service.py` tests to run without the server needing to be started.

### Docs

- Added `covalent db` cli command to API section of RTD

### Docs

- Fixed RTD downloads badge image to point to `covalent` rather than `cova`

### Operations

- Use conda skeleton action for build and upload

### Docs

- Updating WCI yaml with new file transfer protocols

## [0.182.1] - 2022-08-17

### Authors

- Will Cunningham <wjcunningham7@users.noreply.github.com>
- Venkat Bala <venkat@agnostiq.ai>
- Co-authored-by: santoshkumarradha <santosh@agnostiq.ai>
- Co-authored-by: pre-commit-ci[bot] <66853113+pre-commit-ci[bot]@users.noreply.github.com>
- Co-authored-by: Santosh kumar <29346072+santoshkumarradha@users.noreply.github.com>
- Co-authored-by: Scott Wyman Neagle <scott@agnostiq.ai>
- Prasanna Venkatesh <54540812+Prasy12@users.noreply.github.com>
- Co-authored-by: Will Cunningham <wjcunningham7@gmail.com>

### Fixed

- lattice.draw() fix on the GUI.

## [0.182.0] - 2022-08-17

### Authors

- Will Cunningham <wjcunningham7@users.noreply.github.com>
- Venkat Bala <venkat@agnostiq.ai>
- Co-authored-by: santoshkumarradha <santosh@agnostiq.ai>
- Co-authored-by: pre-commit-ci[bot] <66853113+pre-commit-ci[bot]@users.noreply.github.com>
- Co-authored-by: Santosh kumar <29346072+santoshkumarradha@users.noreply.github.com>
- Co-authored-by: Scott Wyman Neagle <scott@agnostiq.ai>

### Added

- Update RTD for `AWS Batch` executor
- Removed `AWS Lambda` executor RTD from this branch in order to keep changes atomic

### Changed

- Synced with latest develop

### Docs

- Adding RTD for `AWS Braket` executor
- Adding dropdown menu for the IAM policy
- Delete RTD for other cloud executor to keep changes atomic
- Renamed `executers` folder to `executors`

### Docs

- Updated short release notes

## [0.181.0] - 2022-08-17

### Authors

- Alejandro Esquivel <ae@alejandro.ltd>
- Will Cunningham <wjcunningham7@users.noreply.github.com>
- Scott Wyman Neagle <scott@agnostiq.ai>
- Venkat Bala <venkat@agnostiq.ai>
- Co-authored-by: santoshkumarradha <santosh@agnostiq.ai>
- Co-authored-by: pre-commit-ci[bot] <66853113+pre-commit-ci[bot]@users.noreply.github.com>
- Co-authored-by: Santosh kumar <29346072+santoshkumarradha@users.noreply.github.com>
- Co-authored-by: Will Cunningham <wjcunningham7@gmail.com>
- Prasanna Venkatesh <54540812+Prasy12@users.noreply.github.com>
- Co-authored-by: Kamalesh-suresh <kamalesh.suresh@psiog.com>
- Co-authored-by: Manjunath PV <manjunath.poilath@psiog.com>
- Co-authored-by: ArunPsiog <arun.mukesh@psiog.com>

### Changed

- Lazy loading mechanism on the GUI.

### Fixed

- Displaying electron executor and inputs information on the GUI.
- Animated spinner for running statuses on the GUI.

## Docs

- Add `AWSLambdaExecutor` RTD
- Update `api.rst` to include `cluster` CLI command option
- Added version migration guide section in RTD
- Update RTD for `AWS ECS` executor
- Remove AWS Lambda and Batch RTDs to keep changes atomic
- Adding dropdowns to IAM policy documents
- Updated compatibility matrix
- Updated pip, bash and callable deps how-to guides

### Operations

- NPM install on CentOS done explicitly
- `-y` flag for `conda install`

## [0.180.0] - 2022-08-16

### Authors

- Casey Jao <casey@agnostiq.ai>
- Co-authored-by: Alejandro Esquivel <ae@alejandro.ltd>
- Okechukwu Emmanuel Ochia <okechukwu@agnostiq.ai>
- Scott Wyman Neagle <scott@agnostiq.ai>
- Co-authored-by: pre-commit-ci[bot] <66853113+pre-commit-ci[bot]@users.noreply.github.com>
- Co-authored-by: Will Cunningham <wjcunningham7@gmail.com>
- Sankalp Sanand <sankalp@agnostiq.ai>

### Removed

- Removed `ct.wait.LONG` etc. constants from covalent's init

### Changed

- `wait` in `_get_result_from_dispatcher` will now use `_results_manager.wait.EXTREME` if `True` has been passed to it.

### Operations

- Prettierified release.yml
- Cleaned up pre-commit-config.yml

### Docs

- Updated Bash Lepton tutorial to conform with the latest Lepton interface changes
- Disabling how-to guide for executing an electron with a specified Conda environment.
- Fixed "How To" for Python leptons

## [0.179.0] - 2022-08-16

### Authors

### Changed

- Changed terser package version on webapp yarn-lock file.

## [0.178.0] - 2022-08-15

### Authors

- Will Cunningham <wjcunningham7@users.noreply.github.com>
- Co-authored-by: Alejandro Esquivel <ae@alejandro.ltd>
- Casey Jao <casey@agnostiq.ai>

### Changed

- Dispatch workflows as asyncio tasks on the FastAPI event loop instead of in separate threads

### Fixed

- Deconflict wait enum with `ct.wait` function; `wait` -> `WAIT`

### Operations

- Conda package is built and tested on a nightly schedule
- Conda deployment step is added to `release.yml`
- Install yarn and npm on Ubuntu whenever the webapp needs to be built

## [0.177.0] - 2022-08-11

### Authors

- Scott Wyman Neagle <scott@agnostiq.ai>
- Co-authored-by: Faiyaz Hasan <faiyaz@agnostiq.ai>
- Casey Jao <casey@agnostiq.ai>
- Venkat Bala <venkat@agnostiq.ai>
- Co-authored-by: pre-commit-ci[bot] <66853113+pre-commit-ci[bot]@users.noreply.github.com>

### Removed

- `while True` in `app.get_result`

### Changed

- Flask route logic to return 503 when the result is not ready

### Tests

- results_manager tests

### Operations

- Fix conditional checks for `pre-release` and `stable` Covalent docker image builds

## [0.176.0] - 2022-08-11

### Authors

- Scott Wyman Neagle <scott@agnostiq.ai>
- Co-authored-by: Faiyaz Hasan <faiyaz@agnostiq.ai>
- Casey Jao <casey@agnostiq.ai>

### Operations

- Update precommit yaml.

### Removed

- `Lattice.check_consumables()`, `_TransportGraph.get_topologically_sorted_graph()`

### Operations

- Trigger webapp build if `build==true`

## [0.175.0] - 2022-08-11

### Authors

- Scott Wyman Neagle <scott@agnostiq.ai>
- Co-authored-by: Faiyaz Hasan <faiyaz@agnostiq.ai>
- Casey Jao <casey@agnostiq.ai>

### Operations

- Trigger Slack alert for failed tests on `workflow_run`

## [0.174.0] - 2022-08-11

### Authors

- Casey Jao <casey@agnostiq.ai>
- Alejandro Esquivel <ae@alejandro.ltd>

### Changed

- Changed return value for TransferFromRemote and TransferToRemote (download/upload) operations to be consistent and always return filepath tuples

### Docs

- Updated docs with File Transfer return value changes and `files` kwarg injections

### Fixed

- Fixed postprocessing workflows that return an electron with an incoming wait_for edge

## [0.173.0] - 2022-08-10

### Authors

- Sankalp Sanand <sankalp@agnostiq.ai>

### Added

- `--hard` and `--yes` flags added to `covalent purge` for hard purging (also deletes the databse) and autoapproving respectively.

### Changed

- `covalent purge` now shows the user a prompt informing them what dirs and files will be deleted.
- Improved shown messages in some commands.

### Tests

- Updated tests to reflect above changes.

## [0.172.0] - 2022-08-10

### Authors

- Will Cunningham <wjcunningham7@users.noreply.github.com>
- Prasanna Venkatesh <54540812+Prasy12@users.noreply.github.com>
- Co-authored-by: pre-commit-ci[bot] <66853113+pre-commit-ci[bot]@users.noreply.github.com>
- Co-authored-by: Aravind-psiog <100823292+Aravind-psiog@users.noreply.github.com>
- Co-authored-by: ArunPsiog <arun.mukesh@psiog.com>
- Co-authored-by: manjunath.poilath <manjunath.poilath@psiog.com>
- Co-authored-by: Kamalesh-suresh <kamalesh.suresh@psiog.com>
- Co-authored-by: Amalan Jenicious F <amalan.jenicious@psiog.com>
- Co-authored-by: M Shrikanth <shrikanth.mohan@psiog.com>
- Co-authored-by: Casey Jao <casey@agnostiq.ai>
- Co-authored-by: Aravind-psiog <aravind.prabaharan@psiog.com>
- Co-authored-by: Will Cunningham <wjcunningham7@gmail.com>
- Co-authored-by: Alejandro Esquivel <ae@alejandro.ltd>

### Changed

- Covalent dispatcher flask web apis ported to FastAPI in `covalent_dispatcher/_service/app.py`
- Unit tests written for Covalent dispatcher flask web apis ported to FastAPI in `covalent_dispatcher_tests/_service/app.test.py`
- Web apis of `covalent_ui` refactored to adhere to v11 DB schema
- Electron graph mini map has been moved next to controls on the GUI.
- Lattice status and count of completed & total electrons has been moved to the top of the graph on the GUI.
- Some of the Flask APIs earlier consumed by the GUI have been deprecated & removed from the code base.
- APIs exposed by the web app back end have been re-factored to adhere to the new DB schema v10

### Added

- Added count of dispatches by status on the dispatch list section of the GUI.
- APIs that the GUI consumes have been re-written using FastAPI. This includes re-factoring of older APIs and adding of new APIs.
- Added COVALENT_SERVER_IFACE_ANY flag for uvicorn to start with 0.0.0.0

### Docs

- ReadTheDocs landing page has been improved

## [0.171.0] - 2022-08-10

### Authors

- Casey Jao <casey@agnostiq.ai>
- Co-authored-by: Scott Wyman Neagle <scott@agnostiq.ai>

### Added

- Added `covalent migrate_legacy_result_object` command to save pickled Result objects to the DataStore

## [0.170.1] - 2022-08-09

### Authors

- Venkat Bala <venkat@agnostiq.ai>

### Fixed

- Remove `attr` import added inadvertently

### Tests

- Fix `start` cli test, update `set_config` call count

## [0.170.0] - 2022-08-08

### Authors

- Venkat Bala <venkat@agnostiq.ai>
- Co-authored-by: pre-commit-ci[bot] <66853113+pre-commit-ci[bot]@users.noreply.github.com>

### Changed

- Temporarily allow executor plugin variable name to be either in uppercase or lowercase

## [0.169.0] - 2022-08-08

### Authors

- Venkat Bala <venkat@agnostiq.ai>
- Co-authored-by: pre-commit-ci[bot] <66853113+pre-commit-ci[bot]@users.noreply.github.com>

### Added

- Adding a `covalent config` convenience CLI to quickly view retrive the covalent configuration

## [0.168.0] - 2022-08-08

### Authors

- Venkat Bala <venkat@agnostiq.ai>
- Co-authored-by: pre-commit-ci[bot] <66853113+pre-commit-ci[bot]@users.noreply.github.com>

### Added

- Adding `setup/teardown` methods as placeholders for any executor specific setup and teardown tasks

## [0.167.0] - 2022-08-08

### Authors

- Poojith U Rao <106616820+poojithurao@users.noreply.github.com>
- Co-authored-by: Venkat Bala <venkat@agnostiq.ai>
- Co-authored-by: Faiyaz Hasan <faiyaz@agnostiq.ai>
- Co-authored-by: pre-commit-ci[bot] <66853113+pre-commit-ci[bot]@users.noreply.github.com>
- Co-authored-by: Alejandro Esquivel <ae@alejandro.ltd>

### Added

- S3 File transfer strategy

### Fixed

- Adding maximum number of retries and timeout parameter to the get result http call.

## [0.166.0] - 2022-08-07

### Authors

- Venkat Bala <venkat@agnostiq.ai>

### Tests

- Update dask cli test to match Covalent Dask cluster configuration

### Changed

- Remove newline from log stream formatter for better log statment output
- Jsonify covalent cluster cli outputs

## [0.165.0] - 2022-08-06

### Authors

- Casey Jao <casey@agnostiq.ai>

### Changed

- Make `BaseExecutor` and `BaseAsyncExecutor` class siblings, not parent and child.

### Operations

- Only validate webapp if the webapp was built

### Tests

- Fixed randomly failing lattice json serialization test

## [0.164.0] - 2022-08-05

### Authors

- Sankalp Sanand <sankalp@agnostiq.ai>
- Faiyaz Hasan <faiyaz@agnostiq.ai>
- Co-authored-by: pre-commit-ci[bot] <66853113+pre-commit-ci[bot]@users.noreply.github.com>
- Co-authored-by: Venkat Bala <venkat@agnostiq.ai>
- Co-authored-by: Will Cunningham <wjcunningham7@gmail.com>

### Changed

- Use `update_config` to modify dask configuration from the cluster process
- Simplify `set_config` logic for dask configuration options on `covalent start`
- Removed default values from click options for dask configuration related values

### Added

- Configured default dask configuration options in `defaults.py`

### Fixed

- Overwriting config address issue.

### Tests

- Moved misplaced functional/integration tests from the unit tests folder to their respective folders.
- All of the unit tests now use test DB instead of hitting a live DB.
- Updated `tests.yml` so that functional tests are run whenever tests get changed or github actions are changed.
- Several broken tests were also fixed.

## [0.163.0] - 2022-08-04

### Authors

- Alejandro Esquivel <ae@alejandro.ltd>
- Co-authored-by: Casey Jao <casey@agnostiq.ai>
- Will Cunningham <wjcunningham7@users.noreply.github.com>
- Co-authored-by: Scott Wyman Neagle <scott@agnostiq.ai>

### Added

- Added `rsync` dependency in `Dockerfile`

### Removed

- `Makefile` which was previously improperly committed

### Operations

- Functional tests are run only on `develop`
- `tests.yml` can be run manually provided a commit SHA
- `tests.yml` uses a `build` filter to conditionally install and build Covalent if build files are modified
- `docker.yml` is now only for dev work, and is manually triggered given an SHA
- `release.yml` is enhanced to push stable and pre-release images to a public ECR repo

## [0.162.0] - 2022-08-04

### Authors

- Alejandro Esquivel <ae@alejandro.ltd>
- Co-authored-by: Casey Jao <casey@agnostiq.ai>

### Changed

- Updated Base executor to support non-unique `retval_key`s, particularly for use in File Transfer where we may have several CallDeps with the reserved `retval_key` of value `files`.

## [0.161.2] - 2022-08-04

### Authors

- Alejandro Esquivel <ae@alejandro.ltd>
- Co-authored-by: pre-commit-ci[bot] <66853113+pre-commit-ci[bot]@users.noreply.github.com>

### Fixed

- Updated `covalent db migrations` to overwrite `alembic.ini` `script_location` with absolute path to migrations folder
- Updated `covalent db alembic [args]` command to use project root as `cwd` for alembic subprocess

## [0.161.1] - 2022-08-03

### Authors

- Alejandro Esquivel <ae@alejandro.ltd>
- Scott Wyman Neagle <scott@agnostiq.ai>
- Co-authored-by: Faiyaz Hasan <faiyaz@agnostiq.ai>
- Poojith U Rao <106616820+poojithurao@users.noreply.github.com>
- Co-authored-by: Casey Jao <casey@agnostiq.ai>

### Fixed

- When a list was passed to an electron, the generated electron list
  had metadata copied from the electron. This was resulting in
  call_before and call_after functions being called by the electron
  list as well. The metadata (apart from executor) is now set to
  default values for the electron list.

## [0.161.0] - 2022-08-03

### Authors

- Alejandro Esquivel <ae@alejandro.ltd>
- Scott Wyman Neagle <scott@agnostiq.ai>
- Co-authored-by: Faiyaz Hasan <faiyaz@agnostiq.ai>

### Changed

- Replaced `Session(DispatchDB()._get_data_store().engine)` with `workflow_db.session()`

### Removed

- `DevDataStore` class from `datastore.py`
- workflows manager

## [0.160.1] - 2022-08-02

### Authors

- Alejandro Esquivel <ae@alejandro.ltd>
- Scott Wyman Neagle <scott@agnostiq.ai>

### Fixed

- `script_location` key not found issue when installing with pip (second attempt)

### Docs

- Remove migration guide reference from README

### Operations

- Explicitly check `release == true` in tests.yml

## [0.160.0] - 2022-08-02

### Authors

- Casey Jao <casey@agnostiq.ai>
- Co-authored-by: Faiyaz Hasan <faiyaz@agnostiq.ai>

### Changed

- `Executor.run()` now accepts a `task_metadata` dictionary. Current
  keys consist of `dispatch_id` and `node_id`.

## [0.159.0] - 2022-08-02

### Authors

- Casey Jao <casey@agnostiq.ai>
- Co-authored-by: Faiyaz Hasan <faiyaz@agnostiq.ai>

### Changed

- Database schema has been updated to v11

### Operations

- `paths-filter` will only be run on PRs, i.e on workflow runs, the whole test suite will be run.
- Removed retry action from running on `pytest` steps since they instead use `pytest` retries.
- `codecov.yml` added to enable carry-forward flags
- UI front-end is only built for pull requests when the source changes
- Packaging is only validated on the `develop` branch

## [0.158.0] - 2022-07-29

### Authors

- Okechukwu Emmanuel Ochia <okechukwu@agnostiq.ai>
- Co-authored-by: Scott Wyman Neagle <scott@agnostiq.ai>
- Will Cunningham <wjcunningham7@users.noreply.github.com>
- Alejandro Esquivel <ae@alejandro.ltd>
- Co-authored-by: pre-commit-ci[bot] <66853113+pre-commit-ci[bot]@users.noreply.github.com>
- Casey Jao <casey@agnostiq.ai>
- Co-authored-by: Faiyaz Hasan <faiyaz@agnostiq.ai>

### Changed

- Construct the result object in the dispatcher `entry_point.py` module in order to avoid the Missing Latticed Id error so frequently.
- Update the sleep statement length to 0.1 seconds in the results.manager.

## [0.157.1] - 2022-07-29

### Authors

- Okechukwu Emmanuel Ochia <okechukwu@agnostiq.ai>
- Co-authored-by: Scott Wyman Neagle <scott@agnostiq.ai>
- Will Cunningham <wjcunningham7@users.noreply.github.com>
- Alejandro Esquivel <ae@alejandro.ltd>
- Co-authored-by: pre-commit-ci[bot] <66853113+pre-commit-ci[bot]@users.noreply.github.com>
- Casey Jao <casey@agnostiq.ai>

### Fixed

- Pass non-kwargs to electrons in the correct order during dispatch.

## [0.157.0] - 2022-07-28

### Authors

- Okechukwu Emmanuel Ochia <okechukwu@agnostiq.ai>
- Co-authored-by: Scott Wyman Neagle <scott@agnostiq.ai>
- Will Cunningham <wjcunningham7@users.noreply.github.com>
- Alejandro Esquivel <ae@alejandro.ltd>
- Co-authored-by: pre-commit-ci[bot] <66853113+pre-commit-ci[bot]@users.noreply.github.com>
- Casey Jao <casey@agnostiq.ai>

### Changed

- Expose a public `wait()` function compatible with both calling and dispatching lattices

### Docs

- Updated the RTD on `wait_for()` to use the static `wait()` function

### Operations

- pre-commit autoupdate

### Docs

- Changed the custom executor how-to to be shorter and more concise.
- Re-structured the docs

## [0.156.0] - 2022-07-27

### Authors

- Okechukwu Emmanuel Ochia <okechukwu@agnostiq.ai>
- Co-authored-by: Scott Wyman Neagle <scott@agnostiq.ai>
- Will Cunningham <wjcunningham7@users.noreply.github.com>
- Alejandro Esquivel <ae@alejandro.ltd>
- Co-authored-by: pre-commit-ci[bot] <66853113+pre-commit-ci[bot]@users.noreply.github.com>

### Added

- Bash decorator is introduced
- Lepton commands can be specified as a list of strings rather than strings alone.

## [0.155.1] - 2022-07-26

### Authors

- Okechukwu Emmanuel Ochia <okechukwu@agnostiq.ai>
- Co-authored-by: Scott Wyman Neagle <scott@agnostiq.ai>
- Will Cunningham <wjcunningham7@users.noreply.github.com>
- Alejandro Esquivel <ae@alejandro.ltd>
- Co-authored-by: pre-commit-ci[bot] <66853113+pre-commit-ci[bot]@users.noreply.github.com>

### Fixed

- `script_location` key not found issue when running alembic programatically

### Operations

- Fixed syntax errors in `stale.yml` and in `hotfix.yml`
- `docker.yml` triggered after version bump in `develop` instead of before
- Enhanced `tests.yml` to upload coverage reports by domain

## [0.155.0] - 2022-07-26

### Authors

- Alejandro Esquivel <ae@alejandro.ltd>

### Added

- Exposing `alembic {args}` cli commands through: `covalent db alembic {args}`

## [0.154.0] - 2022-07-25

### Authors

- Casey Jao <casey@agnostiq.ai>
- Co-authored-by: Venkat Bala <venkat@agnostiq.ai>
- Alejandro Esquivel <ae@alejandro.ltd>

### Added

- Added methods to programatically fetch information from Alembic without needing subprocess

## [0.153.1] - 2022-07-25

### Authors

- Casey Jao <casey@agnostiq.ai>
- Co-authored-by: Venkat Bala <venkat@agnostiq.ai>

### Fixed

- Stdout and stderr are now captured when using the dask executor.

### Tests

- Fixed Dask cluster CLI tests

## [0.153.0] - 2022-07-25

### Authors

- Faiyaz Hasan <faiyaz@agnostiq.ai>

### Added

- Helper function to load and save files corresponding to the DB filenames.

### Changed

- Files with .txt, .log extensions are stored as strings.
- Get result web request timeout to 2 seconds.

## [0.152.0] - 2022-07-25

### Authors

- Faiyaz Hasan <faiyaz@agnostiq.ai>
- Co-authored-by: Scott Wyman Neagle <scott@agnostiq.ai>

### Changed

- Pass default DataStore object to node value retrieval method in the Results object.

## [0.151.1] - 2022-07-22

### Authors

- Faiyaz Hasan <faiyaz@agnostiq.ai>
- Co-authored-by: Scott Wyman Neagle <scott@agnostiq.ai>

### Fixed

- Adding maximum number of retries and timeout parameter to the get result http call.
- Disabling result_webhook for now.

## [0.151.0] - 2022-07-22

### Authors

- Scott Wyman Neagle <scott@agnostiq.ai>
- Co-authored-by: Will Cunningham <wjcunningham7@gmail.com>
- Sankalp Sanand <sankalp@agnostiq.ai>

### Added

- `BaseAsyncExecutor` has been added which can be inherited by new async-aware executors.

### Changed

- Since tasks were basically submitting the functions to a Dask cluster by default, they have been converted into asyncio `Tasks` instead which support a far larger number of concurrent tasks than previously used `ThreadPool`.

- `tasks_pool` will still be used to schedule tasks which use non-async executors.

- Executor's `executor` will now receive a callable instead of a serialized function. This allows deserializing the function where it is going to be executed while providing a simplified `execute` at the same time.

- `uvloop` is being used instead of the default event loop of `asyncio` for better performance.

- Tests have also been updated to reflect above changes.

### Operations

- Made Santosh the sole owner of `/docs`

## [0.150.0] - 2022-07-22

### Authors

- Faiyaz Hasan <faiyaz@agnostiq.ai>

### Added

- Initialize database tables when the covalent server is started.

## [0.149.0] - 2022-07-21

### Authors

- Scott Wyman Neagle <scott@agnostiq.ai>
- Co-authored-by: Venkat Bala <venkat@agnostiq.ai>

### Removed

- `result.save()`
- `result._write_dispatch_to_python_file()`

## [0.148.0] - 2022-07-21

### Authors

- Alejandro Esquivel <ae@alejandro.ltd>

### Changed

- Changed DataStore default db path to correspond to dispatch db config path

### Operations

- Added workflow to stale and close pull requests

### Docs

- Fixed `get_metadata` calls in examples to remove `results_dir` argument
- Removed YouTube video temporarily

## [0.147.0] - 2022-07-21

### Authors

- Casey Jao <casey@agnostiq.ai>

### Changed

- Simplified interface for custom executors. All the boilerplate has
  been moved to `BaseExecutor`.

## [0.146.0] - 2022-07-20

### Authors

- Casey Jao <casey@agnostiq.ai>
- Co-authored-by: Venkat Bala <venkat@agnostiq.ai>
- Faiyaz Hasan <faiyaz@agnostiq.ai>

### Added

- Ensure that transportable objects are rendered correctly when printing the result object.

### Tests

- Check that user data is not unpickled by the Covalent server process

## [0.145.0] - 2022-07-20

### Authors

- Scott Wyman Neagle <scott@agnostiq.ai>
- Co-authored-by: Venkat Bala <venkat@agnostiq.ai>
- Co-authored-by: Faiyaz Hasan <faiyaz@agnostiq.ai>

### Removed

- `entry_point.get_result()`

### Changed

- get_result to query an HTTP endpoint instead of a DB session

## [0.144.0] - 2022-07-20

### Authors

- Will Cunningham <wjcunningham7@users.noreply.github.com>
- Co-authored-by: Scott Wyman Neagle <scott@agnostiq.ai>
- Alejandro Esquivel <ae@alejandro.ltd>

### Added

- Set up alembic migrations & added migration guide (`alembic/README.md`)

## [0.143.0] - 2022-07-19

### Authors

- Will Cunningham <wjcunningham7@users.noreply.github.com>
- Co-authored-by: Scott Wyman Neagle <scott@agnostiq.ai>

### Changed

- Installation will fail if `cova` is installed while trying to install `covalent`.

## [0.142.0] - 2022-07-19

### Authors

- Poojith U Rao <106616820+poojithurao@users.noreply.github.com>
- Co-authored-by: Will Cunningham <wjcunningham7@gmail.com>
- Anna Hughes <annagwen42@gmail.com>
- Co-authored-by: Poojith <poojith@agnostiq.ai>
- Co-authored-by: Scott Wyman Neagle <scott@agnostiq.ai>
- Casey Jao <casey@agnostiq.ai>
- Co-authored-by: Venkat Bala <venkat@agnostiq.ai>
- Co-authored-by: pre-commit-ci[bot] <66853113+pre-commit-ci[bot]@users.noreply.github.com>
- Faiyaz Hasan <faiyaz@agnostiq.ai>

### Added

- `electron_num`, `completed_electron_num` fields to the Lattice table.

## [0.141.0] - 2022-07-19

### Authors

- Poojith U Rao <106616820+poojithurao@users.noreply.github.com>
- Co-authored-by: Will Cunningham <wjcunningham7@gmail.com>
- Anna Hughes <annagwen42@gmail.com>
- Co-authored-by: Poojith <poojith@agnostiq.ai>
- Co-authored-by: Scott Wyman Neagle <scott@agnostiq.ai>
- Casey Jao <casey@agnostiq.ai>
- Co-authored-by: Venkat Bala <venkat@agnostiq.ai>
- Co-authored-by: pre-commit-ci[bot] <66853113+pre-commit-ci[bot]@users.noreply.github.com>

### Changed

- Deprecate topological sort in favor of inspect in-degree of nodes until they are zero before dispatching task
- Use deepcopy to generate a copy of the metadata dictionary before saving result object to the database

### Docs

- Adding incomplete pennylane kernel tutorial
- Adding quantum ensemble tutorial

## [0.140.0] - 2022-07-19

### Authors

- Faiyaz Hasan <faiyaz@agnostiq.ai>
- Co-authored-by: Venkat Bala <venkat@agnostiq.ai>

### Added

- Fields `deps_filename`, `call_before_filename` and `call_after_filename` to the `Electron` table.
- Re-write the deps / call before and after file contents when inserting / updating electron record in the database.

### Changed

- Modify the test and implementation logic of inserting the electron record with these new fields.
- Field `key` to `key_filename` in `Electron` table.

## [0.139.1] - 2022-07-19

### Authors

- Divyanshu Singh <55018955+divshacker@users.noreply.github.com>
- Co-authored-by: Scott Wyman Neagle <wymnea@protonmail.com>
- Co-authored-by: Scott Wyman Neagle <scott@agnostiq.ai>
- Co-authored-by: Will Cunningham <wjcunningham7@users.noreply.github.com>

### Fixed

- Fixes Reverse IP problem. All References to `0.0.0.0` are changed to `localhost` . More details can be found [here](https://github.com/AgnostiqHQ/covalent/issues/202)

## [0.139.0] - 2022-07-19

### Authors

- Venkat Bala <venkat@agnostiq.ai>
- Co-authored-by: Scott Wyman Neagle <scott@agnostiq.ai>
- Faiyaz Hasan <faiyaz@agnostiq.ai>
- Co-authored-by: Will Cunningham <wjcunningham7@gmail.com>

### Added

- Columns `is_active` in the lattice, eLectron and Electron dependency tables.

### Docs

- Adding a RTD tutorial/steps on creating a custom executor

## [0.138.0] - 2022-07-19

### Authors

- Anna Hughes <annagwen42@gmail.com>
- Co-authored-by: Will Cunningham <wjcunningham7@gmail.com>
- Will Cunningham <wjcunningham7@users.noreply.github.com>
- Co-authored-by: Venkat Bala <venkat@agnostiq.ai>

### Added

- Docker build workflow

### Changed

- Dockerfile uses multi-stage build

### Docs

- New tutorial demonstrating how to solve the MaxCut Problem with QAOA and Covalent

## [0.137.0] - 2022-07-19

### Authors

- Prasanna Venkatesh <54540812+Prasy12@users.noreply.github.com>
- Co-authored-by: Alejandro Esquivel <ae@alejandro.ltd>

### Added

- Ability to hide/show labels on the graph
- Graph layout with elk configurations

### Changed

- Changed API socket calls interval for graph optimization.

### Tests

- Disabled several dask functional tests

## [0.136.0] - 2022-07-18

### Authors

- Scott Wyman Neagle <scott@agnostiq.ai>
- Co-authored-by: Faiyaz Hasan <faiyaz@agnostiq.ai>

### Changed

- Result.save() has been deprecated in favor of Result.persist() and querying the database directly.

## [0.135.0] - 2022-07-18

### Authors

- Casey Jao <casey@agnostiq.ai>
- Co-authored-by: Scott Wyman Neagle <scott@agnostiq.ai>
- Co-authored-by: Alejandro Esquivel <ae@alejandro.ltd>

### Operations

- Psiog is only codeowner of js files
- Fix in changelog action to handle null author when a bot is committing

### Added

- Support injecting return values of calldeps into electrons during workflow execution

## [0.134.0] - 2022-07-15

### Authors

- Casey Jao <casey@agnostiq.ai>
- Co-authored-by: Scott Wyman Neagle <scott@agnostiq.ai>

### Changed

- Covalent server can now process workflows without having their deps installed

## [0.133.0] - 2022-07-15

### Authors

- Will Cunningham <wjcunningham7@users.noreply.github.com>

### Removed

- Removed the deprecated function `draw_inline` as well as the `matplotlib` dependency.

### Operations

- Fixing the retry block for tests

## [0.132.0] - 2022-07-14

### Authors

- Will Cunningham <wjcunningham7@users.noreply.github.com>

### Added

- Bash lepton support reintroduced with some UX modifications to the Lepton class. Leptons which use scripting languages can be specified as either (1) a command run in the shell/console or (2) a call to a function in a library/script. Leptons which use compiled languages must specify a library and a function name.
- The keyword argument `display_name` can be used to override the name appearing in the UI. Particularly useful when the lepton is a command.
- All arguments except for language are now keyword arguments.
- Keyword arguments passed to a Bash lepton are understood to define environment variables within the shell.
- Non-keyword arguments fill in `$1`, `$2`, etc.
- Named outputs enumerate variables within the shell which will be returned to the user. These can be either `Lepton.OUTPUT` or `Lepton.INPUT_OUTPUT` types.

### Added

- New fields to the decomposed result object Database:

## [0.131.0] - 2022-07-13

### Authors

- Sankalp Sanand <sankalp@agnostiq.ai>
- Co-authored-by: Venkat Bala <venkat@agnostiq.ai>

### Fixed

- `covalent --version` now looks for `covalent` metadata instead of `cova`

### Tests

- Updated the cli test to include whether the correct version number is shown when `covalent --version` is run

### Added

- Method to write electron id corresponding to sublattices in `execution.py` when running `_run_task`.

## [0.130.0] - 2022-07-12

### Authors

- Venkat Bala <venkat@agnostiq.ai>
- Co-authored-by: Scott Wyman Neagle <scott@agnostiq.ai>

### Changed

- Ignoring tests for `cancel_dispatch` and `construct_bash`
- Create a dummy requirements.txt file for pip deps tests
- Fix version of `Werkzeug` package to avoid running into ValueError (unexpected kwarg `as_tuple`)
- Update `customization` how to test by specifying the section header `sdk`

## [0.129.0] - 2022-07-12

### Authors

- Sankalp Sanand <sankalp@agnostiq.ai>
- Co-authored-by: Alejandro Esquivel <ae@alejandro.ltd>

### Added

- Support for `wait_for` type edges when two electrons are connected by their execution side effects instead of output-input relation.

### Changed

- `active_lattice.electron_outputs` now contains the node ids as well for the electron which is being post processed.

## [0.128.1] - 2022-07-12

### Authors

- Faiyaz Hasan <faiyaz@agnostiq.ai>

### Fixed

- `Result.persist` test in `result_test.py`.
- Electron dependency `arg_index` is changed back to Nullable.

## [0.128.0] - 2022-07-12

### Authors

- Okechukwu Emmanuel Ochia <okechukwu@agnostiq.ai>
- Co-authored-by: Casey Jao <casey@agnostiq.ai>
- Co-authored-by: Alejandro Esquivel <ae@alejandro.ltd>
- Co-authored-by: pre-commit-ci[bot] <66853113+pre-commit-ci[bot]@users.noreply.github.com>

### Added

- File transfer support for leptons

## [0.127.0] - 2022-07-11

### Authors

- Scott Wyman Neagle <scott@agnostiq.ai>
- Co-authored-by: Faiyaz Hasan <faiyaz@agnostiq.ai>
- Co-authored-by: Venkat Bala <venkat@agnostiq.ai>

### Added

- When saving to DB, also persist to the new DB if running in develop mode

### Tests

- Flask app route tests

## [0.126.0] - 2022-07-11

### Authors

- Will Cunningham <wjcunningham7@users.noreply.github.com>
- Alejandro Esquivel <ae@alejandro.ltd>
- Co-authored-by: pre-commit-ci[bot] <66853113+pre-commit-ci[bot]@users.noreply.github.com>
- Co-authored-by: Sankalp Sanand <sankalp@agnostiq.ai>

### Added

- Added Folder class
- Added internal call before/after deps to execute File Transfer operations pre/post electron execution.

### Operations

- Enhanced hotfix action to create branches from existing commits

## [0.125.0] - 2022-07-09

### Authors

- Okechukwu Emmanuel Ochia <okechukwu@agnostiq.ai>
- Co-authored-by: pre-commit-ci[bot] <66853113+pre-commit-ci[bot]@users.noreply.github.com>
- Co-authored-by: Alejandro Esquivel <ae@alejandro.ltd>
- Venkat Bala <venkat@agnostiq.ai>
- Co-authored-by: Okechukwu Ochia <emmirald@gmail.com>
- Co-authored-by: Scott Wyman Neagle <scott@agnostiq.ai>

### Added

- Dask Cluster CLI functional/unit tests

### Docs

- Updated RTD concepts, how-to-guides, and api docs with electron dependencies.

### Operations

- Separate out running tests and uploading coverage report to circumvent bug in
  retry action

## [0.124.0] - 2022-07-07

### Authors

- Will Cunningham <wjcunningham7@users.noreply.github.com>
- Co-authored-by: Scott Wyman Neagle <scott@agnostiq.ai>
- Faiyaz Hasan <faiyaz@agnostiq.ai>

### Added

- `Result.persist` method in `covalent/_results_manager/result.py`.

### Operations

- Package pre-releases go to `covalent` instead of `cova` on PyPI.

## [0.123.0] - 2022-07-07

### Authors

- Scott Wyman Neagle <scott@agnostiq.ai>
- Co-authored-by: Faiyaz Hasan <faiyaz@agnostiq.ai>
- Will Cunningham <wjcunningham7@users.noreply.github.com>
- Alejandro Esquivel <ae@alejandro.ltd>
- Co-authored-by: pre-commit-ci[bot] <66853113+pre-commit-ci[bot]@users.noreply.github.com>

### Added

- Added Folder class
- Added internal call before/after deps to execute File Transfer operations pre/post electron execution.

### Operations

- `codeql.yml` and `condabuild.yml` run nightly instead of on every PR.
- Style fixes in changelog

## [0.122.1] - 2022-07-06

### Authors

Will Cunningham <wjcunningham7@users.noreply.github.com>
Co-authored-by: Scott Wyman Neagle <scott@agnostiq.ai>

### Operations

- Added license scanner action
- Pre-commit autoupdate

### Tests

- Tests for running workflows with more than one iteration

### Fixed

- Attribute error caused by attempts to retrieve the name from the node function when the node function is set to None

## [0.122.0] - 2022-07-04

### Authors

Faiyaz Hasan <faiyaz@agnostiq.ai>
Co-authored-by: pre-commit-ci[bot] <66853113+pre-commit-ci[bot]@users.noreply.github.com>

### Added

- `covalent/_results_manager/write_result_to_db.py` module and methods to insert / update data in the DB.
- `tests/covalent_tests/results_manager_tests/write_result_to_db_test.py` containing the unit tests for corresponding functions.

### Changed

- Electron `type` column to a string type rather than an `ElectronType` in DB models.
- Primary keys from `BigInteger` to `Integer` in DB models.

## [0.121.0] - 2022-07-04

### Authors

Will Cunningham <wjcunningham7@users.noreply.github.com>
Co-authored-by: Alejandro Esquivel <ae@alejandro.ltd>
Co-authored-by: pre-commit-ci[bot] <66853113+pre-commit-ci[bot]@users.noreply.github.com>

### Removed

- Unused requirements `gunicorn` and `eventlet` in `requirements.txt` as well as `dask` in `tests/requirements.txt`, since it is already included in the core requirements.

### Docs

- Updated the compatibility matrix in the docs.

## [0.120.0] - 2022-07-04

### Authors

Okechukwu Emmanuel Ochia <okechukwu@agnostiq.ai>
Co-authored-by: Venkat Bala <venkat@agnostiq.ai>
Co-authored-by: pre-commit-ci[bot] <66853113+pre-commit-ci[bot]@users.noreply.github.com>
Co-authored-by: Scott Wyman Neagle <scott@agnostiq.ai>

### Added

- Adding `cluster` CLI options to facilitate interacting with the backend Dask cluster
- Adding options to `covalent start` to enable specifying number of workers, memory limit and threads per worker at cluster startup

### Changed

- Update `DaskAdminWorker` docstring with better explanation

## [0.119.1] - 2022-07-04

### Authors

Scott Wyman Neagle <scott@agnostiq.ai>
Casey Jao <casey@agnostiq.ai>

### Fixed

- `covalent status` checks if the server process is still alive.

### Operations

- Updates to changelog logic to handle multiple authors

## [0.119.0] - 2022-07-03

### Authors

@cjao

### Added

- Introduce support for pip dependencies

## [0.118.0] - 2022-07-02

### Authors

@AlejandroEsquivel

### Added

- Introduced File, FileTransfer, and FileTransferStrategy classes to support various File Transfer use cases prior/post electron execution

## [0.117.0] - 2022-07-02

### Authors

@Emmanuel289

### Added

- Included retry action in 'tests.yaml' workflow.

## [0.116.0] - 2022-06-29

### Authors

@Prasy12

### Changed

- Changed API socket calls interval for graph optimization.

### Added

- Ability to change to different layouts from the GUI.

## [0.115.0] - 2022-06-28

### Authors

@cjao

### Added

- Introduce support for `call_before`, `call_after`, and bash dependencies

### Operations

- Unit tests performed on Python 3.10 on Ubuntu and MacOS images as well as 3.9 on MacOS
- Updated codeowners so that AQ Engineers doesn't own this CHANGELOG
- pre-commit autoupdate

## [0.114.0] - 2022-06-23

### Authors

@dependabot[bot]

### Changed

- Changed eventsource version on webapp yarn-lock file.

### Operations

- Added Github push changelog workflow to append commiters username
- Reusable JavaScript action to parse changelog and update version

## [0.113.0] - 2022-06-21

### Added

- Introduce new db models and object store backends

### Operations

- Syntax fix in hotfix.yml

### Docs

- Added new tutorial: Linear and convolutional autoencoders

## [0.112.0] - 2022-06-20

### Changed

- Changed async version on webapp package-lock file.

## [0.111.0] - 2022-06-20

### Changed

- Changed eventsource version on webapp package-lock file.

### Docs

- Added new tutorial: Covalentified version of the Pennylane Variational Classifier tutorial.

## [0.110.3] - 2022-06-17

### Fixed

- Fix error when parsing electron positional arguments in workflows

### Docs

- Remove hardcoding version info in README.md

## [0.110.2] - 2022-06-10

### Docs

- Fix MNIST tutorial
- Fix Quantum Gravity tutorial
- Update RTD with migration guide compatible with latest release
- Convert all references to `covalent start` from Jupyter notebooks to markdown statements
- Update release notes summary in README.md
- Fixed display issues with figure (in dark mode) and bullet points in tutorials

### Operations

- Added a retry block to the webapp build step in `tests.yml`

## [0.110.1] - 2022-06-10

### Fixed

- Configure dask to not use daemonic processes when creating a cluster

### Operations

- Sync the VERSION file within `covalent` directory to match the root level VERSION
- Manually patch `covalent/VERSION`

## [0.110.0] - 2022-06-10

### Changed

- Web GUI list size and status label colors changed.
- Web GUI graph running icon changed to non-static icon.

### Docs

- Removed references to the Dask executor in RTD as they are no longer needed.

## [0.109.1] - 2022-06-10

### Fixed

- `covalent --version` now works for PyPI releases

## [0.109.0] - 2022-06-10

### Docs

- Update CLI help statements

### Added

- Add CLI functionality to start covalent with/without Dask
- Add CLI support to parse `covalent_ui.log` file

### Operations

- Updating codeowners to establish engineering & psiog ownership

### Docs

- Added new tutorial: Training quantum embedding kernels for classification.

## [0.108.0] - 2022-06-08

### Added

- WCI yaml file

### Docs

- Add pandoc installation updates to contributing guide

## [0.107.0] - 2022-06-07

### Changed

- Skipping stdout/stderr redirection tests until implemented in Dask parent process

### Added

- Simplifed starting the dask cluster using `multiprocessing`
- Added `bokeh==2.4.3` to requirements.txt to enable view Dask dashboard

### Fixed

- Changelog-reminder action now works for PRs from forks.

## [0.106.2] - 2022-06-06

### Fixed

- Specifying the version for package `furo` to `2022.4.7` to prevent breaking doc builds

### Docs

- Added new tutorial: Using Covalent with PennyLane for hybrid computation.

## [0.106.1] - 2022-06-01

### Fixed

- Changelog-reminder action now works for PRs from forks

### Docs

- Removed references to microservices in RTD
- Updated README.md.
- Changed `ct.electron` to `ct.lattice(executor=dask_executor)` in MNIST classifier tutorial

## [0.106.0] - 2022-05-26

### Changed

- Visual theme for Webapp GUI changed in accordance to new theme
- Fonts, colors, icons have been updated

## [0.105.0] - 2022-05-25

### Added

- Add a pre-commit hook for `detect-secrets`.
- Updated the actions in accordance with the migration done in the previous version.

## [0.104.0] - 2022-05-23

### Changed

- Services have been moved to a different codebase. This repo is now hosting the Covalent SDK, local dispatcher backend, Covalent web GUI, and documentation. Version is bumped to `0.104.0` in order to avoid conflicts.
- Update tests to match the current dispatcher api
- Skip testing dask executor until dask executor plugin is made public
- Using 2 thread pools to manage multiple workflows better and the other one for executing electrons in parallel.

### Fixed

- Add psutil and PyYAML to requirements.txt
- Passing the same Electron to multiple inputs of an Electron now works. UI fix pending.
- Dask from `requirements.txt`.

### Removed

- Asyncio usage for electron level concurrency.
- References to dask

### Added

- Functional test added for dask executor with the cluster running locally.
- Scalability tests for different workflows and workflow sizes under `tests/stress_tests/scripts`
- Add sample performance testing workflows under `tests/stress_tests`
- Add pipelines to continuously run the tutorial notebooks
- Create notebook with tasks from RTD

## [0.32.3] - 2022-03-16

### Fixed

- Fix missing UI graph edges between parameters and electrons in certain cases.
- Fix UI crashes in cases where legacy localStorage state was being loaded.

## [0.32.2] - 2022-03-16

### Added

- Images for graphs generated in tutorials and how-tos.
- Note for quantum gravity tutorial to tell users that `tensorflow` doesn't work on M1 Macs.
- `Known Issues` added to `README.md`

### Fixed

- `draw` function usage in tutorials and how-tos now reflects the UI images generated instead of using graphviz.
- Images now render properly in RTD of how-tos.

### Changed

- Reran all the tutorials that could run, generating the outputs again.

## [0.32.1] - 2022-03-15

### Fixed

- CLI now starts server directly in the subprocess instead of as a daemon
- Logs are provided as pipes to Popen instead of using a shell redirect
- Restart behavior fixed
- Default port in `covalent_ui/app.py` uses the config manager

### Removed

- `_graceful_restart` function no longer needed without gunicorn

## [0.32.0] - 2022-03-11

### Added

- Dispatcher microservice API endpoint to dispatch and update workflow.
- Added get runnable task endpoint.

## [0.31.0] - 2022-03-11

### Added

- Runner component's main functionality to run a set of tasks, cancel a task, and get a task's status added to its api.

## [0.30.5] - 2022-03-11

### Updated

- Updated Workflow endpoints & API spec to support upload & download of result objects as pickle files

## [0.30.4] - 2022-03-11

### Fixed

- When executing a task on an alternate Conda environment, Covalent no longer has to be installed on that environment. Previously, a Covalent object (the execution function as a TransportableObject) was passed to the environment. Now it is deserialized to a "normal" Python function, which is passed to the alternate Conda environment.

## [0.30.3] - 2022-03-11

### Fixed

- Fixed the order of output storage in `post_process` which should have been the order in which the electron functions are called instead of being the order in which they are executed. This fixes the order in which the replacement of function calls with their output happens, which further fixes any discrepencies in the results obtained by the user.

- Fixed the `post_process` test to check the order as well.

## [0.30.2] - 2022-03-11

### Changed

- Updated eventlet to 0.31.0

## [0.30.1] - 2022-03-10

### Fixed

- Eliminate unhandled exception in Covalent UI backend when calling fetch_result.

## [0.30.0] - 2022-03-09

### Added

- Skeleton code for writing the different services corresponding to each component in the open source refactor.
- OpenAPI specifications for each of the services.

## [0.29.3] - 2022-03-09

### Fixed

- Covalent UI is built in the Dockerfile, the setup file, the pypi workflow, the tests workflow, and the conda build script.

## [0.29.2] - 2022-03-09

### Added

- Defaults defined in executor plugins are read and used to update the in-memory config, as well as the user config file. But only if the parameter in question wasn't already defined.

### Changed

- Input parameter names and docstrings in \_shared_files.config.update_config were changed for clarity.

## [0.29.1] - 2022-03-07

### Changed

- Updated fail-fast strategy to run all tests.

## [0.29.0] - 2022-03-07

### Added

- DispatchDB for storing dispatched results

### Changed

- UI loads dispatches from DispatchDB instead of browser local storage

## [0.28.3] - 2022-03-03

### Fixed

Installed executor plugins don't have to be referred to by their full module name. Eg, use "custom_executor", instead of "covalent_custom_plugin.custom_executor".

## [0.28.2] - 2022-03-03

### Added

- A brief overview of the tutorial structure in the MNIST classification tutorial.

## [0.28.1] - 2022-03-02

### Added

- Conda installation is only supported for Linux in the `Getting Started` guide.
- MNIST classifier tutorial.

### Removed

- Removed handling of default values of function parameters in `get_named_params` in `covalent/_shared_files/utils.py`. So, it is actually being handled by not being handled since now `named_args` and `named_kwargs` will only contain parameters that were passed during the function call and not all of them.

## [0.28.0] - 2022-03-02

### Added

- Lepton support, including for Python modules and C libraries
- How-to guides showing how to use leptons for each of these

## [0.27.6] - 2022-03-01

### Added

- Added feature development basic steps in CONTRIBUTING.md.
- Added section on locally building RTD (read the docs) in the contributing guide.

## [0.27.5] - 2022-03-01

### Fixed

- Missing UI input data after backend change - needed to be derived from graph for electrons, lattice inputs fixed on server-side, combining name and positional args
- Broken UI graph due to variable->edge_name renaming
- Missing UI executor data after server-side renaming

## [0.27.4] - 2022-02-28

### Fixed

- Path used in `covalent/executor/__init__.py` for executor plugin modules needed updating to `covalent/executor/executor_plugins`

### Removed

- Disabled workflow cancellation test due to inconsistent outcomes. Test will be re-enabled after cancellation mechanisms are investigated further.

## [0.27.3] - 2022-02-25

### Added

- Added `USING_DOCKER.md` guide for running docker container.
- Added cli args to covalent UI flask server `covalent_ui/app.py` to modify port and log file path.

### Removed

- Removed gunicorn from cli and Dockerfile.

### Changed

- Updated cli `covalent_dispatcher/_cli/service.py` to run flask server directly, and removed dispatcher and UI flags.
- Using Flask blueprints to merge Dispatcher and UI servers.
- Updated Dockerfile to run flask server directly.
- Creating server PID file manually in `covalent_dispatcher/_cli/service.py`.
- Updated tests and docs to reflect merged servers.
- Changed all mentions of port 47007 (for old UI server) to 48008.

## [0.27.2] - 2022-02-24

### Changed

- Removed unnecessary blockquotes from the How-To guide for creating custom executors
- Changed "Covalent Cloud" to "Covalent" in the main code text

## [0.27.1] - 2022-02-24

### Removed

- Removed AQ-Engineers from CODEOWNERS in order to fix PR review notifications

## [0.27.0] - 2022-02-24

### Added

- Support for positional only, positional or keyword, variable positional, keyword only, variable keyword types of parameters is now added, e.g an electron can now use variable args and variable kwargs if the number/names of parameters are unknown during definition as `def task(*args, **kwargs)` which wasn't possible before.

- `Lattice.args` added to store positional arguments passed to the lattice's workflow function.

- `get_named_params` function added in `_shared_files/utils.py` which will return a tuple containing named positional arguments and named keyword arguments. The names help in showing and storing these parameters in the transport graph.

- Tests to verify whether all kinds of input paramaters are supported by electron or a lattice.

### Changed

- No longer merging positional arguments with keyword arguments, instead they are separately stored in respective nodes in the transport graph.

- `inputs` returned from `_get_inputs` function in `covalent_dispatcher/_core/execution.py` now contains positional as well as keyword arguments which further get passed to the executor.

- Executors now support positional and keyword arguments as inputs to their executable functions.

- Result object's `_inputs` attribute now contains both `args` and `kwargs`.

- `add_node_for_nested_iterables` is renamed to `connect_node_with_others` and `add_node_to_graph` also renamed to `add_collection_node_to_graph` in `electron.py`. Some more variable renames to have appropriate self-explanatory names.

- Nodes and edges in the transport graph now have a better interface to assign attributes to them.

- Edge attribute `variable` renamed to `edge_name`.

- In `serialize` function of the transport graph, if `metadata_only` is True, then only `metadata` attribute of node and `source` and `target` attributes of edge are kept in the then return serialized `data`.

- Updated the tests wherever necessary to reflect the above changes

### Removed

- Deprecated `required_params_passed` since an error will automatically be thrown by the `build_graph` function if any of the required parameters are not passed.

- Removed duplicate attributes from nodes in the transport graph.

## [0.26.1] - 2022-02-23

### Added

- Added Local Executor section to the API read the docs.

## [0.26.0] - 2022-02-23

### Added

- Automated reminders to update the changelog

## [0.25.3] - 2022-02-23

## Added

- Listed common mocking commands in the CONTRIBUTING.md guide.
- Additional guidelines on testing.

## [0.25.2] - 2022-02-21

### Changed

- `backend` metadata name changed to `executor`.
- `_plan_workflow` usage updated to reflect how that executor related information is now stored in the specific executor object.
- Updated tests to reflect the above changes.
- Improved the dispatch cancellation test to provide a robust solution which earlier took 10 minutes to run with uncertainty of failing every now and then.

### Removed

- Removed `TaskExecutionMetadata` as a consequence of removing `execution_args`.

## [0.25.1] - 2022-02-18

### Fixed

- Tracking imports that have been used in the workflow takes less time.

### Added

- User-imports are included in the dispatch_source.py script. Covalent-related imports are commented out.

## [0.25.0] - 2022-02-18

### Added

- UI: Lattice draw() method displays in web UI
- UI: New navigation panel

### Changed

- UI: Animated graph changes, panel opacity

### Fixed

- UI: Fixed "Not Found" pages

## [0.24.21] - 2022-02-18

### Added

- RST document describing the expectations from a tutorial.

## [0.24.20] - 2022-02-17

### Added

- Added how to create custom executors

### Changed

- Changed the description of the hyperlink for choosing executors
- Fixed typos in doc/source/api/getting_started/how_to/execution/creating_custom_executors.ipynb

## [0.24.19] - 2022-02-16

### Added

- CODEOWNERS for certain files.

## [0.24.18] - 2022-02-15

### Added

- The user configuration file can now specify an executor plugin directory.

## [0.24.17] - 2022-02-15

### Added

- Added a how-to for making custom executors.

## [0.24.16] - 2022-02-12

### Added

- Errors now contain the traceback as well as the error message in the result object.
- Added test for `_post_process` in `tests/covalent_dispatcher_tests/_core/execution_test.py`.

### Changed

- Post processing logic in `electron` and dispatcher now relies on the order of execution in the transport graph rather than node's function names to allow for a more reliable pairing of nodes and their outputs.

- Renamed `init_test.py` in `tests/covalent_dispatcher_tests/_core/` to `execution_test.py`.

### Removed

- `exclude_from_postprocess` list which contained some non executable node types removed since only executable nodes are post processed now.

## [0.24.15] - 2022-02-11

### Fixed

- If a user's configuration file does not have a needed exeutor parameter, the default parameter (defined in \_shared_files/defaults.py) is used.
- Each executor plugin is no longer initialized upon the import of Covalent. This allows required parameters in executor plugins.

## Changed

- Upon updating the configuration data with a user's configuration file, the complete set is written back to file.

## Added

- Tests for the local and base executors.

## [0.24.14] - 2022-02-11

### Added

- UI: add dashboard cards
- UI: add scaling dots background

### Changed

- UI: reduce sidebar font sizes, refine color theme
- UI: refine scrollbar styling, show on container hover
- UI: format executor parameters as YAML code
- UI: update syntax highlighting scheme
- UI: update index.html description meta tag

## [0.24.13] - 2022-02-11

### Added

- Tests for covalent/\_shared_files/config.py

## [0.24.12] - 2022-02-10

### Added

- CodeQL code analyzer

## [0.24.11] - 2022-02-10

### Added

- A new dictionary `_DEFAULT_CONSTRAINTS_DEPRECATED` in defaults.py

### Changed

- The `_DEFAULT_CONSTRAINT_VALUES` dictionary now only contains the `backend` argument

## [0.24.10] - 2022-02-09

### Fixed

- Sporadically failing workflow cancellation test in tests/workflow_stack_test.py

## [0.24.9] - 2022-02-09

## Changed

- Implementation of `_port_from_pid` in covalent_dispatcher/\_cli/service.py.

## Added

- Unit tests for command line interface (CLI) functionalities in covalent_dispatcher/\_cli/service.py and covalent_dispatcher/\_cli/cli.py.

## [0.24.8] - 2022-02-07

### Fixed

- If a user's configuration file does not have a needed parameter, the default parameter (defined in \_shared_files/defaults.py) is used.

## [0.24.7] - 2022-02-07

### Added

- Typing: Add Type hint `dispatch_info` parameter.
- Documentation: Updated the return_type description in docstring.

### Changed

- Typing: Change return type annotation to `Generator`.

## [0.24.6] - 2022-02-06

### Added

- Type hint to `deserialize` method of `TransportableObject` of `covalent/_workflow/transport.py`.

### Changed

- Description of `data` in `deserialize` method of `TransportableObject` of `covalent/_workflow/transport.py` from `The serialized transportable object` to `Cloudpickled function`.

## [0.24.5] - 2022-02-05

### Fixed

- Removed dependence on Sentinel module

## [0.24.4] - 2022-02-04

### Added

- Tests across multiple versions of Python and multiple operating systems
- Documentation reflecting supported configurations

## [0.24.3] - 2022-02-04

### Changed

- Typing: Use `bool` in place of `Optional[bool]` as type annotation for `develop` parameter in `covalent_dispatcher.service._graceful_start`
- Typing: Use `Any` in place of `Optional[Any]` as type annotation for `new_value` parameter in `covalent._shared_files.config.get_config`

## [0.24.2] - 2022-02-04

### Fixed

- Updated hyperlink of "How to get the results" from "./collection/query_electron_execution_result" to "./collection/query_multiple_lattice_execution_results" in "doc/source/how_to/index.rst".
- Updated hyperlink of "How to get the result of a particular electron" from "./collection/query_multiple_lattice_execution_results" to "./collection/query_electron_execution_result" in "doc/source/how_to/index.rst".

## [0.24.1] - 2022-02-04

### Changed

- Changelog entries are now required to have the current date to enforce ordering.

## [0.24.0] - 2022-02-03

### Added

- UI: log file output - display in Output tab of all available log file output
- UI: show lattice and electron inputs
- UI: display executor attributes
- UI: display error message on failed status for lattice and electron

### Changed

- UI: re-order sidebar sections according to latest figma designs
- UI: update favicon
- UI: remove dispatch id from tab title
- UI: fit new uuids
- UI: adjust theme text primary and secondary colors

### Fixed

- UI: auto-refresh result state on initial render of listing and graph pages
- UI: graph layout issues: truncate long electron/param names

## [0.23.0] - 2022-02-03

### Added

- Added `BaseDispatcher` class to be used for creating custom dispatchers which allow connection to a dispatcher server.
- `LocalDispatcher` inheriting from `BaseDispatcher` allows connection to a local dispatcher server running on the user's machine.
- Covalent only gives interface to the `LocalDispatcher`'s `dispatch` and `dispatch_sync` methods.
- Tests for both `LocalDispatcher` and `BaseDispatcher` added.

### Changed

- Switched from using `lattice.dispatch` and `lattice.dispatch_sync` to `covalent.dispatch` and `covalent.dispatch_sync`.
- Dispatcher address now is passed as a parameter (`dispatcher_addr`) to `covalent.dispatch` and `covalent.dispatch_sync` instead of a metadata field to lattice.
- Updated tests, how tos, and tutorials to use `covalent.dispatch` and `covalent.dispatch_sync`.
- All the contents of `covalent_dispatcher/_core/__init__.py` are moved to `covalent_dispatcher/_core/execution.py` for better organization. `__init__.py` only contains function imports which are needed by external modules.
- `dispatch`, `dispatch_sync` methods deprecated from `Lattice`.

### Removed

- `_server_dispatch` method removed from `Lattice`.
- `dispatcher` metadata field removed from `lattice`.

## [0.22.19] - 2022-02-03

### Fixed

- `_write_dispatch_to_python_file` isn't called each time a task is saved. It is now only called in the final save in `_run_planned_workflow` (in covalent_dispatcher/\_core/**init**.py).

## [0.22.18] - 2022-02-03

### Fixed

- Added type information to result.py

## [0.22.17] - 2022-02-02

### Added

- Replaced `"typing.Optional"` with `"str"` in covalent/executor/base.py
- Added missing type hints to `get_dispatch_context` and `write_streams_to_file` in covalent/executor/base.py, BaseExecutor

## [0.22.16] - 2022-02-02

### Added

- Functions to check if UI and dispatcher servers are running.
- Tests for the `is_ui_running` and `is_server_running` in covalent_dispatcher/\_cli/service.py.

## [0.22.15] - 2022-02-01

### Fixed

- Covalent CLI command `covalent purge` will now stop the servers before deleting all the pid files.

### Added

- Test for `purge` method in covalent_dispatcher/\_cli/service.py.

### Removed

- Unused `covalent_dispatcher` import from covalent_dispatcher/\_cli/service.py.

### Changed

- Moved `_config_manager` import from within the `purge` method to the covalent_dispatcher/\_cli/service.py for the purpose of mocking in tests.

## [0.22.14] - 2022-02-01

### Added

- Type hint to `_server_dispatch` method in `covalent/_workflow/lattice.py`.

## [0.22.13] - 2022-01-26

### Fixed

- When the local executor's `log_stdout` and `log_stderr` config variables are relative paths, they should go inside the results directory. Previously that was queried from the config, but now it's queried from the lattice metadata.

### Added

- Tests for the corresponding functions in (`covalent_dispatcher/_core/__init__.py`, `covalent/executor/base.py`, `covalent/executor/executor_plugins/local.py` and `covalent/executor/__init__.py`) affected by the bug fix.

### Changed

- Refactored `_delete_result` in result manager to give the option of deleting the result parent directory.

## [0.22.12] - 2022-01-31

### Added

- Diff check in pypi.yml ensures correct files are packaged

## [0.22.11] - 2022-01-31

### Changed

- Removed codecov token
- Removed Slack notifications from feature branches

## [0.22.10] - 2022-01-29

### Changed

- Running tests, conda, and version workflows on pull requests, not just pushes

## [0.22.9] - 2022-01-27

### Fixed

- Fixing version check action so that it doesn't run on commits that are in develop
- Edited PR template so that markdown checklist appears properly

## [0.22.8] - 2022-01-27

### Fixed

- publish workflow, using `docker buildx` to build images for x86 and ARM, prepare manifest and push to ECR so that pulls will match the correct architecture.
- typo in CONTRIBUTING
- installing `gcc` in Docker image so Docker can build wheels for `dask` and other packages that don't provide ARM wheels

### Changed

- updated versions in `requirements.txt` for `matplotlib` and `dask`

## [0.22.7] - 2022-01-27

### Added

- `MANIFEST.in` did not have `covalent_dispatcher/_service` in it due to which the PyPi package was not being built correctly. Added the `covalent_dispatcher/_service` to the `MANIFEST.in` file.

### Fixed

- setuptools properly including data files during installation

## [0.22.6] - 2022-01-26

### Fixed

- Added service folder in covalent dispatcher to package.

## [0.22.5] - 2022-01-25

### Fixed

- `README.md` images now use master branch's raw image urls hosted on <https://github.com> instead of <https://raw.githubusercontent.com>. Also, switched image rendering from html to markdown.

## [0.22.4] - 2022-01-25

### Fixed

- dispatcher server app included in sdist
- raw image urls properly used

## [0.22.3] - 2022-01-25

### Fixed

- raw image urls used in readme

## [0.22.2] - 2022-01-25

### Fixed

- pypi upload

## [0.22.1] - 2022-01-25

### Added

- Code of conduct
- Manifest.in file
- Citation info
- Action to upload to pypi

### Fixed

- Absolute URLs used in README
- Workflow badges updated URLs
- `install_package_data` -> `include_package_data` in `setup.py`

## [0.22.0] - 2022-01-25

### Changed

- Using public ECR for Docker release

## [0.21.0] - 2022-01-25

### Added

- GitHub pull request templates

## [0.20.0] - 2022-01-25

### Added

- GitHub issue templates

## [0.19.0] - 2022-01-25

### Changed

- Covalent Beta Release

## [0.18.9] - 2022-01-24

### Fixed

- iframe in the docs landing page is now responsive

## [0.18.8] - 2022-01-24

### Changed

- Temporarily removed output tab
- Truncated dispatch id to fit left sidebar, add tooltip to show full id

## [0.18.7] - 2022-01-24

### Changed

- Many stylistic improvements to documentation, README, and CONTRIBUTING.

## [0.18.6] - 2022-01-24

### Added

- Test added to check whether an already decorated function works as expected with Covalent.
- `pennylane` package added to the `requirements-dev.txt` file.

### Changed

- Now using `inspect.signature` instead of `function.__code__` to get the names of function's parameters.

## [0.18.5] - 2022-01-21

### Fixed

- Various CI fixes, including rolling back regression in version validation, caching on s3 hosted badges, applying releases and tags correctly.

## [0.18.4] - 2022-01-21

### Changed

- Removed comments and unused functions in covalent_dispatcher
- `result_class.py` renamed to `result.py`

### Fixed

- Version was not being properly imported inside `covalent/__init__.py`
- `dispatch_sync` was not previously using the `results_dir` metadata field

### Removed

- Credentials in config
- `generate_random_filename_in_cache`
- `is_any_atom`
- `to_json`
- `show_subgraph` option in `draw`
- `calculate_node`

## [0.18.3] - 2022-01-20

### Fixed

- The gunicorn servers now restart more gracefully

## [0.18.2] - 2022-01-21

### Changed

- `tempdir` metadata field removed and replaced with `executor.local.cache_dir`

## [0.18.1] - 2022-01-11

## Added

- Concepts page

## [0.18.0] - 2022-01-20

### Added

- `Result.CANCELLED` status to represent the status of a cancelled dispatch.
- Condition to cancel the whole dispatch if any of the nodes are cancelled.
- `cancel_workflow` function which uses a shared variable provided by Dask (`dask.distributed.Variable`) in a dask client to inform nodes to stop execution.
- Cancel function for dispatcher server API which will allow the server to terminate the dispatch.
- How to notebook for cancelling a dispatched job.
- Test to verify whether cancellation of dispatched jobs is working as expected.
- `cancel` function is available as `covalent.cancel`.

### Changed

- In file `covalent/_shared_files/config.py` instead of using a variable to store and then return the config data, now directly returning the configuration.
- Using `fire_and_forget` to dispatch a job instead of a dictionary of Dask's `Future` objects so that we won't have to manage the lifecycle of those futures.
- The `test_run_dispatcher` test was changed to reflect that the dispatcher no longer uses a dictionary of future objects as it was not being utilized anywhere.

### Removed

- `with dask_client` context was removed as the client created in `covalent_dispatcher/_core/__init__.py` is already being used even without the context. Furthermore, it creates issues when that context is exited which is unnecessary at the first place hence not needed to be resolved.

## [0.17.5] - 2022-01-19

### Changed

- Results directory uses a relative path by default and can be overridden by the environment variable `COVALENT_RESULTS_DIR`.

## [0.17.4] - 2022-01-19

### Changed

- Executor parameters use defaults specified in config TOML
- If relative paths are supplied for stdout and stderr, those files are created inside the results directory

## [0.17.3] - 2022-01-18

### Added

- Sync function
- Covalent CLI tool can restart in developer mode

### Fixed

- Updated the UI address referenced in the README

## [0.17.2] - 2022-01-12

### Added

- Quantum gravity tutorial

### Changed

- Moved VERSION file to top level

## [0.17.1] - 2022-01-19

### Added

- `error` attribute was added to the results object to show which node failed and the reason behind it.
- `stdout` and `stderr` attributes were added to a node's result to store any stdout and stderr printing done inside an electron/node.
- Test to verify whether `stdout` and `stderr` are being stored in the result object.

### Changed

- Redesign of how `redirect_stdout` and `redirect_stderr` contexts in executor now work to allow storing their respective outputs.
- Executors now also return `stdout` and `stderr` strings, along with the execution output, so that they can be stored in their result object.

## [0.17.0] - 2022-01-18

### Added

- Added an attribute `__code__` to electron and lattice which is a copy of their respective function's `__code__` attribute.
- Positional arguments, `args`, are now merged with keyword arguments, `kwargs`, as close as possible to where they are passed. This was done to make sure we support both with minimal changes and without losing the name of variables passed.
- Tests to ensure usage of positional arguments works as intended.

### Changed

- Slight rework to how any print statements in lattice are sent to null.
- Changed `test_dispatcher_functional` in `basic_dispatcher_test.py` to account for the support of `args` and removed a an unnecessary `print` statement.

### Removed

- Removed `args` from electron's `init` as it wasn't being used anywhere.

## [0.16.1] - 2022-01-18

### Changed

- Requirement changed from `dask[complete]` to `dask[distributed]`.

## [0.16.0] - 2022-01-14

### Added

- New UI static demo build
- New UI toolbar functions - orientation, toggle params, minimap
- Sortable and searchable lattice name row

### Changed

- Numerous UI style tweaks, mostly around dispatches table states

### Fixed

- Node sidebar info now updates correctly

## [0.15.11] - 2022-01-18

### Removed

- Unused numpy requirement. Note that numpy is still being installed indirectly as other packages in the requirements rely on it.

## [0.15.10] - 2022-01-16

## Added

- How-to guide for Covalent dispatcher CLI.

## [0.15.9] - 2022-01-18

### Changed

- Switched from using human readable ids to using UUIDs

### Removed

- `human-id` package was removed along with its mention in `requirements.txt` and `meta.yaml`

## [0.15.8] - 2022-01-17

### Removed

- Code breaking text from CLI api documentation.
- Unwanted covalent_dispatcher rst file.

### Changed

- Installation of entire covalent_dispatcher instead of covalent_dispatcher/\_service in setup.py.

## [0.15.7] - 2022-01-13

### Fixed

- Functions with multi-line or really long decorators are properly serialized in dispatch_source.py.
- Multi-line Covalent output is properly commented out in dispatch_source.py.

## [0.15.6] - 2022-01-11

### Fixed

- Sub-lattice functions are successfully serialized in the utils.py get_serialized_function_str.

### Added

- Function to scan utilized source files and return a set of imported modules (utils.get_imports_from_source)

## [0.15.5] - 2022-01-12

### Changed

- UI runs on port 47007 and the dispatcher runs on port 48008. This is so that when the servers are later merged, users continue using port 47007 in the browser.
- Small modifications to the documentation
- Small fix to the README

### Removed

- Removed a directory `generated` which was improperly added
- Dispatcher web interface
- sqlalchemy requirement

## [0.15.4] - 2022-01-11

### Changed

- In file `covalent/executor/base.py`, `pickle` was changed to `cloudpickle` because of its universal pickling ability.

### Added

- In docstring of `BaseExecutor`, a note was added specifying that `covalent` with its dependencies is assumed to be installed in the conda environments.
- Above note was also added to the conda env selector how-to.

## [0.15.3] - 2022-01-11

### Changed

- Replaced the generic `RuntimeError` telling users to check if there is an object manipulation taking place inside the lattice to a simple warning. This makes the original error more visible.

## [0.15.2] - 2022-01-11

### Added

- If condition added for handling the case where `__getattr__` of an electron is accessed to detect magic functions.

### Changed

- `ActiveLatticeManager` now subclasses from `threading.local` to make it thread-safe.
- `ValueError` in the lattice manager's `claim` function now also shows the name of the lattice that is currently claimed.
- Changed docstring of `ActiveLatticeManager` to note that now it is thread-safe.
- Sublattice dispatching now no longer deletes the result object file and is dispatched normally instead of in a serverless manner.
- `simulate_nitrogen_and_copper_slab_interaction.ipynb` notebook tutorial now does normal dispatching as well instead of serverless dispatching. Also, now 7 datapoints will be shown instead of 10 earlier.

## [0.15.1] - 2022-01-11

### Fixed

- Passing AWS credentials to reusable workflows as a secret

## [0.15.0] - 2022-01-10

### Added

- Action to push development image to ECR

### Changed

- Made the publish action reusable and callable

## [0.14.1] - 2022-01-02

### Changed

- Updated the README
- Updated classifiers in the setup.py file
- Massaged some RTD pages

## [0.14.0] - 2022-01-07

### Added

- Action to push static UI to S3

## [0.13.2] - 2022-01-07

### Changed

- Completed new UI design work

## [0.13.1] - 2022-01-02

### Added

- Added eventlet requirement

### Changed

- The CLI tool can now manage the UI flask server as well
- [Breaking] The CLI option `-t` has been changed to `-d`, which starts the servers in developer mode and exposes unit tests to the server.

## [0.13.0] - 2022-01-01

### Added

- Config manager in `covalent/_shared_files/config.py`
- Default location for the main config file can be overridden using the environment variable `COVALENT_CONFIG_DIR`
- Ability to set and get configuration using `get_config` and `set_config`

### Changed

- The flask servers now reference the config file
- Defaults reference the config file

### Fixed

- `ValueError` caught when running `covalent stop`
- One of the functional tests was using a malformed path

### Deprecated

- The `electron.to_json` function
- The `generate_random_filename_in_cache` function

### Removed

- The `get_api_token` function

## [0.12.13] - 2022-01-04

## Removed

- Tutorial section headings

## Fixed

- Plot background white color

## [0.12.12] - 2022-01-06

### Fixed

- Having a print statement inside electron and lattice code no longer causes the workflow to fail.

## [0.12.11] - 2022-01-04

### Added

- Completed UI feature set for first release

### Changed

- UI server result serialization improvements
- UI result update webhook no longer fails on request exceptions, logs warning intead

## [0.12.10] - 2021-12-17

### Added

- Astrophysics tutorial

## [0.12.9] - 2022-01-04

### Added

- Added `get_all_node_results` method in `result_class.py` to return result of all node executions.

- Added `test_parallelilization` test to verify whether the execution is now being achieved in parallel.

### Changed

- Removed `LocalCluster` cluster creation usage to a simple `Client` one from Dask.

- Removed unnecessary `to_run` function as we no longer needed to run execution through an asyncio loop.

- Removed `async` from function definition of previously asynchronous functions, `_run_task`, `_run_planned_workflow`, `_plan_workflow`, and `_run_workflow`.

- Removed `uvloop` from requirements.

- Renamed `test_get_results` to `test_get_result`.

- Reran the how to notebooks where execution time was mentioned.

- Changed how `dispatch_info` context manager was working to account for multiple nodes accessing it at the same time.

## [0.12.8] - 2022-01-02

### Changed

- Changed the software license to GNU Affero 3.0

### Removed

- `covalent-ui` directory

## [0.12.7] - 2021-12-29

### Fixed

- Gunicorn logging now uses the `capture-output` flag instead of redirecting stdout and stderr

## [0.12.6] - 2021-12-23

### Changed

- Cleaned up the requirements and moved developer requirements to a separate file inside `tests`

## [0.12.5] - 2021-12-16

### Added

- Conda build CI job

## [0.12.4] - 2021-12-23

### Changed

- Gunicorn server now checks for port availability before starting

### Fixed

- The `covalent start` function now prints the correct port if the server is already running.

## [0.12.3] - 2021-12-14

### Added

- Covalent tutorial comparing quantum support vector machines with support vector machine algorithms implemented in qiskit and scikit-learn.

## [0.12.2] - 2021-12-16

### Fixed

- Now using `--daemon` in gunicorn to start the server, which was the original intention.

## [0.12.1] - 2021-12-16

### Fixed

- Removed finance references from docs
- Fixed some other small errors

### Removed

- Removed one of the failing how-to tests from the functional test suite

## [0.12.0] - 2021-12-16

### Added

- Web UI prototype

## [0.11.1] - 2021-12-14

### Added

- CLI command `covalent status` shows port information

### Fixed

- gunicorn management improved

## [0.11.0] - 2021-12-14

### Added

- Slack notifications for test status

## [0.10.4] - 2021-12-15

### Fixed

- Specifying a non-default results directory in a sub-lattice no longer causes a failure in lattice execution.

## [0.10.3] - 2021-12-14

### Added

- Functional tests for how-to's in documentation

### Changed

- Moved example script to a functional test in the pipeline
- Added a test flag to the CLI tool

## [0.10.2] - 2021-12-14

### Fixed

- Check that only `kwargs` without any default values in the workflow definition need to be passed in `lattice.draw(ax=ax, **kwargs)`.

### Added

- Function to check whether all the parameters without default values for a callable function has been passed added to shared utils.

## [0.10.1] - 2021-12-13

### Fixed

- Content and style fixes for getting started doc.

## [0.10.0] - 2021-12-12

### Changed

- Remove all imports from the `covalent` to the `covalent_dispatcher`, except for `_dispatch_serverless`
- Moved CLI into `covalent_dispatcher`
- Moved executors to `covalent` directory

## [0.9.1] - 2021-12-13

### Fixed

- Updated CONTRIBUTING to clarify docstring style.
- Fixed docstrings for `calculate_node` and `check_constraint_specific_sum`.

## [0.9.0] - 2021-12-10

### Added

- `prefix_separator` for separating non-executable node types from executable ones.

- `subscript_prefix`, `generator_prefix`, `sublattice_prefix`, `attr_prefix` for prefixes of subscripts, generators,
  sublattices, and attributes, when called on an electron and added to the transport graph.

- `exclude_from_postprocess` list of prefixes to denote those nodes which won't be used in post processing the workflow.

- `__int__()`, `__float__()`, `__complex__()` for converting a node to an integer, float, or complex to a value of 0 then handling those types in post processing.

- `__iter__()` generator added to Electron for supporting multiple return values from an electron execution.

- `__getattr__()` added to Electron for supporting attribute access on the node output.

- `__getitem__()` added to Electron for supporting subscripting on the node output.

- `electron_outputs` added as an attribute to lattice.

### Changed

- `electron_list_prefix`, `electron_dict_prefix`, `parameter_prefix` modified to reflect new way to assign prefixes to nodes.

- In `build_graph` instead of ignoring all exceptions, now the exception is shown alongwith the runtime error notifying that object manipulation should be avoided inside a lattice.

- `node_id` changed to `self.node_id` in Electron's `__call__()`.

- `parameter` type electrons now have the default metadata instead of empty dictionary.

- Instead of deserializing and checking whether a sublattice is there, now a `sublattice_prefix` is used to denote when a node is a sublattice.

- In `dispatcher_stack_test`, `test_dispatcher_flow` updated to indicate the new use of `parameter_prefix`.

### Fixed

- When an execution fails due to something happening in `run_workflow`, then result object's status is now failed and the object is saved alongwith throwing the appropriate exception.

## [0.8.5] - 2021-12-10

### Added

- Added tests for choosing specific executors inside electron initialization.
- Added test for choosing specific Conda environments inside electron initialization.

## [0.8.4] - 2021-12-10

### Changed

- Removed \_shared_files directory and contents from covalent_dispatcher. Logging in covalent_dispatcher now uses the logger in covalent/\_shared_files/logging.py.

## [0.8.3] - 2021-12-10

### Fixed

- Decorator symbols were added to the pseudo-code in the quantum chemistry tutorial.

## [0.8.2] - 2021-12-06

### Added

- Quantum chemistry tutorial.

## [0.8.1] - 2021-12-08

### Added

- Docstrings with typehints for covalent dispatcher functions added.

### Changed

- Replaced `node` to `node_id` in `electron.py`.

- Removed unnecessary `enumerate` in `covalent_dispatcher/_core/__init__.py`.

- Removed `get_node_device_mapping` function from `covalent_dispatcher/_core/__init__.py`
  and moved the definition to directly add the mapping to `workflow_schedule`.

- Replaced iterable length comparison for `executor_specific_exec_cmds` from `if len(executor_specific_exec_cmds) > 0`
  to `if executor_specific_exec_cmds`.

## [0.8.0] - 2021-12-03

### Added

- Executors can now accept the name of a Conda environment. If that environment exists, the operations of any electron using that executor are performed in that Conda environment.

## [0.7.6] - 2021-12-02

### Changed

- How to estimate lattice execution time has been renamed to How to query lattice execution time.
- Change result querying syntax in how-to guides from `lattice.get_result` to
  `covalent.get_result`.
- Choose random port for Dask dashboard address by setting `dashboard_address` to ':0' in
  `LocalCluster`.

## [0.7.5] - 2021-12-02

### Fixed

- "Default" executor plugins are included as part of the package upon install.

## [0.7.4] - 2021-12-02

### Fixed

- Upgraded dask to 2021.10.0 based on a vulnerability report

## [0.7.3] - 2021-12-02

### Added

- Transportable object tests
- Transport graph tests

### Changed

- Variable name node_num to node_id
- Variable name node_idx to node_id

### Fixed

- Transport graph `get_dependencies()` method return type was changed from Dict to List

## [0.7.2] - 2021-12-01

### Fixed

- Date handling in changelog validation

### Removed

- GitLab CI YAML

## [0.7.1] - 2021-12-02

### Added

- A new parameter to a node's result called `sublattice_result` is added.
  This will be of a `Result` type and will contain the result of that sublattice's
  execution. If a normal electron is executed, this will be `None`.

- In `_delete_result` function in `results_manager.py`, an empty results directory
  will now be deleted.

- Name of a sublattice node will also contain `(sublattice)`.

- Added `_dispatch_sync_serverless` which synchronously dispatches without a server
  and waits for a result to be returned. This is the method used to dispatch a sublattice.

- Test for sublatticing is added.

- How-to guide added for sublatticing explaining the new features.

### Changed

- Partially changed `draw` function in `lattice.py` to also draw the subgraph
  of the sublattice when drawing the main graph of the lattice. The change is
  incomplete as we intend to add this feature later.

- Instead of returning `plt`, `draw` now returns the `ax` object.

- `__call__` function in `lattice.py` now runs the lattice's function normally
  instead of dispatching it.

- `_run_task` function now checks whether current node is a sublattice and acts
  accordingly.

### Fixed

- Unnecessary lines to rename the node's name in `covalent_dispatcher/_core/__init__.py` are removed.

- `test_electron_takes_nested_iterables` test was being ignored due to a spelling mistake. Fixed and
  modified to follow the new pattern.

## [0.7.0] - 2021-12-01

### Added

- Electrons can now accept an executor object using the "backend" keyword argument. "backend" can still take a string naming the executor module.
- Electrons and lattices no longer have Slurm metadata associated with the executor, as that information should be contained in the executor object being used as an input argument.
- The "backend" keyword can still be a string specifying the executor module, but only if the executor doesn't need any metadata.
- Executor plugin classes are now directly available to covalent, eg: covalent.executor.LocalExecutor().

## [0.6.7] - 2021-12-01

### Added

- Docstrings without examples for all the functions in core covalent.
- Typehints in those functions as well.
- Used `typing.TYPE_CHECKING` to prevent cyclic imports when writing typehints.

### Changed

- `convert_to_lattice_function` renamed to `convert_to_lattice_function_call`.
- Context managers now raise a `ValueError` instead of a generic `Exception`.

## [0.6.6] - 2021-11-30

### Fixed

- Fixed the version used in the documentation
- Fixed the badge URLs to prevent caching

## [0.6.5] - 2021-11-30

### Fixed

- Broken how-to links

### Removed

- Redundant lines from .gitignore
- \*.ipynb from .gitignore

## [0.6.4] - 2021-11-30

### Added

- How-to guides for workflow orchestration.
  - How to construct an electron
  - How to construct a lattice
  - How to add an electron to lattice
  - How to visualize the lattice
  - How to add constraints to lattices
- How-to guides for workflow and subtask execution.
  - How to execute individual electrons
  - How to execute a lattice
  - How to execute multiple lattices
- How-to guides for status querying.
  - How to query electron execution status
  - How to query lattice execution status
  - How to query lattice execution time
- How-to guides for results collection
  - How to query electron execution results
  - How to query lattice execution results
  - How to query multiple lattice execution results
- Str method for the results object.

### Fixed

- Saving the electron execution status when the subtask is running.

## [0.6.3] - 2021-11-29

### Removed

- JWT token requirement.
- Covalent dispatcher login requirement.
- Update covalent login reference in README.md.
- Changed the default dispatcher server port from 5000 to 47007.

## [0.6.2] - 2021-11-28

### Added

- Github action for tests and coverage
- Badges for tests and coverage
- If tests pass then develop is pushed to master
- Add release action which tags and creates a release for minor version upgrades
- Add badges action which runs linter, and upload badges for version, linter score, and platform
- Add publish action (and badge) which builds a Docker image and uploads it to the AWS ECR

## [0.6.1] - 2021-11-27

### Added

- Github action which checks version increment and changelog entry

## [0.6.0] - 2021-11-26

### Added

- New Covalent RTD theme
- sphinx extension sphinx-click for CLI RTD
- Sections in RTD
- init.py in both covalent-dispatcher logger module and cli module for it to be importable in sphinx

### Changed

- docutils version that was conflicting with sphinx

### Removed

- Old aq-theme

## [0.5.1] - 2021-11-25

### Added

- Integration tests combining both covalent and covalent-dispatcher modules to test that
  lattice workflow are properly planned and executed.
- Integration tests for the covalent-dispatcher init module.
- pytest-asyncio added to requirements.

## [0.5.0] - 2021-11-23

### Added

- Results manager file to get results from a file, delete a result, and redispatch a result object.
- Results can also be awaited to only return a result if it has either been completed or failed.
- Results class which is used to store the results with all the information needed to be used again along with saving the results to a file functionality.
- A result object will be a mercurial object which will be updated by the dispatcher and saved to a file throughout the dispatching and execution parts.
- Direct manipulation of the transport graph inside a result object takes place.
- Utility to convert a function definition string to a function and vice-versa.
- Status class to denote the status of a result object and of each node execution in the transport graph.
- Start and end times are now also stored for each node execution as well as for the whole dispatch.
- Logging of `stdout` and `stderr` can be done by passing in the `log_stdout`, `log_stderr` named metadata respectively while dispatching.
- In order to get the result of a certain dispatch, the `dispatch_id`, the `results_dir`, and the `wait` parameter can be passed in. If everything is default, then only the dispatch id is required, waiting will not be done, and the result directory will be in the current working directory with folder name as `results/` inside which every new dispatch will have a new folder named according to their respective dispatch ids, containing:
  - `result.pkl` - (Cloud)pickled result object.
  - `result_info.yaml` - yaml file with high level information about the result and its execution.
  - `dispatch_source.py` - python file generated, containing the original function definitions of lattice and electrons which can be used to dispatch again.

### Changed

- `logfile` named metadata is now `slurm_logfile`.
- Instead of using `jsonpickle`, `cloudpickle` is being used everywhere to maintain consistency.
- `to_json` function uses `json` instead of `jsonpickle` now in electron and lattice definitions.
- `post_processing` moved to the dispatcher, so the dispatcher will now store a finished execution result in the results folder as specified by the user with no requirement of post processing it from the client/user side.
- `run_task` function in dispatcher modified to check if a node has completed execution and return it if it has, else continue its execution. This also takes care of cases if the server has been closed mid execution, then it can be started again from the last saved state, and the user won't have to wait for the whole execution.
- Instead of passing in the transport graph and dispatch id everywhere, the result object is being passed around, except for the `asyncio` part where the dispatch id and results directory is being passed which afterwards lets the core dispatcher know where to get the result object from and operate on it.
- Getting result of parent node executions of the graph, is now being done using the result object's graph. Storing of each execution's result is also done there.
- Tests updated to reflect the changes made. They are also being run in a serverless manner.

### Removed

- `LatticeResult` class removed.
- `jsonpickle` requirement removed.
- `WorkflowExecutionResult`, `TaskExecutionResult`, and `ExecutionError` singleton classes removed.

### Fixed

- Commented out the `jwt_required()` part in `covalent-dispatcher/_service/app.py`, may be removed in later iterations.
- Dispatcher server will now return the error message in the response of getting result if it fails instead of sending every result ever as a response.

## [0.4.3] - 2021-11-23

### Added

- Added a note in Known Issues regarding port conflict warning.

## [0.4.2] - 2021-11-24

### Added

- Added badges to README.md

## [0.4.1] - 2021-11-23

### Changed

- Removed old coverage badge and fixed the badge URL

## [0.4.0] - 2021-11-23

### Added

- Codecov integrations and badge

### Fixed

- Detached pipelines no longer created

## [0.3.0] - 2021-11-23

### Added

- Wrote a Code of Conduct based on <https://www.contributor-covenant.org/>
- Added installation and environment setup details in CONTRIBUTING
- Added Known Issues section to README

## [0.2.0] - 2021-11-22

### Changed

- Removed non-open-source executors from Covalent. The local SLURM executor is now
- a separate repo. Executors are now plugins.

## [0.1.0] - 2021-11-19

### Added

- Pythonic CLI tool. Install the package and run `covalent --help` for a usage description.
- Login and logout functionality.
- Executor registration/deregistration skeleton code.
- Dispatcher service start, stop, status, and restart.

### Changed

- JWT token is stored to file instead of in an environment variable.
- The Dask client attempts to connect to an existing server.

### Removed

- Removed the Bash CLI tool.

### Fixed

- Version assignment in the covalent init file.

## [0.0.3] - 2021-11-17

### Fixed

- Fixed the Dockerfile so that it runs the dispatcher server from the covalent repo.

## [0.0.2] - 2021-11-15

### Changed

- Single line change in ci script so that it doesn't exit after validating the version.
- Using `rules` in `pytest` so that the behavior in test stage is consistent.

## [0.0.1] - 2021-11-15

### Added

- CHANGELOG.md to track changes (this file).
- Semantic versioning in VERSION.
- CI pipeline job to enforce versioning.<|MERGE_RESOLUTION|>--- conflicted
+++ resolved
@@ -7,7 +7,6 @@
 
 ## [UNRELEASED]
 
-<<<<<<< HEAD
 ### Added
 
 - Corrected support from distributed Hamiltonian expval calculations
@@ -26,7 +25,8 @@
 
 - Fix autodoc for SSH, Slurm, AWS Braket, AWS Lambda, AWS EC2, AWS Batch, Google Batch 
 - Updated documentation links in README
-=======
+
+
 ## [0.228.0-rc.0] - 2023-08-31
 
 ### Authors
@@ -52,8 +52,6 @@
 - Faiyaz Hasan <faiyaz@agnostiq.ai>
 - Santosh kumar <29346072+santoshkumarradha@users.noreply.github.com>
 
->>>>>>> 90372ee8
-
 ### Fixed
 
 - Fixed dispatcher address not showing when covalent server starts.
