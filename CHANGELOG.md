# Changelog

All notable changes to this project will be documented in this file.

The format is based on [Keep a Changelog](https://keepachangelog.com/en/1.0.0/),
and this project adheres to [Semantic Versioning](https://semver.org/spec/v2.0.0.html).

## [UNRELEASED]

<<<<<<< HEAD
### Added

- Set up alembic migrations & added migration guide (`alembic/README.md`)
=======
## [0.143.0] - 2022-07-19

### Authors

- Will Cunningham <wjcunningham7@users.noreply.github.com>
- Co-authored-by: Scott Wyman Neagle <scott@agnostiq.ai>


### Changed

- Installation will fail if `cova` is installed while trying to install `covalent`.
>>>>>>> a2b864ad

## [0.142.0] - 2022-07-19

### Authors

- Poojith U Rao <106616820+poojithurao@users.noreply.github.com>
- Co-authored-by: Will Cunningham <wjcunningham7@gmail.com>
- Anna Hughes <annagwen42@gmail.com>
- Co-authored-by: Poojith <poojith@agnostiq.ai>
- Co-authored-by: Scott Wyman Neagle <scott@agnostiq.ai>
- Casey Jao <casey@agnostiq.ai>
- Co-authored-by: Venkat Bala <venkat@agnostiq.ai>
- Co-authored-by: pre-commit-ci[bot] <66853113+pre-commit-ci[bot]@users.noreply.github.com>
- Faiyaz Hasan <faiyaz@agnostiq.ai>


### Added

- `electron_num`, `completed_electron_num` fields to the Lattice table.

## [0.141.0] - 2022-07-19

### Authors

- Poojith U Rao <106616820+poojithurao@users.noreply.github.com>
- Co-authored-by: Will Cunningham <wjcunningham7@gmail.com>
- Anna Hughes <annagwen42@gmail.com>
- Co-authored-by: Poojith <poojith@agnostiq.ai>
- Co-authored-by: Scott Wyman Neagle <scott@agnostiq.ai>
- Casey Jao <casey@agnostiq.ai>
- Co-authored-by: Venkat Bala <venkat@agnostiq.ai>
- Co-authored-by: pre-commit-ci[bot] <66853113+pre-commit-ci[bot]@users.noreply.github.com>


### Changed

- Deprecate topological sort in favor of inspect in-degree of nodes until they are zero before dispatching task
- Use deepcopy to generate a copy of the metadata dictionary before saving result object to the database

### Docs

- Adding incomplete pennylane kernel tutorial
- Adding quantum ensemble tutorial

## [0.140.0] - 2022-07-19

### Authors

- Faiyaz Hasan <faiyaz@agnostiq.ai>
- Co-authored-by: Venkat Bala <venkat@agnostiq.ai>


### Added

- Fields `deps_filename`, `call_before_filename` and `call_after_filename` to the `Electron` table.
- Re-write the deps / call before and after file contents when inserting / updating electron record in the database.

### Changed

- Modify the test and implementation logic of inserting the electron record with these new fields.
- Field `key` to `key_filename` in `Electron` table.

## [0.139.1] - 2022-07-19

### Authors

- Divyanshu Singh <55018955+divshacker@users.noreply.github.com>
- Co-authored-by: Scott Wyman Neagle <wymnea@protonmail.com>
- Co-authored-by: Scott Wyman Neagle <scott@agnostiq.ai>
- Co-authored-by: Will Cunningham <wjcunningham7@users.noreply.github.com>


### Fixed

- Fixes Reverse IP problem. All References to `0.0.0.0` are changed to `localhost` . More details can be found [here](https://github.com/AgnostiqHQ/covalent/issues/202)

## [0.139.0] - 2022-07-19

### Authors

- Venkat Bala <venkat@agnostiq.ai>
- Co-authored-by: Scott Wyman Neagle <scott@agnostiq.ai>
- Faiyaz Hasan <faiyaz@agnostiq.ai>
- Co-authored-by: Will Cunningham <wjcunningham7@gmail.com>


### Added

- Columns `is_active` in the lattice, eLectron and Electron dependency tables.

### Docs

- Adding a RTD tutorial/steps on creating a custom executor

## [0.138.0] - 2022-07-19

### Authors

- Anna Hughes <annagwen42@gmail.com>
- Co-authored-by: Will Cunningham <wjcunningham7@gmail.com>
- Will Cunningham <wjcunningham7@users.noreply.github.com>
- Co-authored-by: Venkat Bala <venkat@agnostiq.ai>


### Added

- Docker build workflow

### Changed

- Dockerfile uses multi-stage build

### Docs

- New tutorial demonstrating how to solve the MaxCut Problem with QAOA and Covalent

## [0.137.0] - 2022-07-19

### Authors

- Prasanna Venkatesh <54540812+Prasy12@users.noreply.github.com>
- Co-authored-by: Alejandro Esquivel <ae@alejandro.ltd>


### Added

- Ability to hide/show labels on the graph
- Graph layout with elk configurations

### Changed

- Changed API socket calls interval for graph optimization.

### Tests

- Disabled several dask functional tests

## [0.136.0] - 2022-07-18

### Authors

- Scott Wyman Neagle <scott@agnostiq.ai>
- Co-authored-by: Faiyaz Hasan <faiyaz@agnostiq.ai>


### Changed

- Result.save() has been deprecated in favor of Result.persist() and querying the database directly.

## [0.135.0] - 2022-07-18

### Authors

- Casey Jao <casey@agnostiq.ai>
- Co-authored-by: Scott Wyman Neagle <scott@agnostiq.ai>
- Co-authored-by: Alejandro Esquivel <ae@alejandro.ltd>


### Operations

- Psiog is only codeowner of js files
- Fix in changelog action to handle null author when a bot is committing

### Added

- Support injecting return values of calldeps into electrons during workflow execution

## [0.134.0] - 2022-07-15

### Authors

- Casey Jao <casey@agnostiq.ai>
- Co-authored-by: Scott Wyman Neagle <scott@agnostiq.ai>


### Changed

- Covalent server can now process workflows without having their deps installed

## [0.133.0] - 2022-07-15

### Authors

- Will Cunningham <wjcunningham7@users.noreply.github.com>


### Removed

- Removed the deprecated function `draw_inline` as well as the `matplotlib` dependency.

### Operations

- Fixing the retry block for tests

## [0.132.0] - 2022-07-14

### Authors

- Will Cunningham <wjcunningham7@users.noreply.github.com>


### Added

- Bash lepton support reintroduced with some UX modifications to the Lepton class. Leptons which use scripting languages can be specified as either (1) a command run in the shell/console or (2) a call to a function in a library/script. Leptons which use compiled languages must specify a library and a function name.
- The keyword argument `display_name` can be used to override the name appearing in the UI. Particularly useful when the lepton is a command.
- All arguments except for language are now keyword arguments.
- Keyword arguments passed to a Bash lepton are understood to define environment variables within the shell.
- Non-keyword arguments fill in `$1`, `$2`, etc.
- Named outputs enumerate variables within the shell which will be returned to the user. These can be either `Lepton.OUTPUT` or `Lepton.INPUT_OUTPUT` types.

### Added

- New fields to the decomposed result object Database: 

## [0.131.0] - 2022-07-13

### Authors

- Sankalp Sanand <sankalp@agnostiq.ai>
- Co-authored-by: Venkat Bala <venkat@agnostiq.ai>


### Fixed

- `covalent --version` now looks for `covalent` metadata instead of `cova`

### Tests

- Updated the cli test to include whether the correct version number is shown when `covalent --version` is run

### Added

- Method to write electron id corresponding to sublattices in `execution.py` when running `_run_task`.

## [0.130.0] - 2022-07-12

### Authors

- Venkat Bala <venkat@agnostiq.ai>
- Co-authored-by: Scott Wyman Neagle <scott@agnostiq.ai>

### Changed

- Ignoring tests for `cancel_dispatch` and `construct_bash`
- Create a dummy requirements.txt file for pip deps tests
- Fix version of `Werkzeug` package to avoid running into ValueError (unexpected kwarg `as_tuple`)
- Update `customization` how to test by specifying the section header `sdk`

## [0.129.0] - 2022-07-12

### Authors

- Sankalp Sanand <sankalp@agnostiq.ai>
- Co-authored-by: Alejandro Esquivel <ae@alejandro.ltd>

### Added

- Support for `wait_for` type edges when two electrons are connected by their execution side effects instead of output-input relation.

### Changed

- `active_lattice.electron_outputs` now contains the node ids as well for the electron which is being post processed.

## [0.128.1] - 2022-07-12

### Authors

- Faiyaz Hasan <faiyaz@agnostiq.ai>


### Fixed

- `Result.persist` test in `result_test.py`.
- Electron dependency `arg_index` is changed back to Nullable.

## [0.128.0] - 2022-07-12

### Authors

- Okechukwu  Emmanuel Ochia <okechukwu@agnostiq.ai>
- Co-authored-by: Casey Jao <casey@agnostiq.ai>
- Co-authored-by: Alejandro Esquivel <ae@alejandro.ltd>
- Co-authored-by: pre-commit-ci[bot] <66853113+pre-commit-ci[bot]@users.noreply.github.com>

### Added

- File transfer support for leptons

## [0.127.0] - 2022-07-11

### Authors

- Scott Wyman Neagle <scott@agnostiq.ai>
- Co-authored-by: Faiyaz Hasan <faiyaz@agnostiq.ai>
- Co-authored-by: Venkat Bala <venkat@agnostiq.ai>


### Added

- When saving to DB, also persist to the new DB if running in develop mode

### Tests

- Flask app route tests

## [0.126.0] - 2022-07-11

### Authors

- Will Cunningham <wjcunningham7@users.noreply.github.com>
- Alejandro Esquivel <ae@alejandro.ltd>
- Co-authored-by: pre-commit-ci[bot] <66853113+pre-commit-ci[bot]@users.noreply.github.com>
- Co-authored-by: Sankalp Sanand <sankalp@agnostiq.ai>


### Added

- Added Folder class
- Added internal call before/after deps to execute File Transfer operations pre/post electron execution.

### Operations

- Enhanced hotfix action to create branches from existing commits

## [0.125.0] - 2022-07-09

### Authors

- Okechukwu  Emmanuel Ochia <okechukwu@agnostiq.ai>
- Co-authored-by: pre-commit-ci[bot] <66853113+pre-commit-ci[bot]@users.noreply.github.com>
- Co-authored-by: Alejandro Esquivel <ae@alejandro.ltd>
- Venkat Bala <venkat@agnostiq.ai>
- Co-authored-by: Okechukwu Ochia <emmirald@gmail.com>
- Co-authored-by: Scott Wyman Neagle <scott@agnostiq.ai>


### Added

- Dask Cluster CLI functional/unit tests

### Docs

- Updated RTD concepts, how-to-guides, and api docs with electron dependencies.

### Operations

- Separate out running tests and uploading coverage report to circumvent bug in
  retry action

## [0.124.0] - 2022-07-07

### Authors

- Will Cunningham <wjcunningham7@users.noreply.github.com>
- Co-authored-by: Scott Wyman Neagle <scott@agnostiq.ai>
- Faiyaz Hasan <faiyaz@agnostiq.ai>


### Added

- `Result.persist` method in `covalent/_results_manager/result.py`.

### Operations

- Package pre-releases go to `covalent` instead of `cova` on PyPI.

## [0.123.0] - 2022-07-07

### Authors

- Scott Wyman Neagle <scott@agnostiq.ai>
- Co-authored-by: Faiyaz Hasan <faiyaz@agnostiq.ai>
- Will Cunningham <wjcunningham7@users.noreply.github.com>
- Alejandro Esquivel <ae@alejandro.ltd>
- Co-authored-by: pre-commit-ci[bot] <66853113+pre-commit-ci[bot]@users.noreply.github.com>


### Added

- Added Folder class
- Added internal call before/after deps to execute File Transfer operations pre/post electron execution.

### Operations

- `codeql.yml` and `condabuild.yml` run nightly instead of on every PR.
- Style fixes in changelog

## [0.122.1] - 2022-07-06

### Authors

Will Cunningham <wjcunningham7@users.noreply.github.com>
Co-authored-by: Scott Wyman Neagle <scott@agnostiq.ai>


### Operations

- Added license scanner action
- Pre-commit autoupdate

### Tests

- Tests for running workflows with more than one iteration

### Fixed

- Attribute error caused by attempts to retrieve the name from the node function when the node function is set to None

## [0.122.0] - 2022-07-04

### Authors

Faiyaz Hasan <faiyaz@agnostiq.ai>
Co-authored-by: pre-commit-ci[bot] <66853113+pre-commit-ci[bot]@users.noreply.github.com>


### Added

- `covalent/_results_manager/write_result_to_db.py` module and methods to insert / update data in the DB.
- `tests/covalent_tests/results_manager_tests/write_result_to_db_test.py` containing the unit tests for corresponding functions.

### Changed

- Electron `type` column to a string type rather than an `ElectronType` in DB models.
- Primary keys from `BigInteger` to `Integer` in DB models.

## [0.121.0] - 2022-07-04

### Authors

Will Cunningham <wjcunningham7@users.noreply.github.com>
Co-authored-by: Alejandro Esquivel <ae@alejandro.ltd>
Co-authored-by: pre-commit-ci[bot] <66853113+pre-commit-ci[bot]@users.noreply.github.com>


### Removed

- Unused requirements `gunicorn` and `eventlet` in `requirements.txt` as well as `dask` in `tests/requirements.txt`, since it is already included in the core requirements.

### Docs

- Updated the compatibility matrix in the docs.

## [0.120.0] - 2022-07-04

### Authors

Okechukwu  Emmanuel Ochia <okechukwu@agnostiq.ai>
Co-authored-by: Venkat Bala <venkat@agnostiq.ai>
Co-authored-by: pre-commit-ci[bot] <66853113+pre-commit-ci[bot]@users.noreply.github.com>
Co-authored-by: Scott Wyman Neagle <scott@agnostiq.ai>


### Added

- Adding `cluster` CLI options to facilitate interacting with the backend Dask cluster
- Adding options to `covalent start` to enable specifying number of workers, memory limit and threads per worker at cluster startup

### Changed

- Update `DaskAdminWorker` docstring with better explanation

## [0.119.1] - 2022-07-04

### Authors

Scott Wyman Neagle <scott@agnostiq.ai>
Casey Jao <casey@agnostiq.ai>


### Fixed

- `covalent status` checks if the server process is still alive.

### Operations

- Updates to changelog logic to handle multiple authors

## [0.119.0] - 2022-07-03
### Authors
@cjao 


### Added

- Introduce support for pip dependencies

## [0.118.0] - 2022-07-02
### Authors
@AlejandroEsquivel 


### Added

- Introduced File, FileTransfer, and FileTransferStrategy classes to support various File Transfer use cases prior/post electron execution

## [0.117.0] - 2022-07-02
### Authors
@Emmanuel289 


### Added

- Included retry action in 'tests.yaml' workflow.

## [0.116.0] - 2022-06-29
### Authors
@Prasy12 

### Changed

- Changed API socket calls interval for graph optimization.

### Added

- Ability to change to different layouts from the GUI.

## [0.115.0] - 2022-06-28
### Authors
@cjao 


### Added

- Introduce support for `call_before`, `call_after`, and bash dependencies

### Operations

- Unit tests performed on Python 3.10 on Ubuntu and MacOS images as well as 3.9 on MacOS
- Updated codeowners so that AQ Engineers doesn't own this CHANGELOG
- pre-commit autoupdate

## [0.114.0] - 2022-06-23
### Authors
@dependabot[bot] 


### Changed

- Changed eventsource version on webapp yarn-lock file.

### Operations

- Added Github push changelog workflow to append commiters username
- Reusable JavaScript action to parse changelog and update version

## [0.113.0] - 2022-06-21

### Added

- Introduce new db models and object store backends

### Operations

- Syntax fix in hotfix.yml

### Docs

- Added new tutorial: Linear and convolutional autoencoders

## [0.112.0] - 2022-06-20

### Changed

- Changed async version on webapp package-lock file.

## [0.111.0] - 2022-06-20

### Changed

- Changed eventsource version on webapp package-lock file.

### Docs

- Added new tutorial: Covalentified version of the Pennylane Variational Classifier tutorial.

## [0.110.3] - 2022-06-17

### Fixed

- Fix error when parsing electron positional arguments in workflows

### Docs

- Remove hardcoding version info in README.md

## [0.110.2] - 2022-06-10

### Docs

- Fix MNIST tutorial
- Fix Quantum Gravity tutorial
- Update RTD with migration guide compatible with latest release
- Convert all references to `covalent start` from Jupyter notebooks to markdown statements
- Update release notes summary in README.md
- Fixed display issues with figure (in dark mode) and bullet points in tutorials

### Operations

- Added a retry block to the webapp build step in `tests.yml`

## [0.110.1] - 2022-06-10

### Fixed

- Configure dask to not use daemonic processes when creating a cluster

### Operations

- Sync the VERSION file within `covalent` directory to match the root level VERSION
- Manually patch `covalent/VERSION`

## [0.110.0] - 2022-06-10

### Changed

- Web GUI list size and status label colors changed.
- Web GUI graph running icon changed to non-static icon.

### Docs

- Removed references to the Dask executor in RTD as they are no longer needed.

## [0.109.1] - 2022-06-10

### Fixed

- `covalent --version` now works for PyPI releases

## [0.109.0] - 2022-06-10

### Docs

- Update CLI help statements

### Added

- Add CLI functionality to start covalent with/without Dask
- Add CLI support to parse `covalent_ui.log` file

### Operations

- Updating codeowners to establish engineering & psiog ownership

### Docs

- Added new tutorial: Training quantum embedding kernels for classification.

## [0.108.0] - 2022-06-08

### Added

- WCI yaml file

### Docs

- Add pandoc installation updates to contributing guide

## [0.107.0] - 2022-06-07

### Changed

- Skipping stdout/stderr redirection tests until implemented in Dask parent process

### Added

- Simplifed starting the dask cluster using `multiprocessing`
- Added `bokeh==2.4.3` to requirements.txt to enable view Dask dashboard

### Fixed

- Changelog-reminder action now works for PRs from forks.

## [0.106.2] - 2022-06-06

### Fixed

- Specifying the version for package `furo` to `2022.4.7` to prevent breaking doc builds

### Docs

- Added new tutorial: Using Covalent with PennyLane for hybrid computation.

## [0.106.1] - 2022-06-01

### Fixed

- Changelog-reminder action now works for PRs from forks

### Docs

- Removed references to microservices in RTD
- Updated README.md.
- Changed `ct.electron` to `ct.lattice(executor=dask_executor)` in MNIST classifier tutorial

## [0.106.0] - 2022-05-26

### Changed

- Visual theme for Webapp GUI changed in accordance to new theme
- Fonts, colors, icons have been updated

## [0.105.0] - 2022-05-25

### Added

- Add a pre-commit hook for `detect-secrets`.
- Updated the actions in accordance with the migration done in the previous version.

## [0.104.0] - 2022-05-23

### Changed

- Services have been moved to a different codebase. This repo is now hosting the Covalent SDK, local dispatcher backend, Covalent web GUI, and documentation. Version is bumped to `0.104.0` in order to avoid conflicts.
- Update tests to match the current dispatcher api
- Skip testing dask executor until dask executor plugin is made public
- Using 2 thread pools to manage multiple workflows better and the other one for executing electrons in parallel.

### Fixed

- Add psutil and PyYAML to requirements.txt
- Passing the same Electron to multiple inputs of an Electron now works. UI fix pending.
- Dask from `requirements.txt`.

### Removed

- Asyncio usage for electron level concurrency.
- References to dask

### Added

- Functional test added for dask executor with the cluster running locally.
- Scalability tests for different workflows and workflow sizes under `tests/stress_tests/scripts`
- Add sample performance testing workflows under `tests/stress_tests`
- Add pipelines to continuously run the tutorial notebooks
- Create notebook with tasks from RTD

## [0.32.3] - 2022-03-16

### Fixed

- Fix missing UI graph edges between parameters and electrons in certain cases.
- Fix UI crashes in cases where legacy localStorage state was being loaded.

## [0.32.2] - 2022-03-16

### Added

- Images for graphs generated in tutorials and how-tos.
- Note for quantum gravity tutorial to tell users that `tensorflow` doesn't work on M1 Macs.
- `Known Issues` added to `README.md`

### Fixed

- `draw` function usage in tutorials and how-tos now reflects the UI images generated instead of using graphviz.
- Images now render properly in RTD of how-tos.

### Changed

- Reran all the tutorials that could run, generating the outputs again.

## [0.32.1] - 2022-03-15

### Fixed

- CLI now starts server directly in the subprocess instead of as a daemon
- Logs are provided as pipes to Popen instead of using a shell redirect
- Restart behavior fixed
- Default port in `covalent_ui/app.py` uses the config manager

### Removed

- `_graceful_restart` function no longer needed without gunicorn

## [0.32.0] - 2022-03-11

### Added

- Dispatcher microservice API endpoint to dispatch and update workflow.
- Added get runnable task endpoint.

## [0.31.0] - 2022-03-11

### Added

- Runner component's main functionality to run a set of tasks, cancel a task, and get a task's status added to its api.

## [0.30.5] - 2022-03-11

### Updated

- Updated Workflow endpoints & API spec to support upload & download of result objects as pickle files

## [0.30.4] - 2022-03-11

### Fixed

- When executing a task on an alternate Conda environment, Covalent no longer has to be installed on that environment. Previously, a Covalent object (the execution function as a TransportableObject) was passed to the environment. Now it is deserialized to a "normal" Python function, which is passed to the alternate Conda environment.

## [0.30.3] - 2022-03-11

### Fixed

- Fixed the order of output storage in `post_process` which should have been the order in which the electron functions are called instead of being the order in which they are executed. This fixes the order in which the replacement of function calls with their output happens, which further fixes any discrepencies in the results obtained by the user.

- Fixed the `post_process` test to check the order as well.

## [0.30.2] - 2022-03-11

### Changed

- Updated eventlet to 0.31.0

## [0.30.1] - 2022-03-10

### Fixed

- Eliminate unhandled exception in Covalent UI backend when calling fetch_result.

## [0.30.0] - 2022-03-09

### Added

- Skeleton code for writing the different services corresponding to each component in the open source refactor.
- OpenAPI specifications for each of the services.

## [0.29.3] - 2022-03-09

### Fixed

- Covalent UI is built in the Dockerfile, the setup file, the pypi workflow, the tests workflow, and the conda build script.

## [0.29.2] - 2022-03-09

### Added

- Defaults defined in executor plugins are read and used to update the in-memory config, as well as the user config file. But only if the parameter in question wasn't already defined.

### Changed

- Input parameter names and docstrings in _shared_files.config.update_config were changed for clarity.

## [0.29.1] - 2022-03-07

### Changed

- Updated fail-fast strategy to run all tests.

## [0.29.0] - 2022-03-07

### Added

- DispatchDB for storing dispatched results

### Changed

- UI loads dispatches from DispatchDB instead of browser local storage

## [0.28.3] - 2022-03-03

### Fixed

Installed executor plugins don't have to be referred to by their full module name. Eg, use "custom_executor", instead of "covalent_custom_plugin.custom_executor".

## [0.28.2] - 2022-03-03

### Added

- A brief overview of the tutorial structure in the MNIST classification tutorial.

## [0.28.1] - 2022-03-02

### Added

- Conda installation is only supported for Linux in the `Getting Started` guide.
- MNIST classifier tutorial.

### Removed

- Removed handling of default values of function parameters in `get_named_params` in `covalent/_shared_files/utils.py`. So, it is actually being handled by not being handled since now `named_args` and `named_kwargs` will only contain parameters that were passed during the function call and not all of them.

## [0.28.0] - 2022-03-02

### Added

- Lepton support, including for Python modules and C libraries
- How-to guides showing how to use leptons for each of these

## [0.27.6] - 2022-03-01

### Added

- Added feature development basic steps in CONTRIBUTING.md.
- Added section on locally building RTD (read the docs) in the contributing guide.

## [0.27.5] - 2022-03-01

### Fixed

- Missing UI input data after backend change - needed to be derived from graph for electrons, lattice inputs fixed on server-side, combining name and positional args
- Broken UI graph due to variable->edge_name renaming
- Missing UI executor data after server-side renaming

## [0.27.4] - 2022-02-28

### Fixed

- Path used in `covalent/executor/__init__.py` for executor plugin modules needed updating to `covalent/executor/executor_plugins`

### Removed

- Disabled workflow cancellation test due to inconsistent outcomes. Test will be re-enabled after cancellation mechanisms are investigated further.

## [0.27.3] - 2022-02-25

### Added

- Added `USING_DOCKER.md` guide for running docker container.
- Added cli args to covalent UI flask server `covalent_ui/app.py` to modify port and log file path.

### Removed

- Removed gunicorn from cli and Dockerfile.

### Changed

- Updated cli `covalent_dispatcher/_cli/service.py` to run flask server directly, and removed dispatcher and UI flags.
- Using Flask blueprints to merge Dispatcher and UI servers.
- Updated Dockerfile to run flask server directly.
- Creating server PID file manually in `covalent_dispatcher/_cli/service.py`.
- Updated tests and docs to reflect merged servers.
- Changed all mentions of port 47007 (for old UI server) to 48008.

## [0.27.2] - 2022-02-24

### Changed

- Removed unnecessary blockquotes from the How-To guide for creating custom executors
- Changed "Covalent Cloud" to "Covalent" in the main code text

## [0.27.1] - 2022-02-24

### Removed

- Removed AQ-Engineers from CODEOWNERS in order to fix PR review notifications

## [0.27.0] - 2022-02-24

### Added

- Support for positional only, positional or keyword, variable positional, keyword only, variable keyword types of parameters is now added, e.g an electron can now use variable args and variable kwargs if the number/names of parameters are unknown during definition as `def task(*args, **kwargs)` which wasn't possible before.

- `Lattice.args` added to store positional arguments passed to the lattice's workflow function.

- `get_named_params` function added in `_shared_files/utils.py` which will return a tuple containing named positional arguments and named keyword arguments. The names help in showing and storing these parameters in the transport graph.

- Tests to verify whether all kinds of input paramaters are supported by electron or a lattice.

### Changed

- No longer merging positional arguments with keyword arguments, instead they are separately stored in respective nodes in the transport graph.

- `inputs` returned from `_get_inputs` function in `covalent_dispatcher/_core/execution.py` now contains positional as well as keyword arguments which further get passed to the executor.

- Executors now support positional and keyword arguments as inputs to their executable functions.

- Result object's `_inputs` attribute now contains both `args` and `kwargs`.

- `add_node_for_nested_iterables` is renamed to `connect_node_with_others` and `add_node_to_graph` also renamed to `add_collection_node_to_graph` in `electron.py`. Some more variable renames to have appropriate self-explanatory names.

- Nodes and edges in the transport graph now have a better interface to assign attributes to them.

- Edge attribute `variable` renamed to `edge_name`.

- In `serialize` function of the transport graph, if `metadata_only` is True, then only `metadata` attribute of node and `source` and `target` attributes of edge are kept in the then return serialized `data`.

- Updated the tests wherever necessary to reflect the above changes

### Removed

- Deprecated `required_params_passed` since an error will automatically be thrown by the `build_graph` function if any of the required parameters are not passed.

- Removed duplicate attributes from nodes in the transport graph.

## [0.26.1] - 2022-02-23

### Added

- Added Local Executor section to the API read the docs.

## [0.26.0] - 2022-02-23

### Added

- Automated reminders to update the changelog

## [0.25.3] - 2022-02-23

## Added

- Listed common mocking commands in the CONTRIBUTING.md guide.
- Additional guidelines on testing.

## [0.25.2] - 2022-02-21

### Changed

- `backend` metadata name changed to `executor`.
- `_plan_workflow` usage updated to reflect how that executor related information is now stored in the specific executor object.
- Updated tests to reflect the above changes.
- Improved the dispatch cancellation test to provide a robust solution which earlier took 10 minutes to run with uncertainty of failing every now and then.

### Removed

- Removed `TaskExecutionMetadata` as a consequence of removing `execution_args`.

## [0.25.1] - 2022-02-18

### Fixed

- Tracking imports that have been used in the workflow takes less time.

### Added

- User-imports are included in the dispatch_source.py script. Covalent-related imports are commented out.

## [0.25.0] - 2022-02-18

### Added

- UI: Lattice draw() method displays in web UI
- UI: New navigation panel

### Changed

- UI: Animated graph changes, panel opacity

### Fixed

- UI: Fixed "Not Found" pages

## [0.24.21] - 2022-02-18

### Added

- RST document describing the expectations from a tutorial.

## [0.24.20] - 2022-02-17

### Added

- Added how to create custom executors

### Changed

- Changed the description of the hyperlink for choosing executors
- Fixed typos in doc/source/api/getting_started/how_to/execution/creating_custom_executors.ipynb

## [0.24.19] - 2022-02-16

### Added

- CODEOWNERS for certain files.

## [0.24.18] - 2022-02-15

### Added

- The user configuration file can now specify an executor plugin directory.

## [0.24.17] - 2022-02-15

### Added

- Added a how-to for making custom executors.

## [0.24.16] - 2022-02-12

### Added

- Errors now contain the traceback as well as the error message in the result object.
- Added test for `_post_process` in `tests/covalent_dispatcher_tests/_core/execution_test.py`.

### Changed

- Post processing logic in `electron` and dispatcher now relies on the order of execution in the transport graph rather than node's function names to allow for a more reliable pairing of nodes and their outputs.

- Renamed `init_test.py` in `tests/covalent_dispatcher_tests/_core/` to `execution_test.py`.

### Removed

- `exclude_from_postprocess` list which contained some non executable node types removed since only executable nodes are post processed now.

## [0.24.15] - 2022-02-11

### Fixed

- If a user's configuration file does not have a needed exeutor parameter, the default parameter (defined in _shared_files/defaults.py) is used.
- Each executor plugin is no longer initialized upon the import of Covalent. This allows required parameters in executor plugins.

## Changed

- Upon updating the configuration data with a user's configuration file, the complete set is written back to file.

## Added

- Tests for the local and base executors.

## [0.24.14] - 2022-02-11

### Added

- UI: add dashboard cards
- UI: add scaling dots background

### Changed

- UI: reduce sidebar font sizes, refine color theme
- UI: refine scrollbar styling, show on container hover
- UI: format executor parameters as YAML code
- UI: update syntax highlighting scheme
- UI: update index.html description meta tag

## [0.24.13] - 2022-02-11

### Added

- Tests for covalent/_shared_files/config.py

## [0.24.12] - 2022-02-10

### Added

- CodeQL code analyzer

## [0.24.11] - 2022-02-10

### Added

- A new dictionary `_DEFAULT_CONSTRAINTS_DEPRECATED` in defaults.py

### Changed

- The `_DEFAULT_CONSTRAINT_VALUES` dictionary now only contains the `backend` argument

## [0.24.10] - 2022-02-09

### Fixed

- Sporadically failing workflow cancellation test in tests/workflow_stack_test.py

## [0.24.9] - 2022-02-09

## Changed

- Implementation of `_port_from_pid` in covalent_dispatcher/_cli/service.py.

## Added

- Unit tests for command line interface (CLI) functionalities in covalent_dispatcher/_cli/service.py and covalent_dispatcher/_cli/cli.py.

## [0.24.8] - 2022-02-07

### Fixed

- If a user's configuration file does not have a needed parameter, the default parameter (defined in _shared_files/defaults.py) is used.

## [0.24.7] - 2022-02-07

### Added

- Typing: Add Type hint `dispatch_info` parameter.
- Documentation: Updated the return_type description in docstring.

### Changed

- Typing: Change return type annotation to `Generator`.

## [0.24.6] - 2022-02-06

### Added

- Type hint to `deserialize` method of `TransportableObject` of `covalent/_workflow/transport.py`.

### Changed

- Description of `data` in `deserialize` method of `TransportableObject` of `covalent/_workflow/transport.py` from `The serialized transportable object` to `Cloudpickled function`.

## [0.24.5] - 2022-02-05

### Fixed

- Removed dependence on Sentinel module

## [0.24.4] - 2022-02-04

### Added

- Tests across multiple versions of Python and multiple operating systems
- Documentation reflecting supported configurations

## [0.24.3] - 2022-02-04

### Changed

- Typing: Use `bool` in place of `Optional[bool]` as type annotation for `develop` parameter in `covalent_dispatcher.service._graceful_start`
- Typing: Use `Any` in place of `Optional[Any]` as type annotation for `new_value` parameter in `covalent._shared_files.config.get_config`

## [0.24.2] - 2022-02-04

### Fixed

- Updated hyperlink of "How to get the results" from "./collection/query_electron_execution_result" to "./collection/query_multiple_lattice_execution_results" in "doc/source/how_to/index.rst".
- Updated hyperlink of "How to get the result of a particular electron" from "./collection/query_multiple_lattice_execution_results" to "./collection/query_electron_execution_result" in "doc/source/how_to/index.rst".

## [0.24.1] - 2022-02-04

### Changed

- Changelog entries are now required to have the current date to enforce ordering.

## [0.24.0] - 2022-02-03

### Added

- UI: log file output - display in Output tab of all available log file output
- UI: show lattice and electron inputs
- UI: display executor attributes
- UI: display error message on failed status for lattice and electron

### Changed

- UI: re-order sidebar sections according to latest figma designs
- UI: update favicon
- UI: remove dispatch id from tab title
- UI: fit new uuids
- UI: adjust theme text primary and secondary colors

### Fixed

- UI: auto-refresh result state on initial render of listing and graph pages
- UI: graph layout issues: truncate long electron/param names

## [0.23.0] - 2022-02-03

### Added

- Added `BaseDispatcher` class to be used for creating custom dispatchers which allow connection to a dispatcher server.
- `LocalDispatcher` inheriting from `BaseDispatcher` allows connection to a local dispatcher server running on the user's machine.
- Covalent only gives interface to the `LocalDispatcher`'s `dispatch` and `dispatch_sync` methods.
- Tests for both `LocalDispatcher` and `BaseDispatcher` added.

### Changed

- Switched from using `lattice.dispatch` and `lattice.dispatch_sync` to `covalent.dispatch` and `covalent.dispatch_sync`.
- Dispatcher address now is passed as a parameter (`dispatcher_addr`) to `covalent.dispatch` and `covalent.dispatch_sync` instead of a metadata field to lattice.
- Updated tests, how tos, and tutorials to use `covalent.dispatch` and `covalent.dispatch_sync`.
- All the contents of `covalent_dispatcher/_core/__init__.py` are moved to `covalent_dispatcher/_core/execution.py` for better organization. `__init__.py` only contains function imports which are needed by external modules.
- `dispatch`, `dispatch_sync` methods deprecated from `Lattice`.

### Removed

- `_server_dispatch` method removed from `Lattice`.
- `dispatcher` metadata field removed from `lattice`.

## [0.22.19] - 2022-02-03

### Fixed

- `_write_dispatch_to_python_file` isn't called each time a task is saved. It is now only called in the final save in `_run_planned_workflow` (in covalent_dispatcher/_core/__init__.py).

## [0.22.18] - 2022-02-03

### Fixed

- Added type information to result.py

## [0.22.17] - 2022-02-02

### Added

- Replaced `"typing.Optional"` with `"str"` in covalent/executor/base.py
- Added missing type hints to `get_dispatch_context` and `write_streams_to_file` in covalent/executor/base.py, BaseExecutor

## [0.22.16] - 2022-02-02

### Added

- Functions to check if UI and dispatcher servers are running.
- Tests for the `is_ui_running` and `is_server_running` in covalent_dispatcher/_cli/service.py.

## [0.22.15] - 2022-02-01

### Fixed

- Covalent CLI command `covalent purge` will now stop the servers before deleting all the pid files.

### Added

- Test for `purge` method in covalent_dispatcher/_cli/service.py.

### Removed

- Unused `covalent_dispatcher` import from covalent_dispatcher/_cli/service.py.

### Changed

- Moved `_config_manager` import from within the `purge` method to the covalent_dispatcher/_cli/service.py for the purpose of mocking in tests.

## [0.22.14] - 2022-02-01

### Added

- Type hint to `_server_dispatch` method in `covalent/_workflow/lattice.py`.

## [0.22.13] - 2022-01-26

### Fixed

- When the local executor's `log_stdout` and `log_stderr` config variables are relative paths, they should go inside the results directory. Previously that was queried from the config, but now it's queried from the lattice metadata.

### Added

- Tests for the corresponding functions in (`covalent_dispatcher/_core/__init__.py`, `covalent/executor/base.py`, `covalent/executor/executor_plugins/local.py` and `covalent/executor/__init__.py`) affected by the bug fix.

### Changed

- Refactored `_delete_result` in result manager to give the option of deleting the result parent directory.

## [0.22.12] - 2022-01-31

### Added

- Diff check in pypi.yml ensures correct files are packaged

## [0.22.11] - 2022-01-31

### Changed

- Removed codecov token
- Removed Slack notifications from feature branches

## [0.22.10] - 2022-01-29

### Changed

- Running tests, conda, and version workflows on pull requests, not just pushes

## [0.22.9] - 2022-01-27

### Fixed

- Fixing version check action so that it doesn't run on commits that are in develop
- Edited PR template so that markdown checklist appears properly

## [0.22.8] - 2022-01-27

### Fixed

- publish workflow, using `docker buildx` to build images for x86 and ARM, prepare manifest and push to ECR so that pulls will match the correct architecture.
- typo in CONTRIBUTING
- installing `gcc` in Docker image so Docker can build wheels for `dask` and other packages that don't provide ARM wheels

### Changed

- updated versions in `requirements.txt` for `matplotlib` and `dask`

## [0.22.7] - 2022-01-27

### Added

- `MANIFEST.in` did not have `covalent_dispatcher/_service` in it due to which the PyPi package was not being built correctly. Added the `covalent_dispatcher/_service` to the `MANIFEST.in` file.

### Fixed

- setuptools properly including data files during installation

## [0.22.6] - 2022-01-26

### Fixed

- Added service folder in covalent dispatcher to package.

## [0.22.5] - 2022-01-25

### Fixed

- `README.md` images now use master branch's raw image urls hosted on <https://github.com> instead of <https://raw.githubusercontent.com>. Also, switched image rendering from html to markdown.

## [0.22.4] - 2022-01-25

### Fixed

- dispatcher server app included in sdist
- raw image urls properly used

## [0.22.3] - 2022-01-25

### Fixed

- raw image urls used in readme

## [0.22.2] - 2022-01-25

### Fixed

- pypi upload

## [0.22.1] - 2022-01-25

### Added

- Code of conduct
- Manifest.in file
- Citation info
- Action to upload to pypi

### Fixed

- Absolute URLs used in README
- Workflow badges updated URLs
- `install_package_data` -> `include_package_data` in `setup.py`

## [0.22.0] - 2022-01-25

### Changed

- Using public ECR for Docker release

## [0.21.0] - 2022-01-25

### Added

- GitHub pull request templates

## [0.20.0] - 2022-01-25

### Added

- GitHub issue templates

## [0.19.0] - 2022-01-25

### Changed

- Covalent Beta Release

## [0.18.9] - 2022-01-24

### Fixed

- iframe in the docs landing page is now responsive

## [0.18.8] - 2022-01-24

### Changed

- Temporarily removed output tab
- Truncated dispatch id to fit left sidebar, add tooltip to show full id

## [0.18.7] - 2022-01-24

### Changed

- Many stylistic improvements to documentation, README, and CONTRIBUTING.

## [0.18.6] - 2022-01-24

### Added

- Test added to check whether an already decorated function works as expected with Covalent.
- `pennylane` package added to the `requirements-dev.txt` file.

### Changed

- Now using `inspect.signature` instead of `function.__code__` to get the names of function's parameters.

## [0.18.5] - 2022-01-21

### Fixed

- Various CI fixes, including rolling back regression in version validation, caching on s3 hosted badges, applying releases and tags correctly.

## [0.18.4] - 2022-01-21

### Changed

- Removed comments and unused functions in covalent_dispatcher
- `result_class.py` renamed to `result.py`

### Fixed

- Version was not being properly imported inside `covalent/__init__.py`
- `dispatch_sync` was not previously using the `results_dir` metadata field

### Removed

- Credentials in config
- `generate_random_filename_in_cache`
- `is_any_atom`
- `to_json`
- `show_subgraph` option in `draw`
- `calculate_node`

## [0.18.3] - 2022-01-20

### Fixed

- The gunicorn servers now restart more gracefully

## [0.18.2] - 2022-01-21

### Changed

- `tempdir` metadata field removed and replaced with `executor.local.cache_dir`

## [0.18.1] - 2022-01-11

## Added

- Concepts page

## [0.18.0] - 2022-01-20

### Added

- `Result.CANCELLED` status to represent the status of a cancelled dispatch.
- Condition to cancel the whole dispatch if any of the nodes are cancelled.
- `cancel_workflow` function which uses a shared variable provided by Dask (`dask.distributed.Variable`) in a dask client to inform nodes to stop execution.
- Cancel function for dispatcher server API which will allow the server to terminate the dispatch.
- How to notebook for cancelling a dispatched job.
- Test to verify whether cancellation of dispatched jobs is working as expected.
- `cancel` function is available as `covalent.cancel`.

### Changed

- In file `covalent/_shared_files/config.py` instead of using a variable to store and then return the config data, now directly returning the configuration.
- Using `fire_and_forget` to dispatch a job instead of a dictionary of Dask's `Future` objects so that we won't have to manage the lifecycle of those futures.
- The `test_run_dispatcher` test was changed to reflect that the dispatcher no longer uses a dictionary of future objects as it was not being utilized anywhere.

### Removed

- `with dask_client` context was removed as the client created in `covalent_dispatcher/_core/__init__.py` is already being used even without the context. Furthermore, it creates issues when that context is exited which is unnecessary at the first place hence not needed to be resolved.

## [0.17.5] - 2022-01-19

### Changed

- Results directory uses a relative path by default and can be overridden by the environment variable `COVALENT_RESULTS_DIR`.

## [0.17.4] - 2022-01-19

### Changed

- Executor parameters use defaults specified in config TOML
- If relative paths are supplied for stdout and stderr, those files are created inside the results directory

## [0.17.3] - 2022-01-18

### Added

- Sync function
- Covalent CLI tool can restart in developer mode

### Fixed

- Updated the UI address referenced in the README

## [0.17.2] - 2022-01-12

### Added

- Quantum gravity tutorial

### Changed

- Moved VERSION file to top level

## [0.17.1] - 2022-01-19

### Added

- `error` attribute was added to the results object to show which node failed and the reason behind it.
- `stdout` and `stderr` attributes were added to a node's result to store any stdout and stderr printing done inside an electron/node.
- Test to verify whether `stdout` and `stderr` are being stored in the result object.

### Changed

- Redesign of how `redirect_stdout` and `redirect_stderr` contexts in executor now work to allow storing their respective outputs.
- Executors now also return `stdout` and `stderr` strings, along with the execution output, so that they can be stored in their result object.

## [0.17.0] - 2022-01-18

### Added

- Added an attribute `__code__` to electron and lattice which is a copy of their respective function's `__code__` attribute.
- Positional arguments, `args`, are now merged with keyword arguments, `kwargs`, as close as possible to where they are passed. This was done to make sure we support both with minimal changes and without losing the name of variables passed.
- Tests to ensure usage of positional arguments works as intended.

### Changed

- Slight rework to how any print statements in lattice are sent to null.
- Changed `test_dispatcher_functional` in `basic_dispatcher_test.py` to account for the support of `args` and removed a an unnecessary `print` statement.

### Removed

- Removed `args` from electron's `init` as it wasn't being used anywhere.

## [0.16.1] - 2022-01-18

### Changed

- Requirement changed from `dask[complete]` to `dask[distributed]`.

## [0.16.0] - 2022-01-14

### Added

- New UI static demo build
- New UI toolbar functions - orientation, toggle params, minimap
- Sortable and searchable lattice name row

### Changed

- Numerous UI style tweaks, mostly around dispatches table states

### Fixed

- Node sidebar info now updates correctly

## [0.15.11] - 2022-01-18

### Removed

- Unused numpy requirement. Note that numpy is still being installed indirectly as other packages in the requirements rely on it.

## [0.15.10] - 2022-01-16

## Added

- How-to guide for Covalent dispatcher CLI.

## [0.15.9] - 2022-01-18

### Changed

- Switched from using human readable ids to using UUIDs

### Removed

- `human-id` package was removed along with its mention in `requirements.txt` and `meta.yaml`

## [0.15.8] - 2022-01-17

### Removed

- Code breaking text from CLI api documentation.
- Unwanted covalent_dispatcher rst file.

### Changed

- Installation of entire covalent_dispatcher instead of covalent_dispatcher/_service in setup.py.

## [0.15.7] - 2022-01-13

### Fixed

- Functions with multi-line or really long decorators are properly serialized in dispatch_source.py.
- Multi-line Covalent output is properly commented out in dispatch_source.py.

## [0.15.6] - 2022-01-11

### Fixed

- Sub-lattice functions are successfully serialized in the utils.py get_serialized_function_str.

### Added

- Function to scan utilized source files and return a set of imported modules (utils.get_imports_from_source)

## [0.15.5] - 2022-01-12

### Changed

- UI runs on port 47007 and the dispatcher runs on port 48008. This is so that when the servers are later merged, users continue using port 47007 in the browser.
- Small modifications to the documentation
- Small fix to the README

### Removed

- Removed a directory `generated` which was improperly added
- Dispatcher web interface
- sqlalchemy requirement

## [0.15.4] - 2022-01-11

### Changed

- In file `covalent/executor/base.py`, `pickle` was changed to `cloudpickle` because of its universal pickling ability.

### Added

- In docstring of `BaseExecutor`, a note was added specifying that `covalent` with its dependencies is assumed to be installed in the conda environments.
- Above note was also added to the conda env selector how-to.

## [0.15.3] - 2022-01-11

### Changed

- Replaced the generic `RuntimeError` telling users to check if there is an object manipulation taking place inside the lattice to a simple warning. This makes the original error more visible.

## [0.15.2] - 2022-01-11

### Added

- If condition added for handling the case where `__getattr__` of an electron is accessed to detect magic functions.

### Changed

- `ActiveLatticeManager` now subclasses from `threading.local` to make it thread-safe.
- `ValueError` in the lattice manager's `claim` function now also shows the name of the lattice that is currently claimed.
- Changed docstring of `ActiveLatticeManager` to note that now it is thread-safe.
- Sublattice dispatching now no longer deletes the result object file and is dispatched normally instead of in a serverless manner.
- `simulate_nitrogen_and_copper_slab_interaction.ipynb` notebook tutorial now does normal dispatching as well instead of serverless dispatching. Also, now 7 datapoints will be shown instead of 10 earlier.

## [0.15.1] - 2022-01-11

### Fixed

- Passing AWS credentials to reusable workflows as a secret

## [0.15.0] - 2022-01-10

### Added

- Action to push development image to ECR

### Changed

- Made the publish action reusable and callable

## [0.14.1] - 2022-01-02

### Changed

- Updated the README
- Updated classifiers in the setup.py file
- Massaged some RTD pages

## [0.14.0] - 2022-01-07

### Added

- Action to push static UI to S3

## [0.13.2] - 2022-01-07

### Changed

- Completed new UI design work

## [0.13.1] - 2022-01-02

### Added

- Added eventlet requirement

### Changed

- The CLI tool can now manage the UI flask server as well
- [Breaking] The CLI option `-t` has been changed to `-d`, which starts the servers in developer mode and exposes unit tests to the server.

## [0.13.0] - 2022-01-01

### Added

- Config manager in `covalent/_shared_files/config.py`
- Default location for the main config file can be overridden using the environment variable `COVALENT_CONFIG_DIR`
- Ability to set and get configuration using `get_config` and `set_config`

### Changed

- The flask servers now reference the config file
- Defaults reference the config file

### Fixed

- `ValueError` caught when running `covalent stop`
- One of the functional tests was using a malformed path

### Deprecated

- The `electron.to_json` function
- The `generate_random_filename_in_cache` function

### Removed

- The `get_api_token` function

## [0.12.13] - 2022-01-04

## Removed

- Tutorial section headings

## Fixed

- Plot background white color

## [0.12.12] - 2022-01-06

### Fixed

- Having a print statement inside electron and lattice code no longer causes the workflow to fail.

## [0.12.11] - 2022-01-04

### Added

- Completed UI feature set for first release

### Changed

- UI server result serialization improvements
- UI result update webhook no longer fails on request exceptions, logs warning intead

## [0.12.10] - 2021-12-17

### Added

- Astrophysics tutorial

## [0.12.9] - 2022-01-04

### Added

- Added `get_all_node_results` method in `result_class.py` to return result of all node executions.

- Added `test_parallelilization` test to verify whether the execution is now being achieved in parallel.

### Changed

- Removed `LocalCluster` cluster creation usage to a simple `Client` one from Dask.

- Removed unnecessary `to_run` function as we no longer needed to run execution through an asyncio loop.

- Removed `async` from function definition of previously asynchronous functions, `_run_task`, `_run_planned_workflow`, `_plan_workflow`, and `_run_workflow`.

- Removed `uvloop` from requirements.

- Renamed `test_get_results` to `test_get_result`.

- Reran the how to notebooks where execution time was mentioned.

- Changed how `dispatch_info` context manager was working to account for multiple nodes accessing it at the same time.

## [0.12.8] - 2022-01-02

### Changed

- Changed the software license to GNU Affero 3.0

### Removed

- `covalent-ui` directory

## [0.12.7] - 2021-12-29

### Fixed

- Gunicorn logging now uses the `capture-output` flag instead of redirecting stdout and stderr

## [0.12.6] - 2021-12-23

### Changed

- Cleaned up the requirements and moved developer requirements to a separate file inside `tests`

## [0.12.5] - 2021-12-16

### Added

- Conda build CI job

## [0.12.4] - 2021-12-23

### Changed

- Gunicorn server now checks for port availability before starting

### Fixed

- The `covalent start` function now prints the correct port if the server is already running.

## [0.12.3] - 2021-12-14

### Added

- Covalent tutorial comparing quantum support vector machines with support vector machine algorithms implemented in qiskit and scikit-learn.

## [0.12.2] - 2021-12-16

### Fixed

- Now using `--daemon` in gunicorn to start the server, which was the original intention.

## [0.12.1] - 2021-12-16

### Fixed

- Removed finance references from docs
- Fixed some other small errors

### Removed

- Removed one of the failing how-to tests from the functional test suite

## [0.12.0] - 2021-12-16

### Added

- Web UI prototype

## [0.11.1] - 2021-12-14

### Added

- CLI command `covalent status` shows port information

### Fixed

- gunicorn management improved

## [0.11.0] - 2021-12-14

### Added

- Slack notifications for test status

## [0.10.4] - 2021-12-15

### Fixed

- Specifying a non-default results directory in a sub-lattice no longer causes a failure in lattice execution.

## [0.10.3] - 2021-12-14

### Added

- Functional tests for how-to's in documentation

### Changed

- Moved example script to a functional test in the pipeline
- Added a test flag to the CLI tool

## [0.10.2] - 2021-12-14

### Fixed

- Check that only `kwargs` without any default values in the workflow definition need to be passed in `lattice.draw(ax=ax, **kwargs)`.

### Added

- Function to check whether all the parameters without default values for a callable function has been passed added to shared utils.

## [0.10.1] - 2021-12-13

### Fixed

- Content and style fixes for getting started doc.

## [0.10.0] - 2021-12-12

### Changed

- Remove all imports from the `covalent` to the `covalent_dispatcher`, except for `_dispatch_serverless`
- Moved CLI into `covalent_dispatcher`
- Moved executors to `covalent` directory

## [0.9.1] - 2021-12-13

### Fixed

- Updated CONTRIBUTING to clarify docstring style.
- Fixed docstrings for `calculate_node` and `check_constraint_specific_sum`.

## [0.9.0] - 2021-12-10

### Added

- `prefix_separator` for separating non-executable node types from executable ones.

- `subscript_prefix`, `generator_prefix`, `sublattice_prefix`, `attr_prefix` for prefixes of subscripts, generators,
  sublattices, and attributes, when called on an electron and added to the transport graph.

- `exclude_from_postprocess` list of prefixes to denote those nodes which won't be used in post processing the workflow.

- `__int__()`, `__float__()`, `__complex__()` for converting a node to an integer, float, or complex to a value of 0 then handling those types in post processing.

- `__iter__()` generator added to Electron for supporting multiple return values from an electron execution.

- `__getattr__()` added to Electron for supporting attribute access on the node output.

- `__getitem__()` added to Electron for supporting subscripting on the node output.

- `electron_outputs` added as an attribute to lattice.

### Changed

- `electron_list_prefix`, `electron_dict_prefix`, `parameter_prefix` modified to reflect new way to assign prefixes to nodes.

- In `build_graph` instead of ignoring all exceptions, now the exception is shown alongwith the runtime error notifying that object manipulation should be avoided inside a lattice.

- `node_id` changed to `self.node_id` in Electron's `__call__()`.

- `parameter` type electrons now have the default metadata instead of empty dictionary.

- Instead of deserializing and checking whether a sublattice is there, now a `sublattice_prefix` is used to denote when a node is a sublattice.

- In `dispatcher_stack_test`, `test_dispatcher_flow` updated to indicate the new use of `parameter_prefix`.

### Fixed

- When an execution fails due to something happening in `run_workflow`, then result object's status is now failed and the object is saved alongwith throwing the appropriate exception.

## [0.8.5] - 2021-12-10

### Added

- Added tests for choosing specific executors inside electron initialization.
- Added test for choosing specific Conda environments inside electron initialization.

## [0.8.4] - 2021-12-10

### Changed

- Removed _shared_files directory and contents from covalent_dispatcher. Logging in covalent_dispatcher now uses the logger in covalent/_shared_files/logging.py.

## [0.8.3] - 2021-12-10

### Fixed

- Decorator symbols were added to the pseudo-code in the quantum chemistry tutorial.

## [0.8.2] - 2021-12-06

### Added

- Quantum chemistry tutorial.

## [0.8.1] - 2021-12-08

### Added

- Docstrings with typehints for covalent dispatcher functions added.

### Changed

- Replaced `node` to `node_id` in `electron.py`.

- Removed unnecessary `enumerate` in `covalent_dispatcher/_core/__init__.py`.

- Removed `get_node_device_mapping` function from `covalent_dispatcher/_core/__init__.py`
  and moved the definition to directly add the mapping to `workflow_schedule`.

- Replaced iterable length comparison for `executor_specific_exec_cmds` from `if len(executor_specific_exec_cmds) > 0`
  to `if executor_specific_exec_cmds`.

## [0.8.0] - 2021-12-03

### Added

- Executors can now accept the name of a Conda environment. If that environment exists, the operations of any electron using that executor are performed in that Conda environment.

## [0.7.6] - 2021-12-02

### Changed

- How to estimate lattice execution time has been renamed to How to query lattice execution time.
- Change result querying syntax in how-to guides from `lattice.get_result` to
  `covalent.get_result`.
- Choose random port for Dask dashboard address by setting `dashboard_address` to ':0' in
  `LocalCluster`.

## [0.7.5] - 2021-12-02

### Fixed

- "Default" executor plugins are included as part of the package upon install.

## [0.7.4] - 2021-12-02

### Fixed

- Upgraded dask to 2021.10.0 based on a vulnerability report

## [0.7.3] - 2021-12-02

### Added

- Transportable object tests
- Transport graph tests

### Changed

- Variable name node_num to node_id
- Variable name node_idx to node_id

### Fixed

- Transport graph `get_dependencies()` method return type was changed from Dict to List

## [0.7.2] - 2021-12-01

### Fixed

- Date handling in changelog validation

### Removed

- GitLab CI YAML

## [0.7.1] - 2021-12-02

### Added

- A new parameter to a node's result called `sublattice_result` is added.
  This will be of a `Result` type and will contain the result of that sublattice's
  execution. If a normal electron is executed, this will be `None`.

- In `_delete_result` function in `results_manager.py`, an empty results directory
  will now be deleted.

- Name of a sublattice node will also contain `(sublattice)`.

- Added `_dispatch_sync_serverless` which synchronously dispatches without a server
  and waits for a result to be returned. This is the method used to dispatch a sublattice.

- Test for sublatticing is added.

- How-to guide added for sublatticing explaining the new features.

### Changed

- Partially changed `draw` function in `lattice.py` to also draw the subgraph
  of the sublattice when drawing the main graph of the lattice. The change is
  incomplete as we intend to add this feature later.

- Instead of returning `plt`, `draw` now returns the `ax` object.

- `__call__` function in `lattice.py` now runs the lattice's function normally
  instead of dispatching it.

- `_run_task` function now checks whether current node is a sublattice and acts
  accordingly.

### Fixed

- Unnecessary lines to rename the node's name in `covalent_dispatcher/_core/__init__.py` are removed.

- `test_electron_takes_nested_iterables` test was being ignored due to a spelling mistake. Fixed and
  modified to follow the new pattern.

## [0.7.0] - 2021-12-01

### Added

- Electrons can now accept an executor object using the "backend" keyword argument. "backend" can still take a string naming the executor module.
- Electrons and lattices no longer have Slurm metadata associated with the executor, as that information should be contained in the executor object being used as an input argument.
- The "backend" keyword can still be a string specifying the executor module, but only if the executor doesn't need any metadata.
- Executor plugin classes are now directly available to covalent, eg: covalent.executor.LocalExecutor().

## [0.6.7] - 2021-12-01

### Added

- Docstrings without examples for all the functions in core covalent.
- Typehints in those functions as well.
- Used `typing.TYPE_CHECKING` to prevent cyclic imports when writing typehints.

### Changed

- `convert_to_lattice_function` renamed to `convert_to_lattice_function_call`.
- Context managers now raise a `ValueError` instead of a generic `Exception`.

## [0.6.6] - 2021-11-30

### Fixed

- Fixed the version used in the documentation
- Fixed the badge URLs to prevent caching

## [0.6.5] - 2021-11-30

### Fixed

- Broken how-to links

### Removed

- Redundant lines from .gitignore
- *.ipynb from .gitignore

## [0.6.4] - 2021-11-30

### Added

- How-to guides for workflow orchestration.
  - How to construct an electron
  - How to construct a lattice
  - How to add an electron to lattice
  - How to visualize the lattice
  - How to add constraints to lattices
- How-to guides for workflow and subtask execution.
  - How to execute individual electrons
  - How to execute a lattice
  - How to execute multiple lattices
- How-to guides for status querying.
  - How to query electron execution status
  - How to query lattice execution status
  - How to query lattice execution time
- How-to guides for results collection
  - How to query electron execution results
  - How to query lattice execution results
  - How to query multiple lattice execution results
- Str method for the results object.

### Fixed

- Saving the electron execution status when the subtask is running.

## [0.6.3] - 2021-11-29

### Removed

- JWT token requirement.
- Covalent dispatcher login requirement.
- Update covalent login reference in README.md.
- Changed the default dispatcher server port from 5000 to 47007.

## [0.6.2] - 2021-11-28

### Added

- Github action for tests and coverage
- Badges for tests and coverage
- If tests pass then develop is pushed to master
- Add release action which tags and creates a release for minor version upgrades
- Add badges action which runs linter, and upload badges for version, linter score, and platform
- Add publish action (and badge) which builds a Docker image and uploads it to the AWS ECR

## [0.6.1] - 2021-11-27

### Added

- Github action which checks version increment and changelog entry

## [0.6.0] - 2021-11-26

### Added

- New Covalent RTD theme
- sphinx extension sphinx-click for CLI RTD
- Sections in RTD
- init.py in both covalent-dispatcher logger module and cli module for it to be importable in sphinx

### Changed

- docutils version that was conflicting with sphinx

### Removed

- Old aq-theme

## [0.5.1] - 2021-11-25

### Added

- Integration tests combining both covalent and covalent-dispatcher modules to test that
  lattice workflow are properly planned and executed.
- Integration tests for the covalent-dispatcher init module.
- pytest-asyncio added to requirements.

## [0.5.0] - 2021-11-23

### Added

- Results manager file to get results from a file, delete a result, and redispatch a result object.
- Results can also be awaited to only return a result if it has either been completed or failed.
- Results class which is used to store the results with all the information needed to be used again along with saving the results to a file functionality.
- A result object will be a mercurial object which will be updated by the dispatcher and saved to a file throughout the dispatching and execution parts.
- Direct manipulation of the transport graph inside a result object takes place.
- Utility to convert a function definition string to a function and vice-versa.
- Status class to denote the status of a result object and of each node execution in the transport graph.
- Start and end times are now also stored for each node execution as well as for the whole dispatch.
- Logging of `stdout` and `stderr` can be done by passing in the `log_stdout`, `log_stderr` named metadata respectively while dispatching.
- In order to get the result of a certain dispatch, the `dispatch_id`, the `results_dir`, and the `wait` parameter can be passed in. If everything is default, then only the dispatch id is required, waiting will not be done, and the result directory will be in the current working directory with folder name as `results/` inside which every new dispatch will have a new folder named according to their respective dispatch ids, containing:
  - `result.pkl` - (Cloud)pickled result object.
  - `result_info.yaml` - yaml file with high level information about the result and its execution.
  - `dispatch_source.py` - python file generated, containing the original function definitions of lattice and electrons which can be used to dispatch again.

### Changed

- `logfile` named metadata is now `slurm_logfile`.
- Instead of using `jsonpickle`, `cloudpickle` is being used everywhere to maintain consistency.
- `to_json` function uses `json` instead of `jsonpickle` now in electron and lattice definitions.
- `post_processing` moved to the dispatcher, so the dispatcher will now store a finished execution result in the results folder as specified by the user with no requirement of post processing it from the client/user side.
- `run_task` function in dispatcher modified to check if a node has completed execution and return it if it has, else continue its execution. This also takes care of cases if the server has been closed mid execution, then it can be started again from the last saved state, and the user won't have to wait for the whole execution.
- Instead of passing in the transport graph and dispatch id everywhere, the result object is being passed around, except for the `asyncio` part where the dispatch id and results directory is being passed which afterwards lets the core dispatcher know where to get the result object from and operate on it.
- Getting result of parent node executions of the graph, is now being done using the result object's graph. Storing of each execution's result is also done there.
- Tests updated to reflect the changes made. They are also being run in a serverless manner.

### Removed

- `LatticeResult` class removed.
- `jsonpickle` requirement removed.
- `WorkflowExecutionResult`, `TaskExecutionResult`, and `ExecutionError` singleton classes removed.

### Fixed

- Commented out the `jwt_required()` part in `covalent-dispatcher/_service/app.py`, may be removed in later iterations.
- Dispatcher server will now return the error message in the response of getting result if it fails instead of sending every result ever as a response.

## [0.4.3] - 2021-11-23

### Added

- Added a note in Known Issues regarding port conflict warning.

## [0.4.2] - 2021-11-24

### Added

- Added badges to README.md

## [0.4.1] - 2021-11-23

### Changed

- Removed old coverage badge and fixed the badge URL

## [0.4.0] - 2021-11-23

### Added

- Codecov integrations and badge

### Fixed

- Detached pipelines no longer created

## [0.3.0] - 2021-11-23

### Added

- Wrote a Code of Conduct based on <https://www.contributor-covenant.org/>
- Added installation and environment setup details in CONTRIBUTING
- Added Known Issues section to README

## [0.2.0] - 2021-11-22

### Changed

- Removed non-open-source executors from Covalent. The local SLURM executor is now
- a separate repo. Executors are now plugins.

## [0.1.0] - 2021-11-19

### Added

- Pythonic CLI tool. Install the package and run `covalent --help` for a usage description.
- Login and logout functionality.
- Executor registration/deregistration skeleton code.
- Dispatcher service start, stop, status, and restart.

### Changed

- JWT token is stored to file instead of in an environment variable.
- The Dask client attempts to connect to an existing server.

### Removed

- Removed the Bash CLI tool.

### Fixed

- Version assignment in the covalent init file.

## [0.0.3] - 2021-11-17

### Fixed

- Fixed the Dockerfile so that it runs the dispatcher server from the covalent repo.

## [0.0.2] - 2021-11-15

### Changed

- Single line change in ci script so that it doesn't exit after validating the version.
- Using `rules` in `pytest` so that the behavior in test stage is consistent.

## [0.0.1] - 2021-11-15

### Added

- CHANGELOG.md to track changes (this file).
- Semantic versioning in VERSION.
- CI pipeline job to enforce versioning.<|MERGE_RESOLUTION|>--- conflicted
+++ resolved
@@ -7,11 +7,10 @@
 
 ## [UNRELEASED]
 
-<<<<<<< HEAD
 ### Added
 
 - Set up alembic migrations & added migration guide (`alembic/README.md`)
-=======
+
 ## [0.143.0] - 2022-07-19
 
 ### Authors
@@ -23,7 +22,6 @@
 ### Changed
 
 - Installation will fail if `cova` is installed while trying to install `covalent`.
->>>>>>> a2b864ad
 
 ## [0.142.0] - 2022-07-19
 
