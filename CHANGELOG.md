--- conflicted
+++ resolved
@@ -7,15 +7,13 @@
 
 ## [UNRELEASED]
 
-<<<<<<< HEAD
 ### Changed
 
 - Raised the minimum version of Pydantic from 1.10.1 to 2.1.1 in `requirements.txt`
-=======
+
 ## Added
 
 - Added a `py.typed` file to support type-checking
->>>>>>> 9789aa84
 
 ## [0.228.0-rc.0] - 2023-08-31
 
