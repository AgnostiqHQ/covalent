--- conflicted
+++ resolved
@@ -7,11 +7,10 @@
 
 ## [UNRELEASED]
 
-<<<<<<< HEAD
 ### Operations
 
 - Update release workflow
-=======
+
 ## [0.182.0] - 2022-08-17
 
 ### Authors
@@ -32,7 +31,6 @@
 ### Changed
 
 - Synced with latest develop
->>>>>>> 5fd2cd0b
 
 ### Docs
 
