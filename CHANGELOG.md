# Changelog

All notable changes to this project will be documented in this file.

The format is based on [Keep a Changelog](https://keepachangelog.com/en/1.0.0/),
and this project adheres to [Semantic Versioning](https://semver.org/spec/v2.0.0.html).

## [UNRELEASED]

<<<<<<< HEAD
### Docs

- Update RTD for `AWS Batch` executor
- Removed `AWS Lambda` executor RTD from this branch in order to keep changes atomic
=======
## [0.179.0] - 2022-08-16

### Authors



### Changed

- Changed terser package version on webapp yarn-lock file.
>>>>>>> 1feddd96

## [0.178.0] - 2022-08-15

### Authors

- Will Cunningham <wjcunningham7@users.noreply.github.com>
- Co-authored-by: Alejandro Esquivel <ae@alejandro.ltd>
- Casey Jao <casey@agnostiq.ai>


### Changed

- Dispatch workflows as asyncio tasks on the FastAPI event loop instead of in separate threads

### Fixed

- Deconflict wait enum with `ct.wait` function; `wait` -> `WAIT`

### Operations

- Conda package is built and tested on a nightly schedule
- Conda deployment step is added to `release.yml`
- Install yarn and npm on Ubuntu whenever the webapp needs to be built

## [0.177.0] - 2022-08-11

### Authors

- Scott Wyman Neagle <scott@agnostiq.ai>
- Co-authored-by: Faiyaz Hasan <faiyaz@agnostiq.ai>
- Casey Jao <casey@agnostiq.ai>
- Venkat Bala <venkat@agnostiq.ai>
- Co-authored-by: pre-commit-ci[bot] <66853113+pre-commit-ci[bot]@users.noreply.github.com>

### Removed

- `while True` in `app.get_result`

### Changed

- Flask route logic to return 503 when the result is not ready

### Tests

- results_manager tests

### Operations

- Fix conditional checks for `pre-release` and `stable` Covalent docker image builds

## [0.176.0] - 2022-08-11

### Authors

- Scott Wyman Neagle <scott@agnostiq.ai>
- Co-authored-by: Faiyaz Hasan <faiyaz@agnostiq.ai>
- Casey Jao <casey@agnostiq.ai>


### Operations

- Update precommit yaml.

### Removed

- `Lattice.check_consumables()`, `_TransportGraph.get_topologically_sorted_graph()`

### Operations

- Trigger webapp build if `build==true`

## [0.175.0] - 2022-08-11

### Authors

- Scott Wyman Neagle <scott@agnostiq.ai>
- Co-authored-by: Faiyaz Hasan <faiyaz@agnostiq.ai>
- Casey Jao <casey@agnostiq.ai>


### Operations

- Trigger Slack alert for failed tests on `workflow_run`

## [0.174.0] - 2022-08-11

### Authors

- Casey Jao <casey@agnostiq.ai>
- Alejandro Esquivel <ae@alejandro.ltd>


### Changed

- Changed return value for TransferFromRemote and TransferToRemote (download/upload) operations to be consistent and always return filepath tuples

### Docs

- Updated docs with File Transfer return value changes and `files` kwarg injections

### Fixed

- Fixed postprocessing workflows that return an electron with an incoming wait_for edge

## [0.173.0] - 2022-08-10

### Authors

- Sankalp Sanand <sankalp@agnostiq.ai>


### Added

- `--hard` and `--yes` flags added to `covalent purge` for hard purging (also deletes the databse) and autoapproving respectively.

### Changed

- `covalent purge` now shows the user a prompt informing them what dirs and files will be deleted.
- Improved shown messages in some commands.

### Tests

- Updated tests to reflect above changes.

## [0.172.0] - 2022-08-10

### Authors

- Will Cunningham <wjcunningham7@users.noreply.github.com>
- Prasanna Venkatesh <54540812+Prasy12@users.noreply.github.com>
- Co-authored-by: pre-commit-ci[bot] <66853113+pre-commit-ci[bot]@users.noreply.github.com>
- Co-authored-by: Aravind-psiog <100823292+Aravind-psiog@users.noreply.github.com>
- Co-authored-by: ArunPsiog <arun.mukesh@psiog.com>
- Co-authored-by: manjunath.poilath <manjunath.poilath@psiog.com>
- Co-authored-by: Kamalesh-suresh <kamalesh.suresh@psiog.com>
- Co-authored-by: Amalan Jenicious F <amalan.jenicious@psiog.com>
- Co-authored-by: M Shrikanth <shrikanth.mohan@psiog.com>
- Co-authored-by: Casey Jao <casey@agnostiq.ai>
- Co-authored-by: Aravind-psiog <aravind.prabaharan@psiog.com>
- Co-authored-by: Will Cunningham <wjcunningham7@gmail.com>
- Co-authored-by: Alejandro Esquivel <ae@alejandro.ltd>


### Changed

- Covalent dispatcher flask web apis ported to FastAPI in `covalent_dispatcher/_service/app.py`
- Unit tests written for Covalent dispatcher flask web apis ported to FastAPI in `covalent_dispatcher_tests/_service/app.test.py`
- Web apis of `covalent_ui` refactored to adhere to v11 DB schema
- Electron graph mini map has been moved next to controls on the GUI.
- Lattice status and count of completed & total electrons has been moved to the top of the graph on the GUI.
- Some of the Flask APIs earlier consumed by the GUI have been deprecated & removed from the code base.
- APIs exposed by the web app back end have been re-factored to adhere to the new DB schema v10

### Added

- Added count of dispatches by status on the dispatch list section of the GUI.
- APIs that the GUI consumes have been re-written using FastAPI. This includes re-factoring of older APIs and adding of new APIs.
- Added COVALENT_SERVER_IFACE_ANY flag for uvicorn to start with 0.0.0.0

### Docs

- ReadTheDocs landing page has been improved

## [0.171.0] - 2022-08-10

### Authors

- Casey Jao <casey@agnostiq.ai>
- Co-authored-by: Scott Wyman Neagle <scott@agnostiq.ai>

### Added

- Added `covalent migrate_legacy_result_object` command to save pickled Result objects to the DataStore

## [0.170.1] - 2022-08-09

### Authors

- Venkat Bala <venkat@agnostiq.ai>

### Fixed

- Remove `attr` import added inadvertently

### Tests

- Fix `start` cli test, update `set_config` call count

## [0.170.0] - 2022-08-08

### Authors

- Venkat Bala <venkat@agnostiq.ai>
- Co-authored-by: pre-commit-ci[bot] <66853113+pre-commit-ci[bot]@users.noreply.github.com>


### Changed

- Temporarily allow executor plugin variable name to be either in uppercase or lowercase

## [0.169.0] - 2022-08-08

### Authors

- Venkat Bala <venkat@agnostiq.ai>
- Co-authored-by: pre-commit-ci[bot] <66853113+pre-commit-ci[bot]@users.noreply.github.com>


### Added

- Adding a `covalent config` convenience CLI to quickly view retrive the covalent configuration

## [0.168.0] - 2022-08-08

### Authors

- Venkat Bala <venkat@agnostiq.ai>
- Co-authored-by: pre-commit-ci[bot] <66853113+pre-commit-ci[bot]@users.noreply.github.com>


### Added

- Adding `setup/teardown` methods as placeholders for any executor specific setup and teardown tasks

## [0.167.0] - 2022-08-08

### Authors

- Poojith U Rao <106616820+poojithurao@users.noreply.github.com>
- Co-authored-by: Venkat Bala <venkat@agnostiq.ai>
- Co-authored-by: Faiyaz Hasan <faiyaz@agnostiq.ai>
- Co-authored-by: pre-commit-ci[bot] <66853113+pre-commit-ci[bot]@users.noreply.github.com>
- Co-authored-by: Alejandro Esquivel <ae@alejandro.ltd>


### Added

- S3 File transfer strategy

### Fixed

- Adding maximum number of retries and timeout parameter to the get result http call.

## [0.166.0] - 2022-08-07

### Authors

- Venkat Bala <venkat@agnostiq.ai>


### Tests

- Update dask cli test to match Covalent Dask cluster configuration


### Changed

- Remove newline from log stream formatter for better log statment output
- Jsonify covalent cluster cli outputs

## [0.165.0] - 2022-08-06

### Authors

- Casey Jao <casey@agnostiq.ai>


### Changed

- Make `BaseExecutor` and `BaseAsyncExecutor` class siblings, not parent and child.

### Operations

- Only validate webapp if the webapp was built

### Tests

- Fixed randomly failing lattice json serialization test

## [0.164.0] - 2022-08-05

### Authors

- Sankalp Sanand <sankalp@agnostiq.ai>
- Faiyaz Hasan <faiyaz@agnostiq.ai>
- Co-authored-by: pre-commit-ci[bot] <66853113+pre-commit-ci[bot]@users.noreply.github.com>
- Co-authored-by: Venkat Bala <venkat@agnostiq.ai>
- Co-authored-by: Will Cunningham <wjcunningham7@gmail.com>


### Changed

- Use `update_config` to modify dask configuration from the cluster process
- Simplify `set_config` logic for dask configuration options on `covalent start`
- Removed default values from click options for dask configuration related values

### Added

- Configured default dask configuration options in `defaults.py`

### Fixed 

- Overwriting config address issue.

### Tests

- Moved misplaced functional/integration tests from the unit tests folder to their respective folders.
- All of the unit tests now use test DB instead of hitting a live DB.
- Updated `tests.yml` so that functional tests are run whenever tests get changed or github actions are changed.
- Several broken tests were also fixed.

## [0.163.0] - 2022-08-04

### Authors

- Alejandro Esquivel <ae@alejandro.ltd>
- Co-authored-by: Casey Jao <casey@agnostiq.ai>
- Will Cunningham <wjcunningham7@users.noreply.github.com>
- Co-authored-by: Scott Wyman Neagle <scott@agnostiq.ai>


### Added

- Added `rsync` dependency in `Dockerfile`

### Removed

- `Makefile` which was previously improperly committed

### Operations

- Functional tests are run only on `develop`
- `tests.yml` can be run manually provided a commit SHA
- `tests.yml` uses a `build` filter to conditionally install and build Covalent if build files are modified
- `docker.yml` is now only for dev work, and is manually triggered given an SHA
- `release.yml` is enhanced to push stable and pre-release images to a public ECR repo

## [0.162.0] - 2022-08-04

### Authors

- Alejandro Esquivel <ae@alejandro.ltd>
- Co-authored-by: Casey Jao <casey@agnostiq.ai>


### Changed

- Updated Base executor to support non-unique `retval_key`s, particularly for use in File Transfer where we may have several CallDeps with the reserved `retval_key` of value `files`.

## [0.161.2] - 2022-08-04

### Authors

- Alejandro Esquivel <ae@alejandro.ltd>
- Co-authored-by: pre-commit-ci[bot] <66853113+pre-commit-ci[bot]@users.noreply.github.com>


### Fixed

- Updated `covalent db migrations` to overwrite `alembic.ini` `script_location` with absolute path to migrations folder
- Updated `covalent db alembic [args]` command to use project root as `cwd` for alembic subprocess  

## [0.161.1] - 2022-08-03

### Authors

- Alejandro Esquivel <ae@alejandro.ltd>
- Scott Wyman Neagle <scott@agnostiq.ai>
- Co-authored-by: Faiyaz Hasan <faiyaz@agnostiq.ai>
- Poojith U Rao <106616820+poojithurao@users.noreply.github.com>
- Co-authored-by: Casey Jao <casey@agnostiq.ai>


### Fixed

- When a list was passed to an electron, the generated electron list
  had metadata copied from the electron. This was resulting in
  call_before and call_after functions being called by the electron
  list as well. The metadata (apart from executor) is now set to
  default values for the electron list.

## [0.161.0] - 2022-08-03

### Authors

- Alejandro Esquivel <ae@alejandro.ltd>
- Scott Wyman Neagle <scott@agnostiq.ai>
- Co-authored-by: Faiyaz Hasan <faiyaz@agnostiq.ai>


### Changed

- Replaced `Session(DispatchDB()._get_data_store().engine)` with `workflow_db.session()`

### Removed

- `DevDataStore` class from `datastore.py`
- workflows manager

## [0.160.1] - 2022-08-02

### Authors

- Alejandro Esquivel <ae@alejandro.ltd>
- Scott Wyman Neagle <scott@agnostiq.ai>


### Fixed

- `script_location` key not found issue when installing with pip (second attempt)

### Docs

- Remove migration guide reference from README

### Operations

- Explicitly check `release == true` in tests.yml

## [0.160.0] - 2022-08-02

### Authors

- Casey Jao <casey@agnostiq.ai>
- Co-authored-by: Faiyaz Hasan <faiyaz@agnostiq.ai>


### Changed

- `Executor.run()` now accepts a `task_metadata` dictionary. Current
  keys consist of `dispatch_id` and `node_id`.

## [0.159.0] - 2022-08-02

### Authors

- Casey Jao <casey@agnostiq.ai>
- Co-authored-by: Faiyaz Hasan <faiyaz@agnostiq.ai>


### Changed

- Database schema has been updated to v11

### Operations

- `paths-filter` will only be run on PRs, i.e on workflow runs, the whole test suite will be run.
- Removed retry action from running on `pytest` steps since they instead use `pytest` retries.
- `codecov.yml` added to enable carry-forward flags
- UI front-end is only built for pull requests when the source changes
- Packaging is only validated on the `develop` branch

## [0.158.0] - 2022-07-29

### Authors

- Okechukwu  Emmanuel Ochia <okechukwu@agnostiq.ai>
- Co-authored-by: Scott Wyman Neagle <scott@agnostiq.ai>
- Will Cunningham <wjcunningham7@users.noreply.github.com>
- Alejandro Esquivel <ae@alejandro.ltd>
- Co-authored-by: pre-commit-ci[bot] <66853113+pre-commit-ci[bot]@users.noreply.github.com>
- Casey Jao <casey@agnostiq.ai>
- Co-authored-by: Faiyaz Hasan <faiyaz@agnostiq.ai>


### Changed

- Construct the result object in the dispatcher `entry_point.py` module in order to avoid the Missing Latticed Id error so frequently.
- Update the sleep statement length to 0.1 seconds in the results.manager.

## [0.157.1] - 2022-07-29

### Authors

- Okechukwu  Emmanuel Ochia <okechukwu@agnostiq.ai>
- Co-authored-by: Scott Wyman Neagle <scott@agnostiq.ai>
- Will Cunningham <wjcunningham7@users.noreply.github.com>
- Alejandro Esquivel <ae@alejandro.ltd>
- Co-authored-by: pre-commit-ci[bot] <66853113+pre-commit-ci[bot]@users.noreply.github.com>
- Casey Jao <casey@agnostiq.ai>

### Fixed

- Pass non-kwargs to electrons in the correct order during dispatch.

## [0.157.0] - 2022-07-28

### Authors

- Okechukwu  Emmanuel Ochia <okechukwu@agnostiq.ai>
- Co-authored-by: Scott Wyman Neagle <scott@agnostiq.ai>
- Will Cunningham <wjcunningham7@users.noreply.github.com>
- Alejandro Esquivel <ae@alejandro.ltd>
- Co-authored-by: pre-commit-ci[bot] <66853113+pre-commit-ci[bot]@users.noreply.github.com>
- Casey Jao <casey@agnostiq.ai>


### Changed

- Expose a public `wait()` function compatible with both calling and dispatching lattices

### Docs

- Updated the RTD on `wait_for()` to use the static `wait()` function

### Operations

- pre-commit autoupdate

### Docs

- Changed the custom executor how-to to be shorter and more concise.



## [0.156.0] - 2022-07-27

### Authors

- Okechukwu  Emmanuel Ochia <okechukwu@agnostiq.ai>
- Co-authored-by: Scott Wyman Neagle <scott@agnostiq.ai>
- Will Cunningham <wjcunningham7@users.noreply.github.com>
- Alejandro Esquivel <ae@alejandro.ltd>
- Co-authored-by: pre-commit-ci[bot] <66853113+pre-commit-ci[bot]@users.noreply.github.com>


### Added

- Bash decorator is introduced
- Lepton commands can be specified as a list of strings rather than strings alone.

## [0.155.1] - 2022-07-26

### Authors

- Okechukwu  Emmanuel Ochia <okechukwu@agnostiq.ai>
- Co-authored-by: Scott Wyman Neagle <scott@agnostiq.ai>
- Will Cunningham <wjcunningham7@users.noreply.github.com>
- Alejandro Esquivel <ae@alejandro.ltd>
- Co-authored-by: pre-commit-ci[bot] <66853113+pre-commit-ci[bot]@users.noreply.github.com>


### Fixed

- `script_location` key not found issue when running alembic programatically

### Operations

- Fixed syntax errors in `stale.yml` and in `hotfix.yml`
- `docker.yml` triggered after version bump in `develop` instead of before
- Enhanced `tests.yml` to upload coverage reports by domain

## [0.155.0] - 2022-07-26

### Authors

- Alejandro Esquivel <ae@alejandro.ltd>


### Added

- Exposing `alembic {args}` cli commands through: `covalent db alembic {args}`

## [0.154.0] - 2022-07-25

### Authors

- Casey Jao <casey@agnostiq.ai>
- Co-authored-by: Venkat Bala <venkat@agnostiq.ai>
- Alejandro Esquivel <ae@alejandro.ltd>


### Added

- Added methods to programatically fetch information from Alembic without needing subprocess

## [0.153.1] - 2022-07-25

### Authors

- Casey Jao <casey@agnostiq.ai>
- Co-authored-by: Venkat Bala <venkat@agnostiq.ai>


### Fixed

- Stdout and stderr are now captured when using the dask executor.


### Tests

- Fixed Dask cluster CLI tests

## [0.153.0] - 2022-07-25

### Authors

- Faiyaz Hasan <faiyaz@agnostiq.ai>


### Added

- Helper function to load and save files corresponding to the DB filenames.

### Changed

- Files with .txt, .log extensions are stored as strings.
- Get result web request timeout to 2 seconds.

## [0.152.0] - 2022-07-25

### Authors

- Faiyaz Hasan <faiyaz@agnostiq.ai>
- Co-authored-by: Scott Wyman Neagle <scott@agnostiq.ai>


### Changed

- Pass default DataStore object to node value retrieval method in the Results object.

## [0.151.1] - 2022-07-22

### Authors

- Faiyaz Hasan <faiyaz@agnostiq.ai>
- Co-authored-by: Scott Wyman Neagle <scott@agnostiq.ai>


### Fixed

- Adding maximum number of retries and timeout parameter to the get result http call.
- Disabling result_webhook for now.

## [0.151.0] - 2022-07-22

### Authors

- Scott Wyman Neagle <scott@agnostiq.ai>
- Co-authored-by: Will Cunningham <wjcunningham7@gmail.com>
- Sankalp Sanand <sankalp@agnostiq.ai>


### Added

- `BaseAsyncExecutor` has been added which can be inherited by new async-aware executors.

### Changed

- Since tasks were basically submitting the functions to a Dask cluster by default, they have been converted into asyncio `Tasks` instead which support a far larger number of concurrent tasks than previously used `ThreadPool`.

- `tasks_pool` will still be used to schedule tasks which use non-async executors.

- Executor's `executor` will now receive a callable instead of a serialized function. This allows deserializing the function where it is going to be executed while providing a simplified `execute` at the same time.

- `uvloop` is being used instead of the default event loop of `asyncio` for better performance.

- Tests have also been updated to reflect above changes.

### Operations

- Made Santosh the sole owner of `/docs`

## [0.150.0] - 2022-07-22

### Authors

- Faiyaz Hasan <faiyaz@agnostiq.ai>


### Added

- Initialize database tables when the covalent server is started.

## [0.149.0] - 2022-07-21

### Authors

- Scott Wyman Neagle <scott@agnostiq.ai>
- Co-authored-by: Venkat Bala <venkat@agnostiq.ai>


### Removed

- `result.save()`
- `result._write_dispatch_to_python_file()`

## [0.148.0] - 2022-07-21

### Authors

- Alejandro Esquivel <ae@alejandro.ltd>


### Changed

- Changed DataStore default db path to correspond to dispatch db config path

### Operations

- Added workflow to stale and close pull requests


### Docs

- Fixed `get_metadata` calls in examples to remove `results_dir` argument
- Removed YouTube video temporarily

## [0.147.0] - 2022-07-21

### Authors

- Casey Jao <casey@agnostiq.ai>


### Changed

- Simplified interface for custom executors. All the boilerplate has
  been moved to `BaseExecutor`.

## [0.146.0] - 2022-07-20

### Authors

- Casey Jao <casey@agnostiq.ai>
- Co-authored-by: Venkat Bala <venkat@agnostiq.ai>
- Faiyaz Hasan <faiyaz@agnostiq.ai>



### Added

- Ensure that transportable objects are rendered correctly when printing the result object.

### Tests

- Check that user data is not unpickled by the Covalent server process

## [0.145.0] - 2022-07-20

### Authors

- Scott Wyman Neagle <scott@agnostiq.ai>
- Co-authored-by: Venkat Bala <venkat@agnostiq.ai>
- Co-authored-by: Faiyaz Hasan <faiyaz@agnostiq.ai>


### Removed

- `entry_point.get_result()`

### Changed

- get_result to query an HTTP endpoint instead of a DB session

## [0.144.0] - 2022-07-20

### Authors

- Will Cunningham <wjcunningham7@users.noreply.github.com>
- Co-authored-by: Scott Wyman Neagle <scott@agnostiq.ai>
- Alejandro Esquivel <ae@alejandro.ltd>


### Added

- Set up alembic migrations & added migration guide (`alembic/README.md`)

## [0.143.0] - 2022-07-19

### Authors

- Will Cunningham <wjcunningham7@users.noreply.github.com>
- Co-authored-by: Scott Wyman Neagle <scott@agnostiq.ai>


### Changed

- Installation will fail if `cova` is installed while trying to install `covalent`.

## [0.142.0] - 2022-07-19

### Authors

- Poojith U Rao <106616820+poojithurao@users.noreply.github.com>
- Co-authored-by: Will Cunningham <wjcunningham7@gmail.com>
- Anna Hughes <annagwen42@gmail.com>
- Co-authored-by: Poojith <poojith@agnostiq.ai>
- Co-authored-by: Scott Wyman Neagle <scott@agnostiq.ai>
- Casey Jao <casey@agnostiq.ai>
- Co-authored-by: Venkat Bala <venkat@agnostiq.ai>
- Co-authored-by: pre-commit-ci[bot] <66853113+pre-commit-ci[bot]@users.noreply.github.com>
- Faiyaz Hasan <faiyaz@agnostiq.ai>


### Added

- `electron_num`, `completed_electron_num` fields to the Lattice table.

## [0.141.0] - 2022-07-19

### Authors

- Poojith U Rao <106616820+poojithurao@users.noreply.github.com>
- Co-authored-by: Will Cunningham <wjcunningham7@gmail.com>
- Anna Hughes <annagwen42@gmail.com>
- Co-authored-by: Poojith <poojith@agnostiq.ai>
- Co-authored-by: Scott Wyman Neagle <scott@agnostiq.ai>
- Casey Jao <casey@agnostiq.ai>
- Co-authored-by: Venkat Bala <venkat@agnostiq.ai>
- Co-authored-by: pre-commit-ci[bot] <66853113+pre-commit-ci[bot]@users.noreply.github.com>


### Changed

- Deprecate topological sort in favor of inspect in-degree of nodes until they are zero before dispatching task
- Use deepcopy to generate a copy of the metadata dictionary before saving result object to the database

### Docs

- Adding incomplete pennylane kernel tutorial
- Adding quantum ensemble tutorial

## [0.140.0] - 2022-07-19

### Authors

- Faiyaz Hasan <faiyaz@agnostiq.ai>
- Co-authored-by: Venkat Bala <venkat@agnostiq.ai>


### Added

- Fields `deps_filename`, `call_before_filename` and `call_after_filename` to the `Electron` table.
- Re-write the deps / call before and after file contents when inserting / updating electron record in the database.

### Changed

- Modify the test and implementation logic of inserting the electron record with these new fields.
- Field `key` to `key_filename` in `Electron` table.

## [0.139.1] - 2022-07-19

### Authors

- Divyanshu Singh <55018955+divshacker@users.noreply.github.com>
- Co-authored-by: Scott Wyman Neagle <wymnea@protonmail.com>
- Co-authored-by: Scott Wyman Neagle <scott@agnostiq.ai>
- Co-authored-by: Will Cunningham <wjcunningham7@users.noreply.github.com>


### Fixed

- Fixes Reverse IP problem. All References to `0.0.0.0` are changed to `localhost` . More details can be found [here](https://github.com/AgnostiqHQ/covalent/issues/202)

## [0.139.0] - 2022-07-19

### Authors

- Venkat Bala <venkat@agnostiq.ai>
- Co-authored-by: Scott Wyman Neagle <scott@agnostiq.ai>
- Faiyaz Hasan <faiyaz@agnostiq.ai>
- Co-authored-by: Will Cunningham <wjcunningham7@gmail.com>


### Added

- Columns `is_active` in the lattice, eLectron and Electron dependency tables.

### Docs

- Adding a RTD tutorial/steps on creating a custom executor

## [0.138.0] - 2022-07-19

### Authors

- Anna Hughes <annagwen42@gmail.com>
- Co-authored-by: Will Cunningham <wjcunningham7@gmail.com>
- Will Cunningham <wjcunningham7@users.noreply.github.com>
- Co-authored-by: Venkat Bala <venkat@agnostiq.ai>


### Added

- Docker build workflow

### Changed

- Dockerfile uses multi-stage build

### Docs

- New tutorial demonstrating how to solve the MaxCut Problem with QAOA and Covalent

## [0.137.0] - 2022-07-19

### Authors

- Prasanna Venkatesh <54540812+Prasy12@users.noreply.github.com>
- Co-authored-by: Alejandro Esquivel <ae@alejandro.ltd>


### Added

- Ability to hide/show labels on the graph
- Graph layout with elk configurations

### Changed

- Changed API socket calls interval for graph optimization.

### Tests

- Disabled several dask functional tests

## [0.136.0] - 2022-07-18

### Authors

- Scott Wyman Neagle <scott@agnostiq.ai>
- Co-authored-by: Faiyaz Hasan <faiyaz@agnostiq.ai>


### Changed

- Result.save() has been deprecated in favor of Result.persist() and querying the database directly.

## [0.135.0] - 2022-07-18

### Authors

- Casey Jao <casey@agnostiq.ai>
- Co-authored-by: Scott Wyman Neagle <scott@agnostiq.ai>
- Co-authored-by: Alejandro Esquivel <ae@alejandro.ltd>


### Operations

- Psiog is only codeowner of js files
- Fix in changelog action to handle null author when a bot is committing

### Added

- Support injecting return values of calldeps into electrons during workflow execution

## [0.134.0] - 2022-07-15

### Authors

- Casey Jao <casey@agnostiq.ai>
- Co-authored-by: Scott Wyman Neagle <scott@agnostiq.ai>


### Changed

- Covalent server can now process workflows without having their deps installed

## [0.133.0] - 2022-07-15

### Authors

- Will Cunningham <wjcunningham7@users.noreply.github.com>


### Removed

- Removed the deprecated function `draw_inline` as well as the `matplotlib` dependency.

### Operations

- Fixing the retry block for tests

## [0.132.0] - 2022-07-14

### Authors

- Will Cunningham <wjcunningham7@users.noreply.github.com>


### Added

- Bash lepton support reintroduced with some UX modifications to the Lepton class. Leptons which use scripting languages can be specified as either (1) a command run in the shell/console or (2) a call to a function in a library/script. Leptons which use compiled languages must specify a library and a function name.
- The keyword argument `display_name` can be used to override the name appearing in the UI. Particularly useful when the lepton is a command.
- All arguments except for language are now keyword arguments.
- Keyword arguments passed to a Bash lepton are understood to define environment variables within the shell.
- Non-keyword arguments fill in `$1`, `$2`, etc.
- Named outputs enumerate variables within the shell which will be returned to the user. These can be either `Lepton.OUTPUT` or `Lepton.INPUT_OUTPUT` types.

### Added

- New fields to the decomposed result object Database: 

## [0.131.0] - 2022-07-13

### Authors

- Sankalp Sanand <sankalp@agnostiq.ai>
- Co-authored-by: Venkat Bala <venkat@agnostiq.ai>


### Fixed

- `covalent --version` now looks for `covalent` metadata instead of `cova`

### Tests

- Updated the cli test to include whether the correct version number is shown when `covalent --version` is run

### Added

- Method to write electron id corresponding to sublattices in `execution.py` when running `_run_task`.

## [0.130.0] - 2022-07-12

### Authors

- Venkat Bala <venkat@agnostiq.ai>
- Co-authored-by: Scott Wyman Neagle <scott@agnostiq.ai>

### Changed

- Ignoring tests for `cancel_dispatch` and `construct_bash`
- Create a dummy requirements.txt file for pip deps tests
- Fix version of `Werkzeug` package to avoid running into ValueError (unexpected kwarg `as_tuple`)
- Update `customization` how to test by specifying the section header `sdk`

## [0.129.0] - 2022-07-12

### Authors

- Sankalp Sanand <sankalp@agnostiq.ai>
- Co-authored-by: Alejandro Esquivel <ae@alejandro.ltd>

### Added

- Support for `wait_for` type edges when two electrons are connected by their execution side effects instead of output-input relation.

### Changed

- `active_lattice.electron_outputs` now contains the node ids as well for the electron which is being post processed.

## [0.128.1] - 2022-07-12

### Authors

- Faiyaz Hasan <faiyaz@agnostiq.ai>


### Fixed

- `Result.persist` test in `result_test.py`.
- Electron dependency `arg_index` is changed back to Nullable.

## [0.128.0] - 2022-07-12

### Authors

- Okechukwu  Emmanuel Ochia <okechukwu@agnostiq.ai>
- Co-authored-by: Casey Jao <casey@agnostiq.ai>
- Co-authored-by: Alejandro Esquivel <ae@alejandro.ltd>
- Co-authored-by: pre-commit-ci[bot] <66853113+pre-commit-ci[bot]@users.noreply.github.com>

### Added

- File transfer support for leptons

## [0.127.0] - 2022-07-11

### Authors

- Scott Wyman Neagle <scott@agnostiq.ai>
- Co-authored-by: Faiyaz Hasan <faiyaz@agnostiq.ai>
- Co-authored-by: Venkat Bala <venkat@agnostiq.ai>


### Added

- When saving to DB, also persist to the new DB if running in develop mode

### Tests

- Flask app route tests

## [0.126.0] - 2022-07-11

### Authors

- Will Cunningham <wjcunningham7@users.noreply.github.com>
- Alejandro Esquivel <ae@alejandro.ltd>
- Co-authored-by: pre-commit-ci[bot] <66853113+pre-commit-ci[bot]@users.noreply.github.com>
- Co-authored-by: Sankalp Sanand <sankalp@agnostiq.ai>


### Added

- Added Folder class
- Added internal call before/after deps to execute File Transfer operations pre/post electron execution.

### Operations

- Enhanced hotfix action to create branches from existing commits

## [0.125.0] - 2022-07-09

### Authors

- Okechukwu  Emmanuel Ochia <okechukwu@agnostiq.ai>
- Co-authored-by: pre-commit-ci[bot] <66853113+pre-commit-ci[bot]@users.noreply.github.com>
- Co-authored-by: Alejandro Esquivel <ae@alejandro.ltd>
- Venkat Bala <venkat@agnostiq.ai>
- Co-authored-by: Okechukwu Ochia <emmirald@gmail.com>
- Co-authored-by: Scott Wyman Neagle <scott@agnostiq.ai>


### Added

- Dask Cluster CLI functional/unit tests

### Docs

- Updated RTD concepts, how-to-guides, and api docs with electron dependencies.

### Operations

- Separate out running tests and uploading coverage report to circumvent bug in
  retry action

## [0.124.0] - 2022-07-07

### Authors

- Will Cunningham <wjcunningham7@users.noreply.github.com>
- Co-authored-by: Scott Wyman Neagle <scott@agnostiq.ai>
- Faiyaz Hasan <faiyaz@agnostiq.ai>


### Added

- `Result.persist` method in `covalent/_results_manager/result.py`.

### Operations

- Package pre-releases go to `covalent` instead of `cova` on PyPI.

## [0.123.0] - 2022-07-07

### Authors

- Scott Wyman Neagle <scott@agnostiq.ai>
- Co-authored-by: Faiyaz Hasan <faiyaz@agnostiq.ai>
- Will Cunningham <wjcunningham7@users.noreply.github.com>
- Alejandro Esquivel <ae@alejandro.ltd>
- Co-authored-by: pre-commit-ci[bot] <66853113+pre-commit-ci[bot]@users.noreply.github.com>


### Added

- Added Folder class
- Added internal call before/after deps to execute File Transfer operations pre/post electron execution.

### Operations

- `codeql.yml` and `condabuild.yml` run nightly instead of on every PR.
- Style fixes in changelog

## [0.122.1] - 2022-07-06

### Authors

Will Cunningham <wjcunningham7@users.noreply.github.com>
Co-authored-by: Scott Wyman Neagle <scott@agnostiq.ai>


### Operations

- Added license scanner action
- Pre-commit autoupdate

### Tests

- Tests for running workflows with more than one iteration

### Fixed

- Attribute error caused by attempts to retrieve the name from the node function when the node function is set to None

## [0.122.0] - 2022-07-04

### Authors

Faiyaz Hasan <faiyaz@agnostiq.ai>
Co-authored-by: pre-commit-ci[bot] <66853113+pre-commit-ci[bot]@users.noreply.github.com>


### Added

- `covalent/_results_manager/write_result_to_db.py` module and methods to insert / update data in the DB.
- `tests/covalent_tests/results_manager_tests/write_result_to_db_test.py` containing the unit tests for corresponding functions.

### Changed

- Electron `type` column to a string type rather than an `ElectronType` in DB models.
- Primary keys from `BigInteger` to `Integer` in DB models.

## [0.121.0] - 2022-07-04

### Authors

Will Cunningham <wjcunningham7@users.noreply.github.com>
Co-authored-by: Alejandro Esquivel <ae@alejandro.ltd>
Co-authored-by: pre-commit-ci[bot] <66853113+pre-commit-ci[bot]@users.noreply.github.com>


### Removed

- Unused requirements `gunicorn` and `eventlet` in `requirements.txt` as well as `dask` in `tests/requirements.txt`, since it is already included in the core requirements.

### Docs

- Updated the compatibility matrix in the docs.

## [0.120.0] - 2022-07-04

### Authors

Okechukwu  Emmanuel Ochia <okechukwu@agnostiq.ai>
Co-authored-by: Venkat Bala <venkat@agnostiq.ai>
Co-authored-by: pre-commit-ci[bot] <66853113+pre-commit-ci[bot]@users.noreply.github.com>
Co-authored-by: Scott Wyman Neagle <scott@agnostiq.ai>


### Added

- Adding `cluster` CLI options to facilitate interacting with the backend Dask cluster
- Adding options to `covalent start` to enable specifying number of workers, memory limit and threads per worker at cluster startup

### Changed

- Update `DaskAdminWorker` docstring with better explanation

## [0.119.1] - 2022-07-04

### Authors

Scott Wyman Neagle <scott@agnostiq.ai>
Casey Jao <casey@agnostiq.ai>


### Fixed

- `covalent status` checks if the server process is still alive.

### Operations

- Updates to changelog logic to handle multiple authors

## [0.119.0] - 2022-07-03
### Authors
@cjao 


### Added

- Introduce support for pip dependencies

## [0.118.0] - 2022-07-02
### Authors
@AlejandroEsquivel 


### Added

- Introduced File, FileTransfer, and FileTransferStrategy classes to support various File Transfer use cases prior/post electron execution

## [0.117.0] - 2022-07-02
### Authors
@Emmanuel289 


### Added

- Included retry action in 'tests.yaml' workflow.

## [0.116.0] - 2022-06-29
### Authors
@Prasy12 

### Changed

- Changed API socket calls interval for graph optimization.

### Added

- Ability to change to different layouts from the GUI.

## [0.115.0] - 2022-06-28
### Authors
@cjao 


### Added

- Introduce support for `call_before`, `call_after`, and bash dependencies

### Operations

- Unit tests performed on Python 3.10 on Ubuntu and MacOS images as well as 3.9 on MacOS
- Updated codeowners so that AQ Engineers doesn't own this CHANGELOG
- pre-commit autoupdate

## [0.114.0] - 2022-06-23
### Authors
@dependabot[bot] 


### Changed

- Changed eventsource version on webapp yarn-lock file.

### Operations

- Added Github push changelog workflow to append commiters username
- Reusable JavaScript action to parse changelog and update version

## [0.113.0] - 2022-06-21

### Added

- Introduce new db models and object store backends

### Operations

- Syntax fix in hotfix.yml

### Docs

- Added new tutorial: Linear and convolutional autoencoders

## [0.112.0] - 2022-06-20

### Changed

- Changed async version on webapp package-lock file.

## [0.111.0] - 2022-06-20

### Changed

- Changed eventsource version on webapp package-lock file.

### Docs

- Added new tutorial: Covalentified version of the Pennylane Variational Classifier tutorial.

## [0.110.3] - 2022-06-17

### Fixed

- Fix error when parsing electron positional arguments in workflows

### Docs

- Remove hardcoding version info in README.md

## [0.110.2] - 2022-06-10

### Docs

- Fix MNIST tutorial
- Fix Quantum Gravity tutorial
- Update RTD with migration guide compatible with latest release
- Convert all references to `covalent start` from Jupyter notebooks to markdown statements
- Update release notes summary in README.md
- Fixed display issues with figure (in dark mode) and bullet points in tutorials

### Operations

- Added a retry block to the webapp build step in `tests.yml`

## [0.110.1] - 2022-06-10

### Fixed

- Configure dask to not use daemonic processes when creating a cluster

### Operations

- Sync the VERSION file within `covalent` directory to match the root level VERSION
- Manually patch `covalent/VERSION`

## [0.110.0] - 2022-06-10

### Changed

- Web GUI list size and status label colors changed.
- Web GUI graph running icon changed to non-static icon.

### Docs

- Removed references to the Dask executor in RTD as they are no longer needed.

## [0.109.1] - 2022-06-10

### Fixed

- `covalent --version` now works for PyPI releases

## [0.109.0] - 2022-06-10

### Docs

- Update CLI help statements

### Added

- Add CLI functionality to start covalent with/without Dask
- Add CLI support to parse `covalent_ui.log` file

### Operations

- Updating codeowners to establish engineering & psiog ownership

### Docs

- Added new tutorial: Training quantum embedding kernels for classification.

## [0.108.0] - 2022-06-08

### Added

- WCI yaml file

### Docs

- Add pandoc installation updates to contributing guide

## [0.107.0] - 2022-06-07

### Changed

- Skipping stdout/stderr redirection tests until implemented in Dask parent process

### Added

- Simplifed starting the dask cluster using `multiprocessing`
- Added `bokeh==2.4.3` to requirements.txt to enable view Dask dashboard

### Fixed

- Changelog-reminder action now works for PRs from forks.

## [0.106.2] - 2022-06-06

### Fixed

- Specifying the version for package `furo` to `2022.4.7` to prevent breaking doc builds

### Docs

- Added new tutorial: Using Covalent with PennyLane for hybrid computation.

## [0.106.1] - 2022-06-01

### Fixed

- Changelog-reminder action now works for PRs from forks

### Docs

- Removed references to microservices in RTD
- Updated README.md.
- Changed `ct.electron` to `ct.lattice(executor=dask_executor)` in MNIST classifier tutorial

## [0.106.0] - 2022-05-26

### Changed

- Visual theme for Webapp GUI changed in accordance to new theme
- Fonts, colors, icons have been updated

## [0.105.0] - 2022-05-25

### Added

- Add a pre-commit hook for `detect-secrets`.
- Updated the actions in accordance with the migration done in the previous version.

## [0.104.0] - 2022-05-23

### Changed

- Services have been moved to a different codebase. This repo is now hosting the Covalent SDK, local dispatcher backend, Covalent web GUI, and documentation. Version is bumped to `0.104.0` in order to avoid conflicts.
- Update tests to match the current dispatcher api
- Skip testing dask executor until dask executor plugin is made public
- Using 2 thread pools to manage multiple workflows better and the other one for executing electrons in parallel.

### Fixed

- Add psutil and PyYAML to requirements.txt
- Passing the same Electron to multiple inputs of an Electron now works. UI fix pending.
- Dask from `requirements.txt`.

### Removed

- Asyncio usage for electron level concurrency.
- References to dask

### Added

- Functional test added for dask executor with the cluster running locally.
- Scalability tests for different workflows and workflow sizes under `tests/stress_tests/scripts`
- Add sample performance testing workflows under `tests/stress_tests`
- Add pipelines to continuously run the tutorial notebooks
- Create notebook with tasks from RTD

## [0.32.3] - 2022-03-16

### Fixed

- Fix missing UI graph edges between parameters and electrons in certain cases.
- Fix UI crashes in cases where legacy localStorage state was being loaded.

## [0.32.2] - 2022-03-16

### Added

- Images for graphs generated in tutorials and how-tos.
- Note for quantum gravity tutorial to tell users that `tensorflow` doesn't work on M1 Macs.
- `Known Issues` added to `README.md`

### Fixed

- `draw` function usage in tutorials and how-tos now reflects the UI images generated instead of using graphviz.
- Images now render properly in RTD of how-tos.

### Changed

- Reran all the tutorials that could run, generating the outputs again.

## [0.32.1] - 2022-03-15

### Fixed

- CLI now starts server directly in the subprocess instead of as a daemon
- Logs are provided as pipes to Popen instead of using a shell redirect
- Restart behavior fixed
- Default port in `covalent_ui/app.py` uses the config manager

### Removed

- `_graceful_restart` function no longer needed without gunicorn

## [0.32.0] - 2022-03-11

### Added

- Dispatcher microservice API endpoint to dispatch and update workflow.
- Added get runnable task endpoint.

## [0.31.0] - 2022-03-11

### Added

- Runner component's main functionality to run a set of tasks, cancel a task, and get a task's status added to its api.

## [0.30.5] - 2022-03-11

### Updated

- Updated Workflow endpoints & API spec to support upload & download of result objects as pickle files

## [0.30.4] - 2022-03-11

### Fixed

- When executing a task on an alternate Conda environment, Covalent no longer has to be installed on that environment. Previously, a Covalent object (the execution function as a TransportableObject) was passed to the environment. Now it is deserialized to a "normal" Python function, which is passed to the alternate Conda environment.

## [0.30.3] - 2022-03-11

### Fixed

- Fixed the order of output storage in `post_process` which should have been the order in which the electron functions are called instead of being the order in which they are executed. This fixes the order in which the replacement of function calls with their output happens, which further fixes any discrepencies in the results obtained by the user.

- Fixed the `post_process` test to check the order as well.

## [0.30.2] - 2022-03-11

### Changed

- Updated eventlet to 0.31.0

## [0.30.1] - 2022-03-10

### Fixed

- Eliminate unhandled exception in Covalent UI backend when calling fetch_result.

## [0.30.0] - 2022-03-09

### Added

- Skeleton code for writing the different services corresponding to each component in the open source refactor.
- OpenAPI specifications for each of the services.

## [0.29.3] - 2022-03-09

### Fixed

- Covalent UI is built in the Dockerfile, the setup file, the pypi workflow, the tests workflow, and the conda build script.

## [0.29.2] - 2022-03-09

### Added

- Defaults defined in executor plugins are read and used to update the in-memory config, as well as the user config file. But only if the parameter in question wasn't already defined.

### Changed

- Input parameter names and docstrings in _shared_files.config.update_config were changed for clarity.

## [0.29.1] - 2022-03-07

### Changed

- Updated fail-fast strategy to run all tests.

## [0.29.0] - 2022-03-07

### Added

- DispatchDB for storing dispatched results

### Changed

- UI loads dispatches from DispatchDB instead of browser local storage

## [0.28.3] - 2022-03-03

### Fixed

Installed executor plugins don't have to be referred to by their full module name. Eg, use "custom_executor", instead of "covalent_custom_plugin.custom_executor".

## [0.28.2] - 2022-03-03

### Added

- A brief overview of the tutorial structure in the MNIST classification tutorial.

## [0.28.1] - 2022-03-02

### Added

- Conda installation is only supported for Linux in the `Getting Started` guide.
- MNIST classifier tutorial.

### Removed

- Removed handling of default values of function parameters in `get_named_params` in `covalent/_shared_files/utils.py`. So, it is actually being handled by not being handled since now `named_args` and `named_kwargs` will only contain parameters that were passed during the function call and not all of them.

## [0.28.0] - 2022-03-02

### Added

- Lepton support, including for Python modules and C libraries
- How-to guides showing how to use leptons for each of these

## [0.27.6] - 2022-03-01

### Added

- Added feature development basic steps in CONTRIBUTING.md.
- Added section on locally building RTD (read the docs) in the contributing guide.

## [0.27.5] - 2022-03-01

### Fixed

- Missing UI input data after backend change - needed to be derived from graph for electrons, lattice inputs fixed on server-side, combining name and positional args
- Broken UI graph due to variable->edge_name renaming
- Missing UI executor data after server-side renaming

## [0.27.4] - 2022-02-28

### Fixed

- Path used in `covalent/executor/__init__.py` for executor plugin modules needed updating to `covalent/executor/executor_plugins`

### Removed

- Disabled workflow cancellation test due to inconsistent outcomes. Test will be re-enabled after cancellation mechanisms are investigated further.

## [0.27.3] - 2022-02-25

### Added

- Added `USING_DOCKER.md` guide for running docker container.
- Added cli args to covalent UI flask server `covalent_ui/app.py` to modify port and log file path.

### Removed

- Removed gunicorn from cli and Dockerfile.

### Changed

- Updated cli `covalent_dispatcher/_cli/service.py` to run flask server directly, and removed dispatcher and UI flags.
- Using Flask blueprints to merge Dispatcher and UI servers.
- Updated Dockerfile to run flask server directly.
- Creating server PID file manually in `covalent_dispatcher/_cli/service.py`.
- Updated tests and docs to reflect merged servers.
- Changed all mentions of port 47007 (for old UI server) to 48008.

## [0.27.2] - 2022-02-24

### Changed

- Removed unnecessary blockquotes from the How-To guide for creating custom executors
- Changed "Covalent Cloud" to "Covalent" in the main code text

## [0.27.1] - 2022-02-24

### Removed

- Removed AQ-Engineers from CODEOWNERS in order to fix PR review notifications

## [0.27.0] - 2022-02-24

### Added

- Support for positional only, positional or keyword, variable positional, keyword only, variable keyword types of parameters is now added, e.g an electron can now use variable args and variable kwargs if the number/names of parameters are unknown during definition as `def task(*args, **kwargs)` which wasn't possible before.

- `Lattice.args` added to store positional arguments passed to the lattice's workflow function.

- `get_named_params` function added in `_shared_files/utils.py` which will return a tuple containing named positional arguments and named keyword arguments. The names help in showing and storing these parameters in the transport graph.

- Tests to verify whether all kinds of input paramaters are supported by electron or a lattice.

### Changed

- No longer merging positional arguments with keyword arguments, instead they are separately stored in respective nodes in the transport graph.

- `inputs` returned from `_get_inputs` function in `covalent_dispatcher/_core/execution.py` now contains positional as well as keyword arguments which further get passed to the executor.

- Executors now support positional and keyword arguments as inputs to their executable functions.

- Result object's `_inputs` attribute now contains both `args` and `kwargs`.

- `add_node_for_nested_iterables` is renamed to `connect_node_with_others` and `add_node_to_graph` also renamed to `add_collection_node_to_graph` in `electron.py`. Some more variable renames to have appropriate self-explanatory names.

- Nodes and edges in the transport graph now have a better interface to assign attributes to them.

- Edge attribute `variable` renamed to `edge_name`.

- In `serialize` function of the transport graph, if `metadata_only` is True, then only `metadata` attribute of node and `source` and `target` attributes of edge are kept in the then return serialized `data`.

- Updated the tests wherever necessary to reflect the above changes

### Removed

- Deprecated `required_params_passed` since an error will automatically be thrown by the `build_graph` function if any of the required parameters are not passed.

- Removed duplicate attributes from nodes in the transport graph.

## [0.26.1] - 2022-02-23

### Added

- Added Local Executor section to the API read the docs.

## [0.26.0] - 2022-02-23

### Added

- Automated reminders to update the changelog

## [0.25.3] - 2022-02-23

## Added

- Listed common mocking commands in the CONTRIBUTING.md guide.
- Additional guidelines on testing.

## [0.25.2] - 2022-02-21

### Changed

- `backend` metadata name changed to `executor`.
- `_plan_workflow` usage updated to reflect how that executor related information is now stored in the specific executor object.
- Updated tests to reflect the above changes.
- Improved the dispatch cancellation test to provide a robust solution which earlier took 10 minutes to run with uncertainty of failing every now and then.

### Removed

- Removed `TaskExecutionMetadata` as a consequence of removing `execution_args`.

## [0.25.1] - 2022-02-18

### Fixed

- Tracking imports that have been used in the workflow takes less time.

### Added

- User-imports are included in the dispatch_source.py script. Covalent-related imports are commented out.

## [0.25.0] - 2022-02-18

### Added

- UI: Lattice draw() method displays in web UI
- UI: New navigation panel

### Changed

- UI: Animated graph changes, panel opacity

### Fixed

- UI: Fixed "Not Found" pages

## [0.24.21] - 2022-02-18

### Added

- RST document describing the expectations from a tutorial.

## [0.24.20] - 2022-02-17

### Added

- Added how to create custom executors

### Changed

- Changed the description of the hyperlink for choosing executors
- Fixed typos in doc/source/api/getting_started/how_to/execution/creating_custom_executors.ipynb

## [0.24.19] - 2022-02-16

### Added

- CODEOWNERS for certain files.

## [0.24.18] - 2022-02-15

### Added

- The user configuration file can now specify an executor plugin directory.

## [0.24.17] - 2022-02-15

### Added

- Added a how-to for making custom executors.

## [0.24.16] - 2022-02-12

### Added

- Errors now contain the traceback as well as the error message in the result object.
- Added test for `_post_process` in `tests/covalent_dispatcher_tests/_core/execution_test.py`.

### Changed

- Post processing logic in `electron` and dispatcher now relies on the order of execution in the transport graph rather than node's function names to allow for a more reliable pairing of nodes and their outputs.

- Renamed `init_test.py` in `tests/covalent_dispatcher_tests/_core/` to `execution_test.py`.

### Removed

- `exclude_from_postprocess` list which contained some non executable node types removed since only executable nodes are post processed now.

## [0.24.15] - 2022-02-11

### Fixed

- If a user's configuration file does not have a needed exeutor parameter, the default parameter (defined in _shared_files/defaults.py) is used.
- Each executor plugin is no longer initialized upon the import of Covalent. This allows required parameters in executor plugins.

## Changed

- Upon updating the configuration data with a user's configuration file, the complete set is written back to file.

## Added

- Tests for the local and base executors.

## [0.24.14] - 2022-02-11

### Added

- UI: add dashboard cards
- UI: add scaling dots background

### Changed

- UI: reduce sidebar font sizes, refine color theme
- UI: refine scrollbar styling, show on container hover
- UI: format executor parameters as YAML code
- UI: update syntax highlighting scheme
- UI: update index.html description meta tag

## [0.24.13] - 2022-02-11

### Added

- Tests for covalent/_shared_files/config.py

## [0.24.12] - 2022-02-10

### Added

- CodeQL code analyzer

## [0.24.11] - 2022-02-10

### Added

- A new dictionary `_DEFAULT_CONSTRAINTS_DEPRECATED` in defaults.py

### Changed

- The `_DEFAULT_CONSTRAINT_VALUES` dictionary now only contains the `backend` argument

## [0.24.10] - 2022-02-09

### Fixed

- Sporadically failing workflow cancellation test in tests/workflow_stack_test.py

## [0.24.9] - 2022-02-09

## Changed

- Implementation of `_port_from_pid` in covalent_dispatcher/_cli/service.py.

## Added

- Unit tests for command line interface (CLI) functionalities in covalent_dispatcher/_cli/service.py and covalent_dispatcher/_cli/cli.py.

## [0.24.8] - 2022-02-07

### Fixed

- If a user's configuration file does not have a needed parameter, the default parameter (defined in _shared_files/defaults.py) is used.

## [0.24.7] - 2022-02-07

### Added

- Typing: Add Type hint `dispatch_info` parameter.
- Documentation: Updated the return_type description in docstring.

### Changed

- Typing: Change return type annotation to `Generator`.

## [0.24.6] - 2022-02-06

### Added

- Type hint to `deserialize` method of `TransportableObject` of `covalent/_workflow/transport.py`.

### Changed

- Description of `data` in `deserialize` method of `TransportableObject` of `covalent/_workflow/transport.py` from `The serialized transportable object` to `Cloudpickled function`.

## [0.24.5] - 2022-02-05

### Fixed

- Removed dependence on Sentinel module

## [0.24.4] - 2022-02-04

### Added

- Tests across multiple versions of Python and multiple operating systems
- Documentation reflecting supported configurations

## [0.24.3] - 2022-02-04

### Changed

- Typing: Use `bool` in place of `Optional[bool]` as type annotation for `develop` parameter in `covalent_dispatcher.service._graceful_start`
- Typing: Use `Any` in place of `Optional[Any]` as type annotation for `new_value` parameter in `covalent._shared_files.config.get_config`

## [0.24.2] - 2022-02-04

### Fixed

- Updated hyperlink of "How to get the results" from "./collection/query_electron_execution_result" to "./collection/query_multiple_lattice_execution_results" in "doc/source/how_to/index.rst".
- Updated hyperlink of "How to get the result of a particular electron" from "./collection/query_multiple_lattice_execution_results" to "./collection/query_electron_execution_result" in "doc/source/how_to/index.rst".

## [0.24.1] - 2022-02-04

### Changed

- Changelog entries are now required to have the current date to enforce ordering.

## [0.24.0] - 2022-02-03

### Added

- UI: log file output - display in Output tab of all available log file output
- UI: show lattice and electron inputs
- UI: display executor attributes
- UI: display error message on failed status for lattice and electron

### Changed

- UI: re-order sidebar sections according to latest figma designs
- UI: update favicon
- UI: remove dispatch id from tab title
- UI: fit new uuids
- UI: adjust theme text primary and secondary colors

### Fixed

- UI: auto-refresh result state on initial render of listing and graph pages
- UI: graph layout issues: truncate long electron/param names

## [0.23.0] - 2022-02-03

### Added

- Added `BaseDispatcher` class to be used for creating custom dispatchers which allow connection to a dispatcher server.
- `LocalDispatcher` inheriting from `BaseDispatcher` allows connection to a local dispatcher server running on the user's machine.
- Covalent only gives interface to the `LocalDispatcher`'s `dispatch` and `dispatch_sync` methods.
- Tests for both `LocalDispatcher` and `BaseDispatcher` added.

### Changed

- Switched from using `lattice.dispatch` and `lattice.dispatch_sync` to `covalent.dispatch` and `covalent.dispatch_sync`.
- Dispatcher address now is passed as a parameter (`dispatcher_addr`) to `covalent.dispatch` and `covalent.dispatch_sync` instead of a metadata field to lattice.
- Updated tests, how tos, and tutorials to use `covalent.dispatch` and `covalent.dispatch_sync`.
- All the contents of `covalent_dispatcher/_core/__init__.py` are moved to `covalent_dispatcher/_core/execution.py` for better organization. `__init__.py` only contains function imports which are needed by external modules.
- `dispatch`, `dispatch_sync` methods deprecated from `Lattice`.

### Removed

- `_server_dispatch` method removed from `Lattice`.
- `dispatcher` metadata field removed from `lattice`.

## [0.22.19] - 2022-02-03

### Fixed

- `_write_dispatch_to_python_file` isn't called each time a task is saved. It is now only called in the final save in `_run_planned_workflow` (in covalent_dispatcher/_core/__init__.py).

## [0.22.18] - 2022-02-03

### Fixed

- Added type information to result.py

## [0.22.17] - 2022-02-02

### Added

- Replaced `"typing.Optional"` with `"str"` in covalent/executor/base.py
- Added missing type hints to `get_dispatch_context` and `write_streams_to_file` in covalent/executor/base.py, BaseExecutor

## [0.22.16] - 2022-02-02

### Added

- Functions to check if UI and dispatcher servers are running.
- Tests for the `is_ui_running` and `is_server_running` in covalent_dispatcher/_cli/service.py.

## [0.22.15] - 2022-02-01

### Fixed

- Covalent CLI command `covalent purge` will now stop the servers before deleting all the pid files.

### Added

- Test for `purge` method in covalent_dispatcher/_cli/service.py.

### Removed

- Unused `covalent_dispatcher` import from covalent_dispatcher/_cli/service.py.

### Changed

- Moved `_config_manager` import from within the `purge` method to the covalent_dispatcher/_cli/service.py for the purpose of mocking in tests.

## [0.22.14] - 2022-02-01

### Added

- Type hint to `_server_dispatch` method in `covalent/_workflow/lattice.py`.

## [0.22.13] - 2022-01-26

### Fixed

- When the local executor's `log_stdout` and `log_stderr` config variables are relative paths, they should go inside the results directory. Previously that was queried from the config, but now it's queried from the lattice metadata.

### Added

- Tests for the corresponding functions in (`covalent_dispatcher/_core/__init__.py`, `covalent/executor/base.py`, `covalent/executor/executor_plugins/local.py` and `covalent/executor/__init__.py`) affected by the bug fix.

### Changed

- Refactored `_delete_result` in result manager to give the option of deleting the result parent directory.

## [0.22.12] - 2022-01-31

### Added

- Diff check in pypi.yml ensures correct files are packaged

## [0.22.11] - 2022-01-31

### Changed

- Removed codecov token
- Removed Slack notifications from feature branches

## [0.22.10] - 2022-01-29

### Changed

- Running tests, conda, and version workflows on pull requests, not just pushes

## [0.22.9] - 2022-01-27

### Fixed

- Fixing version check action so that it doesn't run on commits that are in develop
- Edited PR template so that markdown checklist appears properly

## [0.22.8] - 2022-01-27

### Fixed

- publish workflow, using `docker buildx` to build images for x86 and ARM, prepare manifest and push to ECR so that pulls will match the correct architecture.
- typo in CONTRIBUTING
- installing `gcc` in Docker image so Docker can build wheels for `dask` and other packages that don't provide ARM wheels

### Changed

- updated versions in `requirements.txt` for `matplotlib` and `dask`

## [0.22.7] - 2022-01-27

### Added

- `MANIFEST.in` did not have `covalent_dispatcher/_service` in it due to which the PyPi package was not being built correctly. Added the `covalent_dispatcher/_service` to the `MANIFEST.in` file.

### Fixed

- setuptools properly including data files during installation

## [0.22.6] - 2022-01-26

### Fixed

- Added service folder in covalent dispatcher to package.

## [0.22.5] - 2022-01-25

### Fixed

- `README.md` images now use master branch's raw image urls hosted on <https://github.com> instead of <https://raw.githubusercontent.com>. Also, switched image rendering from html to markdown.

## [0.22.4] - 2022-01-25

### Fixed

- dispatcher server app included in sdist
- raw image urls properly used

## [0.22.3] - 2022-01-25

### Fixed

- raw image urls used in readme

## [0.22.2] - 2022-01-25

### Fixed

- pypi upload

## [0.22.1] - 2022-01-25

### Added

- Code of conduct
- Manifest.in file
- Citation info
- Action to upload to pypi

### Fixed

- Absolute URLs used in README
- Workflow badges updated URLs
- `install_package_data` -> `include_package_data` in `setup.py`

## [0.22.0] - 2022-01-25

### Changed

- Using public ECR for Docker release

## [0.21.0] - 2022-01-25

### Added

- GitHub pull request templates

## [0.20.0] - 2022-01-25

### Added

- GitHub issue templates

## [0.19.0] - 2022-01-25

### Changed

- Covalent Beta Release

## [0.18.9] - 2022-01-24

### Fixed

- iframe in the docs landing page is now responsive

## [0.18.8] - 2022-01-24

### Changed

- Temporarily removed output tab
- Truncated dispatch id to fit left sidebar, add tooltip to show full id

## [0.18.7] - 2022-01-24

### Changed

- Many stylistic improvements to documentation, README, and CONTRIBUTING.

## [0.18.6] - 2022-01-24

### Added

- Test added to check whether an already decorated function works as expected with Covalent.
- `pennylane` package added to the `requirements-dev.txt` file.

### Changed

- Now using `inspect.signature` instead of `function.__code__` to get the names of function's parameters.

## [0.18.5] - 2022-01-21

### Fixed

- Various CI fixes, including rolling back regression in version validation, caching on s3 hosted badges, applying releases and tags correctly.

## [0.18.4] - 2022-01-21

### Changed

- Removed comments and unused functions in covalent_dispatcher
- `result_class.py` renamed to `result.py`

### Fixed

- Version was not being properly imported inside `covalent/__init__.py`
- `dispatch_sync` was not previously using the `results_dir` metadata field

### Removed

- Credentials in config
- `generate_random_filename_in_cache`
- `is_any_atom`
- `to_json`
- `show_subgraph` option in `draw`
- `calculate_node`

## [0.18.3] - 2022-01-20

### Fixed

- The gunicorn servers now restart more gracefully

## [0.18.2] - 2022-01-21

### Changed

- `tempdir` metadata field removed and replaced with `executor.local.cache_dir`

## [0.18.1] - 2022-01-11

## Added

- Concepts page

## [0.18.0] - 2022-01-20

### Added

- `Result.CANCELLED` status to represent the status of a cancelled dispatch.
- Condition to cancel the whole dispatch if any of the nodes are cancelled.
- `cancel_workflow` function which uses a shared variable provided by Dask (`dask.distributed.Variable`) in a dask client to inform nodes to stop execution.
- Cancel function for dispatcher server API which will allow the server to terminate the dispatch.
- How to notebook for cancelling a dispatched job.
- Test to verify whether cancellation of dispatched jobs is working as expected.
- `cancel` function is available as `covalent.cancel`.

### Changed

- In file `covalent/_shared_files/config.py` instead of using a variable to store and then return the config data, now directly returning the configuration.
- Using `fire_and_forget` to dispatch a job instead of a dictionary of Dask's `Future` objects so that we won't have to manage the lifecycle of those futures.
- The `test_run_dispatcher` test was changed to reflect that the dispatcher no longer uses a dictionary of future objects as it was not being utilized anywhere.

### Removed

- `with dask_client` context was removed as the client created in `covalent_dispatcher/_core/__init__.py` is already being used even without the context. Furthermore, it creates issues when that context is exited which is unnecessary at the first place hence not needed to be resolved.

## [0.17.5] - 2022-01-19

### Changed

- Results directory uses a relative path by default and can be overridden by the environment variable `COVALENT_RESULTS_DIR`.

## [0.17.4] - 2022-01-19

### Changed

- Executor parameters use defaults specified in config TOML
- If relative paths are supplied for stdout and stderr, those files are created inside the results directory

## [0.17.3] - 2022-01-18

### Added

- Sync function
- Covalent CLI tool can restart in developer mode

### Fixed

- Updated the UI address referenced in the README

## [0.17.2] - 2022-01-12

### Added

- Quantum gravity tutorial

### Changed

- Moved VERSION file to top level

## [0.17.1] - 2022-01-19

### Added

- `error` attribute was added to the results object to show which node failed and the reason behind it.
- `stdout` and `stderr` attributes were added to a node's result to store any stdout and stderr printing done inside an electron/node.
- Test to verify whether `stdout` and `stderr` are being stored in the result object.

### Changed

- Redesign of how `redirect_stdout` and `redirect_stderr` contexts in executor now work to allow storing their respective outputs.
- Executors now also return `stdout` and `stderr` strings, along with the execution output, so that they can be stored in their result object.

## [0.17.0] - 2022-01-18

### Added

- Added an attribute `__code__` to electron and lattice which is a copy of their respective function's `__code__` attribute.
- Positional arguments, `args`, are now merged with keyword arguments, `kwargs`, as close as possible to where they are passed. This was done to make sure we support both with minimal changes and without losing the name of variables passed.
- Tests to ensure usage of positional arguments works as intended.

### Changed

- Slight rework to how any print statements in lattice are sent to null.
- Changed `test_dispatcher_functional` in `basic_dispatcher_test.py` to account for the support of `args` and removed a an unnecessary `print` statement.

### Removed

- Removed `args` from electron's `init` as it wasn't being used anywhere.

## [0.16.1] - 2022-01-18

### Changed

- Requirement changed from `dask[complete]` to `dask[distributed]`.

## [0.16.0] - 2022-01-14

### Added

- New UI static demo build
- New UI toolbar functions - orientation, toggle params, minimap
- Sortable and searchable lattice name row

### Changed

- Numerous UI style tweaks, mostly around dispatches table states

### Fixed

- Node sidebar info now updates correctly

## [0.15.11] - 2022-01-18

### Removed

- Unused numpy requirement. Note that numpy is still being installed indirectly as other packages in the requirements rely on it.

## [0.15.10] - 2022-01-16

## Added

- How-to guide for Covalent dispatcher CLI.

## [0.15.9] - 2022-01-18

### Changed

- Switched from using human readable ids to using UUIDs

### Removed

- `human-id` package was removed along with its mention in `requirements.txt` and `meta.yaml`

## [0.15.8] - 2022-01-17

### Removed

- Code breaking text from CLI api documentation.
- Unwanted covalent_dispatcher rst file.

### Changed

- Installation of entire covalent_dispatcher instead of covalent_dispatcher/_service in setup.py.

## [0.15.7] - 2022-01-13

### Fixed

- Functions with multi-line or really long decorators are properly serialized in dispatch_source.py.
- Multi-line Covalent output is properly commented out in dispatch_source.py.

## [0.15.6] - 2022-01-11

### Fixed

- Sub-lattice functions are successfully serialized in the utils.py get_serialized_function_str.

### Added

- Function to scan utilized source files and return a set of imported modules (utils.get_imports_from_source)

## [0.15.5] - 2022-01-12

### Changed

- UI runs on port 47007 and the dispatcher runs on port 48008. This is so that when the servers are later merged, users continue using port 47007 in the browser.
- Small modifications to the documentation
- Small fix to the README

### Removed

- Removed a directory `generated` which was improperly added
- Dispatcher web interface
- sqlalchemy requirement

## [0.15.4] - 2022-01-11

### Changed

- In file `covalent/executor/base.py`, `pickle` was changed to `cloudpickle` because of its universal pickling ability.

### Added

- In docstring of `BaseExecutor`, a note was added specifying that `covalent` with its dependencies is assumed to be installed in the conda environments.
- Above note was also added to the conda env selector how-to.

## [0.15.3] - 2022-01-11

### Changed

- Replaced the generic `RuntimeError` telling users to check if there is an object manipulation taking place inside the lattice to a simple warning. This makes the original error more visible.

## [0.15.2] - 2022-01-11

### Added

- If condition added for handling the case where `__getattr__` of an electron is accessed to detect magic functions.

### Changed

- `ActiveLatticeManager` now subclasses from `threading.local` to make it thread-safe.
- `ValueError` in the lattice manager's `claim` function now also shows the name of the lattice that is currently claimed.
- Changed docstring of `ActiveLatticeManager` to note that now it is thread-safe.
- Sublattice dispatching now no longer deletes the result object file and is dispatched normally instead of in a serverless manner.
- `simulate_nitrogen_and_copper_slab_interaction.ipynb` notebook tutorial now does normal dispatching as well instead of serverless dispatching. Also, now 7 datapoints will be shown instead of 10 earlier.

## [0.15.1] - 2022-01-11

### Fixed

- Passing AWS credentials to reusable workflows as a secret

## [0.15.0] - 2022-01-10

### Added

- Action to push development image to ECR

### Changed

- Made the publish action reusable and callable

## [0.14.1] - 2022-01-02

### Changed

- Updated the README
- Updated classifiers in the setup.py file
- Massaged some RTD pages

## [0.14.0] - 2022-01-07

### Added

- Action to push static UI to S3

## [0.13.2] - 2022-01-07

### Changed

- Completed new UI design work

## [0.13.1] - 2022-01-02

### Added

- Added eventlet requirement

### Changed

- The CLI tool can now manage the UI flask server as well
- [Breaking] The CLI option `-t` has been changed to `-d`, which starts the servers in developer mode and exposes unit tests to the server.

## [0.13.0] - 2022-01-01

### Added

- Config manager in `covalent/_shared_files/config.py`
- Default location for the main config file can be overridden using the environment variable `COVALENT_CONFIG_DIR`
- Ability to set and get configuration using `get_config` and `set_config`

### Changed

- The flask servers now reference the config file
- Defaults reference the config file

### Fixed

- `ValueError` caught when running `covalent stop`
- One of the functional tests was using a malformed path

### Deprecated

- The `electron.to_json` function
- The `generate_random_filename_in_cache` function

### Removed

- The `get_api_token` function

## [0.12.13] - 2022-01-04

## Removed

- Tutorial section headings

## Fixed

- Plot background white color

## [0.12.12] - 2022-01-06

### Fixed

- Having a print statement inside electron and lattice code no longer causes the workflow to fail.

## [0.12.11] - 2022-01-04

### Added

- Completed UI feature set for first release

### Changed

- UI server result serialization improvements
- UI result update webhook no longer fails on request exceptions, logs warning intead

## [0.12.10] - 2021-12-17

### Added

- Astrophysics tutorial

## [0.12.9] - 2022-01-04

### Added

- Added `get_all_node_results` method in `result_class.py` to return result of all node executions.

- Added `test_parallelilization` test to verify whether the execution is now being achieved in parallel.

### Changed

- Removed `LocalCluster` cluster creation usage to a simple `Client` one from Dask.

- Removed unnecessary `to_run` function as we no longer needed to run execution through an asyncio loop.

- Removed `async` from function definition of previously asynchronous functions, `_run_task`, `_run_planned_workflow`, `_plan_workflow`, and `_run_workflow`.

- Removed `uvloop` from requirements.

- Renamed `test_get_results` to `test_get_result`.

- Reran the how to notebooks where execution time was mentioned.

- Changed how `dispatch_info` context manager was working to account for multiple nodes accessing it at the same time.

## [0.12.8] - 2022-01-02

### Changed

- Changed the software license to GNU Affero 3.0

### Removed

- `covalent-ui` directory

## [0.12.7] - 2021-12-29

### Fixed

- Gunicorn logging now uses the `capture-output` flag instead of redirecting stdout and stderr

## [0.12.6] - 2021-12-23

### Changed

- Cleaned up the requirements and moved developer requirements to a separate file inside `tests`

## [0.12.5] - 2021-12-16

### Added

- Conda build CI job

## [0.12.4] - 2021-12-23

### Changed

- Gunicorn server now checks for port availability before starting

### Fixed

- The `covalent start` function now prints the correct port if the server is already running.

## [0.12.3] - 2021-12-14

### Added

- Covalent tutorial comparing quantum support vector machines with support vector machine algorithms implemented in qiskit and scikit-learn.

## [0.12.2] - 2021-12-16

### Fixed

- Now using `--daemon` in gunicorn to start the server, which was the original intention.

## [0.12.1] - 2021-12-16

### Fixed

- Removed finance references from docs
- Fixed some other small errors

### Removed

- Removed one of the failing how-to tests from the functional test suite

## [0.12.0] - 2021-12-16

### Added

- Web UI prototype

## [0.11.1] - 2021-12-14

### Added

- CLI command `covalent status` shows port information

### Fixed

- gunicorn management improved

## [0.11.0] - 2021-12-14

### Added

- Slack notifications for test status

## [0.10.4] - 2021-12-15

### Fixed

- Specifying a non-default results directory in a sub-lattice no longer causes a failure in lattice execution.

## [0.10.3] - 2021-12-14

### Added

- Functional tests for how-to's in documentation

### Changed

- Moved example script to a functional test in the pipeline
- Added a test flag to the CLI tool

## [0.10.2] - 2021-12-14

### Fixed

- Check that only `kwargs` without any default values in the workflow definition need to be passed in `lattice.draw(ax=ax, **kwargs)`.

### Added

- Function to check whether all the parameters without default values for a callable function has been passed added to shared utils.

## [0.10.1] - 2021-12-13

### Fixed

- Content and style fixes for getting started doc.

## [0.10.0] - 2021-12-12

### Changed

- Remove all imports from the `covalent` to the `covalent_dispatcher`, except for `_dispatch_serverless`
- Moved CLI into `covalent_dispatcher`
- Moved executors to `covalent` directory

## [0.9.1] - 2021-12-13

### Fixed

- Updated CONTRIBUTING to clarify docstring style.
- Fixed docstrings for `calculate_node` and `check_constraint_specific_sum`.

## [0.9.0] - 2021-12-10

### Added

- `prefix_separator` for separating non-executable node types from executable ones.

- `subscript_prefix`, `generator_prefix`, `sublattice_prefix`, `attr_prefix` for prefixes of subscripts, generators,
  sublattices, and attributes, when called on an electron and added to the transport graph.

- `exclude_from_postprocess` list of prefixes to denote those nodes which won't be used in post processing the workflow.

- `__int__()`, `__float__()`, `__complex__()` for converting a node to an integer, float, or complex to a value of 0 then handling those types in post processing.

- `__iter__()` generator added to Electron for supporting multiple return values from an electron execution.

- `__getattr__()` added to Electron for supporting attribute access on the node output.

- `__getitem__()` added to Electron for supporting subscripting on the node output.

- `electron_outputs` added as an attribute to lattice.

### Changed

- `electron_list_prefix`, `electron_dict_prefix`, `parameter_prefix` modified to reflect new way to assign prefixes to nodes.

- In `build_graph` instead of ignoring all exceptions, now the exception is shown alongwith the runtime error notifying that object manipulation should be avoided inside a lattice.

- `node_id` changed to `self.node_id` in Electron's `__call__()`.

- `parameter` type electrons now have the default metadata instead of empty dictionary.

- Instead of deserializing and checking whether a sublattice is there, now a `sublattice_prefix` is used to denote when a node is a sublattice.

- In `dispatcher_stack_test`, `test_dispatcher_flow` updated to indicate the new use of `parameter_prefix`.

### Fixed

- When an execution fails due to something happening in `run_workflow`, then result object's status is now failed and the object is saved alongwith throwing the appropriate exception.

## [0.8.5] - 2021-12-10

### Added

- Added tests for choosing specific executors inside electron initialization.
- Added test for choosing specific Conda environments inside electron initialization.

## [0.8.4] - 2021-12-10

### Changed

- Removed _shared_files directory and contents from covalent_dispatcher. Logging in covalent_dispatcher now uses the logger in covalent/_shared_files/logging.py.

## [0.8.3] - 2021-12-10

### Fixed

- Decorator symbols were added to the pseudo-code in the quantum chemistry tutorial.

## [0.8.2] - 2021-12-06

### Added

- Quantum chemistry tutorial.

## [0.8.1] - 2021-12-08

### Added

- Docstrings with typehints for covalent dispatcher functions added.

### Changed

- Replaced `node` to `node_id` in `electron.py`.

- Removed unnecessary `enumerate` in `covalent_dispatcher/_core/__init__.py`.

- Removed `get_node_device_mapping` function from `covalent_dispatcher/_core/__init__.py`
  and moved the definition to directly add the mapping to `workflow_schedule`.

- Replaced iterable length comparison for `executor_specific_exec_cmds` from `if len(executor_specific_exec_cmds) > 0`
  to `if executor_specific_exec_cmds`.

## [0.8.0] - 2021-12-03

### Added

- Executors can now accept the name of a Conda environment. If that environment exists, the operations of any electron using that executor are performed in that Conda environment.

## [0.7.6] - 2021-12-02

### Changed

- How to estimate lattice execution time has been renamed to How to query lattice execution time.
- Change result querying syntax in how-to guides from `lattice.get_result` to
  `covalent.get_result`.
- Choose random port for Dask dashboard address by setting `dashboard_address` to ':0' in
  `LocalCluster`.

## [0.7.5] - 2021-12-02

### Fixed

- "Default" executor plugins are included as part of the package upon install.

## [0.7.4] - 2021-12-02

### Fixed

- Upgraded dask to 2021.10.0 based on a vulnerability report

## [0.7.3] - 2021-12-02

### Added

- Transportable object tests
- Transport graph tests

### Changed

- Variable name node_num to node_id
- Variable name node_idx to node_id

### Fixed

- Transport graph `get_dependencies()` method return type was changed from Dict to List

## [0.7.2] - 2021-12-01

### Fixed

- Date handling in changelog validation

### Removed

- GitLab CI YAML

## [0.7.1] - 2021-12-02

### Added

- A new parameter to a node's result called `sublattice_result` is added.
  This will be of a `Result` type and will contain the result of that sublattice's
  execution. If a normal electron is executed, this will be `None`.

- In `_delete_result` function in `results_manager.py`, an empty results directory
  will now be deleted.

- Name of a sublattice node will also contain `(sublattice)`.

- Added `_dispatch_sync_serverless` which synchronously dispatches without a server
  and waits for a result to be returned. This is the method used to dispatch a sublattice.

- Test for sublatticing is added.

- How-to guide added for sublatticing explaining the new features.

### Changed

- Partially changed `draw` function in `lattice.py` to also draw the subgraph
  of the sublattice when drawing the main graph of the lattice. The change is
  incomplete as we intend to add this feature later.

- Instead of returning `plt`, `draw` now returns the `ax` object.

- `__call__` function in `lattice.py` now runs the lattice's function normally
  instead of dispatching it.

- `_run_task` function now checks whether current node is a sublattice and acts
  accordingly.

### Fixed

- Unnecessary lines to rename the node's name in `covalent_dispatcher/_core/__init__.py` are removed.

- `test_electron_takes_nested_iterables` test was being ignored due to a spelling mistake. Fixed and
  modified to follow the new pattern.

## [0.7.0] - 2021-12-01

### Added

- Electrons can now accept an executor object using the "backend" keyword argument. "backend" can still take a string naming the executor module.
- Electrons and lattices no longer have Slurm metadata associated with the executor, as that information should be contained in the executor object being used as an input argument.
- The "backend" keyword can still be a string specifying the executor module, but only if the executor doesn't need any metadata.
- Executor plugin classes are now directly available to covalent, eg: covalent.executor.LocalExecutor().

## [0.6.7] - 2021-12-01

### Added

- Docstrings without examples for all the functions in core covalent.
- Typehints in those functions as well.
- Used `typing.TYPE_CHECKING` to prevent cyclic imports when writing typehints.

### Changed

- `convert_to_lattice_function` renamed to `convert_to_lattice_function_call`.
- Context managers now raise a `ValueError` instead of a generic `Exception`.

## [0.6.6] - 2021-11-30

### Fixed

- Fixed the version used in the documentation
- Fixed the badge URLs to prevent caching

## [0.6.5] - 2021-11-30

### Fixed

- Broken how-to links

### Removed

- Redundant lines from .gitignore
- *.ipynb from .gitignore

## [0.6.4] - 2021-11-30

### Added

- How-to guides for workflow orchestration.
  - How to construct an electron
  - How to construct a lattice
  - How to add an electron to lattice
  - How to visualize the lattice
  - How to add constraints to lattices
- How-to guides for workflow and subtask execution.
  - How to execute individual electrons
  - How to execute a lattice
  - How to execute multiple lattices
- How-to guides for status querying.
  - How to query electron execution status
  - How to query lattice execution status
  - How to query lattice execution time
- How-to guides for results collection
  - How to query electron execution results
  - How to query lattice execution results
  - How to query multiple lattice execution results
- Str method for the results object.

### Fixed

- Saving the electron execution status when the subtask is running.

## [0.6.3] - 2021-11-29

### Removed

- JWT token requirement.
- Covalent dispatcher login requirement.
- Update covalent login reference in README.md.
- Changed the default dispatcher server port from 5000 to 47007.

## [0.6.2] - 2021-11-28

### Added

- Github action for tests and coverage
- Badges for tests and coverage
- If tests pass then develop is pushed to master
- Add release action which tags and creates a release for minor version upgrades
- Add badges action which runs linter, and upload badges for version, linter score, and platform
- Add publish action (and badge) which builds a Docker image and uploads it to the AWS ECR

## [0.6.1] - 2021-11-27

### Added

- Github action which checks version increment and changelog entry

## [0.6.0] - 2021-11-26

### Added

- New Covalent RTD theme
- sphinx extension sphinx-click for CLI RTD
- Sections in RTD
- init.py in both covalent-dispatcher logger module and cli module for it to be importable in sphinx

### Changed

- docutils version that was conflicting with sphinx

### Removed

- Old aq-theme

## [0.5.1] - 2021-11-25

### Added

- Integration tests combining both covalent and covalent-dispatcher modules to test that
  lattice workflow are properly planned and executed.
- Integration tests for the covalent-dispatcher init module.
- pytest-asyncio added to requirements.

## [0.5.0] - 2021-11-23

### Added

- Results manager file to get results from a file, delete a result, and redispatch a result object.
- Results can also be awaited to only return a result if it has either been completed or failed.
- Results class which is used to store the results with all the information needed to be used again along with saving the results to a file functionality.
- A result object will be a mercurial object which will be updated by the dispatcher and saved to a file throughout the dispatching and execution parts.
- Direct manipulation of the transport graph inside a result object takes place.
- Utility to convert a function definition string to a function and vice-versa.
- Status class to denote the status of a result object and of each node execution in the transport graph.
- Start and end times are now also stored for each node execution as well as for the whole dispatch.
- Logging of `stdout` and `stderr` can be done by passing in the `log_stdout`, `log_stderr` named metadata respectively while dispatching.
- In order to get the result of a certain dispatch, the `dispatch_id`, the `results_dir`, and the `wait` parameter can be passed in. If everything is default, then only the dispatch id is required, waiting will not be done, and the result directory will be in the current working directory with folder name as `results/` inside which every new dispatch will have a new folder named according to their respective dispatch ids, containing:
  - `result.pkl` - (Cloud)pickled result object.
  - `result_info.yaml` - yaml file with high level information about the result and its execution.
  - `dispatch_source.py` - python file generated, containing the original function definitions of lattice and electrons which can be used to dispatch again.

### Changed

- `logfile` named metadata is now `slurm_logfile`.
- Instead of using `jsonpickle`, `cloudpickle` is being used everywhere to maintain consistency.
- `to_json` function uses `json` instead of `jsonpickle` now in electron and lattice definitions.
- `post_processing` moved to the dispatcher, so the dispatcher will now store a finished execution result in the results folder as specified by the user with no requirement of post processing it from the client/user side.
- `run_task` function in dispatcher modified to check if a node has completed execution and return it if it has, else continue its execution. This also takes care of cases if the server has been closed mid execution, then it can be started again from the last saved state, and the user won't have to wait for the whole execution.
- Instead of passing in the transport graph and dispatch id everywhere, the result object is being passed around, except for the `asyncio` part where the dispatch id and results directory is being passed which afterwards lets the core dispatcher know where to get the result object from and operate on it.
- Getting result of parent node executions of the graph, is now being done using the result object's graph. Storing of each execution's result is also done there.
- Tests updated to reflect the changes made. They are also being run in a serverless manner.

### Removed

- `LatticeResult` class removed.
- `jsonpickle` requirement removed.
- `WorkflowExecutionResult`, `TaskExecutionResult`, and `ExecutionError` singleton classes removed.

### Fixed

- Commented out the `jwt_required()` part in `covalent-dispatcher/_service/app.py`, may be removed in later iterations.
- Dispatcher server will now return the error message in the response of getting result if it fails instead of sending every result ever as a response.

## [0.4.3] - 2021-11-23

### Added

- Added a note in Known Issues regarding port conflict warning.

## [0.4.2] - 2021-11-24

### Added

- Added badges to README.md

## [0.4.1] - 2021-11-23

### Changed

- Removed old coverage badge and fixed the badge URL

## [0.4.0] - 2021-11-23

### Added

- Codecov integrations and badge

### Fixed

- Detached pipelines no longer created

## [0.3.0] - 2021-11-23

### Added

- Wrote a Code of Conduct based on <https://www.contributor-covenant.org/>
- Added installation and environment setup details in CONTRIBUTING
- Added Known Issues section to README

## [0.2.0] - 2021-11-22

### Changed

- Removed non-open-source executors from Covalent. The local SLURM executor is now
- a separate repo. Executors are now plugins.

## [0.1.0] - 2021-11-19

### Added

- Pythonic CLI tool. Install the package and run `covalent --help` for a usage description.
- Login and logout functionality.
- Executor registration/deregistration skeleton code.
- Dispatcher service start, stop, status, and restart.

### Changed

- JWT token is stored to file instead of in an environment variable.
- The Dask client attempts to connect to an existing server.

### Removed

- Removed the Bash CLI tool.

### Fixed

- Version assignment in the covalent init file.

## [0.0.3] - 2021-11-17

### Fixed

- Fixed the Dockerfile so that it runs the dispatcher server from the covalent repo.

## [0.0.2] - 2021-11-15

### Changed

- Single line change in ci script so that it doesn't exit after validating the version.
- Using `rules` in `pytest` so that the behavior in test stage is consistent.

## [0.0.1] - 2021-11-15

### Added

- CHANGELOG.md to track changes (this file).
- Semantic versioning in VERSION.
- CI pipeline job to enforce versioning.<|MERGE_RESOLUTION|>--- conflicted
+++ resolved
@@ -7,12 +7,11 @@
 
 ## [UNRELEASED]
 
-<<<<<<< HEAD
 ### Docs
 
 - Update RTD for `AWS Batch` executor
 - Removed `AWS Lambda` executor RTD from this branch in order to keep changes atomic
-=======
+
 ## [0.179.0] - 2022-08-16
 
 ### Authors
@@ -22,7 +21,6 @@
 ### Changed
 
 - Changed terser package version on webapp yarn-lock file.
->>>>>>> 1feddd96
 
 ## [0.178.0] - 2022-08-15
 
