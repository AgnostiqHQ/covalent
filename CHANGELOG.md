--- conflicted
+++ resolved
@@ -7,7 +7,6 @@
 
 ## [UNRELEASED]
 
-<<<<<<< HEAD
 ### Added
 
 - `BaseAsyncExecutor` has been added which can be inherited by new async-aware executors.
@@ -22,10 +21,10 @@
 
 - Sublattices are now recursively "run" instead of actually being "dispatched". They will still show up as a separate dispatches on the UI, but will use the resources of their respective parent workflow.
 
-- Executor's `executoe` will now receive a callable instead of a serialized function. This allows deserializing the function where it is going to be executed instead of the dispatcher side.
+- Executor's `executor` will now receive a callable instead of a serialized function. This allows deserializing the function where it is going to be executed instead of the dispatcher side.
 
 - Tests have also been updated to reflect above changes.
-=======
+
 ## [0.146.0] - 2022-07-20
 
 ### Authors
@@ -60,7 +59,6 @@
 ### Changed
 
 - get_result to query an HTTP endpoint instead of a DB session
->>>>>>> 78d15b1f
 
 ## [0.144.0] - 2022-07-20
 
