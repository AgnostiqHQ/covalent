# Changelog

All notable changes to this project will be documented in this file.

The format is based on [Keep a Changelog](https://keepachangelog.com/en/1.0.0/),
and this project adheres to [Semantic Versioning](https://semver.org/spec/v2.0.0.html).

## [UNRELEASED]

<<<<<<< HEAD
### Changed

- Updated `.env` location to `$HOME/.cache/covalent`
=======
### Docs

- Updated the quantum chemistry tutorial.
- Update the concepts page according to the new web UI.

## [0.89.3] - 2022-04-20
>>>>>>> 318a8e40

### Fixed

- Push-to-ECR steps for `master` and `develop` workflows.
- Don't specify runs-on for reusable call

## [0.89.2] - 2022-04-19

### Fixed

- Use workflow_call to automatically call reusable workflow

## [0.89.1] - 2022-04-19

### Fixed

- Reusable workflow called at job level

## [0.89.0] - 2022-04-19

### Changed

- Made release.yml callable and moved the pypi job into that workflow

### Docs

- Updated the astronomy tutorial with cosmetic changes

## [0.88.1] - 2022-04-19

### Fixed

- Setup on MacOS installs nats similar to how it's done on Linux.

## [0.88.0] - 2022-04-19

### Changed

- Lattice in the result object is now pickled separately and a different instance of transport graph is used for modifications than the one in lattice in order to prevent unpickling the lattice everytime result object is read/written to.

- Updated tests to match above change.

## [0.87.1] - 2022-04-19

### Fixed

- Detect secrets syntax in Dockerfile

## [0.87.0] - 2022-04-18

### Changed

- Removed unused `DATA_OS_SVC_HOST_URI` env var from docker compose file & Dockerfile placeholders

## [0.86.1] - 2022-04-18

### Fixed

- Updated the README banner url

## [0.86.0] - 2022-04-18

### Changed

- `sync` method now uses `requests` to query the results service

## [0.85.1] - 2022-04-18

### Fixed

- Fix container networking for the local covalent stack in `docker-compose.yml`

## Changed

- UI refresh: updated covalent logo, new font, nav icons, status colors

## [0.85.0] - 2022-04-18

### Changed

- Covalent branding updated using new guidelines

## [0.84.1] - 2022-04-18

### Fixed

- Nats server shuts down properly when using `covalent stop` or `covalent restart`

## [0.84.0] - 2022-04-18

### Changed

- Updated the "How to create a custom executor" how-to Jupyter notebook.

## [0.83.1] - 2022-04-18

### Fixed

- Revert exclude in setup.py

## [0.83.0] - 2022-04-18

### Changed

- Increased `connect_timeout` on Dispatcher Queue Consumer NATS connection

## [0.82.0] - 2022-04-18

### Added

- Add a pre-commit hook for `detect-secrets`.

## [0.81.2] - 2022-04-18

### Fixed

- Dispatcher unit test fixed by removing `turtle` import

## [0.81.1] - 2022-04-14

### Fixed

- Fixed bug where `covalent stop` and `covalent start` would not bring the services back up

## [0.81.0] - 2022-04-14

### Changed

- Made `supervisord` use a specific configuration file instead of looking at root directory.

### Fixed

- Fixed string comparison to determine whether `COVA_SDK` env variable exists or not.

## [0.80.3] - 2022-04-14

### Fixed

- Re-enabling test actions
- Resolving ui backend endpoint in draw function using config manager

## [0.80.2] - 2022-04-14

### Fixed

- Some legacy config variables are removed.
- The config references `ENV_DEST_DIR` everywhere now

## [0.80.1] - 2022-04-14

### Fixed

- Accessing `ENV_DEST_DIR` env var using `os.environ.get`
- Missing requirements `pyyaml`, `jinja`, and `psutil` added to reqs file

## [0.80.0] - 2022-04-14

### Changed

- Repository is restructured to accomodate the microservices

## [0.79.1] - 2022-04-14

### Fixed

- Installation using `pip install -e .` is fixed with regards to the nats installation.
- Several missing `__init__.py` files are now included.

## [0.79.0] - 2022-04-14

### Added

- Covalent `config` cli command to alter config values or display covalent configuration

### Changed

- Removed environment section from Supervisord config in order to read from root `.env` file instead
- Refactored config manager to use project root `.env` file for configuration

## [0.78.0] - 2022-04-13

### Changed

- `ct.get_result` will return result object if no wait is used.

- Using initial resource as 1 until there is better resource management in runner.

### Fixed

- Fix errors in Dockerfiles

- Update Dockerfiles to use `multi-stage` container builds to reduce final image size

- Install all necessary Python modules in all containers

## [0.77.0] - 2022-04-13

### Added

- nats is installed in the wheel build if not otherwise installed.

## [0.76.0] - 2022-04-13

### Added

- `wait` argument to `ct.get_result`.

### Changed

- Switched to the local executor which is compatible with covalent microservices and removed the old executor.

## [0.75.0] - 2022-04-13

### Tests

- Tests for update workflow in Dispatcher service update_workflow.py module.

### Changed

- Implementation of update_workflow_results in update_workflow.py module in Dispatcher service.

## [0.74.0] - 2022-04-12

### Changed

- Removed misnamed dispatcher plugin stuff and now using the interface functions directly (dispatch, dispatch_sync, get_result).

- `ct.dispatch`, `ct.dispatch_sync`, `ct.get_result`, etc. are going to use the covalent services instead.

## [0.73.0] - 2022-04-12

### Changed

- Arguments and keyword arguments to the function are pickled with cloudpickle, allowing objects that are not pickleable with "normal" pickle to be sent to different processes with the multiprocessing module.

## [0.72.0] - 2022-04-12

### Changed

- Updated the example to use a sublattice.

### Fixed

- Fixed updation of result objects for sublattice and parent lattice.
- Fixed the regular expression to show sublattice results in the UI.

## [0.71.0] - 2022-04-11

### Changed

- Updated Supervisord template configuration to bring up NATS server with high priority before all other services

## [0.70.0] - 2022-04-11

### Tests

- Dispatcher service tests for the `dispatch_workflow.py` module.

### Changed

- Minor refactor of `dispatch_workflow.py` module in Dispatcher service.

## [0.69.0] - 2022-04-08

### Added

- Added Microservices section with links to Swagger hub for individual API docs

## [0.68.0] - 2022-04-07

### Added

- Tests for data and results services

## [0.67.4] - 2022-04-07

### Fixed

- Fix handling of webapp url paths by ui_backend.

## [0.67.3] - 2022-04-07

### Fixed

- The `package-lock.json` file is no longer committed to the codebase

## [0.67.2] - 2022-04-07

### Fixed

- PyPI uploads use a token instead of a username/password pair

## [0.67.1] - 2022-04-07

### Fixed

- Switched UI to results service delete API

## [0.67.0] - 2022-04-07

### Added
- Added environment variables to service declarations in ``docker-compose``.
- Added the Dockerfile and docker-compose configurations for the ``queue-consumer``.

## [0.66.0] - 2022-04-07

### Added

- Batch cancellation endpoint to dispatcher, e.g., `DELETE /api/v0/workflow/cancel?dispatch_id1,dispatch_id2`

### Tests

- Added tests for UI backend endpoints

## [0.65.3] - 2022-04-07

### Fixed

- Syntax error in the `tests.yml` workflow

## [0.65.2] - 2022-04-07

### Fixed

- pypi validation using pre-release tag

## [0.65.1] - 2022-04-07

### Fixed

- Don't fail the CI workflow just because we aren't doing a release

## [0.65.0] - 2022-04-06

### Changed

- Only one docker-compose

## [0.64.2] - 2022-04-06

### Fixed

- The `.dockerignore` file now ignores any unnecessary front-end build files

## [0.64.1] - 2022-04-06

### Fixed

- egg_info invocation

## [0.64.0] - 2022-04-06

### Fixed

- Style fixes via `pre-commit run --all-files`

### Changed

- Pushing microservice images to public ECR

## [0.63.1] - 2022-04-06

### Fixed

- Fixed the version validation in pypi workflow

## [0.63.0] - 2022-04-06

### Changed

- Mark pypi releases as pre

## [0.62.1] - 2022-04-06

### Fixed

- Workflows which run on `develop` or `master` will send Slack alerts to the dev team if they fail.

## [0.62.0] - 2022-04-06

### Changed

- Update `covalent-ui` service in `docker-compose.yaml` to ensure that the uvicorn server listens on `0.0.0.0` for all incoming requests
- Using `ENTRYPOINT` in dockerfiles instead of `CMD`
- Remove `command` option from all services in `docker-compose.yml`

## [0.61.1] - 2022-04-06

### Fixed

- Fixed failures in pushing images to ECR.

## [0.61.0] - 2022-04-06

### Changed

- The results and data service now support batch deleting via query strings

## [0.60.0] - 2022-04-06

### Changed

- List type removed from type annotation for the executor argument in electron/lattice/lepton definitions.
- Input executor argument is converted to an executor class object (if it were a string) in electron/lattice/lepton definitions instead of just before execution in execution.py. As a result, calls to _executor_manager.get_executor are removed from execution.py.
- Rewritten tests to take into account the type change of executor identifiers from strings to executor class objects.

### Fixed

- In covalent/executor/__init__.py, `from importlib import metadata` is used instead of `importlib.metadata`.
- Electron.get_op_function.rename now uses the correct separator string when renaming a function.

## [0.59.0] - 2022-04-06

### Changed

- Fixes for making the whole pipeline work in tandem.

## [0.58.0] - 2022-04-06

### Added

- `nats` service in `docker-compose` files

## [0.57.0] - 2022-04-05

### Added

- Variables to assign service hosts

## [0.56.1] - 2022-04-05

### Fixed

- Fixed various module import errors in the containers for the microservices.

### Tests

- Added tests for post-refactor covalent cli commands: start, stop, restart, status, and logs

## [0.56.0] - 2022-04-05

### Changed

- Changed global variable executor_plugin_name to EXECUTOR_PLUGIN_NAME in executors to conform with PEP8.

## [0.55.0] - 2022-04-04

### Changed

- Changed supervisord http server's default to listen on all interfaces, so that covalent can run on any computer in a trusted LAN (without firewalls/auth).

## [0.54.0] - 2022-04-04

### Added

- Draw workflow draft API to ui_backend service


## [0.53.0] - 2022-04-04

### Added

- Added docker-compose file to run covalent microservices.

## [0.52.0] - 2022-04-04

### Added

- Added delete endpoint to data and results services.

## [0.51.0] - 2022-04-04

### Added

- Folders for tests.

### Changed

- Organization of covalent tests.

## [0.50.0] - 2022-04-03

### Added

- Added GET all results endpoint in Results service
- Optional formatting of GET result endpoint that supports: `binary` or `json`

### Changed

- Changed frontend to support updated result service endpoints with json format

### Removed

- Removed redundant local storage cache on frontend

## [0.49.1] - 2022-04-01

### Fixed

- Using `io.BytesIO` in `update_result` in the results service to prevent creation of a new file in the file system.

## [0.49.0] - 2022-04-01

### Added

- Implement an `overwrite` query param in the `upload` method so that we don't create a new object for every result update

## [0.48.0] - 2022-04-01

### Added

- Added updated dispatching and getting result functions with the option to download result as a file.

### Changed

- Hardcoded filepaths to standardized ServiceURL.`get_route(...)` method when making API requests.

## [0.47.2] - 2022-04-01

### Fixed

- Queue consumer import paths fixed
- Syntax errors in the supervisord template fixed

## [0.47.1] - 2022-04-01

### Fixed

- Supervisord now brings up dispatcher queue consumer worker

## [0.47.0] - 2022-04-01

### Changed

- Updated API calls accross services to use standarized env vars from Settings class
- Normalized env vars accross services and updated Supervisord template

## [0.46.0] - 2022-03-31

### Changed

- Consumers of results service now specify `stream=True` in their get requests.

## [0.45.0] - 2022-03-31

### Changed

- Using `Result.RUNNING` instead of str "RUNNING"
- Using process safe `is_empty` method rather than `empty()` method for multiprocessing queue.
- Multprocessing `is_queue` method.

### Added

- Workflow status as running in the `workflow_status_queue`.

### Tests

- Added a test for the `_check_version` method in `covalent/executor/__init__.py`.

## [0.44.0] - 2022-03-31

### Added

- A version check is done at Covalent startup to ensure that executor plugins are compatible.

## [0.43.0] - 2022-03-31

### Added

- Function to call UI update method in the UI microservice for use in the Dispatcher micro-service.
- Refactor updating results and ui into one function.

## [0.42.2] - 2022-03-31

### Fixed

- Using functions for getting result object in cancel endpoint and sending cancel task signal to runner in the dispatcher.

## [0.42.1] - 2022-03-31

### Fixed

- `update_workflow_results` in `update_workflow.py` now also takes care of sending the next set of tasks to the runner.

- Also handling the cases of sublattices in `update_workflow_results`.

## [0.42.0] - 2022-03-31

### Changed

- Moved some unused for-the-future files to the refactor directory and out of the main codebase.

## [0.41.3] - 2022-03-31

### Fixed

- Dispatch DB is now created upon server start.

## [0.41.2] - 2022-03-30

### Fixed

- Oneline bugfix to remove `fetch --unshallow`

## [0.41.1] - 2022-03-30

### Fixed

- Get master version from release tags rather than master branch

## [0.41.0] - 2022-03-30

### Added

- Dockerized the Dispatcher and Runner Services.
- Added required packages for running containerized instances of the Dispatcher and Runner.

## [0.40.0] - 2022-03-30

### Added

- Dockerized the Data and UI-backend services.
- Required packages to run containerized instances of the Data and UI-backend.

## [0.39.1] - 2022-03-30

### Fixed

- Supervisord & Results service integration by making results service port configurable by an env var

## [0.39.0] - 2022-03-29

### Changed

- Runner and dispatcher implementation in order to integrate the microservices partially complete.

## [0.38.0] - 2022-03-29

### Added

- Added UI backend component to serve post-refactor frontend and dispatch websocket messages to UI using Socket.io
- Updated UI socket.io configuration to use different ws path, and using localstorage for fetching all results (temporary)
- Added post-refactor cli commands to use Supervisord to manage local service processes
- Added `covalent logs` and `covalent config` cli commands

## [0.37.1] - 2022-03-29

### Fixed

- Oneline bugfix in tests.yml

## [0.37.0] - 2022-03-29

### Added

- Results management endpoints; GET, PUT, POST for results object
- Checks in setup.py to confirm node version compatibility.
- Instructions in CONTRIBUTING to address some common Debian setup issues.

## [0.36.1] - 2022-03-29

### Fixed

- Filesystem service now reads config from environment variables.

## [0.36.0] - 2022-03-29

### Added

- Picking up dispatch jobs from the queue and ensuring that only one workflow is processed (locally) at any given time.

### Changed

- Dispatcher implementation in order to integrate with Queuer microservice.

## [0.35.0] - 2022-03-29

### Added

- Automated changelog and version management
- Added a Dockerfile to build an image for OS Queuer.
- Added the required packages to run a container instance of the Queuer.

### Fixed

- Single quotes in github env
- Don't use for loops to iterate over a variable in bash
- Issue with checkout actions
- Run tests on changelog workflow completion instead of push to develop to avoid race condition
- Use covalent ops bot token for automated pushes to develop
- sed command syntax in changelog.yml

## [0.34.5] - 2022-03-28

### Fixed

- Moved `example_dispatch.py` into `tests/` directory.

## [0.34.4] - 2022-03-28

### Added

- Unit tests for utils, leptons, and base executor

## [0.34.3] - 2022-03-27

### Added

- Tests for lattice.py

## [0.34.2] - 2022-03-27

### Added

- Unit tests for the base executor, the results manager, the logger, and leptons

## [0.34.1] - 2022-03-24

### Fixed

- Pinned jinja2 to less than 3.1.0 so that nbconvert remains stable in the docs build.

## [0.34.0] - 2022-03-24

### Added

- API endpoints to upload and download files

## [0.33.1] - 2022-03-24

### Fixed

- Retrieving results from running container via HTTP
- Adding tests for Docker image in workflows

## [0.33.0] - 2022-03-24

### Added

- Slack and webhook notifications

## [0.32.9] - 2022-03-23

### Fixed

- Updated OS Queuer imports to remove top level modules `refactor.queuer`

## [0.32.8] - 2022-03-22

### Added

- Websocket notify endpoint with leaky bucket algo implementation to rate limit messages to frontend

## [0.32.7] - 2022-03-22

### Added

- Queuer API submit endpoint to publish dispatch message to MQ & send result file to Data Service
- API Service class for interfacing with local services
- Tests covering submit endpoint and API Service

## [0.32.6] - 2022-03-22

### Fixed

- Input path for external libraries in the Lepton wrapper can (and should) now be a full path to the file.

## [0.32.5] - 2022-03-21

### Fixed

- Fix HTTP status code for blank POST requests.

## [0.32.4] - 2022-03-17

### Fixed

- Docker commands in docs

## [0.32.3] - 2022-03-16

### Fixed

- Fix missing UI graph edges between parameters and electrons in certain cases.
- Fix UI crashes in cases where legacy localStorage state was being loaded.

## [0.32.2] - 2022-03-16

### Added

- Images for graphs generated in tutorials and how-tos.
- Note for quantum gravity tutorial to tell users that `tensorflow` doesn't work on M1 Macs.
- `Known Issues` added to `README.md`

### Fixed

- `draw` function usage in tutorials and how-tos now reflects the UI images generated instead of using graphviz.
- Images now render properly in RTD of how-tos.

### Changed

- Reran all the tutorials that could run, generating the outputs again.

## [0.32.1] - 2022-03-15

### Fixed

- CLI now starts server directly in the subprocess instead of as a daemon
- Logs are provided as pipes to Popen instead of using a shell redirect
- Restart behavior fixed
- Default port in `covalent_ui/app.py` uses the config manager

### Removed

- `_graceful_restart` function no longer needed without gunicorn

## [0.32.0] - 2022-03-11

### Added

- Dispatcher microservice API endpoint to dispatch and update workflow.
- Added get runnable task endpoint.

## [0.31.0] - 2022-03-11

### Added

- Runner component's main functionality to run a set of tasks, cancel a task, and get a task's status added to its api.

## [0.30.5] - 2022-03-11

### Updated

- Updated Workflow endpoints & API spec to support upload & download of result objects as pickle files

## [0.30.4] - 2022-03-11

### Fixed

- When executing a task on an alternate Conda environment, Covalent no longer has to be installed on that environment. Previously, a Covalent object (the execution function as a TransportableObject) was passed to the environment. Now it is deserialized to a "normal" Python function, which is passed to the alternate Conda environment.

## [0.30.3] - 2022-03-11

### Fixed

- Fixed the order of output storage in `post_process` which should have been the order in which the electron functions are called instead of being the order in which they are executed. This fixes the order in which the replacement of function calls with their output happens, which further fixes any discrepencies in the results obtained by the user.

- Fixed the `post_process` test to check the order as well.

## [0.30.2] - 2022-03-11

### Changed

- Updated eventlet to 0.31.0

## [0.30.1] - 2022-03-10

### Fixed

- Eliminate unhandled exception in Covalent UI backend when calling fetch_result.

## [0.30.0] - 2022-03-09

### Added

- Skeleton code for writing the different services corresponding to each component in the open source refactor.
- OpenAPI specifications for each of the services.

## [0.29.3] - 2022-03-09

### Fixed

- Covalent UI is built in the Dockerfile, the setup file, the pypi workflow, the tests workflow, and the conda build script.

## [0.29.2] - 2022-03-09

### Added

- Defaults defined in executor plugins are read and used to update the in-memory config, as well as the user config file. But only if the parameter in question wasn't already defined.

### Changed

- Input parameter names and docstrings in _shared_files.config.update_config were changed for clarity.

## [0.29.1] - 2022-03-07

### Changed

- Updated fail-fast strategy to run all tests.

## [0.29.0] - 2022-03-07

### Added

- DispatchDB for storing dispatched results

### Changed

- UI loads dispatches from DispatchDB instead of browser local storage

## [0.28.3] - 2022-03-03

### Fixed

Installed executor plugins don't have to be referred to by their full module name. Eg, use "custom_executor", instead of "covalent_custom_plugin.custom_executor".

## [0.28.2] - 2022-03-03

### Added

- A brief overview of the tutorial structure in the MNIST classification tutorial.

## [0.28.1] - 2022-03-02

### Added

- Conda installation is only supported for Linux in the `Getting Started` guide.
- MNIST classifier tutorial.

### Removed

- Removed handling of default values of function parameters in `get_named_params` in `covalent/_shared_files/utils.py`. So, it is actually being handled by not being handled since now `named_args` and `named_kwargs` will only contain parameters that were passed during the function call and not all of them.

## [0.28.0] - 2022-03-02

### Added

- Lepton support, including for Python modules and C libraries
- How-to guides showing how to use leptons for each of these

## [0.27.6] - 2022-03-01

### Added

- Added feature development basic steps in CONTRIBUTING.md.
- Added section on locally building RTD (read the docs) in the contributing guide.

## [0.27.5] - 2022-03-01

### Fixed

- Missing UI input data after backend change - needed to be derived from graph for electrons, lattice inputs fixed on server-side, combining name and positional args
- Broken UI graph due to variable->edge_name renaming
- Missing UI executor data after server-side renaming

## [0.27.4] - 2022-02-28

### Fixed

- Path used in `covalent/executor/__init__.py` for executor plugin modules needed updating to `covalent/executor/executor_plugins`

### Removed

- Disabled workflow cancellation test due to inconsistent outcomes. Test will be re-enabled after cancellation mechanisms are investigated further.

## [0.27.3] - 2022-02-25

### Added

- Added `USING_DOCKER.md` guide for running docker container.
- Added cli args to covalent UI flask server `covalent_ui/app.py` to modify port and log file path.

### Removed

- Removed gunicorn from cli and Dockerfile.

### Changed

- Updated cli `covalent_dispatcher/_cli/service.py` to run flask server directly, and removed dispatcher and UI flags.
- Using Flask blueprints to merge Dispatcher and UI servers.
- Updated Dockerfile to run flask server directly.
- Creating server PID file manually in `covalent_dispatcher/_cli/service.py`.
- Updated tests and docs to reflect merged servers.
- Changed all mentions of port 47007 (for old UI server) to 48008.

## [0.27.2] - 2022-02-24

### Changed

- Removed unnecessary blockquotes from the How-To guide for creating custom executors
- Changed "Covalent Cloud" to "Covalent" in the main code text

## [0.27.1] - 2022-02-24

### Removed

- Removed AQ-Engineers from CODEOWNERS in order to fix PR review notifications

## [0.27.0] - 2022-02-24

### Added

- Support for positional only, positional or keyword, variable positional, keyword only, variable keyword types of parameters is now added, e.g an electron can now use variable args and variable kwargs if the number/names of parameters are unknown during definition as `def task(*args, **kwargs)` which wasn't possible before.

- `Lattice.args` added to store positional arguments passed to the lattice's workflow function.

- `get_named_params` function added in `_shared_files/utils.py` which will return a tuple containing named positional arguments and named keyword arguments. The names help in showing and storing these parameters in the transport graph.

- Tests to verify whether all kinds of input paramaters are supported by electron or a lattice.

### Changed

- No longer merging positional arguments with keyword arguments, instead they are separately stored in respective nodes in the transport graph.

- `inputs` returned from `_get_inputs` function in `covalent_dispatcher/_core/execution.py` now contains positional as well as keyword arguments which further get passed to the executor.

- Executors now support positional and keyword arguments as inputs to their executable functions.

- Result object's `_inputs` attribute now contains both `args` and `kwargs`.

- `add_node_for_nested_iterables` is renamed to `connect_node_with_others` and `add_node_to_graph` also renamed to `add_collection_node_to_graph` in `electron.py`. Some more variable renames to have appropriate self-explanatory names.

- Nodes and edges in the transport graph now have a better interface to assign attributes to them.

- Edge attribute `variable` renamed to `edge_name`.

- In `serialize` function of the transport graph, if `metadata_only` is True, then only `metadata` attribute of node and `source` and `target` attributes of edge are kept in the then return serialized `data`.

- Updated the tests wherever necessary to reflect the above changes

### Removed

- Deprecated `required_params_passed` since an error will automatically be thrown by the `build_graph` function if any of the required parameters are not passed.

- Removed duplicate attributes from nodes in the transport graph.

## [0.26.1] - 2022-02-23

### Added

- Added Local Executor section to the API read the docs.

## [0.26.0] - 2022-02-23

### Added

- Automated reminders to update the changelog

## [0.25.3] - 2022-02-23

## Added

- Listed common mocking commands in the CONTRIBUTING.md guide.
- Additional guidelines on testing.

## [0.25.2] - 2022-02-21

### Changed

- `backend` metadata name changed to `executor`.
- `_plan_workflow` usage updated to reflect how that executor related information is now stored in the specific executor object.
- Updated tests to reflect the above changes.
- Improved the dispatch cancellation test to provide a robust solution which earlier took 10 minutes to run with uncertainty of failing every now and then.

### Removed

- Removed `TaskExecutionMetadata` as a consequence of removing `execution_args`.

## [0.25.1] - 2022-02-18

### Fixed

- Tracking imports that have been used in the workflow takes less time.

### Added

- User-imports are included in the dispatch_source.py script. Covalent-related imports are commented out.

## [0.25.0] - 2022-02-18

### Added

- UI: Lattice draw() method displays in web UI
- UI: New navigation panel

### Changed

- UI: Animated graph changes, panel opacity

### Fixed

- UI: Fixed "Not Found" pages

## [0.24.21] - 2022-02-18

### Added

- RST document describing the expectations from a tutorial.

## [0.24.20] - 2022-02-17

### Added

- Added how to create custom executors

### Changed

- Changed the description of the hyperlink for choosing executors
- Fixed typos in doc/source/api/getting_started/how_to/execution/creating_custom_executors.ipynb

## [0.24.19] - 2022-02-16

### Added

- CODEOWNERS for certain files.

## [0.24.18] - 2022-02-15

### Added

- The user configuration file can now specify an executor plugin directory.

## [0.24.17] - 2022-02-15

### Added

- Added a how-to for making custom executors.

## [0.24.16] - 2022-02-12

### Added

- Errors now contain the traceback as well as the error message in the result object.
- Added test for `_post_process` in `tests/covalent_dispatcher_tests/_core/execution_test.py`.

### Changed

- Post processing logic in `electron` and dispatcher now relies on the order of execution in the transport graph rather than node's function names to allow for a more reliable pairing of nodes and their outputs.

- Renamed `init_test.py` in `tests/covalent_dispatcher_tests/_core/` to `execution_test.py`.

### Removed

- `exclude_from_postprocess` list which contained some non executable node types removed since only executable nodes are post processed now.

## [0.24.15] - 2022-02-11

### Fixed

- If a user's configuration file does not have a needed exeutor parameter, the default parameter (defined in _shared_files/defaults.py) is used.
- Each executor plugin is no longer initialized upon the import of Covalent. This allows required parameters in executor plugins.

## Changed

- Upon updating the configuration data with a user's configuration file, the complete set is written back to file.

## Added

- Tests for the local and base executors.

## [0.24.14] - 2022-02-11

### Added

- UI: add dashboard cards
- UI: add scaling dots background

### Changed

- UI: reduce sidebar font sizes, refine color theme
- UI: refine scrollbar styling, show on container hover
- UI: format executor parameters as YAML code
- UI: update syntax highlighting scheme
- UI: update index.html description meta tag

## [0.24.13] - 2022-02-11

### Added

- Tests for covalent/_shared_files/config.py

## [0.24.12] - 2022-02-10

### Added

- CodeQL code analyzer

## [0.24.11] - 2022-02-10

### Added

- A new dictionary `_DEFAULT_CONSTRAINTS_DEPRECATED` in defaults.py

### Changed

- The `_DEFAULT_CONSTRAINT_VALUES` dictionary now only contains the `backend` argument

## [0.24.10] - 2022-02-09

### Fixed

- Sporadically failing workflow cancellation test in tests/workflow_stack_test.py

## [0.24.9] - 2022-02-09

## Changed

- Implementation of `_port_from_pid` in covalent_dispatcher/_cli/service.py.

## Added

- Unit tests for command line interface (CLI) functionalities in covalent_dispatcher/_cli/service.py and covalent_dispatcher/_cli/cli.py.

## [0.24.8] - 2022-02-07

### Fixed

- If a user's configuration file does not have a needed parameter, the default parameter (defined in _shared_files/defaults.py) is used.

## [0.24.7] - 2022-02-07

### Added

- Typing: Add Type hint `dispatch_info` parameter.
- Documentation: Updated the return_type description in docstring.

### Changed

- Typing: Change return type annotation to `Generator`.

## [0.24.6] - 2022-02-06

### Added

- Type hint to `deserialize` method of `TransportableObject` of `covalent/_workflow/transport.py`.

### Changed

- Description of `data` in `deserialize` method of `TransportableObject` of `covalent/_workflow/transport.py` from `The serialized transportable object` to `Cloudpickled function`.

## [0.24.5] - 2022-02-05

### Fixed

- Removed dependence on Sentinel module

## [0.24.4] - 2022-02-04

### Added

- Tests across multiple versions of Python and multiple operating systems
- Documentation reflecting supported configurations

## [0.24.3] - 2022-02-04

### Changed

- Typing: Use `bool` in place of `Optional[bool]` as type annotation for `develop` parameter in `covalent_dispatcher.service._graceful_start`
- Typing: Use `Any` in place of `Optional[Any]` as type annotation for `new_value` parameter in `covalent._shared_files.config.get_config`

## [0.24.2] - 2022-02-04

### Fixed

- Updated hyperlink of "How to get the results" from "./collection/query_electron_execution_result" to "./collection/query_multiple_lattice_execution_results" in "doc/source/how_to/index.rst".
- Updated hyperlink of "How to get the result of a particular electron" from "./collection/query_multiple_lattice_execution_results" to "./collection/query_electron_execution_result" in "doc/source/how_to/index.rst".

## [0.24.1] - 2022-02-04

### Changed

- Changelog entries are now required to have the current date to enforce ordering.

## [0.24.0] - 2022-02-03

### Added

- UI: log file output - display in Output tab of all available log file output
- UI: show lattice and electron inputs
- UI: display executor attributes
- UI: display error message on failed status for lattice and electron

### Changed

- UI: re-order sidebar sections according to latest figma designs
- UI: update favicon
- UI: remove dispatch id from tab title
- UI: fit new uuids
- UI: adjust theme text primary and secondary colors

### Fixed

- UI: auto-refresh result state on initial render of listing and graph pages
- UI: graph layout issues: truncate long electron/param names

## [0.23.0] - 2022-02-03

### Added

- Added `BaseDispatcher` class to be used for creating custom dispatchers which allow connection to a dispatcher server.
- `LocalDispatcher` inheriting from `BaseDispatcher` allows connection to a local dispatcher server running on the user's machine.
- Covalent only gives interface to the `LocalDispatcher`'s `dispatch` and `dispatch_sync` methods.
- Tests for both `LocalDispatcher` and `BaseDispatcher` added.

### Changed

- Switched from using `lattice.dispatch` and `lattice.dispatch_sync` to `covalent.dispatch` and `covalent.dispatch_sync`.
- Dispatcher address now is passed as a parameter (`dispatcher_addr`) to `covalent.dispatch` and `covalent.dispatch_sync` instead of a metadata field to lattice.
- Updated tests, how tos, and tutorials to use `covalent.dispatch` and `covalent.dispatch_sync`.
- All the contents of `covalent_dispatcher/_core/__init__.py` are moved to `covalent_dispatcher/_core/execution.py` for better organization. `__init__.py` only contains function imports which are needed by external modules.
- `dispatch`, `dispatch_sync` methods deprecated from `Lattice`.

### Removed

- `_server_dispatch` method removed from `Lattice`.
- `dispatcher` metadata field removed from `lattice`.

## [0.22.19] - 2022-02-03

### Fixed

- `_write_dispatch_to_python_file` isn't called each time a task is saved. It is now only called in the final save in `_run_planned_workflow` (in covalent_dispatcher/_core/__init__.py).

## [0.22.18] - 2022-02-03

### Fixed

- Added type information to result.py

## [0.22.17] - 2022-02-02

### Added

- Replaced `"typing.Optional"` with `"str"` in covalent/executor/base.py
- Added missing type hints to `get_dispatch_context` and `write_streams_to_file` in covalent/executor/base.py, BaseExecutor

## [0.22.16] - 2022-02-02

### Added

- Functions to check if UI and dispatcher servers are running.
- Tests for the `is_ui_running` and `is_server_running` in covalent_dispatcher/_cli/service.py.

## [0.22.15] - 2022-02-01

### Fixed

- Covalent CLI command `covalent purge` will now stop the servers before deleting all the pid files.

### Added

- Test for `purge` method in covalent_dispatcher/_cli/service.py.

### Removed

- Unused `covalent_dispatcher` import from covalent_dispatcher/_cli/service.py.

### Changed

- Moved `_config_manager` import from within the `purge` method to the covalent_dispatcher/_cli/service.py for the purpose of mocking in tests.

## [0.22.14] - 2022-02-01

### Added

- Type hint to `_server_dispatch` method in `covalent/_workflow/lattice.py`.

## [0.22.13] - 2022-01-26

### Fixed

- When the local executor's `log_stdout` and `log_stderr` config variables are relative paths, they should go inside the results directory. Previously that was queried from the config, but now it's queried from the lattice metadata.

### Added

- Tests for the corresponding functions in (`covalent_dispatcher/_core/__init__.py`, `covalent/executor/base.py`, `covalent/executor/executor_plugins/local.py` and `covalent/executor/__init__.py`) affected by the bug fix.

### Changed

- Refactored `_delete_result` in result manager to give the option of deleting the result parent directory.

## [0.22.12] - 2022-01-31

### Added

- Diff check in pypi.yml ensures correct files are packaged

## [0.22.11] - 2022-01-31

### Changed

- Removed codecov token
- Removed Slack notifications from feature branches

## [0.22.10] - 2022-01-29

### Changed

- Running tests, conda, and version workflows on pull requests, not just pushes

## [0.22.9] - 2022-01-27

### Fixed

- Fixing version check action so that it doesn't run on commits that are in develop
- Edited PR template so that markdown checklist appears properly

## [0.22.8] - 2022-01-27

### Fixed

- publish workflow, using `docker buildx` to build images for x86 and ARM, prepare manifest and push to ECR so that pulls will match the correct architecture.
- typo in CONTRIBUTING
- installing `gcc` in Docker image so Docker can build wheels for `dask` and other packages that don't provide ARM wheels

### Changed

- updated versions in `requirements.txt` for `matplotlib` and `dask`

## [0.22.7] - 2022-01-27

### Added

- `MANIFEST.in` did not have `covalent_dispatcher/_service` in it due to which the PyPi package was not being built correctly. Added the `covalent_dispatcher/_service` to the `MANIFEST.in` file.

### Fixed

- setuptools properly including data files during installation

## [0.22.6] - 2022-01-26

### Fixed

- Added service folder in covalent dispatcher to package.

## [0.22.5] - 2022-01-25

### Fixed

- `README.md` images now use master branch's raw image urls hosted on <https://github.com> instead of <https://raw.githubusercontent.com>. Also, switched image rendering from html to markdown.

## [0.22.4] - 2022-01-25

### Fixed

- dispatcher server app included in sdist
- raw image urls properly used

## [0.22.3] - 2022-01-25

### Fixed

- raw image urls used in readme

## [0.22.2] - 2022-01-25

### Fixed

- pypi upload

## [0.22.1] - 2022-01-25

### Added

- Code of conduct
- Manifest.in file
- Citation info
- Action to upload to pypi

### Fixed

- Absolute URLs used in README
- Workflow badges updated URLs
- `install_package_data` -> `include_package_data` in `setup.py`

## [0.22.0] - 2022-01-25

### Changed

- Using public ECR for Docker release

## [0.21.0] - 2022-01-25

### Added

- GitHub pull request templates

## [0.20.0] - 2022-01-25

### Added

- GitHub issue templates

## [0.19.0] - 2022-01-25

### Changed

- Covalent Beta Release

## [0.18.9] - 2022-01-24

### Fixed

- iframe in the docs landing page is now responsive

## [0.18.8] - 2022-01-24

### Changed

- Temporarily removed output tab
- Truncated dispatch id to fit left sidebar, add tooltip to show full id

## [0.18.7] - 2022-01-24

### Changed

- Many stylistic improvements to documentation, README, and CONTRIBUTING.

## [0.18.6] - 2022-01-24

### Added

- Test added to check whether an already decorated function works as expected with Covalent.
- `pennylane` package added to the `requirements-dev.txt` file.

### Changed

- Now using `inspect.signature` instead of `function.__code__` to get the names of function's parameters.

## [0.18.5] - 2022-01-21

### Fixed

- Various CI fixes, including rolling back regression in version validation, caching on s3 hosted badges, applying releases and tags correctly.

## [0.18.4] - 2022-01-21

### Changed

- Removed comments and unused functions in covalent_dispatcher
- `result_class.py` renamed to `result.py`

### Fixed

- Version was not being properly imported inside `covalent/__init__.py`
- `dispatch_sync` was not previously using the `results_dir` metadata field

### Removed

- Credentials in config
- `generate_random_filename_in_cache`
- `is_any_atom`
- `to_json`
- `show_subgraph` option in `draw`
- `calculate_node`

## [0.18.3] - 2022-01-20

### Fixed

- The gunicorn servers now restart more gracefully

## [0.18.2] - 2022-01-21

### Changed

- `tempdir` metadata field removed and replaced with `executor.local.cache_dir`

## [0.18.1] - 2022-01-11

## Added

- Concepts page

## [0.18.0] - 2022-01-20

### Added

- `Result.CANCELLED` status to represent the status of a cancelled dispatch.
- Condition to cancel the whole dispatch if any of the nodes are cancelled.
- `cancel_workflow` function which uses a shared variable provided by Dask (`dask.distributed.Variable`) in a dask client to inform nodes to stop execution.
- Cancel function for dispatcher server API which will allow the server to terminate the dispatch.
- How to notebook for cancelling a dispatched job.
- Test to verify whether cancellation of dispatched jobs is working as expected.
- `cancel` function is available as `covalent.cancel`.

### Changed

- In file `covalent/_shared_files/config.py` instead of using a variable to store and then return the config data, now directly returning the configuration.
- Using `fire_and_forget` to dispatch a job instead of a dictionary of Dask's `Future` objects so that we won't have to manage the lifecycle of those futures.
- The `test_run_dispatcher` test was changed to reflect that the dispatcher no longer uses a dictionary of future objects as it was not being utilized anywhere.

### Removed

- `with dask_client` context was removed as the client created in `covalent_dispatcher/_core/__init__.py` is already being used even without the context. Furthermore, it creates issues when that context is exited which is unnecessary at the first place hence not needed to be resolved.

## [0.17.5] - 2022-01-19

### Changed

- Results directory uses a relative path by default and can be overridden by the environment variable `COVALENT_RESULTS_DIR`.

## [0.17.4] - 2022-01-19

### Changed

- Executor parameters use defaults specified in config TOML
- If relative paths are supplied for stdout and stderr, those files are created inside the results directory

## [0.17.3] - 2022-01-18

### Added

- Sync function
- Covalent CLI tool can restart in developer mode

### Fixed

- Updated the UI address referenced in the README

## [0.17.2] - 2022-01-12

### Added

- Quantum gravity tutorial

### Changed

- Moved VERSION file to top level

## [0.17.1] - 2022-01-19

### Added

- `error` attribute was added to the results object to show which node failed and the reason behind it.
- `stdout` and `stderr` attributes were added to a node's result to store any stdout and stderr printing done inside an electron/node.
- Test to verify whether `stdout` and `stderr` are being stored in the result object.

### Changed

- Redesign of how `redirect_stdout` and `redirect_stderr` contexts in executor now work to allow storing their respective outputs.
- Executors now also return `stdout` and `stderr` strings, along with the execution output, so that they can be stored in their result object.

## [0.17.0] - 2022-01-18

### Added

- Added an attribute `__code__` to electron and lattice which is a copy of their respective function's `__code__` attribute.
- Positional arguments, `args`, are now merged with keyword arguments, `kwargs`, as close as possible to where they are passed. This was done to make sure we support both with minimal changes and without losing the name of variables passed.
- Tests to ensure usage of positional arguments works as intended.

### Changed

- Slight rework to how any print statements in lattice are sent to null.
- Changed `test_dispatcher_functional` in `basic_dispatcher_test.py` to account for the support of `args` and removed a an unnecessary `print` statement.

### Removed

- Removed `args` from electron's `init` as it wasn't being used anywhere.

## [0.16.1] - 2022-01-18

### Changed

- Requirement changed from `dask[complete]` to `dask[distributed]`.

## [0.16.0] - 2022-01-14

### Added

- New UI static demo build
- New UI toolbar functions - orientation, toggle params, minimap
- Sortable and searchable lattice name row

### Changed

- Numerous UI style tweaks, mostly around dispatches table states

### Fixed

- Node sidebar info now updates correctly

## [0.15.11] - 2022-01-18

### Removed

- Unused numpy requirement. Note that numpy is still being installed indirectly as other packages in the requirements rely on it.

## [0.15.10] - 2022-01-16

## Added

- How-to guide for Covalent dispatcher CLI.

## [0.15.9] - 2022-01-18

### Changed

- Switched from using human readable ids to using UUIDs

### Removed

- `human-id` package was removed along with its mention in `requirements.txt` and `meta.yaml`

## [0.15.8] - 2022-01-17

### Removed

- Code breaking text from CLI api documentation.
- Unwanted covalent_dispatcher rst file.

### Changed

- Installation of entire covalent_dispatcher instead of covalent_dispatcher/_service in setup.py.

## [0.15.7] - 2022-01-13

### Fixed

- Functions with multi-line or really long decorators are properly serialized in dispatch_source.py.
- Multi-line Covalent output is properly commented out in dispatch_source.py.

## [0.15.6] - 2022-01-11

### Fixed

- Sub-lattice functions are successfully serialized in the utils.py get_serialized_function_str.

### Added

- Function to scan utilized source files and return a set of imported modules (utils.get_imports_from_source)

## [0.15.5] - 2022-01-12

### Changed

- UI runs on port 47007 and the dispatcher runs on port 48008. This is so that when the servers are later merged, users continue using port 47007 in the browser.
- Small modifications to the documentation
- Small fix to the README

### Removed

- Removed a directory `generated` which was improperly added
- Dispatcher web interface
- sqlalchemy requirement

## [0.15.4] - 2022-01-11

### Changed

- In file `covalent/executor/base.py`, `pickle` was changed to `cloudpickle` because of its universal pickling ability.

### Added

- In docstring of `BaseExecutor`, a note was added specifying that `covalent` with its dependencies is assumed to be installed in the conda environments.
- Above note was also added to the conda env selector how-to.

## [0.15.3] - 2022-01-11

### Changed

- Replaced the generic `RuntimeError` telling users to check if there is an object manipulation taking place inside the lattice to a simple warning. This makes the original error more visible.

## [0.15.2] - 2022-01-11

### Added

- If condition added for handling the case where `__getattr__` of an electron is accessed to detect magic functions.

### Changed

- `ActiveLatticeManager` now subclasses from `threading.local` to make it thread-safe.
- `ValueError` in the lattice manager's `claim` function now also shows the name of the lattice that is currently claimed.
- Changed docstring of `ActiveLatticeManager` to note that now it is thread-safe.
- Sublattice dispatching now no longer deletes the result object file and is dispatched normally instead of in a serverless manner.
- `simulate_nitrogen_and_copper_slab_interaction.ipynb` notebook tutorial now does normal dispatching as well instead of serverless dispatching. Also, now 7 datapoints will be shown instead of 10 earlier.

## [0.15.1] - 2022-01-11

### Fixed

- Passing AWS credentials to reusable workflows as a secret

## [0.15.0] - 2022-01-10

### Added

- Action to push development image to ECR

### Changed

- Made the publish action reusable and callable

## [0.14.1] - 2022-01-02

### Changed

- Updated the README
- Updated classifiers in the setup.py file
- Massaged some RTD pages

## [0.14.0] - 2022-01-07

### Added

- Action to push static UI to S3

## [0.13.2] - 2022-01-07

### Changed

- Completed new UI design work

## [0.13.1] - 2022-01-02

### Added

- Added eventlet requirement

### Changed

- The CLI tool can now manage the UI flask server as well
- [Breaking] The CLI option `-t` has been changed to `-d`, which starts the servers in developer mode and exposes unit tests to the server.

## [0.13.0] - 2022-01-01

### Added

- Config manager in `covalent/_shared_files/config.py`
- Default location for the main config file can be overridden using the environment variable `COVALENT_CONFIG_DIR`
- Ability to set and get configuration using `get_config` and `set_config`

### Changed

- The flask servers now reference the config file
- Defaults reference the config file

### Fixed

- `ValueError` caught when running `covalent stop`
- One of the functional tests was using a malformed path

### Deprecated

- The `electron.to_json` function
- The `generate_random_filename_in_cache` function

### Removed

- The `get_api_token` function

## [0.12.13] - 2022-01-04

## Removed

- Tutorial section headings

## Fixed

- Plot background white color

## [0.12.12] - 2022-01-06

### Fixed

- Having a print statement inside electron and lattice code no longer causes the workflow to fail.

## [0.12.11] - 2022-01-04

### Added

- Completed UI feature set for first release

### Changed

- UI server result serialization improvements
- UI result update webhook no longer fails on request exceptions, logs warning intead

## [0.12.10] - 2021-12-17

### Added

- Astrophysics tutorial

## [0.12.9] - 2022-01-04

### Added

- Added `get_all_node_results` method in `result_class.py` to return result of all node executions.

- Added `test_parallelilization` test to verify whether the execution is now being achieved in parallel.

### Changed

- Removed `LocalCluster` cluster creation usage to a simple `Client` one from Dask.

- Removed unnecessary `to_run` function as we no longer needed to run execution through an asyncio loop.

- Removed `async` from function definition of previously asynchronous functions, `_run_task`, `_run_planned_workflow`, `_plan_workflow`, and `_run_workflow`.

- Removed `uvloop` from requirements.

- Renamed `test_get_results` to `test_get_result`.

- Reran the how to notebooks where execution time was mentioned.

- Changed how `dispatch_info` context manager was working to account for multiple nodes accessing it at the same time.

## [0.12.8] - 2022-01-02

### Changed

- Changed the software license to GNU Affero 3.0

### Removed

- `covalent-ui` directory

## [0.12.7] - 2021-12-29

### Fixed

- Gunicorn logging now uses the `capture-output` flag instead of redirecting stdout and stderr

## [0.12.6] - 2021-12-23

### Changed

- Cleaned up the requirements and moved developer requirements to a separate file inside `tests`

## [0.12.5] - 2021-12-16

### Added

- Conda build CI job

## [0.12.4] - 2021-12-23

### Changed

- Gunicorn server now checks for port availability before starting

### Fixed

- The `covalent start` function now prints the correct port if the server is already running.

## [0.12.3] - 2021-12-14

### Added

- Covalent tutorial comparing quantum support vector machines with support vector machine algorithms implemented in qiskit and scikit-learn.

## [0.12.2] - 2021-12-16

### Fixed

- Now using `--daemon` in gunicorn to start the server, which was the original intention.

## [0.12.1] - 2021-12-16

### Fixed

- Removed finance references from docs
- Fixed some other small errors

### Removed

- Removed one of the failing how-to tests from the functional test suite

## [0.12.0] - 2021-12-16

### Added

- Web UI prototype

## [0.11.1] - 2021-12-14

### Added

- CLI command `covalent status` shows port information

### Fixed

- gunicorn management improved

## [0.11.0] - 2021-12-14

### Added

- Slack notifications for test status

## [0.10.4] - 2021-12-15

### Fixed

- Specifying a non-default results directory in a sub-lattice no longer causes a failure in lattice execution.

## [0.10.3] - 2021-12-14

### Added

- Functional tests for how-to's in documentation

### Changed

- Moved example script to a functional test in the pipeline
- Added a test flag to the CLI tool

## [0.10.2] - 2021-12-14

### Fixed

- Check that only `kwargs` without any default values in the workflow definition need to be passed in `lattice.draw(ax=ax, **kwargs)`.

### Added

- Function to check whether all the parameters without default values for a callable function has been passed added to shared utils.

## [0.10.1] - 2021-12-13

### Fixed

- Content and style fixes for getting started doc.

## [0.10.0] - 2021-12-12

### Changed

- Remove all imports from the `covalent` to the `covalent_dispatcher`, except for `_dispatch_serverless`
- Moved CLI into `covalent_dispatcher`
- Moved executors to `covalent` directory

## [0.9.1] - 2021-12-13

### Fixed

- Updated CONTRIBUTING to clarify docstring style.
- Fixed docstrings for `calculate_node` and `check_constraint_specific_sum`.

## [0.9.0] - 2021-12-10

### Added

- `prefix_separator` for separating non-executable node types from executable ones.

- `subscript_prefix`, `generator_prefix`, `sublattice_prefix`, `attr_prefix` for prefixes of subscripts, generators,
  sublattices, and attributes, when called on an electron and added to the transport graph.

- `exclude_from_postprocess` list of prefixes to denote those nodes which won't be used in post processing the workflow.

- `__int__()`, `__float__()`, `__complex__()` for converting a node to an integer, float, or complex to a value of 0 then handling those types in post processing.

- `__iter__()` generator added to Electron for supporting multiple return values from an electron execution.

- `__getattr__()` added to Electron for supporting attribute access on the node output.

- `__getitem__()` added to Electron for supporting subscripting on the node output.

- `electron_outputs` added as an attribute to lattice.

### Changed

- `electron_list_prefix`, `electron_dict_prefix`, `parameter_prefix` modified to reflect new way to assign prefixes to nodes.

- In `build_graph` instead of ignoring all exceptions, now the exception is shown alongwith the runtime error notifying that object manipulation should be avoided inside a lattice.

- `node_id` changed to `self.node_id` in Electron's `__call__()`.

- `parameter` type electrons now have the default metadata instead of empty dictionary.

- Instead of deserializing and checking whether a sublattice is there, now a `sublattice_prefix` is used to denote when a node is a sublattice.

- In `dispatcher_stack_test`, `test_dispatcher_flow` updated to indicate the new use of `parameter_prefix`.

### Fixed

- When an execution fails due to something happening in `run_workflow`, then result object's status is now failed and the object is saved alongwith throwing the appropriate exception.

## [0.8.5] - 2021-12-10

### Added

- Added tests for choosing specific executors inside electron initialization.
- Added test for choosing specific Conda environments inside electron initialization.

## [0.8.4] - 2021-12-10

### Changed

- Removed _shared_files directory and contents from covalent_dispatcher. Logging in covalent_dispatcher now uses the logger in covalent/_shared_files/logging.py.

## [0.8.3] - 2021-12-10

### Fixed

- Decorator symbols were added to the pseudo-code in the quantum chemistry tutorial.

## [0.8.2] - 2021-12-06

### Added

- Quantum chemistry tutorial.

## [0.8.1] - 2021-12-08

### Added

- Docstrings with typehints for covalent dispatcher functions added.

### Changed

- Replaced `node` to `node_id` in `electron.py`.

- Removed unnecessary `enumerate` in `covalent_dispatcher/_core/__init__.py`.

- Removed `get_node_device_mapping` function from `covalent_dispatcher/_core/__init__.py`
  and moved the definition to directly add the mapping to `workflow_schedule`.

- Replaced iterable length comparison for `executor_specific_exec_cmds` from `if len(executor_specific_exec_cmds) > 0`
  to `if executor_specific_exec_cmds`.

## [0.8.0] - 2021-12-03

### Added

- Executors can now accept the name of a Conda environment. If that environment exists, the operations of any electron using that executor are performed in that Conda environment.

## [0.7.6] - 2021-12-02

### Changed

- How to estimate lattice execution time has been renamed to How to query lattice execution time.
- Change result querying syntax in how-to guides from `lattice.get_result` to
  `covalent.get_result`.
- Choose random port for Dask dashboard address by setting `dashboard_address` to ':0' in
  `LocalCluster`.

## [0.7.5] - 2021-12-02

### Fixed

- "Default" executor plugins are included as part of the package upon install.

## [0.7.4] - 2021-12-02

### Fixed

- Upgraded dask to 2021.10.0 based on a vulnerability report

## [0.7.3] - 2021-12-02

### Added

- Transportable object tests
- Transport graph tests

### Changed

- Variable name node_num to node_id
- Variable name node_idx to node_id

### Fixed

- Transport graph `get_dependencies()` method return type was changed from Dict to List

## [0.7.2] - 2021-12-01

### Fixed

- Date handling in changelog validation

### Removed

- GitLab CI YAML

## [0.7.1] - 2021-12-02

### Added

- A new parameter to a node's result called `sublattice_result` is added.
  This will be of a `Result` type and will contain the result of that sublattice's
  execution. If a normal electron is executed, this will be `None`.

- In `_delete_result` function in `results_manager.py`, an empty results directory
  will now be deleted.

- Name of a sublattice node will also contain `(sublattice)`.

- Added `_dispatch_sync_serverless` which synchronously dispatches without a server
  and waits for a result to be returned. This is the method used to dispatch a sublattice.

- Test for sublatticing is added.

- How-to guide added for sublatticing explaining the new features.

### Changed

- Partially changed `draw` function in `lattice.py` to also draw the subgraph
  of the sublattice when drawing the main graph of the lattice. The change is
  incomplete as we intend to add this feature later.

- Instead of returning `plt`, `draw` now returns the `ax` object.

- `__call__` function in `lattice.py` now runs the lattice's function normally
  instead of dispatching it.

- `_run_task` function now checks whether current node is a sublattice and acts
  accordingly.

### Fixed

- Unnecessary lines to rename the node's name in `covalent_dispatcher/_core/__init__.py` are removed.

- `test_electron_takes_nested_iterables` test was being ignored due to a spelling mistake. Fixed and
  modified to follow the new pattern.

## [0.7.0] - 2021-12-01

### Added

- Electrons can now accept an executor object using the "backend" keyword argument. "backend" can still take a string naming the executor module.
- Electrons and lattices no longer have Slurm metadata associated with the executor, as that information should be contained in the executor object being used as an input argument.
- The "backend" keyword can still be a string specifying the executor module, but only if the executor doesn't need any metadata.
- Executor plugin classes are now directly available to covalent, eg: covalent.executor.LocalExecutor().

## [0.6.7] - 2021-12-01

### Added

- Docstrings without examples for all the functions in core covalent.
- Typehints in those functions as well.
- Used `typing.TYPE_CHECKING` to prevent cyclic imports when writing typehints.

### Changed

- `convert_to_lattice_function` renamed to `convert_to_lattice_function_call`.
- Context managers now raise a `ValueError` instead of a generic `Exception`.

## [0.6.6] - 2021-11-30

### Fixed

- Fixed the version used in the documentation
- Fixed the badge URLs to prevent caching

## [0.6.5] - 2021-11-30

### Fixed

- Broken how-to links

### Removed

- Redundant lines from .gitignore
- *.ipynb from .gitignore

## [0.6.4] - 2021-11-30

### Added

- How-to guides for workflow orchestration.
  - How to construct an electron
  - How to construct a lattice
  - How to add an electron to lattice
  - How to visualize the lattice
  - How to add constraints to lattices
- How-to guides for workflow and subtask execution.
  - How to execute individual electrons
  - How to execute a lattice
  - How to execute multiple lattices
- How-to guides for status querying.
  - How to query electron execution status
  - How to query lattice execution status
  - How to query lattice execution time
- How-to guides for results collection
  - How to query electron execution results
  - How to query lattice execution results
  - How to query multiple lattice execution results
- Str method for the results object.

### Fixed

- Saving the electron execution status when the subtask is running.

## [0.6.3] - 2021-11-29

### Removed

- JWT token requirement.
- Covalent dispatcher login requirement.
- Update covalent login reference in README.md.
- Changed the default dispatcher server port from 5000 to 47007.

## [0.6.2] - 2021-11-28

### Added

- Github action for tests and coverage
- Badges for tests and coverage
- If tests pass then develop is pushed to master
- Add release action which tags and creates a release for minor version upgrades
- Add badges action which runs linter, and upload badges for version, linter score, and platform
- Add publish action (and badge) which builds a Docker image and uploads it to the AWS ECR

## [0.6.1] - 2021-11-27

### Added

- Github action which checks version increment and changelog entry

## [0.6.0] - 2021-11-26

### Added

- New Covalent RTD theme
- sphinx extension sphinx-click for CLI RTD
- Sections in RTD
- init.py in both covalent-dispatcher logger module and cli module for it to be importable in sphinx

### Changed

- docutils version that was conflicting with sphinx

### Removed

- Old aq-theme

## [0.5.1] - 2021-11-25

### Added

- Integration tests combining both covalent and covalent-dispatcher modules to test that
  lattice workflow are properly planned and executed.
- Integration tests for the covalent-dispatcher init module.
- pytest-asyncio added to requirements.

## [0.5.0] - 2021-11-23

### Added

- Results manager file to get results from a file, delete a result, and redispatch a result object.
- Results can also be awaited to only return a result if it has either been completed or failed.
- Results class which is used to store the results with all the information needed to be used again along with saving the results to a file functionality.
- A result object will be a mercurial object which will be updated by the dispatcher and saved to a file throughout the dispatching and execution parts.
- Direct manipulation of the transport graph inside a result object takes place.
- Utility to convert a function definition string to a function and vice-versa.
- Status class to denote the status of a result object and of each node execution in the transport graph.
- Start and end times are now also stored for each node execution as well as for the whole dispatch.
- Logging of `stdout` and `stderr` can be done by passing in the `log_stdout`, `log_stderr` named metadata respectively while dispatching.
- In order to get the result of a certain dispatch, the `dispatch_id`, the `results_dir`, and the `wait` parameter can be passed in. If everything is default, then only the dispatch id is required, waiting will not be done, and the result directory will be in the current working directory with folder name as `results/` inside which every new dispatch will have a new folder named according to their respective dispatch ids, containing:
  - `result.pkl` - (Cloud)pickled result object.
  - `result_info.yaml` - yaml file with high level information about the result and its execution.
  - `dispatch_source.py` - python file generated, containing the original function definitions of lattice and electrons which can be used to dispatch again.

### Changed

- `logfile` named metadata is now `slurm_logfile`.
- Instead of using `jsonpickle`, `cloudpickle` is being used everywhere to maintain consistency.
- `to_json` function uses `json` instead of `jsonpickle` now in electron and lattice definitions.
- `post_processing` moved to the dispatcher, so the dispatcher will now store a finished execution result in the results folder as specified by the user with no requirement of post processing it from the client/user side.
- `run_task` function in dispatcher modified to check if a node has completed execution and return it if it has, else continue its execution. This also takes care of cases if the server has been closed mid execution, then it can be started again from the last saved state, and the user won't have to wait for the whole execution.
- Instead of passing in the transport graph and dispatch id everywhere, the result object is being passed around, except for the `asyncio` part where the dispatch id and results directory is being passed which afterwards lets the core dispatcher know where to get the result object from and operate on it.
- Getting result of parent node executions of the graph, is now being done using the result object's graph. Storing of each execution's result is also done there.
- Tests updated to reflect the changes made. They are also being run in a serverless manner.

### Removed

- `LatticeResult` class removed.
- `jsonpickle` requirement removed.
- `WorkflowExecutionResult`, `TaskExecutionResult`, and `ExecutionError` singleton classes removed.

### Fixed

- Commented out the `jwt_required()` part in `covalent-dispatcher/_service/app.py`, may be removed in later iterations.
- Dispatcher server will now return the error message in the response of getting result if it fails instead of sending every result ever as a response.

## [0.4.3] - 2021-11-23

### Added

- Added a note in Known Issues regarding port conflict warning.

## [0.4.2] - 2021-11-24

### Added

- Added badges to README.md

## [0.4.1] - 2021-11-23

### Changed

- Removed old coverage badge and fixed the badge URL

## [0.4.0] - 2021-11-23

### Added

- Codecov integrations and badge

### Fixed

- Detached pipelines no longer created

## [0.3.0] - 2021-11-23

### Added

- Wrote a Code of Conduct based on <https://www.contributor-covenant.org/>
- Added installation and environment setup details in CONTRIBUTING
- Added Known Issues section to README

## [0.2.0] - 2021-11-22

### Changed

- Removed non-open-source executors from Covalent. The local SLURM executor is now
- a separate repo. Executors are now plugins.

## [0.1.0] - 2021-11-19

### Added

- Pythonic CLI tool. Install the package and run `covalent --help` for a usage description.
- Login and logout functionality.
- Executor registration/deregistration skeleton code.
- Dispatcher service start, stop, status, and restart.

### Changed

- JWT token is stored to file instead of in an environment variable.
- The Dask client attempts to connect to an existing server.

### Removed

- Removed the Bash CLI tool.

### Fixed

- Version assignment in the covalent init file.

## [0.0.3] - 2021-11-17

### Fixed

- Fixed the Dockerfile so that it runs the dispatcher server from the covalent repo.

## [0.0.2] - 2021-11-15

### Changed

- Single line change in ci script so that it doesn't exit after validating the version.
- Using `rules` in `pytest` so that the behavior in test stage is consistent.

## [0.0.1] - 2021-11-15

### Added

- CHANGELOG.md to track changes (this file).
- Semantic versioning in VERSION.
- CI pipeline job to enforce versioning.<|MERGE_RESOLUTION|>--- conflicted
+++ resolved
@@ -7,18 +7,16 @@
 
 ## [UNRELEASED]
 
-<<<<<<< HEAD
 ### Changed
 
 - Updated `.env` location to `$HOME/.cache/covalent`
-=======
+
 ### Docs
 
 - Updated the quantum chemistry tutorial.
 - Update the concepts page according to the new web UI.
 
 ## [0.89.3] - 2022-04-20
->>>>>>> 318a8e40
 
 ### Fixed
 
