--- conflicted
+++ resolved
@@ -7,16 +7,14 @@
 
 ## [UNRELEASED]
 
-<<<<<<< HEAD
 ### Fixed
 
 - `covalent restart` honors the `sdk.no_cluster` setting
 
-=======
 ### Docs
 
 - Updated RTD with details about the new AWS lambda executor interface
->>>>>>> f37a2c01
+
 ### Operations
 
 - Removed PAUL_BLART check on build sdist step in release.yml
