# Changelog

All notable changes to this project will be documented in this file.

The format is based on [Keep a Changelog](https://keepachangelog.com/en/1.0.0/),
and this project adheres to [Semantic Versioning](https://semver.org/spec/v2.0.0.html).

## [UNRELEASED]

<<<<<<< HEAD
### Added

- Added `TaskRuntimeError` exception for executor plugin implementations to signal to Covalent that a task raised an
  unhandled exception while running in the executor backend.

### Changed

- Electron errors are segregated by type; task runtime errors are
  stored in `stderr` while the `error` attribute of a node is reserved
  for exceptions raised by Covalent itself.
- When tasks fail in a workflow, the Lattice ErrorCard in the UI summarizes the failed tasks.

### Fixed

- When several electrons are running concurrently, their stdout and stderr are stored in the correct graph nodes.
- Electron errors now appear in the Electron ErrorCard when one clicks on a failed task in the UI.
- When an electron raises an exception during execution, the local and dask executors now try to recover any output that was already
  written.
=======
### Fixed

- Electrons will inherit the lattice executors.

### Added 

- Sublattices inherit the parent lattice executor.
>>>>>>> dc63c180

### Docs

- Added DNN tutorial
- Updated AWS Plugins install instructions
- Updated AWS Plugins documentation (minor fixes)
- Rewrote intro material in README.
- Changed "Citation" in the README.
- Renamed "Release Notes" to "What's New?" in the README. Updated What's New with a description of the newest GUI functionality.

## [0.208.0-rc.0] - 2022-11-05

### Authors

- Faiyaz Hasan <faiyaz@agnostiq.ai>
- Casey Jao <casey@agnostiq.ai>
- Alejandro Esquivel <ae@alejandro.ltd>

### Operations

- Reverted nightly schedule back to daily at 4:00am
- Added Alejandro to PAUL_BLART group to allow trigerring of releases

### Added

- Support for transferring the contents of folders to and from S3 buckets using the file transfer module.

### Fixed

- Folder transfer unit test.
- Folder transfer download bug
- Result objects now print correctly when nodes fail

## [0.207.0-rc.0] - 2022-10-26

### Authors

- Alejandro Esquivel <ae@alejandro.ltd>
- Co-authored-by: pre-commit-ci[bot] <66853113+pre-commit-ci[bot]@users.noreply.github.com>


### Changed

- Running migrations automatically if none have run in the past (fresh installs, after purging)

## [0.206.0-rc.0] - 2022-10-26

### Authors

- Akalanka <8133713+boneyag@users.noreply.github.com>
- Co-authored-by: Will Cunningham <wjcunningham7@users.noreply.github.com>
- Co-authored-by: Scott Wyman Neagle <scott@agnostiq.ai>
- Scott Wyman Neagle <wymnea@protonmail.com>
- Co-authored-by: Will Cunningham <wjcunningham7@gmail.com>
- Co-authored-by: Alejandro Esquivel <ae@alejandro.ltd>
- Co-authored-by: Faiyaz Hasan <faiyaz@agnostiq.ai>
- Casey Jao <casey@agnostiq.ai>
- Venkat Bala <15014089+venkatBala@users.noreply.github.com>


### Docs

- Updated AWS Lambda executor docs to address conflict with using public ecr registries

### Docs

- Fixed missing RTD content under API section for covalent, cli, leptons, deps, data transfer

### Fixed

- Enabling logging by default
- Removed debugging output
- Clarify cli output when `covalent db migrate` needs to be run

### Changed

- Single line call to join instead of a for loop
- Updated black, mirrors-prettier, and detect-secrets in pre-commit hooks

### Operations

- Updated hotfix logic to run on a merge to a release branch
- CodeQL workflow uses a test matrix to scan all repos in the Covalent ecosystem

## [0.205.0-rc.0] - 2022-10-19

### Authors

- Alejandro Esquivel <ae@alejandro.ltd>
- Venkat Bala <15014089+venkatBala@users.noreply.github.com>
- Casey Jao <casey@agnostiq.ai>


### Changed

- Made `root_dispatch_id` nullable to circumvent migration issues with sqlite in certain platforms

### Operations

- Updated all CI Slack alerts to all go to the #covalent-ci channel

### Fixed

- Rendering newlines in ErrorCard on the UI for displaying error stacktraces
- VERSION incrementing logic in changelog
- Fixed v11 migration to use render as batch to make DROP operations compatible with sqlite

## [0.204.1-rc.0] - 2022-10-18

### Authors

- Alejandro Esquivel <ae@alejandro.ltd>
- Venkat Bala <15014089+venkatBala@users.noreply.github.com>
- Casey Jao <casey@agnostiq.ai>


### Fixed

- `covalent restart` honors the `sdk.no_cluster` setting

### Docs

- Updated RTD with details about the new AWS lambda executor interface

### Operations

- Removed PAUL_BLART check on build sdist step in release.yml
- Consolidated pre & stable build into one step in release.yml

## [0.204.0-rc.0] - 2022-10-17

### Authors

- Alejandro Esquivel <ae@alejandro.ltd>
- Prasanna Venkatesh <54540812+Prasy12@users.noreply.github.com>
- Co-authored-by: Aravind-psiog <aravind.prabaharan@psiog.com>
- Co-authored-by: Manjunath PV <manjunath.poilath@psiog.com>
- Co-authored-by: pre-commit-ci[bot] <66853113+pre-commit-ci[bot]@users.noreply.github.com>
- Co-authored-by: RaviPsiog <raviteja.gurram@psiog.com>
- Co-authored-by: RaviPsiog <ravieja.gurram@psiog.com>
- Aravind <100823292+Aravind-psiog@users.noreply.github.com>
- Co-authored-by: Prasy12 <prasanna.venkatesh@psiog.com>


### Operations

- Fixing the validate distribution step given changes in -rc0 suffix to version

### Added

- RTD for User Interface
- Minor GUI fixes

### Fixed

- Re-applying default executor fix post config file reunification

## [0.203.0-rc.0] - 2022-10-14

### Authors

- Prasanna Venkatesh <54540812+Prasy12@users.noreply.github.com>
- Co-authored-by: Aravind-psiog <aravind.prabaharan@psiog.com>
- Co-authored-by: kamalesh.suresh <kamalesh.suresh@psiog.com>
- Co-authored-by: pre-commit-ci[bot] <66853113+pre-commit-ci[bot]@users.noreply.github.com>
- Casey Jao <casey@agnostiq.ai>
- Scott Wyman Neagle <wymnea@protonmail.com>
- Co-authored-by: Scott Wyman Neagle <scott@agnostiq.ai>
- Co-authored-by: Alejandro Esquivel <ae@alejandro.ltd>
- Will Cunningham <wjcunningham7@users.noreply.github.com>
- Will Cunningham <wjcunningham7@gmail.com>


### Added 

- Ability to use terminal on the GUI.

### Fixed

- Exceptions when instantiating executors are handled
- Covalent start now waits for the server to settle before returning

### Operations

- updated hotfix logic to run on a merge to a release branch
- Fixing js github actions dist by re-building from develop
- Fixing syntax in describe action & compiled action manually

## [0.202.0] - 2022-10-11

### Authors

- Prasanna Venkatesh <54540812+Prasy12@users.noreply.github.com>
- Co-authored-by: ArunPsiog <arun.mukesh@psiog.com>
- Co-authored-by: kamalesh.suresh <kamalesh.suresh@psiog.com>
- Co-authored-by: Amalan Jenicious F <amalan.jenicious@psiog.com>
- Co-authored-by: Alejandro Esquivel <ae@alejandro.ltd>
- Casey Jao <casey@agnostiq.ai>


### Added

- Ability to view sublattices list as part of the main lattice
- Ability to view subalattices graph as part of main lattice


### Fixed

- Electron dependencies are no longer written twice to the DB during a workflow

## [0.201.0] - 2022-10-09

### Authors

- Venkat Bala <15014089+venkatBala@users.noreply.github.com>
- Will Cunningham <wjcunningham7@users.noreply.github.com>
- Co-authored-by: Scott Wyman Neagle <scott@agnostiq.ai>
- Co-authored-by: Alejandro Esquivel <ae@alejandro.ltd>
- Aravind <100823292+Aravind-psiog@users.noreply.github.com>
- Co-authored-by: Amalan Jenicious F <amalan.jenicious@psiog.com>
- Co-authored-by: kamalesh.suresh <kamalesh.suresh@psiog.com>
- Co-authored-by: Prasy12 <prasanna.venkatesh@psiog.com>
- Co-authored-by: ArunPsiog <arun.mukesh@psiog.com>
- Co-authored-by: pre-commit-ci[bot] <66853113+pre-commit-ci[bot]@users.noreply.github.com>
- Co-authored-by: Casey Jao <casey@agnostiq.ai>
- Co-authored-by: Will Cunningham <wjcunningham7@gmail.com>
- Okechukwu  Emmanuel Ochia <okechukwu@agnostiq.ai>
- Scott Wyman Neagle <wymnea@protonmail.com>


### Docs

- Added AWS Plugins RTD page

### Fixed

- Updated import statements in alembic `env.py` file to refer to updated location of `DataStore` class
- Imports in entry_point

### Docs

- Fixed the docstring for `get_node_error`

### Changed

- move `upsert_lattice_data()` to dispatcher
- move `upsert_electron_data()` to dispatcher
- move `insert_electron_dependency_data()` to dispatcher
- move `persist()` to dispatcher
- move `get_unique_id()` to dispatcher
- move `initialize_result_object()` to dispatcher

### Removed

- `get_node_value` from `Result`

### Tests

- Updated more functional tests

## [0.200.0] - 2022-10-05

### Authors

- Venkat Bala <15014089+venkatBala@users.noreply.github.com>
- Scott Wyman Neagle <scott@agnostiq.ai>
- Co-authored-by: Faiyaz Hasan <faiyaz@agnostiq.ai>
- Co-authored-by: Will Cunningham <wjcunningham7@gmail.com>
- Will Cunningham <wjcunningham7@users.noreply.github.com>
- Co-authored-by: Alejandro Esquivel <ae@alejandro.ltd>
- Co-authored-by: pre-commit-ci[bot] <66853113+pre-commit-ci[bot]@users.noreply.github.com>
- Aravind <100823292+Aravind-psiog@users.noreply.github.com>
- Co-authored-by: Amalan Jenicious F <amalan.jenicious@psiog.com>
- Co-authored-by: kamalesh.suresh <kamalesh.suresh@psiog.com>
- Co-authored-by: Prasy12 <prasanna.venkatesh@psiog.com>
- Co-authored-by: ArunPsiog <arun.mukesh@psiog.com>
- Co-authored-by: Casey Jao <casey@agnostiq.ai>
- Okechukwu  Emmanuel Ochia <okechukwu@agnostiq.ai>


## Docs

- Updated ECS Executor RTD with config & cloud resources table

### Added

- Ability to view the configuration file on the GUI as settings
- Ability to copy python objects for inputs and results for lattice and electrons

### Fixed

- Minor GUI bugs and improvements

### Docs

- Updated Lambda Executor RTD with config & cloud resources table
- Updated EC2, Braket, and Batch AWS Executors RTD with config & cloud resources table

### Operations

- Fixed syntax issues in `nightly.yml`
- Add `repository` arg to checkout in `version`
- fix `octokit` request action route, update env token
- create stable versions for stable releases
- add `fetch-depth: 0` to fetch entire history
- fix regex for matching version
- add `persist-credentials: false` in nightly
- Update `nightly` schedule to midnight EST
- Added CI for Ubuntu 22.04 / Python 3.8, 3.9
- Added CI for Centos 7 / Python 3.9
- Added experimental CI for Debian 11 / Python 3.11rc2
- Renamed Ubuntu images to Debian for accuracy
- Adding boilerplate workflow
- Syntax fixes in release.yml
- Verbose failure messages in boilerplate workflow
- Change license.yml to pip-license-checker action

## [0.199.0] - 2022-09-29

### Authors

- Venkat Bala <15014089+venkatBala@users.noreply.github.com>
- Co-authored-by: Will Cunningham <wjcunningham7@gmail.com>
- Co-authored-by: Scott Wyman Neagle <scott@agnostiq.ai>
- Will Cunningham <wjcunningham7@users.noreply.github.com>
- Sankalp Sanand <sankalp@agnostiq.ai>
- Casey Jao <casey@agnostiq.ai>
- Prasanna Venkatesh <54540812+Prasy12@users.noreply.github.com>
- Co-authored-by: Manjunath PV <manjunath.poilath@psiog.com>
- Co-authored-by: kamalesh.suresh <kamalesh.suresh@psiog.com>
- Co-authored-by: ArunPsiog <arun.mukesh@psiog.com>
- Co-authored-by: RaviPsiog <raviteja.gurram@psiog.com>
- Co-authored-by: pre-commit-ci[bot] <66853113+pre-commit-ci[bot]@users.noreply.github.com>
- Co-authored-by: Faiyaz Hasan <faiyaz@agnostiq.ai>
- Co-authored-by: Alejandro Esquivel <ae@alejandro.ltd>

### Tests

- Fixed `asserts` in stress tests
- Added unit tests for `defaults.py`
- Updated `test_sync()` to match the new function signature.

### Added

- `requirements-client.txt` file added.
- Logs tab on the GUI which displays the covalent logs and also the ability to download the log file.
- Missing copyrights to the file transfer module.

### Fixed

- Config file is now locked during reads and writes to mitigate concurrency issues
- In `defaults.py/get_default_executor`, condition to return `local` or `dask` is now fixed
- Strip "/" from the S3 bucket download "from file path" and the upload "to file path"
- Correctly return stderr in get_node_result

### Changed

- Installation requirements are now split into client side and server side requirements' files.
- `setup.py` modified to install client side requirements only, if `COVALENT_SDK_ONLY` environment variable is present and `True`.
- Updated `requirements.txt` and `tests/requirements.txt`
- Updated `nbconvert` by dependabot
- Split the `ConfigManager` into `Client` and `Server` components
- Update the `set/get/update` config methods to distinguish between the client and server parts
- `get_all_node_results()` uses in memory `Result` instead of DB
- `get_all_node_outputs()` uses in memory Result instead of DB

### Removed

- The DB dependency in `sync()`
- The ability for `sync()` to wait for all dispatches.

### Docs

- Fixed a notebook which was not rendering

### Operations

- Updating all references to local workflows
- Adding `nightly.yml` workflow for nightly CI
- Updated triggers to `tests` and `changelog` workflows
- Enhanced pre-release workflows
- `codecov` passthrough jobs added for when tests are not run
- Tests are run on one platform on pushes to `develop` to keep codecov reports accurate
- Test matrix source triggers changed from `workflow_call` to `schedule` since contexts are inherited
- Removed badges workflow; version badge is now generated using the latest pre-release tag
- Removed unused `push_to_s3` workflow
- Workflows authenticate to AWS using OIDC with specific roles
- Only the recommended platform is tested on pull requests
- Update check blocks to assert the `workflow_call` event type is replaced with `schedule`
- Create a hotfix when pushing to a release branch
- Update nightly trigger to `hourly` for testing
- Update `changelog` action token to `COVALENT_OPS_BOT_TOKEN`
- Remove `benchmark` workflow from `nightly` schedule
- Removed payload dependency from changelog action so it can run on a schedule
- Remove `benchmark` workflow from `nightly` schedule

## [0.198.0] - 2022-09-14

### Authors

- Scott Wyman Neagle <scott@agnostiq.ai>
- Co-authored-by: Will Cunningham <wjcunningham7@gmail.com>


### Operations

- Fix `release.yml` workflow
- Adding a step in `release.yml/docker` job to trigger the AWS executor base image build in the remote repo `covalent-aws-plugins`
- Pass all the necessary inputs for the triggered workflow as part of the HTTP POST request body
- Added MacOS 12 to test matrix


### Changed

- Skipping stalling `dask_executor` functional test
- Database is initialized in `covalent_ui/app.py` instead of in the CLI's `start` method in order to support management via `start-stop-daemon`.
- Convert `COVALENT_SVC_PORT` to `int` when parsing env var
- Skipping stalling `dask_executor` functional test

### Added

- Modified `_DEFAULT_CONSTRAINT_VALUES` to a dataclass called `DefaultMetadataValues`, it is still used as a dictionary everywhere (named `DEFAULT_METADATA_VALUES` instead) but in an object-like manner.
- Modified `_DEFAULT_CONFIG` to also be a dataclass called `DefaultConfig`, which is initialized whenever needed and used like a dictionary (named `DEFAULT_CONFIG`).
- `ConfigManager` is now thread safe since it is initialized whenever needed instead of one object being accessed by multiple processes/threads leading to corruption of the config file.
- Using `contextlib.supress` to ignore `psutil.NoSuchProcess` errors instead of `try/except` with `pass`.
- Filter workflow dispatches by status on the GUI.
- Delete all workflow dispatches present in the database from the GUI and add filter level deletion of workflow dispatches as well. 
- Theme changes as part of latest wireframe.
- Factory functions to generate configurations and default metadata at the time when required. This is because certain values like default executors are only determined when the covalent server starts.
- Respecting the configuration options like default executor, no. of workers, developer mode, etc. when restarting the server.
- Unit tests for `remote_executor.py`
- Added alembic migrations script for DB schema v12
- Environment variables added to `defaults.py` in order to support system services
- Covalent OpenRC init script added

### Removed

- Deprecated `_DEFAULT_CONSTRAINTS_DEPRECATED` removed.
- Confusing `click` argument `no-cluster` instead of flag `--no-cluster` removed; this was also partially responsible for unexpected behaviour with using `no-cluster` option when starting covalent.

### Operations

- Fixed a bug in changelog.yml caused by passing a large list of commits as a var

### Tests

- Updated tests to reflect above changes.
- Updated more tests to DB schema v12
- Improved DB mocking in dispatcher tests

### Fixed

- Removed inheritance of `call_before` metadata related to file transfers from parent electron to collected nodes.
- Executor instances at runtime no longer inadvertently modify
  transport graph nodes when modifying their attributes.
- Syntax error in `tests.yml`

### Docs

- Updated AWS Lambda plugin rtd with mention to its limitations.
- Updated RTD concepts and tutorials to reflect new UI.

## [0.197.0] - 2022-09-08

### Authors

- Will Cunningham <wjcunningham7@users.noreply.github.com>
- Co-authored-by: Scott Wyman Neagle <scott@agnostiq.ai>
- Alejandro Esquivel <ae@alejandro.ltd>
- Co-authored-by: Will Cunningham <wjcunningham7@gmail.com>
- Aravind-psiog <100823292+Aravind-psiog@users.noreply.github.com>
- Faiyaz Hasan <faiyaz@agnostiq.ai>
- Co-authored-by: Venkat Bala <venkat@agnostiq.ai>
- Prasanna Venkatesh <54540812+Prasy12@users.noreply.github.com>
- Co-authored-by: Amalan Jenicious F <amalan.jenicious@psiog.com>
- Okechukwu  Emmanuel Ochia <okechukwu@agnostiq.ai>
- Co-authored-by: pre-commit-ci[bot] <66853113+pre-commit-ci[bot]@users.noreply.github.com>
- Casey Jao <casey@agnostiq.ai>


### Fixed

- Fixed missing lattice and result object attributes after rehydrating from datastore.

### Changed

- Implemented v12 of the DB schema

### Tests

- Enhanced DB tests to check faithfulness of persist and rehydrate operations

### Docs
- Update user interface docs for filter and delete features.
- Added credential management page

## [0.196.0] - 2022-09-07

### Authors

- Will Cunningham <wjcunningham7@users.noreply.github.com>
- Co-authored-by: Scott Wyman Neagle <scott@agnostiq.ai>
- Alejandro Esquivel <ae@alejandro.ltd>
- Co-authored-by: Will Cunningham <wjcunningham7@gmail.com>
- Aravind-psiog <100823292+Aravind-psiog@users.noreply.github.com>
- Faiyaz Hasan <faiyaz@agnostiq.ai>
- Co-authored-by: Venkat Bala <venkat@agnostiq.ai>
- Prasanna Venkatesh <54540812+Prasy12@users.noreply.github.com>
- Co-authored-by: Amalan Jenicious F <amalan.jenicious@psiog.com>
- Okechukwu  Emmanuel Ochia <okechukwu@agnostiq.ai>
- Co-authored-by: pre-commit-ci[bot] <66853113+pre-commit-ci[bot]@users.noreply.github.com>
- Casey Jao <casey@agnostiq.ai>


### Changed

- Sublattices are now run completely internally, without any HTTP calls.
- Lattice-level metadata is persisted atomically for sublattices.

## [0.195.0] - 2022-09-06

### Authors

- Will Cunningham <wjcunningham7@users.noreply.github.com>
- Co-authored-by: Scott Wyman Neagle <scott@agnostiq.ai>
- Alejandro Esquivel <ae@alejandro.ltd>
- Co-authored-by: Will Cunningham <wjcunningham7@gmail.com>
- Aravind-psiog <100823292+Aravind-psiog@users.noreply.github.com>
- Faiyaz Hasan <faiyaz@agnostiq.ai>
- Co-authored-by: Venkat Bala <venkat@agnostiq.ai>
- Prasanna Venkatesh <54540812+Prasy12@users.noreply.github.com>
- Co-authored-by: Amalan Jenicious F <amalan.jenicious@psiog.com>
- Okechukwu  Emmanuel Ochia <okechukwu@agnostiq.ai>
- Co-authored-by: pre-commit-ci[bot] <66853113+pre-commit-ci[bot]@users.noreply.github.com>
- Casey Jao <casey@agnostiq.ai>


### Changed

- `import covalent` no longer pulls in the server components

### Operations

- Fixed `tests.yml` where `RECOMMENDED_PLATFORM` was not properly set

## [0.194.0] - 2022-09-06

### Authors

- Will Cunningham <wjcunningham7@users.noreply.github.com>
- Co-authored-by: Scott Wyman Neagle <scott@agnostiq.ai>
- Alejandro Esquivel <ae@alejandro.ltd>
- Co-authored-by: Will Cunningham <wjcunningham7@gmail.com>
- Aravind-psiog <100823292+Aravind-psiog@users.noreply.github.com>
- Faiyaz Hasan <faiyaz@agnostiq.ai>
- Co-authored-by: Venkat Bala <venkat@agnostiq.ai>
- Prasanna Venkatesh <54540812+Prasy12@users.noreply.github.com>
- Co-authored-by: Amalan Jenicious F <amalan.jenicious@psiog.com>
- Okechukwu  Emmanuel Ochia <okechukwu@agnostiq.ai>
- Co-authored-by: pre-commit-ci[bot] <66853113+pre-commit-ci[bot]@users.noreply.github.com>
- Casey Jao <casey@agnostiq.ai>


### Operations

- Added a workflow which checks for missing or extra requirements
- Added pycln to pre-commit hooks #867

### Removed

- PyYAML
- tailer

## [0.193.0] - 2022-09-06

### Authors

- Will Cunningham <wjcunningham7@users.noreply.github.com>
- Co-authored-by: Scott Wyman Neagle <scott@agnostiq.ai>
- Alejandro Esquivel <ae@alejandro.ltd>
- Co-authored-by: Will Cunningham <wjcunningham7@gmail.com>
- Aravind-psiog <100823292+Aravind-psiog@users.noreply.github.com>
- Faiyaz Hasan <faiyaz@agnostiq.ai>
- Co-authored-by: Venkat Bala <venkat@agnostiq.ai>
- Prasanna Venkatesh <54540812+Prasy12@users.noreply.github.com>
- Co-authored-by: Amalan Jenicious F <amalan.jenicious@psiog.com>
- Okechukwu  Emmanuel Ochia <okechukwu@agnostiq.ai>
- Co-authored-by: pre-commit-ci[bot] <66853113+pre-commit-ci[bot]@users.noreply.github.com>
- Casey Jao <casey@agnostiq.ai>


### Changed

- Refactored executor base classes

### Operations

- pre-commit autoupdate

## [0.192.0] - 2022-09-02

### Authors

- Will Cunningham <wjcunningham7@users.noreply.github.com>
- Co-authored-by: Scott Wyman Neagle <scott@agnostiq.ai>
- Alejandro Esquivel <ae@alejandro.ltd>
- Co-authored-by: Will Cunningham <wjcunningham7@gmail.com>
- Aravind-psiog <100823292+Aravind-psiog@users.noreply.github.com>
- Faiyaz Hasan <faiyaz@agnostiq.ai>
- Co-authored-by: Venkat Bala <venkat@agnostiq.ai>
- Prasanna Venkatesh <54540812+Prasy12@users.noreply.github.com>
- Co-authored-by: Amalan Jenicious F <amalan.jenicious@psiog.com>
- Okechukwu  Emmanuel Ochia <okechukwu@agnostiq.ai>
- Co-authored-by: pre-commit-ci[bot] <66853113+pre-commit-ci[bot]@users.noreply.github.com>


### Changed

- Modified how `no_cluster` is passed to `app.py` from the CLI

## [0.191.0] - 2022-09-01

### Authors

- Will Cunningham <wjcunningham7@users.noreply.github.com>
- Co-authored-by: Scott Wyman Neagle <scott@agnostiq.ai>
- Alejandro Esquivel <ae@alejandro.ltd>
- Co-authored-by: Will Cunningham <wjcunningham7@gmail.com>
- Aravind-psiog <100823292+Aravind-psiog@users.noreply.github.com>
- Faiyaz Hasan <faiyaz@agnostiq.ai>
- Co-authored-by: Venkat Bala <venkat@agnostiq.ai>
- Prasanna Venkatesh <54540812+Prasy12@users.noreply.github.com>
- Co-authored-by: Amalan Jenicious F <amalan.jenicious@psiog.com>
- Okechukwu  Emmanuel Ochia <okechukwu@agnostiq.ai>
- Co-authored-by: pre-commit-ci[bot] <66853113+pre-commit-ci[bot]@users.noreply.github.com>


### Added

- Implementation of RemoteExecutor

## [0.190.0] - 2022-09-01

### Authors

- Will Cunningham <wjcunningham7@users.noreply.github.com>
- Co-authored-by: Scott Wyman Neagle <scott@agnostiq.ai>
- Alejandro Esquivel <ae@alejandro.ltd>
- Co-authored-by: Will Cunningham <wjcunningham7@gmail.com>
- Aravind-psiog <100823292+Aravind-psiog@users.noreply.github.com>
- Faiyaz Hasan <faiyaz@agnostiq.ai>
- Co-authored-by: Venkat Bala <venkat@agnostiq.ai>
- Prasanna Venkatesh <54540812+Prasy12@users.noreply.github.com>
- Co-authored-by: Amalan Jenicious F <amalan.jenicious@psiog.com>
- Okechukwu  Emmanuel Ochia <okechukwu@agnostiq.ai>


### Changed

- Renamed `BaseAsyncExecutor` and its references to `AsyncBaseExecutor`.

## [0.189.0] - 2022-08-31

### Authors

- Will Cunningham <wjcunningham7@users.noreply.github.com>
- Co-authored-by: Scott Wyman Neagle <scott@agnostiq.ai>
- Alejandro Esquivel <ae@alejandro.ltd>
- Co-authored-by: Will Cunningham <wjcunningham7@gmail.com>
- Aravind-psiog <100823292+Aravind-psiog@users.noreply.github.com>
- Faiyaz Hasan <faiyaz@agnostiq.ai>
- Co-authored-by: Venkat Bala <venkat@agnostiq.ai>
- Prasanna Venkatesh <54540812+Prasy12@users.noreply.github.com>
- Co-authored-by: Amalan Jenicious F <amalan.jenicious@psiog.com>


### Added

- Added capability to take screenshot of the graph with covalent logo on the GUI.

### Operations

- Changed the environment switches in tests.yml to be `true`/empty instead of 1/0

- Adding `benchmark.yml` workflow

### Tests

- Adding scripts in `tests/stress_tests/benchmarks`

## [0.188.0] - 2022-08-31

### Authors

- Will Cunningham <wjcunningham7@users.noreply.github.com>
- Co-authored-by: Scott Wyman Neagle <scott@agnostiq.ai>
- Alejandro Esquivel <ae@alejandro.ltd>
- Co-authored-by: Will Cunningham <wjcunningham7@gmail.com>
- Aravind-psiog <100823292+Aravind-psiog@users.noreply.github.com>


### Added

- Created a prototype of a production Dockerfile
- The old Dockerfile has been moved to Dockerfile.dev

### Docs

- Added db schema migration error guide in RTD
- Removed `get_data_store` from quantum chemistry tutorial #1046

### Operations

- Front-end test coverage measured and reported in CI
- Added reusable version action

- Added read the docs for user interface
 
## [0.187.0] - 2022-08-28

### Authors

- Prasanna Venkatesh <54540812+Prasy12@users.noreply.github.com>
- Co-authored-by: Kamalesh-suresh <kamalesh.suresh@psiog.com>
- Co-authored-by: Amalan Jenicious F <amalan.jenicious@psiog.com>
- Co-authored-by: pre-commit-ci[bot] <66853113+pre-commit-ci[bot]@users.noreply.github.com>

### Tests

- Fixed `test_using_executor_names` and `test_internal_sublattice_dispatch` tests to also work with `--no-cluster` option.

### Added

- Added test cases for front-end react components.

## [0.186.0] - 2022-08-25

### Authors

- Sankalp Sanand <sankalp@agnostiq.ai>
- Co-authored-by: Alejandro Esquivel <ae@alejandro.ltd>
- Venkat Bala <venkat@agnostiq.ai>
- Okechukwu  Emmanuel Ochia <okechukwu@agnostiq.ai>
- Co-authored-by: pre-commit-ci[bot] <66853113+pre-commit-ci[bot]@users.noreply.github.com>
- Co-authored-by: Will Cunningham <wjcunningham7@gmail.com>
- Co-authored-by: Scott Wyman Neagle <scott@agnostiq.ai>
- Venkat Bala <15014089+venkatBala@users.noreply.github.com>
- Aravind-psiog <100823292+Aravind-psiog@users.noreply.github.com>
- Co-authored-by: Kamalesh-suresh <kamalesh.suresh@psiog.com>
- Co-authored-by: Prasy12 <prasanna.venkatesh@psiog.com>

### Operations

- Fix conditional logic around dumping of `covalent` logs to stdout in test workflows
- Build test matrix by parsing configs from json
- Dump covalent logs if any of the tests step fail
- changed-files action uses the proper sha in version.yml

### Docs

- Added RTD and header for the AWS EC2 executor plugin.
- Refactored tutorials for better organization

### Added

- Added executor label, node id and node type to graph node UI

### Changed

- Runtime has been modified to be more precise on the lattice and electron sidebar

## [0.185.0] - 2022-08-23

### Authors

- Sankalp Sanand <sankalp@agnostiq.ai>
- Co-authored-by: Alejandro Esquivel <ae@alejandro.ltd>
- Venkat Bala <venkat@agnostiq.ai>

### Added

- Adding `load_tests` subdirectory to tests to facilitate execution of Covalent benchmarks during nightly runs
- Added `locust` requirements to tests `requirements.txt`

## [0.184.2] - 2022-08-23

### Authors

- Sankalp Sanand <sankalp@agnostiq.ai>
- Co-authored-by: Alejandro Esquivel <ae@alejandro.ltd>


### Fixed

- Switched the `render_as_batch` flag in the alembic env context so that `ALTER` commands are supported in SQLite migrations.

### Docs

- Updated custom executor RTD to show a simpler example

### Operations

- pre-commit autoupdate

## [0.184.1] - 2022-08-23

### Authors

- Alejandro Esquivel <ae@alejandro.ltd>
- Venkat Bala <venkat@agnostiq.ai>
- Co-authored-by: Scott Wyman Neagle <scott@agnostiq.ai>
- Casey Jao <casey@agnostiq.ai>
- Sankalp Sanand <sankalp@agnostiq.ai>


### Fixed

- Function's `__doc__` and `__name__` storage in dict/json for transportable object fixed.

### Tests

- Added unit test for the above fix.

## [0.184.0] - 2022-08-22

### Authors

- Alejandro Esquivel <ae@alejandro.ltd>
- Venkat Bala <venkat@agnostiq.ai>
- Co-authored-by: Scott Wyman Neagle <scott@agnostiq.ai>
- Casey Jao <casey@agnostiq.ai>


### Changed

- Electron metadata is serialized earlier during workflow construction
  to reduce unexpected executor pip requirements.
  
### Operations

- Updating conditional logic for the different steps in `release` workflow
- Dependabot update

### Docs

- Removed "How to synchronize lattices" section from RTD

## [0.183.0] - 2022-08-18

### Authors

- Scott Wyman Neagle <scott@agnostiq.ai>
- Venkat Bala <venkat@agnostiq.ai>


### Added

- Adding tests to update patch coverage for the `covalent logs` cli

### Changed

- Modify the `covalent logs` CLI handler to read logs line by line

### Operations

- Update release workflow
- Adding a `wait` input for the Conda action

## [0.182.2] - 2022-08-18

### Authors

- Scott Wyman Neagle <scott@agnostiq.ai>
- Will Cunningham <wjcunningham7@users.noreply.github.com>
- Alejandro Esquivel <ae@alejandro.ltd>
- Co-authored-by: Will Cunningham <wjcunningham7@gmail.com>
- Co-authored-by: Faiyaz Hasan <faiyaz@agnostiq.ai>


### Fixed

- CLI `service.py` tests to run without the server needing to be started.

### Docs

- Added `covalent db` cli command to API section of RTD

### Docs

- Fixed RTD downloads badge image to point to `covalent` rather than `cova`

### Operations

- Use conda skeleton action for build and upload

### Docs

- Updating WCI yaml with new file transfer protocols

## [0.182.1] - 2022-08-17

### Authors

- Will Cunningham <wjcunningham7@users.noreply.github.com>
- Venkat Bala <venkat@agnostiq.ai>
- Co-authored-by: santoshkumarradha <santosh@agnostiq.ai>
- Co-authored-by: pre-commit-ci[bot] <66853113+pre-commit-ci[bot]@users.noreply.github.com>
- Co-authored-by: Santosh kumar <29346072+santoshkumarradha@users.noreply.github.com>
- Co-authored-by: Scott Wyman Neagle <scott@agnostiq.ai>
- Prasanna Venkatesh <54540812+Prasy12@users.noreply.github.com>
- Co-authored-by: Will Cunningham <wjcunningham7@gmail.com>


### Fixed

- lattice.draw() fix on the GUI.

## [0.182.0] - 2022-08-17

### Authors

- Will Cunningham <wjcunningham7@users.noreply.github.com>
- Venkat Bala <venkat@agnostiq.ai>
- Co-authored-by: santoshkumarradha <santosh@agnostiq.ai>
- Co-authored-by: pre-commit-ci[bot] <66853113+pre-commit-ci[bot]@users.noreply.github.com>
- Co-authored-by: Santosh kumar <29346072+santoshkumarradha@users.noreply.github.com>
- Co-authored-by: Scott Wyman Neagle <scott@agnostiq.ai>


### Added

- Update RTD for `AWS Batch` executor
- Removed `AWS Lambda` executor RTD from this branch in order to keep changes atomic

### Changed

- Synced with latest develop

### Docs

- Adding RTD for `AWS Braket` executor
- Adding dropdown menu for the IAM policy
- Delete RTD for other cloud executor to keep changes atomic
- Renamed `executers` folder to `executors`

### Docs

- Updated short release notes

## [0.181.0] - 2022-08-17

### Authors

- Alejandro Esquivel <ae@alejandro.ltd>
- Will Cunningham <wjcunningham7@users.noreply.github.com>
- Scott Wyman Neagle <scott@agnostiq.ai>
- Venkat Bala <venkat@agnostiq.ai>
- Co-authored-by: santoshkumarradha <santosh@agnostiq.ai>
- Co-authored-by: pre-commit-ci[bot] <66853113+pre-commit-ci[bot]@users.noreply.github.com>
- Co-authored-by: Santosh kumar <29346072+santoshkumarradha@users.noreply.github.com>
- Co-authored-by: Will Cunningham <wjcunningham7@gmail.com>
- Prasanna Venkatesh <54540812+Prasy12@users.noreply.github.com>
- Co-authored-by: Kamalesh-suresh <kamalesh.suresh@psiog.com>
- Co-authored-by: Manjunath PV <manjunath.poilath@psiog.com>
- Co-authored-by: ArunPsiog <arun.mukesh@psiog.com>


### Changed

- Lazy loading mechanism on the GUI.

### Fixed

- Displaying electron executor and inputs information on the GUI.
- Animated spinner for running statuses on the GUI.

## Docs

- Add `AWSLambdaExecutor` RTD
- Update `api.rst` to include `cluster` CLI command option
- Added version migration guide section in RTD
- Update RTD for `AWS ECS` executor
- Remove AWS Lambda and Batch RTDs to keep changes atomic
- Adding dropdowns to IAM policy documents
- Updated compatibility matrix
- Updated pip, bash and callable deps how-to guides

### Operations

- NPM install on CentOS done explicitly
- `-y` flag for `conda install`

## [0.180.0] - 2022-08-16

### Authors

- Casey Jao <casey@agnostiq.ai>
- Co-authored-by: Alejandro Esquivel <ae@alejandro.ltd>
- Okechukwu  Emmanuel Ochia <okechukwu@agnostiq.ai>
- Scott Wyman Neagle <scott@agnostiq.ai>
- Co-authored-by: pre-commit-ci[bot] <66853113+pre-commit-ci[bot]@users.noreply.github.com>
- Co-authored-by: Will Cunningham <wjcunningham7@gmail.com>
- Sankalp Sanand <sankalp@agnostiq.ai>


### Removed

- Removed `ct.wait.LONG` etc. constants from covalent's init

### Changed

- `wait` in `_get_result_from_dispatcher` will now use `_results_manager.wait.EXTREME` if `True` has been passed to it.

### Operations

- Prettierified release.yml
- Cleaned up pre-commit-config.yml

### Docs

- Updated Bash Lepton tutorial to conform with the latest Lepton interface changes
- Disabling how-to guide for executing an electron with a specified Conda environment.
- Fixed "How To" for Python leptons

## [0.179.0] - 2022-08-16

### Authors



### Changed

- Changed terser package version on webapp yarn-lock file.

## [0.178.0] - 2022-08-15

### Authors

- Will Cunningham <wjcunningham7@users.noreply.github.com>
- Co-authored-by: Alejandro Esquivel <ae@alejandro.ltd>
- Casey Jao <casey@agnostiq.ai>


### Changed

- Dispatch workflows as asyncio tasks on the FastAPI event loop instead of in separate threads

### Fixed

- Deconflict wait enum with `ct.wait` function; `wait` -> `WAIT`

### Operations

- Conda package is built and tested on a nightly schedule
- Conda deployment step is added to `release.yml`
- Install yarn and npm on Ubuntu whenever the webapp needs to be built

## [0.177.0] - 2022-08-11

### Authors

- Scott Wyman Neagle <scott@agnostiq.ai>
- Co-authored-by: Faiyaz Hasan <faiyaz@agnostiq.ai>
- Casey Jao <casey@agnostiq.ai>
- Venkat Bala <venkat@agnostiq.ai>
- Co-authored-by: pre-commit-ci[bot] <66853113+pre-commit-ci[bot]@users.noreply.github.com>

### Removed

- `while True` in `app.get_result`

### Changed

- Flask route logic to return 503 when the result is not ready

### Tests

- results_manager tests

### Operations

- Fix conditional checks for `pre-release` and `stable` Covalent docker image builds

## [0.176.0] - 2022-08-11

### Authors

- Scott Wyman Neagle <scott@agnostiq.ai>
- Co-authored-by: Faiyaz Hasan <faiyaz@agnostiq.ai>
- Casey Jao <casey@agnostiq.ai>


### Operations

- Update precommit yaml.

### Removed

- `Lattice.check_consumables()`, `_TransportGraph.get_topologically_sorted_graph()`

### Operations

- Trigger webapp build if `build==true`

## [0.175.0] - 2022-08-11

### Authors

- Scott Wyman Neagle <scott@agnostiq.ai>
- Co-authored-by: Faiyaz Hasan <faiyaz@agnostiq.ai>
- Casey Jao <casey@agnostiq.ai>


### Operations

- Trigger Slack alert for failed tests on `workflow_run`

## [0.174.0] - 2022-08-11

### Authors

- Casey Jao <casey@agnostiq.ai>
- Alejandro Esquivel <ae@alejandro.ltd>


### Changed

- Changed return value for TransferFromRemote and TransferToRemote (download/upload) operations to be consistent and always return filepath tuples

### Docs

- Updated docs with File Transfer return value changes and `files` kwarg injections

### Fixed

- Fixed postprocessing workflows that return an electron with an incoming wait_for edge

## [0.173.0] - 2022-08-10

### Authors

- Sankalp Sanand <sankalp@agnostiq.ai>


### Added

- `--hard` and `--yes` flags added to `covalent purge` for hard purging (also deletes the databse) and autoapproving respectively.

### Changed

- `covalent purge` now shows the user a prompt informing them what dirs and files will be deleted.
- Improved shown messages in some commands.

### Tests

- Updated tests to reflect above changes.

## [0.172.0] - 2022-08-10

### Authors

- Will Cunningham <wjcunningham7@users.noreply.github.com>
- Prasanna Venkatesh <54540812+Prasy12@users.noreply.github.com>
- Co-authored-by: pre-commit-ci[bot] <66853113+pre-commit-ci[bot]@users.noreply.github.com>
- Co-authored-by: Aravind-psiog <100823292+Aravind-psiog@users.noreply.github.com>
- Co-authored-by: ArunPsiog <arun.mukesh@psiog.com>
- Co-authored-by: manjunath.poilath <manjunath.poilath@psiog.com>
- Co-authored-by: Kamalesh-suresh <kamalesh.suresh@psiog.com>
- Co-authored-by: Amalan Jenicious F <amalan.jenicious@psiog.com>
- Co-authored-by: M Shrikanth <shrikanth.mohan@psiog.com>
- Co-authored-by: Casey Jao <casey@agnostiq.ai>
- Co-authored-by: Aravind-psiog <aravind.prabaharan@psiog.com>
- Co-authored-by: Will Cunningham <wjcunningham7@gmail.com>
- Co-authored-by: Alejandro Esquivel <ae@alejandro.ltd>


### Changed

- Covalent dispatcher flask web apis ported to FastAPI in `covalent_dispatcher/_service/app.py`
- Unit tests written for Covalent dispatcher flask web apis ported to FastAPI in `covalent_dispatcher_tests/_service/app.test.py`
- Web apis of `covalent_ui` refactored to adhere to v11 DB schema
- Electron graph mini map has been moved next to controls on the GUI.
- Lattice status and count of completed & total electrons has been moved to the top of the graph on the GUI.
- Some of the Flask APIs earlier consumed by the GUI have been deprecated & removed from the code base.
- APIs exposed by the web app back end have been re-factored to adhere to the new DB schema v10

### Added

- Added count of dispatches by status on the dispatch list section of the GUI.
- APIs that the GUI consumes have been re-written using FastAPI. This includes re-factoring of older APIs and adding of new APIs.
- Added COVALENT_SERVER_IFACE_ANY flag for uvicorn to start with 0.0.0.0

### Docs

- ReadTheDocs landing page has been improved

## [0.171.0] - 2022-08-10

### Authors

- Casey Jao <casey@agnostiq.ai>
- Co-authored-by: Scott Wyman Neagle <scott@agnostiq.ai>

### Added

- Added `covalent migrate_legacy_result_object` command to save pickled Result objects to the DataStore

## [0.170.1] - 2022-08-09

### Authors

- Venkat Bala <venkat@agnostiq.ai>

### Fixed

- Remove `attr` import added inadvertently

### Tests

- Fix `start` cli test, update `set_config` call count

## [0.170.0] - 2022-08-08

### Authors

- Venkat Bala <venkat@agnostiq.ai>
- Co-authored-by: pre-commit-ci[bot] <66853113+pre-commit-ci[bot]@users.noreply.github.com>


### Changed

- Temporarily allow executor plugin variable name to be either in uppercase or lowercase

## [0.169.0] - 2022-08-08

### Authors

- Venkat Bala <venkat@agnostiq.ai>
- Co-authored-by: pre-commit-ci[bot] <66853113+pre-commit-ci[bot]@users.noreply.github.com>


### Added

- Adding a `covalent config` convenience CLI to quickly view retrive the covalent configuration

## [0.168.0] - 2022-08-08

### Authors

- Venkat Bala <venkat@agnostiq.ai>
- Co-authored-by: pre-commit-ci[bot] <66853113+pre-commit-ci[bot]@users.noreply.github.com>


### Added

- Adding `setup/teardown` methods as placeholders for any executor specific setup and teardown tasks

## [0.167.0] - 2022-08-08

### Authors

- Poojith U Rao <106616820+poojithurao@users.noreply.github.com>
- Co-authored-by: Venkat Bala <venkat@agnostiq.ai>
- Co-authored-by: Faiyaz Hasan <faiyaz@agnostiq.ai>
- Co-authored-by: pre-commit-ci[bot] <66853113+pre-commit-ci[bot]@users.noreply.github.com>
- Co-authored-by: Alejandro Esquivel <ae@alejandro.ltd>


### Added

- S3 File transfer strategy

### Fixed

- Adding maximum number of retries and timeout parameter to the get result http call.

## [0.166.0] - 2022-08-07

### Authors

- Venkat Bala <venkat@agnostiq.ai>


### Tests

- Update dask cli test to match Covalent Dask cluster configuration


### Changed

- Remove newline from log stream formatter for better log statment output
- Jsonify covalent cluster cli outputs

## [0.165.0] - 2022-08-06

### Authors

- Casey Jao <casey@agnostiq.ai>


### Changed

- Make `BaseExecutor` and `BaseAsyncExecutor` class siblings, not parent and child.

### Operations

- Only validate webapp if the webapp was built

### Tests

- Fixed randomly failing lattice json serialization test

## [0.164.0] - 2022-08-05

### Authors

- Sankalp Sanand <sankalp@agnostiq.ai>
- Faiyaz Hasan <faiyaz@agnostiq.ai>
- Co-authored-by: pre-commit-ci[bot] <66853113+pre-commit-ci[bot]@users.noreply.github.com>
- Co-authored-by: Venkat Bala <venkat@agnostiq.ai>
- Co-authored-by: Will Cunningham <wjcunningham7@gmail.com>


### Changed

- Use `update_config` to modify dask configuration from the cluster process
- Simplify `set_config` logic for dask configuration options on `covalent start`
- Removed default values from click options for dask configuration related values

### Added

- Configured default dask configuration options in `defaults.py`

### Fixed 

- Overwriting config address issue.

### Tests

- Moved misplaced functional/integration tests from the unit tests folder to their respective folders.
- All of the unit tests now use test DB instead of hitting a live DB.
- Updated `tests.yml` so that functional tests are run whenever tests get changed or github actions are changed.
- Several broken tests were also fixed.

## [0.163.0] - 2022-08-04

### Authors

- Alejandro Esquivel <ae@alejandro.ltd>
- Co-authored-by: Casey Jao <casey@agnostiq.ai>
- Will Cunningham <wjcunningham7@users.noreply.github.com>
- Co-authored-by: Scott Wyman Neagle <scott@agnostiq.ai>


### Added

- Added `rsync` dependency in `Dockerfile`

### Removed

- `Makefile` which was previously improperly committed

### Operations

- Functional tests are run only on `develop`
- `tests.yml` can be run manually provided a commit SHA
- `tests.yml` uses a `build` filter to conditionally install and build Covalent if build files are modified
- `docker.yml` is now only for dev work, and is manually triggered given an SHA
- `release.yml` is enhanced to push stable and pre-release images to a public ECR repo

## [0.162.0] - 2022-08-04

### Authors

- Alejandro Esquivel <ae@alejandro.ltd>
- Co-authored-by: Casey Jao <casey@agnostiq.ai>


### Changed

- Updated Base executor to support non-unique `retval_key`s, particularly for use in File Transfer where we may have several CallDeps with the reserved `retval_key` of value `files`.

## [0.161.2] - 2022-08-04

### Authors

- Alejandro Esquivel <ae@alejandro.ltd>
- Co-authored-by: pre-commit-ci[bot] <66853113+pre-commit-ci[bot]@users.noreply.github.com>


### Fixed

- Updated `covalent db migrations` to overwrite `alembic.ini` `script_location` with absolute path to migrations folder
- Updated `covalent db alembic [args]` command to use project root as `cwd` for alembic subprocess  

## [0.161.1] - 2022-08-03

### Authors

- Alejandro Esquivel <ae@alejandro.ltd>
- Scott Wyman Neagle <scott@agnostiq.ai>
- Co-authored-by: Faiyaz Hasan <faiyaz@agnostiq.ai>
- Poojith U Rao <106616820+poojithurao@users.noreply.github.com>
- Co-authored-by: Casey Jao <casey@agnostiq.ai>


### Fixed

- When a list was passed to an electron, the generated electron list
  had metadata copied from the electron. This was resulting in
  call_before and call_after functions being called by the electron
  list as well. The metadata (apart from executor) is now set to
  default values for the electron list.

## [0.161.0] - 2022-08-03

### Authors

- Alejandro Esquivel <ae@alejandro.ltd>
- Scott Wyman Neagle <scott@agnostiq.ai>
- Co-authored-by: Faiyaz Hasan <faiyaz@agnostiq.ai>


### Changed

- Replaced `Session(DispatchDB()._get_data_store().engine)` with `workflow_db.session()`

### Removed

- `DevDataStore` class from `datastore.py`
- workflows manager

## [0.160.1] - 2022-08-02

### Authors

- Alejandro Esquivel <ae@alejandro.ltd>
- Scott Wyman Neagle <scott@agnostiq.ai>


### Fixed

- `script_location` key not found issue when installing with pip (second attempt)

### Docs

- Remove migration guide reference from README

### Operations

- Explicitly check `release == true` in tests.yml

## [0.160.0] - 2022-08-02

### Authors

- Casey Jao <casey@agnostiq.ai>
- Co-authored-by: Faiyaz Hasan <faiyaz@agnostiq.ai>


### Changed

- `Executor.run()` now accepts a `task_metadata` dictionary. Current
  keys consist of `dispatch_id` and `node_id`.

## [0.159.0] - 2022-08-02

### Authors

- Casey Jao <casey@agnostiq.ai>
- Co-authored-by: Faiyaz Hasan <faiyaz@agnostiq.ai>


### Changed

- Database schema has been updated to v11

### Operations

- `paths-filter` will only be run on PRs, i.e on workflow runs, the whole test suite will be run.
- Removed retry action from running on `pytest` steps since they instead use `pytest` retries.
- `codecov.yml` added to enable carry-forward flags
- UI front-end is only built for pull requests when the source changes
- Packaging is only validated on the `develop` branch

## [0.158.0] - 2022-07-29

### Authors

- Okechukwu  Emmanuel Ochia <okechukwu@agnostiq.ai>
- Co-authored-by: Scott Wyman Neagle <scott@agnostiq.ai>
- Will Cunningham <wjcunningham7@users.noreply.github.com>
- Alejandro Esquivel <ae@alejandro.ltd>
- Co-authored-by: pre-commit-ci[bot] <66853113+pre-commit-ci[bot]@users.noreply.github.com>
- Casey Jao <casey@agnostiq.ai>
- Co-authored-by: Faiyaz Hasan <faiyaz@agnostiq.ai>


### Changed

- Construct the result object in the dispatcher `entry_point.py` module in order to avoid the Missing Latticed Id error so frequently.
- Update the sleep statement length to 0.1 seconds in the results.manager.

## [0.157.1] - 2022-07-29

### Authors

- Okechukwu  Emmanuel Ochia <okechukwu@agnostiq.ai>
- Co-authored-by: Scott Wyman Neagle <scott@agnostiq.ai>
- Will Cunningham <wjcunningham7@users.noreply.github.com>
- Alejandro Esquivel <ae@alejandro.ltd>
- Co-authored-by: pre-commit-ci[bot] <66853113+pre-commit-ci[bot]@users.noreply.github.com>
- Casey Jao <casey@agnostiq.ai>

### Fixed

- Pass non-kwargs to electrons in the correct order during dispatch.

## [0.157.0] - 2022-07-28

### Authors

- Okechukwu  Emmanuel Ochia <okechukwu@agnostiq.ai>
- Co-authored-by: Scott Wyman Neagle <scott@agnostiq.ai>
- Will Cunningham <wjcunningham7@users.noreply.github.com>
- Alejandro Esquivel <ae@alejandro.ltd>
- Co-authored-by: pre-commit-ci[bot] <66853113+pre-commit-ci[bot]@users.noreply.github.com>
- Casey Jao <casey@agnostiq.ai>


### Changed

- Expose a public `wait()` function compatible with both calling and dispatching lattices

### Docs

- Updated the RTD on `wait_for()` to use the static `wait()` function

### Operations

- pre-commit autoupdate

### Docs

- Changed the custom executor how-to to be shorter and more concise.
- Re-structured the docs

## [0.156.0] - 2022-07-27

### Authors

- Okechukwu  Emmanuel Ochia <okechukwu@agnostiq.ai>
- Co-authored-by: Scott Wyman Neagle <scott@agnostiq.ai>
- Will Cunningham <wjcunningham7@users.noreply.github.com>
- Alejandro Esquivel <ae@alejandro.ltd>
- Co-authored-by: pre-commit-ci[bot] <66853113+pre-commit-ci[bot]@users.noreply.github.com>


### Added

- Bash decorator is introduced
- Lepton commands can be specified as a list of strings rather than strings alone.

## [0.155.1] - 2022-07-26

### Authors

- Okechukwu  Emmanuel Ochia <okechukwu@agnostiq.ai>
- Co-authored-by: Scott Wyman Neagle <scott@agnostiq.ai>
- Will Cunningham <wjcunningham7@users.noreply.github.com>
- Alejandro Esquivel <ae@alejandro.ltd>
- Co-authored-by: pre-commit-ci[bot] <66853113+pre-commit-ci[bot]@users.noreply.github.com>


### Fixed

- `script_location` key not found issue when running alembic programatically

### Operations

- Fixed syntax errors in `stale.yml` and in `hotfix.yml`
- `docker.yml` triggered after version bump in `develop` instead of before
- Enhanced `tests.yml` to upload coverage reports by domain

## [0.155.0] - 2022-07-26

### Authors

- Alejandro Esquivel <ae@alejandro.ltd>


### Added

- Exposing `alembic {args}` cli commands through: `covalent db alembic {args}`

## [0.154.0] - 2022-07-25

### Authors

- Casey Jao <casey@agnostiq.ai>
- Co-authored-by: Venkat Bala <venkat@agnostiq.ai>
- Alejandro Esquivel <ae@alejandro.ltd>


### Added

- Added methods to programatically fetch information from Alembic without needing subprocess

## [0.153.1] - 2022-07-25

### Authors

- Casey Jao <casey@agnostiq.ai>
- Co-authored-by: Venkat Bala <venkat@agnostiq.ai>


### Fixed

- Stdout and stderr are now captured when using the dask executor.


### Tests

- Fixed Dask cluster CLI tests

## [0.153.0] - 2022-07-25

### Authors

- Faiyaz Hasan <faiyaz@agnostiq.ai>


### Added

- Helper function to load and save files corresponding to the DB filenames.

### Changed

- Files with .txt, .log extensions are stored as strings.
- Get result web request timeout to 2 seconds.

## [0.152.0] - 2022-07-25

### Authors

- Faiyaz Hasan <faiyaz@agnostiq.ai>
- Co-authored-by: Scott Wyman Neagle <scott@agnostiq.ai>


### Changed

- Pass default DataStore object to node value retrieval method in the Results object.

## [0.151.1] - 2022-07-22

### Authors

- Faiyaz Hasan <faiyaz@agnostiq.ai>
- Co-authored-by: Scott Wyman Neagle <scott@agnostiq.ai>


### Fixed

- Adding maximum number of retries and timeout parameter to the get result http call.
- Disabling result_webhook for now.

## [0.151.0] - 2022-07-22

### Authors

- Scott Wyman Neagle <scott@agnostiq.ai>
- Co-authored-by: Will Cunningham <wjcunningham7@gmail.com>
- Sankalp Sanand <sankalp@agnostiq.ai>


### Added

- `BaseAsyncExecutor` has been added which can be inherited by new async-aware executors.

### Changed

- Since tasks were basically submitting the functions to a Dask cluster by default, they have been converted into asyncio `Tasks` instead which support a far larger number of concurrent tasks than previously used `ThreadPool`.

- `tasks_pool` will still be used to schedule tasks which use non-async executors.

- Executor's `executor` will now receive a callable instead of a serialized function. This allows deserializing the function where it is going to be executed while providing a simplified `execute` at the same time.

- `uvloop` is being used instead of the default event loop of `asyncio` for better performance.

- Tests have also been updated to reflect above changes.

### Operations

- Made Santosh the sole owner of `/docs`

## [0.150.0] - 2022-07-22

### Authors

- Faiyaz Hasan <faiyaz@agnostiq.ai>


### Added

- Initialize database tables when the covalent server is started.

## [0.149.0] - 2022-07-21

### Authors

- Scott Wyman Neagle <scott@agnostiq.ai>
- Co-authored-by: Venkat Bala <venkat@agnostiq.ai>


### Removed

- `result.save()`
- `result._write_dispatch_to_python_file()`

## [0.148.0] - 2022-07-21

### Authors

- Alejandro Esquivel <ae@alejandro.ltd>


### Changed

- Changed DataStore default db path to correspond to dispatch db config path

### Operations

- Added workflow to stale and close pull requests


### Docs

- Fixed `get_metadata` calls in examples to remove `results_dir` argument
- Removed YouTube video temporarily

## [0.147.0] - 2022-07-21

### Authors

- Casey Jao <casey@agnostiq.ai>


### Changed

- Simplified interface for custom executors. All the boilerplate has
  been moved to `BaseExecutor`.

## [0.146.0] - 2022-07-20

### Authors

- Casey Jao <casey@agnostiq.ai>
- Co-authored-by: Venkat Bala <venkat@agnostiq.ai>
- Faiyaz Hasan <faiyaz@agnostiq.ai>



### Added

- Ensure that transportable objects are rendered correctly when printing the result object.

### Tests

- Check that user data is not unpickled by the Covalent server process

## [0.145.0] - 2022-07-20

### Authors

- Scott Wyman Neagle <scott@agnostiq.ai>
- Co-authored-by: Venkat Bala <venkat@agnostiq.ai>
- Co-authored-by: Faiyaz Hasan <faiyaz@agnostiq.ai>


### Removed

- `entry_point.get_result()`

### Changed

- get_result to query an HTTP endpoint instead of a DB session

## [0.144.0] - 2022-07-20

### Authors

- Will Cunningham <wjcunningham7@users.noreply.github.com>
- Co-authored-by: Scott Wyman Neagle <scott@agnostiq.ai>
- Alejandro Esquivel <ae@alejandro.ltd>


### Added

- Set up alembic migrations & added migration guide (`alembic/README.md`)

## [0.143.0] - 2022-07-19

### Authors

- Will Cunningham <wjcunningham7@users.noreply.github.com>
- Co-authored-by: Scott Wyman Neagle <scott@agnostiq.ai>


### Changed

- Installation will fail if `cova` is installed while trying to install `covalent`.

## [0.142.0] - 2022-07-19

### Authors

- Poojith U Rao <106616820+poojithurao@users.noreply.github.com>
- Co-authored-by: Will Cunningham <wjcunningham7@gmail.com>
- Anna Hughes <annagwen42@gmail.com>
- Co-authored-by: Poojith <poojith@agnostiq.ai>
- Co-authored-by: Scott Wyman Neagle <scott@agnostiq.ai>
- Casey Jao <casey@agnostiq.ai>
- Co-authored-by: Venkat Bala <venkat@agnostiq.ai>
- Co-authored-by: pre-commit-ci[bot] <66853113+pre-commit-ci[bot]@users.noreply.github.com>
- Faiyaz Hasan <faiyaz@agnostiq.ai>


### Added

- `electron_num`, `completed_electron_num` fields to the Lattice table.

## [0.141.0] - 2022-07-19

### Authors

- Poojith U Rao <106616820+poojithurao@users.noreply.github.com>
- Co-authored-by: Will Cunningham <wjcunningham7@gmail.com>
- Anna Hughes <annagwen42@gmail.com>
- Co-authored-by: Poojith <poojith@agnostiq.ai>
- Co-authored-by: Scott Wyman Neagle <scott@agnostiq.ai>
- Casey Jao <casey@agnostiq.ai>
- Co-authored-by: Venkat Bala <venkat@agnostiq.ai>
- Co-authored-by: pre-commit-ci[bot] <66853113+pre-commit-ci[bot]@users.noreply.github.com>


### Changed

- Deprecate topological sort in favor of inspect in-degree of nodes until they are zero before dispatching task
- Use deepcopy to generate a copy of the metadata dictionary before saving result object to the database

### Docs

- Adding incomplete pennylane kernel tutorial
- Adding quantum ensemble tutorial

## [0.140.0] - 2022-07-19

### Authors

- Faiyaz Hasan <faiyaz@agnostiq.ai>
- Co-authored-by: Venkat Bala <venkat@agnostiq.ai>


### Added

- Fields `deps_filename`, `call_before_filename` and `call_after_filename` to the `Electron` table.
- Re-write the deps / call before and after file contents when inserting / updating electron record in the database.

### Changed

- Modify the test and implementation logic of inserting the electron record with these new fields.
- Field `key` to `key_filename` in `Electron` table.

## [0.139.1] - 2022-07-19

### Authors

- Divyanshu Singh <55018955+divshacker@users.noreply.github.com>
- Co-authored-by: Scott Wyman Neagle <wymnea@protonmail.com>
- Co-authored-by: Scott Wyman Neagle <scott@agnostiq.ai>
- Co-authored-by: Will Cunningham <wjcunningham7@users.noreply.github.com>


### Fixed

- Fixes Reverse IP problem. All References to `0.0.0.0` are changed to `localhost` . More details can be found [here](https://github.com/AgnostiqHQ/covalent/issues/202)

## [0.139.0] - 2022-07-19

### Authors

- Venkat Bala <venkat@agnostiq.ai>
- Co-authored-by: Scott Wyman Neagle <scott@agnostiq.ai>
- Faiyaz Hasan <faiyaz@agnostiq.ai>
- Co-authored-by: Will Cunningham <wjcunningham7@gmail.com>


### Added

- Columns `is_active` in the lattice, eLectron and Electron dependency tables.

### Docs

- Adding a RTD tutorial/steps on creating a custom executor

## [0.138.0] - 2022-07-19

### Authors

- Anna Hughes <annagwen42@gmail.com>
- Co-authored-by: Will Cunningham <wjcunningham7@gmail.com>
- Will Cunningham <wjcunningham7@users.noreply.github.com>
- Co-authored-by: Venkat Bala <venkat@agnostiq.ai>


### Added

- Docker build workflow

### Changed

- Dockerfile uses multi-stage build

### Docs

- New tutorial demonstrating how to solve the MaxCut Problem with QAOA and Covalent

## [0.137.0] - 2022-07-19

### Authors

- Prasanna Venkatesh <54540812+Prasy12@users.noreply.github.com>
- Co-authored-by: Alejandro Esquivel <ae@alejandro.ltd>


### Added

- Ability to hide/show labels on the graph
- Graph layout with elk configurations

### Changed

- Changed API socket calls interval for graph optimization.

### Tests

- Disabled several dask functional tests

## [0.136.0] - 2022-07-18

### Authors

- Scott Wyman Neagle <scott@agnostiq.ai>
- Co-authored-by: Faiyaz Hasan <faiyaz@agnostiq.ai>


### Changed

- Result.save() has been deprecated in favor of Result.persist() and querying the database directly.

## [0.135.0] - 2022-07-18

### Authors

- Casey Jao <casey@agnostiq.ai>
- Co-authored-by: Scott Wyman Neagle <scott@agnostiq.ai>
- Co-authored-by: Alejandro Esquivel <ae@alejandro.ltd>


### Operations

- Psiog is only codeowner of js files
- Fix in changelog action to handle null author when a bot is committing

### Added

- Support injecting return values of calldeps into electrons during workflow execution

## [0.134.0] - 2022-07-15

### Authors

- Casey Jao <casey@agnostiq.ai>
- Co-authored-by: Scott Wyman Neagle <scott@agnostiq.ai>


### Changed

- Covalent server can now process workflows without having their deps installed

## [0.133.0] - 2022-07-15

### Authors

- Will Cunningham <wjcunningham7@users.noreply.github.com>


### Removed

- Removed the deprecated function `draw_inline` as well as the `matplotlib` dependency.

### Operations

- Fixing the retry block for tests

## [0.132.0] - 2022-07-14

### Authors

- Will Cunningham <wjcunningham7@users.noreply.github.com>


### Added

- Bash lepton support reintroduced with some UX modifications to the Lepton class. Leptons which use scripting languages can be specified as either (1) a command run in the shell/console or (2) a call to a function in a library/script. Leptons which use compiled languages must specify a library and a function name.
- The keyword argument `display_name` can be used to override the name appearing in the UI. Particularly useful when the lepton is a command.
- All arguments except for language are now keyword arguments.
- Keyword arguments passed to a Bash lepton are understood to define environment variables within the shell.
- Non-keyword arguments fill in `$1`, `$2`, etc.
- Named outputs enumerate variables within the shell which will be returned to the user. These can be either `Lepton.OUTPUT` or `Lepton.INPUT_OUTPUT` types.

### Added

- New fields to the decomposed result object Database: 

## [0.131.0] - 2022-07-13

### Authors

- Sankalp Sanand <sankalp@agnostiq.ai>
- Co-authored-by: Venkat Bala <venkat@agnostiq.ai>


### Fixed

- `covalent --version` now looks for `covalent` metadata instead of `cova`

### Tests

- Updated the cli test to include whether the correct version number is shown when `covalent --version` is run

### Added

- Method to write electron id corresponding to sublattices in `execution.py` when running `_run_task`.

## [0.130.0] - 2022-07-12

### Authors

- Venkat Bala <venkat@agnostiq.ai>
- Co-authored-by: Scott Wyman Neagle <scott@agnostiq.ai>

### Changed

- Ignoring tests for `cancel_dispatch` and `construct_bash`
- Create a dummy requirements.txt file for pip deps tests
- Fix version of `Werkzeug` package to avoid running into ValueError (unexpected kwarg `as_tuple`)
- Update `customization` how to test by specifying the section header `sdk`

## [0.129.0] - 2022-07-12

### Authors

- Sankalp Sanand <sankalp@agnostiq.ai>
- Co-authored-by: Alejandro Esquivel <ae@alejandro.ltd>

### Added

- Support for `wait_for` type edges when two electrons are connected by their execution side effects instead of output-input relation.

### Changed

- `active_lattice.electron_outputs` now contains the node ids as well for the electron which is being post processed.

## [0.128.1] - 2022-07-12

### Authors

- Faiyaz Hasan <faiyaz@agnostiq.ai>


### Fixed

- `Result.persist` test in `result_test.py`.
- Electron dependency `arg_index` is changed back to Nullable.

## [0.128.0] - 2022-07-12

### Authors

- Okechukwu  Emmanuel Ochia <okechukwu@agnostiq.ai>
- Co-authored-by: Casey Jao <casey@agnostiq.ai>
- Co-authored-by: Alejandro Esquivel <ae@alejandro.ltd>
- Co-authored-by: pre-commit-ci[bot] <66853113+pre-commit-ci[bot]@users.noreply.github.com>

### Added

- File transfer support for leptons

## [0.127.0] - 2022-07-11

### Authors

- Scott Wyman Neagle <scott@agnostiq.ai>
- Co-authored-by: Faiyaz Hasan <faiyaz@agnostiq.ai>
- Co-authored-by: Venkat Bala <venkat@agnostiq.ai>


### Added

- When saving to DB, also persist to the new DB if running in develop mode

### Tests

- Flask app route tests

## [0.126.0] - 2022-07-11

### Authors

- Will Cunningham <wjcunningham7@users.noreply.github.com>
- Alejandro Esquivel <ae@alejandro.ltd>
- Co-authored-by: pre-commit-ci[bot] <66853113+pre-commit-ci[bot]@users.noreply.github.com>
- Co-authored-by: Sankalp Sanand <sankalp@agnostiq.ai>


### Added

- Added Folder class
- Added internal call before/after deps to execute File Transfer operations pre/post electron execution.

### Operations

- Enhanced hotfix action to create branches from existing commits

## [0.125.0] - 2022-07-09

### Authors

- Okechukwu  Emmanuel Ochia <okechukwu@agnostiq.ai>
- Co-authored-by: pre-commit-ci[bot] <66853113+pre-commit-ci[bot]@users.noreply.github.com>
- Co-authored-by: Alejandro Esquivel <ae@alejandro.ltd>
- Venkat Bala <venkat@agnostiq.ai>
- Co-authored-by: Okechukwu Ochia <emmirald@gmail.com>
- Co-authored-by: Scott Wyman Neagle <scott@agnostiq.ai>


### Added

- Dask Cluster CLI functional/unit tests

### Docs

- Updated RTD concepts, how-to-guides, and api docs with electron dependencies.

### Operations

- Separate out running tests and uploading coverage report to circumvent bug in
  retry action

## [0.124.0] - 2022-07-07

### Authors

- Will Cunningham <wjcunningham7@users.noreply.github.com>
- Co-authored-by: Scott Wyman Neagle <scott@agnostiq.ai>
- Faiyaz Hasan <faiyaz@agnostiq.ai>


### Added

- `Result.persist` method in `covalent/_results_manager/result.py`.

### Operations

- Package pre-releases go to `covalent` instead of `cova` on PyPI.

## [0.123.0] - 2022-07-07

### Authors

- Scott Wyman Neagle <scott@agnostiq.ai>
- Co-authored-by: Faiyaz Hasan <faiyaz@agnostiq.ai>
- Will Cunningham <wjcunningham7@users.noreply.github.com>
- Alejandro Esquivel <ae@alejandro.ltd>
- Co-authored-by: pre-commit-ci[bot] <66853113+pre-commit-ci[bot]@users.noreply.github.com>


### Added

- Added Folder class
- Added internal call before/after deps to execute File Transfer operations pre/post electron execution.

### Operations

- `codeql.yml` and `condabuild.yml` run nightly instead of on every PR.
- Style fixes in changelog

## [0.122.1] - 2022-07-06

### Authors

Will Cunningham <wjcunningham7@users.noreply.github.com>
Co-authored-by: Scott Wyman Neagle <scott@agnostiq.ai>


### Operations

- Added license scanner action
- Pre-commit autoupdate

### Tests

- Tests for running workflows with more than one iteration

### Fixed

- Attribute error caused by attempts to retrieve the name from the node function when the node function is set to None

## [0.122.0] - 2022-07-04

### Authors

Faiyaz Hasan <faiyaz@agnostiq.ai>
Co-authored-by: pre-commit-ci[bot] <66853113+pre-commit-ci[bot]@users.noreply.github.com>


### Added

- `covalent/_results_manager/write_result_to_db.py` module and methods to insert / update data in the DB.
- `tests/covalent_tests/results_manager_tests/write_result_to_db_test.py` containing the unit tests for corresponding functions.

### Changed

- Electron `type` column to a string type rather than an `ElectronType` in DB models.
- Primary keys from `BigInteger` to `Integer` in DB models.

## [0.121.0] - 2022-07-04

### Authors

Will Cunningham <wjcunningham7@users.noreply.github.com>
Co-authored-by: Alejandro Esquivel <ae@alejandro.ltd>
Co-authored-by: pre-commit-ci[bot] <66853113+pre-commit-ci[bot]@users.noreply.github.com>


### Removed

- Unused requirements `gunicorn` and `eventlet` in `requirements.txt` as well as `dask` in `tests/requirements.txt`, since it is already included in the core requirements.

### Docs

- Updated the compatibility matrix in the docs.

## [0.120.0] - 2022-07-04

### Authors

Okechukwu  Emmanuel Ochia <okechukwu@agnostiq.ai>
Co-authored-by: Venkat Bala <venkat@agnostiq.ai>
Co-authored-by: pre-commit-ci[bot] <66853113+pre-commit-ci[bot]@users.noreply.github.com>
Co-authored-by: Scott Wyman Neagle <scott@agnostiq.ai>


### Added

- Adding `cluster` CLI options to facilitate interacting with the backend Dask cluster
- Adding options to `covalent start` to enable specifying number of workers, memory limit and threads per worker at cluster startup

### Changed

- Update `DaskAdminWorker` docstring with better explanation

## [0.119.1] - 2022-07-04

### Authors

Scott Wyman Neagle <scott@agnostiq.ai>
Casey Jao <casey@agnostiq.ai>


### Fixed

- `covalent status` checks if the server process is still alive.

### Operations

- Updates to changelog logic to handle multiple authors

## [0.119.0] - 2022-07-03
### Authors
@cjao 


### Added

- Introduce support for pip dependencies

## [0.118.0] - 2022-07-02
### Authors
@AlejandroEsquivel 


### Added

- Introduced File, FileTransfer, and FileTransferStrategy classes to support various File Transfer use cases prior/post electron execution

## [0.117.0] - 2022-07-02
### Authors
@Emmanuel289 


### Added

- Included retry action in 'tests.yaml' workflow.

## [0.116.0] - 2022-06-29
### Authors
@Prasy12 

### Changed

- Changed API socket calls interval for graph optimization.

### Added

- Ability to change to different layouts from the GUI.

## [0.115.0] - 2022-06-28
### Authors
@cjao 


### Added

- Introduce support for `call_before`, `call_after`, and bash dependencies

### Operations

- Unit tests performed on Python 3.10 on Ubuntu and MacOS images as well as 3.9 on MacOS
- Updated codeowners so that AQ Engineers doesn't own this CHANGELOG
- pre-commit autoupdate

## [0.114.0] - 2022-06-23
### Authors
@dependabot[bot] 


### Changed

- Changed eventsource version on webapp yarn-lock file.

### Operations

- Added Github push changelog workflow to append commiters username
- Reusable JavaScript action to parse changelog and update version

## [0.113.0] - 2022-06-21

### Added

- Introduce new db models and object store backends

### Operations

- Syntax fix in hotfix.yml

### Docs

- Added new tutorial: Linear and convolutional autoencoders

## [0.112.0] - 2022-06-20

### Changed

- Changed async version on webapp package-lock file.

## [0.111.0] - 2022-06-20

### Changed

- Changed eventsource version on webapp package-lock file.

### Docs

- Added new tutorial: Covalentified version of the Pennylane Variational Classifier tutorial.

## [0.110.3] - 2022-06-17

### Fixed

- Fix error when parsing electron positional arguments in workflows

### Docs

- Remove hardcoding version info in README.md

## [0.110.2] - 2022-06-10

### Docs

- Fix MNIST tutorial
- Fix Quantum Gravity tutorial
- Update RTD with migration guide compatible with latest release
- Convert all references to `covalent start` from Jupyter notebooks to markdown statements
- Update release notes summary in README.md
- Fixed display issues with figure (in dark mode) and bullet points in tutorials

### Operations

- Added a retry block to the webapp build step in `tests.yml`

## [0.110.1] - 2022-06-10

### Fixed

- Configure dask to not use daemonic processes when creating a cluster

### Operations

- Sync the VERSION file within `covalent` directory to match the root level VERSION
- Manually patch `covalent/VERSION`

## [0.110.0] - 2022-06-10

### Changed

- Web GUI list size and status label colors changed.
- Web GUI graph running icon changed to non-static icon.

### Docs

- Removed references to the Dask executor in RTD as they are no longer needed.

## [0.109.1] - 2022-06-10

### Fixed

- `covalent --version` now works for PyPI releases

## [0.109.0] - 2022-06-10

### Docs

- Update CLI help statements

### Added

- Add CLI functionality to start covalent with/without Dask
- Add CLI support to parse `covalent_ui.log` file

### Operations

- Updating codeowners to establish engineering & psiog ownership

### Docs

- Added new tutorial: Training quantum embedding kernels for classification.

## [0.108.0] - 2022-06-08

### Added

- WCI yaml file

### Docs

- Add pandoc installation updates to contributing guide

## [0.107.0] - 2022-06-07

### Changed

- Skipping stdout/stderr redirection tests until implemented in Dask parent process

### Added

- Simplifed starting the dask cluster using `multiprocessing`
- Added `bokeh==2.4.3` to requirements.txt to enable view Dask dashboard

### Fixed

- Changelog-reminder action now works for PRs from forks.

## [0.106.2] - 2022-06-06

### Fixed

- Specifying the version for package `furo` to `2022.4.7` to prevent breaking doc builds

### Docs

- Added new tutorial: Using Covalent with PennyLane for hybrid computation.

## [0.106.1] - 2022-06-01

### Fixed

- Changelog-reminder action now works for PRs from forks

### Docs

- Removed references to microservices in RTD
- Updated README.md.
- Changed `ct.electron` to `ct.lattice(executor=dask_executor)` in MNIST classifier tutorial

## [0.106.0] - 2022-05-26

### Changed

- Visual theme for Webapp GUI changed in accordance to new theme
- Fonts, colors, icons have been updated

## [0.105.0] - 2022-05-25

### Added

- Add a pre-commit hook for `detect-secrets`.
- Updated the actions in accordance with the migration done in the previous version.

## [0.104.0] - 2022-05-23

### Changed

- Services have been moved to a different codebase. This repo is now hosting the Covalent SDK, local dispatcher backend, Covalent web GUI, and documentation. Version is bumped to `0.104.0` in order to avoid conflicts.
- Update tests to match the current dispatcher api
- Skip testing dask executor until dask executor plugin is made public
- Using 2 thread pools to manage multiple workflows better and the other one for executing electrons in parallel.

### Fixed

- Add psutil and PyYAML to requirements.txt
- Passing the same Electron to multiple inputs of an Electron now works. UI fix pending.
- Dask from `requirements.txt`.

### Removed

- Asyncio usage for electron level concurrency.
- References to dask

### Added

- Functional test added for dask executor with the cluster running locally.
- Scalability tests for different workflows and workflow sizes under `tests/stress_tests/scripts`
- Add sample performance testing workflows under `tests/stress_tests`
- Add pipelines to continuously run the tutorial notebooks
- Create notebook with tasks from RTD

## [0.32.3] - 2022-03-16

### Fixed

- Fix missing UI graph edges between parameters and electrons in certain cases.
- Fix UI crashes in cases where legacy localStorage state was being loaded.

## [0.32.2] - 2022-03-16

### Added

- Images for graphs generated in tutorials and how-tos.
- Note for quantum gravity tutorial to tell users that `tensorflow` doesn't work on M1 Macs.
- `Known Issues` added to `README.md`

### Fixed

- `draw` function usage in tutorials and how-tos now reflects the UI images generated instead of using graphviz.
- Images now render properly in RTD of how-tos.

### Changed

- Reran all the tutorials that could run, generating the outputs again.

## [0.32.1] - 2022-03-15

### Fixed

- CLI now starts server directly in the subprocess instead of as a daemon
- Logs are provided as pipes to Popen instead of using a shell redirect
- Restart behavior fixed
- Default port in `covalent_ui/app.py` uses the config manager

### Removed

- `_graceful_restart` function no longer needed without gunicorn

## [0.32.0] - 2022-03-11

### Added

- Dispatcher microservice API endpoint to dispatch and update workflow.
- Added get runnable task endpoint.

## [0.31.0] - 2022-03-11

### Added

- Runner component's main functionality to run a set of tasks, cancel a task, and get a task's status added to its api.

## [0.30.5] - 2022-03-11

### Updated

- Updated Workflow endpoints & API spec to support upload & download of result objects as pickle files

## [0.30.4] - 2022-03-11

### Fixed

- When executing a task on an alternate Conda environment, Covalent no longer has to be installed on that environment. Previously, a Covalent object (the execution function as a TransportableObject) was passed to the environment. Now it is deserialized to a "normal" Python function, which is passed to the alternate Conda environment.

## [0.30.3] - 2022-03-11

### Fixed

- Fixed the order of output storage in `post_process` which should have been the order in which the electron functions are called instead of being the order in which they are executed. This fixes the order in which the replacement of function calls with their output happens, which further fixes any discrepencies in the results obtained by the user.

- Fixed the `post_process` test to check the order as well.

## [0.30.2] - 2022-03-11

### Changed

- Updated eventlet to 0.31.0

## [0.30.1] - 2022-03-10

### Fixed

- Eliminate unhandled exception in Covalent UI backend when calling fetch_result.

## [0.30.0] - 2022-03-09

### Added

- Skeleton code for writing the different services corresponding to each component in the open source refactor.
- OpenAPI specifications for each of the services.

## [0.29.3] - 2022-03-09

### Fixed

- Covalent UI is built in the Dockerfile, the setup file, the pypi workflow, the tests workflow, and the conda build script.

## [0.29.2] - 2022-03-09

### Added

- Defaults defined in executor plugins are read and used to update the in-memory config, as well as the user config file. But only if the parameter in question wasn't already defined.

### Changed

- Input parameter names and docstrings in _shared_files.config.update_config were changed for clarity.

## [0.29.1] - 2022-03-07

### Changed

- Updated fail-fast strategy to run all tests.

## [0.29.0] - 2022-03-07

### Added

- DispatchDB for storing dispatched results

### Changed

- UI loads dispatches from DispatchDB instead of browser local storage

## [0.28.3] - 2022-03-03

### Fixed

Installed executor plugins don't have to be referred to by their full module name. Eg, use "custom_executor", instead of "covalent_custom_plugin.custom_executor".

## [0.28.2] - 2022-03-03

### Added

- A brief overview of the tutorial structure in the MNIST classification tutorial.

## [0.28.1] - 2022-03-02

### Added

- Conda installation is only supported for Linux in the `Getting Started` guide.
- MNIST classifier tutorial.

### Removed

- Removed handling of default values of function parameters in `get_named_params` in `covalent/_shared_files/utils.py`. So, it is actually being handled by not being handled since now `named_args` and `named_kwargs` will only contain parameters that were passed during the function call and not all of them.

## [0.28.0] - 2022-03-02

### Added

- Lepton support, including for Python modules and C libraries
- How-to guides showing how to use leptons for each of these

## [0.27.6] - 2022-03-01

### Added

- Added feature development basic steps in CONTRIBUTING.md.
- Added section on locally building RTD (read the docs) in the contributing guide.

## [0.27.5] - 2022-03-01

### Fixed

- Missing UI input data after backend change - needed to be derived from graph for electrons, lattice inputs fixed on server-side, combining name and positional args
- Broken UI graph due to variable->edge_name renaming
- Missing UI executor data after server-side renaming

## [0.27.4] - 2022-02-28

### Fixed

- Path used in `covalent/executor/__init__.py` for executor plugin modules needed updating to `covalent/executor/executor_plugins`

### Removed

- Disabled workflow cancellation test due to inconsistent outcomes. Test will be re-enabled after cancellation mechanisms are investigated further.

## [0.27.3] - 2022-02-25

### Added

- Added `USING_DOCKER.md` guide for running docker container.
- Added cli args to covalent UI flask server `covalent_ui/app.py` to modify port and log file path.

### Removed

- Removed gunicorn from cli and Dockerfile.

### Changed

- Updated cli `covalent_dispatcher/_cli/service.py` to run flask server directly, and removed dispatcher and UI flags.
- Using Flask blueprints to merge Dispatcher and UI servers.
- Updated Dockerfile to run flask server directly.
- Creating server PID file manually in `covalent_dispatcher/_cli/service.py`.
- Updated tests and docs to reflect merged servers.
- Changed all mentions of port 47007 (for old UI server) to 48008.

## [0.27.2] - 2022-02-24

### Changed

- Removed unnecessary blockquotes from the How-To guide for creating custom executors
- Changed "Covalent Cloud" to "Covalent" in the main code text

## [0.27.1] - 2022-02-24

### Removed

- Removed AQ-Engineers from CODEOWNERS in order to fix PR review notifications

## [0.27.0] - 2022-02-24

### Added

- Support for positional only, positional or keyword, variable positional, keyword only, variable keyword types of parameters is now added, e.g an electron can now use variable args and variable kwargs if the number/names of parameters are unknown during definition as `def task(*args, **kwargs)` which wasn't possible before.

- `Lattice.args` added to store positional arguments passed to the lattice's workflow function.

- `get_named_params` function added in `_shared_files/utils.py` which will return a tuple containing named positional arguments and named keyword arguments. The names help in showing and storing these parameters in the transport graph.

- Tests to verify whether all kinds of input paramaters are supported by electron or a lattice.

### Changed

- No longer merging positional arguments with keyword arguments, instead they are separately stored in respective nodes in the transport graph.

- `inputs` returned from `_get_inputs` function in `covalent_dispatcher/_core/execution.py` now contains positional as well as keyword arguments which further get passed to the executor.

- Executors now support positional and keyword arguments as inputs to their executable functions.

- Result object's `_inputs` attribute now contains both `args` and `kwargs`.

- `add_node_for_nested_iterables` is renamed to `connect_node_with_others` and `add_node_to_graph` also renamed to `add_collection_node_to_graph` in `electron.py`. Some more variable renames to have appropriate self-explanatory names.

- Nodes and edges in the transport graph now have a better interface to assign attributes to them.

- Edge attribute `variable` renamed to `edge_name`.

- In `serialize` function of the transport graph, if `metadata_only` is True, then only `metadata` attribute of node and `source` and `target` attributes of edge are kept in the then return serialized `data`.

- Updated the tests wherever necessary to reflect the above changes

### Removed

- Deprecated `required_params_passed` since an error will automatically be thrown by the `build_graph` function if any of the required parameters are not passed.

- Removed duplicate attributes from nodes in the transport graph.

## [0.26.1] - 2022-02-23

### Added

- Added Local Executor section to the API read the docs.

## [0.26.0] - 2022-02-23

### Added

- Automated reminders to update the changelog

## [0.25.3] - 2022-02-23

## Added

- Listed common mocking commands in the CONTRIBUTING.md guide.
- Additional guidelines on testing.

## [0.25.2] - 2022-02-21

### Changed

- `backend` metadata name changed to `executor`.
- `_plan_workflow` usage updated to reflect how that executor related information is now stored in the specific executor object.
- Updated tests to reflect the above changes.
- Improved the dispatch cancellation test to provide a robust solution which earlier took 10 minutes to run with uncertainty of failing every now and then.

### Removed

- Removed `TaskExecutionMetadata` as a consequence of removing `execution_args`.

## [0.25.1] - 2022-02-18

### Fixed

- Tracking imports that have been used in the workflow takes less time.

### Added

- User-imports are included in the dispatch_source.py script. Covalent-related imports are commented out.

## [0.25.0] - 2022-02-18

### Added

- UI: Lattice draw() method displays in web UI
- UI: New navigation panel

### Changed

- UI: Animated graph changes, panel opacity

### Fixed

- UI: Fixed "Not Found" pages

## [0.24.21] - 2022-02-18

### Added

- RST document describing the expectations from a tutorial.

## [0.24.20] - 2022-02-17

### Added

- Added how to create custom executors

### Changed

- Changed the description of the hyperlink for choosing executors
- Fixed typos in doc/source/api/getting_started/how_to/execution/creating_custom_executors.ipynb

## [0.24.19] - 2022-02-16

### Added

- CODEOWNERS for certain files.

## [0.24.18] - 2022-02-15

### Added

- The user configuration file can now specify an executor plugin directory.

## [0.24.17] - 2022-02-15

### Added

- Added a how-to for making custom executors.

## [0.24.16] - 2022-02-12

### Added

- Errors now contain the traceback as well as the error message in the result object.
- Added test for `_post_process` in `tests/covalent_dispatcher_tests/_core/execution_test.py`.

### Changed

- Post processing logic in `electron` and dispatcher now relies on the order of execution in the transport graph rather than node's function names to allow for a more reliable pairing of nodes and their outputs.

- Renamed `init_test.py` in `tests/covalent_dispatcher_tests/_core/` to `execution_test.py`.

### Removed

- `exclude_from_postprocess` list which contained some non executable node types removed since only executable nodes are post processed now.

## [0.24.15] - 2022-02-11

### Fixed

- If a user's configuration file does not have a needed exeutor parameter, the default parameter (defined in _shared_files/defaults.py) is used.
- Each executor plugin is no longer initialized upon the import of Covalent. This allows required parameters in executor plugins.

## Changed

- Upon updating the configuration data with a user's configuration file, the complete set is written back to file.

## Added

- Tests for the local and base executors.

## [0.24.14] - 2022-02-11

### Added

- UI: add dashboard cards
- UI: add scaling dots background

### Changed

- UI: reduce sidebar font sizes, refine color theme
- UI: refine scrollbar styling, show on container hover
- UI: format executor parameters as YAML code
- UI: update syntax highlighting scheme
- UI: update index.html description meta tag

## [0.24.13] - 2022-02-11

### Added

- Tests for covalent/_shared_files/config.py

## [0.24.12] - 2022-02-10

### Added

- CodeQL code analyzer

## [0.24.11] - 2022-02-10

### Added

- A new dictionary `_DEFAULT_CONSTRAINTS_DEPRECATED` in defaults.py

### Changed

- The `_DEFAULT_CONSTRAINT_VALUES` dictionary now only contains the `backend` argument

## [0.24.10] - 2022-02-09

### Fixed

- Sporadically failing workflow cancellation test in tests/workflow_stack_test.py

## [0.24.9] - 2022-02-09

## Changed

- Implementation of `_port_from_pid` in covalent_dispatcher/_cli/service.py.

## Added

- Unit tests for command line interface (CLI) functionalities in covalent_dispatcher/_cli/service.py and covalent_dispatcher/_cli/cli.py.

## [0.24.8] - 2022-02-07

### Fixed

- If a user's configuration file does not have a needed parameter, the default parameter (defined in _shared_files/defaults.py) is used.

## [0.24.7] - 2022-02-07

### Added

- Typing: Add Type hint `dispatch_info` parameter.
- Documentation: Updated the return_type description in docstring.

### Changed

- Typing: Change return type annotation to `Generator`.

## [0.24.6] - 2022-02-06

### Added

- Type hint to `deserialize` method of `TransportableObject` of `covalent/_workflow/transport.py`.

### Changed

- Description of `data` in `deserialize` method of `TransportableObject` of `covalent/_workflow/transport.py` from `The serialized transportable object` to `Cloudpickled function`.

## [0.24.5] - 2022-02-05

### Fixed

- Removed dependence on Sentinel module

## [0.24.4] - 2022-02-04

### Added

- Tests across multiple versions of Python and multiple operating systems
- Documentation reflecting supported configurations

## [0.24.3] - 2022-02-04

### Changed

- Typing: Use `bool` in place of `Optional[bool]` as type annotation for `develop` parameter in `covalent_dispatcher.service._graceful_start`
- Typing: Use `Any` in place of `Optional[Any]` as type annotation for `new_value` parameter in `covalent._shared_files.config.get_config`

## [0.24.2] - 2022-02-04

### Fixed

- Updated hyperlink of "How to get the results" from "./collection/query_electron_execution_result" to "./collection/query_multiple_lattice_execution_results" in "doc/source/how_to/index.rst".
- Updated hyperlink of "How to get the result of a particular electron" from "./collection/query_multiple_lattice_execution_results" to "./collection/query_electron_execution_result" in "doc/source/how_to/index.rst".

## [0.24.1] - 2022-02-04

### Changed

- Changelog entries are now required to have the current date to enforce ordering.

## [0.24.0] - 2022-02-03

### Added

- UI: log file output - display in Output tab of all available log file output
- UI: show lattice and electron inputs
- UI: display executor attributes
- UI: display error message on failed status for lattice and electron

### Changed

- UI: re-order sidebar sections according to latest figma designs
- UI: update favicon
- UI: remove dispatch id from tab title
- UI: fit new uuids
- UI: adjust theme text primary and secondary colors

### Fixed

- UI: auto-refresh result state on initial render of listing and graph pages
- UI: graph layout issues: truncate long electron/param names

## [0.23.0] - 2022-02-03

### Added

- Added `BaseDispatcher` class to be used for creating custom dispatchers which allow connection to a dispatcher server.
- `LocalDispatcher` inheriting from `BaseDispatcher` allows connection to a local dispatcher server running on the user's machine.
- Covalent only gives interface to the `LocalDispatcher`'s `dispatch` and `dispatch_sync` methods.
- Tests for both `LocalDispatcher` and `BaseDispatcher` added.

### Changed

- Switched from using `lattice.dispatch` and `lattice.dispatch_sync` to `covalent.dispatch` and `covalent.dispatch_sync`.
- Dispatcher address now is passed as a parameter (`dispatcher_addr`) to `covalent.dispatch` and `covalent.dispatch_sync` instead of a metadata field to lattice.
- Updated tests, how tos, and tutorials to use `covalent.dispatch` and `covalent.dispatch_sync`.
- All the contents of `covalent_dispatcher/_core/__init__.py` are moved to `covalent_dispatcher/_core/execution.py` for better organization. `__init__.py` only contains function imports which are needed by external modules.
- `dispatch`, `dispatch_sync` methods deprecated from `Lattice`.

### Removed

- `_server_dispatch` method removed from `Lattice`.
- `dispatcher` metadata field removed from `lattice`.

## [0.22.19] - 2022-02-03

### Fixed

- `_write_dispatch_to_python_file` isn't called each time a task is saved. It is now only called in the final save in `_run_planned_workflow` (in covalent_dispatcher/_core/__init__.py).

## [0.22.18] - 2022-02-03

### Fixed

- Added type information to result.py

## [0.22.17] - 2022-02-02

### Added

- Replaced `"typing.Optional"` with `"str"` in covalent/executor/base.py
- Added missing type hints to `get_dispatch_context` and `write_streams_to_file` in covalent/executor/base.py, BaseExecutor

## [0.22.16] - 2022-02-02

### Added

- Functions to check if UI and dispatcher servers are running.
- Tests for the `is_ui_running` and `is_server_running` in covalent_dispatcher/_cli/service.py.

## [0.22.15] - 2022-02-01

### Fixed

- Covalent CLI command `covalent purge` will now stop the servers before deleting all the pid files.

### Added

- Test for `purge` method in covalent_dispatcher/_cli/service.py.

### Removed

- Unused `covalent_dispatcher` import from covalent_dispatcher/_cli/service.py.

### Changed

- Moved `_config_manager` import from within the `purge` method to the covalent_dispatcher/_cli/service.py for the purpose of mocking in tests.

## [0.22.14] - 2022-02-01

### Added

- Type hint to `_server_dispatch` method in `covalent/_workflow/lattice.py`.

## [0.22.13] - 2022-01-26

### Fixed

- When the local executor's `log_stdout` and `log_stderr` config variables are relative paths, they should go inside the results directory. Previously that was queried from the config, but now it's queried from the lattice metadata.

### Added

- Tests for the corresponding functions in (`covalent_dispatcher/_core/__init__.py`, `covalent/executor/base.py`, `covalent/executor/executor_plugins/local.py` and `covalent/executor/__init__.py`) affected by the bug fix.

### Changed

- Refactored `_delete_result` in result manager to give the option of deleting the result parent directory.

## [0.22.12] - 2022-01-31

### Added

- Diff check in pypi.yml ensures correct files are packaged

## [0.22.11] - 2022-01-31

### Changed

- Removed codecov token
- Removed Slack notifications from feature branches

## [0.22.10] - 2022-01-29

### Changed

- Running tests, conda, and version workflows on pull requests, not just pushes

## [0.22.9] - 2022-01-27

### Fixed

- Fixing version check action so that it doesn't run on commits that are in develop
- Edited PR template so that markdown checklist appears properly

## [0.22.8] - 2022-01-27

### Fixed

- publish workflow, using `docker buildx` to build images for x86 and ARM, prepare manifest and push to ECR so that pulls will match the correct architecture.
- typo in CONTRIBUTING
- installing `gcc` in Docker image so Docker can build wheels for `dask` and other packages that don't provide ARM wheels

### Changed

- updated versions in `requirements.txt` for `matplotlib` and `dask`

## [0.22.7] - 2022-01-27

### Added

- `MANIFEST.in` did not have `covalent_dispatcher/_service` in it due to which the PyPi package was not being built correctly. Added the `covalent_dispatcher/_service` to the `MANIFEST.in` file.

### Fixed

- setuptools properly including data files during installation

## [0.22.6] - 2022-01-26

### Fixed

- Added service folder in covalent dispatcher to package.

## [0.22.5] - 2022-01-25

### Fixed

- `README.md` images now use master branch's raw image urls hosted on <https://github.com> instead of <https://raw.githubusercontent.com>. Also, switched image rendering from html to markdown.

## [0.22.4] - 2022-01-25

### Fixed

- dispatcher server app included in sdist
- raw image urls properly used

## [0.22.3] - 2022-01-25

### Fixed

- raw image urls used in readme

## [0.22.2] - 2022-01-25

### Fixed

- pypi upload

## [0.22.1] - 2022-01-25

### Added

- Code of conduct
- Manifest.in file
- Citation info
- Action to upload to pypi

### Fixed

- Absolute URLs used in README
- Workflow badges updated URLs
- `install_package_data` -> `include_package_data` in `setup.py`

## [0.22.0] - 2022-01-25

### Changed

- Using public ECR for Docker release

## [0.21.0] - 2022-01-25

### Added

- GitHub pull request templates

## [0.20.0] - 2022-01-25

### Added

- GitHub issue templates

## [0.19.0] - 2022-01-25

### Changed

- Covalent Beta Release

## [0.18.9] - 2022-01-24

### Fixed

- iframe in the docs landing page is now responsive

## [0.18.8] - 2022-01-24

### Changed

- Temporarily removed output tab
- Truncated dispatch id to fit left sidebar, add tooltip to show full id

## [0.18.7] - 2022-01-24

### Changed

- Many stylistic improvements to documentation, README, and CONTRIBUTING.

## [0.18.6] - 2022-01-24

### Added

- Test added to check whether an already decorated function works as expected with Covalent.
- `pennylane` package added to the `requirements-dev.txt` file.

### Changed

- Now using `inspect.signature` instead of `function.__code__` to get the names of function's parameters.

## [0.18.5] - 2022-01-21

### Fixed

- Various CI fixes, including rolling back regression in version validation, caching on s3 hosted badges, applying releases and tags correctly.

## [0.18.4] - 2022-01-21

### Changed

- Removed comments and unused functions in covalent_dispatcher
- `result_class.py` renamed to `result.py`

### Fixed

- Version was not being properly imported inside `covalent/__init__.py`
- `dispatch_sync` was not previously using the `results_dir` metadata field

### Removed

- Credentials in config
- `generate_random_filename_in_cache`
- `is_any_atom`
- `to_json`
- `show_subgraph` option in `draw`
- `calculate_node`

## [0.18.3] - 2022-01-20

### Fixed

- The gunicorn servers now restart more gracefully

## [0.18.2] - 2022-01-21

### Changed

- `tempdir` metadata field removed and replaced with `executor.local.cache_dir`

## [0.18.1] - 2022-01-11

## Added

- Concepts page

## [0.18.0] - 2022-01-20

### Added

- `Result.CANCELLED` status to represent the status of a cancelled dispatch.
- Condition to cancel the whole dispatch if any of the nodes are cancelled.
- `cancel_workflow` function which uses a shared variable provided by Dask (`dask.distributed.Variable`) in a dask client to inform nodes to stop execution.
- Cancel function for dispatcher server API which will allow the server to terminate the dispatch.
- How to notebook for cancelling a dispatched job.
- Test to verify whether cancellation of dispatched jobs is working as expected.
- `cancel` function is available as `covalent.cancel`.

### Changed

- In file `covalent/_shared_files/config.py` instead of using a variable to store and then return the config data, now directly returning the configuration.
- Using `fire_and_forget` to dispatch a job instead of a dictionary of Dask's `Future` objects so that we won't have to manage the lifecycle of those futures.
- The `test_run_dispatcher` test was changed to reflect that the dispatcher no longer uses a dictionary of future objects as it was not being utilized anywhere.

### Removed

- `with dask_client` context was removed as the client created in `covalent_dispatcher/_core/__init__.py` is already being used even without the context. Furthermore, it creates issues when that context is exited which is unnecessary at the first place hence not needed to be resolved.

## [0.17.5] - 2022-01-19

### Changed

- Results directory uses a relative path by default and can be overridden by the environment variable `COVALENT_RESULTS_DIR`.

## [0.17.4] - 2022-01-19

### Changed

- Executor parameters use defaults specified in config TOML
- If relative paths are supplied for stdout and stderr, those files are created inside the results directory

## [0.17.3] - 2022-01-18

### Added

- Sync function
- Covalent CLI tool can restart in developer mode

### Fixed

- Updated the UI address referenced in the README

## [0.17.2] - 2022-01-12

### Added

- Quantum gravity tutorial

### Changed

- Moved VERSION file to top level

## [0.17.1] - 2022-01-19

### Added

- `error` attribute was added to the results object to show which node failed and the reason behind it.
- `stdout` and `stderr` attributes were added to a node's result to store any stdout and stderr printing done inside an electron/node.
- Test to verify whether `stdout` and `stderr` are being stored in the result object.

### Changed

- Redesign of how `redirect_stdout` and `redirect_stderr` contexts in executor now work to allow storing their respective outputs.
- Executors now also return `stdout` and `stderr` strings, along with the execution output, so that they can be stored in their result object.

## [0.17.0] - 2022-01-18

### Added

- Added an attribute `__code__` to electron and lattice which is a copy of their respective function's `__code__` attribute.
- Positional arguments, `args`, are now merged with keyword arguments, `kwargs`, as close as possible to where they are passed. This was done to make sure we support both with minimal changes and without losing the name of variables passed.
- Tests to ensure usage of positional arguments works as intended.

### Changed

- Slight rework to how any print statements in lattice are sent to null.
- Changed `test_dispatcher_functional` in `basic_dispatcher_test.py` to account for the support of `args` and removed a an unnecessary `print` statement.

### Removed

- Removed `args` from electron's `init` as it wasn't being used anywhere.

## [0.16.1] - 2022-01-18

### Changed

- Requirement changed from `dask[complete]` to `dask[distributed]`.

## [0.16.0] - 2022-01-14

### Added

- New UI static demo build
- New UI toolbar functions - orientation, toggle params, minimap
- Sortable and searchable lattice name row

### Changed

- Numerous UI style tweaks, mostly around dispatches table states

### Fixed

- Node sidebar info now updates correctly

## [0.15.11] - 2022-01-18

### Removed

- Unused numpy requirement. Note that numpy is still being installed indirectly as other packages in the requirements rely on it.

## [0.15.10] - 2022-01-16

## Added

- How-to guide for Covalent dispatcher CLI.

## [0.15.9] - 2022-01-18

### Changed

- Switched from using human readable ids to using UUIDs

### Removed

- `human-id` package was removed along with its mention in `requirements.txt` and `meta.yaml`

## [0.15.8] - 2022-01-17

### Removed

- Code breaking text from CLI api documentation.
- Unwanted covalent_dispatcher rst file.

### Changed

- Installation of entire covalent_dispatcher instead of covalent_dispatcher/_service in setup.py.

## [0.15.7] - 2022-01-13

### Fixed

- Functions with multi-line or really long decorators are properly serialized in dispatch_source.py.
- Multi-line Covalent output is properly commented out in dispatch_source.py.

## [0.15.6] - 2022-01-11

### Fixed

- Sub-lattice functions are successfully serialized in the utils.py get_serialized_function_str.

### Added

- Function to scan utilized source files and return a set of imported modules (utils.get_imports_from_source)

## [0.15.5] - 2022-01-12

### Changed

- UI runs on port 47007 and the dispatcher runs on port 48008. This is so that when the servers are later merged, users continue using port 47007 in the browser.
- Small modifications to the documentation
- Small fix to the README

### Removed

- Removed a directory `generated` which was improperly added
- Dispatcher web interface
- sqlalchemy requirement

## [0.15.4] - 2022-01-11

### Changed

- In file `covalent/executor/base.py`, `pickle` was changed to `cloudpickle` because of its universal pickling ability.

### Added

- In docstring of `BaseExecutor`, a note was added specifying that `covalent` with its dependencies is assumed to be installed in the conda environments.
- Above note was also added to the conda env selector how-to.

## [0.15.3] - 2022-01-11

### Changed

- Replaced the generic `RuntimeError` telling users to check if there is an object manipulation taking place inside the lattice to a simple warning. This makes the original error more visible.

## [0.15.2] - 2022-01-11

### Added

- If condition added for handling the case where `__getattr__` of an electron is accessed to detect magic functions.

### Changed

- `ActiveLatticeManager` now subclasses from `threading.local` to make it thread-safe.
- `ValueError` in the lattice manager's `claim` function now also shows the name of the lattice that is currently claimed.
- Changed docstring of `ActiveLatticeManager` to note that now it is thread-safe.
- Sublattice dispatching now no longer deletes the result object file and is dispatched normally instead of in a serverless manner.
- `simulate_nitrogen_and_copper_slab_interaction.ipynb` notebook tutorial now does normal dispatching as well instead of serverless dispatching. Also, now 7 datapoints will be shown instead of 10 earlier.

## [0.15.1] - 2022-01-11

### Fixed

- Passing AWS credentials to reusable workflows as a secret

## [0.15.0] - 2022-01-10

### Added

- Action to push development image to ECR

### Changed

- Made the publish action reusable and callable

## [0.14.1] - 2022-01-02

### Changed

- Updated the README
- Updated classifiers in the setup.py file
- Massaged some RTD pages

## [0.14.0] - 2022-01-07

### Added

- Action to push static UI to S3

## [0.13.2] - 2022-01-07

### Changed

- Completed new UI design work

## [0.13.1] - 2022-01-02

### Added

- Added eventlet requirement

### Changed

- The CLI tool can now manage the UI flask server as well
- [Breaking] The CLI option `-t` has been changed to `-d`, which starts the servers in developer mode and exposes unit tests to the server.

## [0.13.0] - 2022-01-01

### Added

- Config manager in `covalent/_shared_files/config.py`
- Default location for the main config file can be overridden using the environment variable `COVALENT_CONFIG_DIR`
- Ability to set and get configuration using `get_config` and `set_config`

### Changed

- The flask servers now reference the config file
- Defaults reference the config file

### Fixed

- `ValueError` caught when running `covalent stop`
- One of the functional tests was using a malformed path

### Deprecated

- The `electron.to_json` function
- The `generate_random_filename_in_cache` function

### Removed

- The `get_api_token` function

## [0.12.13] - 2022-01-04

## Removed

- Tutorial section headings

## Fixed

- Plot background white color

## [0.12.12] - 2022-01-06

### Fixed

- Having a print statement inside electron and lattice code no longer causes the workflow to fail.

## [0.12.11] - 2022-01-04

### Added

- Completed UI feature set for first release

### Changed

- UI server result serialization improvements
- UI result update webhook no longer fails on request exceptions, logs warning intead

## [0.12.10] - 2021-12-17

### Added

- Astrophysics tutorial

## [0.12.9] - 2022-01-04

### Added

- Added `get_all_node_results` method in `result_class.py` to return result of all node executions.

- Added `test_parallelilization` test to verify whether the execution is now being achieved in parallel.

### Changed

- Removed `LocalCluster` cluster creation usage to a simple `Client` one from Dask.

- Removed unnecessary `to_run` function as we no longer needed to run execution through an asyncio loop.

- Removed `async` from function definition of previously asynchronous functions, `_run_task`, `_run_planned_workflow`, `_plan_workflow`, and `_run_workflow`.

- Removed `uvloop` from requirements.

- Renamed `test_get_results` to `test_get_result`.

- Reran the how to notebooks where execution time was mentioned.

- Changed how `dispatch_info` context manager was working to account for multiple nodes accessing it at the same time.

## [0.12.8] - 2022-01-02

### Changed

- Changed the software license to GNU Affero 3.0

### Removed

- `covalent-ui` directory

## [0.12.7] - 2021-12-29

### Fixed

- Gunicorn logging now uses the `capture-output` flag instead of redirecting stdout and stderr

## [0.12.6] - 2021-12-23

### Changed

- Cleaned up the requirements and moved developer requirements to a separate file inside `tests`

## [0.12.5] - 2021-12-16

### Added

- Conda build CI job

## [0.12.4] - 2021-12-23

### Changed

- Gunicorn server now checks for port availability before starting

### Fixed

- The `covalent start` function now prints the correct port if the server is already running.

## [0.12.3] - 2021-12-14

### Added

- Covalent tutorial comparing quantum support vector machines with support vector machine algorithms implemented in qiskit and scikit-learn.

## [0.12.2] - 2021-12-16

### Fixed

- Now using `--daemon` in gunicorn to start the server, which was the original intention.

## [0.12.1] - 2021-12-16

### Fixed

- Removed finance references from docs
- Fixed some other small errors

### Removed

- Removed one of the failing how-to tests from the functional test suite

## [0.12.0] - 2021-12-16

### Added

- Web UI prototype

## [0.11.1] - 2021-12-14

### Added

- CLI command `covalent status` shows port information

### Fixed

- gunicorn management improved

## [0.11.0] - 2021-12-14

### Added

- Slack notifications for test status

## [0.10.4] - 2021-12-15

### Fixed

- Specifying a non-default results directory in a sub-lattice no longer causes a failure in lattice execution.

## [0.10.3] - 2021-12-14

### Added

- Functional tests for how-to's in documentation

### Changed

- Moved example script to a functional test in the pipeline
- Added a test flag to the CLI tool

## [0.10.2] - 2021-12-14

### Fixed

- Check that only `kwargs` without any default values in the workflow definition need to be passed in `lattice.draw(ax=ax, **kwargs)`.

### Added

- Function to check whether all the parameters without default values for a callable function has been passed added to shared utils.

## [0.10.1] - 2021-12-13

### Fixed

- Content and style fixes for getting started doc.

## [0.10.0] - 2021-12-12

### Changed

- Remove all imports from the `covalent` to the `covalent_dispatcher`, except for `_dispatch_serverless`
- Moved CLI into `covalent_dispatcher`
- Moved executors to `covalent` directory

## [0.9.1] - 2021-12-13

### Fixed

- Updated CONTRIBUTING to clarify docstring style.
- Fixed docstrings for `calculate_node` and `check_constraint_specific_sum`.

## [0.9.0] - 2021-12-10

### Added

- `prefix_separator` for separating non-executable node types from executable ones.

- `subscript_prefix`, `generator_prefix`, `sublattice_prefix`, `attr_prefix` for prefixes of subscripts, generators,
  sublattices, and attributes, when called on an electron and added to the transport graph.

- `exclude_from_postprocess` list of prefixes to denote those nodes which won't be used in post processing the workflow.

- `__int__()`, `__float__()`, `__complex__()` for converting a node to an integer, float, or complex to a value of 0 then handling those types in post processing.

- `__iter__()` generator added to Electron for supporting multiple return values from an electron execution.

- `__getattr__()` added to Electron for supporting attribute access on the node output.

- `__getitem__()` added to Electron for supporting subscripting on the node output.

- `electron_outputs` added as an attribute to lattice.

### Changed

- `electron_list_prefix`, `electron_dict_prefix`, `parameter_prefix` modified to reflect new way to assign prefixes to nodes.

- In `build_graph` instead of ignoring all exceptions, now the exception is shown alongwith the runtime error notifying that object manipulation should be avoided inside a lattice.

- `node_id` changed to `self.node_id` in Electron's `__call__()`.

- `parameter` type electrons now have the default metadata instead of empty dictionary.

- Instead of deserializing and checking whether a sublattice is there, now a `sublattice_prefix` is used to denote when a node is a sublattice.

- In `dispatcher_stack_test`, `test_dispatcher_flow` updated to indicate the new use of `parameter_prefix`.

### Fixed

- When an execution fails due to something happening in `run_workflow`, then result object's status is now failed and the object is saved alongwith throwing the appropriate exception.

## [0.8.5] - 2021-12-10

### Added

- Added tests for choosing specific executors inside electron initialization.
- Added test for choosing specific Conda environments inside electron initialization.

## [0.8.4] - 2021-12-10

### Changed

- Removed _shared_files directory and contents from covalent_dispatcher. Logging in covalent_dispatcher now uses the logger in covalent/_shared_files/logging.py.

## [0.8.3] - 2021-12-10

### Fixed

- Decorator symbols were added to the pseudo-code in the quantum chemistry tutorial.

## [0.8.2] - 2021-12-06

### Added

- Quantum chemistry tutorial.

## [0.8.1] - 2021-12-08

### Added

- Docstrings with typehints for covalent dispatcher functions added.

### Changed

- Replaced `node` to `node_id` in `electron.py`.

- Removed unnecessary `enumerate` in `covalent_dispatcher/_core/__init__.py`.

- Removed `get_node_device_mapping` function from `covalent_dispatcher/_core/__init__.py`
  and moved the definition to directly add the mapping to `workflow_schedule`.

- Replaced iterable length comparison for `executor_specific_exec_cmds` from `if len(executor_specific_exec_cmds) > 0`
  to `if executor_specific_exec_cmds`.

## [0.8.0] - 2021-12-03

### Added

- Executors can now accept the name of a Conda environment. If that environment exists, the operations of any electron using that executor are performed in that Conda environment.

## [0.7.6] - 2021-12-02

### Changed

- How to estimate lattice execution time has been renamed to How to query lattice execution time.
- Change result querying syntax in how-to guides from `lattice.get_result` to
  `covalent.get_result`.
- Choose random port for Dask dashboard address by setting `dashboard_address` to ':0' in
  `LocalCluster`.

## [0.7.5] - 2021-12-02

### Fixed

- "Default" executor plugins are included as part of the package upon install.

## [0.7.4] - 2021-12-02

### Fixed

- Upgraded dask to 2021.10.0 based on a vulnerability report

## [0.7.3] - 2021-12-02

### Added

- Transportable object tests
- Transport graph tests

### Changed

- Variable name node_num to node_id
- Variable name node_idx to node_id

### Fixed

- Transport graph `get_dependencies()` method return type was changed from Dict to List

## [0.7.2] - 2021-12-01

### Fixed

- Date handling in changelog validation

### Removed

- GitLab CI YAML

## [0.7.1] - 2021-12-02

### Added

- A new parameter to a node's result called `sublattice_result` is added.
  This will be of a `Result` type and will contain the result of that sublattice's
  execution. If a normal electron is executed, this will be `None`.

- In `_delete_result` function in `results_manager.py`, an empty results directory
  will now be deleted.

- Name of a sublattice node will also contain `(sublattice)`.

- Added `_dispatch_sync_serverless` which synchronously dispatches without a server
  and waits for a result to be returned. This is the method used to dispatch a sublattice.

- Test for sublatticing is added.

- How-to guide added for sublatticing explaining the new features.

### Changed

- Partially changed `draw` function in `lattice.py` to also draw the subgraph
  of the sublattice when drawing the main graph of the lattice. The change is
  incomplete as we intend to add this feature later.

- Instead of returning `plt`, `draw` now returns the `ax` object.

- `__call__` function in `lattice.py` now runs the lattice's function normally
  instead of dispatching it.

- `_run_task` function now checks whether current node is a sublattice and acts
  accordingly.

### Fixed

- Unnecessary lines to rename the node's name in `covalent_dispatcher/_core/__init__.py` are removed.

- `test_electron_takes_nested_iterables` test was being ignored due to a spelling mistake. Fixed and
  modified to follow the new pattern.

## [0.7.0] - 2021-12-01

### Added

- Electrons can now accept an executor object using the "backend" keyword argument. "backend" can still take a string naming the executor module.
- Electrons and lattices no longer have Slurm metadata associated with the executor, as that information should be contained in the executor object being used as an input argument.
- The "backend" keyword can still be a string specifying the executor module, but only if the executor doesn't need any metadata.
- Executor plugin classes are now directly available to covalent, eg: covalent.executor.LocalExecutor().

## [0.6.7] - 2021-12-01

### Added

- Docstrings without examples for all the functions in core covalent.
- Typehints in those functions as well.
- Used `typing.TYPE_CHECKING` to prevent cyclic imports when writing typehints.

### Changed

- `convert_to_lattice_function` renamed to `convert_to_lattice_function_call`.
- Context managers now raise a `ValueError` instead of a generic `Exception`.

## [0.6.6] - 2021-11-30

### Fixed

- Fixed the version used in the documentation
- Fixed the badge URLs to prevent caching

## [0.6.5] - 2021-11-30

### Fixed

- Broken how-to links

### Removed

- Redundant lines from .gitignore
- *.ipynb from .gitignore

## [0.6.4] - 2021-11-30

### Added

- How-to guides for workflow orchestration.
  - How to construct an electron
  - How to construct a lattice
  - How to add an electron to lattice
  - How to visualize the lattice
  - How to add constraints to lattices
- How-to guides for workflow and subtask execution.
  - How to execute individual electrons
  - How to execute a lattice
  - How to execute multiple lattices
- How-to guides for status querying.
  - How to query electron execution status
  - How to query lattice execution status
  - How to query lattice execution time
- How-to guides for results collection
  - How to query electron execution results
  - How to query lattice execution results
  - How to query multiple lattice execution results
- Str method for the results object.

### Fixed

- Saving the electron execution status when the subtask is running.

## [0.6.3] - 2021-11-29

### Removed

- JWT token requirement.
- Covalent dispatcher login requirement.
- Update covalent login reference in README.md.
- Changed the default dispatcher server port from 5000 to 47007.

## [0.6.2] - 2021-11-28

### Added

- Github action for tests and coverage
- Badges for tests and coverage
- If tests pass then develop is pushed to master
- Add release action which tags and creates a release for minor version upgrades
- Add badges action which runs linter, and upload badges for version, linter score, and platform
- Add publish action (and badge) which builds a Docker image and uploads it to the AWS ECR

## [0.6.1] - 2021-11-27

### Added

- Github action which checks version increment and changelog entry

## [0.6.0] - 2021-11-26

### Added

- New Covalent RTD theme
- sphinx extension sphinx-click for CLI RTD
- Sections in RTD
- init.py in both covalent-dispatcher logger module and cli module for it to be importable in sphinx

### Changed

- docutils version that was conflicting with sphinx

### Removed

- Old aq-theme

## [0.5.1] - 2021-11-25

### Added

- Integration tests combining both covalent and covalent-dispatcher modules to test that
  lattice workflow are properly planned and executed.
- Integration tests for the covalent-dispatcher init module.
- pytest-asyncio added to requirements.

## [0.5.0] - 2021-11-23

### Added

- Results manager file to get results from a file, delete a result, and redispatch a result object.
- Results can also be awaited to only return a result if it has either been completed or failed.
- Results class which is used to store the results with all the information needed to be used again along with saving the results to a file functionality.
- A result object will be a mercurial object which will be updated by the dispatcher and saved to a file throughout the dispatching and execution parts.
- Direct manipulation of the transport graph inside a result object takes place.
- Utility to convert a function definition string to a function and vice-versa.
- Status class to denote the status of a result object and of each node execution in the transport graph.
- Start and end times are now also stored for each node execution as well as for the whole dispatch.
- Logging of `stdout` and `stderr` can be done by passing in the `log_stdout`, `log_stderr` named metadata respectively while dispatching.
- In order to get the result of a certain dispatch, the `dispatch_id`, the `results_dir`, and the `wait` parameter can be passed in. If everything is default, then only the dispatch id is required, waiting will not be done, and the result directory will be in the current working directory with folder name as `results/` inside which every new dispatch will have a new folder named according to their respective dispatch ids, containing:
  - `result.pkl` - (Cloud)pickled result object.
  - `result_info.yaml` - yaml file with high level information about the result and its execution.
  - `dispatch_source.py` - python file generated, containing the original function definitions of lattice and electrons which can be used to dispatch again.

### Changed

- `logfile` named metadata is now `slurm_logfile`.
- Instead of using `jsonpickle`, `cloudpickle` is being used everywhere to maintain consistency.
- `to_json` function uses `json` instead of `jsonpickle` now in electron and lattice definitions.
- `post_processing` moved to the dispatcher, so the dispatcher will now store a finished execution result in the results folder as specified by the user with no requirement of post processing it from the client/user side.
- `run_task` function in dispatcher modified to check if a node has completed execution and return it if it has, else continue its execution. This also takes care of cases if the server has been closed mid execution, then it can be started again from the last saved state, and the user won't have to wait for the whole execution.
- Instead of passing in the transport graph and dispatch id everywhere, the result object is being passed around, except for the `asyncio` part where the dispatch id and results directory is being passed which afterwards lets the core dispatcher know where to get the result object from and operate on it.
- Getting result of parent node executions of the graph, is now being done using the result object's graph. Storing of each execution's result is also done there.
- Tests updated to reflect the changes made. They are also being run in a serverless manner.

### Removed

- `LatticeResult` class removed.
- `jsonpickle` requirement removed.
- `WorkflowExecutionResult`, `TaskExecutionResult`, and `ExecutionError` singleton classes removed.

### Fixed

- Commented out the `jwt_required()` part in `covalent-dispatcher/_service/app.py`, may be removed in later iterations.
- Dispatcher server will now return the error message in the response of getting result if it fails instead of sending every result ever as a response.

## [0.4.3] - 2021-11-23

### Added

- Added a note in Known Issues regarding port conflict warning.

## [0.4.2] - 2021-11-24

### Added

- Added badges to README.md

## [0.4.1] - 2021-11-23

### Changed

- Removed old coverage badge and fixed the badge URL

## [0.4.0] - 2021-11-23

### Added

- Codecov integrations and badge

### Fixed

- Detached pipelines no longer created

## [0.3.0] - 2021-11-23

### Added

- Wrote a Code of Conduct based on <https://www.contributor-covenant.org/>
- Added installation and environment setup details in CONTRIBUTING
- Added Known Issues section to README

## [0.2.0] - 2021-11-22

### Changed

- Removed non-open-source executors from Covalent. The local SLURM executor is now
- a separate repo. Executors are now plugins.

## [0.1.0] - 2021-11-19

### Added

- Pythonic CLI tool. Install the package and run `covalent --help` for a usage description.
- Login and logout functionality.
- Executor registration/deregistration skeleton code.
- Dispatcher service start, stop, status, and restart.

### Changed

- JWT token is stored to file instead of in an environment variable.
- The Dask client attempts to connect to an existing server.

### Removed

- Removed the Bash CLI tool.

### Fixed

- Version assignment in the covalent init file.

## [0.0.3] - 2021-11-17

### Fixed

- Fixed the Dockerfile so that it runs the dispatcher server from the covalent repo.

## [0.0.2] - 2021-11-15

### Changed

- Single line change in ci script so that it doesn't exit after validating the version.
- Using `rules` in `pytest` so that the behavior in test stage is consistent.

## [0.0.1] - 2021-11-15

### Added

- CHANGELOG.md to track changes (this file).
- Semantic versioning in VERSION.
- CI pipeline job to enforce versioning.<|MERGE_RESOLUTION|>--- conflicted
+++ resolved
@@ -7,7 +7,6 @@
 
 ## [UNRELEASED]
 
-<<<<<<< HEAD
 ### Added
 
 - Added `TaskRuntimeError` exception for executor plugin implementations to signal to Covalent that a task raised an
@@ -22,19 +21,12 @@
 
 ### Fixed
 
+- Electrons will inherit the lattice executors.
+- Sublattices inherit the parent lattice executor.
 - When several electrons are running concurrently, their stdout and stderr are stored in the correct graph nodes.
 - Electron errors now appear in the Electron ErrorCard when one clicks on a failed task in the UI.
 - When an electron raises an exception during execution, the local and dask executors now try to recover any output that was already
   written.
-=======
-### Fixed
-
-- Electrons will inherit the lattice executors.
-
-### Added 
-
-- Sublattices inherit the parent lattice executor.
->>>>>>> dc63c180
 
 ### Docs
 
