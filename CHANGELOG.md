# Changelog

All notable changes to this project will be documented in this file.

The format is based on [Keep a Changelog](https://keepachangelog.com/en/1.0.0/),
and this project adheres to [Semantic Versioning](https://semver.org/spec/v2.0.0.html).

## [UNRELEASED]

<<<<<<< HEAD
### Changed

- Lazy loading mechanism on the GUI.

### Fixed

- Displaying electron executor and inputs information on the GUI.
- Animated spinner for running statuses on the GUI.
=======
### Docs

- Update RTD for `AWS ECS` executor
- Remove AWS Lambda and Batch RTDs to keep changes atomic
- Adding dropdowns to IAM policy documents


### Docs

- Updated compatibility matrix
- Updated pip, bash and callable deps how-to guides

### Operations

- `-y` flag for `conda install`

## [0.180.0] - 2022-08-16

### Authors

- Casey Jao <casey@agnostiq.ai>
- Co-authored-by: Alejandro Esquivel <ae@alejandro.ltd>
- Okechukwu  Emmanuel Ochia <okechukwu@agnostiq.ai>
- Scott Wyman Neagle <scott@agnostiq.ai>
- Co-authored-by: pre-commit-ci[bot] <66853113+pre-commit-ci[bot]@users.noreply.github.com>
- Co-authored-by: Will Cunningham <wjcunningham7@gmail.com>
- Sankalp Sanand <sankalp@agnostiq.ai>


### Removed

- Removed `ct.wait.LONG` etc. constants from covalent's init

### Changed

- `wait` in `_get_result_from_dispatcher` will now use `_results_manager.wait.EXTREME` if `True` has been passed to it.

### Operations

- Prettierified release.yml
- Cleaned up pre-commit-config.yml

### Docs

- Updated Bash Lepton tutorial to conform with the latest Lepton interface changes

### Docs

- Disabling how-to guide for executing an electron with a specified Conda environment.

### Docs

- Fixed "How To" for Python leptons
>>>>>>> f47b3368

## [0.179.0] - 2022-08-16

### Authors



### Changed

- Changed terser package version on webapp yarn-lock file.

## [0.178.0] - 2022-08-15

### Authors

- Will Cunningham <wjcunningham7@users.noreply.github.com>
- Co-authored-by: Alejandro Esquivel <ae@alejandro.ltd>
- Casey Jao <casey@agnostiq.ai>


### Changed

- Dispatch workflows as asyncio tasks on the FastAPI event loop instead of in separate threads

### Fixed

- Deconflict wait enum with `ct.wait` function; `wait` -> `WAIT`

### Operations

- Conda package is built and tested on a nightly schedule
- Conda deployment step is added to `release.yml`
- Install yarn and npm on Ubuntu whenever the webapp needs to be built

## [0.177.0] - 2022-08-11

### Authors

- Scott Wyman Neagle <scott@agnostiq.ai>
- Co-authored-by: Faiyaz Hasan <faiyaz@agnostiq.ai>
- Casey Jao <casey@agnostiq.ai>
- Venkat Bala <venkat@agnostiq.ai>
- Co-authored-by: pre-commit-ci[bot] <66853113+pre-commit-ci[bot]@users.noreply.github.com>

### Removed

- `while True` in `app.get_result`

### Changed

- Flask route logic to return 503 when the result is not ready

### Tests

- results_manager tests

### Operations

- Fix conditional checks for `pre-release` and `stable` Covalent docker image builds

## [0.176.0] - 2022-08-11

### Authors

- Scott Wyman Neagle <scott@agnostiq.ai>
- Co-authored-by: Faiyaz Hasan <faiyaz@agnostiq.ai>
- Casey Jao <casey@agnostiq.ai>


### Operations

- Update precommit yaml.

### Removed

- `Lattice.check_consumables()`, `_TransportGraph.get_topologically_sorted_graph()`

### Operations

- Trigger webapp build if `build==true`

## [0.175.0] - 2022-08-11

### Authors

- Scott Wyman Neagle <scott@agnostiq.ai>
- Co-authored-by: Faiyaz Hasan <faiyaz@agnostiq.ai>
- Casey Jao <casey@agnostiq.ai>


### Operations

- Trigger Slack alert for failed tests on `workflow_run`

## [0.174.0] - 2022-08-11

### Authors

- Casey Jao <casey@agnostiq.ai>
- Alejandro Esquivel <ae@alejandro.ltd>


### Changed

- Changed return value for TransferFromRemote and TransferToRemote (download/upload) operations to be consistent and always return filepath tuples

### Docs

- Updated docs with File Transfer return value changes and `files` kwarg injections

### Fixed

- Fixed postprocessing workflows that return an electron with an incoming wait_for edge

## [0.173.0] - 2022-08-10

### Authors

- Sankalp Sanand <sankalp@agnostiq.ai>


### Added

- `--hard` and `--yes` flags added to `covalent purge` for hard purging (also deletes the databse) and autoapproving respectively.

### Changed

- `covalent purge` now shows the user a prompt informing them what dirs and files will be deleted.
- Improved shown messages in some commands.

### Tests

- Updated tests to reflect above changes.

## [0.172.0] - 2022-08-10

### Authors

- Will Cunningham <wjcunningham7@users.noreply.github.com>
- Prasanna Venkatesh <54540812+Prasy12@users.noreply.github.com>
- Co-authored-by: pre-commit-ci[bot] <66853113+pre-commit-ci[bot]@users.noreply.github.com>
- Co-authored-by: Aravind-psiog <100823292+Aravind-psiog@users.noreply.github.com>
- Co-authored-by: ArunPsiog <arun.mukesh@psiog.com>
- Co-authored-by: manjunath.poilath <manjunath.poilath@psiog.com>
- Co-authored-by: Kamalesh-suresh <kamalesh.suresh@psiog.com>
- Co-authored-by: Amalan Jenicious F <amalan.jenicious@psiog.com>
- Co-authored-by: M Shrikanth <shrikanth.mohan@psiog.com>
- Co-authored-by: Casey Jao <casey@agnostiq.ai>
- Co-authored-by: Aravind-psiog <aravind.prabaharan@psiog.com>
- Co-authored-by: Will Cunningham <wjcunningham7@gmail.com>
- Co-authored-by: Alejandro Esquivel <ae@alejandro.ltd>


### Changed

- Covalent dispatcher flask web apis ported to FastAPI in `covalent_dispatcher/_service/app.py`
- Unit tests written for Covalent dispatcher flask web apis ported to FastAPI in `covalent_dispatcher_tests/_service/app.test.py`
- Web apis of `covalent_ui` refactored to adhere to v11 DB schema
- Electron graph mini map has been moved next to controls on the GUI.
- Lattice status and count of completed & total electrons has been moved to the top of the graph on the GUI.
- Some of the Flask APIs earlier consumed by the GUI have been deprecated & removed from the code base.
- APIs exposed by the web app back end have been re-factored to adhere to the new DB schema v10

### Added

- Added count of dispatches by status on the dispatch list section of the GUI.
- APIs that the GUI consumes have been re-written using FastAPI. This includes re-factoring of older APIs and adding of new APIs.
- Added COVALENT_SERVER_IFACE_ANY flag for uvicorn to start with 0.0.0.0

### Docs

- ReadTheDocs landing page has been improved

## [0.171.0] - 2022-08-10

### Authors

- Casey Jao <casey@agnostiq.ai>
- Co-authored-by: Scott Wyman Neagle <scott@agnostiq.ai>

### Added

- Added `covalent migrate_legacy_result_object` command to save pickled Result objects to the DataStore

## [0.170.1] - 2022-08-09

### Authors

- Venkat Bala <venkat@agnostiq.ai>

### Fixed

- Remove `attr` import added inadvertently

### Tests

- Fix `start` cli test, update `set_config` call count

## [0.170.0] - 2022-08-08

### Authors

- Venkat Bala <venkat@agnostiq.ai>
- Co-authored-by: pre-commit-ci[bot] <66853113+pre-commit-ci[bot]@users.noreply.github.com>


### Changed

- Temporarily allow executor plugin variable name to be either in uppercase or lowercase

## [0.169.0] - 2022-08-08

### Authors

- Venkat Bala <venkat@agnostiq.ai>
- Co-authored-by: pre-commit-ci[bot] <66853113+pre-commit-ci[bot]@users.noreply.github.com>


### Added

- Adding a `covalent config` convenience CLI to quickly view retrive the covalent configuration

## [0.168.0] - 2022-08-08

### Authors

- Venkat Bala <venkat@agnostiq.ai>
- Co-authored-by: pre-commit-ci[bot] <66853113+pre-commit-ci[bot]@users.noreply.github.com>


### Added

- Adding `setup/teardown` methods as placeholders for any executor specific setup and teardown tasks

## [0.167.0] - 2022-08-08

### Authors

- Poojith U Rao <106616820+poojithurao@users.noreply.github.com>
- Co-authored-by: Venkat Bala <venkat@agnostiq.ai>
- Co-authored-by: Faiyaz Hasan <faiyaz@agnostiq.ai>
- Co-authored-by: pre-commit-ci[bot] <66853113+pre-commit-ci[bot]@users.noreply.github.com>
- Co-authored-by: Alejandro Esquivel <ae@alejandro.ltd>


### Added

- S3 File transfer strategy

### Fixed

- Adding maximum number of retries and timeout parameter to the get result http call.

## [0.166.0] - 2022-08-07

### Authors

- Venkat Bala <venkat@agnostiq.ai>


### Tests

- Update dask cli test to match Covalent Dask cluster configuration


### Changed

- Remove newline from log stream formatter for better log statment output
- Jsonify covalent cluster cli outputs

## [0.165.0] - 2022-08-06

### Authors

- Casey Jao <casey@agnostiq.ai>


### Changed

- Make `BaseExecutor` and `BaseAsyncExecutor` class siblings, not parent and child.

### Operations

- Only validate webapp if the webapp was built

### Tests

- Fixed randomly failing lattice json serialization test

## [0.164.0] - 2022-08-05

### Authors

- Sankalp Sanand <sankalp@agnostiq.ai>
- Faiyaz Hasan <faiyaz@agnostiq.ai>
- Co-authored-by: pre-commit-ci[bot] <66853113+pre-commit-ci[bot]@users.noreply.github.com>
- Co-authored-by: Venkat Bala <venkat@agnostiq.ai>
- Co-authored-by: Will Cunningham <wjcunningham7@gmail.com>


### Changed

- Use `update_config` to modify dask configuration from the cluster process
- Simplify `set_config` logic for dask configuration options on `covalent start`
- Removed default values from click options for dask configuration related values

### Added

- Configured default dask configuration options in `defaults.py`

### Fixed 

- Overwriting config address issue.

### Tests

- Moved misplaced functional/integration tests from the unit tests folder to their respective folders.
- All of the unit tests now use test DB instead of hitting a live DB.
- Updated `tests.yml` so that functional tests are run whenever tests get changed or github actions are changed.
- Several broken tests were also fixed.

## [0.163.0] - 2022-08-04

### Authors

- Alejandro Esquivel <ae@alejandro.ltd>
- Co-authored-by: Casey Jao <casey@agnostiq.ai>
- Will Cunningham <wjcunningham7@users.noreply.github.com>
- Co-authored-by: Scott Wyman Neagle <scott@agnostiq.ai>


### Added

- Added `rsync` dependency in `Dockerfile`

### Removed

- `Makefile` which was previously improperly committed

### Operations

- Functional tests are run only on `develop`
- `tests.yml` can be run manually provided a commit SHA
- `tests.yml` uses a `build` filter to conditionally install and build Covalent if build files are modified
- `docker.yml` is now only for dev work, and is manually triggered given an SHA
- `release.yml` is enhanced to push stable and pre-release images to a public ECR repo

## [0.162.0] - 2022-08-04

### Authors

- Alejandro Esquivel <ae@alejandro.ltd>
- Co-authored-by: Casey Jao <casey@agnostiq.ai>


### Changed

- Updated Base executor to support non-unique `retval_key`s, particularly for use in File Transfer where we may have several CallDeps with the reserved `retval_key` of value `files`.

## [0.161.2] - 2022-08-04

### Authors

- Alejandro Esquivel <ae@alejandro.ltd>
- Co-authored-by: pre-commit-ci[bot] <66853113+pre-commit-ci[bot]@users.noreply.github.com>


### Fixed

- Updated `covalent db migrations` to overwrite `alembic.ini` `script_location` with absolute path to migrations folder
- Updated `covalent db alembic [args]` command to use project root as `cwd` for alembic subprocess  

## [0.161.1] - 2022-08-03

### Authors

- Alejandro Esquivel <ae@alejandro.ltd>
- Scott Wyman Neagle <scott@agnostiq.ai>
- Co-authored-by: Faiyaz Hasan <faiyaz@agnostiq.ai>
- Poojith U Rao <106616820+poojithurao@users.noreply.github.com>
- Co-authored-by: Casey Jao <casey@agnostiq.ai>


### Fixed

- When a list was passed to an electron, the generated electron list
  had metadata copied from the electron. This was resulting in
  call_before and call_after functions being called by the electron
  list as well. The metadata (apart from executor) is now set to
  default values for the electron list.

## [0.161.0] - 2022-08-03

### Authors

- Alejandro Esquivel <ae@alejandro.ltd>
- Scott Wyman Neagle <scott@agnostiq.ai>
- Co-authored-by: Faiyaz Hasan <faiyaz@agnostiq.ai>


### Changed

- Replaced `Session(DispatchDB()._get_data_store().engine)` with `workflow_db.session()`

### Removed

- `DevDataStore` class from `datastore.py`
- workflows manager

## [0.160.1] - 2022-08-02

### Authors

- Alejandro Esquivel <ae@alejandro.ltd>
- Scott Wyman Neagle <scott@agnostiq.ai>


### Fixed

- `script_location` key not found issue when installing with pip (second attempt)

### Docs

- Remove migration guide reference from README

### Operations

- Explicitly check `release == true` in tests.yml

## [0.160.0] - 2022-08-02

### Authors

- Casey Jao <casey@agnostiq.ai>
- Co-authored-by: Faiyaz Hasan <faiyaz@agnostiq.ai>


### Changed

- `Executor.run()` now accepts a `task_metadata` dictionary. Current
  keys consist of `dispatch_id` and `node_id`.

## [0.159.0] - 2022-08-02

### Authors

- Casey Jao <casey@agnostiq.ai>
- Co-authored-by: Faiyaz Hasan <faiyaz@agnostiq.ai>


### Changed

- Database schema has been updated to v11

### Operations

- `paths-filter` will only be run on PRs, i.e on workflow runs, the whole test suite will be run.
- Removed retry action from running on `pytest` steps since they instead use `pytest` retries.
- `codecov.yml` added to enable carry-forward flags
- UI front-end is only built for pull requests when the source changes
- Packaging is only validated on the `develop` branch

## [0.158.0] - 2022-07-29

### Authors

- Okechukwu  Emmanuel Ochia <okechukwu@agnostiq.ai>
- Co-authored-by: Scott Wyman Neagle <scott@agnostiq.ai>
- Will Cunningham <wjcunningham7@users.noreply.github.com>
- Alejandro Esquivel <ae@alejandro.ltd>
- Co-authored-by: pre-commit-ci[bot] <66853113+pre-commit-ci[bot]@users.noreply.github.com>
- Casey Jao <casey@agnostiq.ai>
- Co-authored-by: Faiyaz Hasan <faiyaz@agnostiq.ai>


### Changed

- Construct the result object in the dispatcher `entry_point.py` module in order to avoid the Missing Latticed Id error so frequently.
- Update the sleep statement length to 0.1 seconds in the results.manager.

## [0.157.1] - 2022-07-29

### Authors

- Okechukwu  Emmanuel Ochia <okechukwu@agnostiq.ai>
- Co-authored-by: Scott Wyman Neagle <scott@agnostiq.ai>
- Will Cunningham <wjcunningham7@users.noreply.github.com>
- Alejandro Esquivel <ae@alejandro.ltd>
- Co-authored-by: pre-commit-ci[bot] <66853113+pre-commit-ci[bot]@users.noreply.github.com>
- Casey Jao <casey@agnostiq.ai>

### Fixed

- Pass non-kwargs to electrons in the correct order during dispatch.

## [0.157.0] - 2022-07-28

### Authors

- Okechukwu  Emmanuel Ochia <okechukwu@agnostiq.ai>
- Co-authored-by: Scott Wyman Neagle <scott@agnostiq.ai>
- Will Cunningham <wjcunningham7@users.noreply.github.com>
- Alejandro Esquivel <ae@alejandro.ltd>
- Co-authored-by: pre-commit-ci[bot] <66853113+pre-commit-ci[bot]@users.noreply.github.com>
- Casey Jao <casey@agnostiq.ai>


### Changed

- Expose a public `wait()` function compatible with both calling and dispatching lattices

### Docs

- Updated the RTD on `wait_for()` to use the static `wait()` function

### Operations

- pre-commit autoupdate

### Docs

- Changed the custom executor how-to to be shorter and more concise.



## [0.156.0] - 2022-07-27

### Authors

- Okechukwu  Emmanuel Ochia <okechukwu@agnostiq.ai>
- Co-authored-by: Scott Wyman Neagle <scott@agnostiq.ai>
- Will Cunningham <wjcunningham7@users.noreply.github.com>
- Alejandro Esquivel <ae@alejandro.ltd>
- Co-authored-by: pre-commit-ci[bot] <66853113+pre-commit-ci[bot]@users.noreply.github.com>


### Added

- Bash decorator is introduced
- Lepton commands can be specified as a list of strings rather than strings alone.

## [0.155.1] - 2022-07-26

### Authors

- Okechukwu  Emmanuel Ochia <okechukwu@agnostiq.ai>
- Co-authored-by: Scott Wyman Neagle <scott@agnostiq.ai>
- Will Cunningham <wjcunningham7@users.noreply.github.com>
- Alejandro Esquivel <ae@alejandro.ltd>
- Co-authored-by: pre-commit-ci[bot] <66853113+pre-commit-ci[bot]@users.noreply.github.com>


### Fixed

- `script_location` key not found issue when running alembic programatically

### Operations

- Fixed syntax errors in `stale.yml` and in `hotfix.yml`
- `docker.yml` triggered after version bump in `develop` instead of before
- Enhanced `tests.yml` to upload coverage reports by domain

## [0.155.0] - 2022-07-26

### Authors

- Alejandro Esquivel <ae@alejandro.ltd>


### Added

- Exposing `alembic {args}` cli commands through: `covalent db alembic {args}`

## [0.154.0] - 2022-07-25

### Authors

- Casey Jao <casey@agnostiq.ai>
- Co-authored-by: Venkat Bala <venkat@agnostiq.ai>
- Alejandro Esquivel <ae@alejandro.ltd>


### Added

- Added methods to programatically fetch information from Alembic without needing subprocess

## [0.153.1] - 2022-07-25

### Authors

- Casey Jao <casey@agnostiq.ai>
- Co-authored-by: Venkat Bala <venkat@agnostiq.ai>


### Fixed

- Stdout and stderr are now captured when using the dask executor.


### Tests

- Fixed Dask cluster CLI tests

## [0.153.0] - 2022-07-25

### Authors

- Faiyaz Hasan <faiyaz@agnostiq.ai>


### Added

- Helper function to load and save files corresponding to the DB filenames.

### Changed

- Files with .txt, .log extensions are stored as strings.
- Get result web request timeout to 2 seconds.

## [0.152.0] - 2022-07-25

### Authors

- Faiyaz Hasan <faiyaz@agnostiq.ai>
- Co-authored-by: Scott Wyman Neagle <scott@agnostiq.ai>


### Changed

- Pass default DataStore object to node value retrieval method in the Results object.

## [0.151.1] - 2022-07-22

### Authors

- Faiyaz Hasan <faiyaz@agnostiq.ai>
- Co-authored-by: Scott Wyman Neagle <scott@agnostiq.ai>


### Fixed

- Adding maximum number of retries and timeout parameter to the get result http call.
- Disabling result_webhook for now.

## [0.151.0] - 2022-07-22

### Authors

- Scott Wyman Neagle <scott@agnostiq.ai>
- Co-authored-by: Will Cunningham <wjcunningham7@gmail.com>
- Sankalp Sanand <sankalp@agnostiq.ai>


### Added

- `BaseAsyncExecutor` has been added which can be inherited by new async-aware executors.

### Changed

- Since tasks were basically submitting the functions to a Dask cluster by default, they have been converted into asyncio `Tasks` instead which support a far larger number of concurrent tasks than previously used `ThreadPool`.

- `tasks_pool` will still be used to schedule tasks which use non-async executors.

- Executor's `executor` will now receive a callable instead of a serialized function. This allows deserializing the function where it is going to be executed while providing a simplified `execute` at the same time.

- `uvloop` is being used instead of the default event loop of `asyncio` for better performance.

- Tests have also been updated to reflect above changes.

### Operations

- Made Santosh the sole owner of `/docs`

## [0.150.0] - 2022-07-22

### Authors

- Faiyaz Hasan <faiyaz@agnostiq.ai>


### Added

- Initialize database tables when the covalent server is started.

## [0.149.0] - 2022-07-21

### Authors

- Scott Wyman Neagle <scott@agnostiq.ai>
- Co-authored-by: Venkat Bala <venkat@agnostiq.ai>


### Removed

- `result.save()`
- `result._write_dispatch_to_python_file()`

## [0.148.0] - 2022-07-21

### Authors

- Alejandro Esquivel <ae@alejandro.ltd>


### Changed

- Changed DataStore default db path to correspond to dispatch db config path

### Operations

- Added workflow to stale and close pull requests


### Docs

- Fixed `get_metadata` calls in examples to remove `results_dir` argument
- Removed YouTube video temporarily

## [0.147.0] - 2022-07-21

### Authors

- Casey Jao <casey@agnostiq.ai>


### Changed

- Simplified interface for custom executors. All the boilerplate has
  been moved to `BaseExecutor`.

## [0.146.0] - 2022-07-20

### Authors

- Casey Jao <casey@agnostiq.ai>
- Co-authored-by: Venkat Bala <venkat@agnostiq.ai>
- Faiyaz Hasan <faiyaz@agnostiq.ai>



### Added

- Ensure that transportable objects are rendered correctly when printing the result object.

### Tests

- Check that user data is not unpickled by the Covalent server process

## [0.145.0] - 2022-07-20

### Authors

- Scott Wyman Neagle <scott@agnostiq.ai>
- Co-authored-by: Venkat Bala <venkat@agnostiq.ai>
- Co-authored-by: Faiyaz Hasan <faiyaz@agnostiq.ai>


### Removed

- `entry_point.get_result()`

### Changed

- get_result to query an HTTP endpoint instead of a DB session

## [0.144.0] - 2022-07-20

### Authors

- Will Cunningham <wjcunningham7@users.noreply.github.com>
- Co-authored-by: Scott Wyman Neagle <scott@agnostiq.ai>
- Alejandro Esquivel <ae@alejandro.ltd>


### Added

- Set up alembic migrations & added migration guide (`alembic/README.md`)

## [0.143.0] - 2022-07-19

### Authors

- Will Cunningham <wjcunningham7@users.noreply.github.com>
- Co-authored-by: Scott Wyman Neagle <scott@agnostiq.ai>


### Changed

- Installation will fail if `cova` is installed while trying to install `covalent`.

## [0.142.0] - 2022-07-19

### Authors

- Poojith U Rao <106616820+poojithurao@users.noreply.github.com>
- Co-authored-by: Will Cunningham <wjcunningham7@gmail.com>
- Anna Hughes <annagwen42@gmail.com>
- Co-authored-by: Poojith <poojith@agnostiq.ai>
- Co-authored-by: Scott Wyman Neagle <scott@agnostiq.ai>
- Casey Jao <casey@agnostiq.ai>
- Co-authored-by: Venkat Bala <venkat@agnostiq.ai>
- Co-authored-by: pre-commit-ci[bot] <66853113+pre-commit-ci[bot]@users.noreply.github.com>
- Faiyaz Hasan <faiyaz@agnostiq.ai>


### Added

- `electron_num`, `completed_electron_num` fields to the Lattice table.

## [0.141.0] - 2022-07-19

### Authors

- Poojith U Rao <106616820+poojithurao@users.noreply.github.com>
- Co-authored-by: Will Cunningham <wjcunningham7@gmail.com>
- Anna Hughes <annagwen42@gmail.com>
- Co-authored-by: Poojith <poojith@agnostiq.ai>
- Co-authored-by: Scott Wyman Neagle <scott@agnostiq.ai>
- Casey Jao <casey@agnostiq.ai>
- Co-authored-by: Venkat Bala <venkat@agnostiq.ai>
- Co-authored-by: pre-commit-ci[bot] <66853113+pre-commit-ci[bot]@users.noreply.github.com>


### Changed

- Deprecate topological sort in favor of inspect in-degree of nodes until they are zero before dispatching task
- Use deepcopy to generate a copy of the metadata dictionary before saving result object to the database

### Docs

- Adding incomplete pennylane kernel tutorial
- Adding quantum ensemble tutorial

## [0.140.0] - 2022-07-19

### Authors

- Faiyaz Hasan <faiyaz@agnostiq.ai>
- Co-authored-by: Venkat Bala <venkat@agnostiq.ai>


### Added

- Fields `deps_filename`, `call_before_filename` and `call_after_filename` to the `Electron` table.
- Re-write the deps / call before and after file contents when inserting / updating electron record in the database.

### Changed

- Modify the test and implementation logic of inserting the electron record with these new fields.
- Field `key` to `key_filename` in `Electron` table.

## [0.139.1] - 2022-07-19

### Authors

- Divyanshu Singh <55018955+divshacker@users.noreply.github.com>
- Co-authored-by: Scott Wyman Neagle <wymnea@protonmail.com>
- Co-authored-by: Scott Wyman Neagle <scott@agnostiq.ai>
- Co-authored-by: Will Cunningham <wjcunningham7@users.noreply.github.com>


### Fixed

- Fixes Reverse IP problem. All References to `0.0.0.0` are changed to `localhost` . More details can be found [here](https://github.com/AgnostiqHQ/covalent/issues/202)

## [0.139.0] - 2022-07-19

### Authors

- Venkat Bala <venkat@agnostiq.ai>
- Co-authored-by: Scott Wyman Neagle <scott@agnostiq.ai>
- Faiyaz Hasan <faiyaz@agnostiq.ai>
- Co-authored-by: Will Cunningham <wjcunningham7@gmail.com>


### Added

- Columns `is_active` in the lattice, eLectron and Electron dependency tables.

### Docs

- Adding a RTD tutorial/steps on creating a custom executor

## [0.138.0] - 2022-07-19

### Authors

- Anna Hughes <annagwen42@gmail.com>
- Co-authored-by: Will Cunningham <wjcunningham7@gmail.com>
- Will Cunningham <wjcunningham7@users.noreply.github.com>
- Co-authored-by: Venkat Bala <venkat@agnostiq.ai>


### Added

- Docker build workflow

### Changed

- Dockerfile uses multi-stage build

### Docs

- New tutorial demonstrating how to solve the MaxCut Problem with QAOA and Covalent

## [0.137.0] - 2022-07-19

### Authors

- Prasanna Venkatesh <54540812+Prasy12@users.noreply.github.com>
- Co-authored-by: Alejandro Esquivel <ae@alejandro.ltd>


### Added

- Ability to hide/show labels on the graph
- Graph layout with elk configurations

### Changed

- Changed API socket calls interval for graph optimization.

### Tests

- Disabled several dask functional tests

## [0.136.0] - 2022-07-18

### Authors

- Scott Wyman Neagle <scott@agnostiq.ai>
- Co-authored-by: Faiyaz Hasan <faiyaz@agnostiq.ai>


### Changed

- Result.save() has been deprecated in favor of Result.persist() and querying the database directly.

## [0.135.0] - 2022-07-18

### Authors

- Casey Jao <casey@agnostiq.ai>
- Co-authored-by: Scott Wyman Neagle <scott@agnostiq.ai>
- Co-authored-by: Alejandro Esquivel <ae@alejandro.ltd>


### Operations

- Psiog is only codeowner of js files
- Fix in changelog action to handle null author when a bot is committing

### Added

- Support injecting return values of calldeps into electrons during workflow execution

## [0.134.0] - 2022-07-15

### Authors

- Casey Jao <casey@agnostiq.ai>
- Co-authored-by: Scott Wyman Neagle <scott@agnostiq.ai>


### Changed

- Covalent server can now process workflows without having their deps installed

## [0.133.0] - 2022-07-15

### Authors

- Will Cunningham <wjcunningham7@users.noreply.github.com>


### Removed

- Removed the deprecated function `draw_inline` as well as the `matplotlib` dependency.

### Operations

- Fixing the retry block for tests

## [0.132.0] - 2022-07-14

### Authors

- Will Cunningham <wjcunningham7@users.noreply.github.com>


### Added

- Bash lepton support reintroduced with some UX modifications to the Lepton class. Leptons which use scripting languages can be specified as either (1) a command run in the shell/console or (2) a call to a function in a library/script. Leptons which use compiled languages must specify a library and a function name.
- The keyword argument `display_name` can be used to override the name appearing in the UI. Particularly useful when the lepton is a command.
- All arguments except for language are now keyword arguments.
- Keyword arguments passed to a Bash lepton are understood to define environment variables within the shell.
- Non-keyword arguments fill in `$1`, `$2`, etc.
- Named outputs enumerate variables within the shell which will be returned to the user. These can be either `Lepton.OUTPUT` or `Lepton.INPUT_OUTPUT` types.

### Added

- New fields to the decomposed result object Database: 

## [0.131.0] - 2022-07-13

### Authors

- Sankalp Sanand <sankalp@agnostiq.ai>
- Co-authored-by: Venkat Bala <venkat@agnostiq.ai>


### Fixed

- `covalent --version` now looks for `covalent` metadata instead of `cova`

### Tests

- Updated the cli test to include whether the correct version number is shown when `covalent --version` is run

### Added

- Method to write electron id corresponding to sublattices in `execution.py` when running `_run_task`.

## [0.130.0] - 2022-07-12

### Authors

- Venkat Bala <venkat@agnostiq.ai>
- Co-authored-by: Scott Wyman Neagle <scott@agnostiq.ai>

### Changed

- Ignoring tests for `cancel_dispatch` and `construct_bash`
- Create a dummy requirements.txt file for pip deps tests
- Fix version of `Werkzeug` package to avoid running into ValueError (unexpected kwarg `as_tuple`)
- Update `customization` how to test by specifying the section header `sdk`

## [0.129.0] - 2022-07-12

### Authors

- Sankalp Sanand <sankalp@agnostiq.ai>
- Co-authored-by: Alejandro Esquivel <ae@alejandro.ltd>

### Added

- Support for `wait_for` type edges when two electrons are connected by their execution side effects instead of output-input relation.

### Changed

- `active_lattice.electron_outputs` now contains the node ids as well for the electron which is being post processed.

## [0.128.1] - 2022-07-12

### Authors

- Faiyaz Hasan <faiyaz@agnostiq.ai>


### Fixed

- `Result.persist` test in `result_test.py`.
- Electron dependency `arg_index` is changed back to Nullable.

## [0.128.0] - 2022-07-12

### Authors

- Okechukwu  Emmanuel Ochia <okechukwu@agnostiq.ai>
- Co-authored-by: Casey Jao <casey@agnostiq.ai>
- Co-authored-by: Alejandro Esquivel <ae@alejandro.ltd>
- Co-authored-by: pre-commit-ci[bot] <66853113+pre-commit-ci[bot]@users.noreply.github.com>

### Added

- File transfer support for leptons

## [0.127.0] - 2022-07-11

### Authors

- Scott Wyman Neagle <scott@agnostiq.ai>
- Co-authored-by: Faiyaz Hasan <faiyaz@agnostiq.ai>
- Co-authored-by: Venkat Bala <venkat@agnostiq.ai>


### Added

- When saving to DB, also persist to the new DB if running in develop mode

### Tests

- Flask app route tests

## [0.126.0] - 2022-07-11

### Authors

- Will Cunningham <wjcunningham7@users.noreply.github.com>
- Alejandro Esquivel <ae@alejandro.ltd>
- Co-authored-by: pre-commit-ci[bot] <66853113+pre-commit-ci[bot]@users.noreply.github.com>
- Co-authored-by: Sankalp Sanand <sankalp@agnostiq.ai>


### Added

- Added Folder class
- Added internal call before/after deps to execute File Transfer operations pre/post electron execution.

### Operations

- Enhanced hotfix action to create branches from existing commits

## [0.125.0] - 2022-07-09

### Authors

- Okechukwu  Emmanuel Ochia <okechukwu@agnostiq.ai>
- Co-authored-by: pre-commit-ci[bot] <66853113+pre-commit-ci[bot]@users.noreply.github.com>
- Co-authored-by: Alejandro Esquivel <ae@alejandro.ltd>
- Venkat Bala <venkat@agnostiq.ai>
- Co-authored-by: Okechukwu Ochia <emmirald@gmail.com>
- Co-authored-by: Scott Wyman Neagle <scott@agnostiq.ai>


### Added

- Dask Cluster CLI functional/unit tests

### Docs

- Updated RTD concepts, how-to-guides, and api docs with electron dependencies.

### Operations

- Separate out running tests and uploading coverage report to circumvent bug in
  retry action

## [0.124.0] - 2022-07-07

### Authors

- Will Cunningham <wjcunningham7@users.noreply.github.com>
- Co-authored-by: Scott Wyman Neagle <scott@agnostiq.ai>
- Faiyaz Hasan <faiyaz@agnostiq.ai>


### Added

- `Result.persist` method in `covalent/_results_manager/result.py`.

### Operations

- Package pre-releases go to `covalent` instead of `cova` on PyPI.

## [0.123.0] - 2022-07-07

### Authors

- Scott Wyman Neagle <scott@agnostiq.ai>
- Co-authored-by: Faiyaz Hasan <faiyaz@agnostiq.ai>
- Will Cunningham <wjcunningham7@users.noreply.github.com>
- Alejandro Esquivel <ae@alejandro.ltd>
- Co-authored-by: pre-commit-ci[bot] <66853113+pre-commit-ci[bot]@users.noreply.github.com>


### Added

- Added Folder class
- Added internal call before/after deps to execute File Transfer operations pre/post electron execution.

### Operations

- `codeql.yml` and `condabuild.yml` run nightly instead of on every PR.
- Style fixes in changelog

## [0.122.1] - 2022-07-06

### Authors

Will Cunningham <wjcunningham7@users.noreply.github.com>
Co-authored-by: Scott Wyman Neagle <scott@agnostiq.ai>


### Operations

- Added license scanner action
- Pre-commit autoupdate

### Tests

- Tests for running workflows with more than one iteration

### Fixed

- Attribute error caused by attempts to retrieve the name from the node function when the node function is set to None

## [0.122.0] - 2022-07-04

### Authors

Faiyaz Hasan <faiyaz@agnostiq.ai>
Co-authored-by: pre-commit-ci[bot] <66853113+pre-commit-ci[bot]@users.noreply.github.com>


### Added

- `covalent/_results_manager/write_result_to_db.py` module and methods to insert / update data in the DB.
- `tests/covalent_tests/results_manager_tests/write_result_to_db_test.py` containing the unit tests for corresponding functions.

### Changed

- Electron `type` column to a string type rather than an `ElectronType` in DB models.
- Primary keys from `BigInteger` to `Integer` in DB models.

## [0.121.0] - 2022-07-04

### Authors

Will Cunningham <wjcunningham7@users.noreply.github.com>
Co-authored-by: Alejandro Esquivel <ae@alejandro.ltd>
Co-authored-by: pre-commit-ci[bot] <66853113+pre-commit-ci[bot]@users.noreply.github.com>


### Removed

- Unused requirements `gunicorn` and `eventlet` in `requirements.txt` as well as `dask` in `tests/requirements.txt`, since it is already included in the core requirements.

### Docs

- Updated the compatibility matrix in the docs.

## [0.120.0] - 2022-07-04

### Authors

Okechukwu  Emmanuel Ochia <okechukwu@agnostiq.ai>
Co-authored-by: Venkat Bala <venkat@agnostiq.ai>
Co-authored-by: pre-commit-ci[bot] <66853113+pre-commit-ci[bot]@users.noreply.github.com>
Co-authored-by: Scott Wyman Neagle <scott@agnostiq.ai>


### Added

- Adding `cluster` CLI options to facilitate interacting with the backend Dask cluster
- Adding options to `covalent start` to enable specifying number of workers, memory limit and threads per worker at cluster startup

### Changed

- Update `DaskAdminWorker` docstring with better explanation

## [0.119.1] - 2022-07-04

### Authors

Scott Wyman Neagle <scott@agnostiq.ai>
Casey Jao <casey@agnostiq.ai>


### Fixed

- `covalent status` checks if the server process is still alive.

### Operations

- Updates to changelog logic to handle multiple authors

## [0.119.0] - 2022-07-03
### Authors
@cjao 


### Added

- Introduce support for pip dependencies

## [0.118.0] - 2022-07-02
### Authors
@AlejandroEsquivel 


### Added

- Introduced File, FileTransfer, and FileTransferStrategy classes to support various File Transfer use cases prior/post electron execution

## [0.117.0] - 2022-07-02
### Authors
@Emmanuel289 


### Added

- Included retry action in 'tests.yaml' workflow.

## [0.116.0] - 2022-06-29
### Authors
@Prasy12 

### Changed

- Changed API socket calls interval for graph optimization.

### Added

- Ability to change to different layouts from the GUI.

## [0.115.0] - 2022-06-28
### Authors
@cjao 


### Added

- Introduce support for `call_before`, `call_after`, and bash dependencies

### Operations

- Unit tests performed on Python 3.10 on Ubuntu and MacOS images as well as 3.9 on MacOS
- Updated codeowners so that AQ Engineers doesn't own this CHANGELOG
- pre-commit autoupdate

## [0.114.0] - 2022-06-23
### Authors
@dependabot[bot] 


### Changed

- Changed eventsource version on webapp yarn-lock file.

### Operations

- Added Github push changelog workflow to append commiters username
- Reusable JavaScript action to parse changelog and update version

## [0.113.0] - 2022-06-21

### Added

- Introduce new db models and object store backends

### Operations

- Syntax fix in hotfix.yml

### Docs

- Added new tutorial: Linear and convolutional autoencoders

## [0.112.0] - 2022-06-20

### Changed

- Changed async version on webapp package-lock file.

## [0.111.0] - 2022-06-20

### Changed

- Changed eventsource version on webapp package-lock file.

### Docs

- Added new tutorial: Covalentified version of the Pennylane Variational Classifier tutorial.

## [0.110.3] - 2022-06-17

### Fixed

- Fix error when parsing electron positional arguments in workflows

### Docs

- Remove hardcoding version info in README.md

## [0.110.2] - 2022-06-10

### Docs

- Fix MNIST tutorial
- Fix Quantum Gravity tutorial
- Update RTD with migration guide compatible with latest release
- Convert all references to `covalent start` from Jupyter notebooks to markdown statements
- Update release notes summary in README.md
- Fixed display issues with figure (in dark mode) and bullet points in tutorials

### Operations

- Added a retry block to the webapp build step in `tests.yml`

## [0.110.1] - 2022-06-10

### Fixed

- Configure dask to not use daemonic processes when creating a cluster

### Operations

- Sync the VERSION file within `covalent` directory to match the root level VERSION
- Manually patch `covalent/VERSION`

## [0.110.0] - 2022-06-10

### Changed

- Web GUI list size and status label colors changed.
- Web GUI graph running icon changed to non-static icon.

### Docs

- Removed references to the Dask executor in RTD as they are no longer needed.

## [0.109.1] - 2022-06-10

### Fixed

- `covalent --version` now works for PyPI releases

## [0.109.0] - 2022-06-10

### Docs

- Update CLI help statements

### Added

- Add CLI functionality to start covalent with/without Dask
- Add CLI support to parse `covalent_ui.log` file

### Operations

- Updating codeowners to establish engineering & psiog ownership

### Docs

- Added new tutorial: Training quantum embedding kernels for classification.

## [0.108.0] - 2022-06-08

### Added

- WCI yaml file

### Docs

- Add pandoc installation updates to contributing guide

## [0.107.0] - 2022-06-07

### Changed

- Skipping stdout/stderr redirection tests until implemented in Dask parent process

### Added

- Simplifed starting the dask cluster using `multiprocessing`
- Added `bokeh==2.4.3` to requirements.txt to enable view Dask dashboard

### Fixed

- Changelog-reminder action now works for PRs from forks.

## [0.106.2] - 2022-06-06

### Fixed

- Specifying the version for package `furo` to `2022.4.7` to prevent breaking doc builds

### Docs

- Added new tutorial: Using Covalent with PennyLane for hybrid computation.

## [0.106.1] - 2022-06-01

### Fixed

- Changelog-reminder action now works for PRs from forks

### Docs

- Removed references to microservices in RTD
- Updated README.md.
- Changed `ct.electron` to `ct.lattice(executor=dask_executor)` in MNIST classifier tutorial

## [0.106.0] - 2022-05-26

### Changed

- Visual theme for Webapp GUI changed in accordance to new theme
- Fonts, colors, icons have been updated

## [0.105.0] - 2022-05-25

### Added

- Add a pre-commit hook for `detect-secrets`.
- Updated the actions in accordance with the migration done in the previous version.

## [0.104.0] - 2022-05-23

### Changed

- Services have been moved to a different codebase. This repo is now hosting the Covalent SDK, local dispatcher backend, Covalent web GUI, and documentation. Version is bumped to `0.104.0` in order to avoid conflicts.
- Update tests to match the current dispatcher api
- Skip testing dask executor until dask executor plugin is made public
- Using 2 thread pools to manage multiple workflows better and the other one for executing electrons in parallel.

### Fixed

- Add psutil and PyYAML to requirements.txt
- Passing the same Electron to multiple inputs of an Electron now works. UI fix pending.
- Dask from `requirements.txt`.

### Removed

- Asyncio usage for electron level concurrency.
- References to dask

### Added

- Functional test added for dask executor with the cluster running locally.
- Scalability tests for different workflows and workflow sizes under `tests/stress_tests/scripts`
- Add sample performance testing workflows under `tests/stress_tests`
- Add pipelines to continuously run the tutorial notebooks
- Create notebook with tasks from RTD

## [0.32.3] - 2022-03-16

### Fixed

- Fix missing UI graph edges between parameters and electrons in certain cases.
- Fix UI crashes in cases where legacy localStorage state was being loaded.

## [0.32.2] - 2022-03-16

### Added

- Images for graphs generated in tutorials and how-tos.
- Note for quantum gravity tutorial to tell users that `tensorflow` doesn't work on M1 Macs.
- `Known Issues` added to `README.md`

### Fixed

- `draw` function usage in tutorials and how-tos now reflects the UI images generated instead of using graphviz.
- Images now render properly in RTD of how-tos.

### Changed

- Reran all the tutorials that could run, generating the outputs again.

## [0.32.1] - 2022-03-15

### Fixed

- CLI now starts server directly in the subprocess instead of as a daemon
- Logs are provided as pipes to Popen instead of using a shell redirect
- Restart behavior fixed
- Default port in `covalent_ui/app.py` uses the config manager

### Removed

- `_graceful_restart` function no longer needed without gunicorn

## [0.32.0] - 2022-03-11

### Added

- Dispatcher microservice API endpoint to dispatch and update workflow.
- Added get runnable task endpoint.

## [0.31.0] - 2022-03-11

### Added

- Runner component's main functionality to run a set of tasks, cancel a task, and get a task's status added to its api.

## [0.30.5] - 2022-03-11

### Updated

- Updated Workflow endpoints & API spec to support upload & download of result objects as pickle files

## [0.30.4] - 2022-03-11

### Fixed

- When executing a task on an alternate Conda environment, Covalent no longer has to be installed on that environment. Previously, a Covalent object (the execution function as a TransportableObject) was passed to the environment. Now it is deserialized to a "normal" Python function, which is passed to the alternate Conda environment.

## [0.30.3] - 2022-03-11

### Fixed

- Fixed the order of output storage in `post_process` which should have been the order in which the electron functions are called instead of being the order in which they are executed. This fixes the order in which the replacement of function calls with their output happens, which further fixes any discrepencies in the results obtained by the user.

- Fixed the `post_process` test to check the order as well.

## [0.30.2] - 2022-03-11

### Changed

- Updated eventlet to 0.31.0

## [0.30.1] - 2022-03-10

### Fixed

- Eliminate unhandled exception in Covalent UI backend when calling fetch_result.

## [0.30.0] - 2022-03-09

### Added

- Skeleton code for writing the different services corresponding to each component in the open source refactor.
- OpenAPI specifications for each of the services.

## [0.29.3] - 2022-03-09

### Fixed

- Covalent UI is built in the Dockerfile, the setup file, the pypi workflow, the tests workflow, and the conda build script.

## [0.29.2] - 2022-03-09

### Added

- Defaults defined in executor plugins are read and used to update the in-memory config, as well as the user config file. But only if the parameter in question wasn't already defined.

### Changed

- Input parameter names and docstrings in _shared_files.config.update_config were changed for clarity.

## [0.29.1] - 2022-03-07

### Changed

- Updated fail-fast strategy to run all tests.

## [0.29.0] - 2022-03-07

### Added

- DispatchDB for storing dispatched results

### Changed

- UI loads dispatches from DispatchDB instead of browser local storage

## [0.28.3] - 2022-03-03

### Fixed

Installed executor plugins don't have to be referred to by their full module name. Eg, use "custom_executor", instead of "covalent_custom_plugin.custom_executor".

## [0.28.2] - 2022-03-03

### Added

- A brief overview of the tutorial structure in the MNIST classification tutorial.

## [0.28.1] - 2022-03-02

### Added

- Conda installation is only supported for Linux in the `Getting Started` guide.
- MNIST classifier tutorial.

### Removed

- Removed handling of default values of function parameters in `get_named_params` in `covalent/_shared_files/utils.py`. So, it is actually being handled by not being handled since now `named_args` and `named_kwargs` will only contain parameters that were passed during the function call and not all of them.

## [0.28.0] - 2022-03-02

### Added

- Lepton support, including for Python modules and C libraries
- How-to guides showing how to use leptons for each of these

## [0.27.6] - 2022-03-01

### Added

- Added feature development basic steps in CONTRIBUTING.md.
- Added section on locally building RTD (read the docs) in the contributing guide.

## [0.27.5] - 2022-03-01

### Fixed

- Missing UI input data after backend change - needed to be derived from graph for electrons, lattice inputs fixed on server-side, combining name and positional args
- Broken UI graph due to variable->edge_name renaming
- Missing UI executor data after server-side renaming

## [0.27.4] - 2022-02-28

### Fixed

- Path used in `covalent/executor/__init__.py` for executor plugin modules needed updating to `covalent/executor/executor_plugins`

### Removed

- Disabled workflow cancellation test due to inconsistent outcomes. Test will be re-enabled after cancellation mechanisms are investigated further.

## [0.27.3] - 2022-02-25

### Added

- Added `USING_DOCKER.md` guide for running docker container.
- Added cli args to covalent UI flask server `covalent_ui/app.py` to modify port and log file path.

### Removed

- Removed gunicorn from cli and Dockerfile.

### Changed

- Updated cli `covalent_dispatcher/_cli/service.py` to run flask server directly, and removed dispatcher and UI flags.
- Using Flask blueprints to merge Dispatcher and UI servers.
- Updated Dockerfile to run flask server directly.
- Creating server PID file manually in `covalent_dispatcher/_cli/service.py`.
- Updated tests and docs to reflect merged servers.
- Changed all mentions of port 47007 (for old UI server) to 48008.

## [0.27.2] - 2022-02-24

### Changed

- Removed unnecessary blockquotes from the How-To guide for creating custom executors
- Changed "Covalent Cloud" to "Covalent" in the main code text

## [0.27.1] - 2022-02-24

### Removed

- Removed AQ-Engineers from CODEOWNERS in order to fix PR review notifications

## [0.27.0] - 2022-02-24

### Added

- Support for positional only, positional or keyword, variable positional, keyword only, variable keyword types of parameters is now added, e.g an electron can now use variable args and variable kwargs if the number/names of parameters are unknown during definition as `def task(*args, **kwargs)` which wasn't possible before.

- `Lattice.args` added to store positional arguments passed to the lattice's workflow function.

- `get_named_params` function added in `_shared_files/utils.py` which will return a tuple containing named positional arguments and named keyword arguments. The names help in showing and storing these parameters in the transport graph.

- Tests to verify whether all kinds of input paramaters are supported by electron or a lattice.

### Changed

- No longer merging positional arguments with keyword arguments, instead they are separately stored in respective nodes in the transport graph.

- `inputs` returned from `_get_inputs` function in `covalent_dispatcher/_core/execution.py` now contains positional as well as keyword arguments which further get passed to the executor.

- Executors now support positional and keyword arguments as inputs to their executable functions.

- Result object's `_inputs` attribute now contains both `args` and `kwargs`.

- `add_node_for_nested_iterables` is renamed to `connect_node_with_others` and `add_node_to_graph` also renamed to `add_collection_node_to_graph` in `electron.py`. Some more variable renames to have appropriate self-explanatory names.

- Nodes and edges in the transport graph now have a better interface to assign attributes to them.

- Edge attribute `variable` renamed to `edge_name`.

- In `serialize` function of the transport graph, if `metadata_only` is True, then only `metadata` attribute of node and `source` and `target` attributes of edge are kept in the then return serialized `data`.

- Updated the tests wherever necessary to reflect the above changes

### Removed

- Deprecated `required_params_passed` since an error will automatically be thrown by the `build_graph` function if any of the required parameters are not passed.

- Removed duplicate attributes from nodes in the transport graph.

## [0.26.1] - 2022-02-23

### Added

- Added Local Executor section to the API read the docs.

## [0.26.0] - 2022-02-23

### Added

- Automated reminders to update the changelog

## [0.25.3] - 2022-02-23

## Added

- Listed common mocking commands in the CONTRIBUTING.md guide.
- Additional guidelines on testing.

## [0.25.2] - 2022-02-21

### Changed

- `backend` metadata name changed to `executor`.
- `_plan_workflow` usage updated to reflect how that executor related information is now stored in the specific executor object.
- Updated tests to reflect the above changes.
- Improved the dispatch cancellation test to provide a robust solution which earlier took 10 minutes to run with uncertainty of failing every now and then.

### Removed

- Removed `TaskExecutionMetadata` as a consequence of removing `execution_args`.

## [0.25.1] - 2022-02-18

### Fixed

- Tracking imports that have been used in the workflow takes less time.

### Added

- User-imports are included in the dispatch_source.py script. Covalent-related imports are commented out.

## [0.25.0] - 2022-02-18

### Added

- UI: Lattice draw() method displays in web UI
- UI: New navigation panel

### Changed

- UI: Animated graph changes, panel opacity

### Fixed

- UI: Fixed "Not Found" pages

## [0.24.21] - 2022-02-18

### Added

- RST document describing the expectations from a tutorial.

## [0.24.20] - 2022-02-17

### Added

- Added how to create custom executors

### Changed

- Changed the description of the hyperlink for choosing executors
- Fixed typos in doc/source/api/getting_started/how_to/execution/creating_custom_executors.ipynb

## [0.24.19] - 2022-02-16

### Added

- CODEOWNERS for certain files.

## [0.24.18] - 2022-02-15

### Added

- The user configuration file can now specify an executor plugin directory.

## [0.24.17] - 2022-02-15

### Added

- Added a how-to for making custom executors.

## [0.24.16] - 2022-02-12

### Added

- Errors now contain the traceback as well as the error message in the result object.
- Added test for `_post_process` in `tests/covalent_dispatcher_tests/_core/execution_test.py`.

### Changed

- Post processing logic in `electron` and dispatcher now relies on the order of execution in the transport graph rather than node's function names to allow for a more reliable pairing of nodes and their outputs.

- Renamed `init_test.py` in `tests/covalent_dispatcher_tests/_core/` to `execution_test.py`.

### Removed

- `exclude_from_postprocess` list which contained some non executable node types removed since only executable nodes are post processed now.

## [0.24.15] - 2022-02-11

### Fixed

- If a user's configuration file does not have a needed exeutor parameter, the default parameter (defined in _shared_files/defaults.py) is used.
- Each executor plugin is no longer initialized upon the import of Covalent. This allows required parameters in executor plugins.

## Changed

- Upon updating the configuration data with a user's configuration file, the complete set is written back to file.

## Added

- Tests for the local and base executors.

## [0.24.14] - 2022-02-11

### Added

- UI: add dashboard cards
- UI: add scaling dots background

### Changed

- UI: reduce sidebar font sizes, refine color theme
- UI: refine scrollbar styling, show on container hover
- UI: format executor parameters as YAML code
- UI: update syntax highlighting scheme
- UI: update index.html description meta tag

## [0.24.13] - 2022-02-11

### Added

- Tests for covalent/_shared_files/config.py

## [0.24.12] - 2022-02-10

### Added

- CodeQL code analyzer

## [0.24.11] - 2022-02-10

### Added

- A new dictionary `_DEFAULT_CONSTRAINTS_DEPRECATED` in defaults.py

### Changed

- The `_DEFAULT_CONSTRAINT_VALUES` dictionary now only contains the `backend` argument

## [0.24.10] - 2022-02-09

### Fixed

- Sporadically failing workflow cancellation test in tests/workflow_stack_test.py

## [0.24.9] - 2022-02-09

## Changed

- Implementation of `_port_from_pid` in covalent_dispatcher/_cli/service.py.

## Added

- Unit tests for command line interface (CLI) functionalities in covalent_dispatcher/_cli/service.py and covalent_dispatcher/_cli/cli.py.

## [0.24.8] - 2022-02-07

### Fixed

- If a user's configuration file does not have a needed parameter, the default parameter (defined in _shared_files/defaults.py) is used.

## [0.24.7] - 2022-02-07

### Added

- Typing: Add Type hint `dispatch_info` parameter.
- Documentation: Updated the return_type description in docstring.

### Changed

- Typing: Change return type annotation to `Generator`.

## [0.24.6] - 2022-02-06

### Added

- Type hint to `deserialize` method of `TransportableObject` of `covalent/_workflow/transport.py`.

### Changed

- Description of `data` in `deserialize` method of `TransportableObject` of `covalent/_workflow/transport.py` from `The serialized transportable object` to `Cloudpickled function`.

## [0.24.5] - 2022-02-05

### Fixed

- Removed dependence on Sentinel module

## [0.24.4] - 2022-02-04

### Added

- Tests across multiple versions of Python and multiple operating systems
- Documentation reflecting supported configurations

## [0.24.3] - 2022-02-04

### Changed

- Typing: Use `bool` in place of `Optional[bool]` as type annotation for `develop` parameter in `covalent_dispatcher.service._graceful_start`
- Typing: Use `Any` in place of `Optional[Any]` as type annotation for `new_value` parameter in `covalent._shared_files.config.get_config`

## [0.24.2] - 2022-02-04

### Fixed

- Updated hyperlink of "How to get the results" from "./collection/query_electron_execution_result" to "./collection/query_multiple_lattice_execution_results" in "doc/source/how_to/index.rst".
- Updated hyperlink of "How to get the result of a particular electron" from "./collection/query_multiple_lattice_execution_results" to "./collection/query_electron_execution_result" in "doc/source/how_to/index.rst".

## [0.24.1] - 2022-02-04

### Changed

- Changelog entries are now required to have the current date to enforce ordering.

## [0.24.0] - 2022-02-03

### Added

- UI: log file output - display in Output tab of all available log file output
- UI: show lattice and electron inputs
- UI: display executor attributes
- UI: display error message on failed status for lattice and electron

### Changed

- UI: re-order sidebar sections according to latest figma designs
- UI: update favicon
- UI: remove dispatch id from tab title
- UI: fit new uuids
- UI: adjust theme text primary and secondary colors

### Fixed

- UI: auto-refresh result state on initial render of listing and graph pages
- UI: graph layout issues: truncate long electron/param names

## [0.23.0] - 2022-02-03

### Added

- Added `BaseDispatcher` class to be used for creating custom dispatchers which allow connection to a dispatcher server.
- `LocalDispatcher` inheriting from `BaseDispatcher` allows connection to a local dispatcher server running on the user's machine.
- Covalent only gives interface to the `LocalDispatcher`'s `dispatch` and `dispatch_sync` methods.
- Tests for both `LocalDispatcher` and `BaseDispatcher` added.

### Changed

- Switched from using `lattice.dispatch` and `lattice.dispatch_sync` to `covalent.dispatch` and `covalent.dispatch_sync`.
- Dispatcher address now is passed as a parameter (`dispatcher_addr`) to `covalent.dispatch` and `covalent.dispatch_sync` instead of a metadata field to lattice.
- Updated tests, how tos, and tutorials to use `covalent.dispatch` and `covalent.dispatch_sync`.
- All the contents of `covalent_dispatcher/_core/__init__.py` are moved to `covalent_dispatcher/_core/execution.py` for better organization. `__init__.py` only contains function imports which are needed by external modules.
- `dispatch`, `dispatch_sync` methods deprecated from `Lattice`.

### Removed

- `_server_dispatch` method removed from `Lattice`.
- `dispatcher` metadata field removed from `lattice`.

## [0.22.19] - 2022-02-03

### Fixed

- `_write_dispatch_to_python_file` isn't called each time a task is saved. It is now only called in the final save in `_run_planned_workflow` (in covalent_dispatcher/_core/__init__.py).

## [0.22.18] - 2022-02-03

### Fixed

- Added type information to result.py

## [0.22.17] - 2022-02-02

### Added

- Replaced `"typing.Optional"` with `"str"` in covalent/executor/base.py
- Added missing type hints to `get_dispatch_context` and `write_streams_to_file` in covalent/executor/base.py, BaseExecutor

## [0.22.16] - 2022-02-02

### Added

- Functions to check if UI and dispatcher servers are running.
- Tests for the `is_ui_running` and `is_server_running` in covalent_dispatcher/_cli/service.py.

## [0.22.15] - 2022-02-01

### Fixed

- Covalent CLI command `covalent purge` will now stop the servers before deleting all the pid files.

### Added

- Test for `purge` method in covalent_dispatcher/_cli/service.py.

### Removed

- Unused `covalent_dispatcher` import from covalent_dispatcher/_cli/service.py.

### Changed

- Moved `_config_manager` import from within the `purge` method to the covalent_dispatcher/_cli/service.py for the purpose of mocking in tests.

## [0.22.14] - 2022-02-01

### Added

- Type hint to `_server_dispatch` method in `covalent/_workflow/lattice.py`.

## [0.22.13] - 2022-01-26

### Fixed

- When the local executor's `log_stdout` and `log_stderr` config variables are relative paths, they should go inside the results directory. Previously that was queried from the config, but now it's queried from the lattice metadata.

### Added

- Tests for the corresponding functions in (`covalent_dispatcher/_core/__init__.py`, `covalent/executor/base.py`, `covalent/executor/executor_plugins/local.py` and `covalent/executor/__init__.py`) affected by the bug fix.

### Changed

- Refactored `_delete_result` in result manager to give the option of deleting the result parent directory.

## [0.22.12] - 2022-01-31

### Added

- Diff check in pypi.yml ensures correct files are packaged

## [0.22.11] - 2022-01-31

### Changed

- Removed codecov token
- Removed Slack notifications from feature branches

## [0.22.10] - 2022-01-29

### Changed

- Running tests, conda, and version workflows on pull requests, not just pushes

## [0.22.9] - 2022-01-27

### Fixed

- Fixing version check action so that it doesn't run on commits that are in develop
- Edited PR template so that markdown checklist appears properly

## [0.22.8] - 2022-01-27

### Fixed

- publish workflow, using `docker buildx` to build images for x86 and ARM, prepare manifest and push to ECR so that pulls will match the correct architecture.
- typo in CONTRIBUTING
- installing `gcc` in Docker image so Docker can build wheels for `dask` and other packages that don't provide ARM wheels

### Changed

- updated versions in `requirements.txt` for `matplotlib` and `dask`

## [0.22.7] - 2022-01-27

### Added

- `MANIFEST.in` did not have `covalent_dispatcher/_service` in it due to which the PyPi package was not being built correctly. Added the `covalent_dispatcher/_service` to the `MANIFEST.in` file.

### Fixed

- setuptools properly including data files during installation

## [0.22.6] - 2022-01-26

### Fixed

- Added service folder in covalent dispatcher to package.

## [0.22.5] - 2022-01-25

### Fixed

- `README.md` images now use master branch's raw image urls hosted on <https://github.com> instead of <https://raw.githubusercontent.com>. Also, switched image rendering from html to markdown.

## [0.22.4] - 2022-01-25

### Fixed

- dispatcher server app included in sdist
- raw image urls properly used

## [0.22.3] - 2022-01-25

### Fixed

- raw image urls used in readme

## [0.22.2] - 2022-01-25

### Fixed

- pypi upload

## [0.22.1] - 2022-01-25

### Added

- Code of conduct
- Manifest.in file
- Citation info
- Action to upload to pypi

### Fixed

- Absolute URLs used in README
- Workflow badges updated URLs
- `install_package_data` -> `include_package_data` in `setup.py`

## [0.22.0] - 2022-01-25

### Changed

- Using public ECR for Docker release

## [0.21.0] - 2022-01-25

### Added

- GitHub pull request templates

## [0.20.0] - 2022-01-25

### Added

- GitHub issue templates

## [0.19.0] - 2022-01-25

### Changed

- Covalent Beta Release

## [0.18.9] - 2022-01-24

### Fixed

- iframe in the docs landing page is now responsive

## [0.18.8] - 2022-01-24

### Changed

- Temporarily removed output tab
- Truncated dispatch id to fit left sidebar, add tooltip to show full id

## [0.18.7] - 2022-01-24

### Changed

- Many stylistic improvements to documentation, README, and CONTRIBUTING.

## [0.18.6] - 2022-01-24

### Added

- Test added to check whether an already decorated function works as expected with Covalent.
- `pennylane` package added to the `requirements-dev.txt` file.

### Changed

- Now using `inspect.signature` instead of `function.__code__` to get the names of function's parameters.

## [0.18.5] - 2022-01-21

### Fixed

- Various CI fixes, including rolling back regression in version validation, caching on s3 hosted badges, applying releases and tags correctly.

## [0.18.4] - 2022-01-21

### Changed

- Removed comments and unused functions in covalent_dispatcher
- `result_class.py` renamed to `result.py`

### Fixed

- Version was not being properly imported inside `covalent/__init__.py`
- `dispatch_sync` was not previously using the `results_dir` metadata field

### Removed

- Credentials in config
- `generate_random_filename_in_cache`
- `is_any_atom`
- `to_json`
- `show_subgraph` option in `draw`
- `calculate_node`

## [0.18.3] - 2022-01-20

### Fixed

- The gunicorn servers now restart more gracefully

## [0.18.2] - 2022-01-21

### Changed

- `tempdir` metadata field removed and replaced with `executor.local.cache_dir`

## [0.18.1] - 2022-01-11

## Added

- Concepts page

## [0.18.0] - 2022-01-20

### Added

- `Result.CANCELLED` status to represent the status of a cancelled dispatch.
- Condition to cancel the whole dispatch if any of the nodes are cancelled.
- `cancel_workflow` function which uses a shared variable provided by Dask (`dask.distributed.Variable`) in a dask client to inform nodes to stop execution.
- Cancel function for dispatcher server API which will allow the server to terminate the dispatch.
- How to notebook for cancelling a dispatched job.
- Test to verify whether cancellation of dispatched jobs is working as expected.
- `cancel` function is available as `covalent.cancel`.

### Changed

- In file `covalent/_shared_files/config.py` instead of using a variable to store and then return the config data, now directly returning the configuration.
- Using `fire_and_forget` to dispatch a job instead of a dictionary of Dask's `Future` objects so that we won't have to manage the lifecycle of those futures.
- The `test_run_dispatcher` test was changed to reflect that the dispatcher no longer uses a dictionary of future objects as it was not being utilized anywhere.

### Removed

- `with dask_client` context was removed as the client created in `covalent_dispatcher/_core/__init__.py` is already being used even without the context. Furthermore, it creates issues when that context is exited which is unnecessary at the first place hence not needed to be resolved.

## [0.17.5] - 2022-01-19

### Changed

- Results directory uses a relative path by default and can be overridden by the environment variable `COVALENT_RESULTS_DIR`.

## [0.17.4] - 2022-01-19

### Changed

- Executor parameters use defaults specified in config TOML
- If relative paths are supplied for stdout and stderr, those files are created inside the results directory

## [0.17.3] - 2022-01-18

### Added

- Sync function
- Covalent CLI tool can restart in developer mode

### Fixed

- Updated the UI address referenced in the README

## [0.17.2] - 2022-01-12

### Added

- Quantum gravity tutorial

### Changed

- Moved VERSION file to top level

## [0.17.1] - 2022-01-19

### Added

- `error` attribute was added to the results object to show which node failed and the reason behind it.
- `stdout` and `stderr` attributes were added to a node's result to store any stdout and stderr printing done inside an electron/node.
- Test to verify whether `stdout` and `stderr` are being stored in the result object.

### Changed

- Redesign of how `redirect_stdout` and `redirect_stderr` contexts in executor now work to allow storing their respective outputs.
- Executors now also return `stdout` and `stderr` strings, along with the execution output, so that they can be stored in their result object.

## [0.17.0] - 2022-01-18

### Added

- Added an attribute `__code__` to electron and lattice which is a copy of their respective function's `__code__` attribute.
- Positional arguments, `args`, are now merged with keyword arguments, `kwargs`, as close as possible to where they are passed. This was done to make sure we support both with minimal changes and without losing the name of variables passed.
- Tests to ensure usage of positional arguments works as intended.

### Changed

- Slight rework to how any print statements in lattice are sent to null.
- Changed `test_dispatcher_functional` in `basic_dispatcher_test.py` to account for the support of `args` and removed a an unnecessary `print` statement.

### Removed

- Removed `args` from electron's `init` as it wasn't being used anywhere.

## [0.16.1] - 2022-01-18

### Changed

- Requirement changed from `dask[complete]` to `dask[distributed]`.

## [0.16.0] - 2022-01-14

### Added

- New UI static demo build
- New UI toolbar functions - orientation, toggle params, minimap
- Sortable and searchable lattice name row

### Changed

- Numerous UI style tweaks, mostly around dispatches table states

### Fixed

- Node sidebar info now updates correctly

## [0.15.11] - 2022-01-18

### Removed

- Unused numpy requirement. Note that numpy is still being installed indirectly as other packages in the requirements rely on it.

## [0.15.10] - 2022-01-16

## Added

- How-to guide for Covalent dispatcher CLI.

## [0.15.9] - 2022-01-18

### Changed

- Switched from using human readable ids to using UUIDs

### Removed

- `human-id` package was removed along with its mention in `requirements.txt` and `meta.yaml`

## [0.15.8] - 2022-01-17

### Removed

- Code breaking text from CLI api documentation.
- Unwanted covalent_dispatcher rst file.

### Changed

- Installation of entire covalent_dispatcher instead of covalent_dispatcher/_service in setup.py.

## [0.15.7] - 2022-01-13

### Fixed

- Functions with multi-line or really long decorators are properly serialized in dispatch_source.py.
- Multi-line Covalent output is properly commented out in dispatch_source.py.

## [0.15.6] - 2022-01-11

### Fixed

- Sub-lattice functions are successfully serialized in the utils.py get_serialized_function_str.

### Added

- Function to scan utilized source files and return a set of imported modules (utils.get_imports_from_source)

## [0.15.5] - 2022-01-12

### Changed

- UI runs on port 47007 and the dispatcher runs on port 48008. This is so that when the servers are later merged, users continue using port 47007 in the browser.
- Small modifications to the documentation
- Small fix to the README

### Removed

- Removed a directory `generated` which was improperly added
- Dispatcher web interface
- sqlalchemy requirement

## [0.15.4] - 2022-01-11

### Changed

- In file `covalent/executor/base.py`, `pickle` was changed to `cloudpickle` because of its universal pickling ability.

### Added

- In docstring of `BaseExecutor`, a note was added specifying that `covalent` with its dependencies is assumed to be installed in the conda environments.
- Above note was also added to the conda env selector how-to.

## [0.15.3] - 2022-01-11

### Changed

- Replaced the generic `RuntimeError` telling users to check if there is an object manipulation taking place inside the lattice to a simple warning. This makes the original error more visible.

## [0.15.2] - 2022-01-11

### Added

- If condition added for handling the case where `__getattr__` of an electron is accessed to detect magic functions.

### Changed

- `ActiveLatticeManager` now subclasses from `threading.local` to make it thread-safe.
- `ValueError` in the lattice manager's `claim` function now also shows the name of the lattice that is currently claimed.
- Changed docstring of `ActiveLatticeManager` to note that now it is thread-safe.
- Sublattice dispatching now no longer deletes the result object file and is dispatched normally instead of in a serverless manner.
- `simulate_nitrogen_and_copper_slab_interaction.ipynb` notebook tutorial now does normal dispatching as well instead of serverless dispatching. Also, now 7 datapoints will be shown instead of 10 earlier.

## [0.15.1] - 2022-01-11

### Fixed

- Passing AWS credentials to reusable workflows as a secret

## [0.15.0] - 2022-01-10

### Added

- Action to push development image to ECR

### Changed

- Made the publish action reusable and callable

## [0.14.1] - 2022-01-02

### Changed

- Updated the README
- Updated classifiers in the setup.py file
- Massaged some RTD pages

## [0.14.0] - 2022-01-07

### Added

- Action to push static UI to S3

## [0.13.2] - 2022-01-07

### Changed

- Completed new UI design work

## [0.13.1] - 2022-01-02

### Added

- Added eventlet requirement

### Changed

- The CLI tool can now manage the UI flask server as well
- [Breaking] The CLI option `-t` has been changed to `-d`, which starts the servers in developer mode and exposes unit tests to the server.

## [0.13.0] - 2022-01-01

### Added

- Config manager in `covalent/_shared_files/config.py`
- Default location for the main config file can be overridden using the environment variable `COVALENT_CONFIG_DIR`
- Ability to set and get configuration using `get_config` and `set_config`

### Changed

- The flask servers now reference the config file
- Defaults reference the config file

### Fixed

- `ValueError` caught when running `covalent stop`
- One of the functional tests was using a malformed path

### Deprecated

- The `electron.to_json` function
- The `generate_random_filename_in_cache` function

### Removed

- The `get_api_token` function

## [0.12.13] - 2022-01-04

## Removed

- Tutorial section headings

## Fixed

- Plot background white color

## [0.12.12] - 2022-01-06

### Fixed

- Having a print statement inside electron and lattice code no longer causes the workflow to fail.

## [0.12.11] - 2022-01-04

### Added

- Completed UI feature set for first release

### Changed

- UI server result serialization improvements
- UI result update webhook no longer fails on request exceptions, logs warning intead

## [0.12.10] - 2021-12-17

### Added

- Astrophysics tutorial

## [0.12.9] - 2022-01-04

### Added

- Added `get_all_node_results` method in `result_class.py` to return result of all node executions.

- Added `test_parallelilization` test to verify whether the execution is now being achieved in parallel.

### Changed

- Removed `LocalCluster` cluster creation usage to a simple `Client` one from Dask.

- Removed unnecessary `to_run` function as we no longer needed to run execution through an asyncio loop.

- Removed `async` from function definition of previously asynchronous functions, `_run_task`, `_run_planned_workflow`, `_plan_workflow`, and `_run_workflow`.

- Removed `uvloop` from requirements.

- Renamed `test_get_results` to `test_get_result`.

- Reran the how to notebooks where execution time was mentioned.

- Changed how `dispatch_info` context manager was working to account for multiple nodes accessing it at the same time.

## [0.12.8] - 2022-01-02

### Changed

- Changed the software license to GNU Affero 3.0

### Removed

- `covalent-ui` directory

## [0.12.7] - 2021-12-29

### Fixed

- Gunicorn logging now uses the `capture-output` flag instead of redirecting stdout and stderr

## [0.12.6] - 2021-12-23

### Changed

- Cleaned up the requirements and moved developer requirements to a separate file inside `tests`

## [0.12.5] - 2021-12-16

### Added

- Conda build CI job

## [0.12.4] - 2021-12-23

### Changed

- Gunicorn server now checks for port availability before starting

### Fixed

- The `covalent start` function now prints the correct port if the server is already running.

## [0.12.3] - 2021-12-14

### Added

- Covalent tutorial comparing quantum support vector machines with support vector machine algorithms implemented in qiskit and scikit-learn.

## [0.12.2] - 2021-12-16

### Fixed

- Now using `--daemon` in gunicorn to start the server, which was the original intention.

## [0.12.1] - 2021-12-16

### Fixed

- Removed finance references from docs
- Fixed some other small errors

### Removed

- Removed one of the failing how-to tests from the functional test suite

## [0.12.0] - 2021-12-16

### Added

- Web UI prototype

## [0.11.1] - 2021-12-14

### Added

- CLI command `covalent status` shows port information

### Fixed

- gunicorn management improved

## [0.11.0] - 2021-12-14

### Added

- Slack notifications for test status

## [0.10.4] - 2021-12-15

### Fixed

- Specifying a non-default results directory in a sub-lattice no longer causes a failure in lattice execution.

## [0.10.3] - 2021-12-14

### Added

- Functional tests for how-to's in documentation

### Changed

- Moved example script to a functional test in the pipeline
- Added a test flag to the CLI tool

## [0.10.2] - 2021-12-14

### Fixed

- Check that only `kwargs` without any default values in the workflow definition need to be passed in `lattice.draw(ax=ax, **kwargs)`.

### Added

- Function to check whether all the parameters without default values for a callable function has been passed added to shared utils.

## [0.10.1] - 2021-12-13

### Fixed

- Content and style fixes for getting started doc.

## [0.10.0] - 2021-12-12

### Changed

- Remove all imports from the `covalent` to the `covalent_dispatcher`, except for `_dispatch_serverless`
- Moved CLI into `covalent_dispatcher`
- Moved executors to `covalent` directory

## [0.9.1] - 2021-12-13

### Fixed

- Updated CONTRIBUTING to clarify docstring style.
- Fixed docstrings for `calculate_node` and `check_constraint_specific_sum`.

## [0.9.0] - 2021-12-10

### Added

- `prefix_separator` for separating non-executable node types from executable ones.

- `subscript_prefix`, `generator_prefix`, `sublattice_prefix`, `attr_prefix` for prefixes of subscripts, generators,
  sublattices, and attributes, when called on an electron and added to the transport graph.

- `exclude_from_postprocess` list of prefixes to denote those nodes which won't be used in post processing the workflow.

- `__int__()`, `__float__()`, `__complex__()` for converting a node to an integer, float, or complex to a value of 0 then handling those types in post processing.

- `__iter__()` generator added to Electron for supporting multiple return values from an electron execution.

- `__getattr__()` added to Electron for supporting attribute access on the node output.

- `__getitem__()` added to Electron for supporting subscripting on the node output.

- `electron_outputs` added as an attribute to lattice.

### Changed

- `electron_list_prefix`, `electron_dict_prefix`, `parameter_prefix` modified to reflect new way to assign prefixes to nodes.

- In `build_graph` instead of ignoring all exceptions, now the exception is shown alongwith the runtime error notifying that object manipulation should be avoided inside a lattice.

- `node_id` changed to `self.node_id` in Electron's `__call__()`.

- `parameter` type electrons now have the default metadata instead of empty dictionary.

- Instead of deserializing and checking whether a sublattice is there, now a `sublattice_prefix` is used to denote when a node is a sublattice.

- In `dispatcher_stack_test`, `test_dispatcher_flow` updated to indicate the new use of `parameter_prefix`.

### Fixed

- When an execution fails due to something happening in `run_workflow`, then result object's status is now failed and the object is saved alongwith throwing the appropriate exception.

## [0.8.5] - 2021-12-10

### Added

- Added tests for choosing specific executors inside electron initialization.
- Added test for choosing specific Conda environments inside electron initialization.

## [0.8.4] - 2021-12-10

### Changed

- Removed _shared_files directory and contents from covalent_dispatcher. Logging in covalent_dispatcher now uses the logger in covalent/_shared_files/logging.py.

## [0.8.3] - 2021-12-10

### Fixed

- Decorator symbols were added to the pseudo-code in the quantum chemistry tutorial.

## [0.8.2] - 2021-12-06

### Added

- Quantum chemistry tutorial.

## [0.8.1] - 2021-12-08

### Added

- Docstrings with typehints for covalent dispatcher functions added.

### Changed

- Replaced `node` to `node_id` in `electron.py`.

- Removed unnecessary `enumerate` in `covalent_dispatcher/_core/__init__.py`.

- Removed `get_node_device_mapping` function from `covalent_dispatcher/_core/__init__.py`
  and moved the definition to directly add the mapping to `workflow_schedule`.

- Replaced iterable length comparison for `executor_specific_exec_cmds` from `if len(executor_specific_exec_cmds) > 0`
  to `if executor_specific_exec_cmds`.

## [0.8.0] - 2021-12-03

### Added

- Executors can now accept the name of a Conda environment. If that environment exists, the operations of any electron using that executor are performed in that Conda environment.

## [0.7.6] - 2021-12-02

### Changed

- How to estimate lattice execution time has been renamed to How to query lattice execution time.
- Change result querying syntax in how-to guides from `lattice.get_result` to
  `covalent.get_result`.
- Choose random port for Dask dashboard address by setting `dashboard_address` to ':0' in
  `LocalCluster`.

## [0.7.5] - 2021-12-02

### Fixed

- "Default" executor plugins are included as part of the package upon install.

## [0.7.4] - 2021-12-02

### Fixed

- Upgraded dask to 2021.10.0 based on a vulnerability report

## [0.7.3] - 2021-12-02

### Added

- Transportable object tests
- Transport graph tests

### Changed

- Variable name node_num to node_id
- Variable name node_idx to node_id

### Fixed

- Transport graph `get_dependencies()` method return type was changed from Dict to List

## [0.7.2] - 2021-12-01

### Fixed

- Date handling in changelog validation

### Removed

- GitLab CI YAML

## [0.7.1] - 2021-12-02

### Added

- A new parameter to a node's result called `sublattice_result` is added.
  This will be of a `Result` type and will contain the result of that sublattice's
  execution. If a normal electron is executed, this will be `None`.

- In `_delete_result` function in `results_manager.py`, an empty results directory
  will now be deleted.

- Name of a sublattice node will also contain `(sublattice)`.

- Added `_dispatch_sync_serverless` which synchronously dispatches without a server
  and waits for a result to be returned. This is the method used to dispatch a sublattice.

- Test for sublatticing is added.

- How-to guide added for sublatticing explaining the new features.

### Changed

- Partially changed `draw` function in `lattice.py` to also draw the subgraph
  of the sublattice when drawing the main graph of the lattice. The change is
  incomplete as we intend to add this feature later.

- Instead of returning `plt`, `draw` now returns the `ax` object.

- `__call__` function in `lattice.py` now runs the lattice's function normally
  instead of dispatching it.

- `_run_task` function now checks whether current node is a sublattice and acts
  accordingly.

### Fixed

- Unnecessary lines to rename the node's name in `covalent_dispatcher/_core/__init__.py` are removed.

- `test_electron_takes_nested_iterables` test was being ignored due to a spelling mistake. Fixed and
  modified to follow the new pattern.

## [0.7.0] - 2021-12-01

### Added

- Electrons can now accept an executor object using the "backend" keyword argument. "backend" can still take a string naming the executor module.
- Electrons and lattices no longer have Slurm metadata associated with the executor, as that information should be contained in the executor object being used as an input argument.
- The "backend" keyword can still be a string specifying the executor module, but only if the executor doesn't need any metadata.
- Executor plugin classes are now directly available to covalent, eg: covalent.executor.LocalExecutor().

## [0.6.7] - 2021-12-01

### Added

- Docstrings without examples for all the functions in core covalent.
- Typehints in those functions as well.
- Used `typing.TYPE_CHECKING` to prevent cyclic imports when writing typehints.

### Changed

- `convert_to_lattice_function` renamed to `convert_to_lattice_function_call`.
- Context managers now raise a `ValueError` instead of a generic `Exception`.

## [0.6.6] - 2021-11-30

### Fixed

- Fixed the version used in the documentation
- Fixed the badge URLs to prevent caching

## [0.6.5] - 2021-11-30

### Fixed

- Broken how-to links

### Removed

- Redundant lines from .gitignore
- *.ipynb from .gitignore

## [0.6.4] - 2021-11-30

### Added

- How-to guides for workflow orchestration.
  - How to construct an electron
  - How to construct a lattice
  - How to add an electron to lattice
  - How to visualize the lattice
  - How to add constraints to lattices
- How-to guides for workflow and subtask execution.
  - How to execute individual electrons
  - How to execute a lattice
  - How to execute multiple lattices
- How-to guides for status querying.
  - How to query electron execution status
  - How to query lattice execution status
  - How to query lattice execution time
- How-to guides for results collection
  - How to query electron execution results
  - How to query lattice execution results
  - How to query multiple lattice execution results
- Str method for the results object.

### Fixed

- Saving the electron execution status when the subtask is running.

## [0.6.3] - 2021-11-29

### Removed

- JWT token requirement.
- Covalent dispatcher login requirement.
- Update covalent login reference in README.md.
- Changed the default dispatcher server port from 5000 to 47007.

## [0.6.2] - 2021-11-28

### Added

- Github action for tests and coverage
- Badges for tests and coverage
- If tests pass then develop is pushed to master
- Add release action which tags and creates a release for minor version upgrades
- Add badges action which runs linter, and upload badges for version, linter score, and platform
- Add publish action (and badge) which builds a Docker image and uploads it to the AWS ECR

## [0.6.1] - 2021-11-27

### Added

- Github action which checks version increment and changelog entry

## [0.6.0] - 2021-11-26

### Added

- New Covalent RTD theme
- sphinx extension sphinx-click for CLI RTD
- Sections in RTD
- init.py in both covalent-dispatcher logger module and cli module for it to be importable in sphinx

### Changed

- docutils version that was conflicting with sphinx

### Removed

- Old aq-theme

## [0.5.1] - 2021-11-25

### Added

- Integration tests combining both covalent and covalent-dispatcher modules to test that
  lattice workflow are properly planned and executed.
- Integration tests for the covalent-dispatcher init module.
- pytest-asyncio added to requirements.

## [0.5.0] - 2021-11-23

### Added

- Results manager file to get results from a file, delete a result, and redispatch a result object.
- Results can also be awaited to only return a result if it has either been completed or failed.
- Results class which is used to store the results with all the information needed to be used again along with saving the results to a file functionality.
- A result object will be a mercurial object which will be updated by the dispatcher and saved to a file throughout the dispatching and execution parts.
- Direct manipulation of the transport graph inside a result object takes place.
- Utility to convert a function definition string to a function and vice-versa.
- Status class to denote the status of a result object and of each node execution in the transport graph.
- Start and end times are now also stored for each node execution as well as for the whole dispatch.
- Logging of `stdout` and `stderr` can be done by passing in the `log_stdout`, `log_stderr` named metadata respectively while dispatching.
- In order to get the result of a certain dispatch, the `dispatch_id`, the `results_dir`, and the `wait` parameter can be passed in. If everything is default, then only the dispatch id is required, waiting will not be done, and the result directory will be in the current working directory with folder name as `results/` inside which every new dispatch will have a new folder named according to their respective dispatch ids, containing:
  - `result.pkl` - (Cloud)pickled result object.
  - `result_info.yaml` - yaml file with high level information about the result and its execution.
  - `dispatch_source.py` - python file generated, containing the original function definitions of lattice and electrons which can be used to dispatch again.

### Changed

- `logfile` named metadata is now `slurm_logfile`.
- Instead of using `jsonpickle`, `cloudpickle` is being used everywhere to maintain consistency.
- `to_json` function uses `json` instead of `jsonpickle` now in electron and lattice definitions.
- `post_processing` moved to the dispatcher, so the dispatcher will now store a finished execution result in the results folder as specified by the user with no requirement of post processing it from the client/user side.
- `run_task` function in dispatcher modified to check if a node has completed execution and return it if it has, else continue its execution. This also takes care of cases if the server has been closed mid execution, then it can be started again from the last saved state, and the user won't have to wait for the whole execution.
- Instead of passing in the transport graph and dispatch id everywhere, the result object is being passed around, except for the `asyncio` part where the dispatch id and results directory is being passed which afterwards lets the core dispatcher know where to get the result object from and operate on it.
- Getting result of parent node executions of the graph, is now being done using the result object's graph. Storing of each execution's result is also done there.
- Tests updated to reflect the changes made. They are also being run in a serverless manner.

### Removed

- `LatticeResult` class removed.
- `jsonpickle` requirement removed.
- `WorkflowExecutionResult`, `TaskExecutionResult`, and `ExecutionError` singleton classes removed.

### Fixed

- Commented out the `jwt_required()` part in `covalent-dispatcher/_service/app.py`, may be removed in later iterations.
- Dispatcher server will now return the error message in the response of getting result if it fails instead of sending every result ever as a response.

## [0.4.3] - 2021-11-23

### Added

- Added a note in Known Issues regarding port conflict warning.

## [0.4.2] - 2021-11-24

### Added

- Added badges to README.md

## [0.4.1] - 2021-11-23

### Changed

- Removed old coverage badge and fixed the badge URL

## [0.4.0] - 2021-11-23

### Added

- Codecov integrations and badge

### Fixed

- Detached pipelines no longer created

## [0.3.0] - 2021-11-23

### Added

- Wrote a Code of Conduct based on <https://www.contributor-covenant.org/>
- Added installation and environment setup details in CONTRIBUTING
- Added Known Issues section to README

## [0.2.0] - 2021-11-22

### Changed

- Removed non-open-source executors from Covalent. The local SLURM executor is now
- a separate repo. Executors are now plugins.

## [0.1.0] - 2021-11-19

### Added

- Pythonic CLI tool. Install the package and run `covalent --help` for a usage description.
- Login and logout functionality.
- Executor registration/deregistration skeleton code.
- Dispatcher service start, stop, status, and restart.

### Changed

- JWT token is stored to file instead of in an environment variable.
- The Dask client attempts to connect to an existing server.

### Removed

- Removed the Bash CLI tool.

### Fixed

- Version assignment in the covalent init file.

## [0.0.3] - 2021-11-17

### Fixed

- Fixed the Dockerfile so that it runs the dispatcher server from the covalent repo.

## [0.0.2] - 2021-11-15

### Changed

- Single line change in ci script so that it doesn't exit after validating the version.
- Using `rules` in `pytest` so that the behavior in test stage is consistent.

## [0.0.1] - 2021-11-15

### Added

- CHANGELOG.md to track changes (this file).
- Semantic versioning in VERSION.
- CI pipeline job to enforce versioning.<|MERGE_RESOLUTION|>--- conflicted
+++ resolved
@@ -7,7 +7,6 @@
 
 ## [UNRELEASED]
 
-<<<<<<< HEAD
 ### Changed
 
 - Lazy loading mechanism on the GUI.
@@ -16,7 +15,7 @@
 
 - Displaying electron executor and inputs information on the GUI.
 - Animated spinner for running statuses on the GUI.
-=======
+
 ### Docs
 
 - Update RTD for `AWS ECS` executor
@@ -70,7 +69,6 @@
 ### Docs
 
 - Fixed "How To" for Python leptons
->>>>>>> f47b3368
 
 ## [0.179.0] - 2022-08-16
 
