# Changelog

All notable changes to this project will be documented in this file.

The format is based on [Keep a Changelog](https://keepachangelog.com/en/1.0.0/),
and this project adheres to [Semantic Versioning](https://semver.org/spec/v2.0.0.html).

## [UNRELEASED]

### Fixed

- Added covalent version attribute to Remote Executors
- Removed unassigned variable names
- Contributing guidelines steps for installing for the first time
- Updated gitignore to ignore yarn files and folders for latest version of yarn

### Operations

- Updated `black` , `prettier`, `pycln` package versions in pre-commit config
- Changed `actions/checkout@v3` to `actions/checkout@v4` in CI
- Dependabot update to npm in changelog action
- Update tough-cookie to 4.1.3 version
- Added rich support to cli for better printing statements.
- Changed semver from 5.7.1 to 5.7.2 in package.json
- Updated word-wrap to 1.2.4 version

### Changed

- Removed strict version pins on `lmdbm`, `mpire`, `orjson`, and `pennylane`
- Changed license to Apache

<<<<<<< HEAD
### Docs

- Updated tutorial for redispatching workflows with Streamlit 
=======
### Added 

- Documentation and test cases for database triggers. 

### Docs

- Added federated learning showcase code
>>>>>>> 265092f3

## [0.229.0-rc.0] - 2023-09-22

### Authors

- Andrew S. Rosen <asrosen93@gmail.com>
- Alejandro Esquivel <ae@alejandro.ltd>
- Co-authored-by: pre-commit-ci[bot] <66853113+pre-commit-ci[bot]@users.noreply.github.com>
- Co-authored-by: mpvgithub <107603631+mpvgithub@users.noreply.github.com>
- Co-authored-by: Manjunath PV <manjunath.poilath@psiog.com>
- Co-authored-by: Ara Ghukasyan <ara@agnostiq.ai>
- Co-authored-by: Sankalp Sanand <sankalp@agnostiq.ai>
- Co-authored-by: jackbaker1001 <jsbaker1001@gmail.com>
- Co-authored-by: Santosh kumar <29346072+santoshkumarradha@users.noreply.github.com>
- Co-authored-by: Ara Ghukasyan <38226926+araghukas@users.noreply.github.com>
- Co-authored-by: Will Cunningham <will@agnostiq.ai>
- Co-authored-by: sriranjani venkatesan <sriranjani.venkatesan@psiog.com>
- Co-authored-by: ArunPsiog <arun.mukesh@psiog.com>
- Co-authored-by: Prasy12 <prasanna.venkatesh@psiog.com>
- Co-authored-by: Prasanna Venkatesh <54540812+Prasy12@users.noreply.github.com>
- FilipBolt <filipbolt@gmail.com>

### Fixed

- Formatted executor block under Qelectron job details to handle any class-type values
- Fixed test-cases to handle latest pydantic version changes
- Rsync command fixed to recursively copy files when using SSH
- Removed accidentally added migrations build files
- Updated migration script to add a default value for `qelectron_data_exists` in the `electrons` table since it cannot be nullable

### Changed

- Raised the minimum version of Pydantic from 1.10.1 to 2.1.1 in `requirements.txt`
- Electron DAL to use Covalent server's data instead of QServer's data.
- Renamed QCluster's `selector_serialized` attribute so it gets propagated to the qserver.
- Removed `orm_mode = True` in `covalent_ui/api/v1/models/dispatch_model.py` as it is deprecated in Pydantic 2

### Added

- Added a `py.typed` file to support type-checking
- Corrected support from distributed Hamiltonian expval calculations
- Exposed qelectron db in sdk result object
- UI changes added for qelectrons and fix for related config file corruption
- UI fix regarding Qelectron not showing up
- Performance optimisation of UI for large Qelectrons

## Tests

- Changed the method for startup and shutdown events for pytest to work with fastapi version 0.93.0
- Fixed test cases to adapt changes to SQLAlchemy version 1.4.49
- Add tests for GUI frontend and backend.
- Skipped `tests/covalent_ui_backend_tests/end_points/summary_test.py::test_overview` until it gets fixed.

### Docs

- Fix autodoc for SSH, Slurm, AWS Braket, AWS Lambda, AWS EC2, AWS Batch, Google Batch
- Updated documentation links in README
- Added tutorial for redispatching workflows with Streamlit

## [0.228.0-rc.0] - 2023-08-31

### Authors

- Andrew S. Rosen <asrosen93@gmail.com>
- Co-authored-by: Sankalp Sanand <sankalp@agnostiq.ai>
- Will Cunningham <wjcunningham7@users.noreply.github.com>
- Co-authored-by: pre-commit-ci[bot] <66853113+pre-commit-ci[bot]@users.noreply.github.com>
- Co-authored-by: Casey Jao <casey@agnostiq.ai>
- WingCode <smallstar1234@gmail.com>
- Nick Tyler <nicholas.s.tyler.4@gmail.com>
- Co-authored-by: Alejandro Esquivel <ae@alejandro.ltd>
- Aravind <100823292+Aravind-psiog@users.noreply.github.com>
- Co-authored-by: Manjunath PV <manjunath.poilath@psiog.com>
- Co-authored-by: ArunPsiog <arun.mukesh@psiog.com>
- Co-authored-by: RaviPsiog <raviteja.gurram@psiog.com>
- Co-authored-by: Prasy12 <prasanna.venkatesh@psiog.com>
- Co-authored-by: mpvgithub <107603631+mpvgithub@users.noreply.github.com>
- Co-authored-by: Will Cunningham <wjcunningham7@gmail.com>
- dwelsch-esi <116022979+dwelsch-esi@users.noreply.github.com>
- Co-authored-by: dwelsch-memverge <david.welsch@memverge.com>
- Co-authored-by: kessler-frost <ssanand@hawk.iit.edu>
- Faiyaz Hasan <faiyaz@agnostiq.ai>
- Santosh kumar <29346072+santoshkumarradha@users.noreply.github.com>

### Fixed

- Fixed dispatcher address not showing when covalent server starts.
- Fixed the failing tests in the `nightly` workflow.

### Operations

- Respecting node version as specified in `.nvmrc` file for tests workflow
- Bumped versions in pre-commit config
- Added prettier for markdown files.
- Reduce the number of pinned version numbers in the `setup.py`, `requirements.txt`, and `requirements-client.txt`
- Updated the `wci.yml` file with new features
- Bumped pre-commit versions
- Temporarily running nightly hourly to test whether the fix worked
- Reverted to daily frequency for nightly

### Added

- File transfer strategy for GCP storage
- Add CLI status for zombie, stopped process.
- Fix for double locking file in configurations.

### Docs

- Added documentation for Azure Blob Storage file transfers
- Added documentation for Google Cloud Storage file transfers
- Enhanced the quickstart with a set of commonly used features
- Removed duplicate "stop server" warning in the First Experimemnt page
- Fixed typo in quickstart
- Fix autodoc for SSH, Slurm, AWS Braket, AWS Lambda, AWS EC2, AWS Batch, Google Batch
- Updated documentation links in README
- Updating and reorganizing RTD API documentation
- Adding example links in API documentation

### Changed

- Removed the upper limit from `dask` and `distributed` packages' versions until we find a version which is incompatible with Covalent.
- When the server is stopped, any workflows in a non-terminal state are first cancelled
- Pinned sqlalchemy version with upper limit <2.0.0.
- Added rich support to cli for better printing statements.
- Performed minor modifications and rearrangementsto fix the broken tests in the `nightly` workflow.

### Tests

- Skipping functional tests for azure blob storage and gcp storage how to guides since they require credentials to run.
- Added testcases for GUI backend.
- Changed the method for startup and shutdown events for pytest to work with fastapi version 0.93.0
- Fixed test cases to adapt changes to SQLAlchemy version 1.4.49
- Ignored remote file transfer how-to functional tests.
- Skipping a UI backend test for now
- Fixed `test_decorated_function` test case in functional tests

### Fixed

- Using `filelock` package now for platform independent file locking of config file. This should fix the failing tests as well as improve compatibility with Windows.
- When stopping the server, we send the proper `SIGINT` signal to uvicorn instead of `SIGKILL` which allows the second part of the FastAPI `lifespan` to execute properly.
- Fixed the outstanding incompatibities between front-end data layer and a postgres database
- Reverted file-lock changes
- Fixed dispatches list UI api caused by pydantic config.
- Fixed graph API.
- Fixed UI backend unit test case.
- Executor and workflow executor data dictionaries are passed to sublattices

## [0.227.0-rc.0] - 2023-06-13

### Authors

- Andrew S. Rosen <asrosen93@gmail.com>
- Co-authored-by: Sankalp Sanand <sankalp@agnostiq.ai>
- Will Cunningham <wjcunningham7@users.noreply.github.com>
- Co-authored-by: pre-commit-ci[bot] <66853113+pre-commit-ci[bot]@users.noreply.github.com>
- Co-authored-by: Casey Jao <casey@agnostiq.ai>

### Added

- File transfer strategy for Azure blob storage

### Fixed

- Read in `README.md` with `encoding="utf-8"` in `setup.py`

### Docs

- Fix `Lattice` docstring in RTD.
- Added a missing `,` to the Slurm docs.

### Operations

- Update the PR template.

## [0.226.0-rc.0] - 2023-06-09

### Authors

- Sankalp Sanand <sankalp@agnostiq.ai>

### Changed

- Reverting nightly frequency back to midnight basis

## [0.225.0-rc.0] - 2023-06-08

### Authors

- Sankalp Sanand <sankalp@agnostiq.ai>
- Madhur Tandon <20173739+madhur-tandon@users.noreply.github.com>
- Prasanna Venkatesh <54540812+Prasy12@users.noreply.github.com>
- Co-authored-by: kamalesh.suresh <kamalesh.suresh@psiog.com>
- Co-authored-by: pre-commit-ci[bot] <66853113+pre-commit-ci[bot]@users.noreply.github.com>
- Co-authored-by: Andrew S. Rosen <asrosen93@gmail.com>
- Faiyaz Hasan <faiyaz@agnostiq.ai>
- Co-authored-by: sriranjani venkatesan <sriranjani.venkatesan@psiog.com>
- Will Cunningham <wjcunningham7@users.noreply.github.com>
- Co-authored-by: kessler-frost <ssanand@hawk.iit.edu>
- Co-authored-by: santoshkumarradha <santosh@agnostiq.ai>
- Co-authored-by: Casey Jao <casey@agnostiq.ai>

### Changed

- Temporarily changing the nightly frequency to every hour

## [0.224.0-rc.0] - 2023-06-04

### Authors

- Sankalp Sanand <sankalp@agnostiq.ai>
- Madhur Tandon <20173739+madhur-tandon@users.noreply.github.com>
- Prasanna Venkatesh <54540812+Prasy12@users.noreply.github.com>
- Co-authored-by: kamalesh.suresh <kamalesh.suresh@psiog.com>
- Co-authored-by: pre-commit-ci[bot] <66853113+pre-commit-ci[bot]@users.noreply.github.com>
- Co-authored-by: Andrew S. Rosen <asrosen93@gmail.com>
- Faiyaz Hasan <faiyaz@agnostiq.ai>
- Co-authored-by: sriranjani venkatesan <sriranjani.venkatesan@psiog.com>
- Will Cunningham <wjcunningham7@users.noreply.github.com>
- Co-authored-by: kessler-frost <ssanand@hawk.iit.edu>
- Co-authored-by: santoshkumarradha <santosh@agnostiq.ai>
- Co-authored-by: Casey Jao <casey@agnostiq.ai>

### Changed

- Error messages are propagated to stdout when the server is not started. These changes are applied to `dispatch`, `redispatch`, and `get_result`.

### Docs

- Fix typo in GCP Batch executor RTD.
- Add steps for setting up GUI for local development in contribution guidelines.

### Fixed

- Resolving correct python executable
- Error handling for random URLs/random dispatchId entered on the GUI
- Fixed support for dynamically assigning `executor` to `Electron` class
- Fixed nightly by activating environment before running tests in `tests.yml`

### Added

- `executor` property to `Electron` class, allowing updation of executor after electron function definition
- Added ability to hide post-processing electrons on the UI.
- Added prettify of names for the graph screen on the UI.
- Ability to specify a `workdir` for `local` and `dask` executors along with `create_unique_workdir` option for each electron / node.
- Heartbeat file is created and updated when the server is running
- Added `SQLiteTrigger` class to the `triggers` module.

### Removed

- Removed unused module `covalent._data_store`
- Stress test files of cpu and sublattice stress tests removed from functional tests suite.

### Operations

- Nightly frequency set to midnight EST

## [0.223.1-rc.0] - 2023-05-17

### Authors

- Janosh Riebesell <janosh.riebesell@gmail.com>
- Co-authored-by: Alejandro Esquivel <ae@alejandro.ltd>

### Fixed

- only pin `aiohttp` downwards to fix install on Python 3.11 [#1654](https://github.com/AgnostiqHQ/covalent/pulls/1654)

## [0.223.0-rc.0] - 2023-05-17

### Authors

- Alejandro Esquivel <ae@alejandro.ltd>
- Madhur Tandon <20173739+madhur-tandon@users.noreply.github.com>
- Sankalp Sanand <sankalp@agnostiq.ai>
- Co-authored-by: kessler-frost <ssanand@hawk.iit.edu>
- Faiyaz Hasan <faiyaz@agnostiq.ai>
- Andrew S. Rosen <asrosen93@gmail.com>
- Co-authored-by: pre-commit-ci[bot] <66853113+pre-commit-ci[bot]@users.noreply.github.com>
- Co-authored-by: Santosh kumar <29346072+santoshkumarradha@users.noreply.github.com>

### Added

- Added the `CloudResourceManager` class
- A new tutorial for a dynamic quantum chemistry workflow

### Tests

- Added tests for the `CloudResourceManager` class

### Docs

- Fix docstring for set_config
- Redispatch feature page in Read the Docs.
- Clarify installation instructions for SLURM plugin in Read the Docs (x2).
- Fix waiting order of electrons in docs inside snippet for adding a dependency when inputs and outputs are independent.
- Expose GCP Batch executor RTD.
- Add GCP Batch executor image in RTD.

### Fixed

- DB path creation now takes place at import time so that the CLI commands don't fail
- Raise error on dispatching a non-lattice
- Helpful message when trying to dispatch a workflow when covalent server is not available
- Open UI preview of transport graph when `lattice.draw()` is invoked and print URL of the same
- Defer creation of server specific config entries until covalent is started
- Functional tests on CI
- Move dask worker space to covalent cache instead of `site-packages`

### Docs

- Updated Feature documentation for Triggers with an example and minor corrections

### Removed

- Duplicate mocks for `UI_SRVDIR`
- Duplicate `_get_cancel_requested` method from `covalent_dispatcher/_core/runner.py`

### Tests

- Re-enable `test_run_workflow_does_not_deserialize`

### Authors

- Madhur Tandon <madhurtandon23@gmail.com>

### Operations

- Removed "already released" check from stable changelog action

## [0.222.0-rc.0] - 2023-04-27

### Authors

- Faiyaz Hasan <faiyaz@agnostiq.ai>
- Co-authored-by: kessler-frost <ssanand@hawk.iit.edu>
- Co-authored-by: Alejandro Esquivel <ae@alejandro.ltd>

### Changed

- Implementation of `TransportableObject` property method to be backwards compatible with version 0.209.1.

### Tests

- Updated QA stress test execution time baseline.

## [0.221.1-rc.0] - 2023-04-26

### Authors

- Madhur Tandon <20173739+madhur-tandon@users.noreply.github.com>
- Co-authored-by: Alejandro Esquivel <ae@alejandro.ltd>
- Faiyaz Hasan <faiyaz@agnostiq.ai>
- Rob de Wit <RCdeWit@users.noreply.github.com>
- Co-authored-by: pre-commit-ci[bot] <66853113+pre-commit-ci[bot]@users.noreply.github.com>
- Sankalp Sanand <sankalp@agnostiq.ai>
- Co-authored-by: kessler-frost <ssanand@hawk.iit.edu>

### Tests

- Move QA scripts from QA repo to Covalent functional tests.

### Docs

- Update requirements file for the tutorials: `1_QuantumMachineLearning/pennylane_kernel/source.ipynb` and `machine_learning/dnn_comparison.ipynb`.
- Add macOS 13 (Ventura) to [compatibility list](doc/source/getting_started/compatibility.rst).
- Fixed broken links and typos in the documentation.

### Authors

- Madhur Tandon <madhurtandon23@gmail.com>

### Fixed

- Result status comparison
- Raise error on extra args/kwargs
- Fixed redispatching and trigger server address passing in base trigger

## [0.221.0-rc.0] - 2023-04-17

### Authors

- Faiyaz Hasan <faiyaz@agnostiq.ai>

### Changed

- Moved TransportableObject from transport.py to a new file transportable_object.py.

## [0.220.0-rc.0] - 2023-04-14

### Authors

- Alejandro Esquivel <ae@alejandro.ltd>
- Faiyaz Hasan <faiyaz@agnostiq.ai>
- Sankalp Sanand <sankalp@agnostiq.ai>
- Co-authored-by: kessler-frost <ssanand@hawk.iit.edu>
- Co-authored-by: pre-commit-ci[bot] <66853113+pre-commit-ci[bot]@users.noreply.github.com>
- Venkat Bala <15014089+venkatBala@users.noreply.github.com>
- Co-authored-by: Santosh kumar <29346072+santoshkumarradha@users.noreply.github.com>
- dwelsch-esi <116022979+dwelsch-esi@users.noreply.github.com>
- Ara Ghukasyan <38226926+araghukas@users.noreply.github.com>

### Operations

- Updating `nightly` frequency (temp)

### Added

- Tutorial for hybrid neural network using Covalent, AWSBatch, and Qiskit Runtime.
- Environment variable that users can set to specify the location where Covalent can find their defined executors.
- Task group id in Electrons.
- Reconstruct postprocessing method.

### Fixed

- Doubling of nodes that are added to the transport graph.
- Ensure postprocessing node end time is added as the workflow end time.
- Functional tests
- Custom executor how to guide, and its loading mechanism in covalent server.
- Broken postprocessing unit test.

### Added

- Postprocessing as electrons.
- Postprocessing class in `postprocessing.py` module for all the different postprocessing helper methods and algorithms.

### Changed

- Postprocessing logic.
- Sublattice logic. Sublattices are now treated as electrons. Once the transport graph has been built, the status get changed to `DISPATCHING` at which point it is executed as another workflow.

### Removed

- Postprocessing from runners.

### Docs

- Updated How-to documents.
- Port of Pennylane's Univariate QVR tutorial using Covalent to this repo.
- Adding troubleshooting guide to RTD's
- Added a note to First Experiment offering initial intro to executors.
- Adding Google Batch executor plugin RTD

## [0.219.0-rc.0] - 2023-03-01

### Authors

- Alejandro Esquivel <ae@alejandro.ltd>
- Faiyaz Hasan <faiyaz@agnostiq.ai>
- Sankalp Sanand <sankalp@agnostiq.ai>
- Co-authored-by: kessler-frost <ssanand@hawk.iit.edu>
- Co-authored-by: pre-commit-ci[bot] <66853113+pre-commit-ci[bot]@users.noreply.github.com>
- Venkat Bala <15014089+venkatBala@users.noreply.github.com>
- Co-authored-by: Santosh kumar <29346072+santoshkumarradha@users.noreply.github.com>

### Docs

- Adding `cancellation` RTD text files

### Added

- `disable_run` option added to enable "saving-only" option on covalent server and not executing the workflow
- `register_triggers`, `stop_triggers` functions added to `LocalDispatcher` class
- `triggers` parameter to the lattice metadata
- `BaseTrigger`, `DirTrigger`, `TimeTrigger` classes added available to be assigned to any lattice enabling the triggers feature
- `TriggerLoader` class added enabling loading of any kind of triggers including user defined ones without requiring installation
- CLI options to start covalent server in triggers only, and no triggers mode
- `is_pending` option added during redispatch to resume execution of a previously "saved-only", i.e pending workflow
- API routes added for Triggers server

### Changed

- Modified `ct.get_result` to allow for status only requests

### Fixed

- UI crashing if time values are null
- No longer adding "http://" every time a dispatcher address is provided in local dispatcher class in order to use the provided address exactly

### Docs

- Added documentation for "Triggers" and a separate section for similar "Features"
- Tutorial guidelines

### Tests

- Updated and added tests to account for all of the above triggers related changes

### Operations

- Lowering number of jest workers as an attempt to fix flaky UI functional tests
- Added exception for nightly to pass if conda release fails

## [0.218.0-rc.0] - 2023-02-21

### Authors

- Will Cunningham <wjcunningham7@users.noreply.github.com>
- Venkat Bala <15014089+venkatBala@users.noreply.github.com>
- Co-authored-by: Santosh kumar <29346072+santoshkumarradha@users.noreply.github.com>
- Co-authored-by: Alejandro Esquivel <ae@alejandro.ltd>
- Faiyaz Hasan <faiyaz@agnostiq.ai>
- Sankalp Sanand <sankalp@agnostiq.ai>
- Co-authored-by: kessler-frost <ssanand@hawk.iit.edu>
- Co-authored-by: Venkat Bala <venkat@agnostiq.ai>

### Added

- Added feature to support cancelling workflow dispatches
- Updating/adding new tests to improve code coverage

### Fixed

- Redispatch bug involving copying reusable nodes from old transport graph to new transport graph.
- Pennylane tutorial notebook.

### Docs

- Redispatch API section.
- Add how to for redispatch.
- Mention redispatch in the concepts section.
- Update `AWS Lambda` executor RTD with steps to extend the base executor image for installing custom packages

### Changed

- Enhanced the Dockerfile to include builds from various sources and a differentiation between SDK and Server builds

### Operations

- Updated pre-commit hook versions
- Updated codecov upload steps in tests workflow to fail if upload to codecov fails

## [0.217.0-rc.0] - 2023-02-12

### Authors

- Faiyaz Hasan <faiyaz@agnostiq.ai>
- dwelsch-esi <116022979+dwelsch-esi@users.noreply.github.com>
- Co-authored-by: dwelsch-memverge <david.welsch@memverge.com>
- Co-authored-by: pre-commit-ci[bot] <66853113+pre-commit-ci[bot]@users.noreply.github.com>
- Co-authored-by: Santosh kumar <29346072+santoshkumarradha@users.noreply.github.com>
- Co-authored-by: Will Cunningham <wjcunningham7@gmail.com>

### Fixed

- Redispatch bug.

### Changed

- Location of function to load result from the database now moved to load module in covalent_dispatcher/\_db folde.

### Added

- API endpoint for redispatching.
- Unit and functional tests for redispatching.

### Docs

- Updated self-deployment (server deployment).

## [0.216.0-rc.0] - 2023-02-05

### Authors

- Venkat Bala <15014089+venkatBala@users.noreply.github.com>
- Co-authored-by: Alejandro Esquivel <ae@alejandro.ltd>
- Faiyaz Hasan <faiyaz@agnostiq.ai>
- Ara Ghukasyan <38226926+araghukas@users.noreply.github.com>

### Removed

- References to specific IBMQ hub/group/project in tutorial 5

### Added

- TransportGraphOps class for diffing operations on transport graphs.
- Added make derived dispatch method.
- Apply electron updates method to \_TransportGraph.

### Operations

- Added job in `nightly` to trigger base executor image builds after a Covalent `pre-release`

## [0.215.0-rc.0] - 2023-02-01

### Authors

- Faiyaz Hasan <faiyaz@agnostiq.ai>
- Alejandro Esquivel <ae@alejandro.ltd>

### Docs

- Added IBMQ tutorial

### Added

- Workflow re-dispatching functionality.

## [0.214.0-rc.0] - 2023-01-25

### Authors

- Faiyaz Hasan <faiyaz@agnostiq.ai>
- Alejandro Esquivel <ae@alejandro.ltd>

### Operations

- Fixed stable-changelog action removed `.catch` added `.on('error')`
- Removed AWS base executor deployment from `release.yml`
- Removed experimental tests from nightly test matrix (will be brought back but in different workflow)
- Updated release workflow to continue if release tag already exists

### Removed

- Slurm executor reference from qaoa tutorial since it's not compatible with conda env at the moment.

### Fixed

- Braket pip installation instructions.

## [0.213.2-rc.0] - 2023-01-21

### Authors

- Will Cunningham <wjcunningham7@users.noreply.github.com>

### Fixed

- Removing the entrypoint for SDK-only install
- Updating client requirements to match server versions

## [0.213.1-rc.0] - 2023-01-20

### Authors

- Faiyaz Hasan <faiyaz@agnostiq.ai>
- Alejandro Esquivel <ae@alejandro.ltd>
- dwelsch-esi <116022979+dwelsch-esi@users.noreply.github.com>

### Fixed

- Load plugins only when COVALENT_PLUGIN_LOAD environment variable has been set to a Truthy value.

### Docs

- Published Self-Deployment Guide

## [0.213.0-rc.0] - 2023-01-18

### Authors

- dwelsch-esi <116022979+dwelsch-esi@users.noreply.github.com>
- Co-authored-by: dwelsch-memverge <david.welsch@memverge.com>
- Co-authored-by: pre-commit-ci[bot] <66853113+pre-commit-ci[bot]@users.noreply.github.com>
- Sankalp Sanand <sankalp@agnostiq.ai>
- Co-authored-by: kessler-frost <ssanand@hawk.iit.edu>
- Co-authored-by: Faiyaz Hasan <faiyaz@agnostiq.ai>
- Co-authored-by: Casey Jao <casey@agnostiq.ai>
- Co-authored-by: Santosh kumar <29346072+santoshkumarradha@users.noreply.github.com>
- Co-authored-by: Will Cunningham <wjcunningham7@gmail.com>
- Will Cunningham <wjcunningham7@users.noreply.github.com>
- Co-authored-by: Alejandro Esquivel <ae@alejandro.ltd>

### Fixed

- MNIST tutorial now shows non-Null outputs and the classifier training log image has been updated.
- Minor changes to tutorials: autoencoder, quantum and classical svm, ensemble classification, iris classification with Pennylane, quantum chemistry, DNN tutorial, qaoa, spacetime tutorial etc.
- The range of `networkx` versions in requirements.txt weren't compatible with each other, thus it is pinned to `2.8.6` now
- SDK-only sdist and installation should now work as expected, not packaging the server

### Added

- Added `dispatcher_addr` argument to `ct.get_result` similar to `ct.dispatch` so that it doesn't always fallback to using the default configured address

### Tests

- Updated `_get_result_from_dispatcher` test to verify whether using a link directly works or not

### Docs

- Revised UI reference. Added Settings page documentation.
- Added broken UI links in README

## [0.212.1-rc.0] - 2023-01-14

### Authors

- Casey Jao <casey@agnostiq.ai>

### Fixed

- Fixed naming of collection nodes (was breaking postprocessing)
- Restored compatibility with stable release of AWS executors

## [0.212.0-rc.0] - 2023-01-13

### Authors

- Prasanna Venkatesh <54540812+Prasy12@users.noreply.github.com>
- Co-authored-by: kamalesh.suresh <kamalesh.suresh@psiog.com>
- Co-authored-by: Amalan Jenicious F <amalan.jenicious@psiog.com>
- Co-authored-by: Alejandro Esquivel <ae@alejandro.ltd>

### Added

- Front-end pending unit tests for the GUI.

## [0.211.1-rc.0] - 2023-01-12

### Authors

- Prasanna Venkatesh <54540812+Prasy12@users.noreply.github.com>
- Co-authored-by: Aravind-psiog <aravind.prabaharan@psiog.com>
- Co-authored-by: ArunPsiog <arun.mukesh@psiog.com>
- Co-authored-by: Alejandro Esquivel <ae@alejandro.ltd>

### Fixed

- Optimization of logs on the GUI for large log file sizes.
- Fixed UI pagination not working for more than 11 pages
- Runtime field counting down for select running dispatches

## [0.211.0-rc.0] - 2023-01-10

### Authors

- Alejandro Esquivel <ae@alejandro.ltd>

### Changed

- Changed decode-uri-component package version on webapp yarn-lock file.
- Changed json5 package version on webapp yarn-lock file.

## [0.210.0-rc.0] - 2023-01-05

### Authors

- Alejandro Esquivel <ae@alejandro.ltd>

### Changed

- Reverted nightly frequency back to once a day

### Docs

- Updated compatibility matrix

## [0.209.1-rc.0] - 2022-12-15

### Authors

- Alejandro Esquivel <ae@alejandro.ltd>
- dwelsch-esi <116022979+dwelsch-esi@users.noreply.github.com>
- Co-authored-by: dwelsch-memverge <david.welsch@memverge.com>
- Co-authored-by: Santosh kumar <29346072+santoshkumarradha@users.noreply.github.com>
- Co-authored-by: pre-commit-ci[bot] <66853113+pre-commit-ci[bot]@users.noreply.github.com>
- Co-authored-by: santoshkumarradha <santosh@agnostiq.ai>
- RaviPsiog <111348352+RaviPsiog@users.noreply.github.com>
- Co-authored-by: RaviPsiog <ravieja.gurram@psiog.com>
- Co-authored-by: Faiyaz Hasan <faiyaz@agnostiq.ai>
- Casey Jao <casey@agnostiq.ai>
- Co-authored-by: Will Cunningham <wjcunningham7@users.noreply.github.com>
- Prasanna Venkatesh <54540812+Prasy12@users.noreply.github.com>
- Ara Ghukasyan <38226926+araghukas@users.noreply.github.com>
- Venkat Bala <15014089+venkatBala@users.noreply.github.com>
- Co-authored-by: Venkat Bala <venkat@agnostiq.ai>

### Fixed

- Removed merge conflict symbols in changelog

## [0.209.0-rc.0] - 2022-12-15

### Authors

- Alejandro Esquivel <ae@alejandro.ltd>
- dwelsch-esi <116022979+dwelsch-esi@users.noreply.github.com>
- Co-authored-by: dwelsch-memverge <david.welsch@memverge.com>
- Co-authored-by: Santosh kumar <29346072+santoshkumarradha@users.noreply.github.com>
- Co-authored-by: pre-commit-ci[bot] <66853113+pre-commit-ci[bot]@users.noreply.github.com>
- Co-authored-by: santoshkumarradha <santosh@agnostiq.ai>
- RaviPsiog <111348352+RaviPsiog@users.noreply.github.com>
- Co-authored-by: RaviPsiog <ravieja.gurram@psiog.com>
- Co-authored-by: Faiyaz Hasan <faiyaz@agnostiq.ai>
- Casey Jao <casey@agnostiq.ai>
- Co-authored-by: Will Cunningham <wjcunningham7@users.noreply.github.com>
- Prasanna Venkatesh <54540812+Prasy12@users.noreply.github.com>
- Ara Ghukasyan <38226926+araghukas@users.noreply.github.com>
- Venkat Bala <15014089+venkatBala@users.noreply.github.com>
- Co-authored-by: Venkat Bala <venkat@agnostiq.ai>

### Added

- Adding support for PostgresQL DB backend
- Added check for `COVALENT_DATABASE_URL`, if exists connect sqlalchemy engine using that
- Adding `COVALENT_DATABASE_USER` and `COVALENT_DATABASE_PASSWORD` environment variables
- Adding `COVALENT_DATABASE_HOSTNAME` and `COVALENT_DATABASE_PORT` environment variables for easy configuration

### Changed

- Updated `requirements.txt` to include `pyscopg2`
- Refactored execution.py into loosely coupled modular pieces

### Fixed

- Build graph now sets all unset lattice constraints from defaults
- Fixed all failing functional tests
- Fixed local executor tests on MacOS by adding ProcessPoolExecutor

### Changed

- Updated `directory` like default environment variable paths to avoid creating redundant nested directories when self-hosting

### Docs

- Adding `Deployment` section for self-hosting guide

### Docs

- Rewrote Concepts section in docs
- Split Concepts into API, server, and UI sections
- Added new examples and graphics for Concepts

### Fixed

- Respecting specified AWS profile & region in remote executed S3 file transfers, defaulting to env vars of execution backend

### Added

- Added `TaskRuntimeError` exception for executor plugin implementations to signal to Covalent that a task raised an
  unhandled exception while running in the executor backend.
- Added environment variable for a remote database backend
- Added support for mysql and postgresql

### Changed

- Docs for Covalent's Slurm plugin updated with explanation for optional `srun` parameters.
- Electron errors are segregated by type; task runtime errors are
  stored in `stderr` while the `error` attribute of a node is reserved
  for exceptions raised by Covalent itself.
- When tasks fail in a workflow, the Lattice ErrorCard in the UI summarizes the failed tasks.

### Fixed

- Electrons will inherit the lattice executors.
- Sublattices inherit the parent lattice executor.
- When several electrons are running concurrently, their stdout and stderr are stored in the correct graph nodes.
- Electron errors now appear in the Electron ErrorCard when one clicks on a failed task in the UI.
- When an electron raises an exception during execution, the local and dask executors now try to recover any output that was already
  written.
- Fixed functional tests.
- Added `requirements-client.txt` to MANIFEST file
- Respecting specified AWS profile & region in remote executed S3 file transfers, defaulting to env vars of execution backend
- Fixed local executor tests on MacOS (second attempt)
- The `initialize_results_dir` method attempts to use an environment variable instead of the results directory in the payload
- Modified certain sqlalchemy commands for postgres compatibility
- Removed references to results_dir in the payload

### Docs

- Added DNN tutorial
- Updated AWS Plugins install instructions
- Updated AWS Plugins documentation (minor fixes)
- Rewrote intro material in README.
- Changed "Citation" in the README.
- Renamed "Release Notes" to "What's New?" in the README. Updated What's New with a description of the newest GUI functionality.
- Added "Quick Start" guide.
- Updated and reorganized doc landing page.
- Rewrote "Getting Started" page.
- Broke out "Installing from Source" instructions to separate page.
- Corrected some API class names in headers.
- Added an executors-and-UI graphic.
- Adding `Deployment` section for self-hosting guide

## [0.208.0-rc.0] - 2022-11-05

### Authors

- Faiyaz Hasan <faiyaz@agnostiq.ai>
- Casey Jao <casey@agnostiq.ai>
- Alejandro Esquivel <ae@alejandro.ltd>

### Operations

- Reverted nightly schedule back to daily at 4:00am
- Added Alejandro to PAUL_BLART group to allow trigerring of releases

### Added

- Support for transferring the contents of folders to and from S3 buckets using the file transfer module.

### Docs

- Rewrote intro material in README.
- Changed "Citation" in the README.
- Renamed "Release Notes" to "What's New?" in the README. Updated What's New with a description of the newest GUI functionality.

### Fixed

- Folder transfer unit test.
- Folder transfer download bug
- Result objects now print correctly when nodes fail

### Changed

- Width of lattice name column on dispatch list GUI.
- Optimzing larger graphs for better performance.

## [0.207.0-rc.0] - 2022-10-26

### Authors

- Alejandro Esquivel <ae@alejandro.ltd>
- Co-authored-by: pre-commit-ci[bot] <66853113+pre-commit-ci[bot]@users.noreply.github.com>

### Changed

- Running migrations automatically if none have run in the past (fresh installs, after purging)

## [0.206.0-rc.0] - 2022-10-26

### Authors

- Akalanka <8133713+boneyag@users.noreply.github.com>
- Co-authored-by: Will Cunningham <wjcunningham7@users.noreply.github.com>
- Co-authored-by: Scott Wyman Neagle <scott@agnostiq.ai>
- Scott Wyman Neagle <wymnea@protonmail.com>
- Co-authored-by: Will Cunningham <wjcunningham7@gmail.com>
- Co-authored-by: Alejandro Esquivel <ae@alejandro.ltd>
- Co-authored-by: Faiyaz Hasan <faiyaz@agnostiq.ai>
- Casey Jao <casey@agnostiq.ai>
- Venkat Bala <15014089+venkatBala@users.noreply.github.com>

### Docs

- Updated AWS Lambda executor docs to address conflict with using public ecr registries

### Docs

- Fixed missing RTD content under API section for covalent, cli, leptons, deps, data transfer

### Fixed

- Enabling logging by default
- Removed debugging output
- Clarify cli output when `covalent db migrate` needs to be run

### Changed

- Single line call to join instead of a for loop
- Updated black, mirrors-prettier, and detect-secrets in pre-commit hooks

### Operations

- Updated hotfix logic to run on a merge to a release branch
- CodeQL workflow uses a test matrix to scan all repos in the Covalent ecosystem

## [0.205.0-rc.0] - 2022-10-19

### Authors

- Alejandro Esquivel <ae@alejandro.ltd>
- Venkat Bala <15014089+venkatBala@users.noreply.github.com>
- Casey Jao <casey@agnostiq.ai>

### Changed

- Made `root_dispatch_id` nullable to circumvent migration issues with sqlite in certain platforms

### Operations

- Updated all CI Slack alerts to all go to the #covalent-ci channel

### Fixed

- Rendering newlines in ErrorCard on the UI for displaying error stacktraces
- VERSION incrementing logic in changelog
- Fixed v11 migration to use render as batch to make DROP operations compatible with sqlite

## [0.204.1-rc.0] - 2022-10-18

### Authors

- Alejandro Esquivel <ae@alejandro.ltd>
- Venkat Bala <15014089+venkatBala@users.noreply.github.com>
- Casey Jao <casey@agnostiq.ai>

### Fixed

- `covalent restart` honors the `sdk.no_cluster` setting

### Docs

- Updated RTD with details about the new AWS lambda executor interface

### Operations

- Removed PAUL_BLART check on build sdist step in release.yml
- Consolidated pre & stable build into one step in release.yml

## [0.204.0-rc.0] - 2022-10-17

### Authors

- Alejandro Esquivel <ae@alejandro.ltd>
- Prasanna Venkatesh <54540812+Prasy12@users.noreply.github.com>
- Co-authored-by: Aravind-psiog <aravind.prabaharan@psiog.com>
- Co-authored-by: Manjunath PV <manjunath.poilath@psiog.com>
- Co-authored-by: pre-commit-ci[bot] <66853113+pre-commit-ci[bot]@users.noreply.github.com>
- Co-authored-by: RaviPsiog <raviteja.gurram@psiog.com>
- Co-authored-by: RaviPsiog <ravieja.gurram@psiog.com>
- Aravind <100823292+Aravind-psiog@users.noreply.github.com>
- Co-authored-by: Prasy12 <prasanna.venkatesh@psiog.com>

### Operations

- Fixing the validate distribution step given changes in -rc0 suffix to version

### Added

- RTD for User Interface
- Minor GUI fixes

### Fixed

- Re-applying default executor fix post config file reunification

## [0.203.0-rc.0] - 2022-10-14

### Authors

- Prasanna Venkatesh <54540812+Prasy12@users.noreply.github.com>
- Co-authored-by: Aravind-psiog <aravind.prabaharan@psiog.com>
- Co-authored-by: kamalesh.suresh <kamalesh.suresh@psiog.com>
- Co-authored-by: pre-commit-ci[bot] <66853113+pre-commit-ci[bot]@users.noreply.github.com>
- Casey Jao <casey@agnostiq.ai>
- Scott Wyman Neagle <wymnea@protonmail.com>
- Co-authored-by: Scott Wyman Neagle <scott@agnostiq.ai>
- Co-authored-by: Alejandro Esquivel <ae@alejandro.ltd>
- Will Cunningham <wjcunningham7@users.noreply.github.com>
- Will Cunningham <wjcunningham7@gmail.com>

### Added

- Ability to use terminal on the GUI.

### Fixed

- Exceptions when instantiating executors are handled
- Covalent start now waits for the server to settle before returning

### Operations

- updated hotfix logic to run on a merge to a release branch
- Fixing js github actions dist by re-building from develop
- Fixing syntax in describe action & compiled action manually

## [0.202.0] - 2022-10-11

### Authors

- Prasanna Venkatesh <54540812+Prasy12@users.noreply.github.com>
- Co-authored-by: ArunPsiog <arun.mukesh@psiog.com>
- Co-authored-by: kamalesh.suresh <kamalesh.suresh@psiog.com>
- Co-authored-by: Amalan Jenicious F <amalan.jenicious@psiog.com>
- Co-authored-by: Alejandro Esquivel <ae@alejandro.ltd>
- Casey Jao <casey@agnostiq.ai>

### Added

- Ability to view sublattices list as part of the main lattice
- Ability to view subalattices graph as part of main lattice

### Fixed

- Electron dependencies are no longer written twice to the DB during a workflow

## [0.201.0] - 2022-10-09

### Authors

- Venkat Bala <15014089+venkatBala@users.noreply.github.com>
- Will Cunningham <wjcunningham7@users.noreply.github.com>
- Co-authored-by: Scott Wyman Neagle <scott@agnostiq.ai>
- Co-authored-by: Alejandro Esquivel <ae@alejandro.ltd>
- Aravind <100823292+Aravind-psiog@users.noreply.github.com>
- Co-authored-by: Amalan Jenicious F <amalan.jenicious@psiog.com>
- Co-authored-by: kamalesh.suresh <kamalesh.suresh@psiog.com>
- Co-authored-by: Prasy12 <prasanna.venkatesh@psiog.com>
- Co-authored-by: ArunPsiog <arun.mukesh@psiog.com>
- Co-authored-by: pre-commit-ci[bot] <66853113+pre-commit-ci[bot]@users.noreply.github.com>
- Co-authored-by: Casey Jao <casey@agnostiq.ai>
- Co-authored-by: Will Cunningham <wjcunningham7@gmail.com>
- Okechukwu Emmanuel Ochia <okechukwu@agnostiq.ai>
- Scott Wyman Neagle <wymnea@protonmail.com>

### Docs

- Added AWS Plugins RTD page

### Fixed

- Updated import statements in alembic `env.py` file to refer to updated location of `DataStore` class
- Imports in entry_point

### Docs

- Fixed the docstring for `get_node_error`

### Changed

- move `upsert_lattice_data()` to dispatcher
- move `upsert_electron_data()` to dispatcher
- move `insert_electron_dependency_data()` to dispatcher
- move `persist()` to dispatcher
- move `get_unique_id()` to dispatcher
- move `initialize_result_object()` to dispatcher

### Removed

- `get_node_value` from `Result`

### Tests

- Updated more functional tests

## [0.200.0] - 2022-10-05

### Authors

- Venkat Bala <15014089+venkatBala@users.noreply.github.com>
- Scott Wyman Neagle <scott@agnostiq.ai>
- Co-authored-by: Faiyaz Hasan <faiyaz@agnostiq.ai>
- Co-authored-by: Will Cunningham <wjcunningham7@gmail.com>
- Will Cunningham <wjcunningham7@users.noreply.github.com>
- Co-authored-by: Alejandro Esquivel <ae@alejandro.ltd>
- Co-authored-by: pre-commit-ci[bot] <66853113+pre-commit-ci[bot]@users.noreply.github.com>
- Aravind <100823292+Aravind-psiog@users.noreply.github.com>
- Co-authored-by: Amalan Jenicious F <amalan.jenicious@psiog.com>
- Co-authored-by: kamalesh.suresh <kamalesh.suresh@psiog.com>
- Co-authored-by: Prasy12 <prasanna.venkatesh@psiog.com>
- Co-authored-by: ArunPsiog <arun.mukesh@psiog.com>
- Co-authored-by: Casey Jao <casey@agnostiq.ai>
- Okechukwu Emmanuel Ochia <okechukwu@agnostiq.ai>

## Docs

- Updated ECS Executor RTD with config & cloud resources table

### Added

- Ability to view the configuration file on the GUI as settings
- Ability to copy python objects for inputs and results for lattice and electrons

### Fixed

- Minor GUI bugs and improvements

### Docs

- Updated Lambda Executor RTD with config & cloud resources table
- Updated EC2, Braket, and Batch AWS Executors RTD with config & cloud resources table

### Operations

- Fixed syntax issues in `nightly.yml`
- Add `repository` arg to checkout in `version`
- fix `octokit` request action route, update env token
- create stable versions for stable releases
- add `fetch-depth: 0` to fetch entire history
- fix regex for matching version
- add `persist-credentials: false` in nightly
- Update `nightly` schedule to midnight EST
- Added CI for Ubuntu 22.04 / Python 3.8, 3.9
- Added CI for Centos 7 / Python 3.9
- Added experimental CI for Debian 11 / Python 3.11rc2
- Renamed Ubuntu images to Debian for accuracy
- Adding boilerplate workflow
- Syntax fixes in release.yml
- Verbose failure messages in boilerplate workflow
- Change license.yml to pip-license-checker action

## [0.199.0] - 2022-09-29

### Authors

- Venkat Bala <15014089+venkatBala@users.noreply.github.com>
- Co-authored-by: Will Cunningham <wjcunningham7@gmail.com>
- Co-authored-by: Scott Wyman Neagle <scott@agnostiq.ai>
- Will Cunningham <wjcunningham7@users.noreply.github.com>
- Sankalp Sanand <sankalp@agnostiq.ai>
- Casey Jao <casey@agnostiq.ai>
- Prasanna Venkatesh <54540812+Prasy12@users.noreply.github.com>
- Co-authored-by: Manjunath PV <manjunath.poilath@psiog.com>
- Co-authored-by: kamalesh.suresh <kamalesh.suresh@psiog.com>
- Co-authored-by: ArunPsiog <arun.mukesh@psiog.com>
- Co-authored-by: RaviPsiog <raviteja.gurram@psiog.com>
- Co-authored-by: pre-commit-ci[bot] <66853113+pre-commit-ci[bot]@users.noreply.github.com>
- Co-authored-by: Faiyaz Hasan <faiyaz@agnostiq.ai>
- Co-authored-by: Alejandro Esquivel <ae@alejandro.ltd>

### Tests

- Fixed `asserts` in stress tests
- Added unit tests for `defaults.py`
- Updated `test_sync()` to match the new function signature.

### Added

- `requirements-client.txt` file added.
- Logs tab on the GUI which displays the covalent logs and also the ability to download the log file.
- Missing copyrights to the file transfer module.

### Fixed

- Config file is now locked during reads and writes to mitigate concurrency issues
- In `defaults.py/get_default_executor`, condition to return `local` or `dask` is now fixed
- Strip "/" from the S3 bucket download "from file path" and the upload "to file path"
- Correctly return stderr in get_node_result

### Changed

- Installation requirements are now split into client side and server side requirements' files.
- `setup.py` modified to install client side requirements only, if `COVALENT_SDK_ONLY` environment variable is present and `True`.
- Updated `requirements.txt` and `tests/requirements.txt`
- Updated `nbconvert` by dependabot
- Split the `ConfigManager` into `Client` and `Server` components
- Update the `set/get/update` config methods to distinguish between the client and server parts
- `get_all_node_results()` uses in memory `Result` instead of DB
- `get_all_node_outputs()` uses in memory Result instead of DB

### Removed

- The DB dependency in `sync()`
- The ability for `sync()` to wait for all dispatches.

### Docs

- Fixed a notebook which was not rendering

### Operations

- Updating all references to local workflows
- Adding `nightly.yml` workflow for nightly CI
- Updated triggers to `tests` and `changelog` workflows
- Enhanced pre-release workflows
- `codecov` passthrough jobs added for when tests are not run
- Tests are run on one platform on pushes to `develop` to keep codecov reports accurate
- Test matrix source triggers changed from `workflow_call` to `schedule` since contexts are inherited
- Removed badges workflow; version badge is now generated using the latest pre-release tag
- Removed unused `push_to_s3` workflow
- Workflows authenticate to AWS using OIDC with specific roles
- Only the recommended platform is tested on pull requests
- Update check blocks to assert the `workflow_call` event type is replaced with `schedule`
- Create a hotfix when pushing to a release branch
- Update nightly trigger to `hourly` for testing
- Update `changelog` action token to `COVALENT_OPS_BOT_TOKEN`
- Remove `benchmark` workflow from `nightly` schedule
- Removed payload dependency from changelog action so it can run on a schedule
- Remove `benchmark` workflow from `nightly` schedule

## [0.198.0] - 2022-09-14

### Authors

- Scott Wyman Neagle <scott@agnostiq.ai>
- Co-authored-by: Will Cunningham <wjcunningham7@gmail.com>

### Operations

- Fix `release.yml` workflow
- Adding a step in `release.yml/docker` job to trigger the AWS executor base image build in the remote repo `covalent-aws-plugins`
- Pass all the necessary inputs for the triggered workflow as part of the HTTP POST request body
- Added MacOS 12 to test matrix

### Changed

- Skipping stalling `dask_executor` functional test
- Database is initialized in `covalent_ui/app.py` instead of in the CLI's `start` method in order to support management via `start-stop-daemon`.
- Convert `COVALENT_SVC_PORT` to `int` when parsing env var
- Skipping stalling `dask_executor` functional test

### Added

- Modified `_DEFAULT_CONSTRAINT_VALUES` to a dataclass called `DefaultMetadataValues`, it is still used as a dictionary everywhere (named `DEFAULT_METADATA_VALUES` instead) but in an object-like manner.
- Modified `_DEFAULT_CONFIG` to also be a dataclass called `DefaultConfig`, which is initialized whenever needed and used like a dictionary (named `DEFAULT_CONFIG`).
- `ConfigManager` is now thread safe since it is initialized whenever needed instead of one object being accessed by multiple processes/threads leading to corruption of the config file.
- Using `contextlib.supress` to ignore `psutil.NoSuchProcess` errors instead of `try/except` with `pass`.
- Filter workflow dispatches by status on the GUI.
- Delete all workflow dispatches present in the database from the GUI and add filter level deletion of workflow dispatches as well.
- Theme changes as part of latest wireframe.
- Factory functions to generate configurations and default metadata at the time when required. This is because certain values like default executors are only determined when the covalent server starts.
- Respecting the configuration options like default executor, no. of workers, developer mode, etc. when restarting the server.
- Unit tests for `remote_executor.py`
- Added alembic migrations script for DB schema v12
- Environment variables added to `defaults.py` in order to support system services
- Covalent OpenRC init script added

### Removed

- Deprecated `_DEFAULT_CONSTRAINTS_DEPRECATED` removed.
- Confusing `click` argument `no-cluster` instead of flag `--no-cluster` removed; this was also partially responsible for unexpected behaviour with using `no-cluster` option when starting covalent.

### Operations

- Fixed a bug in changelog.yml caused by passing a large list of commits as a var

### Tests

- Updated tests to reflect above changes.
- Updated more tests to DB schema v12
- Improved DB mocking in dispatcher tests

### Fixed

- Removed inheritance of `call_before` metadata related to file transfers from parent electron to collected nodes.
- Executor instances at runtime no longer inadvertently modify
  transport graph nodes when modifying their attributes.
- Syntax error in `tests.yml`

### Docs

- Updated AWS Lambda plugin rtd with mention to its limitations.
- Updated RTD concepts and tutorials to reflect new UI.

## [0.197.0] - 2022-09-08

### Authors

- Will Cunningham <wjcunningham7@users.noreply.github.com>
- Co-authored-by: Scott Wyman Neagle <scott@agnostiq.ai>
- Alejandro Esquivel <ae@alejandro.ltd>
- Co-authored-by: Will Cunningham <wjcunningham7@gmail.com>
- Aravind-psiog <100823292+Aravind-psiog@users.noreply.github.com>
- Faiyaz Hasan <faiyaz@agnostiq.ai>
- Co-authored-by: Venkat Bala <venkat@agnostiq.ai>
- Prasanna Venkatesh <54540812+Prasy12@users.noreply.github.com>
- Co-authored-by: Amalan Jenicious F <amalan.jenicious@psiog.com>
- Okechukwu Emmanuel Ochia <okechukwu@agnostiq.ai>
- Co-authored-by: pre-commit-ci[bot] <66853113+pre-commit-ci[bot]@users.noreply.github.com>
- Casey Jao <casey@agnostiq.ai>

### Fixed

- Fixed missing lattice and result object attributes after rehydrating from datastore.

### Changed

- Implemented v12 of the DB schema

### Tests

- Enhanced DB tests to check faithfulness of persist and rehydrate operations

### Docs

- Update user interface docs for filter and delete features.
- Added credential management page

## [0.196.0] - 2022-09-07

### Authors

- Will Cunningham <wjcunningham7@users.noreply.github.com>
- Co-authored-by: Scott Wyman Neagle <scott@agnostiq.ai>
- Alejandro Esquivel <ae@alejandro.ltd>
- Co-authored-by: Will Cunningham <wjcunningham7@gmail.com>
- Aravind-psiog <100823292+Aravind-psiog@users.noreply.github.com>
- Faiyaz Hasan <faiyaz@agnostiq.ai>
- Co-authored-by: Venkat Bala <venkat@agnostiq.ai>
- Prasanna Venkatesh <54540812+Prasy12@users.noreply.github.com>
- Co-authored-by: Amalan Jenicious F <amalan.jenicious@psiog.com>
- Okechukwu Emmanuel Ochia <okechukwu@agnostiq.ai>
- Co-authored-by: pre-commit-ci[bot] <66853113+pre-commit-ci[bot]@users.noreply.github.com>
- Casey Jao <casey@agnostiq.ai>

### Changed

- Sublattices are now run completely internally, without any HTTP calls.
- Lattice-level metadata is persisted atomically for sublattices.

## [0.195.0] - 2022-09-06

### Authors

- Will Cunningham <wjcunningham7@users.noreply.github.com>
- Co-authored-by: Scott Wyman Neagle <scott@agnostiq.ai>
- Alejandro Esquivel <ae@alejandro.ltd>
- Co-authored-by: Will Cunningham <wjcunningham7@gmail.com>
- Aravind-psiog <100823292+Aravind-psiog@users.noreply.github.com>
- Faiyaz Hasan <faiyaz@agnostiq.ai>
- Co-authored-by: Venkat Bala <venkat@agnostiq.ai>
- Prasanna Venkatesh <54540812+Prasy12@users.noreply.github.com>
- Co-authored-by: Amalan Jenicious F <amalan.jenicious@psiog.com>
- Okechukwu Emmanuel Ochia <okechukwu@agnostiq.ai>
- Co-authored-by: pre-commit-ci[bot] <66853113+pre-commit-ci[bot]@users.noreply.github.com>
- Casey Jao <casey@agnostiq.ai>

### Changed

- `import covalent` no longer pulls in the server components

### Operations

- Fixed `tests.yml` where `RECOMMENDED_PLATFORM` was not properly set

## [0.194.0] - 2022-09-06

### Authors

- Will Cunningham <wjcunningham7@users.noreply.github.com>
- Co-authored-by: Scott Wyman Neagle <scott@agnostiq.ai>
- Alejandro Esquivel <ae@alejandro.ltd>
- Co-authored-by: Will Cunningham <wjcunningham7@gmail.com>
- Aravind-psiog <100823292+Aravind-psiog@users.noreply.github.com>
- Faiyaz Hasan <faiyaz@agnostiq.ai>
- Co-authored-by: Venkat Bala <venkat@agnostiq.ai>
- Prasanna Venkatesh <54540812+Prasy12@users.noreply.github.com>
- Co-authored-by: Amalan Jenicious F <amalan.jenicious@psiog.com>
- Okechukwu Emmanuel Ochia <okechukwu@agnostiq.ai>
- Co-authored-by: pre-commit-ci[bot] <66853113+pre-commit-ci[bot]@users.noreply.github.com>
- Casey Jao <casey@agnostiq.ai>

### Operations

- Added a workflow which checks for missing or extra requirements
- Added pycln to pre-commit hooks #867

### Removed

- PyYAML
- tailer

## [0.193.0] - 2022-09-06

### Authors

- Will Cunningham <wjcunningham7@users.noreply.github.com>
- Co-authored-by: Scott Wyman Neagle <scott@agnostiq.ai>
- Alejandro Esquivel <ae@alejandro.ltd>
- Co-authored-by: Will Cunningham <wjcunningham7@gmail.com>
- Aravind-psiog <100823292+Aravind-psiog@users.noreply.github.com>
- Faiyaz Hasan <faiyaz@agnostiq.ai>
- Co-authored-by: Venkat Bala <venkat@agnostiq.ai>
- Prasanna Venkatesh <54540812+Prasy12@users.noreply.github.com>
- Co-authored-by: Amalan Jenicious F <amalan.jenicious@psiog.com>
- Okechukwu Emmanuel Ochia <okechukwu@agnostiq.ai>
- Co-authored-by: pre-commit-ci[bot] <66853113+pre-commit-ci[bot]@users.noreply.github.com>
- Casey Jao <casey@agnostiq.ai>

### Changed

- Refactored executor base classes

### Operations

- pre-commit autoupdate

## [0.192.0] - 2022-09-02

### Authors

- Will Cunningham <wjcunningham7@users.noreply.github.com>
- Co-authored-by: Scott Wyman Neagle <scott@agnostiq.ai>
- Alejandro Esquivel <ae@alejandro.ltd>
- Co-authored-by: Will Cunningham <wjcunningham7@gmail.com>
- Aravind-psiog <100823292+Aravind-psiog@users.noreply.github.com>
- Faiyaz Hasan <faiyaz@agnostiq.ai>
- Co-authored-by: Venkat Bala <venkat@agnostiq.ai>
- Prasanna Venkatesh <54540812+Prasy12@users.noreply.github.com>
- Co-authored-by: Amalan Jenicious F <amalan.jenicious@psiog.com>
- Okechukwu Emmanuel Ochia <okechukwu@agnostiq.ai>
- Co-authored-by: pre-commit-ci[bot] <66853113+pre-commit-ci[bot]@users.noreply.github.com>

### Changed

- Modified how `no_cluster` is passed to `app.py` from the CLI

## [0.191.0] - 2022-09-01

### Authors

- Will Cunningham <wjcunningham7@users.noreply.github.com>
- Co-authored-by: Scott Wyman Neagle <scott@agnostiq.ai>
- Alejandro Esquivel <ae@alejandro.ltd>
- Co-authored-by: Will Cunningham <wjcunningham7@gmail.com>
- Aravind-psiog <100823292+Aravind-psiog@users.noreply.github.com>
- Faiyaz Hasan <faiyaz@agnostiq.ai>
- Co-authored-by: Venkat Bala <venkat@agnostiq.ai>
- Prasanna Venkatesh <54540812+Prasy12@users.noreply.github.com>
- Co-authored-by: Amalan Jenicious F <amalan.jenicious@psiog.com>
- Okechukwu Emmanuel Ochia <okechukwu@agnostiq.ai>
- Co-authored-by: pre-commit-ci[bot] <66853113+pre-commit-ci[bot]@users.noreply.github.com>

### Added

- Implementation of RemoteExecutor

## [0.190.0] - 2022-09-01

### Authors

- Will Cunningham <wjcunningham7@users.noreply.github.com>
- Co-authored-by: Scott Wyman Neagle <scott@agnostiq.ai>
- Alejandro Esquivel <ae@alejandro.ltd>
- Co-authored-by: Will Cunningham <wjcunningham7@gmail.com>
- Aravind-psiog <100823292+Aravind-psiog@users.noreply.github.com>
- Faiyaz Hasan <faiyaz@agnostiq.ai>
- Co-authored-by: Venkat Bala <venkat@agnostiq.ai>
- Prasanna Venkatesh <54540812+Prasy12@users.noreply.github.com>
- Co-authored-by: Amalan Jenicious F <amalan.jenicious@psiog.com>
- Okechukwu Emmanuel Ochia <okechukwu@agnostiq.ai>

### Changed

- Renamed `BaseAsyncExecutor` and its references to `AsyncBaseExecutor`.

## [0.189.0] - 2022-08-31

### Authors

- Will Cunningham <wjcunningham7@users.noreply.github.com>
- Co-authored-by: Scott Wyman Neagle <scott@agnostiq.ai>
- Alejandro Esquivel <ae@alejandro.ltd>
- Co-authored-by: Will Cunningham <wjcunningham7@gmail.com>
- Aravind-psiog <100823292+Aravind-psiog@users.noreply.github.com>
- Faiyaz Hasan <faiyaz@agnostiq.ai>
- Co-authored-by: Venkat Bala <venkat@agnostiq.ai>
- Prasanna Venkatesh <54540812+Prasy12@users.noreply.github.com>
- Co-authored-by: Amalan Jenicious F <amalan.jenicious@psiog.com>

### Added

- Added capability to take screenshot of the graph with covalent logo on the GUI.

### Operations

- Changed the environment switches in tests.yml to be `true`/empty instead of 1/0

- Adding `benchmark.yml` workflow

### Tests

- Adding scripts in `tests/stress_tests/benchmarks`

## [0.188.0] - 2022-08-31

### Authors

- Will Cunningham <wjcunningham7@users.noreply.github.com>
- Co-authored-by: Scott Wyman Neagle <scott@agnostiq.ai>
- Alejandro Esquivel <ae@alejandro.ltd>
- Co-authored-by: Will Cunningham <wjcunningham7@gmail.com>
- Aravind-psiog <100823292+Aravind-psiog@users.noreply.github.com>

### Added

- Created a prototype of a production Dockerfile
- The old Dockerfile has been moved to Dockerfile.dev

### Docs

- Added db schema migration error guide in RTD
- Removed `get_data_store` from quantum chemistry tutorial #1046

### Operations

- Front-end test coverage measured and reported in CI
- Added reusable version action

- Added read the docs for user interface

## [0.187.0] - 2022-08-28

### Authors

- Prasanna Venkatesh <54540812+Prasy12@users.noreply.github.com>
- Co-authored-by: Kamalesh-suresh <kamalesh.suresh@psiog.com>
- Co-authored-by: Amalan Jenicious F <amalan.jenicious@psiog.com>
- Co-authored-by: pre-commit-ci[bot] <66853113+pre-commit-ci[bot]@users.noreply.github.com>

### Tests

- Fixed `test_using_executor_names` and `test_internal_sublattice_dispatch` tests to also work with `--no-cluster` option.

### Added

- Added test cases for front-end react components.

## [0.186.0] - 2022-08-25

### Authors

- Sankalp Sanand <sankalp@agnostiq.ai>
- Co-authored-by: Alejandro Esquivel <ae@alejandro.ltd>
- Venkat Bala <venkat@agnostiq.ai>
- Okechukwu Emmanuel Ochia <okechukwu@agnostiq.ai>
- Co-authored-by: pre-commit-ci[bot] <66853113+pre-commit-ci[bot]@users.noreply.github.com>
- Co-authored-by: Will Cunningham <wjcunningham7@gmail.com>
- Co-authored-by: Scott Wyman Neagle <scott@agnostiq.ai>
- Venkat Bala <15014089+venkatBala@users.noreply.github.com>
- Aravind-psiog <100823292+Aravind-psiog@users.noreply.github.com>
- Co-authored-by: Kamalesh-suresh <kamalesh.suresh@psiog.com>
- Co-authored-by: Prasy12 <prasanna.venkatesh@psiog.com>

### Operations

- Fix conditional logic around dumping of `covalent` logs to stdout in test workflows
- Build test matrix by parsing configs from json
- Dump covalent logs if any of the tests step fail
- changed-files action uses the proper sha in version.yml

### Docs

- Added RTD and header for the AWS EC2 executor plugin.
- Refactored tutorials for better organization

### Added

- Added executor label, node id and node type to graph node UI

### Changed

- Runtime has been modified to be more precise on the lattice and electron sidebar

## [0.185.0] - 2022-08-23

### Authors

- Sankalp Sanand <sankalp@agnostiq.ai>
- Co-authored-by: Alejandro Esquivel <ae@alejandro.ltd>
- Venkat Bala <venkat@agnostiq.ai>

### Added

- Adding `load_tests` subdirectory to tests to facilitate execution of Covalent benchmarks during nightly runs
- Added `locust` requirements to tests `requirements.txt`

## [0.184.2] - 2022-08-23

### Authors

- Sankalp Sanand <sankalp@agnostiq.ai>
- Co-authored-by: Alejandro Esquivel <ae@alejandro.ltd>

### Fixed

- Switched the `render_as_batch` flag in the alembic env context so that `ALTER` commands are supported in SQLite migrations.

### Docs

- Updated custom executor RTD to show a simpler example

### Operations

- pre-commit autoupdate

## [0.184.1] - 2022-08-23

### Authors

- Alejandro Esquivel <ae@alejandro.ltd>
- Venkat Bala <venkat@agnostiq.ai>
- Co-authored-by: Scott Wyman Neagle <scott@agnostiq.ai>
- Casey Jao <casey@agnostiq.ai>
- Sankalp Sanand <sankalp@agnostiq.ai>

### Fixed

- Function's `__doc__` and `__name__` storage in dict/json for transportable object fixed.

### Tests

- Added unit test for the above fix.

## [0.184.0] - 2022-08-22

### Authors

- Alejandro Esquivel <ae@alejandro.ltd>
- Venkat Bala <venkat@agnostiq.ai>
- Co-authored-by: Scott Wyman Neagle <scott@agnostiq.ai>
- Casey Jao <casey@agnostiq.ai>

### Changed

- Electron metadata is serialized earlier during workflow construction
  to reduce unexpected executor pip requirements.

### Operations

- Updating conditional logic for the different steps in `release` workflow
- Dependabot update

### Docs

- Removed "How to synchronize lattices" section from RTD

## [0.183.0] - 2022-08-18

### Authors

- Scott Wyman Neagle <scott@agnostiq.ai>
- Venkat Bala <venkat@agnostiq.ai>

### Added

- Adding tests to update patch coverage for the `covalent logs` cli

### Changed

- Modify the `covalent logs` CLI handler to read logs line by line

### Operations

- Update release workflow
- Adding a `wait` input for the Conda action

## [0.182.2] - 2022-08-18

### Authors

- Scott Wyman Neagle <scott@agnostiq.ai>
- Will Cunningham <wjcunningham7@users.noreply.github.com>
- Alejandro Esquivel <ae@alejandro.ltd>
- Co-authored-by: Will Cunningham <wjcunningham7@gmail.com>
- Co-authored-by: Faiyaz Hasan <faiyaz@agnostiq.ai>

### Fixed

- CLI `service.py` tests to run without the server needing to be started.

### Docs

- Added `covalent db` cli command to API section of RTD

### Docs

- Fixed RTD downloads badge image to point to `covalent` rather than `cova`

### Operations

- Use conda skeleton action for build and upload

### Docs

- Updating WCI yaml with new file transfer protocols

## [0.182.1] - 2022-08-17

### Authors

- Will Cunningham <wjcunningham7@users.noreply.github.com>
- Venkat Bala <venkat@agnostiq.ai>
- Co-authored-by: santoshkumarradha <santosh@agnostiq.ai>
- Co-authored-by: pre-commit-ci[bot] <66853113+pre-commit-ci[bot]@users.noreply.github.com>
- Co-authored-by: Santosh kumar <29346072+santoshkumarradha@users.noreply.github.com>
- Co-authored-by: Scott Wyman Neagle <scott@agnostiq.ai>
- Prasanna Venkatesh <54540812+Prasy12@users.noreply.github.com>
- Co-authored-by: Will Cunningham <wjcunningham7@gmail.com>

### Fixed

- lattice.draw() fix on the GUI.

## [0.182.0] - 2022-08-17

### Authors

- Will Cunningham <wjcunningham7@users.noreply.github.com>
- Venkat Bala <venkat@agnostiq.ai>
- Co-authored-by: santoshkumarradha <santosh@agnostiq.ai>
- Co-authored-by: pre-commit-ci[bot] <66853113+pre-commit-ci[bot]@users.noreply.github.com>
- Co-authored-by: Santosh kumar <29346072+santoshkumarradha@users.noreply.github.com>
- Co-authored-by: Scott Wyman Neagle <scott@agnostiq.ai>

### Added

- Update RTD for `AWS Batch` executor
- Removed `AWS Lambda` executor RTD from this branch in order to keep changes atomic

### Changed

- Synced with latest develop

### Docs

- Adding RTD for `AWS Braket` executor
- Adding dropdown menu for the IAM policy
- Delete RTD for other cloud executor to keep changes atomic
- Renamed `executers` folder to `executors`

### Docs

- Updated short release notes

## [0.181.0] - 2022-08-17

### Authors

- Alejandro Esquivel <ae@alejandro.ltd>
- Will Cunningham <wjcunningham7@users.noreply.github.com>
- Scott Wyman Neagle <scott@agnostiq.ai>
- Venkat Bala <venkat@agnostiq.ai>
- Co-authored-by: santoshkumarradha <santosh@agnostiq.ai>
- Co-authored-by: pre-commit-ci[bot] <66853113+pre-commit-ci[bot]@users.noreply.github.com>
- Co-authored-by: Santosh kumar <29346072+santoshkumarradha@users.noreply.github.com>
- Co-authored-by: Will Cunningham <wjcunningham7@gmail.com>
- Prasanna Venkatesh <54540812+Prasy12@users.noreply.github.com>
- Co-authored-by: Kamalesh-suresh <kamalesh.suresh@psiog.com>
- Co-authored-by: Manjunath PV <manjunath.poilath@psiog.com>
- Co-authored-by: ArunPsiog <arun.mukesh@psiog.com>

### Changed

- Lazy loading mechanism on the GUI.

### Fixed

- Displaying electron executor and inputs information on the GUI.
- Animated spinner for running statuses on the GUI.

## Docs

- Add `AWSLambdaExecutor` RTD
- Update `api.rst` to include `cluster` CLI command option
- Added version migration guide section in RTD
- Update RTD for `AWS ECS` executor
- Remove AWS Lambda and Batch RTDs to keep changes atomic
- Adding dropdowns to IAM policy documents
- Updated compatibility matrix
- Updated pip, bash and callable deps how-to guides

### Operations

- NPM install on CentOS done explicitly
- `-y` flag for `conda install`

## [0.180.0] - 2022-08-16

### Authors

- Casey Jao <casey@agnostiq.ai>
- Co-authored-by: Alejandro Esquivel <ae@alejandro.ltd>
- Okechukwu Emmanuel Ochia <okechukwu@agnostiq.ai>
- Scott Wyman Neagle <scott@agnostiq.ai>
- Co-authored-by: pre-commit-ci[bot] <66853113+pre-commit-ci[bot]@users.noreply.github.com>
- Co-authored-by: Will Cunningham <wjcunningham7@gmail.com>
- Sankalp Sanand <sankalp@agnostiq.ai>

### Removed

- Removed `ct.wait.LONG` etc. constants from covalent's init

### Changed

- `wait` in `_get_result_from_dispatcher` will now use `_results_manager.wait.EXTREME` if `True` has been passed to it.

### Operations

- Prettierified release.yml
- Cleaned up pre-commit-config.yml

### Docs

- Updated Bash Lepton tutorial to conform with the latest Lepton interface changes
- Disabling how-to guide for executing an electron with a specified Conda environment.
- Fixed "How To" for Python leptons

## [0.179.0] - 2022-08-16

### Authors

### Changed

- Changed terser package version on webapp yarn-lock file.

## [0.178.0] - 2022-08-15

### Authors

- Will Cunningham <wjcunningham7@users.noreply.github.com>
- Co-authored-by: Alejandro Esquivel <ae@alejandro.ltd>
- Casey Jao <casey@agnostiq.ai>

### Changed

- Dispatch workflows as asyncio tasks on the FastAPI event loop instead of in separate threads

### Fixed

- Deconflict wait enum with `ct.wait` function; `wait` -> `WAIT`

### Operations

- Conda package is built and tested on a nightly schedule
- Conda deployment step is added to `release.yml`
- Install yarn and npm on Ubuntu whenever the webapp needs to be built

## [0.177.0] - 2022-08-11

### Authors

- Scott Wyman Neagle <scott@agnostiq.ai>
- Co-authored-by: Faiyaz Hasan <faiyaz@agnostiq.ai>
- Casey Jao <casey@agnostiq.ai>
- Venkat Bala <venkat@agnostiq.ai>
- Co-authored-by: pre-commit-ci[bot] <66853113+pre-commit-ci[bot]@users.noreply.github.com>

### Removed

- `while True` in `app.get_result`

### Changed

- Flask route logic to return 503 when the result is not ready

### Tests

- results_manager tests

### Operations

- Fix conditional checks for `pre-release` and `stable` Covalent docker image builds

## [0.176.0] - 2022-08-11

### Authors

- Scott Wyman Neagle <scott@agnostiq.ai>
- Co-authored-by: Faiyaz Hasan <faiyaz@agnostiq.ai>
- Casey Jao <casey@agnostiq.ai>

### Operations

- Update precommit yaml.

### Removed

- `Lattice.check_consumables()`, `_TransportGraph.get_topologically_sorted_graph()`

### Operations

- Trigger webapp build if `build==true`

## [0.175.0] - 2022-08-11

### Authors

- Scott Wyman Neagle <scott@agnostiq.ai>
- Co-authored-by: Faiyaz Hasan <faiyaz@agnostiq.ai>
- Casey Jao <casey@agnostiq.ai>

### Operations

- Trigger Slack alert for failed tests on `workflow_run`

## [0.174.0] - 2022-08-11

### Authors

- Casey Jao <casey@agnostiq.ai>
- Alejandro Esquivel <ae@alejandro.ltd>

### Changed

- Changed return value for TransferFromRemote and TransferToRemote (download/upload) operations to be consistent and always return filepath tuples

### Docs

- Updated docs with File Transfer return value changes and `files` kwarg injections

### Fixed

- Fixed postprocessing workflows that return an electron with an incoming wait_for edge

## [0.173.0] - 2022-08-10

### Authors

- Sankalp Sanand <sankalp@agnostiq.ai>

### Added

- `--hard` and `--yes` flags added to `covalent purge` for hard purging (also deletes the databse) and autoapproving respectively.

### Changed

- `covalent purge` now shows the user a prompt informing them what dirs and files will be deleted.
- Improved shown messages in some commands.

### Tests

- Updated tests to reflect above changes.

## [0.172.0] - 2022-08-10

### Authors

- Will Cunningham <wjcunningham7@users.noreply.github.com>
- Prasanna Venkatesh <54540812+Prasy12@users.noreply.github.com>
- Co-authored-by: pre-commit-ci[bot] <66853113+pre-commit-ci[bot]@users.noreply.github.com>
- Co-authored-by: Aravind-psiog <100823292+Aravind-psiog@users.noreply.github.com>
- Co-authored-by: ArunPsiog <arun.mukesh@psiog.com>
- Co-authored-by: manjunath.poilath <manjunath.poilath@psiog.com>
- Co-authored-by: Kamalesh-suresh <kamalesh.suresh@psiog.com>
- Co-authored-by: Amalan Jenicious F <amalan.jenicious@psiog.com>
- Co-authored-by: M Shrikanth <shrikanth.mohan@psiog.com>
- Co-authored-by: Casey Jao <casey@agnostiq.ai>
- Co-authored-by: Aravind-psiog <aravind.prabaharan@psiog.com>
- Co-authored-by: Will Cunningham <wjcunningham7@gmail.com>
- Co-authored-by: Alejandro Esquivel <ae@alejandro.ltd>

### Changed

- Covalent dispatcher flask web apis ported to FastAPI in `covalent_dispatcher/_service/app.py`
- Unit tests written for Covalent dispatcher flask web apis ported to FastAPI in `covalent_dispatcher_tests/_service/app.test.py`
- Web apis of `covalent_ui` refactored to adhere to v11 DB schema
- Electron graph mini map has been moved next to controls on the GUI.
- Lattice status and count of completed & total electrons has been moved to the top of the graph on the GUI.
- Some of the Flask APIs earlier consumed by the GUI have been deprecated & removed from the code base.
- APIs exposed by the web app back end have been re-factored to adhere to the new DB schema v10

### Added

- Added count of dispatches by status on the dispatch list section of the GUI.
- APIs that the GUI consumes have been re-written using FastAPI. This includes re-factoring of older APIs and adding of new APIs.
- Added COVALENT_SERVER_IFACE_ANY flag for uvicorn to start with 0.0.0.0

### Docs

- ReadTheDocs landing page has been improved

## [0.171.0] - 2022-08-10

### Authors

- Casey Jao <casey@agnostiq.ai>
- Co-authored-by: Scott Wyman Neagle <scott@agnostiq.ai>

### Added

- Added `covalent migrate_legacy_result_object` command to save pickled Result objects to the DataStore

## [0.170.1] - 2022-08-09

### Authors

- Venkat Bala <venkat@agnostiq.ai>

### Fixed

- Remove `attr` import added inadvertently

### Tests

- Fix `start` cli test, update `set_config` call count

## [0.170.0] - 2022-08-08

### Authors

- Venkat Bala <venkat@agnostiq.ai>
- Co-authored-by: pre-commit-ci[bot] <66853113+pre-commit-ci[bot]@users.noreply.github.com>

### Changed

- Temporarily allow executor plugin variable name to be either in uppercase or lowercase

## [0.169.0] - 2022-08-08

### Authors

- Venkat Bala <venkat@agnostiq.ai>
- Co-authored-by: pre-commit-ci[bot] <66853113+pre-commit-ci[bot]@users.noreply.github.com>

### Added

- Adding a `covalent config` convenience CLI to quickly view retrive the covalent configuration

## [0.168.0] - 2022-08-08

### Authors

- Venkat Bala <venkat@agnostiq.ai>
- Co-authored-by: pre-commit-ci[bot] <66853113+pre-commit-ci[bot]@users.noreply.github.com>

### Added

- Adding `setup/teardown` methods as placeholders for any executor specific setup and teardown tasks

## [0.167.0] - 2022-08-08

### Authors

- Poojith U Rao <106616820+poojithurao@users.noreply.github.com>
- Co-authored-by: Venkat Bala <venkat@agnostiq.ai>
- Co-authored-by: Faiyaz Hasan <faiyaz@agnostiq.ai>
- Co-authored-by: pre-commit-ci[bot] <66853113+pre-commit-ci[bot]@users.noreply.github.com>
- Co-authored-by: Alejandro Esquivel <ae@alejandro.ltd>

### Added

- S3 File transfer strategy

### Fixed

- Adding maximum number of retries and timeout parameter to the get result http call.

## [0.166.0] - 2022-08-07

### Authors

- Venkat Bala <venkat@agnostiq.ai>

### Tests

- Update dask cli test to match Covalent Dask cluster configuration

### Changed

- Remove newline from log stream formatter for better log statment output
- Jsonify covalent cluster cli outputs

## [0.165.0] - 2022-08-06

### Authors

- Casey Jao <casey@agnostiq.ai>

### Changed

- Make `BaseExecutor` and `BaseAsyncExecutor` class siblings, not parent and child.

### Operations

- Only validate webapp if the webapp was built

### Tests

- Fixed randomly failing lattice json serialization test

## [0.164.0] - 2022-08-05

### Authors

- Sankalp Sanand <sankalp@agnostiq.ai>
- Faiyaz Hasan <faiyaz@agnostiq.ai>
- Co-authored-by: pre-commit-ci[bot] <66853113+pre-commit-ci[bot]@users.noreply.github.com>
- Co-authored-by: Venkat Bala <venkat@agnostiq.ai>
- Co-authored-by: Will Cunningham <wjcunningham7@gmail.com>

### Changed

- Use `update_config` to modify dask configuration from the cluster process
- Simplify `set_config` logic for dask configuration options on `covalent start`
- Removed default values from click options for dask configuration related values

### Added

- Configured default dask configuration options in `defaults.py`

### Fixed

- Overwriting config address issue.

### Tests

- Moved misplaced functional/integration tests from the unit tests folder to their respective folders.
- All of the unit tests now use test DB instead of hitting a live DB.
- Updated `tests.yml` so that functional tests are run whenever tests get changed or github actions are changed.
- Several broken tests were also fixed.

## [0.163.0] - 2022-08-04

### Authors

- Alejandro Esquivel <ae@alejandro.ltd>
- Co-authored-by: Casey Jao <casey@agnostiq.ai>
- Will Cunningham <wjcunningham7@users.noreply.github.com>
- Co-authored-by: Scott Wyman Neagle <scott@agnostiq.ai>

### Added

- Added `rsync` dependency in `Dockerfile`

### Removed

- `Makefile` which was previously improperly committed

### Operations

- Functional tests are run only on `develop`
- `tests.yml` can be run manually provided a commit SHA
- `tests.yml` uses a `build` filter to conditionally install and build Covalent if build files are modified
- `docker.yml` is now only for dev work, and is manually triggered given an SHA
- `release.yml` is enhanced to push stable and pre-release images to a public ECR repo

## [0.162.0] - 2022-08-04

### Authors

- Alejandro Esquivel <ae@alejandro.ltd>
- Co-authored-by: Casey Jao <casey@agnostiq.ai>

### Changed

- Updated Base executor to support non-unique `retval_key`s, particularly for use in File Transfer where we may have several CallDeps with the reserved `retval_key` of value `files`.

## [0.161.2] - 2022-08-04

### Authors

- Alejandro Esquivel <ae@alejandro.ltd>
- Co-authored-by: pre-commit-ci[bot] <66853113+pre-commit-ci[bot]@users.noreply.github.com>

### Fixed

- Updated `covalent db migrations` to overwrite `alembic.ini` `script_location` with absolute path to migrations folder
- Updated `covalent db alembic [args]` command to use project root as `cwd` for alembic subprocess

## [0.161.1] - 2022-08-03

### Authors

- Alejandro Esquivel <ae@alejandro.ltd>
- Scott Wyman Neagle <scott@agnostiq.ai>
- Co-authored-by: Faiyaz Hasan <faiyaz@agnostiq.ai>
- Poojith U Rao <106616820+poojithurao@users.noreply.github.com>
- Co-authored-by: Casey Jao <casey@agnostiq.ai>

### Fixed

- When a list was passed to an electron, the generated electron list
  had metadata copied from the electron. This was resulting in
  call_before and call_after functions being called by the electron
  list as well. The metadata (apart from executor) is now set to
  default values for the electron list.

## [0.161.0] - 2022-08-03

### Authors

- Alejandro Esquivel <ae@alejandro.ltd>
- Scott Wyman Neagle <scott@agnostiq.ai>
- Co-authored-by: Faiyaz Hasan <faiyaz@agnostiq.ai>

### Changed

- Replaced `Session(DispatchDB()._get_data_store().engine)` with `workflow_db.session()`

### Removed

- `DevDataStore` class from `datastore.py`
- workflows manager

## [0.160.1] - 2022-08-02

### Authors

- Alejandro Esquivel <ae@alejandro.ltd>
- Scott Wyman Neagle <scott@agnostiq.ai>

### Fixed

- `script_location` key not found issue when installing with pip (second attempt)

### Docs

- Remove migration guide reference from README

### Operations

- Explicitly check `release == true` in tests.yml

## [0.160.0] - 2022-08-02

### Authors

- Casey Jao <casey@agnostiq.ai>
- Co-authored-by: Faiyaz Hasan <faiyaz@agnostiq.ai>

### Changed

- `Executor.run()` now accepts a `task_metadata` dictionary. Current
  keys consist of `dispatch_id` and `node_id`.

## [0.159.0] - 2022-08-02

### Authors

- Casey Jao <casey@agnostiq.ai>
- Co-authored-by: Faiyaz Hasan <faiyaz@agnostiq.ai>

### Changed

- Database schema has been updated to v11

### Operations

- `paths-filter` will only be run on PRs, i.e on workflow runs, the whole test suite will be run.
- Removed retry action from running on `pytest` steps since they instead use `pytest` retries.
- `codecov.yml` added to enable carry-forward flags
- UI front-end is only built for pull requests when the source changes
- Packaging is only validated on the `develop` branch

## [0.158.0] - 2022-07-29

### Authors

- Okechukwu Emmanuel Ochia <okechukwu@agnostiq.ai>
- Co-authored-by: Scott Wyman Neagle <scott@agnostiq.ai>
- Will Cunningham <wjcunningham7@users.noreply.github.com>
- Alejandro Esquivel <ae@alejandro.ltd>
- Co-authored-by: pre-commit-ci[bot] <66853113+pre-commit-ci[bot]@users.noreply.github.com>
- Casey Jao <casey@agnostiq.ai>
- Co-authored-by: Faiyaz Hasan <faiyaz@agnostiq.ai>

### Changed

- Construct the result object in the dispatcher `entry_point.py` module in order to avoid the Missing Latticed Id error so frequently.
- Update the sleep statement length to 0.1 seconds in the results.manager.

## [0.157.1] - 2022-07-29

### Authors

- Okechukwu Emmanuel Ochia <okechukwu@agnostiq.ai>
- Co-authored-by: Scott Wyman Neagle <scott@agnostiq.ai>
- Will Cunningham <wjcunningham7@users.noreply.github.com>
- Alejandro Esquivel <ae@alejandro.ltd>
- Co-authored-by: pre-commit-ci[bot] <66853113+pre-commit-ci[bot]@users.noreply.github.com>
- Casey Jao <casey@agnostiq.ai>

### Fixed

- Pass non-kwargs to electrons in the correct order during dispatch.

## [0.157.0] - 2022-07-28

### Authors

- Okechukwu Emmanuel Ochia <okechukwu@agnostiq.ai>
- Co-authored-by: Scott Wyman Neagle <scott@agnostiq.ai>
- Will Cunningham <wjcunningham7@users.noreply.github.com>
- Alejandro Esquivel <ae@alejandro.ltd>
- Co-authored-by: pre-commit-ci[bot] <66853113+pre-commit-ci[bot]@users.noreply.github.com>
- Casey Jao <casey@agnostiq.ai>

### Changed

- Expose a public `wait()` function compatible with both calling and dispatching lattices

### Docs

- Updated the RTD on `wait_for()` to use the static `wait()` function

### Operations

- pre-commit autoupdate

### Docs

- Changed the custom executor how-to to be shorter and more concise.
- Re-structured the docs

## [0.156.0] - 2022-07-27

### Authors

- Okechukwu Emmanuel Ochia <okechukwu@agnostiq.ai>
- Co-authored-by: Scott Wyman Neagle <scott@agnostiq.ai>
- Will Cunningham <wjcunningham7@users.noreply.github.com>
- Alejandro Esquivel <ae@alejandro.ltd>
- Co-authored-by: pre-commit-ci[bot] <66853113+pre-commit-ci[bot]@users.noreply.github.com>

### Added

- Bash decorator is introduced
- Lepton commands can be specified as a list of strings rather than strings alone.

## [0.155.1] - 2022-07-26

### Authors

- Okechukwu Emmanuel Ochia <okechukwu@agnostiq.ai>
- Co-authored-by: Scott Wyman Neagle <scott@agnostiq.ai>
- Will Cunningham <wjcunningham7@users.noreply.github.com>
- Alejandro Esquivel <ae@alejandro.ltd>
- Co-authored-by: pre-commit-ci[bot] <66853113+pre-commit-ci[bot]@users.noreply.github.com>

### Fixed

- `script_location` key not found issue when running alembic programatically

### Operations

- Fixed syntax errors in `stale.yml` and in `hotfix.yml`
- `docker.yml` triggered after version bump in `develop` instead of before
- Enhanced `tests.yml` to upload coverage reports by domain

## [0.155.0] - 2022-07-26

### Authors

- Alejandro Esquivel <ae@alejandro.ltd>

### Added

- Exposing `alembic {args}` cli commands through: `covalent db alembic {args}`

## [0.154.0] - 2022-07-25

### Authors

- Casey Jao <casey@agnostiq.ai>
- Co-authored-by: Venkat Bala <venkat@agnostiq.ai>
- Alejandro Esquivel <ae@alejandro.ltd>

### Added

- Added methods to programatically fetch information from Alembic without needing subprocess

## [0.153.1] - 2022-07-25

### Authors

- Casey Jao <casey@agnostiq.ai>
- Co-authored-by: Venkat Bala <venkat@agnostiq.ai>

### Fixed

- Stdout and stderr are now captured when using the dask executor.

### Tests

- Fixed Dask cluster CLI tests

## [0.153.0] - 2022-07-25

### Authors

- Faiyaz Hasan <faiyaz@agnostiq.ai>

### Added

- Helper function to load and save files corresponding to the DB filenames.

### Changed

- Files with .txt, .log extensions are stored as strings.
- Get result web request timeout to 2 seconds.

## [0.152.0] - 2022-07-25

### Authors

- Faiyaz Hasan <faiyaz@agnostiq.ai>
- Co-authored-by: Scott Wyman Neagle <scott@agnostiq.ai>

### Changed

- Pass default DataStore object to node value retrieval method in the Results object.

## [0.151.1] - 2022-07-22

### Authors

- Faiyaz Hasan <faiyaz@agnostiq.ai>
- Co-authored-by: Scott Wyman Neagle <scott@agnostiq.ai>

### Fixed

- Adding maximum number of retries and timeout parameter to the get result http call.
- Disabling result_webhook for now.

## [0.151.0] - 2022-07-22

### Authors

- Scott Wyman Neagle <scott@agnostiq.ai>
- Co-authored-by: Will Cunningham <wjcunningham7@gmail.com>
- Sankalp Sanand <sankalp@agnostiq.ai>

### Added

- `BaseAsyncExecutor` has been added which can be inherited by new async-aware executors.

### Changed

- Since tasks were basically submitting the functions to a Dask cluster by default, they have been converted into asyncio `Tasks` instead which support a far larger number of concurrent tasks than previously used `ThreadPool`.

- `tasks_pool` will still be used to schedule tasks which use non-async executors.

- Executor's `executor` will now receive a callable instead of a serialized function. This allows deserializing the function where it is going to be executed while providing a simplified `execute` at the same time.

- `uvloop` is being used instead of the default event loop of `asyncio` for better performance.

- Tests have also been updated to reflect above changes.

### Operations

- Made Santosh the sole owner of `/docs`

## [0.150.0] - 2022-07-22

### Authors

- Faiyaz Hasan <faiyaz@agnostiq.ai>

### Added

- Initialize database tables when the covalent server is started.

## [0.149.0] - 2022-07-21

### Authors

- Scott Wyman Neagle <scott@agnostiq.ai>
- Co-authored-by: Venkat Bala <venkat@agnostiq.ai>

### Removed

- `result.save()`
- `result._write_dispatch_to_python_file()`

## [0.148.0] - 2022-07-21

### Authors

- Alejandro Esquivel <ae@alejandro.ltd>

### Changed

- Changed DataStore default db path to correspond to dispatch db config path

### Operations

- Added workflow to stale and close pull requests

### Docs

- Fixed `get_metadata` calls in examples to remove `results_dir` argument
- Removed YouTube video temporarily

## [0.147.0] - 2022-07-21

### Authors

- Casey Jao <casey@agnostiq.ai>

### Changed

- Simplified interface for custom executors. All the boilerplate has
  been moved to `BaseExecutor`.

## [0.146.0] - 2022-07-20

### Authors

- Casey Jao <casey@agnostiq.ai>
- Co-authored-by: Venkat Bala <venkat@agnostiq.ai>
- Faiyaz Hasan <faiyaz@agnostiq.ai>

### Added

- Ensure that transportable objects are rendered correctly when printing the result object.

### Tests

- Check that user data is not unpickled by the Covalent server process

## [0.145.0] - 2022-07-20

### Authors

- Scott Wyman Neagle <scott@agnostiq.ai>
- Co-authored-by: Venkat Bala <venkat@agnostiq.ai>
- Co-authored-by: Faiyaz Hasan <faiyaz@agnostiq.ai>

### Removed

- `entry_point.get_result()`

### Changed

- get_result to query an HTTP endpoint instead of a DB session

## [0.144.0] - 2022-07-20

### Authors

- Will Cunningham <wjcunningham7@users.noreply.github.com>
- Co-authored-by: Scott Wyman Neagle <scott@agnostiq.ai>
- Alejandro Esquivel <ae@alejandro.ltd>

### Added

- Set up alembic migrations & added migration guide (`alembic/README.md`)

## [0.143.0] - 2022-07-19

### Authors

- Will Cunningham <wjcunningham7@users.noreply.github.com>
- Co-authored-by: Scott Wyman Neagle <scott@agnostiq.ai>

### Changed

- Installation will fail if `cova` is installed while trying to install `covalent`.

## [0.142.0] - 2022-07-19

### Authors

- Poojith U Rao <106616820+poojithurao@users.noreply.github.com>
- Co-authored-by: Will Cunningham <wjcunningham7@gmail.com>
- Anna Hughes <annagwen42@gmail.com>
- Co-authored-by: Poojith <poojith@agnostiq.ai>
- Co-authored-by: Scott Wyman Neagle <scott@agnostiq.ai>
- Casey Jao <casey@agnostiq.ai>
- Co-authored-by: Venkat Bala <venkat@agnostiq.ai>
- Co-authored-by: pre-commit-ci[bot] <66853113+pre-commit-ci[bot]@users.noreply.github.com>
- Faiyaz Hasan <faiyaz@agnostiq.ai>

### Added

- `electron_num`, `completed_electron_num` fields to the Lattice table.

## [0.141.0] - 2022-07-19

### Authors

- Poojith U Rao <106616820+poojithurao@users.noreply.github.com>
- Co-authored-by: Will Cunningham <wjcunningham7@gmail.com>
- Anna Hughes <annagwen42@gmail.com>
- Co-authored-by: Poojith <poojith@agnostiq.ai>
- Co-authored-by: Scott Wyman Neagle <scott@agnostiq.ai>
- Casey Jao <casey@agnostiq.ai>
- Co-authored-by: Venkat Bala <venkat@agnostiq.ai>
- Co-authored-by: pre-commit-ci[bot] <66853113+pre-commit-ci[bot]@users.noreply.github.com>

### Changed

- Deprecate topological sort in favor of inspect in-degree of nodes until they are zero before dispatching task
- Use deepcopy to generate a copy of the metadata dictionary before saving result object to the database

### Docs

- Adding incomplete pennylane kernel tutorial
- Adding quantum ensemble tutorial

## [0.140.0] - 2022-07-19

### Authors

- Faiyaz Hasan <faiyaz@agnostiq.ai>
- Co-authored-by: Venkat Bala <venkat@agnostiq.ai>

### Added

- Fields `deps_filename`, `call_before_filename` and `call_after_filename` to the `Electron` table.
- Re-write the deps / call before and after file contents when inserting / updating electron record in the database.

### Changed

- Modify the test and implementation logic of inserting the electron record with these new fields.
- Field `key` to `key_filename` in `Electron` table.

## [0.139.1] - 2022-07-19

### Authors

- Divyanshu Singh <55018955+divshacker@users.noreply.github.com>
- Co-authored-by: Scott Wyman Neagle <wymnea@protonmail.com>
- Co-authored-by: Scott Wyman Neagle <scott@agnostiq.ai>
- Co-authored-by: Will Cunningham <wjcunningham7@users.noreply.github.com>

### Fixed

- Fixes Reverse IP problem. All References to `0.0.0.0` are changed to `localhost` . More details can be found [here](https://github.com/AgnostiqHQ/covalent/issues/202)

## [0.139.0] - 2022-07-19

### Authors

- Venkat Bala <venkat@agnostiq.ai>
- Co-authored-by: Scott Wyman Neagle <scott@agnostiq.ai>
- Faiyaz Hasan <faiyaz@agnostiq.ai>
- Co-authored-by: Will Cunningham <wjcunningham7@gmail.com>

### Added

- Columns `is_active` in the lattice, eLectron and Electron dependency tables.

### Docs

- Adding a RTD tutorial/steps on creating a custom executor

## [0.138.0] - 2022-07-19

### Authors

- Anna Hughes <annagwen42@gmail.com>
- Co-authored-by: Will Cunningham <wjcunningham7@gmail.com>
- Will Cunningham <wjcunningham7@users.noreply.github.com>
- Co-authored-by: Venkat Bala <venkat@agnostiq.ai>

### Added

- Docker build workflow

### Changed

- Dockerfile uses multi-stage build

### Docs

- New tutorial demonstrating how to solve the MaxCut Problem with QAOA and Covalent

## [0.137.0] - 2022-07-19

### Authors

- Prasanna Venkatesh <54540812+Prasy12@users.noreply.github.com>
- Co-authored-by: Alejandro Esquivel <ae@alejandro.ltd>

### Added

- Ability to hide/show labels on the graph
- Graph layout with elk configurations

### Changed

- Changed API socket calls interval for graph optimization.

### Tests

- Disabled several dask functional tests

## [0.136.0] - 2022-07-18

### Authors

- Scott Wyman Neagle <scott@agnostiq.ai>
- Co-authored-by: Faiyaz Hasan <faiyaz@agnostiq.ai>

### Changed

- Result.save() has been deprecated in favor of Result.persist() and querying the database directly.

## [0.135.0] - 2022-07-18

### Authors

- Casey Jao <casey@agnostiq.ai>
- Co-authored-by: Scott Wyman Neagle <scott@agnostiq.ai>
- Co-authored-by: Alejandro Esquivel <ae@alejandro.ltd>

### Operations

- Psiog is only codeowner of js files
- Fix in changelog action to handle null author when a bot is committing

### Added

- Support injecting return values of calldeps into electrons during workflow execution

## [0.134.0] - 2022-07-15

### Authors

- Casey Jao <casey@agnostiq.ai>
- Co-authored-by: Scott Wyman Neagle <scott@agnostiq.ai>

### Changed

- Covalent server can now process workflows without having their deps installed

## [0.133.0] - 2022-07-15

### Authors

- Will Cunningham <wjcunningham7@users.noreply.github.com>

### Removed

- Removed the deprecated function `draw_inline` as well as the `matplotlib` dependency.

### Operations

- Fixing the retry block for tests

## [0.132.0] - 2022-07-14

### Authors

- Will Cunningham <wjcunningham7@users.noreply.github.com>

### Added

- Bash lepton support reintroduced with some UX modifications to the Lepton class. Leptons which use scripting languages can be specified as either (1) a command run in the shell/console or (2) a call to a function in a library/script. Leptons which use compiled languages must specify a library and a function name.
- The keyword argument `display_name` can be used to override the name appearing in the UI. Particularly useful when the lepton is a command.
- All arguments except for language are now keyword arguments.
- Keyword arguments passed to a Bash lepton are understood to define environment variables within the shell.
- Non-keyword arguments fill in `$1`, `$2`, etc.
- Named outputs enumerate variables within the shell which will be returned to the user. These can be either `Lepton.OUTPUT` or `Lepton.INPUT_OUTPUT` types.

### Added

- New fields to the decomposed result object Database:

## [0.131.0] - 2022-07-13

### Authors

- Sankalp Sanand <sankalp@agnostiq.ai>
- Co-authored-by: Venkat Bala <venkat@agnostiq.ai>

### Fixed

- `covalent --version` now looks for `covalent` metadata instead of `cova`

### Tests

- Updated the cli test to include whether the correct version number is shown when `covalent --version` is run

### Added

- Method to write electron id corresponding to sublattices in `execution.py` when running `_run_task`.

## [0.130.0] - 2022-07-12

### Authors

- Venkat Bala <venkat@agnostiq.ai>
- Co-authored-by: Scott Wyman Neagle <scott@agnostiq.ai>

### Changed

- Ignoring tests for `cancel_dispatch` and `construct_bash`
- Create a dummy requirements.txt file for pip deps tests
- Fix version of `Werkzeug` package to avoid running into ValueError (unexpected kwarg `as_tuple`)
- Update `customization` how to test by specifying the section header `sdk`

## [0.129.0] - 2022-07-12

### Authors

- Sankalp Sanand <sankalp@agnostiq.ai>
- Co-authored-by: Alejandro Esquivel <ae@alejandro.ltd>

### Added

- Support for `wait_for` type edges when two electrons are connected by their execution side effects instead of output-input relation.

### Changed

- `active_lattice.electron_outputs` now contains the node ids as well for the electron which is being post processed.

## [0.128.1] - 2022-07-12

### Authors

- Faiyaz Hasan <faiyaz@agnostiq.ai>

### Fixed

- `Result.persist` test in `result_test.py`.
- Electron dependency `arg_index` is changed back to Nullable.

## [0.128.0] - 2022-07-12

### Authors

- Okechukwu Emmanuel Ochia <okechukwu@agnostiq.ai>
- Co-authored-by: Casey Jao <casey@agnostiq.ai>
- Co-authored-by: Alejandro Esquivel <ae@alejandro.ltd>
- Co-authored-by: pre-commit-ci[bot] <66853113+pre-commit-ci[bot]@users.noreply.github.com>

### Added

- File transfer support for leptons

## [0.127.0] - 2022-07-11

### Authors

- Scott Wyman Neagle <scott@agnostiq.ai>
- Co-authored-by: Faiyaz Hasan <faiyaz@agnostiq.ai>
- Co-authored-by: Venkat Bala <venkat@agnostiq.ai>

### Added

- When saving to DB, also persist to the new DB if running in develop mode

### Tests

- Flask app route tests

## [0.126.0] - 2022-07-11

### Authors

- Will Cunningham <wjcunningham7@users.noreply.github.com>
- Alejandro Esquivel <ae@alejandro.ltd>
- Co-authored-by: pre-commit-ci[bot] <66853113+pre-commit-ci[bot]@users.noreply.github.com>
- Co-authored-by: Sankalp Sanand <sankalp@agnostiq.ai>

### Added

- Added Folder class
- Added internal call before/after deps to execute File Transfer operations pre/post electron execution.

### Operations

- Enhanced hotfix action to create branches from existing commits

## [0.125.0] - 2022-07-09

### Authors

- Okechukwu Emmanuel Ochia <okechukwu@agnostiq.ai>
- Co-authored-by: pre-commit-ci[bot] <66853113+pre-commit-ci[bot]@users.noreply.github.com>
- Co-authored-by: Alejandro Esquivel <ae@alejandro.ltd>
- Venkat Bala <venkat@agnostiq.ai>
- Co-authored-by: Okechukwu Ochia <emmirald@gmail.com>
- Co-authored-by: Scott Wyman Neagle <scott@agnostiq.ai>

### Added

- Dask Cluster CLI functional/unit tests

### Docs

- Updated RTD concepts, how-to-guides, and api docs with electron dependencies.

### Operations

- Separate out running tests and uploading coverage report to circumvent bug in
  retry action

## [0.124.0] - 2022-07-07

### Authors

- Will Cunningham <wjcunningham7@users.noreply.github.com>
- Co-authored-by: Scott Wyman Neagle <scott@agnostiq.ai>
- Faiyaz Hasan <faiyaz@agnostiq.ai>

### Added

- `Result.persist` method in `covalent/_results_manager/result.py`.

### Operations

- Package pre-releases go to `covalent` instead of `cova` on PyPI.

## [0.123.0] - 2022-07-07

### Authors

- Scott Wyman Neagle <scott@agnostiq.ai>
- Co-authored-by: Faiyaz Hasan <faiyaz@agnostiq.ai>
- Will Cunningham <wjcunningham7@users.noreply.github.com>
- Alejandro Esquivel <ae@alejandro.ltd>
- Co-authored-by: pre-commit-ci[bot] <66853113+pre-commit-ci[bot]@users.noreply.github.com>

### Added

- Added Folder class
- Added internal call before/after deps to execute File Transfer operations pre/post electron execution.

### Operations

- `codeql.yml` and `condabuild.yml` run nightly instead of on every PR.
- Style fixes in changelog

## [0.122.1] - 2022-07-06

### Authors

Will Cunningham <wjcunningham7@users.noreply.github.com>
Co-authored-by: Scott Wyman Neagle <scott@agnostiq.ai>

### Operations

- Added license scanner action
- Pre-commit autoupdate

### Tests

- Tests for running workflows with more than one iteration

### Fixed

- Attribute error caused by attempts to retrieve the name from the node function when the node function is set to None

## [0.122.0] - 2022-07-04

### Authors

Faiyaz Hasan <faiyaz@agnostiq.ai>
Co-authored-by: pre-commit-ci[bot] <66853113+pre-commit-ci[bot]@users.noreply.github.com>

### Added

- `covalent/_results_manager/write_result_to_db.py` module and methods to insert / update data in the DB.
- `tests/covalent_tests/results_manager_tests/write_result_to_db_test.py` containing the unit tests for corresponding functions.

### Changed

- Electron `type` column to a string type rather than an `ElectronType` in DB models.
- Primary keys from `BigInteger` to `Integer` in DB models.

## [0.121.0] - 2022-07-04

### Authors

Will Cunningham <wjcunningham7@users.noreply.github.com>
Co-authored-by: Alejandro Esquivel <ae@alejandro.ltd>
Co-authored-by: pre-commit-ci[bot] <66853113+pre-commit-ci[bot]@users.noreply.github.com>

### Removed

- Unused requirements `gunicorn` and `eventlet` in `requirements.txt` as well as `dask` in `tests/requirements.txt`, since it is already included in the core requirements.

### Docs

- Updated the compatibility matrix in the docs.

## [0.120.0] - 2022-07-04

### Authors

Okechukwu Emmanuel Ochia <okechukwu@agnostiq.ai>
Co-authored-by: Venkat Bala <venkat@agnostiq.ai>
Co-authored-by: pre-commit-ci[bot] <66853113+pre-commit-ci[bot]@users.noreply.github.com>
Co-authored-by: Scott Wyman Neagle <scott@agnostiq.ai>

### Added

- Adding `cluster` CLI options to facilitate interacting with the backend Dask cluster
- Adding options to `covalent start` to enable specifying number of workers, memory limit and threads per worker at cluster startup

### Changed

- Update `DaskAdminWorker` docstring with better explanation

## [0.119.1] - 2022-07-04

### Authors

Scott Wyman Neagle <scott@agnostiq.ai>
Casey Jao <casey@agnostiq.ai>

### Fixed

- `covalent status` checks if the server process is still alive.

### Operations

- Updates to changelog logic to handle multiple authors

## [0.119.0] - 2022-07-03

### Authors

@cjao

### Added

- Introduce support for pip dependencies

## [0.118.0] - 2022-07-02

### Authors

@AlejandroEsquivel

### Added

- Introduced File, FileTransfer, and FileTransferStrategy classes to support various File Transfer use cases prior/post electron execution

## [0.117.0] - 2022-07-02

### Authors

@Emmanuel289

### Added

- Included retry action in 'tests.yaml' workflow.

## [0.116.0] - 2022-06-29

### Authors

@Prasy12

### Changed

- Changed API socket calls interval for graph optimization.

### Added

- Ability to change to different layouts from the GUI.

## [0.115.0] - 2022-06-28

### Authors

@cjao

### Added

- Introduce support for `call_before`, `call_after`, and bash dependencies

### Operations

- Unit tests performed on Python 3.10 on Ubuntu and MacOS images as well as 3.9 on MacOS
- Updated codeowners so that AQ Engineers doesn't own this CHANGELOG
- pre-commit autoupdate

## [0.114.0] - 2022-06-23

### Authors

@dependabot[bot]

### Changed

- Changed eventsource version on webapp yarn-lock file.

### Operations

- Added Github push changelog workflow to append commiters username
- Reusable JavaScript action to parse changelog and update version

## [0.113.0] - 2022-06-21

### Added

- Introduce new db models and object store backends

### Operations

- Syntax fix in hotfix.yml

### Docs

- Added new tutorial: Linear and convolutional autoencoders

## [0.112.0] - 2022-06-20

### Changed

- Changed async version on webapp package-lock file.

## [0.111.0] - 2022-06-20

### Changed

- Changed eventsource version on webapp package-lock file.

### Docs

- Added new tutorial: Covalentified version of the Pennylane Variational Classifier tutorial.

## [0.110.3] - 2022-06-17

### Fixed

- Fix error when parsing electron positional arguments in workflows

### Docs

- Remove hardcoding version info in README.md

## [0.110.2] - 2022-06-10

### Docs

- Fix MNIST tutorial
- Fix Quantum Gravity tutorial
- Update RTD with migration guide compatible with latest release
- Convert all references to `covalent start` from Jupyter notebooks to markdown statements
- Update release notes summary in README.md
- Fixed display issues with figure (in dark mode) and bullet points in tutorials

### Operations

- Added a retry block to the webapp build step in `tests.yml`

## [0.110.1] - 2022-06-10

### Fixed

- Configure dask to not use daemonic processes when creating a cluster

### Operations

- Sync the VERSION file within `covalent` directory to match the root level VERSION
- Manually patch `covalent/VERSION`

## [0.110.0] - 2022-06-10

### Changed

- Web GUI list size and status label colors changed.
- Web GUI graph running icon changed to non-static icon.

### Docs

- Removed references to the Dask executor in RTD as they are no longer needed.

## [0.109.1] - 2022-06-10

### Fixed

- `covalent --version` now works for PyPI releases

## [0.109.0] - 2022-06-10

### Docs

- Update CLI help statements

### Added

- Add CLI functionality to start covalent with/without Dask
- Add CLI support to parse `covalent_ui.log` file

### Operations

- Updating codeowners to establish engineering & psiog ownership

### Docs

- Added new tutorial: Training quantum embedding kernels for classification.

## [0.108.0] - 2022-06-08

### Added

- WCI yaml file

### Docs

- Add pandoc installation updates to contributing guide

## [0.107.0] - 2022-06-07

### Changed

- Skipping stdout/stderr redirection tests until implemented in Dask parent process

### Added

- Simplifed starting the dask cluster using `multiprocessing`
- Added `bokeh==2.4.3` to requirements.txt to enable view Dask dashboard

### Fixed

- Changelog-reminder action now works for PRs from forks.

## [0.106.2] - 2022-06-06

### Fixed

- Specifying the version for package `furo` to `2022.4.7` to prevent breaking doc builds

### Docs

- Added new tutorial: Using Covalent with PennyLane for hybrid computation.

## [0.106.1] - 2022-06-01

### Fixed

- Changelog-reminder action now works for PRs from forks

### Docs

- Removed references to microservices in RTD
- Updated README.md.
- Changed `ct.electron` to `ct.lattice(executor=dask_executor)` in MNIST classifier tutorial

## [0.106.0] - 2022-05-26

### Changed

- Visual theme for Webapp GUI changed in accordance to new theme
- Fonts, colors, icons have been updated

## [0.105.0] - 2022-05-25

### Added

- Add a pre-commit hook for `detect-secrets`.
- Updated the actions in accordance with the migration done in the previous version.

## [0.104.0] - 2022-05-23

### Changed

- Services have been moved to a different codebase. This repo is now hosting the Covalent SDK, local dispatcher backend, Covalent web GUI, and documentation. Version is bumped to `0.104.0` in order to avoid conflicts.
- Update tests to match the current dispatcher api
- Skip testing dask executor until dask executor plugin is made public
- Using 2 thread pools to manage multiple workflows better and the other one for executing electrons in parallel.

### Fixed

- Add psutil and PyYAML to requirements.txt
- Passing the same Electron to multiple inputs of an Electron now works. UI fix pending.
- Dask from `requirements.txt`.

### Removed

- Asyncio usage for electron level concurrency.
- References to dask

### Added

- Functional test added for dask executor with the cluster running locally.
- Scalability tests for different workflows and workflow sizes under `tests/stress_tests/scripts`
- Add sample performance testing workflows under `tests/stress_tests`
- Add pipelines to continuously run the tutorial notebooks
- Create notebook with tasks from RTD

## [0.32.3] - 2022-03-16

### Fixed

- Fix missing UI graph edges between parameters and electrons in certain cases.
- Fix UI crashes in cases where legacy localStorage state was being loaded.

## [0.32.2] - 2022-03-16

### Added

- Images for graphs generated in tutorials and how-tos.
- Note for quantum gravity tutorial to tell users that `tensorflow` doesn't work on M1 Macs.
- `Known Issues` added to `README.md`

### Fixed

- `draw` function usage in tutorials and how-tos now reflects the UI images generated instead of using graphviz.
- Images now render properly in RTD of how-tos.

### Changed

- Reran all the tutorials that could run, generating the outputs again.

## [0.32.1] - 2022-03-15

### Fixed

- CLI now starts server directly in the subprocess instead of as a daemon
- Logs are provided as pipes to Popen instead of using a shell redirect
- Restart behavior fixed
- Default port in `covalent_ui/app.py` uses the config manager

### Removed

- `_graceful_restart` function no longer needed without gunicorn

## [0.32.0] - 2022-03-11

### Added

- Dispatcher microservice API endpoint to dispatch and update workflow.
- Added get runnable task endpoint.

## [0.31.0] - 2022-03-11

### Added

- Runner component's main functionality to run a set of tasks, cancel a task, and get a task's status added to its api.

## [0.30.5] - 2022-03-11

### Updated

- Updated Workflow endpoints & API spec to support upload & download of result objects as pickle files

## [0.30.4] - 2022-03-11

### Fixed

- When executing a task on an alternate Conda environment, Covalent no longer has to be installed on that environment. Previously, a Covalent object (the execution function as a TransportableObject) was passed to the environment. Now it is deserialized to a "normal" Python function, which is passed to the alternate Conda environment.

## [0.30.3] - 2022-03-11

### Fixed

- Fixed the order of output storage in `post_process` which should have been the order in which the electron functions are called instead of being the order in which they are executed. This fixes the order in which the replacement of function calls with their output happens, which further fixes any discrepencies in the results obtained by the user.

- Fixed the `post_process` test to check the order as well.

## [0.30.2] - 2022-03-11

### Changed

- Updated eventlet to 0.31.0

## [0.30.1] - 2022-03-10

### Fixed

- Eliminate unhandled exception in Covalent UI backend when calling fetch_result.

## [0.30.0] - 2022-03-09

### Added

- Skeleton code for writing the different services corresponding to each component in the open source refactor.
- OpenAPI specifications for each of the services.

## [0.29.3] - 2022-03-09

### Fixed

- Covalent UI is built in the Dockerfile, the setup file, the pypi workflow, the tests workflow, and the conda build script.

## [0.29.2] - 2022-03-09

### Added

- Defaults defined in executor plugins are read and used to update the in-memory config, as well as the user config file. But only if the parameter in question wasn't already defined.

### Changed

- Input parameter names and docstrings in \_shared_files.config.update_config were changed for clarity.

## [0.29.1] - 2022-03-07

### Changed

- Updated fail-fast strategy to run all tests.

## [0.29.0] - 2022-03-07

### Added

- DispatchDB for storing dispatched results

### Changed

- UI loads dispatches from DispatchDB instead of browser local storage

## [0.28.3] - 2022-03-03

### Fixed

Installed executor plugins don't have to be referred to by their full module name. Eg, use "custom_executor", instead of "covalent_custom_plugin.custom_executor".

## [0.28.2] - 2022-03-03

### Added

- A brief overview of the tutorial structure in the MNIST classification tutorial.

## [0.28.1] - 2022-03-02

### Added

- Conda installation is only supported for Linux in the `Getting Started` guide.
- MNIST classifier tutorial.

### Removed

- Removed handling of default values of function parameters in `get_named_params` in `covalent/_shared_files/utils.py`. So, it is actually being handled by not being handled since now `named_args` and `named_kwargs` will only contain parameters that were passed during the function call and not all of them.

## [0.28.0] - 2022-03-02

### Added

- Lepton support, including for Python modules and C libraries
- How-to guides showing how to use leptons for each of these

## [0.27.6] - 2022-03-01

### Added

- Added feature development basic steps in CONTRIBUTING.md.
- Added section on locally building RTD (read the docs) in the contributing guide.

## [0.27.5] - 2022-03-01

### Fixed

- Missing UI input data after backend change - needed to be derived from graph for electrons, lattice inputs fixed on server-side, combining name and positional args
- Broken UI graph due to variable->edge_name renaming
- Missing UI executor data after server-side renaming

## [0.27.4] - 2022-02-28

### Fixed

- Path used in `covalent/executor/__init__.py` for executor plugin modules needed updating to `covalent/executor/executor_plugins`

### Removed

- Disabled workflow cancellation test due to inconsistent outcomes. Test will be re-enabled after cancellation mechanisms are investigated further.

## [0.27.3] - 2022-02-25

### Added

- Added `USING_DOCKER.md` guide for running docker container.
- Added cli args to covalent UI flask server `covalent_ui/app.py` to modify port and log file path.

### Removed

- Removed gunicorn from cli and Dockerfile.

### Changed

- Updated cli `covalent_dispatcher/_cli/service.py` to run flask server directly, and removed dispatcher and UI flags.
- Using Flask blueprints to merge Dispatcher and UI servers.
- Updated Dockerfile to run flask server directly.
- Creating server PID file manually in `covalent_dispatcher/_cli/service.py`.
- Updated tests and docs to reflect merged servers.
- Changed all mentions of port 47007 (for old UI server) to 48008.

## [0.27.2] - 2022-02-24

### Changed

- Removed unnecessary blockquotes from the How-To guide for creating custom executors
- Changed "Covalent Cloud" to "Covalent" in the main code text

## [0.27.1] - 2022-02-24

### Removed

- Removed AQ-Engineers from CODEOWNERS in order to fix PR review notifications

## [0.27.0] - 2022-02-24

### Added

- Support for positional only, positional or keyword, variable positional, keyword only, variable keyword types of parameters is now added, e.g an electron can now use variable args and variable kwargs if the number/names of parameters are unknown during definition as `def task(*args, **kwargs)` which wasn't possible before.

- `Lattice.args` added to store positional arguments passed to the lattice's workflow function.

- `get_named_params` function added in `_shared_files/utils.py` which will return a tuple containing named positional arguments and named keyword arguments. The names help in showing and storing these parameters in the transport graph.

- Tests to verify whether all kinds of input paramaters are supported by electron or a lattice.

### Changed

- No longer merging positional arguments with keyword arguments, instead they are separately stored in respective nodes in the transport graph.

- `inputs` returned from `_get_inputs` function in `covalent_dispatcher/_core/execution.py` now contains positional as well as keyword arguments which further get passed to the executor.

- Executors now support positional and keyword arguments as inputs to their executable functions.

- Result object's `_inputs` attribute now contains both `args` and `kwargs`.

- `add_node_for_nested_iterables` is renamed to `connect_node_with_others` and `add_node_to_graph` also renamed to `add_collection_node_to_graph` in `electron.py`. Some more variable renames to have appropriate self-explanatory names.

- Nodes and edges in the transport graph now have a better interface to assign attributes to them.

- Edge attribute `variable` renamed to `edge_name`.

- In `serialize` function of the transport graph, if `metadata_only` is True, then only `metadata` attribute of node and `source` and `target` attributes of edge are kept in the then return serialized `data`.

- Updated the tests wherever necessary to reflect the above changes

### Removed

- Deprecated `required_params_passed` since an error will automatically be thrown by the `build_graph` function if any of the required parameters are not passed.

- Removed duplicate attributes from nodes in the transport graph.

## [0.26.1] - 2022-02-23

### Added

- Added Local Executor section to the API read the docs.

## [0.26.0] - 2022-02-23

### Added

- Automated reminders to update the changelog

## [0.25.3] - 2022-02-23

## Added

- Listed common mocking commands in the CONTRIBUTING.md guide.
- Additional guidelines on testing.

## [0.25.2] - 2022-02-21

### Changed

- `backend` metadata name changed to `executor`.
- `_plan_workflow` usage updated to reflect how that executor related information is now stored in the specific executor object.
- Updated tests to reflect the above changes.
- Improved the dispatch cancellation test to provide a robust solution which earlier took 10 minutes to run with uncertainty of failing every now and then.

### Removed

- Removed `TaskExecutionMetadata` as a consequence of removing `execution_args`.

## [0.25.1] - 2022-02-18

### Fixed

- Tracking imports that have been used in the workflow takes less time.

### Added

- User-imports are included in the dispatch_source.py script. Covalent-related imports are commented out.

## [0.25.0] - 2022-02-18

### Added

- UI: Lattice draw() method displays in web UI
- UI: New navigation panel

### Changed

- UI: Animated graph changes, panel opacity

### Fixed

- UI: Fixed "Not Found" pages

## [0.24.21] - 2022-02-18

### Added

- RST document describing the expectations from a tutorial.

## [0.24.20] - 2022-02-17

### Added

- Added how to create custom executors

### Changed

- Changed the description of the hyperlink for choosing executors
- Fixed typos in doc/source/api/getting_started/how_to/execution/creating_custom_executors.ipynb

## [0.24.19] - 2022-02-16

### Added

- CODEOWNERS for certain files.

## [0.24.18] - 2022-02-15

### Added

- The user configuration file can now specify an executor plugin directory.

## [0.24.17] - 2022-02-15

### Added

- Added a how-to for making custom executors.

## [0.24.16] - 2022-02-12

### Added

- Errors now contain the traceback as well as the error message in the result object.
- Added test for `_post_process` in `tests/covalent_dispatcher_tests/_core/execution_test.py`.

### Changed

- Post processing logic in `electron` and dispatcher now relies on the order of execution in the transport graph rather than node's function names to allow for a more reliable pairing of nodes and their outputs.

- Renamed `init_test.py` in `tests/covalent_dispatcher_tests/_core/` to `execution_test.py`.

### Removed

- `exclude_from_postprocess` list which contained some non executable node types removed since only executable nodes are post processed now.

## [0.24.15] - 2022-02-11

### Fixed

- If a user's configuration file does not have a needed exeutor parameter, the default parameter (defined in \_shared_files/defaults.py) is used.
- Each executor plugin is no longer initialized upon the import of Covalent. This allows required parameters in executor plugins.

## Changed

- Upon updating the configuration data with a user's configuration file, the complete set is written back to file.

## Added

- Tests for the local and base executors.

## [0.24.14] - 2022-02-11

### Added

- UI: add dashboard cards
- UI: add scaling dots background

### Changed

- UI: reduce sidebar font sizes, refine color theme
- UI: refine scrollbar styling, show on container hover
- UI: format executor parameters as YAML code
- UI: update syntax highlighting scheme
- UI: update index.html description meta tag

## [0.24.13] - 2022-02-11

### Added

- Tests for covalent/\_shared_files/config.py

## [0.24.12] - 2022-02-10

### Added

- CodeQL code analyzer

## [0.24.11] - 2022-02-10

### Added

- A new dictionary `_DEFAULT_CONSTRAINTS_DEPRECATED` in defaults.py

### Changed

- The `_DEFAULT_CONSTRAINT_VALUES` dictionary now only contains the `backend` argument

## [0.24.10] - 2022-02-09

### Fixed

- Sporadically failing workflow cancellation test in tests/workflow_stack_test.py

## [0.24.9] - 2022-02-09

## Changed

- Implementation of `_port_from_pid` in covalent_dispatcher/\_cli/service.py.

## Added

- Unit tests for command line interface (CLI) functionalities in covalent_dispatcher/\_cli/service.py and covalent_dispatcher/\_cli/cli.py.

## [0.24.8] - 2022-02-07

### Fixed

- If a user's configuration file does not have a needed parameter, the default parameter (defined in \_shared_files/defaults.py) is used.

## [0.24.7] - 2022-02-07

### Added

- Typing: Add Type hint `dispatch_info` parameter.
- Documentation: Updated the return_type description in docstring.

### Changed

- Typing: Change return type annotation to `Generator`.

## [0.24.6] - 2022-02-06

### Added

- Type hint to `deserialize` method of `TransportableObject` of `covalent/_workflow/transport.py`.

### Changed

- Description of `data` in `deserialize` method of `TransportableObject` of `covalent/_workflow/transport.py` from `The serialized transportable object` to `Cloudpickled function`.

## [0.24.5] - 2022-02-05

### Fixed

- Removed dependence on Sentinel module

## [0.24.4] - 2022-02-04

### Added

- Tests across multiple versions of Python and multiple operating systems
- Documentation reflecting supported configurations

## [0.24.3] - 2022-02-04

### Changed

- Typing: Use `bool` in place of `Optional[bool]` as type annotation for `develop` parameter in `covalent_dispatcher.service._graceful_start`
- Typing: Use `Any` in place of `Optional[Any]` as type annotation for `new_value` parameter in `covalent._shared_files.config.get_config`

## [0.24.2] - 2022-02-04

### Fixed

- Updated hyperlink of "How to get the results" from "./collection/query_electron_execution_result" to "./collection/query_multiple_lattice_execution_results" in "doc/source/how_to/index.rst".
- Updated hyperlink of "How to get the result of a particular electron" from "./collection/query_multiple_lattice_execution_results" to "./collection/query_electron_execution_result" in "doc/source/how_to/index.rst".

## [0.24.1] - 2022-02-04

### Changed

- Changelog entries are now required to have the current date to enforce ordering.

## [0.24.0] - 2022-02-03

### Added

- UI: log file output - display in Output tab of all available log file output
- UI: show lattice and electron inputs
- UI: display executor attributes
- UI: display error message on failed status for lattice and electron

### Changed

- UI: re-order sidebar sections according to latest figma designs
- UI: update favicon
- UI: remove dispatch id from tab title
- UI: fit new uuids
- UI: adjust theme text primary and secondary colors

### Fixed

- UI: auto-refresh result state on initial render of listing and graph pages
- UI: graph layout issues: truncate long electron/param names

## [0.23.0] - 2022-02-03

### Added

- Added `BaseDispatcher` class to be used for creating custom dispatchers which allow connection to a dispatcher server.
- `LocalDispatcher` inheriting from `BaseDispatcher` allows connection to a local dispatcher server running on the user's machine.
- Covalent only gives interface to the `LocalDispatcher`'s `dispatch` and `dispatch_sync` methods.
- Tests for both `LocalDispatcher` and `BaseDispatcher` added.

### Changed

- Switched from using `lattice.dispatch` and `lattice.dispatch_sync` to `covalent.dispatch` and `covalent.dispatch_sync`.
- Dispatcher address now is passed as a parameter (`dispatcher_addr`) to `covalent.dispatch` and `covalent.dispatch_sync` instead of a metadata field to lattice.
- Updated tests, how tos, and tutorials to use `covalent.dispatch` and `covalent.dispatch_sync`.
- All the contents of `covalent_dispatcher/_core/__init__.py` are moved to `covalent_dispatcher/_core/execution.py` for better organization. `__init__.py` only contains function imports which are needed by external modules.
- `dispatch`, `dispatch_sync` methods deprecated from `Lattice`.

### Removed

- `_server_dispatch` method removed from `Lattice`.
- `dispatcher` metadata field removed from `lattice`.

## [0.22.19] - 2022-02-03

### Fixed

- `_write_dispatch_to_python_file` isn't called each time a task is saved. It is now only called in the final save in `_run_planned_workflow` (in covalent_dispatcher/\_core/**init**.py).

## [0.22.18] - 2022-02-03

### Fixed

- Added type information to result.py

## [0.22.17] - 2022-02-02

### Added

- Replaced `"typing.Optional"` with `"str"` in covalent/executor/base.py
- Added missing type hints to `get_dispatch_context` and `write_streams_to_file` in covalent/executor/base.py, BaseExecutor

## [0.22.16] - 2022-02-02

### Added

- Functions to check if UI and dispatcher servers are running.
- Tests for the `is_ui_running` and `is_server_running` in covalent_dispatcher/\_cli/service.py.

## [0.22.15] - 2022-02-01

### Fixed

- Covalent CLI command `covalent purge` will now stop the servers before deleting all the pid files.

### Added

- Test for `purge` method in covalent_dispatcher/\_cli/service.py.

### Removed

- Unused `covalent_dispatcher` import from covalent_dispatcher/\_cli/service.py.

### Changed

- Moved `_config_manager` import from within the `purge` method to the covalent_dispatcher/\_cli/service.py for the purpose of mocking in tests.

## [0.22.14] - 2022-02-01

### Added

- Type hint to `_server_dispatch` method in `covalent/_workflow/lattice.py`.

## [0.22.13] - 2022-01-26

### Fixed

- When the local executor's `log_stdout` and `log_stderr` config variables are relative paths, they should go inside the results directory. Previously that was queried from the config, but now it's queried from the lattice metadata.

### Added

- Tests for the corresponding functions in (`covalent_dispatcher/_core/__init__.py`, `covalent/executor/base.py`, `covalent/executor/executor_plugins/local.py` and `covalent/executor/__init__.py`) affected by the bug fix.

### Changed

- Refactored `_delete_result` in result manager to give the option of deleting the result parent directory.

## [0.22.12] - 2022-01-31

### Added

- Diff check in pypi.yml ensures correct files are packaged

## [0.22.11] - 2022-01-31

### Changed

- Removed codecov token
- Removed Slack notifications from feature branches

## [0.22.10] - 2022-01-29

### Changed

- Running tests, conda, and version workflows on pull requests, not just pushes

## [0.22.9] - 2022-01-27

### Fixed

- Fixing version check action so that it doesn't run on commits that are in develop
- Edited PR template so that markdown checklist appears properly

## [0.22.8] - 2022-01-27

### Fixed

- publish workflow, using `docker buildx` to build images for x86 and ARM, prepare manifest and push to ECR so that pulls will match the correct architecture.
- typo in CONTRIBUTING
- installing `gcc` in Docker image so Docker can build wheels for `dask` and other packages that don't provide ARM wheels

### Changed

- updated versions in `requirements.txt` for `matplotlib` and `dask`

## [0.22.7] - 2022-01-27

### Added

- `MANIFEST.in` did not have `covalent_dispatcher/_service` in it due to which the PyPi package was not being built correctly. Added the `covalent_dispatcher/_service` to the `MANIFEST.in` file.

### Fixed

- setuptools properly including data files during installation

## [0.22.6] - 2022-01-26

### Fixed

- Added service folder in covalent dispatcher to package.

## [0.22.5] - 2022-01-25

### Fixed

- `README.md` images now use master branch's raw image urls hosted on <https://github.com> instead of <https://raw.githubusercontent.com>. Also, switched image rendering from html to markdown.

## [0.22.4] - 2022-01-25

### Fixed

- dispatcher server app included in sdist
- raw image urls properly used

## [0.22.3] - 2022-01-25

### Fixed

- raw image urls used in readme

## [0.22.2] - 2022-01-25

### Fixed

- pypi upload

## [0.22.1] - 2022-01-25

### Added

- Code of conduct
- Manifest.in file
- Citation info
- Action to upload to pypi

### Fixed

- Absolute URLs used in README
- Workflow badges updated URLs
- `install_package_data` -> `include_package_data` in `setup.py`

## [0.22.0] - 2022-01-25

### Changed

- Using public ECR for Docker release

## [0.21.0] - 2022-01-25

### Added

- GitHub pull request templates

## [0.20.0] - 2022-01-25

### Added

- GitHub issue templates

## [0.19.0] - 2022-01-25

### Changed

- Covalent Beta Release

## [0.18.9] - 2022-01-24

### Fixed

- iframe in the docs landing page is now responsive

## [0.18.8] - 2022-01-24

### Changed

- Temporarily removed output tab
- Truncated dispatch id to fit left sidebar, add tooltip to show full id

## [0.18.7] - 2022-01-24

### Changed

- Many stylistic improvements to documentation, README, and CONTRIBUTING.

## [0.18.6] - 2022-01-24

### Added

- Test added to check whether an already decorated function works as expected with Covalent.
- `pennylane` package added to the `requirements-dev.txt` file.

### Changed

- Now using `inspect.signature` instead of `function.__code__` to get the names of function's parameters.

## [0.18.5] - 2022-01-21

### Fixed

- Various CI fixes, including rolling back regression in version validation, caching on s3 hosted badges, applying releases and tags correctly.

## [0.18.4] - 2022-01-21

### Changed

- Removed comments and unused functions in covalent_dispatcher
- `result_class.py` renamed to `result.py`

### Fixed

- Version was not being properly imported inside `covalent/__init__.py`
- `dispatch_sync` was not previously using the `results_dir` metadata field

### Removed

- Credentials in config
- `generate_random_filename_in_cache`
- `is_any_atom`
- `to_json`
- `show_subgraph` option in `draw`
- `calculate_node`

## [0.18.3] - 2022-01-20

### Fixed

- The gunicorn servers now restart more gracefully

## [0.18.2] - 2022-01-21

### Changed

- `tempdir` metadata field removed and replaced with `executor.local.cache_dir`

## [0.18.1] - 2022-01-11

## Added

- Concepts page

## [0.18.0] - 2022-01-20

### Added

- `Result.CANCELLED` status to represent the status of a cancelled dispatch.
- Condition to cancel the whole dispatch if any of the nodes are cancelled.
- `cancel_workflow` function which uses a shared variable provided by Dask (`dask.distributed.Variable`) in a dask client to inform nodes to stop execution.
- Cancel function for dispatcher server API which will allow the server to terminate the dispatch.
- How to notebook for cancelling a dispatched job.
- Test to verify whether cancellation of dispatched jobs is working as expected.
- `cancel` function is available as `covalent.cancel`.

### Changed

- In file `covalent/_shared_files/config.py` instead of using a variable to store and then return the config data, now directly returning the configuration.
- Using `fire_and_forget` to dispatch a job instead of a dictionary of Dask's `Future` objects so that we won't have to manage the lifecycle of those futures.
- The `test_run_dispatcher` test was changed to reflect that the dispatcher no longer uses a dictionary of future objects as it was not being utilized anywhere.

### Removed

- `with dask_client` context was removed as the client created in `covalent_dispatcher/_core/__init__.py` is already being used even without the context. Furthermore, it creates issues when that context is exited which is unnecessary at the first place hence not needed to be resolved.

## [0.17.5] - 2022-01-19

### Changed

- Results directory uses a relative path by default and can be overridden by the environment variable `COVALENT_RESULTS_DIR`.

## [0.17.4] - 2022-01-19

### Changed

- Executor parameters use defaults specified in config TOML
- If relative paths are supplied for stdout and stderr, those files are created inside the results directory

## [0.17.3] - 2022-01-18

### Added

- Sync function
- Covalent CLI tool can restart in developer mode

### Fixed

- Updated the UI address referenced in the README

## [0.17.2] - 2022-01-12

### Added

- Quantum gravity tutorial

### Changed

- Moved VERSION file to top level

## [0.17.1] - 2022-01-19

### Added

- `error` attribute was added to the results object to show which node failed and the reason behind it.
- `stdout` and `stderr` attributes were added to a node's result to store any stdout and stderr printing done inside an electron/node.
- Test to verify whether `stdout` and `stderr` are being stored in the result object.

### Changed

- Redesign of how `redirect_stdout` and `redirect_stderr` contexts in executor now work to allow storing their respective outputs.
- Executors now also return `stdout` and `stderr` strings, along with the execution output, so that they can be stored in their result object.

## [0.17.0] - 2022-01-18

### Added

- Added an attribute `__code__` to electron and lattice which is a copy of their respective function's `__code__` attribute.
- Positional arguments, `args`, are now merged with keyword arguments, `kwargs`, as close as possible to where they are passed. This was done to make sure we support both with minimal changes and without losing the name of variables passed.
- Tests to ensure usage of positional arguments works as intended.

### Changed

- Slight rework to how any print statements in lattice are sent to null.
- Changed `test_dispatcher_functional` in `basic_dispatcher_test.py` to account for the support of `args` and removed a an unnecessary `print` statement.

### Removed

- Removed `args` from electron's `init` as it wasn't being used anywhere.

## [0.16.1] - 2022-01-18

### Changed

- Requirement changed from `dask[complete]` to `dask[distributed]`.

## [0.16.0] - 2022-01-14

### Added

- New UI static demo build
- New UI toolbar functions - orientation, toggle params, minimap
- Sortable and searchable lattice name row

### Changed

- Numerous UI style tweaks, mostly around dispatches table states

### Fixed

- Node sidebar info now updates correctly

## [0.15.11] - 2022-01-18

### Removed

- Unused numpy requirement. Note that numpy is still being installed indirectly as other packages in the requirements rely on it.

## [0.15.10] - 2022-01-16

## Added

- How-to guide for Covalent dispatcher CLI.

## [0.15.9] - 2022-01-18

### Changed

- Switched from using human readable ids to using UUIDs

### Removed

- `human-id` package was removed along with its mention in `requirements.txt` and `meta.yaml`

## [0.15.8] - 2022-01-17

### Removed

- Code breaking text from CLI api documentation.
- Unwanted covalent_dispatcher rst file.

### Changed

- Installation of entire covalent_dispatcher instead of covalent_dispatcher/\_service in setup.py.

## [0.15.7] - 2022-01-13

### Fixed

- Functions with multi-line or really long decorators are properly serialized in dispatch_source.py.
- Multi-line Covalent output is properly commented out in dispatch_source.py.

## [0.15.6] - 2022-01-11

### Fixed

- Sub-lattice functions are successfully serialized in the utils.py get_serialized_function_str.

### Added

- Function to scan utilized source files and return a set of imported modules (utils.get_imports_from_source)

## [0.15.5] - 2022-01-12

### Changed

- UI runs on port 47007 and the dispatcher runs on port 48008. This is so that when the servers are later merged, users continue using port 47007 in the browser.
- Small modifications to the documentation
- Small fix to the README

### Removed

- Removed a directory `generated` which was improperly added
- Dispatcher web interface
- sqlalchemy requirement

## [0.15.4] - 2022-01-11

### Changed

- In file `covalent/executor/base.py`, `pickle` was changed to `cloudpickle` because of its universal pickling ability.

### Added

- In docstring of `BaseExecutor`, a note was added specifying that `covalent` with its dependencies is assumed to be installed in the conda environments.
- Above note was also added to the conda env selector how-to.

## [0.15.3] - 2022-01-11

### Changed

- Replaced the generic `RuntimeError` telling users to check if there is an object manipulation taking place inside the lattice to a simple warning. This makes the original error more visible.

## [0.15.2] - 2022-01-11

### Added

- If condition added for handling the case where `__getattr__` of an electron is accessed to detect magic functions.

### Changed

- `ActiveLatticeManager` now subclasses from `threading.local` to make it thread-safe.
- `ValueError` in the lattice manager's `claim` function now also shows the name of the lattice that is currently claimed.
- Changed docstring of `ActiveLatticeManager` to note that now it is thread-safe.
- Sublattice dispatching now no longer deletes the result object file and is dispatched normally instead of in a serverless manner.
- `simulate_nitrogen_and_copper_slab_interaction.ipynb` notebook tutorial now does normal dispatching as well instead of serverless dispatching. Also, now 7 datapoints will be shown instead of 10 earlier.

## [0.15.1] - 2022-01-11

### Fixed

- Passing AWS credentials to reusable workflows as a secret

## [0.15.0] - 2022-01-10

### Added

- Action to push development image to ECR

### Changed

- Made the publish action reusable and callable

## [0.14.1] - 2022-01-02

### Changed

- Updated the README
- Updated classifiers in the setup.py file
- Massaged some RTD pages

## [0.14.0] - 2022-01-07

### Added

- Action to push static UI to S3

## [0.13.2] - 2022-01-07

### Changed

- Completed new UI design work

## [0.13.1] - 2022-01-02

### Added

- Added eventlet requirement

### Changed

- The CLI tool can now manage the UI flask server as well
- [Breaking] The CLI option `-t` has been changed to `-d`, which starts the servers in developer mode and exposes unit tests to the server.

## [0.13.0] - 2022-01-01

### Added

- Config manager in `covalent/_shared_files/config.py`
- Default location for the main config file can be overridden using the environment variable `COVALENT_CONFIG_DIR`
- Ability to set and get configuration using `get_config` and `set_config`

### Changed

- The flask servers now reference the config file
- Defaults reference the config file

### Fixed

- `ValueError` caught when running `covalent stop`
- One of the functional tests was using a malformed path

### Deprecated

- The `electron.to_json` function
- The `generate_random_filename_in_cache` function

### Removed

- The `get_api_token` function

## [0.12.13] - 2022-01-04

## Removed

- Tutorial section headings

## Fixed

- Plot background white color

## [0.12.12] - 2022-01-06

### Fixed

- Having a print statement inside electron and lattice code no longer causes the workflow to fail.

## [0.12.11] - 2022-01-04

### Added

- Completed UI feature set for first release

### Changed

- UI server result serialization improvements
- UI result update webhook no longer fails on request exceptions, logs warning intead

## [0.12.10] - 2021-12-17

### Added

- Astrophysics tutorial

## [0.12.9] - 2022-01-04

### Added

- Added `get_all_node_results` method in `result_class.py` to return result of all node executions.

- Added `test_parallelilization` test to verify whether the execution is now being achieved in parallel.

### Changed

- Removed `LocalCluster` cluster creation usage to a simple `Client` one from Dask.

- Removed unnecessary `to_run` function as we no longer needed to run execution through an asyncio loop.

- Removed `async` from function definition of previously asynchronous functions, `_run_task`, `_run_planned_workflow`, `_plan_workflow`, and `_run_workflow`.

- Removed `uvloop` from requirements.

- Renamed `test_get_results` to `test_get_result`.

- Reran the how to notebooks where execution time was mentioned.

- Changed how `dispatch_info` context manager was working to account for multiple nodes accessing it at the same time.

## [0.12.8] - 2022-01-02

### Changed

- Changed the software license to GNU Affero 3.0

### Removed

- `covalent-ui` directory

## [0.12.7] - 2021-12-29

### Fixed

- Gunicorn logging now uses the `capture-output` flag instead of redirecting stdout and stderr

## [0.12.6] - 2021-12-23

### Changed

- Cleaned up the requirements and moved developer requirements to a separate file inside `tests`

## [0.12.5] - 2021-12-16

### Added

- Conda build CI job

## [0.12.4] - 2021-12-23

### Changed

- Gunicorn server now checks for port availability before starting

### Fixed

- The `covalent start` function now prints the correct port if the server is already running.

## [0.12.3] - 2021-12-14

### Added

- Covalent tutorial comparing quantum support vector machines with support vector machine algorithms implemented in qiskit and scikit-learn.

## [0.12.2] - 2021-12-16

### Fixed

- Now using `--daemon` in gunicorn to start the server, which was the original intention.

## [0.12.1] - 2021-12-16

### Fixed

- Removed finance references from docs
- Fixed some other small errors

### Removed

- Removed one of the failing how-to tests from the functional test suite

## [0.12.0] - 2021-12-16

### Added

- Web UI prototype

## [0.11.1] - 2021-12-14

### Added

- CLI command `covalent status` shows port information

### Fixed

- gunicorn management improved

## [0.11.0] - 2021-12-14

### Added

- Slack notifications for test status

## [0.10.4] - 2021-12-15

### Fixed

- Specifying a non-default results directory in a sub-lattice no longer causes a failure in lattice execution.

## [0.10.3] - 2021-12-14

### Added

- Functional tests for how-to's in documentation

### Changed

- Moved example script to a functional test in the pipeline
- Added a test flag to the CLI tool

## [0.10.2] - 2021-12-14

### Fixed

- Check that only `kwargs` without any default values in the workflow definition need to be passed in `lattice.draw(ax=ax, **kwargs)`.

### Added

- Function to check whether all the parameters without default values for a callable function has been passed added to shared utils.

## [0.10.1] - 2021-12-13

### Fixed

- Content and style fixes for getting started doc.

## [0.10.0] - 2021-12-12

### Changed

- Remove all imports from the `covalent` to the `covalent_dispatcher`, except for `_dispatch_serverless`
- Moved CLI into `covalent_dispatcher`
- Moved executors to `covalent` directory

## [0.9.1] - 2021-12-13

### Fixed

- Updated CONTRIBUTING to clarify docstring style.
- Fixed docstrings for `calculate_node` and `check_constraint_specific_sum`.

## [0.9.0] - 2021-12-10

### Added

- `prefix_separator` for separating non-executable node types from executable ones.

- `subscript_prefix`, `generator_prefix`, `sublattice_prefix`, `attr_prefix` for prefixes of subscripts, generators,
  sublattices, and attributes, when called on an electron and added to the transport graph.

- `exclude_from_postprocess` list of prefixes to denote those nodes which won't be used in post processing the workflow.

- `__int__()`, `__float__()`, `__complex__()` for converting a node to an integer, float, or complex to a value of 0 then handling those types in post processing.

- `__iter__()` generator added to Electron for supporting multiple return values from an electron execution.

- `__getattr__()` added to Electron for supporting attribute access on the node output.

- `__getitem__()` added to Electron for supporting subscripting on the node output.

- `electron_outputs` added as an attribute to lattice.

### Changed

- `electron_list_prefix`, `electron_dict_prefix`, `parameter_prefix` modified to reflect new way to assign prefixes to nodes.

- In `build_graph` instead of ignoring all exceptions, now the exception is shown alongwith the runtime error notifying that object manipulation should be avoided inside a lattice.

- `node_id` changed to `self.node_id` in Electron's `__call__()`.

- `parameter` type electrons now have the default metadata instead of empty dictionary.

- Instead of deserializing and checking whether a sublattice is there, now a `sublattice_prefix` is used to denote when a node is a sublattice.

- In `dispatcher_stack_test`, `test_dispatcher_flow` updated to indicate the new use of `parameter_prefix`.

### Fixed

- When an execution fails due to something happening in `run_workflow`, then result object's status is now failed and the object is saved alongwith throwing the appropriate exception.

## [0.8.5] - 2021-12-10

### Added

- Added tests for choosing specific executors inside electron initialization.
- Added test for choosing specific Conda environments inside electron initialization.

## [0.8.4] - 2021-12-10

### Changed

- Removed \_shared_files directory and contents from covalent_dispatcher. Logging in covalent_dispatcher now uses the logger in covalent/\_shared_files/logging.py.

## [0.8.3] - 2021-12-10

### Fixed

- Decorator symbols were added to the pseudo-code in the quantum chemistry tutorial.

## [0.8.2] - 2021-12-06

### Added

- Quantum chemistry tutorial.

## [0.8.1] - 2021-12-08

### Added

- Docstrings with typehints for covalent dispatcher functions added.

### Changed

- Replaced `node` to `node_id` in `electron.py`.

- Removed unnecessary `enumerate` in `covalent_dispatcher/_core/__init__.py`.

- Removed `get_node_device_mapping` function from `covalent_dispatcher/_core/__init__.py`
  and moved the definition to directly add the mapping to `workflow_schedule`.

- Replaced iterable length comparison for `executor_specific_exec_cmds` from `if len(executor_specific_exec_cmds) > 0`
  to `if executor_specific_exec_cmds`.

## [0.8.0] - 2021-12-03

### Added

- Executors can now accept the name of a Conda environment. If that environment exists, the operations of any electron using that executor are performed in that Conda environment.

## [0.7.6] - 2021-12-02

### Changed

- How to estimate lattice execution time has been renamed to How to query lattice execution time.
- Change result querying syntax in how-to guides from `lattice.get_result` to
  `covalent.get_result`.
- Choose random port for Dask dashboard address by setting `dashboard_address` to ':0' in
  `LocalCluster`.

## [0.7.5] - 2021-12-02

### Fixed

- "Default" executor plugins are included as part of the package upon install.

## [0.7.4] - 2021-12-02

### Fixed

- Upgraded dask to 2021.10.0 based on a vulnerability report

## [0.7.3] - 2021-12-02

### Added

- Transportable object tests
- Transport graph tests

### Changed

- Variable name node_num to node_id
- Variable name node_idx to node_id

### Fixed

- Transport graph `get_dependencies()` method return type was changed from Dict to List

## [0.7.2] - 2021-12-01

### Fixed

- Date handling in changelog validation

### Removed

- GitLab CI YAML

## [0.7.1] - 2021-12-02

### Added

- A new parameter to a node's result called `sublattice_result` is added.
  This will be of a `Result` type and will contain the result of that sublattice's
  execution. If a normal electron is executed, this will be `None`.

- In `_delete_result` function in `results_manager.py`, an empty results directory
  will now be deleted.

- Name of a sublattice node will also contain `(sublattice)`.

- Added `_dispatch_sync_serverless` which synchronously dispatches without a server
  and waits for a result to be returned. This is the method used to dispatch a sublattice.

- Test for sublatticing is added.

- How-to guide added for sublatticing explaining the new features.

### Changed

- Partially changed `draw` function in `lattice.py` to also draw the subgraph
  of the sublattice when drawing the main graph of the lattice. The change is
  incomplete as we intend to add this feature later.

- Instead of returning `plt`, `draw` now returns the `ax` object.

- `__call__` function in `lattice.py` now runs the lattice's function normally
  instead of dispatching it.

- `_run_task` function now checks whether current node is a sublattice and acts
  accordingly.

### Fixed

- Unnecessary lines to rename the node's name in `covalent_dispatcher/_core/__init__.py` are removed.

- `test_electron_takes_nested_iterables` test was being ignored due to a spelling mistake. Fixed and
  modified to follow the new pattern.

## [0.7.0] - 2021-12-01

### Added

- Electrons can now accept an executor object using the "backend" keyword argument. "backend" can still take a string naming the executor module.
- Electrons and lattices no longer have Slurm metadata associated with the executor, as that information should be contained in the executor object being used as an input argument.
- The "backend" keyword can still be a string specifying the executor module, but only if the executor doesn't need any metadata.
- Executor plugin classes are now directly available to covalent, eg: covalent.executor.LocalExecutor().

## [0.6.7] - 2021-12-01

### Added

- Docstrings without examples for all the functions in core covalent.
- Typehints in those functions as well.
- Used `typing.TYPE_CHECKING` to prevent cyclic imports when writing typehints.

### Changed

- `convert_to_lattice_function` renamed to `convert_to_lattice_function_call`.
- Context managers now raise a `ValueError` instead of a generic `Exception`.

## [0.6.6] - 2021-11-30

### Fixed

- Fixed the version used in the documentation
- Fixed the badge URLs to prevent caching

## [0.6.5] - 2021-11-30

### Fixed

- Broken how-to links

### Removed

- Redundant lines from .gitignore
- \*.ipynb from .gitignore

## [0.6.4] - 2021-11-30

### Added

- How-to guides for workflow orchestration.
  - How to construct an electron
  - How to construct a lattice
  - How to add an electron to lattice
  - How to visualize the lattice
  - How to add constraints to lattices
- How-to guides for workflow and subtask execution.
  - How to execute individual electrons
  - How to execute a lattice
  - How to execute multiple lattices
- How-to guides for status querying.
  - How to query electron execution status
  - How to query lattice execution status
  - How to query lattice execution time
- How-to guides for results collection
  - How to query electron execution results
  - How to query lattice execution results
  - How to query multiple lattice execution results
- Str method for the results object.

### Fixed

- Saving the electron execution status when the subtask is running.

## [0.6.3] - 2021-11-29

### Removed

- JWT token requirement.
- Covalent dispatcher login requirement.
- Update covalent login reference in README.md.
- Changed the default dispatcher server port from 5000 to 47007.

## [0.6.2] - 2021-11-28

### Added

- Github action for tests and coverage
- Badges for tests and coverage
- If tests pass then develop is pushed to master
- Add release action which tags and creates a release for minor version upgrades
- Add badges action which runs linter, and upload badges for version, linter score, and platform
- Add publish action (and badge) which builds a Docker image and uploads it to the AWS ECR

## [0.6.1] - 2021-11-27

### Added

- Github action which checks version increment and changelog entry

## [0.6.0] - 2021-11-26

### Added

- New Covalent RTD theme
- sphinx extension sphinx-click for CLI RTD
- Sections in RTD
- init.py in both covalent-dispatcher logger module and cli module for it to be importable in sphinx

### Changed

- docutils version that was conflicting with sphinx

### Removed

- Old aq-theme

## [0.5.1] - 2021-11-25

### Added

- Integration tests combining both covalent and covalent-dispatcher modules to test that
  lattice workflow are properly planned and executed.
- Integration tests for the covalent-dispatcher init module.
- pytest-asyncio added to requirements.

## [0.5.0] - 2021-11-23

### Added

- Results manager file to get results from a file, delete a result, and redispatch a result object.
- Results can also be awaited to only return a result if it has either been completed or failed.
- Results class which is used to store the results with all the information needed to be used again along with saving the results to a file functionality.
- A result object will be a mercurial object which will be updated by the dispatcher and saved to a file throughout the dispatching and execution parts.
- Direct manipulation of the transport graph inside a result object takes place.
- Utility to convert a function definition string to a function and vice-versa.
- Status class to denote the status of a result object and of each node execution in the transport graph.
- Start and end times are now also stored for each node execution as well as for the whole dispatch.
- Logging of `stdout` and `stderr` can be done by passing in the `log_stdout`, `log_stderr` named metadata respectively while dispatching.
- In order to get the result of a certain dispatch, the `dispatch_id`, the `results_dir`, and the `wait` parameter can be passed in. If everything is default, then only the dispatch id is required, waiting will not be done, and the result directory will be in the current working directory with folder name as `results/` inside which every new dispatch will have a new folder named according to their respective dispatch ids, containing:
  - `result.pkl` - (Cloud)pickled result object.
  - `result_info.yaml` - yaml file with high level information about the result and its execution.
  - `dispatch_source.py` - python file generated, containing the original function definitions of lattice and electrons which can be used to dispatch again.

### Changed

- `logfile` named metadata is now `slurm_logfile`.
- Instead of using `jsonpickle`, `cloudpickle` is being used everywhere to maintain consistency.
- `to_json` function uses `json` instead of `jsonpickle` now in electron and lattice definitions.
- `post_processing` moved to the dispatcher, so the dispatcher will now store a finished execution result in the results folder as specified by the user with no requirement of post processing it from the client/user side.
- `run_task` function in dispatcher modified to check if a node has completed execution and return it if it has, else continue its execution. This also takes care of cases if the server has been closed mid execution, then it can be started again from the last saved state, and the user won't have to wait for the whole execution.
- Instead of passing in the transport graph and dispatch id everywhere, the result object is being passed around, except for the `asyncio` part where the dispatch id and results directory is being passed which afterwards lets the core dispatcher know where to get the result object from and operate on it.
- Getting result of parent node executions of the graph, is now being done using the result object's graph. Storing of each execution's result is also done there.
- Tests updated to reflect the changes made. They are also being run in a serverless manner.

### Removed

- `LatticeResult` class removed.
- `jsonpickle` requirement removed.
- `WorkflowExecutionResult`, `TaskExecutionResult`, and `ExecutionError` singleton classes removed.

### Fixed

- Commented out the `jwt_required()` part in `covalent-dispatcher/_service/app.py`, may be removed in later iterations.
- Dispatcher server will now return the error message in the response of getting result if it fails instead of sending every result ever as a response.

## [0.4.3] - 2021-11-23

### Added

- Added a note in Known Issues regarding port conflict warning.

## [0.4.2] - 2021-11-24

### Added

- Added badges to README.md

## [0.4.1] - 2021-11-23

### Changed

- Removed old coverage badge and fixed the badge URL

## [0.4.0] - 2021-11-23

### Added

- Codecov integrations and badge

### Fixed

- Detached pipelines no longer created

## [0.3.0] - 2021-11-23

### Added

- Wrote a Code of Conduct based on <https://www.contributor-covenant.org/>
- Added installation and environment setup details in CONTRIBUTING
- Added Known Issues section to README

## [0.2.0] - 2021-11-22

### Changed

- Removed non-open-source executors from Covalent. The local SLURM executor is now
- a separate repo. Executors are now plugins.

## [0.1.0] - 2021-11-19

### Added

- Pythonic CLI tool. Install the package and run `covalent --help` for a usage description.
- Login and logout functionality.
- Executor registration/deregistration skeleton code.
- Dispatcher service start, stop, status, and restart.

### Changed

- JWT token is stored to file instead of in an environment variable.
- The Dask client attempts to connect to an existing server.

### Removed

- Removed the Bash CLI tool.

### Fixed

- Version assignment in the covalent init file.

## [0.0.3] - 2021-11-17

### Fixed

- Fixed the Dockerfile so that it runs the dispatcher server from the covalent repo.

## [0.0.2] - 2021-11-15

### Changed

- Single line change in ci script so that it doesn't exit after validating the version.
- Using `rules` in `pytest` so that the behavior in test stage is consistent.

## [0.0.1] - 2021-11-15

### Added

- CHANGELOG.md to track changes (this file).
- Semantic versioning in VERSION.
- CI pipeline job to enforce versioning.<|MERGE_RESOLUTION|>--- conflicted
+++ resolved
@@ -29,19 +29,14 @@
 - Removed strict version pins on `lmdbm`, `mpire`, `orjson`, and `pennylane`
 - Changed license to Apache
 
-<<<<<<< HEAD
-### Docs
-
+### Added 
+
+- Documentation and test cases for database triggers. 
+
+### Docs
+
+- Added federated learning showcase code
 - Updated tutorial for redispatching workflows with Streamlit 
-=======
-### Added 
-
-- Documentation and test cases for database triggers. 
-
-### Docs
-
-- Added federated learning showcase code
->>>>>>> 265092f3
 
 ## [0.229.0-rc.0] - 2023-09-22
 
