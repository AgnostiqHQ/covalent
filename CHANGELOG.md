# Changelog

All notable changes to this project will be documented in this file.

The format is based on [Keep a Changelog](https://keepachangelog.com/en/1.0.0/),
and this project adheres to [Semantic Versioning](https://semver.org/spec/v2.0.0.html).

## [UNRELEASED]

### Docs

<<<<<<< HEAD
- Updated the how-to notebooks for compatibility with the micro-services refactor.
=======
- Updated machine learning and quantum gravity tutorials to point to the correct web UI address.

### Docs

- Updated the quantum chemistry tutorial.
>>>>>>> 4e5cf99d
- Update the concepts page according to the new web UI.

## [0.89.3] - 2022-04-20

### Fixed

- Push-to-ECR steps for `master` and `develop` workflows.
- Don't specify runs-on for reusable call

## [0.89.2] - 2022-04-19

### Fixed

- Use workflow_call to automatically call reusable workflow

## [0.89.1] - 2022-04-19

### Fixed

- Reusable workflow called at job level

## [0.89.0] - 2022-04-19

### Changed

- Made release.yml callable and moved the pypi job into that workflow

### Docs

- Updated the astronomy tutorial with cosmetic changes

## [0.88.1] - 2022-04-19

### Fixed

- Setup on MacOS installs nats similar to how it's done on Linux.

## [0.88.0] - 2022-04-19

### Changed

- Lattice in the result object is now pickled separately and a different instance of transport graph is used for modifications than the one in lattice in order to prevent unpickling the lattice everytime result object is read/written to.

- Updated tests to match above change.

## [0.87.1] - 2022-04-19

### Fixed

- Detect secrets syntax in Dockerfile

## [0.87.0] - 2022-04-18

### Changed

- Removed unused `DATA_OS_SVC_HOST_URI` env var from docker compose file & Dockerfile placeholders

## [0.86.1] - 2022-04-18

### Fixed

- Updated the README banner url

## [0.86.0] - 2022-04-18

### Changed

- `sync` method now uses `requests` to query the results service

## [0.85.1] - 2022-04-18

### Fixed

- Fix container networking for the local covalent stack in `docker-compose.yml`

## Changed

- UI refresh: updated covalent logo, new font, nav icons, status colors

## [0.85.0] - 2022-04-18

### Changed

- Covalent branding updated using new guidelines

## [0.84.1] - 2022-04-18

### Fixed

- Nats server shuts down properly when using `covalent stop` or `covalent restart`

## [0.84.0] - 2022-04-18

### Changed

- Updated the "How to create a custom executor" how-to Jupyter notebook.

## [0.83.1] - 2022-04-18

### Fixed

- Revert exclude in setup.py

## [0.83.0] - 2022-04-18

### Changed

- Increased `connect_timeout` on Dispatcher Queue Consumer NATS connection

## [0.82.0] - 2022-04-18

### Added

- Add a pre-commit hook for `detect-secrets`.

## [0.81.2] - 2022-04-18

### Fixed

- Dispatcher unit test fixed by removing `turtle` import

## [0.81.1] - 2022-04-14

### Fixed

- Fixed bug where `covalent stop` and `covalent start` would not bring the services back up

## [0.81.0] - 2022-04-14

### Changed

- Made `supervisord` use a specific configuration file instead of looking at root directory.

### Fixed

- Fixed string comparison to determine whether `COVA_SDK` env variable exists or not.

## [0.80.3] - 2022-04-14

### Fixed

- Re-enabling test actions
- Resolving ui backend endpoint in draw function using config manager

## [0.80.2] - 2022-04-14

### Fixed

- Some legacy config variables are removed.
- The config references `ENV_DEST_DIR` everywhere now

## [0.80.1] - 2022-04-14

### Fixed

- Accessing `ENV_DEST_DIR` env var using `os.environ.get`
- Missing requirements `pyyaml`, `jinja`, and `psutil` added to reqs file

## [0.80.0] - 2022-04-14

### Changed

- Repository is restructured to accomodate the microservices

## [0.79.1] - 2022-04-14

### Fixed

- Installation using `pip install -e .` is fixed with regards to the nats installation.
- Several missing `__init__.py` files are now included.

## [0.79.0] - 2022-04-14

### Added

- Covalent `config` cli command to alter config values or display covalent configuration

### Changed

- Removed environment section from Supervisord config in order to read from root `.env` file instead
- Refactored config manager to use project root `.env` file for configuration

## [0.78.0] - 2022-04-13

### Changed

- `ct.get_result` will return result object if no wait is used.

- Using initial resource as 1 until there is better resource management in runner.

### Fixed

- Fix errors in Dockerfiles

- Update Dockerfiles to use `multi-stage` container builds to reduce final image size

- Install all necessary Python modules in all containers

## [0.77.0] - 2022-04-13

### Added

- nats is installed in the wheel build if not otherwise installed.

## [0.76.0] - 2022-04-13

### Added

- `wait` argument to `ct.get_result`.

### Changed

- Switched to the local executor which is compatible with covalent microservices and removed the old executor.

## [0.75.0] - 2022-04-13

### Tests

- Tests for update workflow in Dispatcher service update_workflow.py module.

### Changed

- Implementation of update_workflow_results in update_workflow.py module in Dispatcher service.

## [0.74.0] - 2022-04-12

### Changed

- Removed misnamed dispatcher plugin stuff and now using the interface functions directly (dispatch, dispatch_sync, get_result).

- `ct.dispatch`, `ct.dispatch_sync`, `ct.get_result`, etc. are going to use the covalent services instead.

## [0.73.0] - 2022-04-12

### Changed

- Arguments and keyword arguments to the function are pickled with cloudpickle, allowing objects that are not pickleable with "normal" pickle to be sent to different processes with the multiprocessing module.

## [0.72.0] - 2022-04-12

### Changed

- Updated the example to use a sublattice.

### Fixed

- Fixed updation of result objects for sublattice and parent lattice.
- Fixed the regular expression to show sublattice results in the UI.

## [0.71.0] - 2022-04-11

### Changed

- Updated Supervisord template configuration to bring up NATS server with high priority before all other services

## [0.70.0] - 2022-04-11

### Tests

- Dispatcher service tests for the `dispatch_workflow.py` module.

### Changed

- Minor refactor of `dispatch_workflow.py` module in Dispatcher service.

## [0.69.0] - 2022-04-08

### Added

- Added Microservices section with links to Swagger hub for individual API docs

## [0.68.0] - 2022-04-07

### Added

- Tests for data and results services

## [0.67.4] - 2022-04-07

### Fixed

- Fix handling of webapp url paths by ui_backend.

## [0.67.3] - 2022-04-07

### Fixed

- The `package-lock.json` file is no longer committed to the codebase

## [0.67.2] - 2022-04-07

### Fixed

- PyPI uploads use a token instead of a username/password pair

## [0.67.1] - 2022-04-07

### Fixed

- Switched UI to results service delete API

## [0.67.0] - 2022-04-07

### Added
- Added environment variables to service declarations in ``docker-compose``.
- Added the Dockerfile and docker-compose configurations for the ``queue-consumer``.

## [0.66.0] - 2022-04-07

### Added

- Batch cancellation endpoint to dispatcher, e.g., `DELETE /api/v0/workflow/cancel?dispatch_id1,dispatch_id2`

### Tests

- Added tests for UI backend endpoints

## [0.65.3] - 2022-04-07

### Fixed

- Syntax error in the `tests.yml` workflow

## [0.65.2] - 2022-04-07

### Fixed

- pypi validation using pre-release tag

## [0.65.1] - 2022-04-07

### Fixed

- Don't fail the CI workflow just because we aren't doing a release

## [0.65.0] - 2022-04-06

### Changed

- Only one docker-compose

## [0.64.2] - 2022-04-06

### Fixed

- The `.dockerignore` file now ignores any unnecessary front-end build files

## [0.64.1] - 2022-04-06

### Fixed

- egg_info invocation

## [0.64.0] - 2022-04-06

### Fixed

- Style fixes via `pre-commit run --all-files`

### Changed

- Pushing microservice images to public ECR

## [0.63.1] - 2022-04-06

### Fixed

- Fixed the version validation in pypi workflow

## [0.63.0] - 2022-04-06

### Changed

- Mark pypi releases as pre

## [0.62.1] - 2022-04-06

### Fixed

- Workflows which run on `develop` or `master` will send Slack alerts to the dev team if they fail.

## [0.62.0] - 2022-04-06

### Changed

- Update `covalent-ui` service in `docker-compose.yaml` to ensure that the uvicorn server listens on `0.0.0.0` for all incoming requests
- Using `ENTRYPOINT` in dockerfiles instead of `CMD`
- Remove `command` option from all services in `docker-compose.yml`

## [0.61.1] - 2022-04-06

### Fixed

- Fixed failures in pushing images to ECR.

## [0.61.0] - 2022-04-06

### Changed

- The results and data service now support batch deleting via query strings

## [0.60.0] - 2022-04-06

### Changed

- List type removed from type annotation for the executor argument in electron/lattice/lepton definitions.
- Input executor argument is converted to an executor class object (if it were a string) in electron/lattice/lepton definitions instead of just before execution in execution.py. As a result, calls to _executor_manager.get_executor are removed from execution.py.
- Rewritten tests to take into account the type change of executor identifiers from strings to executor class objects.

### Fixed

- In covalent/executor/__init__.py, `from importlib import metadata` is used instead of `importlib.metadata`.
- Electron.get_op_function.rename now uses the correct separator string when renaming a function.

## [0.59.0] - 2022-04-06

### Changed

- Fixes for making the whole pipeline work in tandem.

## [0.58.0] - 2022-04-06

### Added

- `nats` service in `docker-compose` files

## [0.57.0] - 2022-04-05

### Added

- Variables to assign service hosts

## [0.56.1] - 2022-04-05

### Fixed

- Fixed various module import errors in the containers for the microservices.

### Tests

- Added tests for post-refactor covalent cli commands: start, stop, restart, status, and logs

## [0.56.0] - 2022-04-05

### Changed

- Changed global variable executor_plugin_name to EXECUTOR_PLUGIN_NAME in executors to conform with PEP8.

## [0.55.0] - 2022-04-04

### Changed

- Changed supervisord http server's default to listen on all interfaces, so that covalent can run on any computer in a trusted LAN (without firewalls/auth).

## [0.54.0] - 2022-04-04

### Added

- Draw workflow draft API to ui_backend service


## [0.53.0] - 2022-04-04

### Added

- Added docker-compose file to run covalent microservices.

## [0.52.0] - 2022-04-04

### Added

- Added delete endpoint to data and results services.

## [0.51.0] - 2022-04-04

### Added

- Folders for tests.

### Changed

- Organization of covalent tests.

## [0.50.0] - 2022-04-03

### Added

- Added GET all results endpoint in Results service
- Optional formatting of GET result endpoint that supports: `binary` or `json`

### Changed

- Changed frontend to support updated result service endpoints with json format

### Removed

- Removed redundant local storage cache on frontend

## [0.49.1] - 2022-04-01

### Fixed

- Using `io.BytesIO` in `update_result` in the results service to prevent creation of a new file in the file system.

## [0.49.0] - 2022-04-01

### Added

- Implement an `overwrite` query param in the `upload` method so that we don't create a new object for every result update

## [0.48.0] - 2022-04-01

### Added

- Added updated dispatching and getting result functions with the option to download result as a file.

### Changed

- Hardcoded filepaths to standardized ServiceURL.`get_route(...)` method when making API requests.

## [0.47.2] - 2022-04-01

### Fixed

- Queue consumer import paths fixed
- Syntax errors in the supervisord template fixed

## [0.47.1] - 2022-04-01

### Fixed

- Supervisord now brings up dispatcher queue consumer worker

## [0.47.0] - 2022-04-01

### Changed

- Updated API calls accross services to use standarized env vars from Settings class
- Normalized env vars accross services and updated Supervisord template

## [0.46.0] - 2022-03-31

### Changed

- Consumers of results service now specify `stream=True` in their get requests.

## [0.45.0] - 2022-03-31

### Changed

- Using `Result.RUNNING` instead of str "RUNNING"
- Using process safe `is_empty` method rather than `empty()` method for multiprocessing queue.
- Multprocessing `is_queue` method.

### Added

- Workflow status as running in the `workflow_status_queue`.

### Tests

- Added a test for the `_check_version` method in `covalent/executor/__init__.py`.

## [0.44.0] - 2022-03-31

### Added

- A version check is done at Covalent startup to ensure that executor plugins are compatible.

## [0.43.0] - 2022-03-31

### Added

- Function to call UI update method in the UI microservice for use in the Dispatcher micro-service.
- Refactor updating results and ui into one function.

## [0.42.2] - 2022-03-31

### Fixed

- Using functions for getting result object in cancel endpoint and sending cancel task signal to runner in the dispatcher.

## [0.42.1] - 2022-03-31

### Fixed

- `update_workflow_results` in `update_workflow.py` now also takes care of sending the next set of tasks to the runner.

- Also handling the cases of sublattices in `update_workflow_results`.

## [0.42.0] - 2022-03-31

### Changed

- Moved some unused for-the-future files to the refactor directory and out of the main codebase.

## [0.41.3] - 2022-03-31

### Fixed

- Dispatch DB is now created upon server start.

## [0.41.2] - 2022-03-30

### Fixed

- Oneline bugfix to remove `fetch --unshallow`

## [0.41.1] - 2022-03-30

### Fixed

- Get master version from release tags rather than master branch

## [0.41.0] - 2022-03-30

### Added

- Dockerized the Dispatcher and Runner Services.
- Added required packages for running containerized instances of the Dispatcher and Runner.

## [0.40.0] - 2022-03-30

### Added

- Dockerized the Data and UI-backend services.
- Required packages to run containerized instances of the Data and UI-backend.

## [0.39.1] - 2022-03-30

### Fixed

- Supervisord & Results service integration by making results service port configurable by an env var

## [0.39.0] - 2022-03-29

### Changed

- Runner and dispatcher implementation in order to integrate the microservices partially complete.

## [0.38.0] - 2022-03-29

### Added

- Added UI backend component to serve post-refactor frontend and dispatch websocket messages to UI using Socket.io
- Updated UI socket.io configuration to use different ws path, and using localstorage for fetching all results (temporary)
- Added post-refactor cli commands to use Supervisord to manage local service processes
- Added `covalent logs` and `covalent config` cli commands

## [0.37.1] - 2022-03-29

### Fixed

- Oneline bugfix in tests.yml

## [0.37.0] - 2022-03-29

### Added

- Results management endpoints; GET, PUT, POST for results object
- Checks in setup.py to confirm node version compatibility.
- Instructions in CONTRIBUTING to address some common Debian setup issues.

## [0.36.1] - 2022-03-29

### Fixed

- Filesystem service now reads config from environment variables.

## [0.36.0] - 2022-03-29

### Added

- Picking up dispatch jobs from the queue and ensuring that only one workflow is processed (locally) at any given time.

### Changed

- Dispatcher implementation in order to integrate with Queuer microservice.

## [0.35.0] - 2022-03-29

### Added

- Automated changelog and version management
- Added a Dockerfile to build an image for OS Queuer.
- Added the required packages to run a container instance of the Queuer.

### Fixed

- Single quotes in github env
- Don't use for loops to iterate over a variable in bash
- Issue with checkout actions
- Run tests on changelog workflow completion instead of push to develop to avoid race condition
- Use covalent ops bot token for automated pushes to develop
- sed command syntax in changelog.yml

## [0.34.5] - 2022-03-28

### Fixed

- Moved `example_dispatch.py` into `tests/` directory.

## [0.34.4] - 2022-03-28

### Added

- Unit tests for utils, leptons, and base executor

## [0.34.3] - 2022-03-27

### Added

- Tests for lattice.py

## [0.34.2] - 2022-03-27

### Added

- Unit tests for the base executor, the results manager, the logger, and leptons

## [0.34.1] - 2022-03-24

### Fixed

- Pinned jinja2 to less than 3.1.0 so that nbconvert remains stable in the docs build.

## [0.34.0] - 2022-03-24

### Added

- API endpoints to upload and download files

## [0.33.1] - 2022-03-24

### Fixed

- Retrieving results from running container via HTTP
- Adding tests for Docker image in workflows

## [0.33.0] - 2022-03-24

### Added

- Slack and webhook notifications

## [0.32.9] - 2022-03-23

### Fixed

- Updated OS Queuer imports to remove top level modules `refactor.queuer`

## [0.32.8] - 2022-03-22

### Added

- Websocket notify endpoint with leaky bucket algo implementation to rate limit messages to frontend

## [0.32.7] - 2022-03-22

### Added

- Queuer API submit endpoint to publish dispatch message to MQ & send result file to Data Service
- API Service class for interfacing with local services
- Tests covering submit endpoint and API Service

## [0.32.6] - 2022-03-22

### Fixed

- Input path for external libraries in the Lepton wrapper can (and should) now be a full path to the file.

## [0.32.5] - 2022-03-21

### Fixed

- Fix HTTP status code for blank POST requests.

## [0.32.4] - 2022-03-17

### Fixed

- Docker commands in docs

## [0.32.3] - 2022-03-16

### Fixed

- Fix missing UI graph edges between parameters and electrons in certain cases.
- Fix UI crashes in cases where legacy localStorage state was being loaded.

## [0.32.2] - 2022-03-16

### Added

- Images for graphs generated in tutorials and how-tos.
- Note for quantum gravity tutorial to tell users that `tensorflow` doesn't work on M1 Macs.
- `Known Issues` added to `README.md`

### Fixed

- `draw` function usage in tutorials and how-tos now reflects the UI images generated instead of using graphviz.
- Images now render properly in RTD of how-tos.

### Changed

- Reran all the tutorials that could run, generating the outputs again.

## [0.32.1] - 2022-03-15

### Fixed

- CLI now starts server directly in the subprocess instead of as a daemon
- Logs are provided as pipes to Popen instead of using a shell redirect
- Restart behavior fixed
- Default port in `covalent_ui/app.py` uses the config manager

### Removed

- `_graceful_restart` function no longer needed without gunicorn

## [0.32.0] - 2022-03-11

### Added

- Dispatcher microservice API endpoint to dispatch and update workflow.
- Added get runnable task endpoint.

## [0.31.0] - 2022-03-11

### Added

- Runner component's main functionality to run a set of tasks, cancel a task, and get a task's status added to its api.

## [0.30.5] - 2022-03-11

### Updated

- Updated Workflow endpoints & API spec to support upload & download of result objects as pickle files

## [0.30.4] - 2022-03-11

### Fixed

- When executing a task on an alternate Conda environment, Covalent no longer has to be installed on that environment. Previously, a Covalent object (the execution function as a TransportableObject) was passed to the environment. Now it is deserialized to a "normal" Python function, which is passed to the alternate Conda environment.

## [0.30.3] - 2022-03-11

### Fixed

- Fixed the order of output storage in `post_process` which should have been the order in which the electron functions are called instead of being the order in which they are executed. This fixes the order in which the replacement of function calls with their output happens, which further fixes any discrepencies in the results obtained by the user.

- Fixed the `post_process` test to check the order as well.

## [0.30.2] - 2022-03-11

### Changed

- Updated eventlet to 0.31.0

## [0.30.1] - 2022-03-10

### Fixed

- Eliminate unhandled exception in Covalent UI backend when calling fetch_result.

## [0.30.0] - 2022-03-09

### Added

- Skeleton code for writing the different services corresponding to each component in the open source refactor.
- OpenAPI specifications for each of the services.

## [0.29.3] - 2022-03-09

### Fixed

- Covalent UI is built in the Dockerfile, the setup file, the pypi workflow, the tests workflow, and the conda build script.

## [0.29.2] - 2022-03-09

### Added

- Defaults defined in executor plugins are read and used to update the in-memory config, as well as the user config file. But only if the parameter in question wasn't already defined.

### Changed

- Input parameter names and docstrings in _shared_files.config.update_config were changed for clarity.

## [0.29.1] - 2022-03-07

### Changed

- Updated fail-fast strategy to run all tests.

## [0.29.0] - 2022-03-07

### Added

- DispatchDB for storing dispatched results

### Changed

- UI loads dispatches from DispatchDB instead of browser local storage

## [0.28.3] - 2022-03-03

### Fixed

Installed executor plugins don't have to be referred to by their full module name. Eg, use "custom_executor", instead of "covalent_custom_plugin.custom_executor".

## [0.28.2] - 2022-03-03

### Added

- A brief overview of the tutorial structure in the MNIST classification tutorial.

## [0.28.1] - 2022-03-02

### Added

- Conda installation is only supported for Linux in the `Getting Started` guide.
- MNIST classifier tutorial.

### Removed

- Removed handling of default values of function parameters in `get_named_params` in `covalent/_shared_files/utils.py`. So, it is actually being handled by not being handled since now `named_args` and `named_kwargs` will only contain parameters that were passed during the function call and not all of them.

## [0.28.0] - 2022-03-02

### Added

- Lepton support, including for Python modules and C libraries
- How-to guides showing how to use leptons for each of these

## [0.27.6] - 2022-03-01

### Added

- Added feature development basic steps in CONTRIBUTING.md.
- Added section on locally building RTD (read the docs) in the contributing guide.

## [0.27.5] - 2022-03-01

### Fixed

- Missing UI input data after backend change - needed to be derived from graph for electrons, lattice inputs fixed on server-side, combining name and positional args
- Broken UI graph due to variable->edge_name renaming
- Missing UI executor data after server-side renaming

## [0.27.4] - 2022-02-28

### Fixed

- Path used in `covalent/executor/__init__.py` for executor plugin modules needed updating to `covalent/executor/executor_plugins`

### Removed

- Disabled workflow cancellation test due to inconsistent outcomes. Test will be re-enabled after cancellation mechanisms are investigated further.

## [0.27.3] - 2022-02-25

### Added

- Added `USING_DOCKER.md` guide for running docker container.
- Added cli args to covalent UI flask server `covalent_ui/app.py` to modify port and log file path.

### Removed

- Removed gunicorn from cli and Dockerfile.

### Changed

- Updated cli `covalent_dispatcher/_cli/service.py` to run flask server directly, and removed dispatcher and UI flags.
- Using Flask blueprints to merge Dispatcher and UI servers.
- Updated Dockerfile to run flask server directly.
- Creating server PID file manually in `covalent_dispatcher/_cli/service.py`.
- Updated tests and docs to reflect merged servers.
- Changed all mentions of port 47007 (for old UI server) to 48008.

## [0.27.2] - 2022-02-24

### Changed

- Removed unnecessary blockquotes from the How-To guide for creating custom executors
- Changed "Covalent Cloud" to "Covalent" in the main code text

## [0.27.1] - 2022-02-24

### Removed

- Removed AQ-Engineers from CODEOWNERS in order to fix PR review notifications

## [0.27.0] - 2022-02-24

### Added

- Support for positional only, positional or keyword, variable positional, keyword only, variable keyword types of parameters is now added, e.g an electron can now use variable args and variable kwargs if the number/names of parameters are unknown during definition as `def task(*args, **kwargs)` which wasn't possible before.

- `Lattice.args` added to store positional arguments passed to the lattice's workflow function.

- `get_named_params` function added in `_shared_files/utils.py` which will return a tuple containing named positional arguments and named keyword arguments. The names help in showing and storing these parameters in the transport graph.

- Tests to verify whether all kinds of input paramaters are supported by electron or a lattice.

### Changed

- No longer merging positional arguments with keyword arguments, instead they are separately stored in respective nodes in the transport graph.

- `inputs` returned from `_get_inputs` function in `covalent_dispatcher/_core/execution.py` now contains positional as well as keyword arguments which further get passed to the executor.

- Executors now support positional and keyword arguments as inputs to their executable functions.

- Result object's `_inputs` attribute now contains both `args` and `kwargs`.

- `add_node_for_nested_iterables` is renamed to `connect_node_with_others` and `add_node_to_graph` also renamed to `add_collection_node_to_graph` in `electron.py`. Some more variable renames to have appropriate self-explanatory names.

- Nodes and edges in the transport graph now have a better interface to assign attributes to them.

- Edge attribute `variable` renamed to `edge_name`.

- In `serialize` function of the transport graph, if `metadata_only` is True, then only `metadata` attribute of node and `source` and `target` attributes of edge are kept in the then return serialized `data`.

- Updated the tests wherever necessary to reflect the above changes

### Removed

- Deprecated `required_params_passed` since an error will automatically be thrown by the `build_graph` function if any of the required parameters are not passed.

- Removed duplicate attributes from nodes in the transport graph.

## [0.26.1] - 2022-02-23

### Added

- Added Local Executor section to the API read the docs.

## [0.26.0] - 2022-02-23

### Added

- Automated reminders to update the changelog

## [0.25.3] - 2022-02-23

## Added

- Listed common mocking commands in the CONTRIBUTING.md guide.
- Additional guidelines on testing.

## [0.25.2] - 2022-02-21

### Changed

- `backend` metadata name changed to `executor`.
- `_plan_workflow` usage updated to reflect how that executor related information is now stored in the specific executor object.
- Updated tests to reflect the above changes.
- Improved the dispatch cancellation test to provide a robust solution which earlier took 10 minutes to run with uncertainty of failing every now and then.

### Removed

- Removed `TaskExecutionMetadata` as a consequence of removing `execution_args`.

## [0.25.1] - 2022-02-18

### Fixed

- Tracking imports that have been used in the workflow takes less time.

### Added

- User-imports are included in the dispatch_source.py script. Covalent-related imports are commented out.

## [0.25.0] - 2022-02-18

### Added

- UI: Lattice draw() method displays in web UI
- UI: New navigation panel

### Changed

- UI: Animated graph changes, panel opacity

### Fixed

- UI: Fixed "Not Found" pages

## [0.24.21] - 2022-02-18

### Added

- RST document describing the expectations from a tutorial.

## [0.24.20] - 2022-02-17

### Added

- Added how to create custom executors

### Changed

- Changed the description of the hyperlink for choosing executors
- Fixed typos in doc/source/api/getting_started/how_to/execution/creating_custom_executors.ipynb

## [0.24.19] - 2022-02-16

### Added

- CODEOWNERS for certain files.

## [0.24.18] - 2022-02-15

### Added

- The user configuration file can now specify an executor plugin directory.

## [0.24.17] - 2022-02-15

### Added

- Added a how-to for making custom executors.

## [0.24.16] - 2022-02-12

### Added

- Errors now contain the traceback as well as the error message in the result object.
- Added test for `_post_process` in `tests/covalent_dispatcher_tests/_core/execution_test.py`.

### Changed

- Post processing logic in `electron` and dispatcher now relies on the order of execution in the transport graph rather than node's function names to allow for a more reliable pairing of nodes and their outputs.

- Renamed `init_test.py` in `tests/covalent_dispatcher_tests/_core/` to `execution_test.py`.

### Removed

- `exclude_from_postprocess` list which contained some non executable node types removed since only executable nodes are post processed now.

## [0.24.15] - 2022-02-11

### Fixed

- If a user's configuration file does not have a needed exeutor parameter, the default parameter (defined in _shared_files/defaults.py) is used.
- Each executor plugin is no longer initialized upon the import of Covalent. This allows required parameters in executor plugins.

## Changed

- Upon updating the configuration data with a user's configuration file, the complete set is written back to file.

## Added

- Tests for the local and base executors.

## [0.24.14] - 2022-02-11

### Added

- UI: add dashboard cards
- UI: add scaling dots background

### Changed

- UI: reduce sidebar font sizes, refine color theme
- UI: refine scrollbar styling, show on container hover
- UI: format executor parameters as YAML code
- UI: update syntax highlighting scheme
- UI: update index.html description meta tag

## [0.24.13] - 2022-02-11

### Added

- Tests for covalent/_shared_files/config.py

## [0.24.12] - 2022-02-10

### Added

- CodeQL code analyzer

## [0.24.11] - 2022-02-10

### Added

- A new dictionary `_DEFAULT_CONSTRAINTS_DEPRECATED` in defaults.py

### Changed

- The `_DEFAULT_CONSTRAINT_VALUES` dictionary now only contains the `backend` argument

## [0.24.10] - 2022-02-09

### Fixed

- Sporadically failing workflow cancellation test in tests/workflow_stack_test.py

## [0.24.9] - 2022-02-09

## Changed

- Implementation of `_port_from_pid` in covalent_dispatcher/_cli/service.py.

## Added

- Unit tests for command line interface (CLI) functionalities in covalent_dispatcher/_cli/service.py and covalent_dispatcher/_cli/cli.py.

## [0.24.8] - 2022-02-07

### Fixed

- If a user's configuration file does not have a needed parameter, the default parameter (defined in _shared_files/defaults.py) is used.

## [0.24.7] - 2022-02-07

### Added

- Typing: Add Type hint `dispatch_info` parameter.
- Documentation: Updated the return_type description in docstring.

### Changed

- Typing: Change return type annotation to `Generator`.

## [0.24.6] - 2022-02-06

### Added

- Type hint to `deserialize` method of `TransportableObject` of `covalent/_workflow/transport.py`.

### Changed

- Description of `data` in `deserialize` method of `TransportableObject` of `covalent/_workflow/transport.py` from `The serialized transportable object` to `Cloudpickled function`.

## [0.24.5] - 2022-02-05

### Fixed

- Removed dependence on Sentinel module

## [0.24.4] - 2022-02-04

### Added

- Tests across multiple versions of Python and multiple operating systems
- Documentation reflecting supported configurations

## [0.24.3] - 2022-02-04

### Changed

- Typing: Use `bool` in place of `Optional[bool]` as type annotation for `develop` parameter in `covalent_dispatcher.service._graceful_start`
- Typing: Use `Any` in place of `Optional[Any]` as type annotation for `new_value` parameter in `covalent._shared_files.config.get_config`

## [0.24.2] - 2022-02-04

### Fixed

- Updated hyperlink of "How to get the results" from "./collection/query_electron_execution_result" to "./collection/query_multiple_lattice_execution_results" in "doc/source/how_to/index.rst".
- Updated hyperlink of "How to get the result of a particular electron" from "./collection/query_multiple_lattice_execution_results" to "./collection/query_electron_execution_result" in "doc/source/how_to/index.rst".

## [0.24.1] - 2022-02-04

### Changed

- Changelog entries are now required to have the current date to enforce ordering.

## [0.24.0] - 2022-02-03

### Added

- UI: log file output - display in Output tab of all available log file output
- UI: show lattice and electron inputs
- UI: display executor attributes
- UI: display error message on failed status for lattice and electron

### Changed

- UI: re-order sidebar sections according to latest figma designs
- UI: update favicon
- UI: remove dispatch id from tab title
- UI: fit new uuids
- UI: adjust theme text primary and secondary colors

### Fixed

- UI: auto-refresh result state on initial render of listing and graph pages
- UI: graph layout issues: truncate long electron/param names

## [0.23.0] - 2022-02-03

### Added

- Added `BaseDispatcher` class to be used for creating custom dispatchers which allow connection to a dispatcher server.
- `LocalDispatcher` inheriting from `BaseDispatcher` allows connection to a local dispatcher server running on the user's machine.
- Covalent only gives interface to the `LocalDispatcher`'s `dispatch` and `dispatch_sync` methods.
- Tests for both `LocalDispatcher` and `BaseDispatcher` added.

### Changed

- Switched from using `lattice.dispatch` and `lattice.dispatch_sync` to `covalent.dispatch` and `covalent.dispatch_sync`.
- Dispatcher address now is passed as a parameter (`dispatcher_addr`) to `covalent.dispatch` and `covalent.dispatch_sync` instead of a metadata field to lattice.
- Updated tests, how tos, and tutorials to use `covalent.dispatch` and `covalent.dispatch_sync`.
- All the contents of `covalent_dispatcher/_core/__init__.py` are moved to `covalent_dispatcher/_core/execution.py` for better organization. `__init__.py` only contains function imports which are needed by external modules.
- `dispatch`, `dispatch_sync` methods deprecated from `Lattice`.

### Removed

- `_server_dispatch` method removed from `Lattice`.
- `dispatcher` metadata field removed from `lattice`.

## [0.22.19] - 2022-02-03

### Fixed

- `_write_dispatch_to_python_file` isn't called each time a task is saved. It is now only called in the final save in `_run_planned_workflow` (in covalent_dispatcher/_core/__init__.py).

## [0.22.18] - 2022-02-03

### Fixed

- Added type information to result.py

## [0.22.17] - 2022-02-02

### Added

- Replaced `"typing.Optional"` with `"str"` in covalent/executor/base.py
- Added missing type hints to `get_dispatch_context` and `write_streams_to_file` in covalent/executor/base.py, BaseExecutor

## [0.22.16] - 2022-02-02

### Added

- Functions to check if UI and dispatcher servers are running.
- Tests for the `is_ui_running` and `is_server_running` in covalent_dispatcher/_cli/service.py.

## [0.22.15] - 2022-02-01

### Fixed

- Covalent CLI command `covalent purge` will now stop the servers before deleting all the pid files.

### Added

- Test for `purge` method in covalent_dispatcher/_cli/service.py.

### Removed

- Unused `covalent_dispatcher` import from covalent_dispatcher/_cli/service.py.

### Changed

- Moved `_config_manager` import from within the `purge` method to the covalent_dispatcher/_cli/service.py for the purpose of mocking in tests.

## [0.22.14] - 2022-02-01

### Added

- Type hint to `_server_dispatch` method in `covalent/_workflow/lattice.py`.

## [0.22.13] - 2022-01-26

### Fixed

- When the local executor's `log_stdout` and `log_stderr` config variables are relative paths, they should go inside the results directory. Previously that was queried from the config, but now it's queried from the lattice metadata.

### Added

- Tests for the corresponding functions in (`covalent_dispatcher/_core/__init__.py`, `covalent/executor/base.py`, `covalent/executor/executor_plugins/local.py` and `covalent/executor/__init__.py`) affected by the bug fix.

### Changed

- Refactored `_delete_result` in result manager to give the option of deleting the result parent directory.

## [0.22.12] - 2022-01-31

### Added

- Diff check in pypi.yml ensures correct files are packaged

## [0.22.11] - 2022-01-31

### Changed

- Removed codecov token
- Removed Slack notifications from feature branches

## [0.22.10] - 2022-01-29

### Changed

- Running tests, conda, and version workflows on pull requests, not just pushes

## [0.22.9] - 2022-01-27

### Fixed

- Fixing version check action so that it doesn't run on commits that are in develop
- Edited PR template so that markdown checklist appears properly

## [0.22.8] - 2022-01-27

### Fixed

- publish workflow, using `docker buildx` to build images for x86 and ARM, prepare manifest and push to ECR so that pulls will match the correct architecture.
- typo in CONTRIBUTING
- installing `gcc` in Docker image so Docker can build wheels for `dask` and other packages that don't provide ARM wheels

### Changed

- updated versions in `requirements.txt` for `matplotlib` and `dask`

## [0.22.7] - 2022-01-27

### Added

- `MANIFEST.in` did not have `covalent_dispatcher/_service` in it due to which the PyPi package was not being built correctly. Added the `covalent_dispatcher/_service` to the `MANIFEST.in` file.

### Fixed

- setuptools properly including data files during installation

## [0.22.6] - 2022-01-26

### Fixed

- Added service folder in covalent dispatcher to package.

## [0.22.5] - 2022-01-25

### Fixed

- `README.md` images now use master branch's raw image urls hosted on <https://github.com> instead of <https://raw.githubusercontent.com>. Also, switched image rendering from html to markdown.

## [0.22.4] - 2022-01-25

### Fixed

- dispatcher server app included in sdist
- raw image urls properly used

## [0.22.3] - 2022-01-25

### Fixed

- raw image urls used in readme

## [0.22.2] - 2022-01-25

### Fixed

- pypi upload

## [0.22.1] - 2022-01-25

### Added

- Code of conduct
- Manifest.in file
- Citation info
- Action to upload to pypi

### Fixed

- Absolute URLs used in README
- Workflow badges updated URLs
- `install_package_data` -> `include_package_data` in `setup.py`

## [0.22.0] - 2022-01-25

### Changed

- Using public ECR for Docker release

## [0.21.0] - 2022-01-25

### Added

- GitHub pull request templates

## [0.20.0] - 2022-01-25

### Added

- GitHub issue templates

## [0.19.0] - 2022-01-25

### Changed

- Covalent Beta Release

## [0.18.9] - 2022-01-24

### Fixed

- iframe in the docs landing page is now responsive

## [0.18.8] - 2022-01-24

### Changed

- Temporarily removed output tab
- Truncated dispatch id to fit left sidebar, add tooltip to show full id

## [0.18.7] - 2022-01-24

### Changed

- Many stylistic improvements to documentation, README, and CONTRIBUTING.

## [0.18.6] - 2022-01-24

### Added

- Test added to check whether an already decorated function works as expected with Covalent.
- `pennylane` package added to the `requirements-dev.txt` file.

### Changed

- Now using `inspect.signature` instead of `function.__code__` to get the names of function's parameters.

## [0.18.5] - 2022-01-21

### Fixed

- Various CI fixes, including rolling back regression in version validation, caching on s3 hosted badges, applying releases and tags correctly.

## [0.18.4] - 2022-01-21

### Changed

- Removed comments and unused functions in covalent_dispatcher
- `result_class.py` renamed to `result.py`

### Fixed

- Version was not being properly imported inside `covalent/__init__.py`
- `dispatch_sync` was not previously using the `results_dir` metadata field

### Removed

- Credentials in config
- `generate_random_filename_in_cache`
- `is_any_atom`
- `to_json`
- `show_subgraph` option in `draw`
- `calculate_node`

## [0.18.3] - 2022-01-20

### Fixed

- The gunicorn servers now restart more gracefully

## [0.18.2] - 2022-01-21

### Changed

- `tempdir` metadata field removed and replaced with `executor.local.cache_dir`

## [0.18.1] - 2022-01-11

## Added

- Concepts page

## [0.18.0] - 2022-01-20

### Added

- `Result.CANCELLED` status to represent the status of a cancelled dispatch.
- Condition to cancel the whole dispatch if any of the nodes are cancelled.
- `cancel_workflow` function which uses a shared variable provided by Dask (`dask.distributed.Variable`) in a dask client to inform nodes to stop execution.
- Cancel function for dispatcher server API which will allow the server to terminate the dispatch.
- How to notebook for cancelling a dispatched job.
- Test to verify whether cancellation of dispatched jobs is working as expected.
- `cancel` function is available as `covalent.cancel`.

### Changed

- In file `covalent/_shared_files/config.py` instead of using a variable to store and then return the config data, now directly returning the configuration.
- Using `fire_and_forget` to dispatch a job instead of a dictionary of Dask's `Future` objects so that we won't have to manage the lifecycle of those futures.
- The `test_run_dispatcher` test was changed to reflect that the dispatcher no longer uses a dictionary of future objects as it was not being utilized anywhere.

### Removed

- `with dask_client` context was removed as the client created in `covalent_dispatcher/_core/__init__.py` is already being used even without the context. Furthermore, it creates issues when that context is exited which is unnecessary at the first place hence not needed to be resolved.

## [0.17.5] - 2022-01-19

### Changed

- Results directory uses a relative path by default and can be overridden by the environment variable `COVALENT_RESULTS_DIR`.

## [0.17.4] - 2022-01-19

### Changed

- Executor parameters use defaults specified in config TOML
- If relative paths are supplied for stdout and stderr, those files are created inside the results directory

## [0.17.3] - 2022-01-18

### Added

- Sync function
- Covalent CLI tool can restart in developer mode

### Fixed

- Updated the UI address referenced in the README

## [0.17.2] - 2022-01-12

### Added

- Quantum gravity tutorial

### Changed

- Moved VERSION file to top level

## [0.17.1] - 2022-01-19

### Added

- `error` attribute was added to the results object to show which node failed and the reason behind it.
- `stdout` and `stderr` attributes were added to a node's result to store any stdout and stderr printing done inside an electron/node.
- Test to verify whether `stdout` and `stderr` are being stored in the result object.

### Changed

- Redesign of how `redirect_stdout` and `redirect_stderr` contexts in executor now work to allow storing their respective outputs.
- Executors now also return `stdout` and `stderr` strings, along with the execution output, so that they can be stored in their result object.

## [0.17.0] - 2022-01-18

### Added

- Added an attribute `__code__` to electron and lattice which is a copy of their respective function's `__code__` attribute.
- Positional arguments, `args`, are now merged with keyword arguments, `kwargs`, as close as possible to where they are passed. This was done to make sure we support both with minimal changes and without losing the name of variables passed.
- Tests to ensure usage of positional arguments works as intended.

### Changed

- Slight rework to how any print statements in lattice are sent to null.
- Changed `test_dispatcher_functional` in `basic_dispatcher_test.py` to account for the support of `args` and removed a an unnecessary `print` statement.

### Removed

- Removed `args` from electron's `init` as it wasn't being used anywhere.

## [0.16.1] - 2022-01-18

### Changed

- Requirement changed from `dask[complete]` to `dask[distributed]`.

## [0.16.0] - 2022-01-14

### Added

- New UI static demo build
- New UI toolbar functions - orientation, toggle params, minimap
- Sortable and searchable lattice name row

### Changed

- Numerous UI style tweaks, mostly around dispatches table states

### Fixed

- Node sidebar info now updates correctly

## [0.15.11] - 2022-01-18

### Removed

- Unused numpy requirement. Note that numpy is still being installed indirectly as other packages in the requirements rely on it.

## [0.15.10] - 2022-01-16

## Added

- How-to guide for Covalent dispatcher CLI.

## [0.15.9] - 2022-01-18

### Changed

- Switched from using human readable ids to using UUIDs

### Removed

- `human-id` package was removed along with its mention in `requirements.txt` and `meta.yaml`

## [0.15.8] - 2022-01-17

### Removed

- Code breaking text from CLI api documentation.
- Unwanted covalent_dispatcher rst file.

### Changed

- Installation of entire covalent_dispatcher instead of covalent_dispatcher/_service in setup.py.

## [0.15.7] - 2022-01-13

### Fixed

- Functions with multi-line or really long decorators are properly serialized in dispatch_source.py.
- Multi-line Covalent output is properly commented out in dispatch_source.py.

## [0.15.6] - 2022-01-11

### Fixed

- Sub-lattice functions are successfully serialized in the utils.py get_serialized_function_str.

### Added

- Function to scan utilized source files and return a set of imported modules (utils.get_imports_from_source)

## [0.15.5] - 2022-01-12

### Changed

- UI runs on port 47007 and the dispatcher runs on port 48008. This is so that when the servers are later merged, users continue using port 47007 in the browser.
- Small modifications to the documentation
- Small fix to the README

### Removed

- Removed a directory `generated` which was improperly added
- Dispatcher web interface
- sqlalchemy requirement

## [0.15.4] - 2022-01-11

### Changed

- In file `covalent/executor/base.py`, `pickle` was changed to `cloudpickle` because of its universal pickling ability.

### Added

- In docstring of `BaseExecutor`, a note was added specifying that `covalent` with its dependencies is assumed to be installed in the conda environments.
- Above note was also added to the conda env selector how-to.

## [0.15.3] - 2022-01-11

### Changed

- Replaced the generic `RuntimeError` telling users to check if there is an object manipulation taking place inside the lattice to a simple warning. This makes the original error more visible.

## [0.15.2] - 2022-01-11

### Added

- If condition added for handling the case where `__getattr__` of an electron is accessed to detect magic functions.

### Changed

- `ActiveLatticeManager` now subclasses from `threading.local` to make it thread-safe.
- `ValueError` in the lattice manager's `claim` function now also shows the name of the lattice that is currently claimed.
- Changed docstring of `ActiveLatticeManager` to note that now it is thread-safe.
- Sublattice dispatching now no longer deletes the result object file and is dispatched normally instead of in a serverless manner.
- `simulate_nitrogen_and_copper_slab_interaction.ipynb` notebook tutorial now does normal dispatching as well instead of serverless dispatching. Also, now 7 datapoints will be shown instead of 10 earlier.

## [0.15.1] - 2022-01-11

### Fixed

- Passing AWS credentials to reusable workflows as a secret

## [0.15.0] - 2022-01-10

### Added

- Action to push development image to ECR

### Changed

- Made the publish action reusable and callable

## [0.14.1] - 2022-01-02

### Changed

- Updated the README
- Updated classifiers in the setup.py file
- Massaged some RTD pages

## [0.14.0] - 2022-01-07

### Added

- Action to push static UI to S3

## [0.13.2] - 2022-01-07

### Changed

- Completed new UI design work

## [0.13.1] - 2022-01-02

### Added

- Added eventlet requirement

### Changed

- The CLI tool can now manage the UI flask server as well
- [Breaking] The CLI option `-t` has been changed to `-d`, which starts the servers in developer mode and exposes unit tests to the server.

## [0.13.0] - 2022-01-01

### Added

- Config manager in `covalent/_shared_files/config.py`
- Default location for the main config file can be overridden using the environment variable `COVALENT_CONFIG_DIR`
- Ability to set and get configuration using `get_config` and `set_config`

### Changed

- The flask servers now reference the config file
- Defaults reference the config file

### Fixed

- `ValueError` caught when running `covalent stop`
- One of the functional tests was using a malformed path

### Deprecated

- The `electron.to_json` function
- The `generate_random_filename_in_cache` function

### Removed

- The `get_api_token` function

## [0.12.13] - 2022-01-04

## Removed

- Tutorial section headings

## Fixed

- Plot background white color

## [0.12.12] - 2022-01-06

### Fixed

- Having a print statement inside electron and lattice code no longer causes the workflow to fail.

## [0.12.11] - 2022-01-04

### Added

- Completed UI feature set for first release

### Changed

- UI server result serialization improvements
- UI result update webhook no longer fails on request exceptions, logs warning intead

## [0.12.10] - 2021-12-17

### Added

- Astrophysics tutorial

## [0.12.9] - 2022-01-04

### Added

- Added `get_all_node_results` method in `result_class.py` to return result of all node executions.

- Added `test_parallelilization` test to verify whether the execution is now being achieved in parallel.

### Changed

- Removed `LocalCluster` cluster creation usage to a simple `Client` one from Dask.

- Removed unnecessary `to_run` function as we no longer needed to run execution through an asyncio loop.

- Removed `async` from function definition of previously asynchronous functions, `_run_task`, `_run_planned_workflow`, `_plan_workflow`, and `_run_workflow`.

- Removed `uvloop` from requirements.

- Renamed `test_get_results` to `test_get_result`.

- Reran the how to notebooks where execution time was mentioned.

- Changed how `dispatch_info` context manager was working to account for multiple nodes accessing it at the same time.

## [0.12.8] - 2022-01-02

### Changed

- Changed the software license to GNU Affero 3.0

### Removed

- `covalent-ui` directory

## [0.12.7] - 2021-12-29

### Fixed

- Gunicorn logging now uses the `capture-output` flag instead of redirecting stdout and stderr

## [0.12.6] - 2021-12-23

### Changed

- Cleaned up the requirements and moved developer requirements to a separate file inside `tests`

## [0.12.5] - 2021-12-16

### Added

- Conda build CI job

## [0.12.4] - 2021-12-23

### Changed

- Gunicorn server now checks for port availability before starting

### Fixed

- The `covalent start` function now prints the correct port if the server is already running.

## [0.12.3] - 2021-12-14

### Added

- Covalent tutorial comparing quantum support vector machines with support vector machine algorithms implemented in qiskit and scikit-learn.

## [0.12.2] - 2021-12-16

### Fixed

- Now using `--daemon` in gunicorn to start the server, which was the original intention.

## [0.12.1] - 2021-12-16

### Fixed

- Removed finance references from docs
- Fixed some other small errors

### Removed

- Removed one of the failing how-to tests from the functional test suite

## [0.12.0] - 2021-12-16

### Added

- Web UI prototype

## [0.11.1] - 2021-12-14

### Added

- CLI command `covalent status` shows port information

### Fixed

- gunicorn management improved

## [0.11.0] - 2021-12-14

### Added

- Slack notifications for test status

## [0.10.4] - 2021-12-15

### Fixed

- Specifying a non-default results directory in a sub-lattice no longer causes a failure in lattice execution.

## [0.10.3] - 2021-12-14

### Added

- Functional tests for how-to's in documentation

### Changed

- Moved example script to a functional test in the pipeline
- Added a test flag to the CLI tool

## [0.10.2] - 2021-12-14

### Fixed

- Check that only `kwargs` without any default values in the workflow definition need to be passed in `lattice.draw(ax=ax, **kwargs)`.

### Added

- Function to check whether all the parameters without default values for a callable function has been passed added to shared utils.

## [0.10.1] - 2021-12-13

### Fixed

- Content and style fixes for getting started doc.

## [0.10.0] - 2021-12-12

### Changed

- Remove all imports from the `covalent` to the `covalent_dispatcher`, except for `_dispatch_serverless`
- Moved CLI into `covalent_dispatcher`
- Moved executors to `covalent` directory

## [0.9.1] - 2021-12-13

### Fixed

- Updated CONTRIBUTING to clarify docstring style.
- Fixed docstrings for `calculate_node` and `check_constraint_specific_sum`.

## [0.9.0] - 2021-12-10

### Added

- `prefix_separator` for separating non-executable node types from executable ones.

- `subscript_prefix`, `generator_prefix`, `sublattice_prefix`, `attr_prefix` for prefixes of subscripts, generators,
  sublattices, and attributes, when called on an electron and added to the transport graph.

- `exclude_from_postprocess` list of prefixes to denote those nodes which won't be used in post processing the workflow.

- `__int__()`, `__float__()`, `__complex__()` for converting a node to an integer, float, or complex to a value of 0 then handling those types in post processing.

- `__iter__()` generator added to Electron for supporting multiple return values from an electron execution.

- `__getattr__()` added to Electron for supporting attribute access on the node output.

- `__getitem__()` added to Electron for supporting subscripting on the node output.

- `electron_outputs` added as an attribute to lattice.

### Changed

- `electron_list_prefix`, `electron_dict_prefix`, `parameter_prefix` modified to reflect new way to assign prefixes to nodes.

- In `build_graph` instead of ignoring all exceptions, now the exception is shown alongwith the runtime error notifying that object manipulation should be avoided inside a lattice.

- `node_id` changed to `self.node_id` in Electron's `__call__()`.

- `parameter` type electrons now have the default metadata instead of empty dictionary.

- Instead of deserializing and checking whether a sublattice is there, now a `sublattice_prefix` is used to denote when a node is a sublattice.

- In `dispatcher_stack_test`, `test_dispatcher_flow` updated to indicate the new use of `parameter_prefix`.

### Fixed

- When an execution fails due to something happening in `run_workflow`, then result object's status is now failed and the object is saved alongwith throwing the appropriate exception.

## [0.8.5] - 2021-12-10

### Added

- Added tests for choosing specific executors inside electron initialization.
- Added test for choosing specific Conda environments inside electron initialization.

## [0.8.4] - 2021-12-10

### Changed

- Removed _shared_files directory and contents from covalent_dispatcher. Logging in covalent_dispatcher now uses the logger in covalent/_shared_files/logging.py.

## [0.8.3] - 2021-12-10

### Fixed

- Decorator symbols were added to the pseudo-code in the quantum chemistry tutorial.

## [0.8.2] - 2021-12-06

### Added

- Quantum chemistry tutorial.

## [0.8.1] - 2021-12-08

### Added

- Docstrings with typehints for covalent dispatcher functions added.

### Changed

- Replaced `node` to `node_id` in `electron.py`.

- Removed unnecessary `enumerate` in `covalent_dispatcher/_core/__init__.py`.

- Removed `get_node_device_mapping` function from `covalent_dispatcher/_core/__init__.py`
  and moved the definition to directly add the mapping to `workflow_schedule`.

- Replaced iterable length comparison for `executor_specific_exec_cmds` from `if len(executor_specific_exec_cmds) > 0`
  to `if executor_specific_exec_cmds`.

## [0.8.0] - 2021-12-03

### Added

- Executors can now accept the name of a Conda environment. If that environment exists, the operations of any electron using that executor are performed in that Conda environment.

## [0.7.6] - 2021-12-02

### Changed

- How to estimate lattice execution time has been renamed to How to query lattice execution time.
- Change result querying syntax in how-to guides from `lattice.get_result` to
  `covalent.get_result`.
- Choose random port for Dask dashboard address by setting `dashboard_address` to ':0' in
  `LocalCluster`.

## [0.7.5] - 2021-12-02

### Fixed

- "Default" executor plugins are included as part of the package upon install.

## [0.7.4] - 2021-12-02

### Fixed

- Upgraded dask to 2021.10.0 based on a vulnerability report

## [0.7.3] - 2021-12-02

### Added

- Transportable object tests
- Transport graph tests

### Changed

- Variable name node_num to node_id
- Variable name node_idx to node_id

### Fixed

- Transport graph `get_dependencies()` method return type was changed from Dict to List

## [0.7.2] - 2021-12-01

### Fixed

- Date handling in changelog validation

### Removed

- GitLab CI YAML

## [0.7.1] - 2021-12-02

### Added

- A new parameter to a node's result called `sublattice_result` is added.
  This will be of a `Result` type and will contain the result of that sublattice's
  execution. If a normal electron is executed, this will be `None`.

- In `_delete_result` function in `results_manager.py`, an empty results directory
  will now be deleted.

- Name of a sublattice node will also contain `(sublattice)`.

- Added `_dispatch_sync_serverless` which synchronously dispatches without a server
  and waits for a result to be returned. This is the method used to dispatch a sublattice.

- Test for sublatticing is added.

- How-to guide added for sublatticing explaining the new features.

### Changed

- Partially changed `draw` function in `lattice.py` to also draw the subgraph
  of the sublattice when drawing the main graph of the lattice. The change is
  incomplete as we intend to add this feature later.

- Instead of returning `plt`, `draw` now returns the `ax` object.

- `__call__` function in `lattice.py` now runs the lattice's function normally
  instead of dispatching it.

- `_run_task` function now checks whether current node is a sublattice and acts
  accordingly.

### Fixed

- Unnecessary lines to rename the node's name in `covalent_dispatcher/_core/__init__.py` are removed.

- `test_electron_takes_nested_iterables` test was being ignored due to a spelling mistake. Fixed and
  modified to follow the new pattern.

## [0.7.0] - 2021-12-01

### Added

- Electrons can now accept an executor object using the "backend" keyword argument. "backend" can still take a string naming the executor module.
- Electrons and lattices no longer have Slurm metadata associated with the executor, as that information should be contained in the executor object being used as an input argument.
- The "backend" keyword can still be a string specifying the executor module, but only if the executor doesn't need any metadata.
- Executor plugin classes are now directly available to covalent, eg: covalent.executor.LocalExecutor().

## [0.6.7] - 2021-12-01

### Added

- Docstrings without examples for all the functions in core covalent.
- Typehints in those functions as well.
- Used `typing.TYPE_CHECKING` to prevent cyclic imports when writing typehints.

### Changed

- `convert_to_lattice_function` renamed to `convert_to_lattice_function_call`.
- Context managers now raise a `ValueError` instead of a generic `Exception`.

## [0.6.6] - 2021-11-30

### Fixed

- Fixed the version used in the documentation
- Fixed the badge URLs to prevent caching

## [0.6.5] - 2021-11-30

### Fixed

- Broken how-to links

### Removed

- Redundant lines from .gitignore
- *.ipynb from .gitignore

## [0.6.4] - 2021-11-30

### Added

- How-to guides for workflow orchestration.
  - How to construct an electron
  - How to construct a lattice
  - How to add an electron to lattice
  - How to visualize the lattice
  - How to add constraints to lattices
- How-to guides for workflow and subtask execution.
  - How to execute individual electrons
  - How to execute a lattice
  - How to execute multiple lattices
- How-to guides for status querying.
  - How to query electron execution status
  - How to query lattice execution status
  - How to query lattice execution time
- How-to guides for results collection
  - How to query electron execution results
  - How to query lattice execution results
  - How to query multiple lattice execution results
- Str method for the results object.

### Fixed

- Saving the electron execution status when the subtask is running.

## [0.6.3] - 2021-11-29

### Removed

- JWT token requirement.
- Covalent dispatcher login requirement.
- Update covalent login reference in README.md.
- Changed the default dispatcher server port from 5000 to 47007.

## [0.6.2] - 2021-11-28

### Added

- Github action for tests and coverage
- Badges for tests and coverage
- If tests pass then develop is pushed to master
- Add release action which tags and creates a release for minor version upgrades
- Add badges action which runs linter, and upload badges for version, linter score, and platform
- Add publish action (and badge) which builds a Docker image and uploads it to the AWS ECR

## [0.6.1] - 2021-11-27

### Added

- Github action which checks version increment and changelog entry

## [0.6.0] - 2021-11-26

### Added

- New Covalent RTD theme
- sphinx extension sphinx-click for CLI RTD
- Sections in RTD
- init.py in both covalent-dispatcher logger module and cli module for it to be importable in sphinx

### Changed

- docutils version that was conflicting with sphinx

### Removed

- Old aq-theme

## [0.5.1] - 2021-11-25

### Added

- Integration tests combining both covalent and covalent-dispatcher modules to test that
  lattice workflow are properly planned and executed.
- Integration tests for the covalent-dispatcher init module.
- pytest-asyncio added to requirements.

## [0.5.0] - 2021-11-23

### Added

- Results manager file to get results from a file, delete a result, and redispatch a result object.
- Results can also be awaited to only return a result if it has either been completed or failed.
- Results class which is used to store the results with all the information needed to be used again along with saving the results to a file functionality.
- A result object will be a mercurial object which will be updated by the dispatcher and saved to a file throughout the dispatching and execution parts.
- Direct manipulation of the transport graph inside a result object takes place.
- Utility to convert a function definition string to a function and vice-versa.
- Status class to denote the status of a result object and of each node execution in the transport graph.
- Start and end times are now also stored for each node execution as well as for the whole dispatch.
- Logging of `stdout` and `stderr` can be done by passing in the `log_stdout`, `log_stderr` named metadata respectively while dispatching.
- In order to get the result of a certain dispatch, the `dispatch_id`, the `results_dir`, and the `wait` parameter can be passed in. If everything is default, then only the dispatch id is required, waiting will not be done, and the result directory will be in the current working directory with folder name as `results/` inside which every new dispatch will have a new folder named according to their respective dispatch ids, containing:
  - `result.pkl` - (Cloud)pickled result object.
  - `result_info.yaml` - yaml file with high level information about the result and its execution.
  - `dispatch_source.py` - python file generated, containing the original function definitions of lattice and electrons which can be used to dispatch again.

### Changed

- `logfile` named metadata is now `slurm_logfile`.
- Instead of using `jsonpickle`, `cloudpickle` is being used everywhere to maintain consistency.
- `to_json` function uses `json` instead of `jsonpickle` now in electron and lattice definitions.
- `post_processing` moved to the dispatcher, so the dispatcher will now store a finished execution result in the results folder as specified by the user with no requirement of post processing it from the client/user side.
- `run_task` function in dispatcher modified to check if a node has completed execution and return it if it has, else continue its execution. This also takes care of cases if the server has been closed mid execution, then it can be started again from the last saved state, and the user won't have to wait for the whole execution.
- Instead of passing in the transport graph and dispatch id everywhere, the result object is being passed around, except for the `asyncio` part where the dispatch id and results directory is being passed which afterwards lets the core dispatcher know where to get the result object from and operate on it.
- Getting result of parent node executions of the graph, is now being done using the result object's graph. Storing of each execution's result is also done there.
- Tests updated to reflect the changes made. They are also being run in a serverless manner.

### Removed

- `LatticeResult` class removed.
- `jsonpickle` requirement removed.
- `WorkflowExecutionResult`, `TaskExecutionResult`, and `ExecutionError` singleton classes removed.

### Fixed

- Commented out the `jwt_required()` part in `covalent-dispatcher/_service/app.py`, may be removed in later iterations.
- Dispatcher server will now return the error message in the response of getting result if it fails instead of sending every result ever as a response.

## [0.4.3] - 2021-11-23

### Added

- Added a note in Known Issues regarding port conflict warning.

## [0.4.2] - 2021-11-24

### Added

- Added badges to README.md

## [0.4.1] - 2021-11-23

### Changed

- Removed old coverage badge and fixed the badge URL

## [0.4.0] - 2021-11-23

### Added

- Codecov integrations and badge

### Fixed

- Detached pipelines no longer created

## [0.3.0] - 2021-11-23

### Added

- Wrote a Code of Conduct based on <https://www.contributor-covenant.org/>
- Added installation and environment setup details in CONTRIBUTING
- Added Known Issues section to README

## [0.2.0] - 2021-11-22

### Changed

- Removed non-open-source executors from Covalent. The local SLURM executor is now
- a separate repo. Executors are now plugins.

## [0.1.0] - 2021-11-19

### Added

- Pythonic CLI tool. Install the package and run `covalent --help` for a usage description.
- Login and logout functionality.
- Executor registration/deregistration skeleton code.
- Dispatcher service start, stop, status, and restart.

### Changed

- JWT token is stored to file instead of in an environment variable.
- The Dask client attempts to connect to an existing server.

### Removed

- Removed the Bash CLI tool.

### Fixed

- Version assignment in the covalent init file.

## [0.0.3] - 2021-11-17

### Fixed

- Fixed the Dockerfile so that it runs the dispatcher server from the covalent repo.

## [0.0.2] - 2021-11-15

### Changed

- Single line change in ci script so that it doesn't exit after validating the version.
- Using `rules` in `pytest` so that the behavior in test stage is consistent.

## [0.0.1] - 2021-11-15

### Added

- CHANGELOG.md to track changes (this file).
- Semantic versioning in VERSION.
- CI pipeline job to enforce versioning.<|MERGE_RESOLUTION|>--- conflicted
+++ resolved
@@ -9,15 +9,9 @@
 
 ### Docs
 
-<<<<<<< HEAD
 - Updated the how-to notebooks for compatibility with the micro-services refactor.
-=======
 - Updated machine learning and quantum gravity tutorials to point to the correct web UI address.
-
-### Docs
-
 - Updated the quantum chemistry tutorial.
->>>>>>> 4e5cf99d
 - Update the concepts page according to the new web UI.
 
 ## [0.89.3] - 2022-04-20
