--- conflicted
+++ resolved
@@ -7,17 +7,15 @@
 
 ## [UNRELEASED]
 
-<<<<<<< HEAD
 ### Docs
 
 - Updated the astronomy tutorial with cosmetic changes
-=======
+
 ## [0.88.1] - 2022-04-19
 
 ### Fixed
 
 - Setup on MacOS installs nats similar to how it's done on Linux.
->>>>>>> 5ab6b3e3
 
 ## [0.88.0] - 2022-04-19
 
