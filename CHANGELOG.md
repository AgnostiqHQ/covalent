# Changelog

All notable changes to this project will be documented in this file.

The format is based on [Keep a Changelog](https://keepachangelog.com/en/1.0.0/),
and this project adheres to [Semantic Versioning](https://semver.org/spec/v2.0.0.html).

## [UNRELEASED]

<<<<<<< HEAD
### Fixed

- Using functions for getting result object in cancel endpoint and sending cancel task signal to runner in the dispatcher.
=======
## [0.43.0] - 2022-03-31

### Added

- Function to call UI update method in the UI microservice for use in the Dispatcher micro-service.
- Refactor updating results and ui into one function.
>>>>>>> 0605741d

## [0.42.2] - 2022-03-31

### Fixed

- Using functions for getting result object in cancel endpoint and sending cancel task signal to runner in the dispatcher.

## [0.42.1] - 2022-03-31

### Fixed

- `update_workflow_results` in `update_workflow.py` now also takes care of sending the next set of tasks to the runner.

- Also handling the cases of sublattices in `update_workflow_results`.

## [0.42.0] - 2022-03-31

### Changed

- Moved some unused for-the-future files to the refactor directory and out of the main codebase.

## [0.41.3] - 2022-03-31

### Fixed

- Dispatch DB is now created upon server start.

## [0.41.2] - 2022-03-30

### Fixed

- Oneline bugfix to remove `fetch --unshallow`

## [0.41.1] - 2022-03-30

### Fixed

- Get master version from release tags rather than master branch

## [0.41.0] - 2022-03-30

### Added

- Dockerized the Dispatcher and Runner Services.
- Added required packages for running containerized instances of the Dispatcher and Runner.

## [0.40.0] - 2022-03-30

### Added

- Dockerized the Data and UI-backend services.
- Required packages to run containerized instances of the Data and UI-backend.

## [0.39.1] - 2022-03-30

### Fixed

- Supervisord & Results service integration by making results service port configurable by an env var

## [0.39.0] - 2022-03-29

### Changed

- Runner and dispatcher implementation in order to integrate the microservices partially complete.

## [0.38.0] - 2022-03-29

### Added

- Added UI backend component to serve post-refactor frontend and dispatch websocket messages to UI using Socket.io
- Updated UI socket.io configuration to use different ws path, and using localstorage for fetching all results (temporary)
- Added post-refactor cli commands to use Supervisord to manage local service processes
- Added `covalent logs` and `covalent config` cli commands

## [0.37.1] - 2022-03-29

### Fixed

- Oneline bugfix in tests.yml

## [0.37.0] - 2022-03-29

### Added

- Results management endpoints; GET, PUT, POST for results object
- Checks in setup.py to confirm node version compatibility.
- Instructions in CONTRIBUTING to address some common Debian setup issues.

## [0.36.1] - 2022-03-29

### Fixed

- Filesystem service now reads config from environment variables.

## [0.36.0] - 2022-03-29

### Added

- Picking up dispatch jobs from the queue and ensuring that only one workflow is processed (locally) at any given time.

### Changed

- Dispatcher implementation in order to integrate with Queuer microservice.

## [0.35.0] - 2022-03-29

### Added

- Automated changelog and version management
- Added a Dockerfile to build an image for OS Queuer.
- Added the required packages to run a container instance of the Queuer.

### Fixed

- Single quotes in github env
- Don't use for loops to iterate over a variable in bash
- Issue with checkout actions
- Run tests on changelog workflow completion instead of push to develop to avoid race condition
- Use covalent ops bot token for automated pushes to develop
- sed command syntax in changelog.yml

## [0.34.5] - 2022-03-28

### Fixed

- Moved `example_dispatch.py` into `tests/` directory.

## [0.34.4] - 2022-03-28

### Added

- Unit tests for utils, leptons, and base executor

## [0.34.3] - 2022-03-27

### Added

- Tests for lattice.py

## [0.34.2] - 2022-03-27

### Added

- Unit tests for the base executor, the results manager, the logger, and leptons

## [0.34.1] - 2022-03-24

### Fixed

- Pinned jinja2 to less than 3.1.0 so that nbconvert remains stable in the docs build.

## [0.34.0] - 2022-03-24

### Added

- API endpoints to upload and download files

## [0.33.1] - 2022-03-24

### Fixed

- Retrieving results from running container via HTTP
- Adding tests for Docker image in workflows

## [0.33.0] - 2022-03-24

### Added

- Slack and webhook notifications

## [0.32.9] - 2022-03-23

### Fixed

- Updated OS Queuer imports to remove top level modules `refactor.queuer`

## [0.32.8] - 2022-03-22

### Added

- Websocket notify endpoint with leaky bucket algo implementation to rate limit messages to frontend

## [0.32.7] - 2022-03-22

### Added

- Queuer API submit endpoint to publish dispatch message to MQ & send result file to Data Service
- API Service class for interfacing with local services
- Tests covering submit endpoint and API Service

## [0.32.6] - 2022-03-22

### Fixed

- Input path for external libraries in the Lepton wrapper can (and should) now be a full path to the file.

## [0.32.5] - 2022-03-21

### Fixed

- Fix HTTP status code for blank POST requests.

## [0.32.4] - 2022-03-17

### Fixed

- Docker commands in docs

## [0.32.3] - 2022-03-16

### Fixed

- Fix missing UI graph edges between parameters and electrons in certain cases.
- Fix UI crashes in cases where legacy localStorage state was being loaded.

## [0.32.2] - 2022-03-16

### Added

- Images for graphs generated in tutorials and how-tos.
- Note for quantum gravity tutorial to tell users that `tensorflow` doesn't work on M1 Macs.
- `Known Issues` added to `README.md`

### Fixed

- `draw` function usage in tutorials and how-tos now reflects the UI images generated instead of using graphviz.
- Images now render properly in RTD of how-tos.

### Changed

- Reran all the tutorials that could run, generating the outputs again.

## [0.32.1] - 2022-03-15

### Fixed

- CLI now starts server directly in the subprocess instead of as a daemon
- Logs are provided as pipes to Popen instead of using a shell redirect
- Restart behavior fixed
- Default port in `covalent_ui/app.py` uses the config manager

### Removed

- `_graceful_restart` function no longer needed without gunicorn

## [0.32.0] - 2022-03-11

### Added

- Dispatcher microservice API endpoint to dispatch and update workflow.
- Added get runnable task endpoint.

## [0.31.0] - 2022-03-11

### Added

- Runner component's main functionality to run a set of tasks, cancel a task, and get a task's status added to its api.

## [0.30.5] - 2022-03-11

### Updated

- Updated Workflow endpoints & API spec to support upload & download of result objects as pickle files

## [0.30.4] - 2022-03-11

### Fixed

- When executing a task on an alternate Conda environment, Covalent no longer has to be installed on that environment. Previously, a Covalent object (the execution function as a TransportableObject) was passed to the environment. Now it is deserialized to a "normal" Python function, which is passed to the alternate Conda environment.

## [0.30.3] - 2022-03-11

### Fixed

- Fixed the order of output storage in `post_process` which should have been the order in which the electron functions are called instead of being the order in which they are executed. This fixes the order in which the replacement of function calls with their output happens, which further fixes any discrepencies in the results obtained by the user.

- Fixed the `post_process` test to check the order as well.

## [0.30.2] - 2022-03-11

### Changed

- Updated eventlet to 0.31.0

## [0.30.1] - 2022-03-10

### Fixed

- Eliminate unhandled exception in Covalent UI backend when calling fetch_result.

## [0.30.0] - 2022-03-09

### Added

- Skeleton code for writing the different services corresponding to each component in the open source refactor.
- OpenAPI specifications for each of the services.

## [0.29.3] - 2022-03-09

### Fixed

- Covalent UI is built in the Dockerfile, the setup file, the pypi workflow, the tests workflow, and the conda build script.

## [0.29.2] - 2022-03-09

### Added

- Defaults defined in executor plugins are read and used to update the in-memory config, as well as the user config file. But only if the parameter in question wasn't already defined.

### Changed

- Input parameter names and docstrings in _shared_files.config.update_config were changed for clarity.

## [0.29.1] - 2022-03-07

### Changed

- Updated fail-fast strategy to run all tests.

## [0.29.0] - 2022-03-07

### Added

- DispatchDB for storing dispatched results

### Changed

- UI loads dispatches from DispatchDB instead of browser local storage

## [0.28.3] - 2022-03-03

### Fixed

Installed executor plugins don't have to be referred to by their full module name. Eg, use "custom_executor", instead of "covalent_custom_plugin.custom_executor".

## [0.28.2] - 2022-03-03

### Added

- A brief overview of the tutorial structure in the MNIST classification tutorial.

## [0.28.1] - 2022-03-02

### Added

- Conda installation is only supported for Linux in the `Getting Started` guide.
- MNIST classifier tutorial.

### Removed

- Removed handling of default values of function parameters in `get_named_params` in `covalent/_shared_files/utils.py`. So, it is actually being handled by not being handled since now `named_args` and `named_kwargs` will only contain parameters that were passed during the function call and not all of them.

## [0.28.0] - 2022-03-02

### Added

- Lepton support, including for Python modules and C libraries
- How-to guides showing how to use leptons for each of these

## [0.27.6] - 2022-03-01

### Added

- Added feature development basic steps in CONTRIBUTING.md.
- Added section on locally building RTD (read the docs) in the contributing guide.

## [0.27.5] - 2022-03-01

### Fixed

- Missing UI input data after backend change - needed to be derived from graph for electrons, lattice inputs fixed on server-side, combining name and positional args
- Broken UI graph due to variable->edge_name renaming
- Missing UI executor data after server-side renaming

## [0.27.4] - 2022-02-28

### Fixed

- Path used in `covalent/executor/__init__.py` for executor plugin modules needed updating to `covalent/executor/executor_plugins`

### Removed

- Disabled workflow cancellation test due to inconsistent outcomes. Test will be re-enabled after cancellation mechanisms are investigated further.

## [0.27.3] - 2022-02-25

### Added

- Added `USING_DOCKER.md` guide for running docker container.
- Added cli args to covalent UI flask server `covalent_ui/app.py` to modify port and log file path.

### Removed

- Removed gunicorn from cli and Dockerfile.

### Changed

- Updated cli `covalent_dispatcher/_cli/service.py` to run flask server directly, and removed dispatcher and UI flags.
- Using Flask blueprints to merge Dispatcher and UI servers.
- Updated Dockerfile to run flask server directly.
- Creating server PID file manually in `covalent_dispatcher/_cli/service.py`.
- Updated tests and docs to reflect merged servers.
- Changed all mentions of port 47007 (for old UI server) to 48008.

## [0.27.2] - 2022-02-24

### Changed

- Removed unnecessary blockquotes from the How-To guide for creating custom executors
- Changed "Covalent Cloud" to "Covalent" in the main code text

## [0.27.1] - 2022-02-24

### Removed

- Removed AQ-Engineers from CODEOWNERS in order to fix PR review notifications

## [0.27.0] - 2022-02-24

### Added

- Support for positional only, positional or keyword, variable positional, keyword only, variable keyword types of parameters is now added, e.g an electron can now use variable args and variable kwargs if the number/names of parameters are unknown during definition as `def task(*args, **kwargs)` which wasn't possible before.

- `Lattice.args` added to store positional arguments passed to the lattice's workflow function.

- `get_named_params` function added in `_shared_files/utils.py` which will return a tuple containing named positional arguments and named keyword arguments. The names help in showing and storing these parameters in the transport graph.

- Tests to verify whether all kinds of input paramaters are supported by electron or a lattice.

### Changed

- No longer merging positional arguments with keyword arguments, instead they are separately stored in respective nodes in the transport graph.

- `inputs` returned from `_get_inputs` function in `covalent_dispatcher/_core/execution.py` now contains positional as well as keyword arguments which further get passed to the executor.

- Executors now support positional and keyword arguments as inputs to their executable functions.

- Result object's `_inputs` attribute now contains both `args` and `kwargs`.

- `add_node_for_nested_iterables` is renamed to `connect_node_with_others` and `add_node_to_graph` also renamed to `add_collection_node_to_graph` in `electron.py`. Some more variable renames to have appropriate self-explanatory names.

- Nodes and edges in the transport graph now have a better interface to assign attributes to them.

- Edge attribute `variable` renamed to `edge_name`.

- In `serialize` function of the transport graph, if `metadata_only` is True, then only `metadata` attribute of node and `source` and `target` attributes of edge are kept in the then return serialized `data`.

- Updated the tests wherever necessary to reflect the above changes

### Removed

- Deprecated `required_params_passed` since an error will automatically be thrown by the `build_graph` function if any of the required parameters are not passed.

- Removed duplicate attributes from nodes in the transport graph.

## [0.26.1] - 2022-02-23

### Added

- Added Local Executor section to the API read the docs.

## [0.26.0] - 2022-02-23

### Added

- Automated reminders to update the changelog

## [0.25.3] - 2022-02-23

## Added

- Listed common mocking commands in the CONTRIBUTING.md guide.
- Additional guidelines on testing.

## [0.25.2] - 2022-02-21

### Changed

- `backend` metadata name changed to `executor`.
- `_plan_workflow` usage updated to reflect how that executor related information is now stored in the specific executor object.
- Updated tests to reflect the above changes.
- Improved the dispatch cancellation test to provide a robust solution which earlier took 10 minutes to run with uncertainty of failing every now and then.

### Removed

- Removed `TaskExecutionMetadata` as a consequence of removing `execution_args`.

## [0.25.1] - 2022-02-18

### Fixed

- Tracking imports that have been used in the workflow takes less time.

### Added

- User-imports are included in the dispatch_source.py script. Covalent-related imports are commented out.

## [0.25.0] - 2022-02-18

### Added

- UI: Lattice draw() method displays in web UI
- UI: New navigation panel

### Changed

- UI: Animated graph changes, panel opacity

### Fixed

- UI: Fixed "Not Found" pages

## [0.24.21] - 2022-02-18

### Added

- RST document describing the expectations from a tutorial.

## [0.24.20] - 2022-02-17

### Added

- Added how to create custom executors

### Changed

- Changed the description of the hyperlink for choosing executors
- Fixed typos in doc/source/api/getting_started/how_to/execution/creating_custom_executors.ipynb

## [0.24.19] - 2022-02-16

### Added

- CODEOWNERS for certain files.

## [0.24.18] - 2022-02-15

### Added

- The user configuration file can now specify an executor plugin directory.

## [0.24.17] - 2022-02-15

### Added

- Added a how-to for making custom executors.

## [0.24.16] - 2022-02-12

### Added

- Errors now contain the traceback as well as the error message in the result object.
- Added test for `_post_process` in `tests/covalent_dispatcher_tests/_core/execution_test.py`.

### Changed

- Post processing logic in `electron` and dispatcher now relies on the order of execution in the transport graph rather than node's function names to allow for a more reliable pairing of nodes and their outputs.

- Renamed `init_test.py` in `tests/covalent_dispatcher_tests/_core/` to `execution_test.py`.

### Removed

- `exclude_from_postprocess` list which contained some non executable node types removed since only executable nodes are post processed now.

## [0.24.15] - 2022-02-11

### Fixed

- If a user's configuration file does not have a needed exeutor parameter, the default parameter (defined in _shared_files/defaults.py) is used.
- Each executor plugin is no longer initialized upon the import of Covalent. This allows required parameters in executor plugins.

## Changed

- Upon updating the configuration data with a user's configuration file, the complete set is written back to file.

## Added

- Tests for the local and base executors.

## [0.24.14] - 2022-02-11

### Added

- UI: add dashboard cards
- UI: add scaling dots background

### Changed

- UI: reduce sidebar font sizes, refine color theme
- UI: refine scrollbar styling, show on container hover
- UI: format executor parameters as YAML code
- UI: update syntax highlighting scheme
- UI: update index.html description meta tag

## [0.24.13] - 2022-02-11

### Added

- Tests for covalent/_shared_files/config.py

## [0.24.12] - 2022-02-10

### Added

- CodeQL code analyzer

## [0.24.11] - 2022-02-10

### Added

- A new dictionary `_DEFAULT_CONSTRAINTS_DEPRECATED` in defaults.py

### Changed

- The `_DEFAULT_CONSTRAINT_VALUES` dictionary now only contains the `backend` argument

## [0.24.10] - 2022-02-09

### Fixed

- Sporadically failing workflow cancellation test in tests/workflow_stack_test.py

## [0.24.9] - 2022-02-09

## Changed

- Implementation of `_port_from_pid` in covalent_dispatcher/_cli/service.py.

## Added

- Unit tests for command line interface (CLI) functionalities in covalent_dispatcher/_cli/service.py and covalent_dispatcher/_cli/cli.py.

## [0.24.8] - 2022-02-07

### Fixed

- If a user's configuration file does not have a needed parameter, the default parameter (defined in _shared_files/defaults.py) is used.

## [0.24.7] - 2022-02-07

### Added

- Typing: Add Type hint `dispatch_info` parameter.
- Documentation: Updated the return_type description in docstring.

### Changed

- Typing: Change return type annotation to `Generator`.

## [0.24.6] - 2022-02-06

### Added

- Type hint to `deserialize` method of `TransportableObject` of `covalent/_workflow/transport.py`.

### Changed

- Description of `data` in `deserialize` method of `TransportableObject` of `covalent/_workflow/transport.py` from `The serialized transportable object` to `Cloudpickled function`.

## [0.24.5] - 2022-02-05

### Fixed

- Removed dependence on Sentinel module

## [0.24.4] - 2022-02-04

### Added

- Tests across multiple versions of Python and multiple operating systems
- Documentation reflecting supported configurations

## [0.24.3] - 2022-02-04

### Changed

- Typing: Use `bool` in place of `Optional[bool]` as type annotation for `develop` parameter in `covalent_dispatcher.service._graceful_start`
- Typing: Use `Any` in place of `Optional[Any]` as type annotation for `new_value` parameter in `covalent._shared_files.config.get_config`

## [0.24.2] - 2022-02-04

### Fixed

- Updated hyperlink of "How to get the results" from "./collection/query_electron_execution_result" to "./collection/query_multiple_lattice_execution_results" in "doc/source/how_to/index.rst".
- Updated hyperlink of "How to get the result of a particular electron" from "./collection/query_multiple_lattice_execution_results" to "./collection/query_electron_execution_result" in "doc/source/how_to/index.rst".

## [0.24.1] - 2022-02-04

### Changed

- Changelog entries are now required to have the current date to enforce ordering.

## [0.24.0] - 2022-02-03

### Added

- UI: log file output - display in Output tab of all available log file output
- UI: show lattice and electron inputs
- UI: display executor attributes
- UI: display error message on failed status for lattice and electron

### Changed

- UI: re-order sidebar sections according to latest figma designs
- UI: update favicon
- UI: remove dispatch id from tab title
- UI: fit new uuids
- UI: adjust theme text primary and secondary colors

### Fixed

- UI: auto-refresh result state on initial render of listing and graph pages
- UI: graph layout issues: truncate long electron/param names

## [0.23.0] - 2022-02-03

### Added

- Added `BaseDispatcher` class to be used for creating custom dispatchers which allow connection to a dispatcher server.
- `LocalDispatcher` inheriting from `BaseDispatcher` allows connection to a local dispatcher server running on the user's machine.
- Covalent only gives interface to the `LocalDispatcher`'s `dispatch` and `dispatch_sync` methods.
- Tests for both `LocalDispatcher` and `BaseDispatcher` added.

### Changed

- Switched from using `lattice.dispatch` and `lattice.dispatch_sync` to `covalent.dispatch` and `covalent.dispatch_sync`.
- Dispatcher address now is passed as a parameter (`dispatcher_addr`) to `covalent.dispatch` and `covalent.dispatch_sync` instead of a metadata field to lattice.
- Updated tests, how tos, and tutorials to use `covalent.dispatch` and `covalent.dispatch_sync`.
- All the contents of `covalent_dispatcher/_core/__init__.py` are moved to `covalent_dispatcher/_core/execution.py` for better organization. `__init__.py` only contains function imports which are needed by external modules.
- `dispatch`, `dispatch_sync` methods deprecated from `Lattice`.

### Removed

- `_server_dispatch` method removed from `Lattice`.
- `dispatcher` metadata field removed from `lattice`.

## [0.22.19] - 2022-02-03

### Fixed

- `_write_dispatch_to_python_file` isn't called each time a task is saved. It is now only called in the final save in `_run_planned_workflow` (in covalent_dispatcher/_core/__init__.py).

## [0.22.18] - 2022-02-03

### Fixed

- Added type information to result.py

## [0.22.17] - 2022-02-02

### Added

- Replaced `"typing.Optional"` with `"str"` in covalent/executor/base.py
- Added missing type hints to `get_dispatch_context` and `write_streams_to_file` in covalent/executor/base.py, BaseExecutor

## [0.22.16] - 2022-02-02

### Added

- Functions to check if UI and dispatcher servers are running.
- Tests for the `is_ui_running` and `is_server_running` in covalent_dispatcher/_cli/service.py.

## [0.22.15] - 2022-02-01

### Fixed

- Covalent CLI command `covalent purge` will now stop the servers before deleting all the pid files.

### Added

- Test for `purge` method in covalent_dispatcher/_cli/service.py.

### Removed

- Unused `covalent_dispatcher` import from covalent_dispatcher/_cli/service.py.

### Changed

- Moved `_config_manager` import from within the `purge` method to the covalent_dispatcher/_cli/service.py for the purpose of mocking in tests.

## [0.22.14] - 2022-02-01

### Added

- Type hint to `_server_dispatch` method in `covalent/_workflow/lattice.py`.

## [0.22.13] - 2022-01-26

### Fixed

- When the local executor's `log_stdout` and `log_stderr` config variables are relative paths, they should go inside the results directory. Previously that was queried from the config, but now it's queried from the lattice metadata.

### Added

- Tests for the corresponding functions in (`covalent_dispatcher/_core/__init__.py`, `covalent/executor/base.py`, `covalent/executor/executor_plugins/local.py` and `covalent/executor/__init__.py`) affected by the bug fix.

### Changed

- Refactored `_delete_result` in result manager to give the option of deleting the result parent directory.

## [0.22.12] - 2022-01-31

### Added

- Diff check in pypi.yml ensures correct files are packaged

## [0.22.11] - 2022-01-31

### Changed

- Removed codecov token
- Removed Slack notifications from feature branches

## [0.22.10] - 2022-01-29

### Changed

- Running tests, conda, and version workflows on pull requests, not just pushes

## [0.22.9] - 2022-01-27

### Fixed

- Fixing version check action so that it doesn't run on commits that are in develop
- Edited PR template so that markdown checklist appears properly

## [0.22.8] - 2022-01-27

### Fixed

- publish workflow, using `docker buildx` to build images for x86 and ARM, prepare manifest and push to ECR so that pulls will match the correct architecture.
- typo in CONTRIBUTING
- installing `gcc` in Docker image so Docker can build wheels for `dask` and other packages that don't provide ARM wheels

### Changed

- updated versions in `requirements.txt` for `matplotlib` and `dask`

## [0.22.7] - 2022-01-27

### Added

- `MANIFEST.in` did not have `covalent_dispatcher/_service` in it due to which the PyPi package was not being built correctly. Added the `covalent_dispatcher/_service` to the `MANIFEST.in` file.

### Fixed

- setuptools properly including data files during installation

## [0.22.6] - 2022-01-26

### Fixed

- Added service folder in covalent dispatcher to package.

## [0.22.5] - 2022-01-25

### Fixed

- `README.md` images now use master branch's raw image urls hosted on <https://github.com> instead of <https://raw.githubusercontent.com>. Also, switched image rendering from html to markdown.

## [0.22.4] - 2022-01-25

### Fixed

- dispatcher server app included in sdist
- raw image urls properly used

## [0.22.3] - 2022-01-25

### Fixed

- raw image urls used in readme

## [0.22.2] - 2022-01-25

### Fixed

- pypi upload

## [0.22.1] - 2022-01-25

### Added

- Code of conduct
- Manifest.in file
- Citation info
- Action to upload to pypi

### Fixed

- Absolute URLs used in README
- Workflow badges updated URLs
- `install_package_data` -> `include_package_data` in `setup.py`

## [0.22.0] - 2022-01-25

### Changed

- Using public ECR for Docker release

## [0.21.0] - 2022-01-25

### Added

- GitHub pull request templates

## [0.20.0] - 2022-01-25

### Added

- GitHub issue templates

## [0.19.0] - 2022-01-25

### Changed

- Covalent Beta Release

## [0.18.9] - 2022-01-24

### Fixed

- iframe in the docs landing page is now responsive

## [0.18.8] - 2022-01-24

### Changed

- Temporarily removed output tab
- Truncated dispatch id to fit left sidebar, add tooltip to show full id

## [0.18.7] - 2022-01-24

### Changed

- Many stylistic improvements to documentation, README, and CONTRIBUTING.

## [0.18.6] - 2022-01-24

### Added

- Test added to check whether an already decorated function works as expected with Covalent.
- `pennylane` package added to the `requirements-dev.txt` file.

### Changed

- Now using `inspect.signature` instead of `function.__code__` to get the names of function's parameters.

## [0.18.5] - 2022-01-21

### Fixed

- Various CI fixes, including rolling back regression in version validation, caching on s3 hosted badges, applying releases and tags correctly.

## [0.18.4] - 2022-01-21

### Changed

- Removed comments and unused functions in covalent_dispatcher
- `result_class.py` renamed to `result.py`

### Fixed

- Version was not being properly imported inside `covalent/__init__.py`
- `dispatch_sync` was not previously using the `results_dir` metadata field

### Removed

- Credentials in config
- `generate_random_filename_in_cache`
- `is_any_atom`
- `to_json`
- `show_subgraph` option in `draw`
- `calculate_node`

## [0.18.3] - 2022-01-20

### Fixed

- The gunicorn servers now restart more gracefully

## [0.18.2] - 2022-01-21

### Changed

- `tempdir` metadata field removed and replaced with `executor.local.cache_dir`

## [0.18.1] - 2022-01-11

## Added

- Concepts page

## [0.18.0] - 2022-01-20

### Added

- `Result.CANCELLED` status to represent the status of a cancelled dispatch.
- Condition to cancel the whole dispatch if any of the nodes are cancelled.
- `cancel_workflow` function which uses a shared variable provided by Dask (`dask.distributed.Variable`) in a dask client to inform nodes to stop execution.
- Cancel function for dispatcher server API which will allow the server to terminate the dispatch.
- How to notebook for cancelling a dispatched job.
- Test to verify whether cancellation of dispatched jobs is working as expected.
- `cancel` function is available as `covalent.cancel`.

### Changed

- In file `covalent/_shared_files/config.py` instead of using a variable to store and then return the config data, now directly returning the configuration.
- Using `fire_and_forget` to dispatch a job instead of a dictionary of Dask's `Future` objects so that we won't have to manage the lifecycle of those futures.
- The `test_run_dispatcher` test was changed to reflect that the dispatcher no longer uses a dictionary of future objects as it was not being utilized anywhere.

### Removed

- `with dask_client` context was removed as the client created in `covalent_dispatcher/_core/__init__.py` is already being used even without the context. Furthermore, it creates issues when that context is exited which is unnecessary at the first place hence not needed to be resolved.

## [0.17.5] - 2022-01-19

### Changed

- Results directory uses a relative path by default and can be overridden by the environment variable `COVALENT_RESULTS_DIR`.

## [0.17.4] - 2022-01-19

### Changed

- Executor parameters use defaults specified in config TOML
- If relative paths are supplied for stdout and stderr, those files are created inside the results directory

## [0.17.3] - 2022-01-18

### Added

- Sync function
- Covalent CLI tool can restart in developer mode

### Fixed

- Updated the UI address referenced in the README

## [0.17.2] - 2022-01-12

### Added

- Quantum gravity tutorial

### Changed

- Moved VERSION file to top level

## [0.17.1] - 2022-01-19

### Added

- `error` attribute was added to the results object to show which node failed and the reason behind it.
- `stdout` and `stderr` attributes were added to a node's result to store any stdout and stderr printing done inside an electron/node.
- Test to verify whether `stdout` and `stderr` are being stored in the result object.

### Changed

- Redesign of how `redirect_stdout` and `redirect_stderr` contexts in executor now work to allow storing their respective outputs.
- Executors now also return `stdout` and `stderr` strings, along with the execution output, so that they can be stored in their result object.

## [0.17.0] - 2022-01-18

### Added

- Added an attribute `__code__` to electron and lattice which is a copy of their respective function's `__code__` attribute.
- Positional arguments, `args`, are now merged with keyword arguments, `kwargs`, as close as possible to where they are passed. This was done to make sure we support both with minimal changes and without losing the name of variables passed.
- Tests to ensure usage of positional arguments works as intended.

### Changed

- Slight rework to how any print statements in lattice are sent to null.
- Changed `test_dispatcher_functional` in `basic_dispatcher_test.py` to account for the support of `args` and removed a an unnecessary `print` statement.

### Removed

- Removed `args` from electron's `init` as it wasn't being used anywhere.

## [0.16.1] - 2022-01-18

### Changed

- Requirement changed from `dask[complete]` to `dask[distributed]`.

## [0.16.0] - 2022-01-14

### Added

- New UI static demo build
- New UI toolbar functions - orientation, toggle params, minimap
- Sortable and searchable lattice name row

### Changed

- Numerous UI style tweaks, mostly around dispatches table states

### Fixed

- Node sidebar info now updates correctly

## [0.15.11] - 2022-01-18

### Removed

- Unused numpy requirement. Note that numpy is still being installed indirectly as other packages in the requirements rely on it.

## [0.15.10] - 2022-01-16

## Added

- How-to guide for Covalent dispatcher CLI.

## [0.15.9] - 2022-01-18

### Changed

- Switched from using human readable ids to using UUIDs

### Removed

- `human-id` package was removed along with its mention in `requirements.txt` and `meta.yaml`

## [0.15.8] - 2022-01-17

### Removed

- Code breaking text from CLI api documentation.
- Unwanted covalent_dispatcher rst file.

### Changed

- Installation of entire covalent_dispatcher instead of covalent_dispatcher/_service in setup.py.

## [0.15.7] - 2022-01-13

### Fixed

- Functions with multi-line or really long decorators are properly serialized in dispatch_source.py.
- Multi-line Covalent output is properly commented out in dispatch_source.py.

## [0.15.6] - 2022-01-11

### Fixed

- Sub-lattice functions are successfully serialized in the utils.py get_serialized_function_str.

### Added

- Function to scan utilized source files and return a set of imported modules (utils.get_imports_from_source)

## [0.15.5] - 2022-01-12

### Changed

- UI runs on port 47007 and the dispatcher runs on port 48008. This is so that when the servers are later merged, users continue using port 47007 in the browser.
- Small modifications to the documentation
- Small fix to the README

### Removed

- Removed a directory `generated` which was improperly added
- Dispatcher web interface
- sqlalchemy requirement

## [0.15.4] - 2022-01-11

### Changed

- In file `covalent/executor/base.py`, `pickle` was changed to `cloudpickle` because of its universal pickling ability.

### Added

- In docstring of `BaseExecutor`, a note was added specifying that `covalent` with its dependencies is assumed to be installed in the conda environments.
- Above note was also added to the conda env selector how-to.

## [0.15.3] - 2022-01-11

### Changed

- Replaced the generic `RuntimeError` telling users to check if there is an object manipulation taking place inside the lattice to a simple warning. This makes the original error more visible.

## [0.15.2] - 2022-01-11

### Added

- If condition added for handling the case where `__getattr__` of an electron is accessed to detect magic functions.

### Changed

- `ActiveLatticeManager` now subclasses from `threading.local` to make it thread-safe.
- `ValueError` in the lattice manager's `claim` function now also shows the name of the lattice that is currently claimed.
- Changed docstring of `ActiveLatticeManager` to note that now it is thread-safe.
- Sublattice dispatching now no longer deletes the result object file and is dispatched normally instead of in a serverless manner.
- `simulate_nitrogen_and_copper_slab_interaction.ipynb` notebook tutorial now does normal dispatching as well instead of serverless dispatching. Also, now 7 datapoints will be shown instead of 10 earlier.

## [0.15.1] - 2022-01-11

### Fixed

- Passing AWS credentials to reusable workflows as a secret

## [0.15.0] - 2022-01-10

### Added

- Action to push development image to ECR

### Changed

- Made the publish action reusable and callable

## [0.14.1] - 2022-01-02

### Changed

- Updated the README
- Updated classifiers in the setup.py file
- Massaged some RTD pages

## [0.14.0] - 2022-01-07

### Added

- Action to push static UI to S3

## [0.13.2] - 2022-01-07

### Changed

- Completed new UI design work

## [0.13.1] - 2022-01-02

### Added

- Added eventlet requirement

### Changed

- The CLI tool can now manage the UI flask server as well
- [Breaking] The CLI option `-t` has been changed to `-d`, which starts the servers in developer mode and exposes unit tests to the server.

## [0.13.0] - 2022-01-01

### Added

- Config manager in `covalent/_shared_files/config.py`
- Default location for the main config file can be overridden using the environment variable `COVALENT_CONFIG_DIR`
- Ability to set and get configuration using `get_config` and `set_config`

### Changed

- The flask servers now reference the config file
- Defaults reference the config file

### Fixed

- `ValueError` caught when running `covalent stop`
- One of the functional tests was using a malformed path

### Deprecated

- The `electron.to_json` function
- The `generate_random_filename_in_cache` function

### Removed

- The `get_api_token` function

## [0.12.13] - 2022-01-04

## Removed

- Tutorial section headings

## Fixed

- Plot background white color

## [0.12.12] - 2022-01-06

### Fixed

- Having a print statement inside electron and lattice code no longer causes the workflow to fail.

## [0.12.11] - 2022-01-04

### Added

- Completed UI feature set for first release

### Changed

- UI server result serialization improvements
- UI result update webhook no longer fails on request exceptions, logs warning intead

## [0.12.10] - 2021-12-17

### Added

- Astrophysics tutorial

## [0.12.9] - 2022-01-04

### Added

- Added `get_all_node_results` method in `result_class.py` to return result of all node executions.

- Added `test_parallelilization` test to verify whether the execution is now being achieved in parallel.

### Changed

- Removed `LocalCluster` cluster creation usage to a simple `Client` one from Dask.

- Removed unnecessary `to_run` function as we no longer needed to run execution through an asyncio loop.

- Removed `async` from function definition of previously asynchronous functions, `_run_task`, `_run_planned_workflow`, `_plan_workflow`, and `_run_workflow`.

- Removed `uvloop` from requirements.

- Renamed `test_get_results` to `test_get_result`.

- Reran the how to notebooks where execution time was mentioned.

- Changed how `dispatch_info` context manager was working to account for multiple nodes accessing it at the same time.

## [0.12.8] - 2022-01-02

### Changed

- Changed the software license to GNU Affero 3.0

### Removed

- `covalent-ui` directory

## [0.12.7] - 2021-12-29

### Fixed

- Gunicorn logging now uses the `capture-output` flag instead of redirecting stdout and stderr

## [0.12.6] - 2021-12-23

### Changed

- Cleaned up the requirements and moved developer requirements to a separate file inside `tests`

## [0.12.5] - 2021-12-16

### Added

- Conda build CI job

## [0.12.4] - 2021-12-23

### Changed

- Gunicorn server now checks for port availability before starting

### Fixed

- The `covalent start` function now prints the correct port if the server is already running.

## [0.12.3] - 2021-12-14

### Added

- Covalent tutorial comparing quantum support vector machines with support vector machine algorithms implemented in qiskit and scikit-learn.

## [0.12.2] - 2021-12-16

### Fixed

- Now using `--daemon` in gunicorn to start the server, which was the original intention.

## [0.12.1] - 2021-12-16

### Fixed

- Removed finance references from docs
- Fixed some other small errors

### Removed

- Removed one of the failing how-to tests from the functional test suite

## [0.12.0] - 2021-12-16

### Added

- Web UI prototype

## [0.11.1] - 2021-12-14

### Added

- CLI command `covalent status` shows port information

### Fixed

- gunicorn management improved

## [0.11.0] - 2021-12-14

### Added

- Slack notifications for test status

## [0.10.4] - 2021-12-15

### Fixed

- Specifying a non-default results directory in a sub-lattice no longer causes a failure in lattice execution.

## [0.10.3] - 2021-12-14

### Added

- Functional tests for how-to's in documentation

### Changed

- Moved example script to a functional test in the pipeline
- Added a test flag to the CLI tool

## [0.10.2] - 2021-12-14

### Fixed

- Check that only `kwargs` without any default values in the workflow definition need to be passed in `lattice.draw(ax=ax, **kwargs)`.

### Added

- Function to check whether all the parameters without default values for a callable function has been passed added to shared utils.

## [0.10.1] - 2021-12-13

### Fixed

- Content and style fixes for getting started doc.

## [0.10.0] - 2021-12-12

### Changed

- Remove all imports from the `covalent` to the `covalent_dispatcher`, except for `_dispatch_serverless`
- Moved CLI into `covalent_dispatcher`
- Moved executors to `covalent` directory

## [0.9.1] - 2021-12-13

### Fixed

- Updated CONTRIBUTING to clarify docstring style.
- Fixed docstrings for `calculate_node` and `check_constraint_specific_sum`.

## [0.9.0] - 2021-12-10

### Added

- `prefix_separator` for separating non-executable node types from executable ones.

- `subscript_prefix`, `generator_prefix`, `sublattice_prefix`, `attr_prefix` for prefixes of subscripts, generators,
  sublattices, and attributes, when called on an electron and added to the transport graph.

- `exclude_from_postprocess` list of prefixes to denote those nodes which won't be used in post processing the workflow.

- `__int__()`, `__float__()`, `__complex__()` for converting a node to an integer, float, or complex to a value of 0 then handling those types in post processing.

- `__iter__()` generator added to Electron for supporting multiple return values from an electron execution.

- `__getattr__()` added to Electron for supporting attribute access on the node output.

- `__getitem__()` added to Electron for supporting subscripting on the node output.

- `electron_outputs` added as an attribute to lattice.

### Changed

- `electron_list_prefix`, `electron_dict_prefix`, `parameter_prefix` modified to reflect new way to assign prefixes to nodes.

- In `build_graph` instead of ignoring all exceptions, now the exception is shown alongwith the runtime error notifying that object manipulation should be avoided inside a lattice.

- `node_id` changed to `self.node_id` in Electron's `__call__()`.

- `parameter` type electrons now have the default metadata instead of empty dictionary.

- Instead of deserializing and checking whether a sublattice is there, now a `sublattice_prefix` is used to denote when a node is a sublattice.

- In `dispatcher_stack_test`, `test_dispatcher_flow` updated to indicate the new use of `parameter_prefix`.

### Fixed

- When an execution fails due to something happening in `run_workflow`, then result object's status is now failed and the object is saved alongwith throwing the appropriate exception.

## [0.8.5] - 2021-12-10

### Added

- Added tests for choosing specific executors inside electron initialization.
- Added test for choosing specific Conda environments inside electron initialization.

## [0.8.4] - 2021-12-10

### Changed

- Removed _shared_files directory and contents from covalent_dispatcher. Logging in covalent_dispatcher now uses the logger in covalent/_shared_files/logging.py.

## [0.8.3] - 2021-12-10

### Fixed

- Decorator symbols were added to the pseudo-code in the quantum chemistry tutorial.

## [0.8.2] - 2021-12-06

### Added

- Quantum chemistry tutorial.

## [0.8.1] - 2021-12-08

### Added

- Docstrings with typehints for covalent dispatcher functions added.

### Changed

- Replaced `node` to `node_id` in `electron.py`.

- Removed unnecessary `enumerate` in `covalent_dispatcher/_core/__init__.py`.

- Removed `get_node_device_mapping` function from `covalent_dispatcher/_core/__init__.py`
  and moved the definition to directly add the mapping to `workflow_schedule`.

- Replaced iterable length comparison for `executor_specific_exec_cmds` from `if len(executor_specific_exec_cmds) > 0`
  to `if executor_specific_exec_cmds`.

## [0.8.0] - 2021-12-03

### Added

- Executors can now accept the name of a Conda environment. If that environment exists, the operations of any electron using that executor are performed in that Conda environment.

## [0.7.6] - 2021-12-02

### Changed

- How to estimate lattice execution time has been renamed to How to query lattice execution time.
- Change result querying syntax in how-to guides from `lattice.get_result` to
  `covalent.get_result`.
- Choose random port for Dask dashboard address by setting `dashboard_address` to ':0' in
  `LocalCluster`.

## [0.7.5] - 2021-12-02

### Fixed

- "Default" executor plugins are included as part of the package upon install.

## [0.7.4] - 2021-12-02

### Fixed

- Upgraded dask to 2021.10.0 based on a vulnerability report

## [0.7.3] - 2021-12-02

### Added

- Transportable object tests
- Transport graph tests

### Changed

- Variable name node_num to node_id
- Variable name node_idx to node_id

### Fixed

- Transport graph `get_dependencies()` method return type was changed from Dict to List

## [0.7.2] - 2021-12-01

### Fixed

- Date handling in changelog validation

### Removed

- GitLab CI YAML

## [0.7.1] - 2021-12-02

### Added

- A new parameter to a node's result called `sublattice_result` is added.
  This will be of a `Result` type and will contain the result of that sublattice's
  execution. If a normal electron is executed, this will be `None`.

- In `_delete_result` function in `results_manager.py`, an empty results directory
  will now be deleted.

- Name of a sublattice node will also contain `(sublattice)`.

- Added `_dispatch_sync_serverless` which synchronously dispatches without a server
  and waits for a result to be returned. This is the method used to dispatch a sublattice.

- Test for sublatticing is added.

- How-to guide added for sublatticing explaining the new features.

### Changed

- Partially changed `draw` function in `lattice.py` to also draw the subgraph
  of the sublattice when drawing the main graph of the lattice. The change is
  incomplete as we intend to add this feature later.

- Instead of returning `plt`, `draw` now returns the `ax` object.

- `__call__` function in `lattice.py` now runs the lattice's function normally
  instead of dispatching it.

- `_run_task` function now checks whether current node is a sublattice and acts
  accordingly.

### Fixed

- Unnecessary lines to rename the node's name in `covalent_dispatcher/_core/__init__.py` are removed.

- `test_electron_takes_nested_iterables` test was being ignored due to a spelling mistake. Fixed and
  modified to follow the new pattern.

## [0.7.0] - 2021-12-01

### Added

- Electrons can now accept an executor object using the "backend" keyword argument. "backend" can still take a string naming the executor module.
- Electrons and lattices no longer have Slurm metadata associated with the executor, as that information should be contained in the executor object being used as an input argument.
- The "backend" keyword can still be a string specifying the executor module, but only if the executor doesn't need any metadata.
- Executor plugin classes are now directly available to covalent, eg: covalent.executor.LocalExecutor().

## [0.6.7] - 2021-12-01

### Added

- Docstrings without examples for all the functions in core covalent.
- Typehints in those functions as well.
- Used `typing.TYPE_CHECKING` to prevent cyclic imports when writing typehints.

### Changed

- `convert_to_lattice_function` renamed to `convert_to_lattice_function_call`.
- Context managers now raise a `ValueError` instead of a generic `Exception`.

## [0.6.6] - 2021-11-30

### Fixed

- Fixed the version used in the documentation
- Fixed the badge URLs to prevent caching

## [0.6.5] - 2021-11-30

### Fixed

- Broken how-to links

### Removed

- Redundant lines from .gitignore
- *.ipynb from .gitignore

## [0.6.4] - 2021-11-30

### Added

- How-to guides for workflow orchestration.
  - How to construct an electron
  - How to construct a lattice
  - How to add an electron to lattice
  - How to visualize the lattice
  - How to add constraints to lattices
- How-to guides for workflow and subtask execution.
  - How to execute individual electrons
  - How to execute a lattice
  - How to execute multiple lattices
- How-to guides for status querying.
  - How to query electron execution status
  - How to query lattice execution status
  - How to query lattice execution time
- How-to guides for results collection
  - How to query electron execution results
  - How to query lattice execution results
  - How to query multiple lattice execution results
- Str method for the results object.

### Fixed

- Saving the electron execution status when the subtask is running.

## [0.6.3] - 2021-11-29

### Removed

- JWT token requirement.
- Covalent dispatcher login requirement.
- Update covalent login reference in README.md.
- Changed the default dispatcher server port from 5000 to 47007.

## [0.6.2] - 2021-11-28

### Added

- Github action for tests and coverage
- Badges for tests and coverage
- If tests pass then develop is pushed to master
- Add release action which tags and creates a release for minor version upgrades
- Add badges action which runs linter, and upload badges for version, linter score, and platform
- Add publish action (and badge) which builds a Docker image and uploads it to the AWS ECR

## [0.6.1] - 2021-11-27

### Added

- Github action which checks version increment and changelog entry

## [0.6.0] - 2021-11-26

### Added

- New Covalent RTD theme
- sphinx extension sphinx-click for CLI RTD
- Sections in RTD
- init.py in both covalent-dispatcher logger module and cli module for it to be importable in sphinx

### Changed

- docutils version that was conflicting with sphinx

### Removed

- Old aq-theme

## [0.5.1] - 2021-11-25

### Added

- Integration tests combining both covalent and covalent-dispatcher modules to test that
  lattice workflow are properly planned and executed.
- Integration tests for the covalent-dispatcher init module.
- pytest-asyncio added to requirements.

## [0.5.0] - 2021-11-23

### Added

- Results manager file to get results from a file, delete a result, and redispatch a result object.
- Results can also be awaited to only return a result if it has either been completed or failed.
- Results class which is used to store the results with all the information needed to be used again along with saving the results to a file functionality.
- A result object will be a mercurial object which will be updated by the dispatcher and saved to a file throughout the dispatching and execution parts.
- Direct manipulation of the transport graph inside a result object takes place.
- Utility to convert a function definition string to a function and vice-versa.
- Status class to denote the status of a result object and of each node execution in the transport graph.
- Start and end times are now also stored for each node execution as well as for the whole dispatch.
- Logging of `stdout` and `stderr` can be done by passing in the `log_stdout`, `log_stderr` named metadata respectively while dispatching.
- In order to get the result of a certain dispatch, the `dispatch_id`, the `results_dir`, and the `wait` parameter can be passed in. If everything is default, then only the dispatch id is required, waiting will not be done, and the result directory will be in the current working directory with folder name as `results/` inside which every new dispatch will have a new folder named according to their respective dispatch ids, containing:
  - `result.pkl` - (Cloud)pickled result object.
  - `result_info.yaml` - yaml file with high level information about the result and its execution.
  - `dispatch_source.py` - python file generated, containing the original function definitions of lattice and electrons which can be used to dispatch again.

### Changed

- `logfile` named metadata is now `slurm_logfile`.
- Instead of using `jsonpickle`, `cloudpickle` is being used everywhere to maintain consistency.
- `to_json` function uses `json` instead of `jsonpickle` now in electron and lattice definitions.
- `post_processing` moved to the dispatcher, so the dispatcher will now store a finished execution result in the results folder as specified by the user with no requirement of post processing it from the client/user side.
- `run_task` function in dispatcher modified to check if a node has completed execution and return it if it has, else continue its execution. This also takes care of cases if the server has been closed mid execution, then it can be started again from the last saved state, and the user won't have to wait for the whole execution.
- Instead of passing in the transport graph and dispatch id everywhere, the result object is being passed around, except for the `asyncio` part where the dispatch id and results directory is being passed which afterwards lets the core dispatcher know where to get the result object from and operate on it.
- Getting result of parent node executions of the graph, is now being done using the result object's graph. Storing of each execution's result is also done there.
- Tests updated to reflect the changes made. They are also being run in a serverless manner.

### Removed

- `LatticeResult` class removed.
- `jsonpickle` requirement removed.
- `WorkflowExecutionResult`, `TaskExecutionResult`, and `ExecutionError` singleton classes removed.

### Fixed

- Commented out the `jwt_required()` part in `covalent-dispatcher/_service/app.py`, may be removed in later iterations.
- Dispatcher server will now return the error message in the response of getting result if it fails instead of sending every result ever as a response.

## [0.4.3] - 2021-11-23

### Added

- Added a note in Known Issues regarding port conflict warning.

## [0.4.2] - 2021-11-24

### Added

- Added badges to README.md

## [0.4.1] - 2021-11-23

### Changed

- Removed old coverage badge and fixed the badge URL

## [0.4.0] - 2021-11-23

### Added

- Codecov integrations and badge

### Fixed

- Detached pipelines no longer created

## [0.3.0] - 2021-11-23

### Added

- Wrote a Code of Conduct based on <https://www.contributor-covenant.org/>
- Added installation and environment setup details in CONTRIBUTING
- Added Known Issues section to README

## [0.2.0] - 2021-11-22

### Changed

- Removed non-open-source executors from Covalent. The local SLURM executor is now
- a separate repo. Executors are now plugins.

## [0.1.0] - 2021-11-19

### Added

- Pythonic CLI tool. Install the package and run `covalent --help` for a usage description.
- Login and logout functionality.
- Executor registration/deregistration skeleton code.
- Dispatcher service start, stop, status, and restart.

### Changed

- JWT token is stored to file instead of in an environment variable.
- The Dask client attempts to connect to an existing server.

### Removed

- Removed the Bash CLI tool.

### Fixed

- Version assignment in the covalent init file.

## [0.0.3] - 2021-11-17

### Fixed

- Fixed the Dockerfile so that it runs the dispatcher server from the covalent repo.

## [0.0.2] - 2021-11-15

### Changed

- Single line change in ci script so that it doesn't exit after validating the version.
- Using `rules` in `pytest` so that the behavior in test stage is consistent.

## [0.0.1] - 2021-11-15

### Added

- CHANGELOG.md to track changes (this file).
- Semantic versioning in VERSION.
- CI pipeline job to enforce versioning.<|MERGE_RESOLUTION|>--- conflicted
+++ resolved
@@ -7,18 +7,16 @@
 
 ## [UNRELEASED]
 
-<<<<<<< HEAD
 ### Fixed
 
 - Using functions for getting result object in cancel endpoint and sending cancel task signal to runner in the dispatcher.
-=======
+
 ## [0.43.0] - 2022-03-31
 
 ### Added
 
 - Function to call UI update method in the UI microservice for use in the Dispatcher micro-service.
 - Refactor updating results and ui into one function.
->>>>>>> 0605741d
 
 ## [0.42.2] - 2022-03-31
 
