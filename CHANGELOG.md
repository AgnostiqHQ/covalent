# Changelog

All notable changes to this project will be documented in this file.

The format is based on [Keep a Changelog](https://keepachangelog.com/en/1.0.0/),
and this project adheres to [Semantic Versioning](https://semver.org/spec/v2.0.0.html).

## [UNRELEASED]

<<<<<<< HEAD
### Changed

- Updated all config & log file paths to reside in `$HOME/.cache/covalent` including `.env`, `supervisord.conf`, and all logs
=======
## [0.95.0] - 2022-04-25

### Added

- Support for Bash tasks
- How-to guide demonstrating usage
- Unit test for bash lepton

### Docs

- Updated server management how-to guide

## [0.94.0] - 2022-04-25

### Added

- Coverage reports now granular per service plus SDK.

## [0.93.1] - 2022-04-24

### Fixed

- Test action.

### Docs

- Added migration guide from `0.3x` to Read The Docs and `README.md`

## [0.93.0] - 2022-04-22

### Added

- Automatic hotfix action
>>>>>>> 3a5e86a9

## [0.92.0] - 2022-04-22


### Changed

- Moved sublattice's node update in parent lattice from `get_runnable_tasks` to `update_workflow` to accurately represent when a sublattice actually starts executing.

### Fixed

- Fixed the cancel url endpoint.

- Cancelling a workflow for lattices and sublattices works even if they are partially run.

## [0.91.0] - 2022-04-21

### Fixed

- Don't send the whole result object when only one node needs to be updated.

- The input arguments are being shown correctly in the UI.

### Changed

- Ensured that the lattice / sublattices tasks order are stored in the tasks queue correctly.

- Accomodated the conditions in tasks queue where remaining tasks are non-executable, in order to correctly update the workflow status.

### Docs

- Update microservice documentation

## [0.90.0] - 2022-04-21

### Added

- Enabled inactive unit tests in Actions.

### Docs

- Updated the Python badge
- Changed a relative URL in the README to an absolute URL
- Added link to SwaggerHub in README

## [0.89.6] - 2022-04-21

### Fixed

- Correctly pass inputs when calling workflows

### Docs

- Restructured the README
- Updated the README
- Updated Getting Started, How-To Configuration Guide, CLI API documentation

## [0.89.5] - 2022-04-20

### Fixed

- Don't duplicate tags
- Release conditions
- Pypi version syntax

## [0.89.4] - 2022-04-20

### Docs

- Updated the how-to notebooks for compatibility with the micro-services refactor.
- Updated machine learning and quantum gravity tutorials to point to the correct web UI address.
- Updated the quantum chemistry tutorial.
- Update the concepts page according to the new web UI.

### Fixed

- Fixed how environment variables are loaded on startup

## [0.89.3] - 2022-04-20

### Fixed

- Push-to-ECR steps for `master` and `develop` workflows.
- Don't specify runs-on for reusable call

## [0.89.2] - 2022-04-19

### Fixed

- Use workflow_call to automatically call reusable workflow

## [0.89.1] - 2022-04-19

### Fixed

- Reusable workflow called at job level

## [0.89.0] - 2022-04-19

### Changed

- Made release.yml callable and moved the pypi job into that workflow

### Docs

- Updated the astronomy tutorial with cosmetic changes

## [0.88.1] - 2022-04-19

### Fixed

- Setup on MacOS installs nats similar to how it's done on Linux.

## [0.88.0] - 2022-04-19

### Changed

- Lattice in the result object is now pickled separately and a different instance of transport graph is used for modifications than the one in lattice in order to prevent unpickling the lattice everytime result object is read/written to.

- Updated tests to match above change.

## [0.87.1] - 2022-04-19

### Fixed

- Detect secrets syntax in Dockerfile

## [0.87.0] - 2022-04-18

### Changed

- Removed unused `DATA_OS_SVC_HOST_URI` env var from docker compose file & Dockerfile placeholders

## [0.86.1] - 2022-04-18

### Fixed

- Updated the README banner url

## [0.86.0] - 2022-04-18

### Changed

- `sync` method now uses `requests` to query the results service

## [0.85.1] - 2022-04-18

### Fixed

- Fix container networking for the local covalent stack in `docker-compose.yml`

## Changed

- UI refresh: updated covalent logo, new font, nav icons, status colors

## [0.85.0] - 2022-04-18

### Changed

- Covalent branding updated using new guidelines

## [0.84.1] - 2022-04-18

### Fixed

- Nats server shuts down properly when using `covalent stop` or `covalent restart`

## [0.84.0] - 2022-04-18

### Changed

- Updated the "How to create a custom executor" how-to Jupyter notebook.

## [0.83.1] - 2022-04-18

### Fixed

- Revert exclude in setup.py

## [0.83.0] - 2022-04-18

### Changed

- Increased `connect_timeout` on Dispatcher Queue Consumer NATS connection

## [0.82.0] - 2022-04-18

### Added

- Add a pre-commit hook for `detect-secrets`.

## [0.81.2] - 2022-04-18

### Fixed

- Dispatcher unit test fixed by removing `turtle` import

## [0.81.1] - 2022-04-14

### Fixed

- Fixed bug where `covalent stop` and `covalent start` would not bring the services back up

## [0.81.0] - 2022-04-14

### Changed

- Made `supervisord` use a specific configuration file instead of looking at root directory.

### Fixed

- Fixed string comparison to determine whether `COVA_SDK` env variable exists or not.

## [0.80.3] - 2022-04-14

### Fixed

- Re-enabling test actions
- Resolving ui backend endpoint in draw function using config manager

## [0.80.2] - 2022-04-14

### Fixed

- Some legacy config variables are removed.
- The config references `ENV_DEST_DIR` everywhere now

## [0.80.1] - 2022-04-14

### Fixed

- Accessing `ENV_DEST_DIR` env var using `os.environ.get`
- Missing requirements `pyyaml`, `jinja`, and `psutil` added to reqs file

## [0.80.0] - 2022-04-14

### Changed

- Repository is restructured to accomodate the microservices

## [0.79.1] - 2022-04-14

### Fixed

- Installation using `pip install -e .` is fixed with regards to the nats installation.
- Several missing `__init__.py` files are now included.

## [0.79.0] - 2022-04-14

### Added

- Covalent `config` cli command to alter config values or display covalent configuration

### Changed

- Removed environment section from Supervisord config in order to read from root `.env` file instead
- Refactored config manager to use project root `.env` file for configuration

## [0.78.0] - 2022-04-13

### Changed

- `ct.get_result` will return result object if no wait is used.

- Using initial resource as 1 until there is better resource management in runner.

### Fixed

- Fix errors in Dockerfiles

- Update Dockerfiles to use `multi-stage` container builds to reduce final image size

- Install all necessary Python modules in all containers

## [0.77.0] - 2022-04-13

### Added

- nats is installed in the wheel build if not otherwise installed.

## [0.76.0] - 2022-04-13

### Added

- `wait` argument to `ct.get_result`.

### Changed

- Switched to the local executor which is compatible with covalent microservices and removed the old executor.

## [0.75.0] - 2022-04-13

### Tests

- Tests for update workflow in Dispatcher service update_workflow.py module.

### Changed

- Implementation of update_workflow_results in update_workflow.py module in Dispatcher service.

## [0.74.0] - 2022-04-12

### Changed

- Removed misnamed dispatcher plugin stuff and now using the interface functions directly (dispatch, dispatch_sync, get_result).

- `ct.dispatch`, `ct.dispatch_sync`, `ct.get_result`, etc. are going to use the covalent services instead.

## [0.73.0] - 2022-04-12

### Changed

- Arguments and keyword arguments to the function are pickled with cloudpickle, allowing objects that are not pickleable with "normal" pickle to be sent to different processes with the multiprocessing module.

## [0.72.0] - 2022-04-12

### Changed

- Updated the example to use a sublattice.

### Fixed

- Fixed updation of result objects for sublattice and parent lattice.
- Fixed the regular expression to show sublattice results in the UI.

## [0.71.0] - 2022-04-11

### Changed

- Updated Supervisord template configuration to bring up NATS server with high priority before all other services

## [0.70.0] - 2022-04-11

### Tests

- Dispatcher service tests for the `dispatch_workflow.py` module.

### Changed

- Minor refactor of `dispatch_workflow.py` module in Dispatcher service.

## [0.69.0] - 2022-04-08

### Added

- Added Microservices section with links to Swagger hub for individual API docs

## [0.68.0] - 2022-04-07

### Added

- Tests for data and results services

## [0.67.4] - 2022-04-07

### Fixed

- Fix handling of webapp url paths by ui_backend.

## [0.67.3] - 2022-04-07

### Fixed

- The `package-lock.json` file is no longer committed to the codebase

## [0.67.2] - 2022-04-07

### Fixed

- PyPI uploads use a token instead of a username/password pair

## [0.67.1] - 2022-04-07

### Fixed

- Switched UI to results service delete API

## [0.67.0] - 2022-04-07

### Added
- Added environment variables to service declarations in ``docker-compose``.
- Added the Dockerfile and docker-compose configurations for the ``queue-consumer``.

## [0.66.0] - 2022-04-07

### Added

- Batch cancellation endpoint to dispatcher, e.g., `DELETE /api/v0/workflow/cancel?dispatch_id1,dispatch_id2`

### Tests

- Added tests for UI backend endpoints

## [0.65.3] - 2022-04-07

### Fixed

- Syntax error in the `tests.yml` workflow

## [0.65.2] - 2022-04-07

### Fixed

- pypi validation using pre-release tag

## [0.65.1] - 2022-04-07

### Fixed

- Don't fail the CI workflow just because we aren't doing a release

## [0.65.0] - 2022-04-06

### Changed

- Only one docker-compose

## [0.64.2] - 2022-04-06

### Fixed

- The `.dockerignore` file now ignores any unnecessary front-end build files

## [0.64.1] - 2022-04-06

### Fixed

- egg_info invocation

## [0.64.0] - 2022-04-06

### Fixed

- Style fixes via `pre-commit run --all-files`

### Changed

- Pushing microservice images to public ECR

## [0.63.1] - 2022-04-06

### Fixed

- Fixed the version validation in pypi workflow

## [0.63.0] - 2022-04-06

### Changed

- Mark pypi releases as pre

## [0.62.1] - 2022-04-06

### Fixed

- Workflows which run on `develop` or `master` will send Slack alerts to the dev team if they fail.

## [0.62.0] - 2022-04-06

### Changed

- Update `covalent-ui` service in `docker-compose.yaml` to ensure that the uvicorn server listens on `0.0.0.0` for all incoming requests
- Using `ENTRYPOINT` in dockerfiles instead of `CMD`
- Remove `command` option from all services in `docker-compose.yml`

## [0.61.1] - 2022-04-06

### Fixed

- Fixed failures in pushing images to ECR.

## [0.61.0] - 2022-04-06

### Changed

- The results and data service now support batch deleting via query strings

## [0.60.0] - 2022-04-06

### Changed

- List type removed from type annotation for the executor argument in electron/lattice/lepton definitions.
- Input executor argument is converted to an executor class object (if it were a string) in electron/lattice/lepton definitions instead of just before execution in execution.py. As a result, calls to _executor_manager.get_executor are removed from execution.py.
- Rewritten tests to take into account the type change of executor identifiers from strings to executor class objects.

### Fixed

- In covalent/executor/__init__.py, `from importlib import metadata` is used instead of `importlib.metadata`.
- Electron.get_op_function.rename now uses the correct separator string when renaming a function.

## [0.59.0] - 2022-04-06

### Changed

- Fixes for making the whole pipeline work in tandem.

## [0.58.0] - 2022-04-06

### Added

- `nats` service in `docker-compose` files

## [0.57.0] - 2022-04-05

### Added

- Variables to assign service hosts

## [0.56.1] - 2022-04-05

### Fixed

- Fixed various module import errors in the containers for the microservices.

### Tests

- Added tests for post-refactor covalent cli commands: start, stop, restart, status, and logs

## [0.56.0] - 2022-04-05

### Changed

- Changed global variable executor_plugin_name to EXECUTOR_PLUGIN_NAME in executors to conform with PEP8.

## [0.55.0] - 2022-04-04

### Changed

- Changed supervisord http server's default to listen on all interfaces, so that covalent can run on any computer in a trusted LAN (without firewalls/auth).

## [0.54.0] - 2022-04-04

### Added

- Draw workflow draft API to ui_backend service


## [0.53.0] - 2022-04-04

### Added

- Added docker-compose file to run covalent microservices.

## [0.52.0] - 2022-04-04

### Added

- Added delete endpoint to data and results services.

## [0.51.0] - 2022-04-04

### Added

- Folders for tests.

### Changed

- Organization of covalent tests.

## [0.50.0] - 2022-04-03

### Added

- Added GET all results endpoint in Results service
- Optional formatting of GET result endpoint that supports: `binary` or `json`

### Changed

- Changed frontend to support updated result service endpoints with json format

### Removed

- Removed redundant local storage cache on frontend

## [0.49.1] - 2022-04-01

### Fixed

- Using `io.BytesIO` in `update_result` in the results service to prevent creation of a new file in the file system.

## [0.49.0] - 2022-04-01

### Added

- Implement an `overwrite` query param in the `upload` method so that we don't create a new object for every result update

## [0.48.0] - 2022-04-01

### Added

- Added updated dispatching and getting result functions with the option to download result as a file.

### Changed

- Hardcoded filepaths to standardized ServiceURL.`get_route(...)` method when making API requests.

## [0.47.2] - 2022-04-01

### Fixed

- Queue consumer import paths fixed
- Syntax errors in the supervisord template fixed

## [0.47.1] - 2022-04-01

### Fixed

- Supervisord now brings up dispatcher queue consumer worker

## [0.47.0] - 2022-04-01

### Changed

- Updated API calls accross services to use standarized env vars from Settings class
- Normalized env vars accross services and updated Supervisord template

## [0.46.0] - 2022-03-31

### Changed

- Consumers of results service now specify `stream=True` in their get requests.

## [0.45.0] - 2022-03-31

### Changed

- Using `Result.RUNNING` instead of str "RUNNING"
- Using process safe `is_empty` method rather than `empty()` method for multiprocessing queue.
- Multprocessing `is_queue` method.

### Added

- Workflow status as running in the `workflow_status_queue`.

### Tests

- Added a test for the `_check_version` method in `covalent/executor/__init__.py`.

## [0.44.0] - 2022-03-31

### Added

- A version check is done at Covalent startup to ensure that executor plugins are compatible.

## [0.43.0] - 2022-03-31

### Added

- Function to call UI update method in the UI microservice for use in the Dispatcher micro-service.
- Refactor updating results and ui into one function.

## [0.42.2] - 2022-03-31

### Fixed

- Using functions for getting result object in cancel endpoint and sending cancel task signal to runner in the dispatcher.

## [0.42.1] - 2022-03-31

### Fixed

- `update_workflow_results` in `update_workflow.py` now also takes care of sending the next set of tasks to the runner.

- Also handling the cases of sublattices in `update_workflow_results`.

## [0.42.0] - 2022-03-31

### Changed

- Moved some unused for-the-future files to the refactor directory and out of the main codebase.

## [0.41.3] - 2022-03-31

### Fixed

- Dispatch DB is now created upon server start.

## [0.41.2] - 2022-03-30

### Fixed

- Oneline bugfix to remove `fetch --unshallow`

## [0.41.1] - 2022-03-30

### Fixed

- Get master version from release tags rather than master branch

## [0.41.0] - 2022-03-30

### Added

- Dockerized the Dispatcher and Runner Services.
- Added required packages for running containerized instances of the Dispatcher and Runner.

## [0.40.0] - 2022-03-30

### Added

- Dockerized the Data and UI-backend services.
- Required packages to run containerized instances of the Data and UI-backend.

## [0.39.1] - 2022-03-30

### Fixed

- Supervisord & Results service integration by making results service port configurable by an env var

## [0.39.0] - 2022-03-29

### Changed

- Runner and dispatcher implementation in order to integrate the microservices partially complete.

## [0.38.0] - 2022-03-29

### Added

- Added UI backend component to serve post-refactor frontend and dispatch websocket messages to UI using Socket.io
- Updated UI socket.io configuration to use different ws path, and using localstorage for fetching all results (temporary)
- Added post-refactor cli commands to use Supervisord to manage local service processes
- Added `covalent logs` and `covalent config` cli commands

## [0.37.1] - 2022-03-29

### Fixed

- Oneline bugfix in tests.yml

## [0.37.0] - 2022-03-29

### Added

- Results management endpoints; GET, PUT, POST for results object
- Checks in setup.py to confirm node version compatibility.
- Instructions in CONTRIBUTING to address some common Debian setup issues.

## [0.36.1] - 2022-03-29

### Fixed

- Filesystem service now reads config from environment variables.

## [0.36.0] - 2022-03-29

### Added

- Picking up dispatch jobs from the queue and ensuring that only one workflow is processed (locally) at any given time.

### Changed

- Dispatcher implementation in order to integrate with Queuer microservice.

## [0.35.0] - 2022-03-29

### Added

- Automated changelog and version management
- Added a Dockerfile to build an image for OS Queuer.
- Added the required packages to run a container instance of the Queuer.

### Fixed

- Single quotes in github env
- Don't use for loops to iterate over a variable in bash
- Issue with checkout actions
- Run tests on changelog workflow completion instead of push to develop to avoid race condition
- Use covalent ops bot token for automated pushes to develop
- sed command syntax in changelog.yml

## [0.34.5] - 2022-03-28

### Fixed

- Moved `example_dispatch.py` into `tests/` directory.

## [0.34.4] - 2022-03-28

### Added

- Unit tests for utils, leptons, and base executor

## [0.34.3] - 2022-03-27

### Added

- Tests for lattice.py

## [0.34.2] - 2022-03-27

### Added

- Unit tests for the base executor, the results manager, the logger, and leptons

## [0.34.1] - 2022-03-24

### Fixed

- Pinned jinja2 to less than 3.1.0 so that nbconvert remains stable in the docs build.

## [0.34.0] - 2022-03-24

### Added

- API endpoints to upload and download files

## [0.33.1] - 2022-03-24

### Fixed

- Retrieving results from running container via HTTP
- Adding tests for Docker image in workflows

## [0.33.0] - 2022-03-24

### Added

- Slack and webhook notifications

## [0.32.9] - 2022-03-23

### Fixed

- Updated OS Queuer imports to remove top level modules `refactor.queuer`

## [0.32.8] - 2022-03-22

### Added

- Websocket notify endpoint with leaky bucket algo implementation to rate limit messages to frontend

## [0.32.7] - 2022-03-22

### Added

- Queuer API submit endpoint to publish dispatch message to MQ & send result file to Data Service
- API Service class for interfacing with local services
- Tests covering submit endpoint and API Service

## [0.32.6] - 2022-03-22

### Fixed

- Input path for external libraries in the Lepton wrapper can (and should) now be a full path to the file.

## [0.32.5] - 2022-03-21

### Fixed

- Fix HTTP status code for blank POST requests.

## [0.32.4] - 2022-03-17

### Fixed

- Docker commands in docs

## [0.32.3] - 2022-03-16

### Fixed

- Fix missing UI graph edges between parameters and electrons in certain cases.
- Fix UI crashes in cases where legacy localStorage state was being loaded.

## [0.32.2] - 2022-03-16

### Added

- Images for graphs generated in tutorials and how-tos.
- Note for quantum gravity tutorial to tell users that `tensorflow` doesn't work on M1 Macs.
- `Known Issues` added to `README.md`

### Fixed

- `draw` function usage in tutorials and how-tos now reflects the UI images generated instead of using graphviz.
- Images now render properly in RTD of how-tos.

### Changed

- Reran all the tutorials that could run, generating the outputs again.

## [0.32.1] - 2022-03-15

### Fixed

- CLI now starts server directly in the subprocess instead of as a daemon
- Logs are provided as pipes to Popen instead of using a shell redirect
- Restart behavior fixed
- Default port in `covalent_ui/app.py` uses the config manager

### Removed

- `_graceful_restart` function no longer needed without gunicorn

## [0.32.0] - 2022-03-11

### Added

- Dispatcher microservice API endpoint to dispatch and update workflow.
- Added get runnable task endpoint.

## [0.31.0] - 2022-03-11

### Added

- Runner component's main functionality to run a set of tasks, cancel a task, and get a task's status added to its api.

## [0.30.5] - 2022-03-11

### Updated

- Updated Workflow endpoints & API spec to support upload & download of result objects as pickle files

## [0.30.4] - 2022-03-11

### Fixed

- When executing a task on an alternate Conda environment, Covalent no longer has to be installed on that environment. Previously, a Covalent object (the execution function as a TransportableObject) was passed to the environment. Now it is deserialized to a "normal" Python function, which is passed to the alternate Conda environment.

## [0.30.3] - 2022-03-11

### Fixed

- Fixed the order of output storage in `post_process` which should have been the order in which the electron functions are called instead of being the order in which they are executed. This fixes the order in which the replacement of function calls with their output happens, which further fixes any discrepencies in the results obtained by the user.

- Fixed the `post_process` test to check the order as well.

## [0.30.2] - 2022-03-11

### Changed

- Updated eventlet to 0.31.0

## [0.30.1] - 2022-03-10

### Fixed

- Eliminate unhandled exception in Covalent UI backend when calling fetch_result.

## [0.30.0] - 2022-03-09

### Added

- Skeleton code for writing the different services corresponding to each component in the open source refactor.
- OpenAPI specifications for each of the services.

## [0.29.3] - 2022-03-09

### Fixed

- Covalent UI is built in the Dockerfile, the setup file, the pypi workflow, the tests workflow, and the conda build script.

## [0.29.2] - 2022-03-09

### Added

- Defaults defined in executor plugins are read and used to update the in-memory config, as well as the user config file. But only if the parameter in question wasn't already defined.

### Changed

- Input parameter names and docstrings in _shared_files.config.update_config were changed for clarity.

## [0.29.1] - 2022-03-07

### Changed

- Updated fail-fast strategy to run all tests.

## [0.29.0] - 2022-03-07

### Added

- DispatchDB for storing dispatched results

### Changed

- UI loads dispatches from DispatchDB instead of browser local storage

## [0.28.3] - 2022-03-03

### Fixed

Installed executor plugins don't have to be referred to by their full module name. Eg, use "custom_executor", instead of "covalent_custom_plugin.custom_executor".

## [0.28.2] - 2022-03-03

### Added

- A brief overview of the tutorial structure in the MNIST classification tutorial.

## [0.28.1] - 2022-03-02

### Added

- Conda installation is only supported for Linux in the `Getting Started` guide.
- MNIST classifier tutorial.

### Removed

- Removed handling of default values of function parameters in `get_named_params` in `covalent/_shared_files/utils.py`. So, it is actually being handled by not being handled since now `named_args` and `named_kwargs` will only contain parameters that were passed during the function call and not all of them.

## [0.28.0] - 2022-03-02

### Added

- Lepton support, including for Python modules and C libraries
- How-to guides showing how to use leptons for each of these

## [0.27.6] - 2022-03-01

### Added

- Added feature development basic steps in CONTRIBUTING.md.
- Added section on locally building RTD (read the docs) in the contributing guide.

## [0.27.5] - 2022-03-01

### Fixed

- Missing UI input data after backend change - needed to be derived from graph for electrons, lattice inputs fixed on server-side, combining name and positional args
- Broken UI graph due to variable->edge_name renaming
- Missing UI executor data after server-side renaming

## [0.27.4] - 2022-02-28

### Fixed

- Path used in `covalent/executor/__init__.py` for executor plugin modules needed updating to `covalent/executor/executor_plugins`

### Removed

- Disabled workflow cancellation test due to inconsistent outcomes. Test will be re-enabled after cancellation mechanisms are investigated further.

## [0.27.3] - 2022-02-25

### Added

- Added `USING_DOCKER.md` guide for running docker container.
- Added cli args to covalent UI flask server `covalent_ui/app.py` to modify port and log file path.

### Removed

- Removed gunicorn from cli and Dockerfile.

### Changed

- Updated cli `covalent_dispatcher/_cli/service.py` to run flask server directly, and removed dispatcher and UI flags.
- Using Flask blueprints to merge Dispatcher and UI servers.
- Updated Dockerfile to run flask server directly.
- Creating server PID file manually in `covalent_dispatcher/_cli/service.py`.
- Updated tests and docs to reflect merged servers.
- Changed all mentions of port 47007 (for old UI server) to 48008.

## [0.27.2] - 2022-02-24

### Changed

- Removed unnecessary blockquotes from the How-To guide for creating custom executors
- Changed "Covalent Cloud" to "Covalent" in the main code text

## [0.27.1] - 2022-02-24

### Removed

- Removed AQ-Engineers from CODEOWNERS in order to fix PR review notifications

## [0.27.0] - 2022-02-24

### Added

- Support for positional only, positional or keyword, variable positional, keyword only, variable keyword types of parameters is now added, e.g an electron can now use variable args and variable kwargs if the number/names of parameters are unknown during definition as `def task(*args, **kwargs)` which wasn't possible before.

- `Lattice.args` added to store positional arguments passed to the lattice's workflow function.

- `get_named_params` function added in `_shared_files/utils.py` which will return a tuple containing named positional arguments and named keyword arguments. The names help in showing and storing these parameters in the transport graph.

- Tests to verify whether all kinds of input paramaters are supported by electron or a lattice.

### Changed

- No longer merging positional arguments with keyword arguments, instead they are separately stored in respective nodes in the transport graph.

- `inputs` returned from `_get_inputs` function in `covalent_dispatcher/_core/execution.py` now contains positional as well as keyword arguments which further get passed to the executor.

- Executors now support positional and keyword arguments as inputs to their executable functions.

- Result object's `_inputs` attribute now contains both `args` and `kwargs`.

- `add_node_for_nested_iterables` is renamed to `connect_node_with_others` and `add_node_to_graph` also renamed to `add_collection_node_to_graph` in `electron.py`. Some more variable renames to have appropriate self-explanatory names.

- Nodes and edges in the transport graph now have a better interface to assign attributes to them.

- Edge attribute `variable` renamed to `edge_name`.

- In `serialize` function of the transport graph, if `metadata_only` is True, then only `metadata` attribute of node and `source` and `target` attributes of edge are kept in the then return serialized `data`.

- Updated the tests wherever necessary to reflect the above changes

### Removed

- Deprecated `required_params_passed` since an error will automatically be thrown by the `build_graph` function if any of the required parameters are not passed.

- Removed duplicate attributes from nodes in the transport graph.

## [0.26.1] - 2022-02-23

### Added

- Added Local Executor section to the API read the docs.

## [0.26.0] - 2022-02-23

### Added

- Automated reminders to update the changelog

## [0.25.3] - 2022-02-23

## Added

- Listed common mocking commands in the CONTRIBUTING.md guide.
- Additional guidelines on testing.

## [0.25.2] - 2022-02-21

### Changed

- `backend` metadata name changed to `executor`.
- `_plan_workflow` usage updated to reflect how that executor related information is now stored in the specific executor object.
- Updated tests to reflect the above changes.
- Improved the dispatch cancellation test to provide a robust solution which earlier took 10 minutes to run with uncertainty of failing every now and then.

### Removed

- Removed `TaskExecutionMetadata` as a consequence of removing `execution_args`.

## [0.25.1] - 2022-02-18

### Fixed

- Tracking imports that have been used in the workflow takes less time.

### Added

- User-imports are included in the dispatch_source.py script. Covalent-related imports are commented out.

## [0.25.0] - 2022-02-18

### Added

- UI: Lattice draw() method displays in web UI
- UI: New navigation panel

### Changed

- UI: Animated graph changes, panel opacity

### Fixed

- UI: Fixed "Not Found" pages

## [0.24.21] - 2022-02-18

### Added

- RST document describing the expectations from a tutorial.

## [0.24.20] - 2022-02-17

### Added

- Added how to create custom executors

### Changed

- Changed the description of the hyperlink for choosing executors
- Fixed typos in doc/source/api/getting_started/how_to/execution/creating_custom_executors.ipynb

## [0.24.19] - 2022-02-16

### Added

- CODEOWNERS for certain files.

## [0.24.18] - 2022-02-15

### Added

- The user configuration file can now specify an executor plugin directory.

## [0.24.17] - 2022-02-15

### Added

- Added a how-to for making custom executors.

## [0.24.16] - 2022-02-12

### Added

- Errors now contain the traceback as well as the error message in the result object.
- Added test for `_post_process` in `tests/covalent_dispatcher_tests/_core/execution_test.py`.

### Changed

- Post processing logic in `electron` and dispatcher now relies on the order of execution in the transport graph rather than node's function names to allow for a more reliable pairing of nodes and their outputs.

- Renamed `init_test.py` in `tests/covalent_dispatcher_tests/_core/` to `execution_test.py`.

### Removed

- `exclude_from_postprocess` list which contained some non executable node types removed since only executable nodes are post processed now.

## [0.24.15] - 2022-02-11

### Fixed

- If a user's configuration file does not have a needed exeutor parameter, the default parameter (defined in _shared_files/defaults.py) is used.
- Each executor plugin is no longer initialized upon the import of Covalent. This allows required parameters in executor plugins.

## Changed

- Upon updating the configuration data with a user's configuration file, the complete set is written back to file.

## Added

- Tests for the local and base executors.

## [0.24.14] - 2022-02-11

### Added

- UI: add dashboard cards
- UI: add scaling dots background

### Changed

- UI: reduce sidebar font sizes, refine color theme
- UI: refine scrollbar styling, show on container hover
- UI: format executor parameters as YAML code
- UI: update syntax highlighting scheme
- UI: update index.html description meta tag

## [0.24.13] - 2022-02-11

### Added

- Tests for covalent/_shared_files/config.py

## [0.24.12] - 2022-02-10

### Added

- CodeQL code analyzer

## [0.24.11] - 2022-02-10

### Added

- A new dictionary `_DEFAULT_CONSTRAINTS_DEPRECATED` in defaults.py

### Changed

- The `_DEFAULT_CONSTRAINT_VALUES` dictionary now only contains the `backend` argument

## [0.24.10] - 2022-02-09

### Fixed

- Sporadically failing workflow cancellation test in tests/workflow_stack_test.py

## [0.24.9] - 2022-02-09

## Changed

- Implementation of `_port_from_pid` in covalent_dispatcher/_cli/service.py.

## Added

- Unit tests for command line interface (CLI) functionalities in covalent_dispatcher/_cli/service.py and covalent_dispatcher/_cli/cli.py.

## [0.24.8] - 2022-02-07

### Fixed

- If a user's configuration file does not have a needed parameter, the default parameter (defined in _shared_files/defaults.py) is used.

## [0.24.7] - 2022-02-07

### Added

- Typing: Add Type hint `dispatch_info` parameter.
- Documentation: Updated the return_type description in docstring.

### Changed

- Typing: Change return type annotation to `Generator`.

## [0.24.6] - 2022-02-06

### Added

- Type hint to `deserialize` method of `TransportableObject` of `covalent/_workflow/transport.py`.

### Changed

- Description of `data` in `deserialize` method of `TransportableObject` of `covalent/_workflow/transport.py` from `The serialized transportable object` to `Cloudpickled function`.

## [0.24.5] - 2022-02-05

### Fixed

- Removed dependence on Sentinel module

## [0.24.4] - 2022-02-04

### Added

- Tests across multiple versions of Python and multiple operating systems
- Documentation reflecting supported configurations

## [0.24.3] - 2022-02-04

### Changed

- Typing: Use `bool` in place of `Optional[bool]` as type annotation for `develop` parameter in `covalent_dispatcher.service._graceful_start`
- Typing: Use `Any` in place of `Optional[Any]` as type annotation for `new_value` parameter in `covalent._shared_files.config.get_config`

## [0.24.2] - 2022-02-04

### Fixed

- Updated hyperlink of "How to get the results" from "./collection/query_electron_execution_result" to "./collection/query_multiple_lattice_execution_results" in "doc/source/how_to/index.rst".
- Updated hyperlink of "How to get the result of a particular electron" from "./collection/query_multiple_lattice_execution_results" to "./collection/query_electron_execution_result" in "doc/source/how_to/index.rst".

## [0.24.1] - 2022-02-04

### Changed

- Changelog entries are now required to have the current date to enforce ordering.

## [0.24.0] - 2022-02-03

### Added

- UI: log file output - display in Output tab of all available log file output
- UI: show lattice and electron inputs
- UI: display executor attributes
- UI: display error message on failed status for lattice and electron

### Changed

- UI: re-order sidebar sections according to latest figma designs
- UI: update favicon
- UI: remove dispatch id from tab title
- UI: fit new uuids
- UI: adjust theme text primary and secondary colors

### Fixed

- UI: auto-refresh result state on initial render of listing and graph pages
- UI: graph layout issues: truncate long electron/param names

## [0.23.0] - 2022-02-03

### Added

- Added `BaseDispatcher` class to be used for creating custom dispatchers which allow connection to a dispatcher server.
- `LocalDispatcher` inheriting from `BaseDispatcher` allows connection to a local dispatcher server running on the user's machine.
- Covalent only gives interface to the `LocalDispatcher`'s `dispatch` and `dispatch_sync` methods.
- Tests for both `LocalDispatcher` and `BaseDispatcher` added.

### Changed

- Switched from using `lattice.dispatch` and `lattice.dispatch_sync` to `covalent.dispatch` and `covalent.dispatch_sync`.
- Dispatcher address now is passed as a parameter (`dispatcher_addr`) to `covalent.dispatch` and `covalent.dispatch_sync` instead of a metadata field to lattice.
- Updated tests, how tos, and tutorials to use `covalent.dispatch` and `covalent.dispatch_sync`.
- All the contents of `covalent_dispatcher/_core/__init__.py` are moved to `covalent_dispatcher/_core/execution.py` for better organization. `__init__.py` only contains function imports which are needed by external modules.
- `dispatch`, `dispatch_sync` methods deprecated from `Lattice`.

### Removed

- `_server_dispatch` method removed from `Lattice`.
- `dispatcher` metadata field removed from `lattice`.

## [0.22.19] - 2022-02-03

### Fixed

- `_write_dispatch_to_python_file` isn't called each time a task is saved. It is now only called in the final save in `_run_planned_workflow` (in covalent_dispatcher/_core/__init__.py).

## [0.22.18] - 2022-02-03

### Fixed

- Added type information to result.py

## [0.22.17] - 2022-02-02

### Added

- Replaced `"typing.Optional"` with `"str"` in covalent/executor/base.py
- Added missing type hints to `get_dispatch_context` and `write_streams_to_file` in covalent/executor/base.py, BaseExecutor

## [0.22.16] - 2022-02-02

### Added

- Functions to check if UI and dispatcher servers are running.
- Tests for the `is_ui_running` and `is_server_running` in covalent_dispatcher/_cli/service.py.

## [0.22.15] - 2022-02-01

### Fixed

- Covalent CLI command `covalent purge` will now stop the servers before deleting all the pid files.

### Added

- Test for `purge` method in covalent_dispatcher/_cli/service.py.

### Removed

- Unused `covalent_dispatcher` import from covalent_dispatcher/_cli/service.py.

### Changed

- Moved `_config_manager` import from within the `purge` method to the covalent_dispatcher/_cli/service.py for the purpose of mocking in tests.

## [0.22.14] - 2022-02-01

### Added

- Type hint to `_server_dispatch` method in `covalent/_workflow/lattice.py`.

## [0.22.13] - 2022-01-26

### Fixed

- When the local executor's `log_stdout` and `log_stderr` config variables are relative paths, they should go inside the results directory. Previously that was queried from the config, but now it's queried from the lattice metadata.

### Added

- Tests for the corresponding functions in (`covalent_dispatcher/_core/__init__.py`, `covalent/executor/base.py`, `covalent/executor/executor_plugins/local.py` and `covalent/executor/__init__.py`) affected by the bug fix.

### Changed

- Refactored `_delete_result` in result manager to give the option of deleting the result parent directory.

## [0.22.12] - 2022-01-31

### Added

- Diff check in pypi.yml ensures correct files are packaged

## [0.22.11] - 2022-01-31

### Changed

- Removed codecov token
- Removed Slack notifications from feature branches

## [0.22.10] - 2022-01-29

### Changed

- Running tests, conda, and version workflows on pull requests, not just pushes

## [0.22.9] - 2022-01-27

### Fixed

- Fixing version check action so that it doesn't run on commits that are in develop
- Edited PR template so that markdown checklist appears properly

## [0.22.8] - 2022-01-27

### Fixed

- publish workflow, using `docker buildx` to build images for x86 and ARM, prepare manifest and push to ECR so that pulls will match the correct architecture.
- typo in CONTRIBUTING
- installing `gcc` in Docker image so Docker can build wheels for `dask` and other packages that don't provide ARM wheels

### Changed

- updated versions in `requirements.txt` for `matplotlib` and `dask`

## [0.22.7] - 2022-01-27

### Added

- `MANIFEST.in` did not have `covalent_dispatcher/_service` in it due to which the PyPi package was not being built correctly. Added the `covalent_dispatcher/_service` to the `MANIFEST.in` file.

### Fixed

- setuptools properly including data files during installation

## [0.22.6] - 2022-01-26

### Fixed

- Added service folder in covalent dispatcher to package.

## [0.22.5] - 2022-01-25

### Fixed

- `README.md` images now use master branch's raw image urls hosted on <https://github.com> instead of <https://raw.githubusercontent.com>. Also, switched image rendering from html to markdown.

## [0.22.4] - 2022-01-25

### Fixed

- dispatcher server app included in sdist
- raw image urls properly used

## [0.22.3] - 2022-01-25

### Fixed

- raw image urls used in readme

## [0.22.2] - 2022-01-25

### Fixed

- pypi upload

## [0.22.1] - 2022-01-25

### Added

- Code of conduct
- Manifest.in file
- Citation info
- Action to upload to pypi

### Fixed

- Absolute URLs used in README
- Workflow badges updated URLs
- `install_package_data` -> `include_package_data` in `setup.py`

## [0.22.0] - 2022-01-25

### Changed

- Using public ECR for Docker release

## [0.21.0] - 2022-01-25

### Added

- GitHub pull request templates

## [0.20.0] - 2022-01-25

### Added

- GitHub issue templates

## [0.19.0] - 2022-01-25

### Changed

- Covalent Beta Release

## [0.18.9] - 2022-01-24

### Fixed

- iframe in the docs landing page is now responsive

## [0.18.8] - 2022-01-24

### Changed

- Temporarily removed output tab
- Truncated dispatch id to fit left sidebar, add tooltip to show full id

## [0.18.7] - 2022-01-24

### Changed

- Many stylistic improvements to documentation, README, and CONTRIBUTING.

## [0.18.6] - 2022-01-24

### Added

- Test added to check whether an already decorated function works as expected with Covalent.
- `pennylane` package added to the `requirements-dev.txt` file.

### Changed

- Now using `inspect.signature` instead of `function.__code__` to get the names of function's parameters.

## [0.18.5] - 2022-01-21

### Fixed

- Various CI fixes, including rolling back regression in version validation, caching on s3 hosted badges, applying releases and tags correctly.

## [0.18.4] - 2022-01-21

### Changed

- Removed comments and unused functions in covalent_dispatcher
- `result_class.py` renamed to `result.py`

### Fixed

- Version was not being properly imported inside `covalent/__init__.py`
- `dispatch_sync` was not previously using the `results_dir` metadata field

### Removed

- Credentials in config
- `generate_random_filename_in_cache`
- `is_any_atom`
- `to_json`
- `show_subgraph` option in `draw`
- `calculate_node`

## [0.18.3] - 2022-01-20

### Fixed

- The gunicorn servers now restart more gracefully

## [0.18.2] - 2022-01-21

### Changed

- `tempdir` metadata field removed and replaced with `executor.local.cache_dir`

## [0.18.1] - 2022-01-11

## Added

- Concepts page

## [0.18.0] - 2022-01-20

### Added

- `Result.CANCELLED` status to represent the status of a cancelled dispatch.
- Condition to cancel the whole dispatch if any of the nodes are cancelled.
- `cancel_workflow` function which uses a shared variable provided by Dask (`dask.distributed.Variable`) in a dask client to inform nodes to stop execution.
- Cancel function for dispatcher server API which will allow the server to terminate the dispatch.
- How to notebook for cancelling a dispatched job.
- Test to verify whether cancellation of dispatched jobs is working as expected.
- `cancel` function is available as `covalent.cancel`.

### Changed

- In file `covalent/_shared_files/config.py` instead of using a variable to store and then return the config data, now directly returning the configuration.
- Using `fire_and_forget` to dispatch a job instead of a dictionary of Dask's `Future` objects so that we won't have to manage the lifecycle of those futures.
- The `test_run_dispatcher` test was changed to reflect that the dispatcher no longer uses a dictionary of future objects as it was not being utilized anywhere.

### Removed

- `with dask_client` context was removed as the client created in `covalent_dispatcher/_core/__init__.py` is already being used even without the context. Furthermore, it creates issues when that context is exited which is unnecessary at the first place hence not needed to be resolved.

## [0.17.5] - 2022-01-19

### Changed

- Results directory uses a relative path by default and can be overridden by the environment variable `COVALENT_RESULTS_DIR`.

## [0.17.4] - 2022-01-19

### Changed

- Executor parameters use defaults specified in config TOML
- If relative paths are supplied for stdout and stderr, those files are created inside the results directory

## [0.17.3] - 2022-01-18

### Added

- Sync function
- Covalent CLI tool can restart in developer mode

### Fixed

- Updated the UI address referenced in the README

## [0.17.2] - 2022-01-12

### Added

- Quantum gravity tutorial

### Changed

- Moved VERSION file to top level

## [0.17.1] - 2022-01-19

### Added

- `error` attribute was added to the results object to show which node failed and the reason behind it.
- `stdout` and `stderr` attributes were added to a node's result to store any stdout and stderr printing done inside an electron/node.
- Test to verify whether `stdout` and `stderr` are being stored in the result object.

### Changed

- Redesign of how `redirect_stdout` and `redirect_stderr` contexts in executor now work to allow storing their respective outputs.
- Executors now also return `stdout` and `stderr` strings, along with the execution output, so that they can be stored in their result object.

## [0.17.0] - 2022-01-18

### Added

- Added an attribute `__code__` to electron and lattice which is a copy of their respective function's `__code__` attribute.
- Positional arguments, `args`, are now merged with keyword arguments, `kwargs`, as close as possible to where they are passed. This was done to make sure we support both with minimal changes and without losing the name of variables passed.
- Tests to ensure usage of positional arguments works as intended.

### Changed

- Slight rework to how any print statements in lattice are sent to null.
- Changed `test_dispatcher_functional` in `basic_dispatcher_test.py` to account for the support of `args` and removed a an unnecessary `print` statement.

### Removed

- Removed `args` from electron's `init` as it wasn't being used anywhere.

## [0.16.1] - 2022-01-18

### Changed

- Requirement changed from `dask[complete]` to `dask[distributed]`.

## [0.16.0] - 2022-01-14

### Added

- New UI static demo build
- New UI toolbar functions - orientation, toggle params, minimap
- Sortable and searchable lattice name row

### Changed

- Numerous UI style tweaks, mostly around dispatches table states

### Fixed

- Node sidebar info now updates correctly

## [0.15.11] - 2022-01-18

### Removed

- Unused numpy requirement. Note that numpy is still being installed indirectly as other packages in the requirements rely on it.

## [0.15.10] - 2022-01-16

## Added

- How-to guide for Covalent dispatcher CLI.

## [0.15.9] - 2022-01-18

### Changed

- Switched from using human readable ids to using UUIDs

### Removed

- `human-id` package was removed along with its mention in `requirements.txt` and `meta.yaml`

## [0.15.8] - 2022-01-17

### Removed

- Code breaking text from CLI api documentation.
- Unwanted covalent_dispatcher rst file.

### Changed

- Installation of entire covalent_dispatcher instead of covalent_dispatcher/_service in setup.py.

## [0.15.7] - 2022-01-13

### Fixed

- Functions with multi-line or really long decorators are properly serialized in dispatch_source.py.
- Multi-line Covalent output is properly commented out in dispatch_source.py.

## [0.15.6] - 2022-01-11

### Fixed

- Sub-lattice functions are successfully serialized in the utils.py get_serialized_function_str.

### Added

- Function to scan utilized source files and return a set of imported modules (utils.get_imports_from_source)

## [0.15.5] - 2022-01-12

### Changed

- UI runs on port 47007 and the dispatcher runs on port 48008. This is so that when the servers are later merged, users continue using port 47007 in the browser.
- Small modifications to the documentation
- Small fix to the README

### Removed

- Removed a directory `generated` which was improperly added
- Dispatcher web interface
- sqlalchemy requirement

## [0.15.4] - 2022-01-11

### Changed

- In file `covalent/executor/base.py`, `pickle` was changed to `cloudpickle` because of its universal pickling ability.

### Added

- In docstring of `BaseExecutor`, a note was added specifying that `covalent` with its dependencies is assumed to be installed in the conda environments.
- Above note was also added to the conda env selector how-to.

## [0.15.3] - 2022-01-11

### Changed

- Replaced the generic `RuntimeError` telling users to check if there is an object manipulation taking place inside the lattice to a simple warning. This makes the original error more visible.

## [0.15.2] - 2022-01-11

### Added

- If condition added for handling the case where `__getattr__` of an electron is accessed to detect magic functions.

### Changed

- `ActiveLatticeManager` now subclasses from `threading.local` to make it thread-safe.
- `ValueError` in the lattice manager's `claim` function now also shows the name of the lattice that is currently claimed.
- Changed docstring of `ActiveLatticeManager` to note that now it is thread-safe.
- Sublattice dispatching now no longer deletes the result object file and is dispatched normally instead of in a serverless manner.
- `simulate_nitrogen_and_copper_slab_interaction.ipynb` notebook tutorial now does normal dispatching as well instead of serverless dispatching. Also, now 7 datapoints will be shown instead of 10 earlier.

## [0.15.1] - 2022-01-11

### Fixed

- Passing AWS credentials to reusable workflows as a secret

## [0.15.0] - 2022-01-10

### Added

- Action to push development image to ECR

### Changed

- Made the publish action reusable and callable

## [0.14.1] - 2022-01-02

### Changed

- Updated the README
- Updated classifiers in the setup.py file
- Massaged some RTD pages

## [0.14.0] - 2022-01-07

### Added

- Action to push static UI to S3

## [0.13.2] - 2022-01-07

### Changed

- Completed new UI design work

## [0.13.1] - 2022-01-02

### Added

- Added eventlet requirement

### Changed

- The CLI tool can now manage the UI flask server as well
- [Breaking] The CLI option `-t` has been changed to `-d`, which starts the servers in developer mode and exposes unit tests to the server.

## [0.13.0] - 2022-01-01

### Added

- Config manager in `covalent/_shared_files/config.py`
- Default location for the main config file can be overridden using the environment variable `COVALENT_CONFIG_DIR`
- Ability to set and get configuration using `get_config` and `set_config`

### Changed

- The flask servers now reference the config file
- Defaults reference the config file

### Fixed

- `ValueError` caught when running `covalent stop`
- One of the functional tests was using a malformed path

### Deprecated

- The `electron.to_json` function
- The `generate_random_filename_in_cache` function

### Removed

- The `get_api_token` function

## [0.12.13] - 2022-01-04

## Removed

- Tutorial section headings

## Fixed

- Plot background white color

## [0.12.12] - 2022-01-06

### Fixed

- Having a print statement inside electron and lattice code no longer causes the workflow to fail.

## [0.12.11] - 2022-01-04

### Added

- Completed UI feature set for first release

### Changed

- UI server result serialization improvements
- UI result update webhook no longer fails on request exceptions, logs warning intead

## [0.12.10] - 2021-12-17

### Added

- Astrophysics tutorial

## [0.12.9] - 2022-01-04

### Added

- Added `get_all_node_results` method in `result_class.py` to return result of all node executions.

- Added `test_parallelilization` test to verify whether the execution is now being achieved in parallel.

### Changed

- Removed `LocalCluster` cluster creation usage to a simple `Client` one from Dask.

- Removed unnecessary `to_run` function as we no longer needed to run execution through an asyncio loop.

- Removed `async` from function definition of previously asynchronous functions, `_run_task`, `_run_planned_workflow`, `_plan_workflow`, and `_run_workflow`.

- Removed `uvloop` from requirements.

- Renamed `test_get_results` to `test_get_result`.

- Reran the how to notebooks where execution time was mentioned.

- Changed how `dispatch_info` context manager was working to account for multiple nodes accessing it at the same time.

## [0.12.8] - 2022-01-02

### Changed

- Changed the software license to GNU Affero 3.0

### Removed

- `covalent-ui` directory

## [0.12.7] - 2021-12-29

### Fixed

- Gunicorn logging now uses the `capture-output` flag instead of redirecting stdout and stderr

## [0.12.6] - 2021-12-23

### Changed

- Cleaned up the requirements and moved developer requirements to a separate file inside `tests`

## [0.12.5] - 2021-12-16

### Added

- Conda build CI job

## [0.12.4] - 2021-12-23

### Changed

- Gunicorn server now checks for port availability before starting

### Fixed

- The `covalent start` function now prints the correct port if the server is already running.

## [0.12.3] - 2021-12-14

### Added

- Covalent tutorial comparing quantum support vector machines with support vector machine algorithms implemented in qiskit and scikit-learn.

## [0.12.2] - 2021-12-16

### Fixed

- Now using `--daemon` in gunicorn to start the server, which was the original intention.

## [0.12.1] - 2021-12-16

### Fixed

- Removed finance references from docs
- Fixed some other small errors

### Removed

- Removed one of the failing how-to tests from the functional test suite

## [0.12.0] - 2021-12-16

### Added

- Web UI prototype

## [0.11.1] - 2021-12-14

### Added

- CLI command `covalent status` shows port information

### Fixed

- gunicorn management improved

## [0.11.0] - 2021-12-14

### Added

- Slack notifications for test status

## [0.10.4] - 2021-12-15

### Fixed

- Specifying a non-default results directory in a sub-lattice no longer causes a failure in lattice execution.

## [0.10.3] - 2021-12-14

### Added

- Functional tests for how-to's in documentation

### Changed

- Moved example script to a functional test in the pipeline
- Added a test flag to the CLI tool

## [0.10.2] - 2021-12-14

### Fixed

- Check that only `kwargs` without any default values in the workflow definition need to be passed in `lattice.draw(ax=ax, **kwargs)`.

### Added

- Function to check whether all the parameters without default values for a callable function has been passed added to shared utils.

## [0.10.1] - 2021-12-13

### Fixed

- Content and style fixes for getting started doc.

## [0.10.0] - 2021-12-12

### Changed

- Remove all imports from the `covalent` to the `covalent_dispatcher`, except for `_dispatch_serverless`
- Moved CLI into `covalent_dispatcher`
- Moved executors to `covalent` directory

## [0.9.1] - 2021-12-13

### Fixed

- Updated CONTRIBUTING to clarify docstring style.
- Fixed docstrings for `calculate_node` and `check_constraint_specific_sum`.

## [0.9.0] - 2021-12-10

### Added

- `prefix_separator` for separating non-executable node types from executable ones.

- `subscript_prefix`, `generator_prefix`, `sublattice_prefix`, `attr_prefix` for prefixes of subscripts, generators,
  sublattices, and attributes, when called on an electron and added to the transport graph.

- `exclude_from_postprocess` list of prefixes to denote those nodes which won't be used in post processing the workflow.

- `__int__()`, `__float__()`, `__complex__()` for converting a node to an integer, float, or complex to a value of 0 then handling those types in post processing.

- `__iter__()` generator added to Electron for supporting multiple return values from an electron execution.

- `__getattr__()` added to Electron for supporting attribute access on the node output.

- `__getitem__()` added to Electron for supporting subscripting on the node output.

- `electron_outputs` added as an attribute to lattice.

### Changed

- `electron_list_prefix`, `electron_dict_prefix`, `parameter_prefix` modified to reflect new way to assign prefixes to nodes.

- In `build_graph` instead of ignoring all exceptions, now the exception is shown alongwith the runtime error notifying that object manipulation should be avoided inside a lattice.

- `node_id` changed to `self.node_id` in Electron's `__call__()`.

- `parameter` type electrons now have the default metadata instead of empty dictionary.

- Instead of deserializing and checking whether a sublattice is there, now a `sublattice_prefix` is used to denote when a node is a sublattice.

- In `dispatcher_stack_test`, `test_dispatcher_flow` updated to indicate the new use of `parameter_prefix`.

### Fixed

- When an execution fails due to something happening in `run_workflow`, then result object's status is now failed and the object is saved alongwith throwing the appropriate exception.

## [0.8.5] - 2021-12-10

### Added

- Added tests for choosing specific executors inside electron initialization.
- Added test for choosing specific Conda environments inside electron initialization.

## [0.8.4] - 2021-12-10

### Changed

- Removed _shared_files directory and contents from covalent_dispatcher. Logging in covalent_dispatcher now uses the logger in covalent/_shared_files/logging.py.

## [0.8.3] - 2021-12-10

### Fixed

- Decorator symbols were added to the pseudo-code in the quantum chemistry tutorial.

## [0.8.2] - 2021-12-06

### Added

- Quantum chemistry tutorial.

## [0.8.1] - 2021-12-08

### Added

- Docstrings with typehints for covalent dispatcher functions added.

### Changed

- Replaced `node` to `node_id` in `electron.py`.

- Removed unnecessary `enumerate` in `covalent_dispatcher/_core/__init__.py`.

- Removed `get_node_device_mapping` function from `covalent_dispatcher/_core/__init__.py`
  and moved the definition to directly add the mapping to `workflow_schedule`.

- Replaced iterable length comparison for `executor_specific_exec_cmds` from `if len(executor_specific_exec_cmds) > 0`
  to `if executor_specific_exec_cmds`.

## [0.8.0] - 2021-12-03

### Added

- Executors can now accept the name of a Conda environment. If that environment exists, the operations of any electron using that executor are performed in that Conda environment.

## [0.7.6] - 2021-12-02

### Changed

- How to estimate lattice execution time has been renamed to How to query lattice execution time.
- Change result querying syntax in how-to guides from `lattice.get_result` to
  `covalent.get_result`.
- Choose random port for Dask dashboard address by setting `dashboard_address` to ':0' in
  `LocalCluster`.

## [0.7.5] - 2021-12-02

### Fixed

- "Default" executor plugins are included as part of the package upon install.

## [0.7.4] - 2021-12-02

### Fixed

- Upgraded dask to 2021.10.0 based on a vulnerability report

## [0.7.3] - 2021-12-02

### Added

- Transportable object tests
- Transport graph tests

### Changed

- Variable name node_num to node_id
- Variable name node_idx to node_id

### Fixed

- Transport graph `get_dependencies()` method return type was changed from Dict to List

## [0.7.2] - 2021-12-01

### Fixed

- Date handling in changelog validation

### Removed

- GitLab CI YAML

## [0.7.1] - 2021-12-02

### Added

- A new parameter to a node's result called `sublattice_result` is added.
  This will be of a `Result` type and will contain the result of that sublattice's
  execution. If a normal electron is executed, this will be `None`.

- In `_delete_result` function in `results_manager.py`, an empty results directory
  will now be deleted.

- Name of a sublattice node will also contain `(sublattice)`.

- Added `_dispatch_sync_serverless` which synchronously dispatches without a server
  and waits for a result to be returned. This is the method used to dispatch a sublattice.

- Test for sublatticing is added.

- How-to guide added for sublatticing explaining the new features.

### Changed

- Partially changed `draw` function in `lattice.py` to also draw the subgraph
  of the sublattice when drawing the main graph of the lattice. The change is
  incomplete as we intend to add this feature later.

- Instead of returning `plt`, `draw` now returns the `ax` object.

- `__call__` function in `lattice.py` now runs the lattice's function normally
  instead of dispatching it.

- `_run_task` function now checks whether current node is a sublattice and acts
  accordingly.

### Fixed

- Unnecessary lines to rename the node's name in `covalent_dispatcher/_core/__init__.py` are removed.

- `test_electron_takes_nested_iterables` test was being ignored due to a spelling mistake. Fixed and
  modified to follow the new pattern.

## [0.7.0] - 2021-12-01

### Added

- Electrons can now accept an executor object using the "backend" keyword argument. "backend" can still take a string naming the executor module.
- Electrons and lattices no longer have Slurm metadata associated with the executor, as that information should be contained in the executor object being used as an input argument.
- The "backend" keyword can still be a string specifying the executor module, but only if the executor doesn't need any metadata.
- Executor plugin classes are now directly available to covalent, eg: covalent.executor.LocalExecutor().

## [0.6.7] - 2021-12-01

### Added

- Docstrings without examples for all the functions in core covalent.
- Typehints in those functions as well.
- Used `typing.TYPE_CHECKING` to prevent cyclic imports when writing typehints.

### Changed

- `convert_to_lattice_function` renamed to `convert_to_lattice_function_call`.
- Context managers now raise a `ValueError` instead of a generic `Exception`.

## [0.6.6] - 2021-11-30

### Fixed

- Fixed the version used in the documentation
- Fixed the badge URLs to prevent caching

## [0.6.5] - 2021-11-30

### Fixed

- Broken how-to links

### Removed

- Redundant lines from .gitignore
- *.ipynb from .gitignore

## [0.6.4] - 2021-11-30

### Added

- How-to guides for workflow orchestration.
  - How to construct an electron
  - How to construct a lattice
  - How to add an electron to lattice
  - How to visualize the lattice
  - How to add constraints to lattices
- How-to guides for workflow and subtask execution.
  - How to execute individual electrons
  - How to execute a lattice
  - How to execute multiple lattices
- How-to guides for status querying.
  - How to query electron execution status
  - How to query lattice execution status
  - How to query lattice execution time
- How-to guides for results collection
  - How to query electron execution results
  - How to query lattice execution results
  - How to query multiple lattice execution results
- Str method for the results object.

### Fixed

- Saving the electron execution status when the subtask is running.

## [0.6.3] - 2021-11-29

### Removed

- JWT token requirement.
- Covalent dispatcher login requirement.
- Update covalent login reference in README.md.
- Changed the default dispatcher server port from 5000 to 47007.

## [0.6.2] - 2021-11-28

### Added

- Github action for tests and coverage
- Badges for tests and coverage
- If tests pass then develop is pushed to master
- Add release action which tags and creates a release for minor version upgrades
- Add badges action which runs linter, and upload badges for version, linter score, and platform
- Add publish action (and badge) which builds a Docker image and uploads it to the AWS ECR

## [0.6.1] - 2021-11-27

### Added

- Github action which checks version increment and changelog entry

## [0.6.0] - 2021-11-26

### Added

- New Covalent RTD theme
- sphinx extension sphinx-click for CLI RTD
- Sections in RTD
- init.py in both covalent-dispatcher logger module and cli module for it to be importable in sphinx

### Changed

- docutils version that was conflicting with sphinx

### Removed

- Old aq-theme

## [0.5.1] - 2021-11-25

### Added

- Integration tests combining both covalent and covalent-dispatcher modules to test that
  lattice workflow are properly planned and executed.
- Integration tests for the covalent-dispatcher init module.
- pytest-asyncio added to requirements.

## [0.5.0] - 2021-11-23

### Added

- Results manager file to get results from a file, delete a result, and redispatch a result object.
- Results can also be awaited to only return a result if it has either been completed or failed.
- Results class which is used to store the results with all the information needed to be used again along with saving the results to a file functionality.
- A result object will be a mercurial object which will be updated by the dispatcher and saved to a file throughout the dispatching and execution parts.
- Direct manipulation of the transport graph inside a result object takes place.
- Utility to convert a function definition string to a function and vice-versa.
- Status class to denote the status of a result object and of each node execution in the transport graph.
- Start and end times are now also stored for each node execution as well as for the whole dispatch.
- Logging of `stdout` and `stderr` can be done by passing in the `log_stdout`, `log_stderr` named metadata respectively while dispatching.
- In order to get the result of a certain dispatch, the `dispatch_id`, the `results_dir`, and the `wait` parameter can be passed in. If everything is default, then only the dispatch id is required, waiting will not be done, and the result directory will be in the current working directory with folder name as `results/` inside which every new dispatch will have a new folder named according to their respective dispatch ids, containing:
  - `result.pkl` - (Cloud)pickled result object.
  - `result_info.yaml` - yaml file with high level information about the result and its execution.
  - `dispatch_source.py` - python file generated, containing the original function definitions of lattice and electrons which can be used to dispatch again.

### Changed

- `logfile` named metadata is now `slurm_logfile`.
- Instead of using `jsonpickle`, `cloudpickle` is being used everywhere to maintain consistency.
- `to_json` function uses `json` instead of `jsonpickle` now in electron and lattice definitions.
- `post_processing` moved to the dispatcher, so the dispatcher will now store a finished execution result in the results folder as specified by the user with no requirement of post processing it from the client/user side.
- `run_task` function in dispatcher modified to check if a node has completed execution and return it if it has, else continue its execution. This also takes care of cases if the server has been closed mid execution, then it can be started again from the last saved state, and the user won't have to wait for the whole execution.
- Instead of passing in the transport graph and dispatch id everywhere, the result object is being passed around, except for the `asyncio` part where the dispatch id and results directory is being passed which afterwards lets the core dispatcher know where to get the result object from and operate on it.
- Getting result of parent node executions of the graph, is now being done using the result object's graph. Storing of each execution's result is also done there.
- Tests updated to reflect the changes made. They are also being run in a serverless manner.

### Removed

- `LatticeResult` class removed.
- `jsonpickle` requirement removed.
- `WorkflowExecutionResult`, `TaskExecutionResult`, and `ExecutionError` singleton classes removed.

### Fixed

- Commented out the `jwt_required()` part in `covalent-dispatcher/_service/app.py`, may be removed in later iterations.
- Dispatcher server will now return the error message in the response of getting result if it fails instead of sending every result ever as a response.

## [0.4.3] - 2021-11-23

### Added

- Added a note in Known Issues regarding port conflict warning.

## [0.4.2] - 2021-11-24

### Added

- Added badges to README.md

## [0.4.1] - 2021-11-23

### Changed

- Removed old coverage badge and fixed the badge URL

## [0.4.0] - 2021-11-23

### Added

- Codecov integrations and badge

### Fixed

- Detached pipelines no longer created

## [0.3.0] - 2021-11-23

### Added

- Wrote a Code of Conduct based on <https://www.contributor-covenant.org/>
- Added installation and environment setup details in CONTRIBUTING
- Added Known Issues section to README

## [0.2.0] - 2021-11-22

### Changed

- Removed non-open-source executors from Covalent. The local SLURM executor is now
- a separate repo. Executors are now plugins.

## [0.1.0] - 2021-11-19

### Added

- Pythonic CLI tool. Install the package and run `covalent --help` for a usage description.
- Login and logout functionality.
- Executor registration/deregistration skeleton code.
- Dispatcher service start, stop, status, and restart.

### Changed

- JWT token is stored to file instead of in an environment variable.
- The Dask client attempts to connect to an existing server.

### Removed

- Removed the Bash CLI tool.

### Fixed

- Version assignment in the covalent init file.

## [0.0.3] - 2021-11-17

### Fixed

- Fixed the Dockerfile so that it runs the dispatcher server from the covalent repo.

## [0.0.2] - 2021-11-15

### Changed

- Single line change in ci script so that it doesn't exit after validating the version.
- Using `rules` in `pytest` so that the behavior in test stage is consistent.

## [0.0.1] - 2021-11-15

### Added

- CHANGELOG.md to track changes (this file).
- Semantic versioning in VERSION.
- CI pipeline job to enforce versioning.<|MERGE_RESOLUTION|>--- conflicted
+++ resolved
@@ -7,11 +7,11 @@
 
 ## [UNRELEASED]
 
-<<<<<<< HEAD
 ### Changed
 
 - Updated all config & log file paths to reside in `$HOME/.cache/covalent` including `.env`, `supervisord.conf`, and all logs
-=======
+- Removing previous `cova` package config files on install
+
 ## [0.95.0] - 2022-04-25
 
 ### Added
@@ -45,7 +45,6 @@
 ### Added
 
 - Automatic hotfix action
->>>>>>> 3a5e86a9
 
 ## [0.92.0] - 2022-04-22
 
