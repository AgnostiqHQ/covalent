# Changelog

All notable changes to this project will be documented in this file.

The format is based on [Keep a Changelog](https://keepachangelog.com/en/1.0.0/),
and this project adheres to [Semantic Versioning](https://semver.org/spec/v2.0.0.html).

## [UNRELEASED]

<<<<<<< HEAD
### Added

- Set up alembic migrations & added migration guide (`alembic/README.md`)
=======
### Tests

- Disabled several dask functional tests
>>>>>>> 41b28505

## [0.136.0] - 2022-07-18

### Authors

- Scott Wyman Neagle <scott@agnostiq.ai>
- Co-authored-by: Faiyaz Hasan <faiyaz@agnostiq.ai>


### Changed

- Result.save() has been deprecated in favor of Result.persist() and querying the database directly.

## [0.135.0] - 2022-07-18

### Authors

- Casey Jao <casey@agnostiq.ai>
- Co-authored-by: Scott Wyman Neagle <scott@agnostiq.ai>
- Co-authored-by: Alejandro Esquivel <ae@alejandro.ltd>


### Operations

- Psiog is only codeowner of js files
- Fix in changelog action to handle null author when a bot is committing

### Added

- Support injecting return values of calldeps into electrons during workflow execution

## [0.134.0] - 2022-07-15

### Authors

- Casey Jao <casey@agnostiq.ai>
- Co-authored-by: Scott Wyman Neagle <scott@agnostiq.ai>


### Changed

- Covalent server can now process workflows without having their deps installed

## [0.133.0] - 2022-07-15

### Authors

- Will Cunningham <wjcunningham7@users.noreply.github.com>


### Removed

- Removed the deprecated function `draw_inline` as well as the `matplotlib` dependency.

### Operations

- Fixing the retry block for tests

## [0.132.0] - 2022-07-14

### Authors

- Will Cunningham <wjcunningham7@users.noreply.github.com>


### Added

- Bash lepton support reintroduced with some UX modifications to the Lepton class. Leptons which use scripting languages can be specified as either (1) a command run in the shell/console or (2) a call to a function in a library/script. Leptons which use compiled languages must specify a library and a function name.
- The keyword argument `display_name` can be used to override the name appearing in the UI. Particularly useful when the lepton is a command.
- All arguments except for language are now keyword arguments.
- Keyword arguments passed to a Bash lepton are understood to define environment variables within the shell.
- Non-keyword arguments fill in `$1`, `$2`, etc.
- Named outputs enumerate variables within the shell which will be returned to the user. These can be either `Lepton.OUTPUT` or `Lepton.INPUT_OUTPUT` types.

### Added

- New fields to the decomposed result object Database: 

## [0.131.0] - 2022-07-13

### Authors

- Sankalp Sanand <sankalp@agnostiq.ai>
- Co-authored-by: Venkat Bala <venkat@agnostiq.ai>


### Fixed

- `covalent --version` now looks for `covalent` metadata instead of `cova`

### Tests

- Updated the cli test to include whether the correct version number is shown when `covalent --version` is run

### Added

- Method to write electron id corresponding to sublattices in `execution.py` when running `_run_task`.

## [0.130.0] - 2022-07-12

### Authors

- Venkat Bala <venkat@agnostiq.ai>
- Co-authored-by: Scott Wyman Neagle <scott@agnostiq.ai>

### Changed

- Ignoring tests for `cancel_dispatch` and `construct_bash`
- Create a dummy requirements.txt file for pip deps tests
- Fix version of `Werkzeug` package to avoid running into ValueError (unexpected kwarg `as_tuple`)
- Update `customization` how to test by specifying the section header `sdk`

## [0.129.0] - 2022-07-12

### Authors

- Sankalp Sanand <sankalp@agnostiq.ai>
- Co-authored-by: Alejandro Esquivel <ae@alejandro.ltd>

### Added

- Support for `wait_for` type edges when two electrons are connected by their execution side effects instead of output-input relation.

### Changed

- `active_lattice.electron_outputs` now contains the node ids as well for the electron which is being post processed.

## [0.128.1] - 2022-07-12

### Authors

- Faiyaz Hasan <faiyaz@agnostiq.ai>


### Fixed

- `Result.persist` test in `result_test.py`.
- Electron dependency `arg_index` is changed back to Nullable.

## [0.128.0] - 2022-07-12

### Authors

- Okechukwu  Emmanuel Ochia <okechukwu@agnostiq.ai>
- Co-authored-by: Casey Jao <casey@agnostiq.ai>
- Co-authored-by: Alejandro Esquivel <ae@alejandro.ltd>
- Co-authored-by: pre-commit-ci[bot] <66853113+pre-commit-ci[bot]@users.noreply.github.com>

### Added

- File transfer support for leptons

## [0.127.0] - 2022-07-11

### Authors

- Scott Wyman Neagle <scott@agnostiq.ai>
- Co-authored-by: Faiyaz Hasan <faiyaz@agnostiq.ai>
- Co-authored-by: Venkat Bala <venkat@agnostiq.ai>


### Added

- When saving to DB, also persist to the new DB if running in develop mode

### Tests

- Flask app route tests

## [0.126.0] - 2022-07-11

### Authors

- Will Cunningham <wjcunningham7@users.noreply.github.com>
- Alejandro Esquivel <ae@alejandro.ltd>
- Co-authored-by: pre-commit-ci[bot] <66853113+pre-commit-ci[bot]@users.noreply.github.com>
- Co-authored-by: Sankalp Sanand <sankalp@agnostiq.ai>


### Added

- Added Folder class
- Added internal call before/after deps to execute File Transfer operations pre/post electron execution.

### Operations

- Enhanced hotfix action to create branches from existing commits

## [0.125.0] - 2022-07-09

### Authors

- Okechukwu  Emmanuel Ochia <okechukwu@agnostiq.ai>
- Co-authored-by: pre-commit-ci[bot] <66853113+pre-commit-ci[bot]@users.noreply.github.com>
- Co-authored-by: Alejandro Esquivel <ae@alejandro.ltd>
- Venkat Bala <venkat@agnostiq.ai>
- Co-authored-by: Okechukwu Ochia <emmirald@gmail.com>
- Co-authored-by: Scott Wyman Neagle <scott@agnostiq.ai>


### Added

- Dask Cluster CLI functional/unit tests

### Docs

- Updated RTD concepts, how-to-guides, and api docs with electron dependencies.

### Operations

- Separate out running tests and uploading coverage report to circumvent bug in
  retry action

## [0.124.0] - 2022-07-07

### Authors

- Will Cunningham <wjcunningham7@users.noreply.github.com>
- Co-authored-by: Scott Wyman Neagle <scott@agnostiq.ai>
- Faiyaz Hasan <faiyaz@agnostiq.ai>


### Added

- `Result.persist` method in `covalent/_results_manager/result.py`.

### Operations

- Package pre-releases go to `covalent` instead of `cova` on PyPI.

## [0.123.0] - 2022-07-07

### Authors

- Scott Wyman Neagle <scott@agnostiq.ai>
- Co-authored-by: Faiyaz Hasan <faiyaz@agnostiq.ai>
- Will Cunningham <wjcunningham7@users.noreply.github.com>
- Alejandro Esquivel <ae@alejandro.ltd>
- Co-authored-by: pre-commit-ci[bot] <66853113+pre-commit-ci[bot]@users.noreply.github.com>


### Added

- Added Folder class
- Added internal call before/after deps to execute File Transfer operations pre/post electron execution.

### Operations

- `codeql.yml` and `condabuild.yml` run nightly instead of on every PR.
- Style fixes in changelog

## [0.122.1] - 2022-07-06

### Authors

Will Cunningham <wjcunningham7@users.noreply.github.com>
Co-authored-by: Scott Wyman Neagle <scott@agnostiq.ai>


### Operations

- Added license scanner action
- Pre-commit autoupdate

### Tests

- Tests for running workflows with more than one iteration

### Fixed

- Attribute error caused by attempts to retrieve the name from the node function when the node function is set to None

## [0.122.0] - 2022-07-04

### Authors

Faiyaz Hasan <faiyaz@agnostiq.ai>
Co-authored-by: pre-commit-ci[bot] <66853113+pre-commit-ci[bot]@users.noreply.github.com>


### Added

- `covalent/_results_manager/write_result_to_db.py` module and methods to insert / update data in the DB.
- `tests/covalent_tests/results_manager_tests/write_result_to_db_test.py` containing the unit tests for corresponding functions.

### Changed

- Electron `type` column to a string type rather than an `ElectronType` in DB models.
- Primary keys from `BigInteger` to `Integer` in DB models.

## [0.121.0] - 2022-07-04

### Authors

Will Cunningham <wjcunningham7@users.noreply.github.com>
Co-authored-by: Alejandro Esquivel <ae@alejandro.ltd>
Co-authored-by: pre-commit-ci[bot] <66853113+pre-commit-ci[bot]@users.noreply.github.com>


### Removed

- Unused requirements `gunicorn` and `eventlet` in `requirements.txt` as well as `dask` in `tests/requirements.txt`, since it is already included in the core requirements.

### Docs

- Updated the compatibility matrix in the docs.

## [0.120.0] - 2022-07-04

### Authors

Okechukwu  Emmanuel Ochia <okechukwu@agnostiq.ai>
Co-authored-by: Venkat Bala <venkat@agnostiq.ai>
Co-authored-by: pre-commit-ci[bot] <66853113+pre-commit-ci[bot]@users.noreply.github.com>
Co-authored-by: Scott Wyman Neagle <scott@agnostiq.ai>


### Added

- Adding `cluster` CLI options to facilitate interacting with the backend Dask cluster
- Adding options to `covalent start` to enable specifying number of workers, memory limit and threads per worker at cluster startup

### Changed

- Update `DaskAdminWorker` docstring with better explanation

## [0.119.1] - 2022-07-04

### Authors

Scott Wyman Neagle <scott@agnostiq.ai>
Casey Jao <casey@agnostiq.ai>


### Fixed

- `covalent status` checks if the server process is still alive.

### Operations

- Updates to changelog logic to handle multiple authors

## [0.119.0] - 2022-07-03
### Authors
@cjao 


### Added

- Introduce support for pip dependencies

## [0.118.0] - 2022-07-02
### Authors
@AlejandroEsquivel 


### Added

- Introduced File, FileTransfer, and FileTransferStrategy classes to support various File Transfer use cases prior/post electron execution

## [0.117.0] - 2022-07-02
### Authors
@Emmanuel289 


### Added

- Included retry action in 'tests.yaml' workflow.

## [0.116.0] - 2022-06-29
### Authors
@Prasy12 

### Changed

- Changed API socket calls interval for graph optimization.

### Added

- Ability to change to different layouts from the GUI.

## [0.115.0] - 2022-06-28
### Authors
@cjao 


### Added

- Introduce support for `call_before`, `call_after`, and bash dependencies

### Operations

- Unit tests performed on Python 3.10 on Ubuntu and MacOS images as well as 3.9 on MacOS
- Updated codeowners so that AQ Engineers doesn't own this CHANGELOG
- pre-commit autoupdate

## [0.114.0] - 2022-06-23
### Authors
@dependabot[bot] 


### Changed

- Changed eventsource version on webapp yarn-lock file.

### Operations

- Added Github push changelog workflow to append commiters username
- Reusable JavaScript action to parse changelog and update version

## [0.113.0] - 2022-06-21

### Added

- Introduce new db models and object store backends

### Operations

- Syntax fix in hotfix.yml

### Docs

- Added new tutorial: Linear and convolutional autoencoders

## [0.112.0] - 2022-06-20

### Changed

- Changed async version on webapp package-lock file.

## [0.111.0] - 2022-06-20

### Changed

- Changed eventsource version on webapp package-lock file.

### Docs

- Added new tutorial: Covalentified version of the Pennylane Variational Classifier tutorial.

## [0.110.3] - 2022-06-17

### Fixed

- Fix error when parsing electron positional arguments in workflows

### Docs

- Remove hardcoding version info in README.md

## [0.110.2] - 2022-06-10

### Docs

- Fix MNIST tutorial
- Fix Quantum Gravity tutorial
- Update RTD with migration guide compatible with latest release
- Convert all references to `covalent start` from Jupyter notebooks to markdown statements
- Update release notes summary in README.md
- Fixed display issues with figure (in dark mode) and bullet points in tutorials

### Operations

- Added a retry block to the webapp build step in `tests.yml`

## [0.110.1] - 2022-06-10

### Fixed

- Configure dask to not use daemonic processes when creating a cluster

### Operations

- Sync the VERSION file within `covalent` directory to match the root level VERSION
- Manually patch `covalent/VERSION`

## [0.110.0] - 2022-06-10

### Changed

- Web GUI list size and status label colors changed.
- Web GUI graph running icon changed to non-static icon.

### Docs

- Removed references to the Dask executor in RTD as they are no longer needed.

## [0.109.1] - 2022-06-10

### Fixed

- `covalent --version` now works for PyPI releases

## [0.109.0] - 2022-06-10

### Docs

- Update CLI help statements

### Added

- Add CLI functionality to start covalent with/without Dask
- Add CLI support to parse `covalent_ui.log` file

### Operations

- Updating codeowners to establish engineering & psiog ownership

### Docs

- Added new tutorial: Training quantum embedding kernels for classification.

## [0.108.0] - 2022-06-08

### Added

- WCI yaml file

### Docs

- Add pandoc installation updates to contributing guide

## [0.107.0] - 2022-06-07

### Changed

- Skipping stdout/stderr redirection tests until implemented in Dask parent process

### Added

- Simplifed starting the dask cluster using `multiprocessing`
- Added `bokeh==2.4.3` to requirements.txt to enable view Dask dashboard

### Fixed

- Changelog-reminder action now works for PRs from forks.

## [0.106.2] - 2022-06-06

### Fixed

- Specifying the version for package `furo` to `2022.4.7` to prevent breaking doc builds

### Docs

- Added new tutorial: Using Covalent with PennyLane for hybrid computation.

## [0.106.1] - 2022-06-01

### Fixed

- Changelog-reminder action now works for PRs from forks

### Docs

- Removed references to microservices in RTD
- Updated README.md.
- Changed `ct.electron` to `ct.lattice(executor=dask_executor)` in MNIST classifier tutorial

## [0.106.0] - 2022-05-26

### Changed

- Visual theme for Webapp GUI changed in accordance to new theme
- Fonts, colors, icons have been updated

## [0.105.0] - 2022-05-25

### Added

- Add a pre-commit hook for `detect-secrets`.
- Updated the actions in accordance with the migration done in the previous version.

## [0.104.0] - 2022-05-23

### Changed

- Services have been moved to a different codebase. This repo is now hosting the Covalent SDK, local dispatcher backend, Covalent web GUI, and documentation. Version is bumped to `0.104.0` in order to avoid conflicts.
- Update tests to match the current dispatcher api
- Skip testing dask executor until dask executor plugin is made public
- Using 2 thread pools to manage multiple workflows better and the other one for executing electrons in parallel.

### Fixed

- Add psutil and PyYAML to requirements.txt
- Passing the same Electron to multiple inputs of an Electron now works. UI fix pending.
- Dask from `requirements.txt`.

### Removed

- Asyncio usage for electron level concurrency.
- References to dask

### Added

- Functional test added for dask executor with the cluster running locally.
- Scalability tests for different workflows and workflow sizes under `tests/stress_tests/scripts`
- Add sample performance testing workflows under `tests/stress_tests`
- Add pipelines to continuously run the tutorial notebooks
- Create notebook with tasks from RTD

## [0.32.3] - 2022-03-16

### Fixed

- Fix missing UI graph edges between parameters and electrons in certain cases.
- Fix UI crashes in cases where legacy localStorage state was being loaded.

## [0.32.2] - 2022-03-16

### Added

- Images for graphs generated in tutorials and how-tos.
- Note for quantum gravity tutorial to tell users that `tensorflow` doesn't work on M1 Macs.
- `Known Issues` added to `README.md`

### Fixed

- `draw` function usage in tutorials and how-tos now reflects the UI images generated instead of using graphviz.
- Images now render properly in RTD of how-tos.

### Changed

- Reran all the tutorials that could run, generating the outputs again.

## [0.32.1] - 2022-03-15

### Fixed

- CLI now starts server directly in the subprocess instead of as a daemon
- Logs are provided as pipes to Popen instead of using a shell redirect
- Restart behavior fixed
- Default port in `covalent_ui/app.py` uses the config manager

### Removed

- `_graceful_restart` function no longer needed without gunicorn

## [0.32.0] - 2022-03-11

### Added

- Dispatcher microservice API endpoint to dispatch and update workflow.
- Added get runnable task endpoint.

## [0.31.0] - 2022-03-11

### Added

- Runner component's main functionality to run a set of tasks, cancel a task, and get a task's status added to its api.

## [0.30.5] - 2022-03-11

### Updated

- Updated Workflow endpoints & API spec to support upload & download of result objects as pickle files

## [0.30.4] - 2022-03-11

### Fixed

- When executing a task on an alternate Conda environment, Covalent no longer has to be installed on that environment. Previously, a Covalent object (the execution function as a TransportableObject) was passed to the environment. Now it is deserialized to a "normal" Python function, which is passed to the alternate Conda environment.

## [0.30.3] - 2022-03-11

### Fixed

- Fixed the order of output storage in `post_process` which should have been the order in which the electron functions are called instead of being the order in which they are executed. This fixes the order in which the replacement of function calls with their output happens, which further fixes any discrepencies in the results obtained by the user.

- Fixed the `post_process` test to check the order as well.

## [0.30.2] - 2022-03-11

### Changed

- Updated eventlet to 0.31.0

## [0.30.1] - 2022-03-10

### Fixed

- Eliminate unhandled exception in Covalent UI backend when calling fetch_result.

## [0.30.0] - 2022-03-09

### Added

- Skeleton code for writing the different services corresponding to each component in the open source refactor.
- OpenAPI specifications for each of the services.

## [0.29.3] - 2022-03-09

### Fixed

- Covalent UI is built in the Dockerfile, the setup file, the pypi workflow, the tests workflow, and the conda build script.

## [0.29.2] - 2022-03-09

### Added

- Defaults defined in executor plugins are read and used to update the in-memory config, as well as the user config file. But only if the parameter in question wasn't already defined.

### Changed

- Input parameter names and docstrings in _shared_files.config.update_config were changed for clarity.

## [0.29.1] - 2022-03-07

### Changed

- Updated fail-fast strategy to run all tests.

## [0.29.0] - 2022-03-07

### Added

- DispatchDB for storing dispatched results

### Changed

- UI loads dispatches from DispatchDB instead of browser local storage

## [0.28.3] - 2022-03-03

### Fixed

Installed executor plugins don't have to be referred to by their full module name. Eg, use "custom_executor", instead of "covalent_custom_plugin.custom_executor".

## [0.28.2] - 2022-03-03

### Added

- A brief overview of the tutorial structure in the MNIST classification tutorial.

## [0.28.1] - 2022-03-02

### Added

- Conda installation is only supported for Linux in the `Getting Started` guide.
- MNIST classifier tutorial.

### Removed

- Removed handling of default values of function parameters in `get_named_params` in `covalent/_shared_files/utils.py`. So, it is actually being handled by not being handled since now `named_args` and `named_kwargs` will only contain parameters that were passed during the function call and not all of them.

## [0.28.0] - 2022-03-02

### Added

- Lepton support, including for Python modules and C libraries
- How-to guides showing how to use leptons for each of these

## [0.27.6] - 2022-03-01

### Added

- Added feature development basic steps in CONTRIBUTING.md.
- Added section on locally building RTD (read the docs) in the contributing guide.

## [0.27.5] - 2022-03-01

### Fixed

- Missing UI input data after backend change - needed to be derived from graph for electrons, lattice inputs fixed on server-side, combining name and positional args
- Broken UI graph due to variable->edge_name renaming
- Missing UI executor data after server-side renaming

## [0.27.4] - 2022-02-28

### Fixed

- Path used in `covalent/executor/__init__.py` for executor plugin modules needed updating to `covalent/executor/executor_plugins`

### Removed

- Disabled workflow cancellation test due to inconsistent outcomes. Test will be re-enabled after cancellation mechanisms are investigated further.

## [0.27.3] - 2022-02-25

### Added

- Added `USING_DOCKER.md` guide for running docker container.
- Added cli args to covalent UI flask server `covalent_ui/app.py` to modify port and log file path.

### Removed

- Removed gunicorn from cli and Dockerfile.

### Changed

- Updated cli `covalent_dispatcher/_cli/service.py` to run flask server directly, and removed dispatcher and UI flags.
- Using Flask blueprints to merge Dispatcher and UI servers.
- Updated Dockerfile to run flask server directly.
- Creating server PID file manually in `covalent_dispatcher/_cli/service.py`.
- Updated tests and docs to reflect merged servers.
- Changed all mentions of port 47007 (for old UI server) to 48008.

## [0.27.2] - 2022-02-24

### Changed

- Removed unnecessary blockquotes from the How-To guide for creating custom executors
- Changed "Covalent Cloud" to "Covalent" in the main code text

## [0.27.1] - 2022-02-24

### Removed

- Removed AQ-Engineers from CODEOWNERS in order to fix PR review notifications

## [0.27.0] - 2022-02-24

### Added

- Support for positional only, positional or keyword, variable positional, keyword only, variable keyword types of parameters is now added, e.g an electron can now use variable args and variable kwargs if the number/names of parameters are unknown during definition as `def task(*args, **kwargs)` which wasn't possible before.

- `Lattice.args` added to store positional arguments passed to the lattice's workflow function.

- `get_named_params` function added in `_shared_files/utils.py` which will return a tuple containing named positional arguments and named keyword arguments. The names help in showing and storing these parameters in the transport graph.

- Tests to verify whether all kinds of input paramaters are supported by electron or a lattice.

### Changed

- No longer merging positional arguments with keyword arguments, instead they are separately stored in respective nodes in the transport graph.

- `inputs` returned from `_get_inputs` function in `covalent_dispatcher/_core/execution.py` now contains positional as well as keyword arguments which further get passed to the executor.

- Executors now support positional and keyword arguments as inputs to their executable functions.

- Result object's `_inputs` attribute now contains both `args` and `kwargs`.

- `add_node_for_nested_iterables` is renamed to `connect_node_with_others` and `add_node_to_graph` also renamed to `add_collection_node_to_graph` in `electron.py`. Some more variable renames to have appropriate self-explanatory names.

- Nodes and edges in the transport graph now have a better interface to assign attributes to them.

- Edge attribute `variable` renamed to `edge_name`.

- In `serialize` function of the transport graph, if `metadata_only` is True, then only `metadata` attribute of node and `source` and `target` attributes of edge are kept in the then return serialized `data`.

- Updated the tests wherever necessary to reflect the above changes

### Removed

- Deprecated `required_params_passed` since an error will automatically be thrown by the `build_graph` function if any of the required parameters are not passed.

- Removed duplicate attributes from nodes in the transport graph.

## [0.26.1] - 2022-02-23

### Added

- Added Local Executor section to the API read the docs.

## [0.26.0] - 2022-02-23

### Added

- Automated reminders to update the changelog

## [0.25.3] - 2022-02-23

## Added

- Listed common mocking commands in the CONTRIBUTING.md guide.
- Additional guidelines on testing.

## [0.25.2] - 2022-02-21

### Changed

- `backend` metadata name changed to `executor`.
- `_plan_workflow` usage updated to reflect how that executor related information is now stored in the specific executor object.
- Updated tests to reflect the above changes.
- Improved the dispatch cancellation test to provide a robust solution which earlier took 10 minutes to run with uncertainty of failing every now and then.

### Removed

- Removed `TaskExecutionMetadata` as a consequence of removing `execution_args`.

## [0.25.1] - 2022-02-18

### Fixed

- Tracking imports that have been used in the workflow takes less time.

### Added

- User-imports are included in the dispatch_source.py script. Covalent-related imports are commented out.

## [0.25.0] - 2022-02-18

### Added

- UI: Lattice draw() method displays in web UI
- UI: New navigation panel

### Changed

- UI: Animated graph changes, panel opacity

### Fixed

- UI: Fixed "Not Found" pages

## [0.24.21] - 2022-02-18

### Added

- RST document describing the expectations from a tutorial.

## [0.24.20] - 2022-02-17

### Added

- Added how to create custom executors

### Changed

- Changed the description of the hyperlink for choosing executors
- Fixed typos in doc/source/api/getting_started/how_to/execution/creating_custom_executors.ipynb

## [0.24.19] - 2022-02-16

### Added

- CODEOWNERS for certain files.

## [0.24.18] - 2022-02-15

### Added

- The user configuration file can now specify an executor plugin directory.

## [0.24.17] - 2022-02-15

### Added

- Added a how-to for making custom executors.

## [0.24.16] - 2022-02-12

### Added

- Errors now contain the traceback as well as the error message in the result object.
- Added test for `_post_process` in `tests/covalent_dispatcher_tests/_core/execution_test.py`.

### Changed

- Post processing logic in `electron` and dispatcher now relies on the order of execution in the transport graph rather than node's function names to allow for a more reliable pairing of nodes and their outputs.

- Renamed `init_test.py` in `tests/covalent_dispatcher_tests/_core/` to `execution_test.py`.

### Removed

- `exclude_from_postprocess` list which contained some non executable node types removed since only executable nodes are post processed now.

## [0.24.15] - 2022-02-11

### Fixed

- If a user's configuration file does not have a needed exeutor parameter, the default parameter (defined in _shared_files/defaults.py) is used.
- Each executor plugin is no longer initialized upon the import of Covalent. This allows required parameters in executor plugins.

## Changed

- Upon updating the configuration data with a user's configuration file, the complete set is written back to file.

## Added

- Tests for the local and base executors.

## [0.24.14] - 2022-02-11

### Added

- UI: add dashboard cards
- UI: add scaling dots background

### Changed

- UI: reduce sidebar font sizes, refine color theme
- UI: refine scrollbar styling, show on container hover
- UI: format executor parameters as YAML code
- UI: update syntax highlighting scheme
- UI: update index.html description meta tag

## [0.24.13] - 2022-02-11

### Added

- Tests for covalent/_shared_files/config.py

## [0.24.12] - 2022-02-10

### Added

- CodeQL code analyzer

## [0.24.11] - 2022-02-10

### Added

- A new dictionary `_DEFAULT_CONSTRAINTS_DEPRECATED` in defaults.py

### Changed

- The `_DEFAULT_CONSTRAINT_VALUES` dictionary now only contains the `backend` argument

## [0.24.10] - 2022-02-09

### Fixed

- Sporadically failing workflow cancellation test in tests/workflow_stack_test.py

## [0.24.9] - 2022-02-09

## Changed

- Implementation of `_port_from_pid` in covalent_dispatcher/_cli/service.py.

## Added

- Unit tests for command line interface (CLI) functionalities in covalent_dispatcher/_cli/service.py and covalent_dispatcher/_cli/cli.py.

## [0.24.8] - 2022-02-07

### Fixed

- If a user's configuration file does not have a needed parameter, the default parameter (defined in _shared_files/defaults.py) is used.

## [0.24.7] - 2022-02-07

### Added

- Typing: Add Type hint `dispatch_info` parameter.
- Documentation: Updated the return_type description in docstring.

### Changed

- Typing: Change return type annotation to `Generator`.

## [0.24.6] - 2022-02-06

### Added

- Type hint to `deserialize` method of `TransportableObject` of `covalent/_workflow/transport.py`.

### Changed

- Description of `data` in `deserialize` method of `TransportableObject` of `covalent/_workflow/transport.py` from `The serialized transportable object` to `Cloudpickled function`.

## [0.24.5] - 2022-02-05

### Fixed

- Removed dependence on Sentinel module

## [0.24.4] - 2022-02-04

### Added

- Tests across multiple versions of Python and multiple operating systems
- Documentation reflecting supported configurations

## [0.24.3] - 2022-02-04

### Changed

- Typing: Use `bool` in place of `Optional[bool]` as type annotation for `develop` parameter in `covalent_dispatcher.service._graceful_start`
- Typing: Use `Any` in place of `Optional[Any]` as type annotation for `new_value` parameter in `covalent._shared_files.config.get_config`

## [0.24.2] - 2022-02-04

### Fixed

- Updated hyperlink of "How to get the results" from "./collection/query_electron_execution_result" to "./collection/query_multiple_lattice_execution_results" in "doc/source/how_to/index.rst".
- Updated hyperlink of "How to get the result of a particular electron" from "./collection/query_multiple_lattice_execution_results" to "./collection/query_electron_execution_result" in "doc/source/how_to/index.rst".

## [0.24.1] - 2022-02-04

### Changed

- Changelog entries are now required to have the current date to enforce ordering.

## [0.24.0] - 2022-02-03

### Added

- UI: log file output - display in Output tab of all available log file output
- UI: show lattice and electron inputs
- UI: display executor attributes
- UI: display error message on failed status for lattice and electron

### Changed

- UI: re-order sidebar sections according to latest figma designs
- UI: update favicon
- UI: remove dispatch id from tab title
- UI: fit new uuids
- UI: adjust theme text primary and secondary colors

### Fixed

- UI: auto-refresh result state on initial render of listing and graph pages
- UI: graph layout issues: truncate long electron/param names

## [0.23.0] - 2022-02-03

### Added

- Added `BaseDispatcher` class to be used for creating custom dispatchers which allow connection to a dispatcher server.
- `LocalDispatcher` inheriting from `BaseDispatcher` allows connection to a local dispatcher server running on the user's machine.
- Covalent only gives interface to the `LocalDispatcher`'s `dispatch` and `dispatch_sync` methods.
- Tests for both `LocalDispatcher` and `BaseDispatcher` added.

### Changed

- Switched from using `lattice.dispatch` and `lattice.dispatch_sync` to `covalent.dispatch` and `covalent.dispatch_sync`.
- Dispatcher address now is passed as a parameter (`dispatcher_addr`) to `covalent.dispatch` and `covalent.dispatch_sync` instead of a metadata field to lattice.
- Updated tests, how tos, and tutorials to use `covalent.dispatch` and `covalent.dispatch_sync`.
- All the contents of `covalent_dispatcher/_core/__init__.py` are moved to `covalent_dispatcher/_core/execution.py` for better organization. `__init__.py` only contains function imports which are needed by external modules.
- `dispatch`, `dispatch_sync` methods deprecated from `Lattice`.

### Removed

- `_server_dispatch` method removed from `Lattice`.
- `dispatcher` metadata field removed from `lattice`.

## [0.22.19] - 2022-02-03

### Fixed

- `_write_dispatch_to_python_file` isn't called each time a task is saved. It is now only called in the final save in `_run_planned_workflow` (in covalent_dispatcher/_core/__init__.py).

## [0.22.18] - 2022-02-03

### Fixed

- Added type information to result.py

## [0.22.17] - 2022-02-02

### Added

- Replaced `"typing.Optional"` with `"str"` in covalent/executor/base.py
- Added missing type hints to `get_dispatch_context` and `write_streams_to_file` in covalent/executor/base.py, BaseExecutor

## [0.22.16] - 2022-02-02

### Added

- Functions to check if UI and dispatcher servers are running.
- Tests for the `is_ui_running` and `is_server_running` in covalent_dispatcher/_cli/service.py.

## [0.22.15] - 2022-02-01

### Fixed

- Covalent CLI command `covalent purge` will now stop the servers before deleting all the pid files.

### Added

- Test for `purge` method in covalent_dispatcher/_cli/service.py.

### Removed

- Unused `covalent_dispatcher` import from covalent_dispatcher/_cli/service.py.

### Changed

- Moved `_config_manager` import from within the `purge` method to the covalent_dispatcher/_cli/service.py for the purpose of mocking in tests.

## [0.22.14] - 2022-02-01

### Added

- Type hint to `_server_dispatch` method in `covalent/_workflow/lattice.py`.

## [0.22.13] - 2022-01-26

### Fixed

- When the local executor's `log_stdout` and `log_stderr` config variables are relative paths, they should go inside the results directory. Previously that was queried from the config, but now it's queried from the lattice metadata.

### Added

- Tests for the corresponding functions in (`covalent_dispatcher/_core/__init__.py`, `covalent/executor/base.py`, `covalent/executor/executor_plugins/local.py` and `covalent/executor/__init__.py`) affected by the bug fix.

### Changed

- Refactored `_delete_result` in result manager to give the option of deleting the result parent directory.

## [0.22.12] - 2022-01-31

### Added

- Diff check in pypi.yml ensures correct files are packaged

## [0.22.11] - 2022-01-31

### Changed

- Removed codecov token
- Removed Slack notifications from feature branches

## [0.22.10] - 2022-01-29

### Changed

- Running tests, conda, and version workflows on pull requests, not just pushes

## [0.22.9] - 2022-01-27

### Fixed

- Fixing version check action so that it doesn't run on commits that are in develop
- Edited PR template so that markdown checklist appears properly

## [0.22.8] - 2022-01-27

### Fixed

- publish workflow, using `docker buildx` to build images for x86 and ARM, prepare manifest and push to ECR so that pulls will match the correct architecture.
- typo in CONTRIBUTING
- installing `gcc` in Docker image so Docker can build wheels for `dask` and other packages that don't provide ARM wheels

### Changed

- updated versions in `requirements.txt` for `matplotlib` and `dask`

## [0.22.7] - 2022-01-27

### Added

- `MANIFEST.in` did not have `covalent_dispatcher/_service` in it due to which the PyPi package was not being built correctly. Added the `covalent_dispatcher/_service` to the `MANIFEST.in` file.

### Fixed

- setuptools properly including data files during installation

## [0.22.6] - 2022-01-26

### Fixed

- Added service folder in covalent dispatcher to package.

## [0.22.5] - 2022-01-25

### Fixed

- `README.md` images now use master branch's raw image urls hosted on <https://github.com> instead of <https://raw.githubusercontent.com>. Also, switched image rendering from html to markdown.

## [0.22.4] - 2022-01-25

### Fixed

- dispatcher server app included in sdist
- raw image urls properly used

## [0.22.3] - 2022-01-25

### Fixed

- raw image urls used in readme

## [0.22.2] - 2022-01-25

### Fixed

- pypi upload

## [0.22.1] - 2022-01-25

### Added

- Code of conduct
- Manifest.in file
- Citation info
- Action to upload to pypi

### Fixed

- Absolute URLs used in README
- Workflow badges updated URLs
- `install_package_data` -> `include_package_data` in `setup.py`

## [0.22.0] - 2022-01-25

### Changed

- Using public ECR for Docker release

## [0.21.0] - 2022-01-25

### Added

- GitHub pull request templates

## [0.20.0] - 2022-01-25

### Added

- GitHub issue templates

## [0.19.0] - 2022-01-25

### Changed

- Covalent Beta Release

## [0.18.9] - 2022-01-24

### Fixed

- iframe in the docs landing page is now responsive

## [0.18.8] - 2022-01-24

### Changed

- Temporarily removed output tab
- Truncated dispatch id to fit left sidebar, add tooltip to show full id

## [0.18.7] - 2022-01-24

### Changed

- Many stylistic improvements to documentation, README, and CONTRIBUTING.

## [0.18.6] - 2022-01-24

### Added

- Test added to check whether an already decorated function works as expected with Covalent.
- `pennylane` package added to the `requirements-dev.txt` file.

### Changed

- Now using `inspect.signature` instead of `function.__code__` to get the names of function's parameters.

## [0.18.5] - 2022-01-21

### Fixed

- Various CI fixes, including rolling back regression in version validation, caching on s3 hosted badges, applying releases and tags correctly.

## [0.18.4] - 2022-01-21

### Changed

- Removed comments and unused functions in covalent_dispatcher
- `result_class.py` renamed to `result.py`

### Fixed

- Version was not being properly imported inside `covalent/__init__.py`
- `dispatch_sync` was not previously using the `results_dir` metadata field

### Removed

- Credentials in config
- `generate_random_filename_in_cache`
- `is_any_atom`
- `to_json`
- `show_subgraph` option in `draw`
- `calculate_node`

## [0.18.3] - 2022-01-20

### Fixed

- The gunicorn servers now restart more gracefully

## [0.18.2] - 2022-01-21

### Changed

- `tempdir` metadata field removed and replaced with `executor.local.cache_dir`

## [0.18.1] - 2022-01-11

## Added

- Concepts page

## [0.18.0] - 2022-01-20

### Added

- `Result.CANCELLED` status to represent the status of a cancelled dispatch.
- Condition to cancel the whole dispatch if any of the nodes are cancelled.
- `cancel_workflow` function which uses a shared variable provided by Dask (`dask.distributed.Variable`) in a dask client to inform nodes to stop execution.
- Cancel function for dispatcher server API which will allow the server to terminate the dispatch.
- How to notebook for cancelling a dispatched job.
- Test to verify whether cancellation of dispatched jobs is working as expected.
- `cancel` function is available as `covalent.cancel`.

### Changed

- In file `covalent/_shared_files/config.py` instead of using a variable to store and then return the config data, now directly returning the configuration.
- Using `fire_and_forget` to dispatch a job instead of a dictionary of Dask's `Future` objects so that we won't have to manage the lifecycle of those futures.
- The `test_run_dispatcher` test was changed to reflect that the dispatcher no longer uses a dictionary of future objects as it was not being utilized anywhere.

### Removed

- `with dask_client` context was removed as the client created in `covalent_dispatcher/_core/__init__.py` is already being used even without the context. Furthermore, it creates issues when that context is exited which is unnecessary at the first place hence not needed to be resolved.

## [0.17.5] - 2022-01-19

### Changed

- Results directory uses a relative path by default and can be overridden by the environment variable `COVALENT_RESULTS_DIR`.

## [0.17.4] - 2022-01-19

### Changed

- Executor parameters use defaults specified in config TOML
- If relative paths are supplied for stdout and stderr, those files are created inside the results directory

## [0.17.3] - 2022-01-18

### Added

- Sync function
- Covalent CLI tool can restart in developer mode

### Fixed

- Updated the UI address referenced in the README

## [0.17.2] - 2022-01-12

### Added

- Quantum gravity tutorial

### Changed

- Moved VERSION file to top level

## [0.17.1] - 2022-01-19

### Added

- `error` attribute was added to the results object to show which node failed and the reason behind it.
- `stdout` and `stderr` attributes were added to a node's result to store any stdout and stderr printing done inside an electron/node.
- Test to verify whether `stdout` and `stderr` are being stored in the result object.

### Changed

- Redesign of how `redirect_stdout` and `redirect_stderr` contexts in executor now work to allow storing their respective outputs.
- Executors now also return `stdout` and `stderr` strings, along with the execution output, so that they can be stored in their result object.

## [0.17.0] - 2022-01-18

### Added

- Added an attribute `__code__` to electron and lattice which is a copy of their respective function's `__code__` attribute.
- Positional arguments, `args`, are now merged with keyword arguments, `kwargs`, as close as possible to where they are passed. This was done to make sure we support both with minimal changes and without losing the name of variables passed.
- Tests to ensure usage of positional arguments works as intended.

### Changed

- Slight rework to how any print statements in lattice are sent to null.
- Changed `test_dispatcher_functional` in `basic_dispatcher_test.py` to account for the support of `args` and removed a an unnecessary `print` statement.

### Removed

- Removed `args` from electron's `init` as it wasn't being used anywhere.

## [0.16.1] - 2022-01-18

### Changed

- Requirement changed from `dask[complete]` to `dask[distributed]`.

## [0.16.0] - 2022-01-14

### Added

- New UI static demo build
- New UI toolbar functions - orientation, toggle params, minimap
- Sortable and searchable lattice name row

### Changed

- Numerous UI style tweaks, mostly around dispatches table states

### Fixed

- Node sidebar info now updates correctly

## [0.15.11] - 2022-01-18

### Removed

- Unused numpy requirement. Note that numpy is still being installed indirectly as other packages in the requirements rely on it.

## [0.15.10] - 2022-01-16

## Added

- How-to guide for Covalent dispatcher CLI.

## [0.15.9] - 2022-01-18

### Changed

- Switched from using human readable ids to using UUIDs

### Removed

- `human-id` package was removed along with its mention in `requirements.txt` and `meta.yaml`

## [0.15.8] - 2022-01-17

### Removed

- Code breaking text from CLI api documentation.
- Unwanted covalent_dispatcher rst file.

### Changed

- Installation of entire covalent_dispatcher instead of covalent_dispatcher/_service in setup.py.

## [0.15.7] - 2022-01-13

### Fixed

- Functions with multi-line or really long decorators are properly serialized in dispatch_source.py.
- Multi-line Covalent output is properly commented out in dispatch_source.py.

## [0.15.6] - 2022-01-11

### Fixed

- Sub-lattice functions are successfully serialized in the utils.py get_serialized_function_str.

### Added

- Function to scan utilized source files and return a set of imported modules (utils.get_imports_from_source)

## [0.15.5] - 2022-01-12

### Changed

- UI runs on port 47007 and the dispatcher runs on port 48008. This is so that when the servers are later merged, users continue using port 47007 in the browser.
- Small modifications to the documentation
- Small fix to the README

### Removed

- Removed a directory `generated` which was improperly added
- Dispatcher web interface
- sqlalchemy requirement

## [0.15.4] - 2022-01-11

### Changed

- In file `covalent/executor/base.py`, `pickle` was changed to `cloudpickle` because of its universal pickling ability.

### Added

- In docstring of `BaseExecutor`, a note was added specifying that `covalent` with its dependencies is assumed to be installed in the conda environments.
- Above note was also added to the conda env selector how-to.

## [0.15.3] - 2022-01-11

### Changed

- Replaced the generic `RuntimeError` telling users to check if there is an object manipulation taking place inside the lattice to a simple warning. This makes the original error more visible.

## [0.15.2] - 2022-01-11

### Added

- If condition added for handling the case where `__getattr__` of an electron is accessed to detect magic functions.

### Changed

- `ActiveLatticeManager` now subclasses from `threading.local` to make it thread-safe.
- `ValueError` in the lattice manager's `claim` function now also shows the name of the lattice that is currently claimed.
- Changed docstring of `ActiveLatticeManager` to note that now it is thread-safe.
- Sublattice dispatching now no longer deletes the result object file and is dispatched normally instead of in a serverless manner.
- `simulate_nitrogen_and_copper_slab_interaction.ipynb` notebook tutorial now does normal dispatching as well instead of serverless dispatching. Also, now 7 datapoints will be shown instead of 10 earlier.

## [0.15.1] - 2022-01-11

### Fixed

- Passing AWS credentials to reusable workflows as a secret

## [0.15.0] - 2022-01-10

### Added

- Action to push development image to ECR

### Changed

- Made the publish action reusable and callable

## [0.14.1] - 2022-01-02

### Changed

- Updated the README
- Updated classifiers in the setup.py file
- Massaged some RTD pages

## [0.14.0] - 2022-01-07

### Added

- Action to push static UI to S3

## [0.13.2] - 2022-01-07

### Changed

- Completed new UI design work

## [0.13.1] - 2022-01-02

### Added

- Added eventlet requirement

### Changed

- The CLI tool can now manage the UI flask server as well
- [Breaking] The CLI option `-t` has been changed to `-d`, which starts the servers in developer mode and exposes unit tests to the server.

## [0.13.0] - 2022-01-01

### Added

- Config manager in `covalent/_shared_files/config.py`
- Default location for the main config file can be overridden using the environment variable `COVALENT_CONFIG_DIR`
- Ability to set and get configuration using `get_config` and `set_config`

### Changed

- The flask servers now reference the config file
- Defaults reference the config file

### Fixed

- `ValueError` caught when running `covalent stop`
- One of the functional tests was using a malformed path

### Deprecated

- The `electron.to_json` function
- The `generate_random_filename_in_cache` function

### Removed

- The `get_api_token` function

## [0.12.13] - 2022-01-04

## Removed

- Tutorial section headings

## Fixed

- Plot background white color

## [0.12.12] - 2022-01-06

### Fixed

- Having a print statement inside electron and lattice code no longer causes the workflow to fail.

## [0.12.11] - 2022-01-04

### Added

- Completed UI feature set for first release

### Changed

- UI server result serialization improvements
- UI result update webhook no longer fails on request exceptions, logs warning intead

## [0.12.10] - 2021-12-17

### Added

- Astrophysics tutorial

## [0.12.9] - 2022-01-04

### Added

- Added `get_all_node_results` method in `result_class.py` to return result of all node executions.

- Added `test_parallelilization` test to verify whether the execution is now being achieved in parallel.

### Changed

- Removed `LocalCluster` cluster creation usage to a simple `Client` one from Dask.

- Removed unnecessary `to_run` function as we no longer needed to run execution through an asyncio loop.

- Removed `async` from function definition of previously asynchronous functions, `_run_task`, `_run_planned_workflow`, `_plan_workflow`, and `_run_workflow`.

- Removed `uvloop` from requirements.

- Renamed `test_get_results` to `test_get_result`.

- Reran the how to notebooks where execution time was mentioned.

- Changed how `dispatch_info` context manager was working to account for multiple nodes accessing it at the same time.

## [0.12.8] - 2022-01-02

### Changed

- Changed the software license to GNU Affero 3.0

### Removed

- `covalent-ui` directory

## [0.12.7] - 2021-12-29

### Fixed

- Gunicorn logging now uses the `capture-output` flag instead of redirecting stdout and stderr

## [0.12.6] - 2021-12-23

### Changed

- Cleaned up the requirements and moved developer requirements to a separate file inside `tests`

## [0.12.5] - 2021-12-16

### Added

- Conda build CI job

## [0.12.4] - 2021-12-23

### Changed

- Gunicorn server now checks for port availability before starting

### Fixed

- The `covalent start` function now prints the correct port if the server is already running.

## [0.12.3] - 2021-12-14

### Added

- Covalent tutorial comparing quantum support vector machines with support vector machine algorithms implemented in qiskit and scikit-learn.

## [0.12.2] - 2021-12-16

### Fixed

- Now using `--daemon` in gunicorn to start the server, which was the original intention.

## [0.12.1] - 2021-12-16

### Fixed

- Removed finance references from docs
- Fixed some other small errors

### Removed

- Removed one of the failing how-to tests from the functional test suite

## [0.12.0] - 2021-12-16

### Added

- Web UI prototype

## [0.11.1] - 2021-12-14

### Added

- CLI command `covalent status` shows port information

### Fixed

- gunicorn management improved

## [0.11.0] - 2021-12-14

### Added

- Slack notifications for test status

## [0.10.4] - 2021-12-15

### Fixed

- Specifying a non-default results directory in a sub-lattice no longer causes a failure in lattice execution.

## [0.10.3] - 2021-12-14

### Added

- Functional tests for how-to's in documentation

### Changed

- Moved example script to a functional test in the pipeline
- Added a test flag to the CLI tool

## [0.10.2] - 2021-12-14

### Fixed

- Check that only `kwargs` without any default values in the workflow definition need to be passed in `lattice.draw(ax=ax, **kwargs)`.

### Added

- Function to check whether all the parameters without default values for a callable function has been passed added to shared utils.

## [0.10.1] - 2021-12-13

### Fixed

- Content and style fixes for getting started doc.

## [0.10.0] - 2021-12-12

### Changed

- Remove all imports from the `covalent` to the `covalent_dispatcher`, except for `_dispatch_serverless`
- Moved CLI into `covalent_dispatcher`
- Moved executors to `covalent` directory

## [0.9.1] - 2021-12-13

### Fixed

- Updated CONTRIBUTING to clarify docstring style.
- Fixed docstrings for `calculate_node` and `check_constraint_specific_sum`.

## [0.9.0] - 2021-12-10

### Added

- `prefix_separator` for separating non-executable node types from executable ones.

- `subscript_prefix`, `generator_prefix`, `sublattice_prefix`, `attr_prefix` for prefixes of subscripts, generators,
  sublattices, and attributes, when called on an electron and added to the transport graph.

- `exclude_from_postprocess` list of prefixes to denote those nodes which won't be used in post processing the workflow.

- `__int__()`, `__float__()`, `__complex__()` for converting a node to an integer, float, or complex to a value of 0 then handling those types in post processing.

- `__iter__()` generator added to Electron for supporting multiple return values from an electron execution.

- `__getattr__()` added to Electron for supporting attribute access on the node output.

- `__getitem__()` added to Electron for supporting subscripting on the node output.

- `electron_outputs` added as an attribute to lattice.

### Changed

- `electron_list_prefix`, `electron_dict_prefix`, `parameter_prefix` modified to reflect new way to assign prefixes to nodes.

- In `build_graph` instead of ignoring all exceptions, now the exception is shown alongwith the runtime error notifying that object manipulation should be avoided inside a lattice.

- `node_id` changed to `self.node_id` in Electron's `__call__()`.

- `parameter` type electrons now have the default metadata instead of empty dictionary.

- Instead of deserializing and checking whether a sublattice is there, now a `sublattice_prefix` is used to denote when a node is a sublattice.

- In `dispatcher_stack_test`, `test_dispatcher_flow` updated to indicate the new use of `parameter_prefix`.

### Fixed

- When an execution fails due to something happening in `run_workflow`, then result object's status is now failed and the object is saved alongwith throwing the appropriate exception.

## [0.8.5] - 2021-12-10

### Added

- Added tests for choosing specific executors inside electron initialization.
- Added test for choosing specific Conda environments inside electron initialization.

## [0.8.4] - 2021-12-10

### Changed

- Removed _shared_files directory and contents from covalent_dispatcher. Logging in covalent_dispatcher now uses the logger in covalent/_shared_files/logging.py.

## [0.8.3] - 2021-12-10

### Fixed

- Decorator symbols were added to the pseudo-code in the quantum chemistry tutorial.

## [0.8.2] - 2021-12-06

### Added

- Quantum chemistry tutorial.

## [0.8.1] - 2021-12-08

### Added

- Docstrings with typehints for covalent dispatcher functions added.

### Changed

- Replaced `node` to `node_id` in `electron.py`.

- Removed unnecessary `enumerate` in `covalent_dispatcher/_core/__init__.py`.

- Removed `get_node_device_mapping` function from `covalent_dispatcher/_core/__init__.py`
  and moved the definition to directly add the mapping to `workflow_schedule`.

- Replaced iterable length comparison for `executor_specific_exec_cmds` from `if len(executor_specific_exec_cmds) > 0`
  to `if executor_specific_exec_cmds`.

## [0.8.0] - 2021-12-03

### Added

- Executors can now accept the name of a Conda environment. If that environment exists, the operations of any electron using that executor are performed in that Conda environment.

## [0.7.6] - 2021-12-02

### Changed

- How to estimate lattice execution time has been renamed to How to query lattice execution time.
- Change result querying syntax in how-to guides from `lattice.get_result` to
  `covalent.get_result`.
- Choose random port for Dask dashboard address by setting `dashboard_address` to ':0' in
  `LocalCluster`.

## [0.7.5] - 2021-12-02

### Fixed

- "Default" executor plugins are included as part of the package upon install.

## [0.7.4] - 2021-12-02

### Fixed

- Upgraded dask to 2021.10.0 based on a vulnerability report

## [0.7.3] - 2021-12-02

### Added

- Transportable object tests
- Transport graph tests

### Changed

- Variable name node_num to node_id
- Variable name node_idx to node_id

### Fixed

- Transport graph `get_dependencies()` method return type was changed from Dict to List

## [0.7.2] - 2021-12-01

### Fixed

- Date handling in changelog validation

### Removed

- GitLab CI YAML

## [0.7.1] - 2021-12-02

### Added

- A new parameter to a node's result called `sublattice_result` is added.
  This will be of a `Result` type and will contain the result of that sublattice's
  execution. If a normal electron is executed, this will be `None`.

- In `_delete_result` function in `results_manager.py`, an empty results directory
  will now be deleted.

- Name of a sublattice node will also contain `(sublattice)`.

- Added `_dispatch_sync_serverless` which synchronously dispatches without a server
  and waits for a result to be returned. This is the method used to dispatch a sublattice.

- Test for sublatticing is added.

- How-to guide added for sublatticing explaining the new features.

### Changed

- Partially changed `draw` function in `lattice.py` to also draw the subgraph
  of the sublattice when drawing the main graph of the lattice. The change is
  incomplete as we intend to add this feature later.

- Instead of returning `plt`, `draw` now returns the `ax` object.

- `__call__` function in `lattice.py` now runs the lattice's function normally
  instead of dispatching it.

- `_run_task` function now checks whether current node is a sublattice and acts
  accordingly.

### Fixed

- Unnecessary lines to rename the node's name in `covalent_dispatcher/_core/__init__.py` are removed.

- `test_electron_takes_nested_iterables` test was being ignored due to a spelling mistake. Fixed and
  modified to follow the new pattern.

## [0.7.0] - 2021-12-01

### Added

- Electrons can now accept an executor object using the "backend" keyword argument. "backend" can still take a string naming the executor module.
- Electrons and lattices no longer have Slurm metadata associated with the executor, as that information should be contained in the executor object being used as an input argument.
- The "backend" keyword can still be a string specifying the executor module, but only if the executor doesn't need any metadata.
- Executor plugin classes are now directly available to covalent, eg: covalent.executor.LocalExecutor().

## [0.6.7] - 2021-12-01

### Added

- Docstrings without examples for all the functions in core covalent.
- Typehints in those functions as well.
- Used `typing.TYPE_CHECKING` to prevent cyclic imports when writing typehints.

### Changed

- `convert_to_lattice_function` renamed to `convert_to_lattice_function_call`.
- Context managers now raise a `ValueError` instead of a generic `Exception`.

## [0.6.6] - 2021-11-30

### Fixed

- Fixed the version used in the documentation
- Fixed the badge URLs to prevent caching

## [0.6.5] - 2021-11-30

### Fixed

- Broken how-to links

### Removed

- Redundant lines from .gitignore
- *.ipynb from .gitignore

## [0.6.4] - 2021-11-30

### Added

- How-to guides for workflow orchestration.
  - How to construct an electron
  - How to construct a lattice
  - How to add an electron to lattice
  - How to visualize the lattice
  - How to add constraints to lattices
- How-to guides for workflow and subtask execution.
  - How to execute individual electrons
  - How to execute a lattice
  - How to execute multiple lattices
- How-to guides for status querying.
  - How to query electron execution status
  - How to query lattice execution status
  - How to query lattice execution time
- How-to guides for results collection
  - How to query electron execution results
  - How to query lattice execution results
  - How to query multiple lattice execution results
- Str method for the results object.

### Fixed

- Saving the electron execution status when the subtask is running.

## [0.6.3] - 2021-11-29

### Removed

- JWT token requirement.
- Covalent dispatcher login requirement.
- Update covalent login reference in README.md.
- Changed the default dispatcher server port from 5000 to 47007.

## [0.6.2] - 2021-11-28

### Added

- Github action for tests and coverage
- Badges for tests and coverage
- If tests pass then develop is pushed to master
- Add release action which tags and creates a release for minor version upgrades
- Add badges action which runs linter, and upload badges for version, linter score, and platform
- Add publish action (and badge) which builds a Docker image and uploads it to the AWS ECR

## [0.6.1] - 2021-11-27

### Added

- Github action which checks version increment and changelog entry

## [0.6.0] - 2021-11-26

### Added

- New Covalent RTD theme
- sphinx extension sphinx-click for CLI RTD
- Sections in RTD
- init.py in both covalent-dispatcher logger module and cli module for it to be importable in sphinx

### Changed

- docutils version that was conflicting with sphinx

### Removed

- Old aq-theme

## [0.5.1] - 2021-11-25

### Added

- Integration tests combining both covalent and covalent-dispatcher modules to test that
  lattice workflow are properly planned and executed.
- Integration tests for the covalent-dispatcher init module.
- pytest-asyncio added to requirements.

## [0.5.0] - 2021-11-23

### Added

- Results manager file to get results from a file, delete a result, and redispatch a result object.
- Results can also be awaited to only return a result if it has either been completed or failed.
- Results class which is used to store the results with all the information needed to be used again along with saving the results to a file functionality.
- A result object will be a mercurial object which will be updated by the dispatcher and saved to a file throughout the dispatching and execution parts.
- Direct manipulation of the transport graph inside a result object takes place.
- Utility to convert a function definition string to a function and vice-versa.
- Status class to denote the status of a result object and of each node execution in the transport graph.
- Start and end times are now also stored for each node execution as well as for the whole dispatch.
- Logging of `stdout` and `stderr` can be done by passing in the `log_stdout`, `log_stderr` named metadata respectively while dispatching.
- In order to get the result of a certain dispatch, the `dispatch_id`, the `results_dir`, and the `wait` parameter can be passed in. If everything is default, then only the dispatch id is required, waiting will not be done, and the result directory will be in the current working directory with folder name as `results/` inside which every new dispatch will have a new folder named according to their respective dispatch ids, containing:
  - `result.pkl` - (Cloud)pickled result object.
  - `result_info.yaml` - yaml file with high level information about the result and its execution.
  - `dispatch_source.py` - python file generated, containing the original function definitions of lattice and electrons which can be used to dispatch again.

### Changed

- `logfile` named metadata is now `slurm_logfile`.
- Instead of using `jsonpickle`, `cloudpickle` is being used everywhere to maintain consistency.
- `to_json` function uses `json` instead of `jsonpickle` now in electron and lattice definitions.
- `post_processing` moved to the dispatcher, so the dispatcher will now store a finished execution result in the results folder as specified by the user with no requirement of post processing it from the client/user side.
- `run_task` function in dispatcher modified to check if a node has completed execution and return it if it has, else continue its execution. This also takes care of cases if the server has been closed mid execution, then it can be started again from the last saved state, and the user won't have to wait for the whole execution.
- Instead of passing in the transport graph and dispatch id everywhere, the result object is being passed around, except for the `asyncio` part where the dispatch id and results directory is being passed which afterwards lets the core dispatcher know where to get the result object from and operate on it.
- Getting result of parent node executions of the graph, is now being done using the result object's graph. Storing of each execution's result is also done there.
- Tests updated to reflect the changes made. They are also being run in a serverless manner.

### Removed

- `LatticeResult` class removed.
- `jsonpickle` requirement removed.
- `WorkflowExecutionResult`, `TaskExecutionResult`, and `ExecutionError` singleton classes removed.

### Fixed

- Commented out the `jwt_required()` part in `covalent-dispatcher/_service/app.py`, may be removed in later iterations.
- Dispatcher server will now return the error message in the response of getting result if it fails instead of sending every result ever as a response.

## [0.4.3] - 2021-11-23

### Added

- Added a note in Known Issues regarding port conflict warning.

## [0.4.2] - 2021-11-24

### Added

- Added badges to README.md

## [0.4.1] - 2021-11-23

### Changed

- Removed old coverage badge and fixed the badge URL

## [0.4.0] - 2021-11-23

### Added

- Codecov integrations and badge

### Fixed

- Detached pipelines no longer created

## [0.3.0] - 2021-11-23

### Added

- Wrote a Code of Conduct based on <https://www.contributor-covenant.org/>
- Added installation and environment setup details in CONTRIBUTING
- Added Known Issues section to README

## [0.2.0] - 2021-11-22

### Changed

- Removed non-open-source executors from Covalent. The local SLURM executor is now
- a separate repo. Executors are now plugins.

## [0.1.0] - 2021-11-19

### Added

- Pythonic CLI tool. Install the package and run `covalent --help` for a usage description.
- Login and logout functionality.
- Executor registration/deregistration skeleton code.
- Dispatcher service start, stop, status, and restart.

### Changed

- JWT token is stored to file instead of in an environment variable.
- The Dask client attempts to connect to an existing server.

### Removed

- Removed the Bash CLI tool.

### Fixed

- Version assignment in the covalent init file.

## [0.0.3] - 2021-11-17

### Fixed

- Fixed the Dockerfile so that it runs the dispatcher server from the covalent repo.

## [0.0.2] - 2021-11-15

### Changed

- Single line change in ci script so that it doesn't exit after validating the version.
- Using `rules` in `pytest` so that the behavior in test stage is consistent.

## [0.0.1] - 2021-11-15

### Added

- CHANGELOG.md to track changes (this file).
- Semantic versioning in VERSION.
- CI pipeline job to enforce versioning.<|MERGE_RESOLUTION|>--- conflicted
+++ resolved
@@ -7,15 +7,13 @@
 
 ## [UNRELEASED]
 
-<<<<<<< HEAD
 ### Added
 
 - Set up alembic migrations & added migration guide (`alembic/README.md`)
-=======
+
 ### Tests
 
 - Disabled several dask functional tests
->>>>>>> 41b28505
 
 ## [0.136.0] - 2022-07-18
 
