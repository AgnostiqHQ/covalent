--- conflicted
+++ resolved
@@ -7,12 +7,13 @@
 
 ## [UNRELEASED]
 
-### Docs
-
-<<<<<<< HEAD
+### Added
+
 - Update RTD for `AWS Batch` executor
 - Removed `AWS Lambda` executor RTD from this branch in order to keep changes atomic
-=======
+
+### Docs
+
 - Updated compatibility matrix
 - Updated pip, bash and callable deps how-to guides
 
@@ -53,7 +54,6 @@
 ### Docs
 
 - Fixed "How To" for Python leptons
->>>>>>> 661cd326
 
 ## [0.179.0] - 2022-08-16
 
