--- conflicted
+++ resolved
@@ -7,7 +7,6 @@
 
 ## [UNRELEASED]
 
-<<<<<<< HEAD
 ### Changed
 
 - Use `update_config` to modify dask configuration from the cluster process
@@ -21,7 +20,7 @@
 ### Fixed 
 
 - Overwriting config address issue.
-=======
+
 ## [0.162.0] - 2022-08-04
 
 ### Authors
@@ -33,7 +32,6 @@
 ### Changed
 
 - Updated Base executor to support non-unique `retval_key`s, particularly for use in File Transfer where we may have several CallDeps with the reserved `retval_key` of value `files`.
->>>>>>> 1ef30307
 
 ## [0.161.2] - 2022-08-04
 
