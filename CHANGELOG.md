# Changelog

All notable changes to this project will be documented in this file.

The format is based on [Keep a Changelog](https://keepachangelog.com/en/1.0.0/),
and this project adheres to [Semantic Versioning](https://semver.org/spec/v2.0.0.html).

## [UNRELEASED]

<<<<<<< HEAD
### Docs

- Updated AWS Lambda plugin rtd with mention to its limitations.
=======
## [0.195.0] - 2022-09-06

### Authors

- Will Cunningham <wjcunningham7@users.noreply.github.com>
- Co-authored-by: Scott Wyman Neagle <scott@agnostiq.ai>
- Alejandro Esquivel <ae@alejandro.ltd>
- Co-authored-by: Will Cunningham <wjcunningham7@gmail.com>
- Aravind-psiog <100823292+Aravind-psiog@users.noreply.github.com>
- Faiyaz Hasan <faiyaz@agnostiq.ai>
- Co-authored-by: Venkat Bala <venkat@agnostiq.ai>
- Prasanna Venkatesh <54540812+Prasy12@users.noreply.github.com>
- Co-authored-by: Amalan Jenicious F <amalan.jenicious@psiog.com>
- Okechukwu  Emmanuel Ochia <okechukwu@agnostiq.ai>
- Co-authored-by: pre-commit-ci[bot] <66853113+pre-commit-ci[bot]@users.noreply.github.com>
- Casey Jao <casey@agnostiq.ai>


### Changed

- `import covalent` no longer pulls in the server components

### Operations

- Fixed `tests.yml` where `RECOMMENDED_PLATFORM` was not properly set

## [0.194.0] - 2022-09-06

### Authors

- Will Cunningham <wjcunningham7@users.noreply.github.com>
- Co-authored-by: Scott Wyman Neagle <scott@agnostiq.ai>
- Alejandro Esquivel <ae@alejandro.ltd>
- Co-authored-by: Will Cunningham <wjcunningham7@gmail.com>
- Aravind-psiog <100823292+Aravind-psiog@users.noreply.github.com>
- Faiyaz Hasan <faiyaz@agnostiq.ai>
- Co-authored-by: Venkat Bala <venkat@agnostiq.ai>
- Prasanna Venkatesh <54540812+Prasy12@users.noreply.github.com>
- Co-authored-by: Amalan Jenicious F <amalan.jenicious@psiog.com>
- Okechukwu  Emmanuel Ochia <okechukwu@agnostiq.ai>
- Co-authored-by: pre-commit-ci[bot] <66853113+pre-commit-ci[bot]@users.noreply.github.com>
- Casey Jao <casey@agnostiq.ai>


### Operations

- Added a workflow which checks for missing or extra requirements
- Added pycln to pre-commit hooks #867

### Removed

- PyYAML
- tailer

## [0.193.0] - 2022-09-06

### Authors

- Will Cunningham <wjcunningham7@users.noreply.github.com>
- Co-authored-by: Scott Wyman Neagle <scott@agnostiq.ai>
- Alejandro Esquivel <ae@alejandro.ltd>
- Co-authored-by: Will Cunningham <wjcunningham7@gmail.com>
- Aravind-psiog <100823292+Aravind-psiog@users.noreply.github.com>
- Faiyaz Hasan <faiyaz@agnostiq.ai>
- Co-authored-by: Venkat Bala <venkat@agnostiq.ai>
- Prasanna Venkatesh <54540812+Prasy12@users.noreply.github.com>
- Co-authored-by: Amalan Jenicious F <amalan.jenicious@psiog.com>
- Okechukwu  Emmanuel Ochia <okechukwu@agnostiq.ai>
- Co-authored-by: pre-commit-ci[bot] <66853113+pre-commit-ci[bot]@users.noreply.github.com>
- Casey Jao <casey@agnostiq.ai>


### Changed

- Refactored executor base classes

### Operations

- pre-commit autoupdate

## [0.192.0] - 2022-09-02

### Authors

- Will Cunningham <wjcunningham7@users.noreply.github.com>
- Co-authored-by: Scott Wyman Neagle <scott@agnostiq.ai>
- Alejandro Esquivel <ae@alejandro.ltd>
- Co-authored-by: Will Cunningham <wjcunningham7@gmail.com>
- Aravind-psiog <100823292+Aravind-psiog@users.noreply.github.com>
- Faiyaz Hasan <faiyaz@agnostiq.ai>
- Co-authored-by: Venkat Bala <venkat@agnostiq.ai>
- Prasanna Venkatesh <54540812+Prasy12@users.noreply.github.com>
- Co-authored-by: Amalan Jenicious F <amalan.jenicious@psiog.com>
- Okechukwu  Emmanuel Ochia <okechukwu@agnostiq.ai>
- Co-authored-by: pre-commit-ci[bot] <66853113+pre-commit-ci[bot]@users.noreply.github.com>


### Changed

- Modified how `no_cluster` is passed to `app.py` from the CLI
>>>>>>> ffa59c66

## [0.191.0] - 2022-09-01

### Authors

- Will Cunningham <wjcunningham7@users.noreply.github.com>
- Co-authored-by: Scott Wyman Neagle <scott@agnostiq.ai>
- Alejandro Esquivel <ae@alejandro.ltd>
- Co-authored-by: Will Cunningham <wjcunningham7@gmail.com>
- Aravind-psiog <100823292+Aravind-psiog@users.noreply.github.com>
- Faiyaz Hasan <faiyaz@agnostiq.ai>
- Co-authored-by: Venkat Bala <venkat@agnostiq.ai>
- Prasanna Venkatesh <54540812+Prasy12@users.noreply.github.com>
- Co-authored-by: Amalan Jenicious F <amalan.jenicious@psiog.com>
- Okechukwu  Emmanuel Ochia <okechukwu@agnostiq.ai>
- Co-authored-by: pre-commit-ci[bot] <66853113+pre-commit-ci[bot]@users.noreply.github.com>


### Added

- Implementation of RemoteExecutor

## [0.190.0] - 2022-09-01

### Authors

- Will Cunningham <wjcunningham7@users.noreply.github.com>
- Co-authored-by: Scott Wyman Neagle <scott@agnostiq.ai>
- Alejandro Esquivel <ae@alejandro.ltd>
- Co-authored-by: Will Cunningham <wjcunningham7@gmail.com>
- Aravind-psiog <100823292+Aravind-psiog@users.noreply.github.com>
- Faiyaz Hasan <faiyaz@agnostiq.ai>
- Co-authored-by: Venkat Bala <venkat@agnostiq.ai>
- Prasanna Venkatesh <54540812+Prasy12@users.noreply.github.com>
- Co-authored-by: Amalan Jenicious F <amalan.jenicious@psiog.com>
- Okechukwu  Emmanuel Ochia <okechukwu@agnostiq.ai>


### Changed

- Renamed `BaseAsyncExecutor` and its references to `AsyncBaseExecutor`.

## [0.189.0] - 2022-08-31

### Authors

- Will Cunningham <wjcunningham7@users.noreply.github.com>
- Co-authored-by: Scott Wyman Neagle <scott@agnostiq.ai>
- Alejandro Esquivel <ae@alejandro.ltd>
- Co-authored-by: Will Cunningham <wjcunningham7@gmail.com>
- Aravind-psiog <100823292+Aravind-psiog@users.noreply.github.com>
- Faiyaz Hasan <faiyaz@agnostiq.ai>
- Co-authored-by: Venkat Bala <venkat@agnostiq.ai>
- Prasanna Venkatesh <54540812+Prasy12@users.noreply.github.com>
- Co-authored-by: Amalan Jenicious F <amalan.jenicious@psiog.com>


### Added

- Added capability to take screenshot of the graph with covalent logo on the GUI.

### Operations

- Changed the environment switches in tests.yml to be `true`/empty instead of 1/0

- Adding `benchmark.yml` workflow

### Tests

- Adding scripts in `tests/stress_tests/benchmarks`

## [0.188.0] - 2022-08-31

### Authors

- Will Cunningham <wjcunningham7@users.noreply.github.com>
- Co-authored-by: Scott Wyman Neagle <scott@agnostiq.ai>
- Alejandro Esquivel <ae@alejandro.ltd>
- Co-authored-by: Will Cunningham <wjcunningham7@gmail.com>
- Aravind-psiog <100823292+Aravind-psiog@users.noreply.github.com>


### Added

- Created a prototype of a production Dockerfile
- The old Dockerfile has been moved to Dockerfile.dev

### Docs

- Added read the docs for user interface
- Added db schema migration error guide in RTD
- Removed `get_data_store` from quantum chemistry tutorial #1046

### Operations

- Front-end test coverage measured and reported in CI
- Added reusable version action

## [0.187.0] - 2022-08-28

### Authors

- Prasanna Venkatesh <54540812+Prasy12@users.noreply.github.com>
- Co-authored-by: Kamalesh-suresh <kamalesh.suresh@psiog.com>
- Co-authored-by: Amalan Jenicious F <amalan.jenicious@psiog.com>
- Co-authored-by: pre-commit-ci[bot] <66853113+pre-commit-ci[bot]@users.noreply.github.com>

### Tests

- Fixed `test_using_executor_names` and `test_internal_sublattice_dispatch` tests to also work with `--no-cluster` option.

### Added

- Added test cases for front-end react components.

## [0.186.0] - 2022-08-25

### Authors

- Sankalp Sanand <sankalp@agnostiq.ai>
- Co-authored-by: Alejandro Esquivel <ae@alejandro.ltd>
- Venkat Bala <venkat@agnostiq.ai>
- Okechukwu  Emmanuel Ochia <okechukwu@agnostiq.ai>
- Co-authored-by: pre-commit-ci[bot] <66853113+pre-commit-ci[bot]@users.noreply.github.com>
- Co-authored-by: Will Cunningham <wjcunningham7@gmail.com>
- Co-authored-by: Scott Wyman Neagle <scott@agnostiq.ai>
- Venkat Bala <15014089+venkatBala@users.noreply.github.com>
- Aravind-psiog <100823292+Aravind-psiog@users.noreply.github.com>
- Co-authored-by: Kamalesh-suresh <kamalesh.suresh@psiog.com>
- Co-authored-by: Prasy12 <prasanna.venkatesh@psiog.com>

### Operations

- Fix conditional logic around dumping of `covalent` logs to stdout in test workflows
- Build test matrix by parsing configs from json
- Dump covalent logs if any of the tests step fail
- changed-files action uses the proper sha in version.yml

### Docs

- Added RTD and header for the AWS EC2 executor plugin.
- Refactored tutorials for better organization

### Added

- Added executor label, node id and node type to graph node UI

### Changed

- Runtime has been modified to be more precise on the lattice and electron sidebar

## [0.185.0] - 2022-08-23

### Authors

- Sankalp Sanand <sankalp@agnostiq.ai>
- Co-authored-by: Alejandro Esquivel <ae@alejandro.ltd>
- Venkat Bala <venkat@agnostiq.ai>

### Added

- Adding `load_tests` subdirectory to tests to facilitate execution of Covalent benchmarks during nightly runs
- Added `locust` requirements to tests `requirements.txt`

## [0.184.2] - 2022-08-23

### Authors

- Sankalp Sanand <sankalp@agnostiq.ai>
- Co-authored-by: Alejandro Esquivel <ae@alejandro.ltd>


### Fixed

- Switched the `render_as_batch` flag in the alembic env context so that `ALTER` commands are supported in SQLite migrations.

### Docs

- Updated custom executor RTD to show a simpler example

### Operations

- pre-commit autoupdate

## [0.184.1] - 2022-08-23

### Authors

- Alejandro Esquivel <ae@alejandro.ltd>
- Venkat Bala <venkat@agnostiq.ai>
- Co-authored-by: Scott Wyman Neagle <scott@agnostiq.ai>
- Casey Jao <casey@agnostiq.ai>
- Sankalp Sanand <sankalp@agnostiq.ai>


### Fixed

- Function's `__doc__` and `__name__` storage in dict/json for transportable object fixed.

### Tests

- Added unit test for the above fix.

## [0.184.0] - 2022-08-22

### Authors

- Alejandro Esquivel <ae@alejandro.ltd>
- Venkat Bala <venkat@agnostiq.ai>
- Co-authored-by: Scott Wyman Neagle <scott@agnostiq.ai>
- Casey Jao <casey@agnostiq.ai>


### Changed

- Electron metadata is serialized earlier during workflow construction
  to reduce unexpected executor pip requirements.
  
### Operations

- Updating conditional logic for the different steps in `release` workflow
- Dependabot update

### Docs

- Removed "How to synchronize lattices" section from RTD

## [0.183.0] - 2022-08-18

### Authors

- Scott Wyman Neagle <scott@agnostiq.ai>
- Venkat Bala <venkat@agnostiq.ai>


### Added

- Adding tests to update patch coverage for the `covalent logs` cli

### Changed

- Modify the `covalent logs` CLI handler to read logs line by line

### Operations

- Update release workflow
- Adding a `wait` input for the Conda action

## [0.182.2] - 2022-08-18

### Authors

- Scott Wyman Neagle <scott@agnostiq.ai>
- Will Cunningham <wjcunningham7@users.noreply.github.com>
- Alejandro Esquivel <ae@alejandro.ltd>
- Co-authored-by: Will Cunningham <wjcunningham7@gmail.com>
- Co-authored-by: Faiyaz Hasan <faiyaz@agnostiq.ai>


### Fixed

- CLI `service.py` tests to run without the server needing to be started.

### Docs

- Added `covalent db` cli command to API section of RTD

### Docs

- Fixed RTD downloads badge image to point to `covalent` rather than `cova`

### Operations

- Use conda skeleton action for build and upload

### Docs

- Updating WCI yaml with new file transfer protocols

## [0.182.1] - 2022-08-17

### Authors

- Will Cunningham <wjcunningham7@users.noreply.github.com>
- Venkat Bala <venkat@agnostiq.ai>
- Co-authored-by: santoshkumarradha <santosh@agnostiq.ai>
- Co-authored-by: pre-commit-ci[bot] <66853113+pre-commit-ci[bot]@users.noreply.github.com>
- Co-authored-by: Santosh kumar <29346072+santoshkumarradha@users.noreply.github.com>
- Co-authored-by: Scott Wyman Neagle <scott@agnostiq.ai>
- Prasanna Venkatesh <54540812+Prasy12@users.noreply.github.com>
- Co-authored-by: Will Cunningham <wjcunningham7@gmail.com>


### Fixed

- lattice.draw() fix on the GUI.

## [0.182.0] - 2022-08-17

### Authors

- Will Cunningham <wjcunningham7@users.noreply.github.com>
- Venkat Bala <venkat@agnostiq.ai>
- Co-authored-by: santoshkumarradha <santosh@agnostiq.ai>
- Co-authored-by: pre-commit-ci[bot] <66853113+pre-commit-ci[bot]@users.noreply.github.com>
- Co-authored-by: Santosh kumar <29346072+santoshkumarradha@users.noreply.github.com>
- Co-authored-by: Scott Wyman Neagle <scott@agnostiq.ai>


### Added

- Update RTD for `AWS Batch` executor
- Removed `AWS Lambda` executor RTD from this branch in order to keep changes atomic

### Changed

- Synced with latest develop

### Docs

- Adding RTD for `AWS Braket` executor
- Adding dropdown menu for the IAM policy
- Delete RTD for other cloud executor to keep changes atomic
- Renamed `executers` folder to `executors`

### Docs

- Updated short release notes

## [0.181.0] - 2022-08-17

### Authors

- Alejandro Esquivel <ae@alejandro.ltd>
- Will Cunningham <wjcunningham7@users.noreply.github.com>
- Scott Wyman Neagle <scott@agnostiq.ai>
- Venkat Bala <venkat@agnostiq.ai>
- Co-authored-by: santoshkumarradha <santosh@agnostiq.ai>
- Co-authored-by: pre-commit-ci[bot] <66853113+pre-commit-ci[bot]@users.noreply.github.com>
- Co-authored-by: Santosh kumar <29346072+santoshkumarradha@users.noreply.github.com>
- Co-authored-by: Will Cunningham <wjcunningham7@gmail.com>
- Prasanna Venkatesh <54540812+Prasy12@users.noreply.github.com>
- Co-authored-by: Kamalesh-suresh <kamalesh.suresh@psiog.com>
- Co-authored-by: Manjunath PV <manjunath.poilath@psiog.com>
- Co-authored-by: ArunPsiog <arun.mukesh@psiog.com>


### Changed

- Lazy loading mechanism on the GUI.

### Fixed

- Displaying electron executor and inputs information on the GUI.
- Animated spinner for running statuses on the GUI.

## Docs

- Add `AWSLambdaExecutor` RTD
- Update `api.rst` to include `cluster` CLI command option
- Added version migration guide section in RTD
- Update RTD for `AWS ECS` executor
- Remove AWS Lambda and Batch RTDs to keep changes atomic
- Adding dropdowns to IAM policy documents
- Updated compatibility matrix
- Updated pip, bash and callable deps how-to guides

### Operations

- NPM install on CentOS done explicitly
- `-y` flag for `conda install`

## [0.180.0] - 2022-08-16

### Authors

- Casey Jao <casey@agnostiq.ai>
- Co-authored-by: Alejandro Esquivel <ae@alejandro.ltd>
- Okechukwu  Emmanuel Ochia <okechukwu@agnostiq.ai>
- Scott Wyman Neagle <scott@agnostiq.ai>
- Co-authored-by: pre-commit-ci[bot] <66853113+pre-commit-ci[bot]@users.noreply.github.com>
- Co-authored-by: Will Cunningham <wjcunningham7@gmail.com>
- Sankalp Sanand <sankalp@agnostiq.ai>


### Removed

- Removed `ct.wait.LONG` etc. constants from covalent's init

### Changed

- `wait` in `_get_result_from_dispatcher` will now use `_results_manager.wait.EXTREME` if `True` has been passed to it.

### Operations

- Prettierified release.yml
- Cleaned up pre-commit-config.yml

### Docs

- Updated Bash Lepton tutorial to conform with the latest Lepton interface changes
- Disabling how-to guide for executing an electron with a specified Conda environment.
- Fixed "How To" for Python leptons

## [0.179.0] - 2022-08-16

### Authors



### Changed

- Changed terser package version on webapp yarn-lock file.

## [0.178.0] - 2022-08-15

### Authors

- Will Cunningham <wjcunningham7@users.noreply.github.com>
- Co-authored-by: Alejandro Esquivel <ae@alejandro.ltd>
- Casey Jao <casey@agnostiq.ai>


### Changed

- Dispatch workflows as asyncio tasks on the FastAPI event loop instead of in separate threads

### Fixed

- Deconflict wait enum with `ct.wait` function; `wait` -> `WAIT`

### Operations

- Conda package is built and tested on a nightly schedule
- Conda deployment step is added to `release.yml`
- Install yarn and npm on Ubuntu whenever the webapp needs to be built

## [0.177.0] - 2022-08-11

### Authors

- Scott Wyman Neagle <scott@agnostiq.ai>
- Co-authored-by: Faiyaz Hasan <faiyaz@agnostiq.ai>
- Casey Jao <casey@agnostiq.ai>
- Venkat Bala <venkat@agnostiq.ai>
- Co-authored-by: pre-commit-ci[bot] <66853113+pre-commit-ci[bot]@users.noreply.github.com>

### Removed

- `while True` in `app.get_result`

### Changed

- Flask route logic to return 503 when the result is not ready

### Tests

- results_manager tests

### Operations

- Fix conditional checks for `pre-release` and `stable` Covalent docker image builds

## [0.176.0] - 2022-08-11

### Authors

- Scott Wyman Neagle <scott@agnostiq.ai>
- Co-authored-by: Faiyaz Hasan <faiyaz@agnostiq.ai>
- Casey Jao <casey@agnostiq.ai>


### Operations

- Update precommit yaml.

### Removed

- `Lattice.check_consumables()`, `_TransportGraph.get_topologically_sorted_graph()`

### Operations

- Trigger webapp build if `build==true`

## [0.175.0] - 2022-08-11

### Authors

- Scott Wyman Neagle <scott@agnostiq.ai>
- Co-authored-by: Faiyaz Hasan <faiyaz@agnostiq.ai>
- Casey Jao <casey@agnostiq.ai>


### Operations

- Trigger Slack alert for failed tests on `workflow_run`

## [0.174.0] - 2022-08-11

### Authors

- Casey Jao <casey@agnostiq.ai>
- Alejandro Esquivel <ae@alejandro.ltd>


### Changed

- Changed return value for TransferFromRemote and TransferToRemote (download/upload) operations to be consistent and always return filepath tuples

### Docs

- Updated docs with File Transfer return value changes and `files` kwarg injections

### Fixed

- Fixed postprocessing workflows that return an electron with an incoming wait_for edge

## [0.173.0] - 2022-08-10

### Authors

- Sankalp Sanand <sankalp@agnostiq.ai>


### Added

- `--hard` and `--yes` flags added to `covalent purge` for hard purging (also deletes the databse) and autoapproving respectively.

### Changed

- `covalent purge` now shows the user a prompt informing them what dirs and files will be deleted.
- Improved shown messages in some commands.

### Tests

- Updated tests to reflect above changes.

## [0.172.0] - 2022-08-10

### Authors

- Will Cunningham <wjcunningham7@users.noreply.github.com>
- Prasanna Venkatesh <54540812+Prasy12@users.noreply.github.com>
- Co-authored-by: pre-commit-ci[bot] <66853113+pre-commit-ci[bot]@users.noreply.github.com>
- Co-authored-by: Aravind-psiog <100823292+Aravind-psiog@users.noreply.github.com>
- Co-authored-by: ArunPsiog <arun.mukesh@psiog.com>
- Co-authored-by: manjunath.poilath <manjunath.poilath@psiog.com>
- Co-authored-by: Kamalesh-suresh <kamalesh.suresh@psiog.com>
- Co-authored-by: Amalan Jenicious F <amalan.jenicious@psiog.com>
- Co-authored-by: M Shrikanth <shrikanth.mohan@psiog.com>
- Co-authored-by: Casey Jao <casey@agnostiq.ai>
- Co-authored-by: Aravind-psiog <aravind.prabaharan@psiog.com>
- Co-authored-by: Will Cunningham <wjcunningham7@gmail.com>
- Co-authored-by: Alejandro Esquivel <ae@alejandro.ltd>


### Changed

- Covalent dispatcher flask web apis ported to FastAPI in `covalent_dispatcher/_service/app.py`
- Unit tests written for Covalent dispatcher flask web apis ported to FastAPI in `covalent_dispatcher_tests/_service/app.test.py`
- Web apis of `covalent_ui` refactored to adhere to v11 DB schema
- Electron graph mini map has been moved next to controls on the GUI.
- Lattice status and count of completed & total electrons has been moved to the top of the graph on the GUI.
- Some of the Flask APIs earlier consumed by the GUI have been deprecated & removed from the code base.
- APIs exposed by the web app back end have been re-factored to adhere to the new DB schema v10

### Added

- Added count of dispatches by status on the dispatch list section of the GUI.
- APIs that the GUI consumes have been re-written using FastAPI. This includes re-factoring of older APIs and adding of new APIs.
- Added COVALENT_SERVER_IFACE_ANY flag for uvicorn to start with 0.0.0.0

### Docs

- ReadTheDocs landing page has been improved

## [0.171.0] - 2022-08-10

### Authors

- Casey Jao <casey@agnostiq.ai>
- Co-authored-by: Scott Wyman Neagle <scott@agnostiq.ai>

### Added

- Added `covalent migrate_legacy_result_object` command to save pickled Result objects to the DataStore

## [0.170.1] - 2022-08-09

### Authors

- Venkat Bala <venkat@agnostiq.ai>

### Fixed

- Remove `attr` import added inadvertently

### Tests

- Fix `start` cli test, update `set_config` call count

## [0.170.0] - 2022-08-08

### Authors

- Venkat Bala <venkat@agnostiq.ai>
- Co-authored-by: pre-commit-ci[bot] <66853113+pre-commit-ci[bot]@users.noreply.github.com>


### Changed

- Temporarily allow executor plugin variable name to be either in uppercase or lowercase

## [0.169.0] - 2022-08-08

### Authors

- Venkat Bala <venkat@agnostiq.ai>
- Co-authored-by: pre-commit-ci[bot] <66853113+pre-commit-ci[bot]@users.noreply.github.com>


### Added

- Adding a `covalent config` convenience CLI to quickly view retrive the covalent configuration

## [0.168.0] - 2022-08-08

### Authors

- Venkat Bala <venkat@agnostiq.ai>
- Co-authored-by: pre-commit-ci[bot] <66853113+pre-commit-ci[bot]@users.noreply.github.com>


### Added

- Adding `setup/teardown` methods as placeholders for any executor specific setup and teardown tasks

## [0.167.0] - 2022-08-08

### Authors

- Poojith U Rao <106616820+poojithurao@users.noreply.github.com>
- Co-authored-by: Venkat Bala <venkat@agnostiq.ai>
- Co-authored-by: Faiyaz Hasan <faiyaz@agnostiq.ai>
- Co-authored-by: pre-commit-ci[bot] <66853113+pre-commit-ci[bot]@users.noreply.github.com>
- Co-authored-by: Alejandro Esquivel <ae@alejandro.ltd>


### Added

- S3 File transfer strategy

### Fixed

- Adding maximum number of retries and timeout parameter to the get result http call.

## [0.166.0] - 2022-08-07

### Authors

- Venkat Bala <venkat@agnostiq.ai>


### Tests

- Update dask cli test to match Covalent Dask cluster configuration


### Changed

- Remove newline from log stream formatter for better log statment output
- Jsonify covalent cluster cli outputs

## [0.165.0] - 2022-08-06

### Authors

- Casey Jao <casey@agnostiq.ai>


### Changed

- Make `BaseExecutor` and `BaseAsyncExecutor` class siblings, not parent and child.

### Operations

- Only validate webapp if the webapp was built

### Tests

- Fixed randomly failing lattice json serialization test

## [0.164.0] - 2022-08-05

### Authors

- Sankalp Sanand <sankalp@agnostiq.ai>
- Faiyaz Hasan <faiyaz@agnostiq.ai>
- Co-authored-by: pre-commit-ci[bot] <66853113+pre-commit-ci[bot]@users.noreply.github.com>
- Co-authored-by: Venkat Bala <venkat@agnostiq.ai>
- Co-authored-by: Will Cunningham <wjcunningham7@gmail.com>


### Changed

- Use `update_config` to modify dask configuration from the cluster process
- Simplify `set_config` logic for dask configuration options on `covalent start`
- Removed default values from click options for dask configuration related values

### Added

- Configured default dask configuration options in `defaults.py`

### Fixed 

- Overwriting config address issue.

### Tests

- Moved misplaced functional/integration tests from the unit tests folder to their respective folders.
- All of the unit tests now use test DB instead of hitting a live DB.
- Updated `tests.yml` so that functional tests are run whenever tests get changed or github actions are changed.
- Several broken tests were also fixed.

## [0.163.0] - 2022-08-04

### Authors

- Alejandro Esquivel <ae@alejandro.ltd>
- Co-authored-by: Casey Jao <casey@agnostiq.ai>
- Will Cunningham <wjcunningham7@users.noreply.github.com>
- Co-authored-by: Scott Wyman Neagle <scott@agnostiq.ai>


### Added

- Added `rsync` dependency in `Dockerfile`

### Removed

- `Makefile` which was previously improperly committed

### Operations

- Functional tests are run only on `develop`
- `tests.yml` can be run manually provided a commit SHA
- `tests.yml` uses a `build` filter to conditionally install and build Covalent if build files are modified
- `docker.yml` is now only for dev work, and is manually triggered given an SHA
- `release.yml` is enhanced to push stable and pre-release images to a public ECR repo

## [0.162.0] - 2022-08-04

### Authors

- Alejandro Esquivel <ae@alejandro.ltd>
- Co-authored-by: Casey Jao <casey@agnostiq.ai>


### Changed

- Updated Base executor to support non-unique `retval_key`s, particularly for use in File Transfer where we may have several CallDeps with the reserved `retval_key` of value `files`.

## [0.161.2] - 2022-08-04

### Authors

- Alejandro Esquivel <ae@alejandro.ltd>
- Co-authored-by: pre-commit-ci[bot] <66853113+pre-commit-ci[bot]@users.noreply.github.com>


### Fixed

- Updated `covalent db migrations` to overwrite `alembic.ini` `script_location` with absolute path to migrations folder
- Updated `covalent db alembic [args]` command to use project root as `cwd` for alembic subprocess  

## [0.161.1] - 2022-08-03

### Authors

- Alejandro Esquivel <ae@alejandro.ltd>
- Scott Wyman Neagle <scott@agnostiq.ai>
- Co-authored-by: Faiyaz Hasan <faiyaz@agnostiq.ai>
- Poojith U Rao <106616820+poojithurao@users.noreply.github.com>
- Co-authored-by: Casey Jao <casey@agnostiq.ai>


### Fixed

- When a list was passed to an electron, the generated electron list
  had metadata copied from the electron. This was resulting in
  call_before and call_after functions being called by the electron
  list as well. The metadata (apart from executor) is now set to
  default values for the electron list.

## [0.161.0] - 2022-08-03

### Authors

- Alejandro Esquivel <ae@alejandro.ltd>
- Scott Wyman Neagle <scott@agnostiq.ai>
- Co-authored-by: Faiyaz Hasan <faiyaz@agnostiq.ai>


### Changed

- Replaced `Session(DispatchDB()._get_data_store().engine)` with `workflow_db.session()`

### Removed

- `DevDataStore` class from `datastore.py`
- workflows manager

## [0.160.1] - 2022-08-02

### Authors

- Alejandro Esquivel <ae@alejandro.ltd>
- Scott Wyman Neagle <scott@agnostiq.ai>


### Fixed

- `script_location` key not found issue when installing with pip (second attempt)

### Docs

- Remove migration guide reference from README

### Operations

- Explicitly check `release == true` in tests.yml

## [0.160.0] - 2022-08-02

### Authors

- Casey Jao <casey@agnostiq.ai>
- Co-authored-by: Faiyaz Hasan <faiyaz@agnostiq.ai>


### Changed

- `Executor.run()` now accepts a `task_metadata` dictionary. Current
  keys consist of `dispatch_id` and `node_id`.

## [0.159.0] - 2022-08-02

### Authors

- Casey Jao <casey@agnostiq.ai>
- Co-authored-by: Faiyaz Hasan <faiyaz@agnostiq.ai>


### Changed

- Database schema has been updated to v11

### Operations

- `paths-filter` will only be run on PRs, i.e on workflow runs, the whole test suite will be run.
- Removed retry action from running on `pytest` steps since they instead use `pytest` retries.
- `codecov.yml` added to enable carry-forward flags
- UI front-end is only built for pull requests when the source changes
- Packaging is only validated on the `develop` branch

## [0.158.0] - 2022-07-29

### Authors

- Okechukwu  Emmanuel Ochia <okechukwu@agnostiq.ai>
- Co-authored-by: Scott Wyman Neagle <scott@agnostiq.ai>
- Will Cunningham <wjcunningham7@users.noreply.github.com>
- Alejandro Esquivel <ae@alejandro.ltd>
- Co-authored-by: pre-commit-ci[bot] <66853113+pre-commit-ci[bot]@users.noreply.github.com>
- Casey Jao <casey@agnostiq.ai>
- Co-authored-by: Faiyaz Hasan <faiyaz@agnostiq.ai>


### Changed

- Construct the result object in the dispatcher `entry_point.py` module in order to avoid the Missing Latticed Id error so frequently.
- Update the sleep statement length to 0.1 seconds in the results.manager.

## [0.157.1] - 2022-07-29

### Authors

- Okechukwu  Emmanuel Ochia <okechukwu@agnostiq.ai>
- Co-authored-by: Scott Wyman Neagle <scott@agnostiq.ai>
- Will Cunningham <wjcunningham7@users.noreply.github.com>
- Alejandro Esquivel <ae@alejandro.ltd>
- Co-authored-by: pre-commit-ci[bot] <66853113+pre-commit-ci[bot]@users.noreply.github.com>
- Casey Jao <casey@agnostiq.ai>

### Fixed

- Pass non-kwargs to electrons in the correct order during dispatch.

## [0.157.0] - 2022-07-28

### Authors

- Okechukwu  Emmanuel Ochia <okechukwu@agnostiq.ai>
- Co-authored-by: Scott Wyman Neagle <scott@agnostiq.ai>
- Will Cunningham <wjcunningham7@users.noreply.github.com>
- Alejandro Esquivel <ae@alejandro.ltd>
- Co-authored-by: pre-commit-ci[bot] <66853113+pre-commit-ci[bot]@users.noreply.github.com>
- Casey Jao <casey@agnostiq.ai>


### Changed

- Expose a public `wait()` function compatible with both calling and dispatching lattices

### Docs

- Updated the RTD on `wait_for()` to use the static `wait()` function

### Operations

- pre-commit autoupdate

### Docs

- Changed the custom executor how-to to be shorter and more concise.
- Re-structured the docs

## [0.156.0] - 2022-07-27

### Authors

- Okechukwu  Emmanuel Ochia <okechukwu@agnostiq.ai>
- Co-authored-by: Scott Wyman Neagle <scott@agnostiq.ai>
- Will Cunningham <wjcunningham7@users.noreply.github.com>
- Alejandro Esquivel <ae@alejandro.ltd>
- Co-authored-by: pre-commit-ci[bot] <66853113+pre-commit-ci[bot]@users.noreply.github.com>


### Added

- Bash decorator is introduced
- Lepton commands can be specified as a list of strings rather than strings alone.

## [0.155.1] - 2022-07-26

### Authors

- Okechukwu  Emmanuel Ochia <okechukwu@agnostiq.ai>
- Co-authored-by: Scott Wyman Neagle <scott@agnostiq.ai>
- Will Cunningham <wjcunningham7@users.noreply.github.com>
- Alejandro Esquivel <ae@alejandro.ltd>
- Co-authored-by: pre-commit-ci[bot] <66853113+pre-commit-ci[bot]@users.noreply.github.com>


### Fixed

- `script_location` key not found issue when running alembic programatically

### Operations

- Fixed syntax errors in `stale.yml` and in `hotfix.yml`
- `docker.yml` triggered after version bump in `develop` instead of before
- Enhanced `tests.yml` to upload coverage reports by domain

## [0.155.0] - 2022-07-26

### Authors

- Alejandro Esquivel <ae@alejandro.ltd>


### Added

- Exposing `alembic {args}` cli commands through: `covalent db alembic {args}`

## [0.154.0] - 2022-07-25

### Authors

- Casey Jao <casey@agnostiq.ai>
- Co-authored-by: Venkat Bala <venkat@agnostiq.ai>
- Alejandro Esquivel <ae@alejandro.ltd>


### Added

- Added methods to programatically fetch information from Alembic without needing subprocess

## [0.153.1] - 2022-07-25

### Authors

- Casey Jao <casey@agnostiq.ai>
- Co-authored-by: Venkat Bala <venkat@agnostiq.ai>


### Fixed

- Stdout and stderr are now captured when using the dask executor.


### Tests

- Fixed Dask cluster CLI tests

## [0.153.0] - 2022-07-25

### Authors

- Faiyaz Hasan <faiyaz@agnostiq.ai>


### Added

- Helper function to load and save files corresponding to the DB filenames.

### Changed

- Files with .txt, .log extensions are stored as strings.
- Get result web request timeout to 2 seconds.

## [0.152.0] - 2022-07-25

### Authors

- Faiyaz Hasan <faiyaz@agnostiq.ai>
- Co-authored-by: Scott Wyman Neagle <scott@agnostiq.ai>


### Changed

- Pass default DataStore object to node value retrieval method in the Results object.

## [0.151.1] - 2022-07-22

### Authors

- Faiyaz Hasan <faiyaz@agnostiq.ai>
- Co-authored-by: Scott Wyman Neagle <scott@agnostiq.ai>


### Fixed

- Adding maximum number of retries and timeout parameter to the get result http call.
- Disabling result_webhook for now.

## [0.151.0] - 2022-07-22

### Authors

- Scott Wyman Neagle <scott@agnostiq.ai>
- Co-authored-by: Will Cunningham <wjcunningham7@gmail.com>
- Sankalp Sanand <sankalp@agnostiq.ai>


### Added

- `BaseAsyncExecutor` has been added which can be inherited by new async-aware executors.

### Changed

- Since tasks were basically submitting the functions to a Dask cluster by default, they have been converted into asyncio `Tasks` instead which support a far larger number of concurrent tasks than previously used `ThreadPool`.

- `tasks_pool` will still be used to schedule tasks which use non-async executors.

- Executor's `executor` will now receive a callable instead of a serialized function. This allows deserializing the function where it is going to be executed while providing a simplified `execute` at the same time.

- `uvloop` is being used instead of the default event loop of `asyncio` for better performance.

- Tests have also been updated to reflect above changes.

### Operations

- Made Santosh the sole owner of `/docs`

## [0.150.0] - 2022-07-22

### Authors

- Faiyaz Hasan <faiyaz@agnostiq.ai>


### Added

- Initialize database tables when the covalent server is started.

## [0.149.0] - 2022-07-21

### Authors

- Scott Wyman Neagle <scott@agnostiq.ai>
- Co-authored-by: Venkat Bala <venkat@agnostiq.ai>


### Removed

- `result.save()`
- `result._write_dispatch_to_python_file()`

## [0.148.0] - 2022-07-21

### Authors

- Alejandro Esquivel <ae@alejandro.ltd>


### Changed

- Changed DataStore default db path to correspond to dispatch db config path

### Operations

- Added workflow to stale and close pull requests


### Docs

- Fixed `get_metadata` calls in examples to remove `results_dir` argument
- Removed YouTube video temporarily

## [0.147.0] - 2022-07-21

### Authors

- Casey Jao <casey@agnostiq.ai>


### Changed

- Simplified interface for custom executors. All the boilerplate has
  been moved to `BaseExecutor`.

## [0.146.0] - 2022-07-20

### Authors

- Casey Jao <casey@agnostiq.ai>
- Co-authored-by: Venkat Bala <venkat@agnostiq.ai>
- Faiyaz Hasan <faiyaz@agnostiq.ai>



### Added

- Ensure that transportable objects are rendered correctly when printing the result object.

### Tests

- Check that user data is not unpickled by the Covalent server process

## [0.145.0] - 2022-07-20

### Authors

- Scott Wyman Neagle <scott@agnostiq.ai>
- Co-authored-by: Venkat Bala <venkat@agnostiq.ai>
- Co-authored-by: Faiyaz Hasan <faiyaz@agnostiq.ai>


### Removed

- `entry_point.get_result()`

### Changed

- get_result to query an HTTP endpoint instead of a DB session

## [0.144.0] - 2022-07-20

### Authors

- Will Cunningham <wjcunningham7@users.noreply.github.com>
- Co-authored-by: Scott Wyman Neagle <scott@agnostiq.ai>
- Alejandro Esquivel <ae@alejandro.ltd>


### Added

- Set up alembic migrations & added migration guide (`alembic/README.md`)

## [0.143.0] - 2022-07-19

### Authors

- Will Cunningham <wjcunningham7@users.noreply.github.com>
- Co-authored-by: Scott Wyman Neagle <scott@agnostiq.ai>


### Changed

- Installation will fail if `cova` is installed while trying to install `covalent`.

## [0.142.0] - 2022-07-19

### Authors

- Poojith U Rao <106616820+poojithurao@users.noreply.github.com>
- Co-authored-by: Will Cunningham <wjcunningham7@gmail.com>
- Anna Hughes <annagwen42@gmail.com>
- Co-authored-by: Poojith <poojith@agnostiq.ai>
- Co-authored-by: Scott Wyman Neagle <scott@agnostiq.ai>
- Casey Jao <casey@agnostiq.ai>
- Co-authored-by: Venkat Bala <venkat@agnostiq.ai>
- Co-authored-by: pre-commit-ci[bot] <66853113+pre-commit-ci[bot]@users.noreply.github.com>
- Faiyaz Hasan <faiyaz@agnostiq.ai>


### Added

- `electron_num`, `completed_electron_num` fields to the Lattice table.

## [0.141.0] - 2022-07-19

### Authors

- Poojith U Rao <106616820+poojithurao@users.noreply.github.com>
- Co-authored-by: Will Cunningham <wjcunningham7@gmail.com>
- Anna Hughes <annagwen42@gmail.com>
- Co-authored-by: Poojith <poojith@agnostiq.ai>
- Co-authored-by: Scott Wyman Neagle <scott@agnostiq.ai>
- Casey Jao <casey@agnostiq.ai>
- Co-authored-by: Venkat Bala <venkat@agnostiq.ai>
- Co-authored-by: pre-commit-ci[bot] <66853113+pre-commit-ci[bot]@users.noreply.github.com>


### Changed

- Deprecate topological sort in favor of inspect in-degree of nodes until they are zero before dispatching task
- Use deepcopy to generate a copy of the metadata dictionary before saving result object to the database

### Docs

- Adding incomplete pennylane kernel tutorial
- Adding quantum ensemble tutorial

## [0.140.0] - 2022-07-19

### Authors

- Faiyaz Hasan <faiyaz@agnostiq.ai>
- Co-authored-by: Venkat Bala <venkat@agnostiq.ai>


### Added

- Fields `deps_filename`, `call_before_filename` and `call_after_filename` to the `Electron` table.
- Re-write the deps / call before and after file contents when inserting / updating electron record in the database.

### Changed

- Modify the test and implementation logic of inserting the electron record with these new fields.
- Field `key` to `key_filename` in `Electron` table.

## [0.139.1] - 2022-07-19

### Authors

- Divyanshu Singh <55018955+divshacker@users.noreply.github.com>
- Co-authored-by: Scott Wyman Neagle <wymnea@protonmail.com>
- Co-authored-by: Scott Wyman Neagle <scott@agnostiq.ai>
- Co-authored-by: Will Cunningham <wjcunningham7@users.noreply.github.com>


### Fixed

- Fixes Reverse IP problem. All References to `0.0.0.0` are changed to `localhost` . More details can be found [here](https://github.com/AgnostiqHQ/covalent/issues/202)

## [0.139.0] - 2022-07-19

### Authors

- Venkat Bala <venkat@agnostiq.ai>
- Co-authored-by: Scott Wyman Neagle <scott@agnostiq.ai>
- Faiyaz Hasan <faiyaz@agnostiq.ai>
- Co-authored-by: Will Cunningham <wjcunningham7@gmail.com>


### Added

- Columns `is_active` in the lattice, eLectron and Electron dependency tables.

### Docs

- Adding a RTD tutorial/steps on creating a custom executor

## [0.138.0] - 2022-07-19

### Authors

- Anna Hughes <annagwen42@gmail.com>
- Co-authored-by: Will Cunningham <wjcunningham7@gmail.com>
- Will Cunningham <wjcunningham7@users.noreply.github.com>
- Co-authored-by: Venkat Bala <venkat@agnostiq.ai>


### Added

- Docker build workflow

### Changed

- Dockerfile uses multi-stage build

### Docs

- New tutorial demonstrating how to solve the MaxCut Problem with QAOA and Covalent

## [0.137.0] - 2022-07-19

### Authors

- Prasanna Venkatesh <54540812+Prasy12@users.noreply.github.com>
- Co-authored-by: Alejandro Esquivel <ae@alejandro.ltd>


### Added

- Ability to hide/show labels on the graph
- Graph layout with elk configurations

### Changed

- Changed API socket calls interval for graph optimization.

### Tests

- Disabled several dask functional tests

## [0.136.0] - 2022-07-18

### Authors

- Scott Wyman Neagle <scott@agnostiq.ai>
- Co-authored-by: Faiyaz Hasan <faiyaz@agnostiq.ai>


### Changed

- Result.save() has been deprecated in favor of Result.persist() and querying the database directly.

## [0.135.0] - 2022-07-18

### Authors

- Casey Jao <casey@agnostiq.ai>
- Co-authored-by: Scott Wyman Neagle <scott@agnostiq.ai>
- Co-authored-by: Alejandro Esquivel <ae@alejandro.ltd>


### Operations

- Psiog is only codeowner of js files
- Fix in changelog action to handle null author when a bot is committing

### Added

- Support injecting return values of calldeps into electrons during workflow execution

## [0.134.0] - 2022-07-15

### Authors

- Casey Jao <casey@agnostiq.ai>
- Co-authored-by: Scott Wyman Neagle <scott@agnostiq.ai>


### Changed

- Covalent server can now process workflows without having their deps installed

## [0.133.0] - 2022-07-15

### Authors

- Will Cunningham <wjcunningham7@users.noreply.github.com>


### Removed

- Removed the deprecated function `draw_inline` as well as the `matplotlib` dependency.

### Operations

- Fixing the retry block for tests

## [0.132.0] - 2022-07-14

### Authors

- Will Cunningham <wjcunningham7@users.noreply.github.com>


### Added

- Bash lepton support reintroduced with some UX modifications to the Lepton class. Leptons which use scripting languages can be specified as either (1) a command run in the shell/console or (2) a call to a function in a library/script. Leptons which use compiled languages must specify a library and a function name.
- The keyword argument `display_name` can be used to override the name appearing in the UI. Particularly useful when the lepton is a command.
- All arguments except for language are now keyword arguments.
- Keyword arguments passed to a Bash lepton are understood to define environment variables within the shell.
- Non-keyword arguments fill in `$1`, `$2`, etc.
- Named outputs enumerate variables within the shell which will be returned to the user. These can be either `Lepton.OUTPUT` or `Lepton.INPUT_OUTPUT` types.

### Added

- New fields to the decomposed result object Database: 

## [0.131.0] - 2022-07-13

### Authors

- Sankalp Sanand <sankalp@agnostiq.ai>
- Co-authored-by: Venkat Bala <venkat@agnostiq.ai>


### Fixed

- `covalent --version` now looks for `covalent` metadata instead of `cova`

### Tests

- Updated the cli test to include whether the correct version number is shown when `covalent --version` is run

### Added

- Method to write electron id corresponding to sublattices in `execution.py` when running `_run_task`.

## [0.130.0] - 2022-07-12

### Authors

- Venkat Bala <venkat@agnostiq.ai>
- Co-authored-by: Scott Wyman Neagle <scott@agnostiq.ai>

### Changed

- Ignoring tests for `cancel_dispatch` and `construct_bash`
- Create a dummy requirements.txt file for pip deps tests
- Fix version of `Werkzeug` package to avoid running into ValueError (unexpected kwarg `as_tuple`)
- Update `customization` how to test by specifying the section header `sdk`

## [0.129.0] - 2022-07-12

### Authors

- Sankalp Sanand <sankalp@agnostiq.ai>
- Co-authored-by: Alejandro Esquivel <ae@alejandro.ltd>

### Added

- Support for `wait_for` type edges when two electrons are connected by their execution side effects instead of output-input relation.

### Changed

- `active_lattice.electron_outputs` now contains the node ids as well for the electron which is being post processed.

## [0.128.1] - 2022-07-12

### Authors

- Faiyaz Hasan <faiyaz@agnostiq.ai>


### Fixed

- `Result.persist` test in `result_test.py`.
- Electron dependency `arg_index` is changed back to Nullable.

## [0.128.0] - 2022-07-12

### Authors

- Okechukwu  Emmanuel Ochia <okechukwu@agnostiq.ai>
- Co-authored-by: Casey Jao <casey@agnostiq.ai>
- Co-authored-by: Alejandro Esquivel <ae@alejandro.ltd>
- Co-authored-by: pre-commit-ci[bot] <66853113+pre-commit-ci[bot]@users.noreply.github.com>

### Added

- File transfer support for leptons

## [0.127.0] - 2022-07-11

### Authors

- Scott Wyman Neagle <scott@agnostiq.ai>
- Co-authored-by: Faiyaz Hasan <faiyaz@agnostiq.ai>
- Co-authored-by: Venkat Bala <venkat@agnostiq.ai>


### Added

- When saving to DB, also persist to the new DB if running in develop mode

### Tests

- Flask app route tests

## [0.126.0] - 2022-07-11

### Authors

- Will Cunningham <wjcunningham7@users.noreply.github.com>
- Alejandro Esquivel <ae@alejandro.ltd>
- Co-authored-by: pre-commit-ci[bot] <66853113+pre-commit-ci[bot]@users.noreply.github.com>
- Co-authored-by: Sankalp Sanand <sankalp@agnostiq.ai>


### Added

- Added Folder class
- Added internal call before/after deps to execute File Transfer operations pre/post electron execution.

### Operations

- Enhanced hotfix action to create branches from existing commits

## [0.125.0] - 2022-07-09

### Authors

- Okechukwu  Emmanuel Ochia <okechukwu@agnostiq.ai>
- Co-authored-by: pre-commit-ci[bot] <66853113+pre-commit-ci[bot]@users.noreply.github.com>
- Co-authored-by: Alejandro Esquivel <ae@alejandro.ltd>
- Venkat Bala <venkat@agnostiq.ai>
- Co-authored-by: Okechukwu Ochia <emmirald@gmail.com>
- Co-authored-by: Scott Wyman Neagle <scott@agnostiq.ai>


### Added

- Dask Cluster CLI functional/unit tests

### Docs

- Updated RTD concepts, how-to-guides, and api docs with electron dependencies.

### Operations

- Separate out running tests and uploading coverage report to circumvent bug in
  retry action

## [0.124.0] - 2022-07-07

### Authors

- Will Cunningham <wjcunningham7@users.noreply.github.com>
- Co-authored-by: Scott Wyman Neagle <scott@agnostiq.ai>
- Faiyaz Hasan <faiyaz@agnostiq.ai>


### Added

- `Result.persist` method in `covalent/_results_manager/result.py`.

### Operations

- Package pre-releases go to `covalent` instead of `cova` on PyPI.

## [0.123.0] - 2022-07-07

### Authors

- Scott Wyman Neagle <scott@agnostiq.ai>
- Co-authored-by: Faiyaz Hasan <faiyaz@agnostiq.ai>
- Will Cunningham <wjcunningham7@users.noreply.github.com>
- Alejandro Esquivel <ae@alejandro.ltd>
- Co-authored-by: pre-commit-ci[bot] <66853113+pre-commit-ci[bot]@users.noreply.github.com>


### Added

- Added Folder class
- Added internal call before/after deps to execute File Transfer operations pre/post electron execution.

### Operations

- `codeql.yml` and `condabuild.yml` run nightly instead of on every PR.
- Style fixes in changelog

## [0.122.1] - 2022-07-06

### Authors

Will Cunningham <wjcunningham7@users.noreply.github.com>
Co-authored-by: Scott Wyman Neagle <scott@agnostiq.ai>


### Operations

- Added license scanner action
- Pre-commit autoupdate

### Tests

- Tests for running workflows with more than one iteration

### Fixed

- Attribute error caused by attempts to retrieve the name from the node function when the node function is set to None

## [0.122.0] - 2022-07-04

### Authors

Faiyaz Hasan <faiyaz@agnostiq.ai>
Co-authored-by: pre-commit-ci[bot] <66853113+pre-commit-ci[bot]@users.noreply.github.com>


### Added

- `covalent/_results_manager/write_result_to_db.py` module and methods to insert / update data in the DB.
- `tests/covalent_tests/results_manager_tests/write_result_to_db_test.py` containing the unit tests for corresponding functions.

### Changed

- Electron `type` column to a string type rather than an `ElectronType` in DB models.
- Primary keys from `BigInteger` to `Integer` in DB models.

## [0.121.0] - 2022-07-04

### Authors

Will Cunningham <wjcunningham7@users.noreply.github.com>
Co-authored-by: Alejandro Esquivel <ae@alejandro.ltd>
Co-authored-by: pre-commit-ci[bot] <66853113+pre-commit-ci[bot]@users.noreply.github.com>


### Removed

- Unused requirements `gunicorn` and `eventlet` in `requirements.txt` as well as `dask` in `tests/requirements.txt`, since it is already included in the core requirements.

### Docs

- Updated the compatibility matrix in the docs.

## [0.120.0] - 2022-07-04

### Authors

Okechukwu  Emmanuel Ochia <okechukwu@agnostiq.ai>
Co-authored-by: Venkat Bala <venkat@agnostiq.ai>
Co-authored-by: pre-commit-ci[bot] <66853113+pre-commit-ci[bot]@users.noreply.github.com>
Co-authored-by: Scott Wyman Neagle <scott@agnostiq.ai>


### Added

- Adding `cluster` CLI options to facilitate interacting with the backend Dask cluster
- Adding options to `covalent start` to enable specifying number of workers, memory limit and threads per worker at cluster startup

### Changed

- Update `DaskAdminWorker` docstring with better explanation

## [0.119.1] - 2022-07-04

### Authors

Scott Wyman Neagle <scott@agnostiq.ai>
Casey Jao <casey@agnostiq.ai>


### Fixed

- `covalent status` checks if the server process is still alive.

### Operations

- Updates to changelog logic to handle multiple authors

## [0.119.0] - 2022-07-03
### Authors
@cjao 


### Added

- Introduce support for pip dependencies

## [0.118.0] - 2022-07-02
### Authors
@AlejandroEsquivel 


### Added

- Introduced File, FileTransfer, and FileTransferStrategy classes to support various File Transfer use cases prior/post electron execution

## [0.117.0] - 2022-07-02
### Authors
@Emmanuel289 


### Added

- Included retry action in 'tests.yaml' workflow.

## [0.116.0] - 2022-06-29
### Authors
@Prasy12 

### Changed

- Changed API socket calls interval for graph optimization.

### Added

- Ability to change to different layouts from the GUI.

## [0.115.0] - 2022-06-28
### Authors
@cjao 


### Added

- Introduce support for `call_before`, `call_after`, and bash dependencies

### Operations

- Unit tests performed on Python 3.10 on Ubuntu and MacOS images as well as 3.9 on MacOS
- Updated codeowners so that AQ Engineers doesn't own this CHANGELOG
- pre-commit autoupdate

## [0.114.0] - 2022-06-23
### Authors
@dependabot[bot] 


### Changed

- Changed eventsource version on webapp yarn-lock file.

### Operations

- Added Github push changelog workflow to append commiters username
- Reusable JavaScript action to parse changelog and update version

## [0.113.0] - 2022-06-21

### Added

- Introduce new db models and object store backends

### Operations

- Syntax fix in hotfix.yml

### Docs

- Added new tutorial: Linear and convolutional autoencoders

## [0.112.0] - 2022-06-20

### Changed

- Changed async version on webapp package-lock file.

## [0.111.0] - 2022-06-20

### Changed

- Changed eventsource version on webapp package-lock file.

### Docs

- Added new tutorial: Covalentified version of the Pennylane Variational Classifier tutorial.

## [0.110.3] - 2022-06-17

### Fixed

- Fix error when parsing electron positional arguments in workflows

### Docs

- Remove hardcoding version info in README.md

## [0.110.2] - 2022-06-10

### Docs

- Fix MNIST tutorial
- Fix Quantum Gravity tutorial
- Update RTD with migration guide compatible with latest release
- Convert all references to `covalent start` from Jupyter notebooks to markdown statements
- Update release notes summary in README.md
- Fixed display issues with figure (in dark mode) and bullet points in tutorials

### Operations

- Added a retry block to the webapp build step in `tests.yml`

## [0.110.1] - 2022-06-10

### Fixed

- Configure dask to not use daemonic processes when creating a cluster

### Operations

- Sync the VERSION file within `covalent` directory to match the root level VERSION
- Manually patch `covalent/VERSION`

## [0.110.0] - 2022-06-10

### Changed

- Web GUI list size and status label colors changed.
- Web GUI graph running icon changed to non-static icon.

### Docs

- Removed references to the Dask executor in RTD as they are no longer needed.

## [0.109.1] - 2022-06-10

### Fixed

- `covalent --version` now works for PyPI releases

## [0.109.0] - 2022-06-10

### Docs

- Update CLI help statements

### Added

- Add CLI functionality to start covalent with/without Dask
- Add CLI support to parse `covalent_ui.log` file

### Operations

- Updating codeowners to establish engineering & psiog ownership

### Docs

- Added new tutorial: Training quantum embedding kernels for classification.

## [0.108.0] - 2022-06-08

### Added

- WCI yaml file

### Docs

- Add pandoc installation updates to contributing guide

## [0.107.0] - 2022-06-07

### Changed

- Skipping stdout/stderr redirection tests until implemented in Dask parent process

### Added

- Simplifed starting the dask cluster using `multiprocessing`
- Added `bokeh==2.4.3` to requirements.txt to enable view Dask dashboard

### Fixed

- Changelog-reminder action now works for PRs from forks.

## [0.106.2] - 2022-06-06

### Fixed

- Specifying the version for package `furo` to `2022.4.7` to prevent breaking doc builds

### Docs

- Added new tutorial: Using Covalent with PennyLane for hybrid computation.

## [0.106.1] - 2022-06-01

### Fixed

- Changelog-reminder action now works for PRs from forks

### Docs

- Removed references to microservices in RTD
- Updated README.md.
- Changed `ct.electron` to `ct.lattice(executor=dask_executor)` in MNIST classifier tutorial

## [0.106.0] - 2022-05-26

### Changed

- Visual theme for Webapp GUI changed in accordance to new theme
- Fonts, colors, icons have been updated

## [0.105.0] - 2022-05-25

### Added

- Add a pre-commit hook for `detect-secrets`.
- Updated the actions in accordance with the migration done in the previous version.

## [0.104.0] - 2022-05-23

### Changed

- Services have been moved to a different codebase. This repo is now hosting the Covalent SDK, local dispatcher backend, Covalent web GUI, and documentation. Version is bumped to `0.104.0` in order to avoid conflicts.
- Update tests to match the current dispatcher api
- Skip testing dask executor until dask executor plugin is made public
- Using 2 thread pools to manage multiple workflows better and the other one for executing electrons in parallel.

### Fixed

- Add psutil and PyYAML to requirements.txt
- Passing the same Electron to multiple inputs of an Electron now works. UI fix pending.
- Dask from `requirements.txt`.

### Removed

- Asyncio usage for electron level concurrency.
- References to dask

### Added

- Functional test added for dask executor with the cluster running locally.
- Scalability tests for different workflows and workflow sizes under `tests/stress_tests/scripts`
- Add sample performance testing workflows under `tests/stress_tests`
- Add pipelines to continuously run the tutorial notebooks
- Create notebook with tasks from RTD

## [0.32.3] - 2022-03-16

### Fixed

- Fix missing UI graph edges between parameters and electrons in certain cases.
- Fix UI crashes in cases where legacy localStorage state was being loaded.

## [0.32.2] - 2022-03-16

### Added

- Images for graphs generated in tutorials and how-tos.
- Note for quantum gravity tutorial to tell users that `tensorflow` doesn't work on M1 Macs.
- `Known Issues` added to `README.md`

### Fixed

- `draw` function usage in tutorials and how-tos now reflects the UI images generated instead of using graphviz.
- Images now render properly in RTD of how-tos.

### Changed

- Reran all the tutorials that could run, generating the outputs again.

## [0.32.1] - 2022-03-15

### Fixed

- CLI now starts server directly in the subprocess instead of as a daemon
- Logs are provided as pipes to Popen instead of using a shell redirect
- Restart behavior fixed
- Default port in `covalent_ui/app.py` uses the config manager

### Removed

- `_graceful_restart` function no longer needed without gunicorn

## [0.32.0] - 2022-03-11

### Added

- Dispatcher microservice API endpoint to dispatch and update workflow.
- Added get runnable task endpoint.

## [0.31.0] - 2022-03-11

### Added

- Runner component's main functionality to run a set of tasks, cancel a task, and get a task's status added to its api.

## [0.30.5] - 2022-03-11

### Updated

- Updated Workflow endpoints & API spec to support upload & download of result objects as pickle files

## [0.30.4] - 2022-03-11

### Fixed

- When executing a task on an alternate Conda environment, Covalent no longer has to be installed on that environment. Previously, a Covalent object (the execution function as a TransportableObject) was passed to the environment. Now it is deserialized to a "normal" Python function, which is passed to the alternate Conda environment.

## [0.30.3] - 2022-03-11

### Fixed

- Fixed the order of output storage in `post_process` which should have been the order in which the electron functions are called instead of being the order in which they are executed. This fixes the order in which the replacement of function calls with their output happens, which further fixes any discrepencies in the results obtained by the user.

- Fixed the `post_process` test to check the order as well.

## [0.30.2] - 2022-03-11

### Changed

- Updated eventlet to 0.31.0

## [0.30.1] - 2022-03-10

### Fixed

- Eliminate unhandled exception in Covalent UI backend when calling fetch_result.

## [0.30.0] - 2022-03-09

### Added

- Skeleton code for writing the different services corresponding to each component in the open source refactor.
- OpenAPI specifications for each of the services.

## [0.29.3] - 2022-03-09

### Fixed

- Covalent UI is built in the Dockerfile, the setup file, the pypi workflow, the tests workflow, and the conda build script.

## [0.29.2] - 2022-03-09

### Added

- Defaults defined in executor plugins are read and used to update the in-memory config, as well as the user config file. But only if the parameter in question wasn't already defined.

### Changed

- Input parameter names and docstrings in _shared_files.config.update_config were changed for clarity.

## [0.29.1] - 2022-03-07

### Changed

- Updated fail-fast strategy to run all tests.

## [0.29.0] - 2022-03-07

### Added

- DispatchDB for storing dispatched results

### Changed

- UI loads dispatches from DispatchDB instead of browser local storage

## [0.28.3] - 2022-03-03

### Fixed

Installed executor plugins don't have to be referred to by their full module name. Eg, use "custom_executor", instead of "covalent_custom_plugin.custom_executor".

## [0.28.2] - 2022-03-03

### Added

- A brief overview of the tutorial structure in the MNIST classification tutorial.

## [0.28.1] - 2022-03-02

### Added

- Conda installation is only supported for Linux in the `Getting Started` guide.
- MNIST classifier tutorial.

### Removed

- Removed handling of default values of function parameters in `get_named_params` in `covalent/_shared_files/utils.py`. So, it is actually being handled by not being handled since now `named_args` and `named_kwargs` will only contain parameters that were passed during the function call and not all of them.

## [0.28.0] - 2022-03-02

### Added

- Lepton support, including for Python modules and C libraries
- How-to guides showing how to use leptons for each of these

## [0.27.6] - 2022-03-01

### Added

- Added feature development basic steps in CONTRIBUTING.md.
- Added section on locally building RTD (read the docs) in the contributing guide.

## [0.27.5] - 2022-03-01

### Fixed

- Missing UI input data after backend change - needed to be derived from graph for electrons, lattice inputs fixed on server-side, combining name and positional args
- Broken UI graph due to variable->edge_name renaming
- Missing UI executor data after server-side renaming

## [0.27.4] - 2022-02-28

### Fixed

- Path used in `covalent/executor/__init__.py` for executor plugin modules needed updating to `covalent/executor/executor_plugins`

### Removed

- Disabled workflow cancellation test due to inconsistent outcomes. Test will be re-enabled after cancellation mechanisms are investigated further.

## [0.27.3] - 2022-02-25

### Added

- Added `USING_DOCKER.md` guide for running docker container.
- Added cli args to covalent UI flask server `covalent_ui/app.py` to modify port and log file path.

### Removed

- Removed gunicorn from cli and Dockerfile.

### Changed

- Updated cli `covalent_dispatcher/_cli/service.py` to run flask server directly, and removed dispatcher and UI flags.
- Using Flask blueprints to merge Dispatcher and UI servers.
- Updated Dockerfile to run flask server directly.
- Creating server PID file manually in `covalent_dispatcher/_cli/service.py`.
- Updated tests and docs to reflect merged servers.
- Changed all mentions of port 47007 (for old UI server) to 48008.

## [0.27.2] - 2022-02-24

### Changed

- Removed unnecessary blockquotes from the How-To guide for creating custom executors
- Changed "Covalent Cloud" to "Covalent" in the main code text

## [0.27.1] - 2022-02-24

### Removed

- Removed AQ-Engineers from CODEOWNERS in order to fix PR review notifications

## [0.27.0] - 2022-02-24

### Added

- Support for positional only, positional or keyword, variable positional, keyword only, variable keyword types of parameters is now added, e.g an electron can now use variable args and variable kwargs if the number/names of parameters are unknown during definition as `def task(*args, **kwargs)` which wasn't possible before.

- `Lattice.args` added to store positional arguments passed to the lattice's workflow function.

- `get_named_params` function added in `_shared_files/utils.py` which will return a tuple containing named positional arguments and named keyword arguments. The names help in showing and storing these parameters in the transport graph.

- Tests to verify whether all kinds of input paramaters are supported by electron or a lattice.

### Changed

- No longer merging positional arguments with keyword arguments, instead they are separately stored in respective nodes in the transport graph.

- `inputs` returned from `_get_inputs` function in `covalent_dispatcher/_core/execution.py` now contains positional as well as keyword arguments which further get passed to the executor.

- Executors now support positional and keyword arguments as inputs to their executable functions.

- Result object's `_inputs` attribute now contains both `args` and `kwargs`.

- `add_node_for_nested_iterables` is renamed to `connect_node_with_others` and `add_node_to_graph` also renamed to `add_collection_node_to_graph` in `electron.py`. Some more variable renames to have appropriate self-explanatory names.

- Nodes and edges in the transport graph now have a better interface to assign attributes to them.

- Edge attribute `variable` renamed to `edge_name`.

- In `serialize` function of the transport graph, if `metadata_only` is True, then only `metadata` attribute of node and `source` and `target` attributes of edge are kept in the then return serialized `data`.

- Updated the tests wherever necessary to reflect the above changes

### Removed

- Deprecated `required_params_passed` since an error will automatically be thrown by the `build_graph` function if any of the required parameters are not passed.

- Removed duplicate attributes from nodes in the transport graph.

## [0.26.1] - 2022-02-23

### Added

- Added Local Executor section to the API read the docs.

## [0.26.0] - 2022-02-23

### Added

- Automated reminders to update the changelog

## [0.25.3] - 2022-02-23

## Added

- Listed common mocking commands in the CONTRIBUTING.md guide.
- Additional guidelines on testing.

## [0.25.2] - 2022-02-21

### Changed

- `backend` metadata name changed to `executor`.
- `_plan_workflow` usage updated to reflect how that executor related information is now stored in the specific executor object.
- Updated tests to reflect the above changes.
- Improved the dispatch cancellation test to provide a robust solution which earlier took 10 minutes to run with uncertainty of failing every now and then.

### Removed

- Removed `TaskExecutionMetadata` as a consequence of removing `execution_args`.

## [0.25.1] - 2022-02-18

### Fixed

- Tracking imports that have been used in the workflow takes less time.

### Added

- User-imports are included in the dispatch_source.py script. Covalent-related imports are commented out.

## [0.25.0] - 2022-02-18

### Added

- UI: Lattice draw() method displays in web UI
- UI: New navigation panel

### Changed

- UI: Animated graph changes, panel opacity

### Fixed

- UI: Fixed "Not Found" pages

## [0.24.21] - 2022-02-18

### Added

- RST document describing the expectations from a tutorial.

## [0.24.20] - 2022-02-17

### Added

- Added how to create custom executors

### Changed

- Changed the description of the hyperlink for choosing executors
- Fixed typos in doc/source/api/getting_started/how_to/execution/creating_custom_executors.ipynb

## [0.24.19] - 2022-02-16

### Added

- CODEOWNERS for certain files.

## [0.24.18] - 2022-02-15

### Added

- The user configuration file can now specify an executor plugin directory.

## [0.24.17] - 2022-02-15

### Added

- Added a how-to for making custom executors.

## [0.24.16] - 2022-02-12

### Added

- Errors now contain the traceback as well as the error message in the result object.
- Added test for `_post_process` in `tests/covalent_dispatcher_tests/_core/execution_test.py`.

### Changed

- Post processing logic in `electron` and dispatcher now relies on the order of execution in the transport graph rather than node's function names to allow for a more reliable pairing of nodes and their outputs.

- Renamed `init_test.py` in `tests/covalent_dispatcher_tests/_core/` to `execution_test.py`.

### Removed

- `exclude_from_postprocess` list which contained some non executable node types removed since only executable nodes are post processed now.

## [0.24.15] - 2022-02-11

### Fixed

- If a user's configuration file does not have a needed exeutor parameter, the default parameter (defined in _shared_files/defaults.py) is used.
- Each executor plugin is no longer initialized upon the import of Covalent. This allows required parameters in executor plugins.

## Changed

- Upon updating the configuration data with a user's configuration file, the complete set is written back to file.

## Added

- Tests for the local and base executors.

## [0.24.14] - 2022-02-11

### Added

- UI: add dashboard cards
- UI: add scaling dots background

### Changed

- UI: reduce sidebar font sizes, refine color theme
- UI: refine scrollbar styling, show on container hover
- UI: format executor parameters as YAML code
- UI: update syntax highlighting scheme
- UI: update index.html description meta tag

## [0.24.13] - 2022-02-11

### Added

- Tests for covalent/_shared_files/config.py

## [0.24.12] - 2022-02-10

### Added

- CodeQL code analyzer

## [0.24.11] - 2022-02-10

### Added

- A new dictionary `_DEFAULT_CONSTRAINTS_DEPRECATED` in defaults.py

### Changed

- The `_DEFAULT_CONSTRAINT_VALUES` dictionary now only contains the `backend` argument

## [0.24.10] - 2022-02-09

### Fixed

- Sporadically failing workflow cancellation test in tests/workflow_stack_test.py

## [0.24.9] - 2022-02-09

## Changed

- Implementation of `_port_from_pid` in covalent_dispatcher/_cli/service.py.

## Added

- Unit tests for command line interface (CLI) functionalities in covalent_dispatcher/_cli/service.py and covalent_dispatcher/_cli/cli.py.

## [0.24.8] - 2022-02-07

### Fixed

- If a user's configuration file does not have a needed parameter, the default parameter (defined in _shared_files/defaults.py) is used.

## [0.24.7] - 2022-02-07

### Added

- Typing: Add Type hint `dispatch_info` parameter.
- Documentation: Updated the return_type description in docstring.

### Changed

- Typing: Change return type annotation to `Generator`.

## [0.24.6] - 2022-02-06

### Added

- Type hint to `deserialize` method of `TransportableObject` of `covalent/_workflow/transport.py`.

### Changed

- Description of `data` in `deserialize` method of `TransportableObject` of `covalent/_workflow/transport.py` from `The serialized transportable object` to `Cloudpickled function`.

## [0.24.5] - 2022-02-05

### Fixed

- Removed dependence on Sentinel module

## [0.24.4] - 2022-02-04

### Added

- Tests across multiple versions of Python and multiple operating systems
- Documentation reflecting supported configurations

## [0.24.3] - 2022-02-04

### Changed

- Typing: Use `bool` in place of `Optional[bool]` as type annotation for `develop` parameter in `covalent_dispatcher.service._graceful_start`
- Typing: Use `Any` in place of `Optional[Any]` as type annotation for `new_value` parameter in `covalent._shared_files.config.get_config`

## [0.24.2] - 2022-02-04

### Fixed

- Updated hyperlink of "How to get the results" from "./collection/query_electron_execution_result" to "./collection/query_multiple_lattice_execution_results" in "doc/source/how_to/index.rst".
- Updated hyperlink of "How to get the result of a particular electron" from "./collection/query_multiple_lattice_execution_results" to "./collection/query_electron_execution_result" in "doc/source/how_to/index.rst".

## [0.24.1] - 2022-02-04

### Changed

- Changelog entries are now required to have the current date to enforce ordering.

## [0.24.0] - 2022-02-03

### Added

- UI: log file output - display in Output tab of all available log file output
- UI: show lattice and electron inputs
- UI: display executor attributes
- UI: display error message on failed status for lattice and electron

### Changed

- UI: re-order sidebar sections according to latest figma designs
- UI: update favicon
- UI: remove dispatch id from tab title
- UI: fit new uuids
- UI: adjust theme text primary and secondary colors

### Fixed

- UI: auto-refresh result state on initial render of listing and graph pages
- UI: graph layout issues: truncate long electron/param names

## [0.23.0] - 2022-02-03

### Added

- Added `BaseDispatcher` class to be used for creating custom dispatchers which allow connection to a dispatcher server.
- `LocalDispatcher` inheriting from `BaseDispatcher` allows connection to a local dispatcher server running on the user's machine.
- Covalent only gives interface to the `LocalDispatcher`'s `dispatch` and `dispatch_sync` methods.
- Tests for both `LocalDispatcher` and `BaseDispatcher` added.

### Changed

- Switched from using `lattice.dispatch` and `lattice.dispatch_sync` to `covalent.dispatch` and `covalent.dispatch_sync`.
- Dispatcher address now is passed as a parameter (`dispatcher_addr`) to `covalent.dispatch` and `covalent.dispatch_sync` instead of a metadata field to lattice.
- Updated tests, how tos, and tutorials to use `covalent.dispatch` and `covalent.dispatch_sync`.
- All the contents of `covalent_dispatcher/_core/__init__.py` are moved to `covalent_dispatcher/_core/execution.py` for better organization. `__init__.py` only contains function imports which are needed by external modules.
- `dispatch`, `dispatch_sync` methods deprecated from `Lattice`.

### Removed

- `_server_dispatch` method removed from `Lattice`.
- `dispatcher` metadata field removed from `lattice`.

## [0.22.19] - 2022-02-03

### Fixed

- `_write_dispatch_to_python_file` isn't called each time a task is saved. It is now only called in the final save in `_run_planned_workflow` (in covalent_dispatcher/_core/__init__.py).

## [0.22.18] - 2022-02-03

### Fixed

- Added type information to result.py

## [0.22.17] - 2022-02-02

### Added

- Replaced `"typing.Optional"` with `"str"` in covalent/executor/base.py
- Added missing type hints to `get_dispatch_context` and `write_streams_to_file` in covalent/executor/base.py, BaseExecutor

## [0.22.16] - 2022-02-02

### Added

- Functions to check if UI and dispatcher servers are running.
- Tests for the `is_ui_running` and `is_server_running` in covalent_dispatcher/_cli/service.py.

## [0.22.15] - 2022-02-01

### Fixed

- Covalent CLI command `covalent purge` will now stop the servers before deleting all the pid files.

### Added

- Test for `purge` method in covalent_dispatcher/_cli/service.py.

### Removed

- Unused `covalent_dispatcher` import from covalent_dispatcher/_cli/service.py.

### Changed

- Moved `_config_manager` import from within the `purge` method to the covalent_dispatcher/_cli/service.py for the purpose of mocking in tests.

## [0.22.14] - 2022-02-01

### Added

- Type hint to `_server_dispatch` method in `covalent/_workflow/lattice.py`.

## [0.22.13] - 2022-01-26

### Fixed

- When the local executor's `log_stdout` and `log_stderr` config variables are relative paths, they should go inside the results directory. Previously that was queried from the config, but now it's queried from the lattice metadata.

### Added

- Tests for the corresponding functions in (`covalent_dispatcher/_core/__init__.py`, `covalent/executor/base.py`, `covalent/executor/executor_plugins/local.py` and `covalent/executor/__init__.py`) affected by the bug fix.

### Changed

- Refactored `_delete_result` in result manager to give the option of deleting the result parent directory.

## [0.22.12] - 2022-01-31

### Added

- Diff check in pypi.yml ensures correct files are packaged

## [0.22.11] - 2022-01-31

### Changed

- Removed codecov token
- Removed Slack notifications from feature branches

## [0.22.10] - 2022-01-29

### Changed

- Running tests, conda, and version workflows on pull requests, not just pushes

## [0.22.9] - 2022-01-27

### Fixed

- Fixing version check action so that it doesn't run on commits that are in develop
- Edited PR template so that markdown checklist appears properly

## [0.22.8] - 2022-01-27

### Fixed

- publish workflow, using `docker buildx` to build images for x86 and ARM, prepare manifest and push to ECR so that pulls will match the correct architecture.
- typo in CONTRIBUTING
- installing `gcc` in Docker image so Docker can build wheels for `dask` and other packages that don't provide ARM wheels

### Changed

- updated versions in `requirements.txt` for `matplotlib` and `dask`

## [0.22.7] - 2022-01-27

### Added

- `MANIFEST.in` did not have `covalent_dispatcher/_service` in it due to which the PyPi package was not being built correctly. Added the `covalent_dispatcher/_service` to the `MANIFEST.in` file.

### Fixed

- setuptools properly including data files during installation

## [0.22.6] - 2022-01-26

### Fixed

- Added service folder in covalent dispatcher to package.

## [0.22.5] - 2022-01-25

### Fixed

- `README.md` images now use master branch's raw image urls hosted on <https://github.com> instead of <https://raw.githubusercontent.com>. Also, switched image rendering from html to markdown.

## [0.22.4] - 2022-01-25

### Fixed

- dispatcher server app included in sdist
- raw image urls properly used

## [0.22.3] - 2022-01-25

### Fixed

- raw image urls used in readme

## [0.22.2] - 2022-01-25

### Fixed

- pypi upload

## [0.22.1] - 2022-01-25

### Added

- Code of conduct
- Manifest.in file
- Citation info
- Action to upload to pypi

### Fixed

- Absolute URLs used in README
- Workflow badges updated URLs
- `install_package_data` -> `include_package_data` in `setup.py`

## [0.22.0] - 2022-01-25

### Changed

- Using public ECR for Docker release

## [0.21.0] - 2022-01-25

### Added

- GitHub pull request templates

## [0.20.0] - 2022-01-25

### Added

- GitHub issue templates

## [0.19.0] - 2022-01-25

### Changed

- Covalent Beta Release

## [0.18.9] - 2022-01-24

### Fixed

- iframe in the docs landing page is now responsive

## [0.18.8] - 2022-01-24

### Changed

- Temporarily removed output tab
- Truncated dispatch id to fit left sidebar, add tooltip to show full id

## [0.18.7] - 2022-01-24

### Changed

- Many stylistic improvements to documentation, README, and CONTRIBUTING.

## [0.18.6] - 2022-01-24

### Added

- Test added to check whether an already decorated function works as expected with Covalent.
- `pennylane` package added to the `requirements-dev.txt` file.

### Changed

- Now using `inspect.signature` instead of `function.__code__` to get the names of function's parameters.

## [0.18.5] - 2022-01-21

### Fixed

- Various CI fixes, including rolling back regression in version validation, caching on s3 hosted badges, applying releases and tags correctly.

## [0.18.4] - 2022-01-21

### Changed

- Removed comments and unused functions in covalent_dispatcher
- `result_class.py` renamed to `result.py`

### Fixed

- Version was not being properly imported inside `covalent/__init__.py`
- `dispatch_sync` was not previously using the `results_dir` metadata field

### Removed

- Credentials in config
- `generate_random_filename_in_cache`
- `is_any_atom`
- `to_json`
- `show_subgraph` option in `draw`
- `calculate_node`

## [0.18.3] - 2022-01-20

### Fixed

- The gunicorn servers now restart more gracefully

## [0.18.2] - 2022-01-21

### Changed

- `tempdir` metadata field removed and replaced with `executor.local.cache_dir`

## [0.18.1] - 2022-01-11

## Added

- Concepts page

## [0.18.0] - 2022-01-20

### Added

- `Result.CANCELLED` status to represent the status of a cancelled dispatch.
- Condition to cancel the whole dispatch if any of the nodes are cancelled.
- `cancel_workflow` function which uses a shared variable provided by Dask (`dask.distributed.Variable`) in a dask client to inform nodes to stop execution.
- Cancel function for dispatcher server API which will allow the server to terminate the dispatch.
- How to notebook for cancelling a dispatched job.
- Test to verify whether cancellation of dispatched jobs is working as expected.
- `cancel` function is available as `covalent.cancel`.

### Changed

- In file `covalent/_shared_files/config.py` instead of using a variable to store and then return the config data, now directly returning the configuration.
- Using `fire_and_forget` to dispatch a job instead of a dictionary of Dask's `Future` objects so that we won't have to manage the lifecycle of those futures.
- The `test_run_dispatcher` test was changed to reflect that the dispatcher no longer uses a dictionary of future objects as it was not being utilized anywhere.

### Removed

- `with dask_client` context was removed as the client created in `covalent_dispatcher/_core/__init__.py` is already being used even without the context. Furthermore, it creates issues when that context is exited which is unnecessary at the first place hence not needed to be resolved.

## [0.17.5] - 2022-01-19

### Changed

- Results directory uses a relative path by default and can be overridden by the environment variable `COVALENT_RESULTS_DIR`.

## [0.17.4] - 2022-01-19

### Changed

- Executor parameters use defaults specified in config TOML
- If relative paths are supplied for stdout and stderr, those files are created inside the results directory

## [0.17.3] - 2022-01-18

### Added

- Sync function
- Covalent CLI tool can restart in developer mode

### Fixed

- Updated the UI address referenced in the README

## [0.17.2] - 2022-01-12

### Added

- Quantum gravity tutorial

### Changed

- Moved VERSION file to top level

## [0.17.1] - 2022-01-19

### Added

- `error` attribute was added to the results object to show which node failed and the reason behind it.
- `stdout` and `stderr` attributes were added to a node's result to store any stdout and stderr printing done inside an electron/node.
- Test to verify whether `stdout` and `stderr` are being stored in the result object.

### Changed

- Redesign of how `redirect_stdout` and `redirect_stderr` contexts in executor now work to allow storing their respective outputs.
- Executors now also return `stdout` and `stderr` strings, along with the execution output, so that they can be stored in their result object.

## [0.17.0] - 2022-01-18

### Added

- Added an attribute `__code__` to electron and lattice which is a copy of their respective function's `__code__` attribute.
- Positional arguments, `args`, are now merged with keyword arguments, `kwargs`, as close as possible to where they are passed. This was done to make sure we support both with minimal changes and without losing the name of variables passed.
- Tests to ensure usage of positional arguments works as intended.

### Changed

- Slight rework to how any print statements in lattice are sent to null.
- Changed `test_dispatcher_functional` in `basic_dispatcher_test.py` to account for the support of `args` and removed a an unnecessary `print` statement.

### Removed

- Removed `args` from electron's `init` as it wasn't being used anywhere.

## [0.16.1] - 2022-01-18

### Changed

- Requirement changed from `dask[complete]` to `dask[distributed]`.

## [0.16.0] - 2022-01-14

### Added

- New UI static demo build
- New UI toolbar functions - orientation, toggle params, minimap
- Sortable and searchable lattice name row

### Changed

- Numerous UI style tweaks, mostly around dispatches table states

### Fixed

- Node sidebar info now updates correctly

## [0.15.11] - 2022-01-18

### Removed

- Unused numpy requirement. Note that numpy is still being installed indirectly as other packages in the requirements rely on it.

## [0.15.10] - 2022-01-16

## Added

- How-to guide for Covalent dispatcher CLI.

## [0.15.9] - 2022-01-18

### Changed

- Switched from using human readable ids to using UUIDs

### Removed

- `human-id` package was removed along with its mention in `requirements.txt` and `meta.yaml`

## [0.15.8] - 2022-01-17

### Removed

- Code breaking text from CLI api documentation.
- Unwanted covalent_dispatcher rst file.

### Changed

- Installation of entire covalent_dispatcher instead of covalent_dispatcher/_service in setup.py.

## [0.15.7] - 2022-01-13

### Fixed

- Functions with multi-line or really long decorators are properly serialized in dispatch_source.py.
- Multi-line Covalent output is properly commented out in dispatch_source.py.

## [0.15.6] - 2022-01-11

### Fixed

- Sub-lattice functions are successfully serialized in the utils.py get_serialized_function_str.

### Added

- Function to scan utilized source files and return a set of imported modules (utils.get_imports_from_source)

## [0.15.5] - 2022-01-12

### Changed

- UI runs on port 47007 and the dispatcher runs on port 48008. This is so that when the servers are later merged, users continue using port 47007 in the browser.
- Small modifications to the documentation
- Small fix to the README

### Removed

- Removed a directory `generated` which was improperly added
- Dispatcher web interface
- sqlalchemy requirement

## [0.15.4] - 2022-01-11

### Changed

- In file `covalent/executor/base.py`, `pickle` was changed to `cloudpickle` because of its universal pickling ability.

### Added

- In docstring of `BaseExecutor`, a note was added specifying that `covalent` with its dependencies is assumed to be installed in the conda environments.
- Above note was also added to the conda env selector how-to.

## [0.15.3] - 2022-01-11

### Changed

- Replaced the generic `RuntimeError` telling users to check if there is an object manipulation taking place inside the lattice to a simple warning. This makes the original error more visible.

## [0.15.2] - 2022-01-11

### Added

- If condition added for handling the case where `__getattr__` of an electron is accessed to detect magic functions.

### Changed

- `ActiveLatticeManager` now subclasses from `threading.local` to make it thread-safe.
- `ValueError` in the lattice manager's `claim` function now also shows the name of the lattice that is currently claimed.
- Changed docstring of `ActiveLatticeManager` to note that now it is thread-safe.
- Sublattice dispatching now no longer deletes the result object file and is dispatched normally instead of in a serverless manner.
- `simulate_nitrogen_and_copper_slab_interaction.ipynb` notebook tutorial now does normal dispatching as well instead of serverless dispatching. Also, now 7 datapoints will be shown instead of 10 earlier.

## [0.15.1] - 2022-01-11

### Fixed

- Passing AWS credentials to reusable workflows as a secret

## [0.15.0] - 2022-01-10

### Added

- Action to push development image to ECR

### Changed

- Made the publish action reusable and callable

## [0.14.1] - 2022-01-02

### Changed

- Updated the README
- Updated classifiers in the setup.py file
- Massaged some RTD pages

## [0.14.0] - 2022-01-07

### Added

- Action to push static UI to S3

## [0.13.2] - 2022-01-07

### Changed

- Completed new UI design work

## [0.13.1] - 2022-01-02

### Added

- Added eventlet requirement

### Changed

- The CLI tool can now manage the UI flask server as well
- [Breaking] The CLI option `-t` has been changed to `-d`, which starts the servers in developer mode and exposes unit tests to the server.

## [0.13.0] - 2022-01-01

### Added

- Config manager in `covalent/_shared_files/config.py`
- Default location for the main config file can be overridden using the environment variable `COVALENT_CONFIG_DIR`
- Ability to set and get configuration using `get_config` and `set_config`

### Changed

- The flask servers now reference the config file
- Defaults reference the config file

### Fixed

- `ValueError` caught when running `covalent stop`
- One of the functional tests was using a malformed path

### Deprecated

- The `electron.to_json` function
- The `generate_random_filename_in_cache` function

### Removed

- The `get_api_token` function

## [0.12.13] - 2022-01-04

## Removed

- Tutorial section headings

## Fixed

- Plot background white color

## [0.12.12] - 2022-01-06

### Fixed

- Having a print statement inside electron and lattice code no longer causes the workflow to fail.

## [0.12.11] - 2022-01-04

### Added

- Completed UI feature set for first release

### Changed

- UI server result serialization improvements
- UI result update webhook no longer fails on request exceptions, logs warning intead

## [0.12.10] - 2021-12-17

### Added

- Astrophysics tutorial

## [0.12.9] - 2022-01-04

### Added

- Added `get_all_node_results` method in `result_class.py` to return result of all node executions.

- Added `test_parallelilization` test to verify whether the execution is now being achieved in parallel.

### Changed

- Removed `LocalCluster` cluster creation usage to a simple `Client` one from Dask.

- Removed unnecessary `to_run` function as we no longer needed to run execution through an asyncio loop.

- Removed `async` from function definition of previously asynchronous functions, `_run_task`, `_run_planned_workflow`, `_plan_workflow`, and `_run_workflow`.

- Removed `uvloop` from requirements.

- Renamed `test_get_results` to `test_get_result`.

- Reran the how to notebooks where execution time was mentioned.

- Changed how `dispatch_info` context manager was working to account for multiple nodes accessing it at the same time.

## [0.12.8] - 2022-01-02

### Changed

- Changed the software license to GNU Affero 3.0

### Removed

- `covalent-ui` directory

## [0.12.7] - 2021-12-29

### Fixed

- Gunicorn logging now uses the `capture-output` flag instead of redirecting stdout and stderr

## [0.12.6] - 2021-12-23

### Changed

- Cleaned up the requirements and moved developer requirements to a separate file inside `tests`

## [0.12.5] - 2021-12-16

### Added

- Conda build CI job

## [0.12.4] - 2021-12-23

### Changed

- Gunicorn server now checks for port availability before starting

### Fixed

- The `covalent start` function now prints the correct port if the server is already running.

## [0.12.3] - 2021-12-14

### Added

- Covalent tutorial comparing quantum support vector machines with support vector machine algorithms implemented in qiskit and scikit-learn.

## [0.12.2] - 2021-12-16

### Fixed

- Now using `--daemon` in gunicorn to start the server, which was the original intention.

## [0.12.1] - 2021-12-16

### Fixed

- Removed finance references from docs
- Fixed some other small errors

### Removed

- Removed one of the failing how-to tests from the functional test suite

## [0.12.0] - 2021-12-16

### Added

- Web UI prototype

## [0.11.1] - 2021-12-14

### Added

- CLI command `covalent status` shows port information

### Fixed

- gunicorn management improved

## [0.11.0] - 2021-12-14

### Added

- Slack notifications for test status

## [0.10.4] - 2021-12-15

### Fixed

- Specifying a non-default results directory in a sub-lattice no longer causes a failure in lattice execution.

## [0.10.3] - 2021-12-14

### Added

- Functional tests for how-to's in documentation

### Changed

- Moved example script to a functional test in the pipeline
- Added a test flag to the CLI tool

## [0.10.2] - 2021-12-14

### Fixed

- Check that only `kwargs` without any default values in the workflow definition need to be passed in `lattice.draw(ax=ax, **kwargs)`.

### Added

- Function to check whether all the parameters without default values for a callable function has been passed added to shared utils.

## [0.10.1] - 2021-12-13

### Fixed

- Content and style fixes for getting started doc.

## [0.10.0] - 2021-12-12

### Changed

- Remove all imports from the `covalent` to the `covalent_dispatcher`, except for `_dispatch_serverless`
- Moved CLI into `covalent_dispatcher`
- Moved executors to `covalent` directory

## [0.9.1] - 2021-12-13

### Fixed

- Updated CONTRIBUTING to clarify docstring style.
- Fixed docstrings for `calculate_node` and `check_constraint_specific_sum`.

## [0.9.0] - 2021-12-10

### Added

- `prefix_separator` for separating non-executable node types from executable ones.

- `subscript_prefix`, `generator_prefix`, `sublattice_prefix`, `attr_prefix` for prefixes of subscripts, generators,
  sublattices, and attributes, when called on an electron and added to the transport graph.

- `exclude_from_postprocess` list of prefixes to denote those nodes which won't be used in post processing the workflow.

- `__int__()`, `__float__()`, `__complex__()` for converting a node to an integer, float, or complex to a value of 0 then handling those types in post processing.

- `__iter__()` generator added to Electron for supporting multiple return values from an electron execution.

- `__getattr__()` added to Electron for supporting attribute access on the node output.

- `__getitem__()` added to Electron for supporting subscripting on the node output.

- `electron_outputs` added as an attribute to lattice.

### Changed

- `electron_list_prefix`, `electron_dict_prefix`, `parameter_prefix` modified to reflect new way to assign prefixes to nodes.

- In `build_graph` instead of ignoring all exceptions, now the exception is shown alongwith the runtime error notifying that object manipulation should be avoided inside a lattice.

- `node_id` changed to `self.node_id` in Electron's `__call__()`.

- `parameter` type electrons now have the default metadata instead of empty dictionary.

- Instead of deserializing and checking whether a sublattice is there, now a `sublattice_prefix` is used to denote when a node is a sublattice.

- In `dispatcher_stack_test`, `test_dispatcher_flow` updated to indicate the new use of `parameter_prefix`.

### Fixed

- When an execution fails due to something happening in `run_workflow`, then result object's status is now failed and the object is saved alongwith throwing the appropriate exception.

## [0.8.5] - 2021-12-10

### Added

- Added tests for choosing specific executors inside electron initialization.
- Added test for choosing specific Conda environments inside electron initialization.

## [0.8.4] - 2021-12-10

### Changed

- Removed _shared_files directory and contents from covalent_dispatcher. Logging in covalent_dispatcher now uses the logger in covalent/_shared_files/logging.py.

## [0.8.3] - 2021-12-10

### Fixed

- Decorator symbols were added to the pseudo-code in the quantum chemistry tutorial.

## [0.8.2] - 2021-12-06

### Added

- Quantum chemistry tutorial.

## [0.8.1] - 2021-12-08

### Added

- Docstrings with typehints for covalent dispatcher functions added.

### Changed

- Replaced `node` to `node_id` in `electron.py`.

- Removed unnecessary `enumerate` in `covalent_dispatcher/_core/__init__.py`.

- Removed `get_node_device_mapping` function from `covalent_dispatcher/_core/__init__.py`
  and moved the definition to directly add the mapping to `workflow_schedule`.

- Replaced iterable length comparison for `executor_specific_exec_cmds` from `if len(executor_specific_exec_cmds) > 0`
  to `if executor_specific_exec_cmds`.

## [0.8.0] - 2021-12-03

### Added

- Executors can now accept the name of a Conda environment. If that environment exists, the operations of any electron using that executor are performed in that Conda environment.

## [0.7.6] - 2021-12-02

### Changed

- How to estimate lattice execution time has been renamed to How to query lattice execution time.
- Change result querying syntax in how-to guides from `lattice.get_result` to
  `covalent.get_result`.
- Choose random port for Dask dashboard address by setting `dashboard_address` to ':0' in
  `LocalCluster`.

## [0.7.5] - 2021-12-02

### Fixed

- "Default" executor plugins are included as part of the package upon install.

## [0.7.4] - 2021-12-02

### Fixed

- Upgraded dask to 2021.10.0 based on a vulnerability report

## [0.7.3] - 2021-12-02

### Added

- Transportable object tests
- Transport graph tests

### Changed

- Variable name node_num to node_id
- Variable name node_idx to node_id

### Fixed

- Transport graph `get_dependencies()` method return type was changed from Dict to List

## [0.7.2] - 2021-12-01

### Fixed

- Date handling in changelog validation

### Removed

- GitLab CI YAML

## [0.7.1] - 2021-12-02

### Added

- A new parameter to a node's result called `sublattice_result` is added.
  This will be of a `Result` type and will contain the result of that sublattice's
  execution. If a normal electron is executed, this will be `None`.

- In `_delete_result` function in `results_manager.py`, an empty results directory
  will now be deleted.

- Name of a sublattice node will also contain `(sublattice)`.

- Added `_dispatch_sync_serverless` which synchronously dispatches without a server
  and waits for a result to be returned. This is the method used to dispatch a sublattice.

- Test for sublatticing is added.

- How-to guide added for sublatticing explaining the new features.

### Changed

- Partially changed `draw` function in `lattice.py` to also draw the subgraph
  of the sublattice when drawing the main graph of the lattice. The change is
  incomplete as we intend to add this feature later.

- Instead of returning `plt`, `draw` now returns the `ax` object.

- `__call__` function in `lattice.py` now runs the lattice's function normally
  instead of dispatching it.

- `_run_task` function now checks whether current node is a sublattice and acts
  accordingly.

### Fixed

- Unnecessary lines to rename the node's name in `covalent_dispatcher/_core/__init__.py` are removed.

- `test_electron_takes_nested_iterables` test was being ignored due to a spelling mistake. Fixed and
  modified to follow the new pattern.

## [0.7.0] - 2021-12-01

### Added

- Electrons can now accept an executor object using the "backend" keyword argument. "backend" can still take a string naming the executor module.
- Electrons and lattices no longer have Slurm metadata associated with the executor, as that information should be contained in the executor object being used as an input argument.
- The "backend" keyword can still be a string specifying the executor module, but only if the executor doesn't need any metadata.
- Executor plugin classes are now directly available to covalent, eg: covalent.executor.LocalExecutor().

## [0.6.7] - 2021-12-01

### Added

- Docstrings without examples for all the functions in core covalent.
- Typehints in those functions as well.
- Used `typing.TYPE_CHECKING` to prevent cyclic imports when writing typehints.

### Changed

- `convert_to_lattice_function` renamed to `convert_to_lattice_function_call`.
- Context managers now raise a `ValueError` instead of a generic `Exception`.

## [0.6.6] - 2021-11-30

### Fixed

- Fixed the version used in the documentation
- Fixed the badge URLs to prevent caching

## [0.6.5] - 2021-11-30

### Fixed

- Broken how-to links

### Removed

- Redundant lines from .gitignore
- *.ipynb from .gitignore

## [0.6.4] - 2021-11-30

### Added

- How-to guides for workflow orchestration.
  - How to construct an electron
  - How to construct a lattice
  - How to add an electron to lattice
  - How to visualize the lattice
  - How to add constraints to lattices
- How-to guides for workflow and subtask execution.
  - How to execute individual electrons
  - How to execute a lattice
  - How to execute multiple lattices
- How-to guides for status querying.
  - How to query electron execution status
  - How to query lattice execution status
  - How to query lattice execution time
- How-to guides for results collection
  - How to query electron execution results
  - How to query lattice execution results
  - How to query multiple lattice execution results
- Str method for the results object.

### Fixed

- Saving the electron execution status when the subtask is running.

## [0.6.3] - 2021-11-29

### Removed

- JWT token requirement.
- Covalent dispatcher login requirement.
- Update covalent login reference in README.md.
- Changed the default dispatcher server port from 5000 to 47007.

## [0.6.2] - 2021-11-28

### Added

- Github action for tests and coverage
- Badges for tests and coverage
- If tests pass then develop is pushed to master
- Add release action which tags and creates a release for minor version upgrades
- Add badges action which runs linter, and upload badges for version, linter score, and platform
- Add publish action (and badge) which builds a Docker image and uploads it to the AWS ECR

## [0.6.1] - 2021-11-27

### Added

- Github action which checks version increment and changelog entry

## [0.6.0] - 2021-11-26

### Added

- New Covalent RTD theme
- sphinx extension sphinx-click for CLI RTD
- Sections in RTD
- init.py in both covalent-dispatcher logger module and cli module for it to be importable in sphinx

### Changed

- docutils version that was conflicting with sphinx

### Removed

- Old aq-theme

## [0.5.1] - 2021-11-25

### Added

- Integration tests combining both covalent and covalent-dispatcher modules to test that
  lattice workflow are properly planned and executed.
- Integration tests for the covalent-dispatcher init module.
- pytest-asyncio added to requirements.

## [0.5.0] - 2021-11-23

### Added

- Results manager file to get results from a file, delete a result, and redispatch a result object.
- Results can also be awaited to only return a result if it has either been completed or failed.
- Results class which is used to store the results with all the information needed to be used again along with saving the results to a file functionality.
- A result object will be a mercurial object which will be updated by the dispatcher and saved to a file throughout the dispatching and execution parts.
- Direct manipulation of the transport graph inside a result object takes place.
- Utility to convert a function definition string to a function and vice-versa.
- Status class to denote the status of a result object and of each node execution in the transport graph.
- Start and end times are now also stored for each node execution as well as for the whole dispatch.
- Logging of `stdout` and `stderr` can be done by passing in the `log_stdout`, `log_stderr` named metadata respectively while dispatching.
- In order to get the result of a certain dispatch, the `dispatch_id`, the `results_dir`, and the `wait` parameter can be passed in. If everything is default, then only the dispatch id is required, waiting will not be done, and the result directory will be in the current working directory with folder name as `results/` inside which every new dispatch will have a new folder named according to their respective dispatch ids, containing:
  - `result.pkl` - (Cloud)pickled result object.
  - `result_info.yaml` - yaml file with high level information about the result and its execution.
  - `dispatch_source.py` - python file generated, containing the original function definitions of lattice and electrons which can be used to dispatch again.

### Changed

- `logfile` named metadata is now `slurm_logfile`.
- Instead of using `jsonpickle`, `cloudpickle` is being used everywhere to maintain consistency.
- `to_json` function uses `json` instead of `jsonpickle` now in electron and lattice definitions.
- `post_processing` moved to the dispatcher, so the dispatcher will now store a finished execution result in the results folder as specified by the user with no requirement of post processing it from the client/user side.
- `run_task` function in dispatcher modified to check if a node has completed execution and return it if it has, else continue its execution. This also takes care of cases if the server has been closed mid execution, then it can be started again from the last saved state, and the user won't have to wait for the whole execution.
- Instead of passing in the transport graph and dispatch id everywhere, the result object is being passed around, except for the `asyncio` part where the dispatch id and results directory is being passed which afterwards lets the core dispatcher know where to get the result object from and operate on it.
- Getting result of parent node executions of the graph, is now being done using the result object's graph. Storing of each execution's result is also done there.
- Tests updated to reflect the changes made. They are also being run in a serverless manner.

### Removed

- `LatticeResult` class removed.
- `jsonpickle` requirement removed.
- `WorkflowExecutionResult`, `TaskExecutionResult`, and `ExecutionError` singleton classes removed.

### Fixed

- Commented out the `jwt_required()` part in `covalent-dispatcher/_service/app.py`, may be removed in later iterations.
- Dispatcher server will now return the error message in the response of getting result if it fails instead of sending every result ever as a response.

## [0.4.3] - 2021-11-23

### Added

- Added a note in Known Issues regarding port conflict warning.

## [0.4.2] - 2021-11-24

### Added

- Added badges to README.md

## [0.4.1] - 2021-11-23

### Changed

- Removed old coverage badge and fixed the badge URL

## [0.4.0] - 2021-11-23

### Added

- Codecov integrations and badge

### Fixed

- Detached pipelines no longer created

## [0.3.0] - 2021-11-23

### Added

- Wrote a Code of Conduct based on <https://www.contributor-covenant.org/>
- Added installation and environment setup details in CONTRIBUTING
- Added Known Issues section to README

## [0.2.0] - 2021-11-22

### Changed

- Removed non-open-source executors from Covalent. The local SLURM executor is now
- a separate repo. Executors are now plugins.

## [0.1.0] - 2021-11-19

### Added

- Pythonic CLI tool. Install the package and run `covalent --help` for a usage description.
- Login and logout functionality.
- Executor registration/deregistration skeleton code.
- Dispatcher service start, stop, status, and restart.

### Changed

- JWT token is stored to file instead of in an environment variable.
- The Dask client attempts to connect to an existing server.

### Removed

- Removed the Bash CLI tool.

### Fixed

- Version assignment in the covalent init file.

## [0.0.3] - 2021-11-17

### Fixed

- Fixed the Dockerfile so that it runs the dispatcher server from the covalent repo.

## [0.0.2] - 2021-11-15

### Changed

- Single line change in ci script so that it doesn't exit after validating the version.
- Using `rules` in `pytest` so that the behavior in test stage is consistent.

## [0.0.1] - 2021-11-15

### Added

- CHANGELOG.md to track changes (this file).
- Semantic versioning in VERSION.
- CI pipeline job to enforce versioning.<|MERGE_RESOLUTION|>--- conflicted
+++ resolved
@@ -7,11 +7,10 @@
 
 ## [UNRELEASED]
 
-<<<<<<< HEAD
 ### Docs
 
 - Updated AWS Lambda plugin rtd with mention to its limitations.
-=======
+
 ## [0.195.0] - 2022-09-06
 
 ### Authors
@@ -112,7 +111,6 @@
 ### Changed
 
 - Modified how `no_cluster` is passed to `app.py` from the CLI
->>>>>>> ffa59c66
 
 ## [0.191.0] - 2022-09-01
 
