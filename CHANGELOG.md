# Changelog

All notable changes to this project will be documented in this file.

The format is based on [Keep a Changelog](https://keepachangelog.com/en/1.0.0/),
and this project adheres to [Semantic Versioning](https://semver.org/spec/v2.0.0.html).

## [UNRELEASED]

<<<<<<< HEAD
### Added

- Statuses and mechanism for executors to update their statuses.
- `SafeVariable` class to share data safely between different threads if needed.
- `task_metadata` in executors now also contains `status_store` using which they can update their statuses.

### Changed

- Updated statuses everywhere to use `Result`'s status attributes for now instead of using strings directly.
- `ct.status` now uses `covalent._shared_files.statuses.RESULT_STATUS` constant.

### Tests

- Updated status related tests
- Added tests for functions in `util_classes.py` and `statuses.py`
=======
### Docs

- Updated EC2 RTD with config & cloud resources table
>>>>>>> 60ab3576

### Operations

- Fixed syntax issues in `nightly.yml`
- Add `repository` arg to checkout in `version`
- fix `octokit` request action route, update env token
- add `fetch-depth: 0` to fetch entire history

## [0.199.0] - 2022-09-29

### Authors

- Venkat Bala <15014089+venkatBala@users.noreply.github.com>
- Co-authored-by: Will Cunningham <wjcunningham7@gmail.com>
- Co-authored-by: Scott Wyman Neagle <scott@agnostiq.ai>
- Will Cunningham <wjcunningham7@users.noreply.github.com>
- Sankalp Sanand <sankalp@agnostiq.ai>
- Casey Jao <casey@agnostiq.ai>
- Prasanna Venkatesh <54540812+Prasy12@users.noreply.github.com>
- Co-authored-by: Manjunath PV <manjunath.poilath@psiog.com>
- Co-authored-by: kamalesh.suresh <kamalesh.suresh@psiog.com>
- Co-authored-by: ArunPsiog <arun.mukesh@psiog.com>
- Co-authored-by: RaviPsiog <raviteja.gurram@psiog.com>
- Co-authored-by: pre-commit-ci[bot] <66853113+pre-commit-ci[bot]@users.noreply.github.com>
- Co-authored-by: Faiyaz Hasan <faiyaz@agnostiq.ai>
- Co-authored-by: Alejandro Esquivel <ae@alejandro.ltd>

### Tests

- Fixed `asserts` in stress tests
- Added unit tests for `defaults.py`
- Updated `test_sync()` to match the new function signature.

### Added

- `requirements-client.txt` file added.
- Logs tab on the GUI which displays the covalent logs and also the ability to download the log file.
- Missing copyrights to the file transfer module.

### Fixed

- Config file is now locked during reads and writes to mitigate concurrency issues
- In `defaults.py/get_default_executor`, condition to return `local` or `dask` is now fixed
- Strip "/" from the S3 bucket download "from file path" and the upload "to file path"
- Correctly return stderr in get_node_result

### Changed

- Installation requirements are now split into client side and server side requirements' files.
- `setup.py` modified to install client side requirements only, if `COVALENT_SDK_ONLY` environment variable is present and `True`.
- Updated `requirements.txt` and `tests/requirements.txt`
- Updated `nbconvert` by dependabot
- Split the `ConfigManager` into `Client` and `Server` components
- Update the `set/get/update` config methods to distinguish between the client and server parts
- `get_all_node_results()` uses in memory `Result` instead of DB
- `get_all_node_outputs()` uses in memory Result instead of DB

### Removed

- The DB dependency in `sync()`
- The ability for `sync()` to wait for all dispatches.

### Docs

- Fixed a notebook which was not rendering

### Operations

- Updating all references to local workflows
- Adding `nightly.yml` workflow for nightly CI
- Updated triggers to `tests` and `changelog` workflows
- Enhanced pre-release workflows
- `codecov` passthrough jobs added for when tests are not run
- Tests are run on one platform on pushes to `develop` to keep codecov reports accurate
- Test matrix source triggers changed from `workflow_call` to `schedule` since contexts are inherited
- Removed badges workflow; version badge is now generated using the latest pre-release tag
- Removed unused `push_to_s3` workflow
- Workflows authenticate to AWS using OIDC with specific roles
- Only the recommended platform is tested on pull requests
- Update check blocks to assert the `workflow_call` event type is replaced with `schedule`
- Create a hotfix when pushing to a release branch
- Update nightly trigger to `hourly` for testing
- Update `changelog` action token to `COVALENT_OPS_BOT_TOKEN`
- Remove `benchmark` workflow from `nightly` schedule
- Removed payload dependency from changelog action so it can run on a schedule
- Remove `benchmark` workflow from `nightly` schedule

## [0.198.0] - 2022-09-14

### Authors

- Scott Wyman Neagle <scott@agnostiq.ai>
- Co-authored-by: Will Cunningham <wjcunningham7@gmail.com>


### Operations

- Fix `release.yml` workflow
- Adding a step in `release.yml/docker` job to trigger the AWS executor base image build in the remote repo `covalent-aws-plugins`
- Pass all the necessary inputs for the triggered workflow as part of the HTTP POST request body
- Added MacOS 12 to test matrix


### Changed

- Skipping stalling `dask_executor` functional test
- Database is initialized in `covalent_ui/app.py` instead of in the CLI's `start` method in order to support management via `start-stop-daemon`.
- Convert `COVALENT_SVC_PORT` to `int` when parsing env var
- Skipping stalling `dask_executor` functional test

### Added

- Modified `_DEFAULT_CONSTRAINT_VALUES` to a dataclass called `DefaultMetadataValues`, it is still used as a dictionary everywhere (named `DEFAULT_METADATA_VALUES` instead) but in an object-like manner.
- Modified `_DEFAULT_CONFIG` to also be a dataclass called `DefaultConfig`, which is initialized whenever needed and used like a dictionary (named `DEFAULT_CONFIG`).
- `ConfigManager` is now thread safe since it is initialized whenever needed instead of one object being accessed by multiple processes/threads leading to corruption of the config file.
- Using `contextlib.supress` to ignore `psutil.NoSuchProcess` errors instead of `try/except` with `pass`.
- Filter workflow dispatches by status on the GUI.
- Delete all workflow dispatches present in the database from the GUI and add filter level deletion of workflow dispatches as well. 
- Theme changes as part of latest wireframe.
- Factory functions to generate configurations and default metadata at the time when required. This is because certain values like default executors are only determined when the covalent server starts.
- Respecting the configuration options like default executor, no. of workers, developer mode, etc. when restarting the server.
- Unit tests for `remote_executor.py`
- Added alembic migrations script for DB schema v12
- Environment variables added to `defaults.py` in order to support system services
- Covalent OpenRC init script added

### Removed

- Deprecated `_DEFAULT_CONSTRAINTS_DEPRECATED` removed.
- Confusing `click` argument `no-cluster` instead of flag `--no-cluster` removed; this was also partially responsible for unexpected behaviour with using `no-cluster` option when starting covalent.

### Operations

- Fixed a bug in changelog.yml caused by passing a large list of commits as a var

### Tests

- Updated tests to reflect above changes.
- Updated more tests to DB schema v12
- Improved DB mocking in dispatcher tests

### Fixed

- Removed inheritance of `call_before` metadata related to file transfers from parent electron to collected nodes.
- Executor instances at runtime no longer inadvertently modify
  transport graph nodes when modifying their attributes.
- Syntax error in `tests.yml`

### Docs

- Updated AWS Lambda plugin rtd with mention to its limitations.
- Updated RTD concepts and tutorials to reflect new UI.

## [0.197.0] - 2022-09-08

### Authors

- Will Cunningham <wjcunningham7@users.noreply.github.com>
- Co-authored-by: Scott Wyman Neagle <scott@agnostiq.ai>
- Alejandro Esquivel <ae@alejandro.ltd>
- Co-authored-by: Will Cunningham <wjcunningham7@gmail.com>
- Aravind-psiog <100823292+Aravind-psiog@users.noreply.github.com>
- Faiyaz Hasan <faiyaz@agnostiq.ai>
- Co-authored-by: Venkat Bala <venkat@agnostiq.ai>
- Prasanna Venkatesh <54540812+Prasy12@users.noreply.github.com>
- Co-authored-by: Amalan Jenicious F <amalan.jenicious@psiog.com>
- Okechukwu  Emmanuel Ochia <okechukwu@agnostiq.ai>
- Co-authored-by: pre-commit-ci[bot] <66853113+pre-commit-ci[bot]@users.noreply.github.com>
- Casey Jao <casey@agnostiq.ai>


### Fixed

- Fixed missing lattice and result object attributes after rehydrating from datastore.

### Changed

- Implemented v12 of the DB schema

### Tests

- Enhanced DB tests to check faithfulness of persist and rehydrate operations

### Docs

### Docs
- Update user interface docs for filter and delete features.
- Added credential management page

## [0.196.0] - 2022-09-07

### Authors

- Will Cunningham <wjcunningham7@users.noreply.github.com>
- Co-authored-by: Scott Wyman Neagle <scott@agnostiq.ai>
- Alejandro Esquivel <ae@alejandro.ltd>
- Co-authored-by: Will Cunningham <wjcunningham7@gmail.com>
- Aravind-psiog <100823292+Aravind-psiog@users.noreply.github.com>
- Faiyaz Hasan <faiyaz@agnostiq.ai>
- Co-authored-by: Venkat Bala <venkat@agnostiq.ai>
- Prasanna Venkatesh <54540812+Prasy12@users.noreply.github.com>
- Co-authored-by: Amalan Jenicious F <amalan.jenicious@psiog.com>
- Okechukwu  Emmanuel Ochia <okechukwu@agnostiq.ai>
- Co-authored-by: pre-commit-ci[bot] <66853113+pre-commit-ci[bot]@users.noreply.github.com>
- Casey Jao <casey@agnostiq.ai>


### Changed

- Sublattices are now run completely internally, without any HTTP calls.
- Lattice-level metadata is persisted atomically for sublattices.

## [0.195.0] - 2022-09-06

### Authors

- Will Cunningham <wjcunningham7@users.noreply.github.com>
- Co-authored-by: Scott Wyman Neagle <scott@agnostiq.ai>
- Alejandro Esquivel <ae@alejandro.ltd>
- Co-authored-by: Will Cunningham <wjcunningham7@gmail.com>
- Aravind-psiog <100823292+Aravind-psiog@users.noreply.github.com>
- Faiyaz Hasan <faiyaz@agnostiq.ai>
- Co-authored-by: Venkat Bala <venkat@agnostiq.ai>
- Prasanna Venkatesh <54540812+Prasy12@users.noreply.github.com>
- Co-authored-by: Amalan Jenicious F <amalan.jenicious@psiog.com>
- Okechukwu  Emmanuel Ochia <okechukwu@agnostiq.ai>
- Co-authored-by: pre-commit-ci[bot] <66853113+pre-commit-ci[bot]@users.noreply.github.com>
- Casey Jao <casey@agnostiq.ai>


### Changed

- `import covalent` no longer pulls in the server components

### Operations

- Fixed `tests.yml` where `RECOMMENDED_PLATFORM` was not properly set

## [0.194.0] - 2022-09-06

### Authors

- Will Cunningham <wjcunningham7@users.noreply.github.com>
- Co-authored-by: Scott Wyman Neagle <scott@agnostiq.ai>
- Alejandro Esquivel <ae@alejandro.ltd>
- Co-authored-by: Will Cunningham <wjcunningham7@gmail.com>
- Aravind-psiog <100823292+Aravind-psiog@users.noreply.github.com>
- Faiyaz Hasan <faiyaz@agnostiq.ai>
- Co-authored-by: Venkat Bala <venkat@agnostiq.ai>
- Prasanna Venkatesh <54540812+Prasy12@users.noreply.github.com>
- Co-authored-by: Amalan Jenicious F <amalan.jenicious@psiog.com>
- Okechukwu  Emmanuel Ochia <okechukwu@agnostiq.ai>
- Co-authored-by: pre-commit-ci[bot] <66853113+pre-commit-ci[bot]@users.noreply.github.com>
- Casey Jao <casey@agnostiq.ai>


### Operations

- Added a workflow which checks for missing or extra requirements
- Added pycln to pre-commit hooks #867

### Removed

- PyYAML
- tailer

## [0.193.0] - 2022-09-06

### Authors

- Will Cunningham <wjcunningham7@users.noreply.github.com>
- Co-authored-by: Scott Wyman Neagle <scott@agnostiq.ai>
- Alejandro Esquivel <ae@alejandro.ltd>
- Co-authored-by: Will Cunningham <wjcunningham7@gmail.com>
- Aravind-psiog <100823292+Aravind-psiog@users.noreply.github.com>
- Faiyaz Hasan <faiyaz@agnostiq.ai>
- Co-authored-by: Venkat Bala <venkat@agnostiq.ai>
- Prasanna Venkatesh <54540812+Prasy12@users.noreply.github.com>
- Co-authored-by: Amalan Jenicious F <amalan.jenicious@psiog.com>
- Okechukwu  Emmanuel Ochia <okechukwu@agnostiq.ai>
- Co-authored-by: pre-commit-ci[bot] <66853113+pre-commit-ci[bot]@users.noreply.github.com>
- Casey Jao <casey@agnostiq.ai>


### Changed

- Refactored executor base classes

### Operations

- pre-commit autoupdate

## [0.192.0] - 2022-09-02

### Authors

- Will Cunningham <wjcunningham7@users.noreply.github.com>
- Co-authored-by: Scott Wyman Neagle <scott@agnostiq.ai>
- Alejandro Esquivel <ae@alejandro.ltd>
- Co-authored-by: Will Cunningham <wjcunningham7@gmail.com>
- Aravind-psiog <100823292+Aravind-psiog@users.noreply.github.com>
- Faiyaz Hasan <faiyaz@agnostiq.ai>
- Co-authored-by: Venkat Bala <venkat@agnostiq.ai>
- Prasanna Venkatesh <54540812+Prasy12@users.noreply.github.com>
- Co-authored-by: Amalan Jenicious F <amalan.jenicious@psiog.com>
- Okechukwu  Emmanuel Ochia <okechukwu@agnostiq.ai>
- Co-authored-by: pre-commit-ci[bot] <66853113+pre-commit-ci[bot]@users.noreply.github.com>


### Changed

- Modified how `no_cluster` is passed to `app.py` from the CLI

## [0.191.0] - 2022-09-01

### Authors

- Will Cunningham <wjcunningham7@users.noreply.github.com>
- Co-authored-by: Scott Wyman Neagle <scott@agnostiq.ai>
- Alejandro Esquivel <ae@alejandro.ltd>
- Co-authored-by: Will Cunningham <wjcunningham7@gmail.com>
- Aravind-psiog <100823292+Aravind-psiog@users.noreply.github.com>
- Faiyaz Hasan <faiyaz@agnostiq.ai>
- Co-authored-by: Venkat Bala <venkat@agnostiq.ai>
- Prasanna Venkatesh <54540812+Prasy12@users.noreply.github.com>
- Co-authored-by: Amalan Jenicious F <amalan.jenicious@psiog.com>
- Okechukwu  Emmanuel Ochia <okechukwu@agnostiq.ai>
- Co-authored-by: pre-commit-ci[bot] <66853113+pre-commit-ci[bot]@users.noreply.github.com>


### Added

- Implementation of RemoteExecutor

## [0.190.0] - 2022-09-01

### Authors

- Will Cunningham <wjcunningham7@users.noreply.github.com>
- Co-authored-by: Scott Wyman Neagle <scott@agnostiq.ai>
- Alejandro Esquivel <ae@alejandro.ltd>
- Co-authored-by: Will Cunningham <wjcunningham7@gmail.com>
- Aravind-psiog <100823292+Aravind-psiog@users.noreply.github.com>
- Faiyaz Hasan <faiyaz@agnostiq.ai>
- Co-authored-by: Venkat Bala <venkat@agnostiq.ai>
- Prasanna Venkatesh <54540812+Prasy12@users.noreply.github.com>
- Co-authored-by: Amalan Jenicious F <amalan.jenicious@psiog.com>
- Okechukwu  Emmanuel Ochia <okechukwu@agnostiq.ai>


### Changed

- Renamed `BaseAsyncExecutor` and its references to `AsyncBaseExecutor`.

## [0.189.0] - 2022-08-31

### Authors

- Will Cunningham <wjcunningham7@users.noreply.github.com>
- Co-authored-by: Scott Wyman Neagle <scott@agnostiq.ai>
- Alejandro Esquivel <ae@alejandro.ltd>
- Co-authored-by: Will Cunningham <wjcunningham7@gmail.com>
- Aravind-psiog <100823292+Aravind-psiog@users.noreply.github.com>
- Faiyaz Hasan <faiyaz@agnostiq.ai>
- Co-authored-by: Venkat Bala <venkat@agnostiq.ai>
- Prasanna Venkatesh <54540812+Prasy12@users.noreply.github.com>
- Co-authored-by: Amalan Jenicious F <amalan.jenicious@psiog.com>


### Added

- Added capability to take screenshot of the graph with covalent logo on the GUI.

### Operations

- Changed the environment switches in tests.yml to be `true`/empty instead of 1/0

- Adding `benchmark.yml` workflow

### Tests

- Adding scripts in `tests/stress_tests/benchmarks`

## [0.188.0] - 2022-08-31

### Authors

- Will Cunningham <wjcunningham7@users.noreply.github.com>
- Co-authored-by: Scott Wyman Neagle <scott@agnostiq.ai>
- Alejandro Esquivel <ae@alejandro.ltd>
- Co-authored-by: Will Cunningham <wjcunningham7@gmail.com>
- Aravind-psiog <100823292+Aravind-psiog@users.noreply.github.com>


### Added

- Created a prototype of a production Dockerfile
- The old Dockerfile has been moved to Dockerfile.dev

### Docs

- Added read the docs for user interface
- Added db schema migration error guide in RTD
- Removed `get_data_store` from quantum chemistry tutorial #1046

### Operations

- Front-end test coverage measured and reported in CI
- Added reusable version action

## [0.187.0] - 2022-08-28

### Authors

- Prasanna Venkatesh <54540812+Prasy12@users.noreply.github.com>
- Co-authored-by: Kamalesh-suresh <kamalesh.suresh@psiog.com>
- Co-authored-by: Amalan Jenicious F <amalan.jenicious@psiog.com>
- Co-authored-by: pre-commit-ci[bot] <66853113+pre-commit-ci[bot]@users.noreply.github.com>

### Tests

- Fixed `test_using_executor_names` and `test_internal_sublattice_dispatch` tests to also work with `--no-cluster` option.

### Added

- Added test cases for front-end react components.

## [0.186.0] - 2022-08-25

### Authors

- Sankalp Sanand <sankalp@agnostiq.ai>
- Co-authored-by: Alejandro Esquivel <ae@alejandro.ltd>
- Venkat Bala <venkat@agnostiq.ai>
- Okechukwu  Emmanuel Ochia <okechukwu@agnostiq.ai>
- Co-authored-by: pre-commit-ci[bot] <66853113+pre-commit-ci[bot]@users.noreply.github.com>
- Co-authored-by: Will Cunningham <wjcunningham7@gmail.com>
- Co-authored-by: Scott Wyman Neagle <scott@agnostiq.ai>
- Venkat Bala <15014089+venkatBala@users.noreply.github.com>
- Aravind-psiog <100823292+Aravind-psiog@users.noreply.github.com>
- Co-authored-by: Kamalesh-suresh <kamalesh.suresh@psiog.com>
- Co-authored-by: Prasy12 <prasanna.venkatesh@psiog.com>

### Operations

- Fix conditional logic around dumping of `covalent` logs to stdout in test workflows
- Build test matrix by parsing configs from json
- Dump covalent logs if any of the tests step fail
- changed-files action uses the proper sha in version.yml

### Docs

- Added RTD and header for the AWS EC2 executor plugin.
- Refactored tutorials for better organization

### Added

- Added executor label, node id and node type to graph node UI

### Changed

- Runtime has been modified to be more precise on the lattice and electron sidebar

## [0.185.0] - 2022-08-23

### Authors

- Sankalp Sanand <sankalp@agnostiq.ai>
- Co-authored-by: Alejandro Esquivel <ae@alejandro.ltd>
- Venkat Bala <venkat@agnostiq.ai>

### Added

- Adding `load_tests` subdirectory to tests to facilitate execution of Covalent benchmarks during nightly runs
- Added `locust` requirements to tests `requirements.txt`

## [0.184.2] - 2022-08-23

### Authors

- Sankalp Sanand <sankalp@agnostiq.ai>
- Co-authored-by: Alejandro Esquivel <ae@alejandro.ltd>


### Fixed

- Switched the `render_as_batch` flag in the alembic env context so that `ALTER` commands are supported in SQLite migrations.

### Docs

- Updated custom executor RTD to show a simpler example

### Operations

- pre-commit autoupdate

## [0.184.1] - 2022-08-23

### Authors

- Alejandro Esquivel <ae@alejandro.ltd>
- Venkat Bala <venkat@agnostiq.ai>
- Co-authored-by: Scott Wyman Neagle <scott@agnostiq.ai>
- Casey Jao <casey@agnostiq.ai>
- Sankalp Sanand <sankalp@agnostiq.ai>


### Fixed

- Function's `__doc__` and `__name__` storage in dict/json for transportable object fixed.

### Tests

- Added unit test for the above fix.

## [0.184.0] - 2022-08-22

### Authors

- Alejandro Esquivel <ae@alejandro.ltd>
- Venkat Bala <venkat@agnostiq.ai>
- Co-authored-by: Scott Wyman Neagle <scott@agnostiq.ai>
- Casey Jao <casey@agnostiq.ai>


### Changed

- Electron metadata is serialized earlier during workflow construction
  to reduce unexpected executor pip requirements.
  
### Operations

- Updating conditional logic for the different steps in `release` workflow
- Dependabot update

### Docs

- Removed "How to synchronize lattices" section from RTD

## [0.183.0] - 2022-08-18

### Authors

- Scott Wyman Neagle <scott@agnostiq.ai>
- Venkat Bala <venkat@agnostiq.ai>


### Added

- Adding tests to update patch coverage for the `covalent logs` cli

### Changed

- Modify the `covalent logs` CLI handler to read logs line by line

### Operations

- Update release workflow
- Adding a `wait` input for the Conda action

## [0.182.2] - 2022-08-18

### Authors

- Scott Wyman Neagle <scott@agnostiq.ai>
- Will Cunningham <wjcunningham7@users.noreply.github.com>
- Alejandro Esquivel <ae@alejandro.ltd>
- Co-authored-by: Will Cunningham <wjcunningham7@gmail.com>
- Co-authored-by: Faiyaz Hasan <faiyaz@agnostiq.ai>


### Fixed

- CLI `service.py` tests to run without the server needing to be started.

### Docs

- Added `covalent db` cli command to API section of RTD

### Docs

- Fixed RTD downloads badge image to point to `covalent` rather than `cova`

### Operations

- Use conda skeleton action for build and upload

### Docs

- Updating WCI yaml with new file transfer protocols

## [0.182.1] - 2022-08-17

### Authors

- Will Cunningham <wjcunningham7@users.noreply.github.com>
- Venkat Bala <venkat@agnostiq.ai>
- Co-authored-by: santoshkumarradha <santosh@agnostiq.ai>
- Co-authored-by: pre-commit-ci[bot] <66853113+pre-commit-ci[bot]@users.noreply.github.com>
- Co-authored-by: Santosh kumar <29346072+santoshkumarradha@users.noreply.github.com>
- Co-authored-by: Scott Wyman Neagle <scott@agnostiq.ai>
- Prasanna Venkatesh <54540812+Prasy12@users.noreply.github.com>
- Co-authored-by: Will Cunningham <wjcunningham7@gmail.com>


### Fixed

- lattice.draw() fix on the GUI.

## [0.182.0] - 2022-08-17

### Authors

- Will Cunningham <wjcunningham7@users.noreply.github.com>
- Venkat Bala <venkat@agnostiq.ai>
- Co-authored-by: santoshkumarradha <santosh@agnostiq.ai>
- Co-authored-by: pre-commit-ci[bot] <66853113+pre-commit-ci[bot]@users.noreply.github.com>
- Co-authored-by: Santosh kumar <29346072+santoshkumarradha@users.noreply.github.com>
- Co-authored-by: Scott Wyman Neagle <scott@agnostiq.ai>


### Added

- Update RTD for `AWS Batch` executor
- Removed `AWS Lambda` executor RTD from this branch in order to keep changes atomic

### Changed

- Synced with latest develop

### Docs

- Adding RTD for `AWS Braket` executor
- Adding dropdown menu for the IAM policy
- Delete RTD for other cloud executor to keep changes atomic
- Renamed `executers` folder to `executors`

### Docs

- Updated short release notes

## [0.181.0] - 2022-08-17

### Authors

- Alejandro Esquivel <ae@alejandro.ltd>
- Will Cunningham <wjcunningham7@users.noreply.github.com>
- Scott Wyman Neagle <scott@agnostiq.ai>
- Venkat Bala <venkat@agnostiq.ai>
- Co-authored-by: santoshkumarradha <santosh@agnostiq.ai>
- Co-authored-by: pre-commit-ci[bot] <66853113+pre-commit-ci[bot]@users.noreply.github.com>
- Co-authored-by: Santosh kumar <29346072+santoshkumarradha@users.noreply.github.com>
- Co-authored-by: Will Cunningham <wjcunningham7@gmail.com>
- Prasanna Venkatesh <54540812+Prasy12@users.noreply.github.com>
- Co-authored-by: Kamalesh-suresh <kamalesh.suresh@psiog.com>
- Co-authored-by: Manjunath PV <manjunath.poilath@psiog.com>
- Co-authored-by: ArunPsiog <arun.mukesh@psiog.com>


### Changed

- Lazy loading mechanism on the GUI.

### Fixed

- Displaying electron executor and inputs information on the GUI.
- Animated spinner for running statuses on the GUI.

## Docs

- Add `AWSLambdaExecutor` RTD
- Update `api.rst` to include `cluster` CLI command option
- Added version migration guide section in RTD
- Update RTD for `AWS ECS` executor
- Remove AWS Lambda and Batch RTDs to keep changes atomic
- Adding dropdowns to IAM policy documents
- Updated compatibility matrix
- Updated pip, bash and callable deps how-to guides

### Operations

- NPM install on CentOS done explicitly
- `-y` flag for `conda install`

## [0.180.0] - 2022-08-16

### Authors

- Casey Jao <casey@agnostiq.ai>
- Co-authored-by: Alejandro Esquivel <ae@alejandro.ltd>
- Okechukwu  Emmanuel Ochia <okechukwu@agnostiq.ai>
- Scott Wyman Neagle <scott@agnostiq.ai>
- Co-authored-by: pre-commit-ci[bot] <66853113+pre-commit-ci[bot]@users.noreply.github.com>
- Co-authored-by: Will Cunningham <wjcunningham7@gmail.com>
- Sankalp Sanand <sankalp@agnostiq.ai>


### Removed

- Removed `ct.wait.LONG` etc. constants from covalent's init

### Changed

- `wait` in `_get_result_from_dispatcher` will now use `_results_manager.wait.EXTREME` if `True` has been passed to it.

### Operations

- Prettierified release.yml
- Cleaned up pre-commit-config.yml

### Docs

- Updated Bash Lepton tutorial to conform with the latest Lepton interface changes
- Disabling how-to guide for executing an electron with a specified Conda environment.
- Fixed "How To" for Python leptons

## [0.179.0] - 2022-08-16

### Authors



### Changed

- Changed terser package version on webapp yarn-lock file.

## [0.178.0] - 2022-08-15

### Authors

- Will Cunningham <wjcunningham7@users.noreply.github.com>
- Co-authored-by: Alejandro Esquivel <ae@alejandro.ltd>
- Casey Jao <casey@agnostiq.ai>


### Changed

- Dispatch workflows as asyncio tasks on the FastAPI event loop instead of in separate threads

### Fixed

- Deconflict wait enum with `ct.wait` function; `wait` -> `WAIT`

### Operations

- Conda package is built and tested on a nightly schedule
- Conda deployment step is added to `release.yml`
- Install yarn and npm on Ubuntu whenever the webapp needs to be built

## [0.177.0] - 2022-08-11

### Authors

- Scott Wyman Neagle <scott@agnostiq.ai>
- Co-authored-by: Faiyaz Hasan <faiyaz@agnostiq.ai>
- Casey Jao <casey@agnostiq.ai>
- Venkat Bala <venkat@agnostiq.ai>
- Co-authored-by: pre-commit-ci[bot] <66853113+pre-commit-ci[bot]@users.noreply.github.com>

### Removed

- `while True` in `app.get_result`

### Changed

- Flask route logic to return 503 when the result is not ready

### Tests

- results_manager tests

### Operations

- Fix conditional checks for `pre-release` and `stable` Covalent docker image builds

## [0.176.0] - 2022-08-11

### Authors

- Scott Wyman Neagle <scott@agnostiq.ai>
- Co-authored-by: Faiyaz Hasan <faiyaz@agnostiq.ai>
- Casey Jao <casey@agnostiq.ai>


### Operations

- Update precommit yaml.

### Removed

- `Lattice.check_consumables()`, `_TransportGraph.get_topologically_sorted_graph()`

### Operations

- Trigger webapp build if `build==true`

## [0.175.0] - 2022-08-11

### Authors

- Scott Wyman Neagle <scott@agnostiq.ai>
- Co-authored-by: Faiyaz Hasan <faiyaz@agnostiq.ai>
- Casey Jao <casey@agnostiq.ai>


### Operations

- Trigger Slack alert for failed tests on `workflow_run`

## [0.174.0] - 2022-08-11

### Authors

- Casey Jao <casey@agnostiq.ai>
- Alejandro Esquivel <ae@alejandro.ltd>


### Changed

- Changed return value for TransferFromRemote and TransferToRemote (download/upload) operations to be consistent and always return filepath tuples

### Docs

- Updated docs with File Transfer return value changes and `files` kwarg injections

### Fixed

- Fixed postprocessing workflows that return an electron with an incoming wait_for edge

## [0.173.0] - 2022-08-10

### Authors

- Sankalp Sanand <sankalp@agnostiq.ai>


### Added

- `--hard` and `--yes` flags added to `covalent purge` for hard purging (also deletes the databse) and autoapproving respectively.

### Changed

- `covalent purge` now shows the user a prompt informing them what dirs and files will be deleted.
- Improved shown messages in some commands.

### Tests

- Updated tests to reflect above changes.

## [0.172.0] - 2022-08-10

### Authors

- Will Cunningham <wjcunningham7@users.noreply.github.com>
- Prasanna Venkatesh <54540812+Prasy12@users.noreply.github.com>
- Co-authored-by: pre-commit-ci[bot] <66853113+pre-commit-ci[bot]@users.noreply.github.com>
- Co-authored-by: Aravind-psiog <100823292+Aravind-psiog@users.noreply.github.com>
- Co-authored-by: ArunPsiog <arun.mukesh@psiog.com>
- Co-authored-by: manjunath.poilath <manjunath.poilath@psiog.com>
- Co-authored-by: Kamalesh-suresh <kamalesh.suresh@psiog.com>
- Co-authored-by: Amalan Jenicious F <amalan.jenicious@psiog.com>
- Co-authored-by: M Shrikanth <shrikanth.mohan@psiog.com>
- Co-authored-by: Casey Jao <casey@agnostiq.ai>
- Co-authored-by: Aravind-psiog <aravind.prabaharan@psiog.com>
- Co-authored-by: Will Cunningham <wjcunningham7@gmail.com>
- Co-authored-by: Alejandro Esquivel <ae@alejandro.ltd>


### Changed

- Covalent dispatcher flask web apis ported to FastAPI in `covalent_dispatcher/_service/app.py`
- Unit tests written for Covalent dispatcher flask web apis ported to FastAPI in `covalent_dispatcher_tests/_service/app.test.py`
- Web apis of `covalent_ui` refactored to adhere to v11 DB schema
- Electron graph mini map has been moved next to controls on the GUI.
- Lattice status and count of completed & total electrons has been moved to the top of the graph on the GUI.
- Some of the Flask APIs earlier consumed by the GUI have been deprecated & removed from the code base.
- APIs exposed by the web app back end have been re-factored to adhere to the new DB schema v10

### Added

- Added count of dispatches by status on the dispatch list section of the GUI.
- APIs that the GUI consumes have been re-written using FastAPI. This includes re-factoring of older APIs and adding of new APIs.
- Added COVALENT_SERVER_IFACE_ANY flag for uvicorn to start with 0.0.0.0

### Docs

- ReadTheDocs landing page has been improved

## [0.171.0] - 2022-08-10

### Authors

- Casey Jao <casey@agnostiq.ai>
- Co-authored-by: Scott Wyman Neagle <scott@agnostiq.ai>

### Added

- Added `covalent migrate_legacy_result_object` command to save pickled Result objects to the DataStore

## [0.170.1] - 2022-08-09

### Authors

- Venkat Bala <venkat@agnostiq.ai>

### Fixed

- Remove `attr` import added inadvertently

### Tests

- Fix `start` cli test, update `set_config` call count

## [0.170.0] - 2022-08-08

### Authors

- Venkat Bala <venkat@agnostiq.ai>
- Co-authored-by: pre-commit-ci[bot] <66853113+pre-commit-ci[bot]@users.noreply.github.com>


### Changed

- Temporarily allow executor plugin variable name to be either in uppercase or lowercase

## [0.169.0] - 2022-08-08

### Authors

- Venkat Bala <venkat@agnostiq.ai>
- Co-authored-by: pre-commit-ci[bot] <66853113+pre-commit-ci[bot]@users.noreply.github.com>


### Added

- Adding a `covalent config` convenience CLI to quickly view retrive the covalent configuration

## [0.168.0] - 2022-08-08

### Authors

- Venkat Bala <venkat@agnostiq.ai>
- Co-authored-by: pre-commit-ci[bot] <66853113+pre-commit-ci[bot]@users.noreply.github.com>


### Added

- Adding `setup/teardown` methods as placeholders for any executor specific setup and teardown tasks

## [0.167.0] - 2022-08-08

### Authors

- Poojith U Rao <106616820+poojithurao@users.noreply.github.com>
- Co-authored-by: Venkat Bala <venkat@agnostiq.ai>
- Co-authored-by: Faiyaz Hasan <faiyaz@agnostiq.ai>
- Co-authored-by: pre-commit-ci[bot] <66853113+pre-commit-ci[bot]@users.noreply.github.com>
- Co-authored-by: Alejandro Esquivel <ae@alejandro.ltd>


### Added

- S3 File transfer strategy

### Fixed

- Adding maximum number of retries and timeout parameter to the get result http call.

## [0.166.0] - 2022-08-07

### Authors

- Venkat Bala <venkat@agnostiq.ai>


### Tests

- Update dask cli test to match Covalent Dask cluster configuration


### Changed

- Remove newline from log stream formatter for better log statment output
- Jsonify covalent cluster cli outputs

## [0.165.0] - 2022-08-06

### Authors

- Casey Jao <casey@agnostiq.ai>


### Changed

- Make `BaseExecutor` and `BaseAsyncExecutor` class siblings, not parent and child.

### Operations

- Only validate webapp if the webapp was built

### Tests

- Fixed randomly failing lattice json serialization test

## [0.164.0] - 2022-08-05

### Authors

- Sankalp Sanand <sankalp@agnostiq.ai>
- Faiyaz Hasan <faiyaz@agnostiq.ai>
- Co-authored-by: pre-commit-ci[bot] <66853113+pre-commit-ci[bot]@users.noreply.github.com>
- Co-authored-by: Venkat Bala <venkat@agnostiq.ai>
- Co-authored-by: Will Cunningham <wjcunningham7@gmail.com>


### Changed

- Use `update_config` to modify dask configuration from the cluster process
- Simplify `set_config` logic for dask configuration options on `covalent start`
- Removed default values from click options for dask configuration related values

### Added

- Configured default dask configuration options in `defaults.py`

### Fixed 

- Overwriting config address issue.

### Tests

- Moved misplaced functional/integration tests from the unit tests folder to their respective folders.
- All of the unit tests now use test DB instead of hitting a live DB.
- Updated `tests.yml` so that functional tests are run whenever tests get changed or github actions are changed.
- Several broken tests were also fixed.

## [0.163.0] - 2022-08-04

### Authors

- Alejandro Esquivel <ae@alejandro.ltd>
- Co-authored-by: Casey Jao <casey@agnostiq.ai>
- Will Cunningham <wjcunningham7@users.noreply.github.com>
- Co-authored-by: Scott Wyman Neagle <scott@agnostiq.ai>


### Added

- Added `rsync` dependency in `Dockerfile`

### Removed

- `Makefile` which was previously improperly committed

### Operations

- Functional tests are run only on `develop`
- `tests.yml` can be run manually provided a commit SHA
- `tests.yml` uses a `build` filter to conditionally install and build Covalent if build files are modified
- `docker.yml` is now only for dev work, and is manually triggered given an SHA
- `release.yml` is enhanced to push stable and pre-release images to a public ECR repo

## [0.162.0] - 2022-08-04

### Authors

- Alejandro Esquivel <ae@alejandro.ltd>
- Co-authored-by: Casey Jao <casey@agnostiq.ai>


### Changed

- Updated Base executor to support non-unique `retval_key`s, particularly for use in File Transfer where we may have several CallDeps with the reserved `retval_key` of value `files`.

## [0.161.2] - 2022-08-04

### Authors

- Alejandro Esquivel <ae@alejandro.ltd>
- Co-authored-by: pre-commit-ci[bot] <66853113+pre-commit-ci[bot]@users.noreply.github.com>


### Fixed

- Updated `covalent db migrations` to overwrite `alembic.ini` `script_location` with absolute path to migrations folder
- Updated `covalent db alembic [args]` command to use project root as `cwd` for alembic subprocess  

## [0.161.1] - 2022-08-03

### Authors

- Alejandro Esquivel <ae@alejandro.ltd>
- Scott Wyman Neagle <scott@agnostiq.ai>
- Co-authored-by: Faiyaz Hasan <faiyaz@agnostiq.ai>
- Poojith U Rao <106616820+poojithurao@users.noreply.github.com>
- Co-authored-by: Casey Jao <casey@agnostiq.ai>


### Fixed

- When a list was passed to an electron, the generated electron list
  had metadata copied from the electron. This was resulting in
  call_before and call_after functions being called by the electron
  list as well. The metadata (apart from executor) is now set to
  default values for the electron list.

## [0.161.0] - 2022-08-03

### Authors

- Alejandro Esquivel <ae@alejandro.ltd>
- Scott Wyman Neagle <scott@agnostiq.ai>
- Co-authored-by: Faiyaz Hasan <faiyaz@agnostiq.ai>


### Changed

- Replaced `Session(DispatchDB()._get_data_store().engine)` with `workflow_db.session()`

### Removed

- `DevDataStore` class from `datastore.py`
- workflows manager

## [0.160.1] - 2022-08-02

### Authors

- Alejandro Esquivel <ae@alejandro.ltd>
- Scott Wyman Neagle <scott@agnostiq.ai>


### Fixed

- `script_location` key not found issue when installing with pip (second attempt)

### Docs

- Remove migration guide reference from README

### Operations

- Explicitly check `release == true` in tests.yml

## [0.160.0] - 2022-08-02

### Authors

- Casey Jao <casey@agnostiq.ai>
- Co-authored-by: Faiyaz Hasan <faiyaz@agnostiq.ai>


### Changed

- `Executor.run()` now accepts a `task_metadata` dictionary. Current
  keys consist of `dispatch_id` and `node_id`.

## [0.159.0] - 2022-08-02

### Authors

- Casey Jao <casey@agnostiq.ai>
- Co-authored-by: Faiyaz Hasan <faiyaz@agnostiq.ai>


### Changed

- Database schema has been updated to v11

### Operations

- `paths-filter` will only be run on PRs, i.e on workflow runs, the whole test suite will be run.
- Removed retry action from running on `pytest` steps since they instead use `pytest` retries.
- `codecov.yml` added to enable carry-forward flags
- UI front-end is only built for pull requests when the source changes
- Packaging is only validated on the `develop` branch

## [0.158.0] - 2022-07-29

### Authors

- Okechukwu  Emmanuel Ochia <okechukwu@agnostiq.ai>
- Co-authored-by: Scott Wyman Neagle <scott@agnostiq.ai>
- Will Cunningham <wjcunningham7@users.noreply.github.com>
- Alejandro Esquivel <ae@alejandro.ltd>
- Co-authored-by: pre-commit-ci[bot] <66853113+pre-commit-ci[bot]@users.noreply.github.com>
- Casey Jao <casey@agnostiq.ai>
- Co-authored-by: Faiyaz Hasan <faiyaz@agnostiq.ai>


### Changed

- Construct the result object in the dispatcher `entry_point.py` module in order to avoid the Missing Latticed Id error so frequently.
- Update the sleep statement length to 0.1 seconds in the results.manager.

## [0.157.1] - 2022-07-29

### Authors

- Okechukwu  Emmanuel Ochia <okechukwu@agnostiq.ai>
- Co-authored-by: Scott Wyman Neagle <scott@agnostiq.ai>
- Will Cunningham <wjcunningham7@users.noreply.github.com>
- Alejandro Esquivel <ae@alejandro.ltd>
- Co-authored-by: pre-commit-ci[bot] <66853113+pre-commit-ci[bot]@users.noreply.github.com>
- Casey Jao <casey@agnostiq.ai>

### Fixed

- Pass non-kwargs to electrons in the correct order during dispatch.

## [0.157.0] - 2022-07-28

### Authors

- Okechukwu  Emmanuel Ochia <okechukwu@agnostiq.ai>
- Co-authored-by: Scott Wyman Neagle <scott@agnostiq.ai>
- Will Cunningham <wjcunningham7@users.noreply.github.com>
- Alejandro Esquivel <ae@alejandro.ltd>
- Co-authored-by: pre-commit-ci[bot] <66853113+pre-commit-ci[bot]@users.noreply.github.com>
- Casey Jao <casey@agnostiq.ai>


### Changed

- Expose a public `wait()` function compatible with both calling and dispatching lattices

### Docs

- Updated the RTD on `wait_for()` to use the static `wait()` function

### Operations

- pre-commit autoupdate

### Docs

- Changed the custom executor how-to to be shorter and more concise.
- Re-structured the docs

## [0.156.0] - 2022-07-27

### Authors

- Okechukwu  Emmanuel Ochia <okechukwu@agnostiq.ai>
- Co-authored-by: Scott Wyman Neagle <scott@agnostiq.ai>
- Will Cunningham <wjcunningham7@users.noreply.github.com>
- Alejandro Esquivel <ae@alejandro.ltd>
- Co-authored-by: pre-commit-ci[bot] <66853113+pre-commit-ci[bot]@users.noreply.github.com>


### Added

- Bash decorator is introduced
- Lepton commands can be specified as a list of strings rather than strings alone.

## [0.155.1] - 2022-07-26

### Authors

- Okechukwu  Emmanuel Ochia <okechukwu@agnostiq.ai>
- Co-authored-by: Scott Wyman Neagle <scott@agnostiq.ai>
- Will Cunningham <wjcunningham7@users.noreply.github.com>
- Alejandro Esquivel <ae@alejandro.ltd>
- Co-authored-by: pre-commit-ci[bot] <66853113+pre-commit-ci[bot]@users.noreply.github.com>


### Fixed

- `script_location` key not found issue when running alembic programatically

### Operations

- Fixed syntax errors in `stale.yml` and in `hotfix.yml`
- `docker.yml` triggered after version bump in `develop` instead of before
- Enhanced `tests.yml` to upload coverage reports by domain

## [0.155.0] - 2022-07-26

### Authors

- Alejandro Esquivel <ae@alejandro.ltd>


### Added

- Exposing `alembic {args}` cli commands through: `covalent db alembic {args}`

## [0.154.0] - 2022-07-25

### Authors

- Casey Jao <casey@agnostiq.ai>
- Co-authored-by: Venkat Bala <venkat@agnostiq.ai>
- Alejandro Esquivel <ae@alejandro.ltd>


### Added

- Added methods to programatically fetch information from Alembic without needing subprocess

## [0.153.1] - 2022-07-25

### Authors

- Casey Jao <casey@agnostiq.ai>
- Co-authored-by: Venkat Bala <venkat@agnostiq.ai>


### Fixed

- Stdout and stderr are now captured when using the dask executor.


### Tests

- Fixed Dask cluster CLI tests

## [0.153.0] - 2022-07-25

### Authors

- Faiyaz Hasan <faiyaz@agnostiq.ai>


### Added

- Helper function to load and save files corresponding to the DB filenames.

### Changed

- Files with .txt, .log extensions are stored as strings.
- Get result web request timeout to 2 seconds.

## [0.152.0] - 2022-07-25

### Authors

- Faiyaz Hasan <faiyaz@agnostiq.ai>
- Co-authored-by: Scott Wyman Neagle <scott@agnostiq.ai>


### Changed

- Pass default DataStore object to node value retrieval method in the Results object.

## [0.151.1] - 2022-07-22

### Authors

- Faiyaz Hasan <faiyaz@agnostiq.ai>
- Co-authored-by: Scott Wyman Neagle <scott@agnostiq.ai>


### Fixed

- Adding maximum number of retries and timeout parameter to the get result http call.
- Disabling result_webhook for now.

## [0.151.0] - 2022-07-22

### Authors

- Scott Wyman Neagle <scott@agnostiq.ai>
- Co-authored-by: Will Cunningham <wjcunningham7@gmail.com>
- Sankalp Sanand <sankalp@agnostiq.ai>


### Added

- `BaseAsyncExecutor` has been added which can be inherited by new async-aware executors.

### Changed

- Since tasks were basically submitting the functions to a Dask cluster by default, they have been converted into asyncio `Tasks` instead which support a far larger number of concurrent tasks than previously used `ThreadPool`.

- `tasks_pool` will still be used to schedule tasks which use non-async executors.

- Executor's `executor` will now receive a callable instead of a serialized function. This allows deserializing the function where it is going to be executed while providing a simplified `execute` at the same time.

- `uvloop` is being used instead of the default event loop of `asyncio` for better performance.

- Tests have also been updated to reflect above changes.

### Operations

- Made Santosh the sole owner of `/docs`

## [0.150.0] - 2022-07-22

### Authors

- Faiyaz Hasan <faiyaz@agnostiq.ai>


### Added

- Initialize database tables when the covalent server is started.

## [0.149.0] - 2022-07-21

### Authors

- Scott Wyman Neagle <scott@agnostiq.ai>
- Co-authored-by: Venkat Bala <venkat@agnostiq.ai>


### Removed

- `result.save()`
- `result._write_dispatch_to_python_file()`

## [0.148.0] - 2022-07-21

### Authors

- Alejandro Esquivel <ae@alejandro.ltd>


### Changed

- Changed DataStore default db path to correspond to dispatch db config path

### Operations

- Added workflow to stale and close pull requests


### Docs

- Fixed `get_metadata` calls in examples to remove `results_dir` argument
- Removed YouTube video temporarily

## [0.147.0] - 2022-07-21

### Authors

- Casey Jao <casey@agnostiq.ai>


### Changed

- Simplified interface for custom executors. All the boilerplate has
  been moved to `BaseExecutor`.

## [0.146.0] - 2022-07-20

### Authors

- Casey Jao <casey@agnostiq.ai>
- Co-authored-by: Venkat Bala <venkat@agnostiq.ai>
- Faiyaz Hasan <faiyaz@agnostiq.ai>



### Added

- Ensure that transportable objects are rendered correctly when printing the result object.

### Tests

- Check that user data is not unpickled by the Covalent server process

## [0.145.0] - 2022-07-20

### Authors

- Scott Wyman Neagle <scott@agnostiq.ai>
- Co-authored-by: Venkat Bala <venkat@agnostiq.ai>
- Co-authored-by: Faiyaz Hasan <faiyaz@agnostiq.ai>


### Removed

- `entry_point.get_result()`

### Changed

- get_result to query an HTTP endpoint instead of a DB session

## [0.144.0] - 2022-07-20

### Authors

- Will Cunningham <wjcunningham7@users.noreply.github.com>
- Co-authored-by: Scott Wyman Neagle <scott@agnostiq.ai>
- Alejandro Esquivel <ae@alejandro.ltd>


### Added

- Set up alembic migrations & added migration guide (`alembic/README.md`)

## [0.143.0] - 2022-07-19

### Authors

- Will Cunningham <wjcunningham7@users.noreply.github.com>
- Co-authored-by: Scott Wyman Neagle <scott@agnostiq.ai>


### Changed

- Installation will fail if `cova` is installed while trying to install `covalent`.

## [0.142.0] - 2022-07-19

### Authors

- Poojith U Rao <106616820+poojithurao@users.noreply.github.com>
- Co-authored-by: Will Cunningham <wjcunningham7@gmail.com>
- Anna Hughes <annagwen42@gmail.com>
- Co-authored-by: Poojith <poojith@agnostiq.ai>
- Co-authored-by: Scott Wyman Neagle <scott@agnostiq.ai>
- Casey Jao <casey@agnostiq.ai>
- Co-authored-by: Venkat Bala <venkat@agnostiq.ai>
- Co-authored-by: pre-commit-ci[bot] <66853113+pre-commit-ci[bot]@users.noreply.github.com>
- Faiyaz Hasan <faiyaz@agnostiq.ai>


### Added

- `electron_num`, `completed_electron_num` fields to the Lattice table.

## [0.141.0] - 2022-07-19

### Authors

- Poojith U Rao <106616820+poojithurao@users.noreply.github.com>
- Co-authored-by: Will Cunningham <wjcunningham7@gmail.com>
- Anna Hughes <annagwen42@gmail.com>
- Co-authored-by: Poojith <poojith@agnostiq.ai>
- Co-authored-by: Scott Wyman Neagle <scott@agnostiq.ai>
- Casey Jao <casey@agnostiq.ai>
- Co-authored-by: Venkat Bala <venkat@agnostiq.ai>
- Co-authored-by: pre-commit-ci[bot] <66853113+pre-commit-ci[bot]@users.noreply.github.com>


### Changed

- Deprecate topological sort in favor of inspect in-degree of nodes until they are zero before dispatching task
- Use deepcopy to generate a copy of the metadata dictionary before saving result object to the database

### Docs

- Adding incomplete pennylane kernel tutorial
- Adding quantum ensemble tutorial

## [0.140.0] - 2022-07-19

### Authors

- Faiyaz Hasan <faiyaz@agnostiq.ai>
- Co-authored-by: Venkat Bala <venkat@agnostiq.ai>


### Added

- Fields `deps_filename`, `call_before_filename` and `call_after_filename` to the `Electron` table.
- Re-write the deps / call before and after file contents when inserting / updating electron record in the database.

### Changed

- Modify the test and implementation logic of inserting the electron record with these new fields.
- Field `key` to `key_filename` in `Electron` table.

## [0.139.1] - 2022-07-19

### Authors

- Divyanshu Singh <55018955+divshacker@users.noreply.github.com>
- Co-authored-by: Scott Wyman Neagle <wymnea@protonmail.com>
- Co-authored-by: Scott Wyman Neagle <scott@agnostiq.ai>
- Co-authored-by: Will Cunningham <wjcunningham7@users.noreply.github.com>


### Fixed

- Fixes Reverse IP problem. All References to `0.0.0.0` are changed to `localhost` . More details can be found [here](https://github.com/AgnostiqHQ/covalent/issues/202)

## [0.139.0] - 2022-07-19

### Authors

- Venkat Bala <venkat@agnostiq.ai>
- Co-authored-by: Scott Wyman Neagle <scott@agnostiq.ai>
- Faiyaz Hasan <faiyaz@agnostiq.ai>
- Co-authored-by: Will Cunningham <wjcunningham7@gmail.com>


### Added

- Columns `is_active` in the lattice, eLectron and Electron dependency tables.

### Docs

- Adding a RTD tutorial/steps on creating a custom executor

## [0.138.0] - 2022-07-19

### Authors

- Anna Hughes <annagwen42@gmail.com>
- Co-authored-by: Will Cunningham <wjcunningham7@gmail.com>
- Will Cunningham <wjcunningham7@users.noreply.github.com>
- Co-authored-by: Venkat Bala <venkat@agnostiq.ai>


### Added

- Docker build workflow

### Changed

- Dockerfile uses multi-stage build

### Docs

- New tutorial demonstrating how to solve the MaxCut Problem with QAOA and Covalent

## [0.137.0] - 2022-07-19

### Authors

- Prasanna Venkatesh <54540812+Prasy12@users.noreply.github.com>
- Co-authored-by: Alejandro Esquivel <ae@alejandro.ltd>


### Added

- Ability to hide/show labels on the graph
- Graph layout with elk configurations

### Changed

- Changed API socket calls interval for graph optimization.

### Tests

- Disabled several dask functional tests

## [0.136.0] - 2022-07-18

### Authors

- Scott Wyman Neagle <scott@agnostiq.ai>
- Co-authored-by: Faiyaz Hasan <faiyaz@agnostiq.ai>


### Changed

- Result.save() has been deprecated in favor of Result.persist() and querying the database directly.

## [0.135.0] - 2022-07-18

### Authors

- Casey Jao <casey@agnostiq.ai>
- Co-authored-by: Scott Wyman Neagle <scott@agnostiq.ai>
- Co-authored-by: Alejandro Esquivel <ae@alejandro.ltd>


### Operations

- Psiog is only codeowner of js files
- Fix in changelog action to handle null author when a bot is committing

### Added

- Support injecting return values of calldeps into electrons during workflow execution

## [0.134.0] - 2022-07-15

### Authors

- Casey Jao <casey@agnostiq.ai>
- Co-authored-by: Scott Wyman Neagle <scott@agnostiq.ai>


### Changed

- Covalent server can now process workflows without having their deps installed

## [0.133.0] - 2022-07-15

### Authors

- Will Cunningham <wjcunningham7@users.noreply.github.com>


### Removed

- Removed the deprecated function `draw_inline` as well as the `matplotlib` dependency.

### Operations

- Fixing the retry block for tests

## [0.132.0] - 2022-07-14

### Authors

- Will Cunningham <wjcunningham7@users.noreply.github.com>


### Added

- Bash lepton support reintroduced with some UX modifications to the Lepton class. Leptons which use scripting languages can be specified as either (1) a command run in the shell/console or (2) a call to a function in a library/script. Leptons which use compiled languages must specify a library and a function name.
- The keyword argument `display_name` can be used to override the name appearing in the UI. Particularly useful when the lepton is a command.
- All arguments except for language are now keyword arguments.
- Keyword arguments passed to a Bash lepton are understood to define environment variables within the shell.
- Non-keyword arguments fill in `$1`, `$2`, etc.
- Named outputs enumerate variables within the shell which will be returned to the user. These can be either `Lepton.OUTPUT` or `Lepton.INPUT_OUTPUT` types.

### Added

- New fields to the decomposed result object Database: 

## [0.131.0] - 2022-07-13

### Authors

- Sankalp Sanand <sankalp@agnostiq.ai>
- Co-authored-by: Venkat Bala <venkat@agnostiq.ai>


### Fixed

- `covalent --version` now looks for `covalent` metadata instead of `cova`

### Tests

- Updated the cli test to include whether the correct version number is shown when `covalent --version` is run

### Added

- Method to write electron id corresponding to sublattices in `execution.py` when running `_run_task`.

## [0.130.0] - 2022-07-12

### Authors

- Venkat Bala <venkat@agnostiq.ai>
- Co-authored-by: Scott Wyman Neagle <scott@agnostiq.ai>

### Changed

- Ignoring tests for `cancel_dispatch` and `construct_bash`
- Create a dummy requirements.txt file for pip deps tests
- Fix version of `Werkzeug` package to avoid running into ValueError (unexpected kwarg `as_tuple`)
- Update `customization` how to test by specifying the section header `sdk`

## [0.129.0] - 2022-07-12

### Authors

- Sankalp Sanand <sankalp@agnostiq.ai>
- Co-authored-by: Alejandro Esquivel <ae@alejandro.ltd>

### Added

- Support for `wait_for` type edges when two electrons are connected by their execution side effects instead of output-input relation.

### Changed

- `active_lattice.electron_outputs` now contains the node ids as well for the electron which is being post processed.

## [0.128.1] - 2022-07-12

### Authors

- Faiyaz Hasan <faiyaz@agnostiq.ai>


### Fixed

- `Result.persist` test in `result_test.py`.
- Electron dependency `arg_index` is changed back to Nullable.

## [0.128.0] - 2022-07-12

### Authors

- Okechukwu  Emmanuel Ochia <okechukwu@agnostiq.ai>
- Co-authored-by: Casey Jao <casey@agnostiq.ai>
- Co-authored-by: Alejandro Esquivel <ae@alejandro.ltd>
- Co-authored-by: pre-commit-ci[bot] <66853113+pre-commit-ci[bot]@users.noreply.github.com>

### Added

- File transfer support for leptons

## [0.127.0] - 2022-07-11

### Authors

- Scott Wyman Neagle <scott@agnostiq.ai>
- Co-authored-by: Faiyaz Hasan <faiyaz@agnostiq.ai>
- Co-authored-by: Venkat Bala <venkat@agnostiq.ai>


### Added

- When saving to DB, also persist to the new DB if running in develop mode

### Tests

- Flask app route tests

## [0.126.0] - 2022-07-11

### Authors

- Will Cunningham <wjcunningham7@users.noreply.github.com>
- Alejandro Esquivel <ae@alejandro.ltd>
- Co-authored-by: pre-commit-ci[bot] <66853113+pre-commit-ci[bot]@users.noreply.github.com>
- Co-authored-by: Sankalp Sanand <sankalp@agnostiq.ai>


### Added

- Added Folder class
- Added internal call before/after deps to execute File Transfer operations pre/post electron execution.

### Operations

- Enhanced hotfix action to create branches from existing commits

## [0.125.0] - 2022-07-09

### Authors

- Okechukwu  Emmanuel Ochia <okechukwu@agnostiq.ai>
- Co-authored-by: pre-commit-ci[bot] <66853113+pre-commit-ci[bot]@users.noreply.github.com>
- Co-authored-by: Alejandro Esquivel <ae@alejandro.ltd>
- Venkat Bala <venkat@agnostiq.ai>
- Co-authored-by: Okechukwu Ochia <emmirald@gmail.com>
- Co-authored-by: Scott Wyman Neagle <scott@agnostiq.ai>


### Added

- Dask Cluster CLI functional/unit tests

### Docs

- Updated RTD concepts, how-to-guides, and api docs with electron dependencies.

### Operations

- Separate out running tests and uploading coverage report to circumvent bug in
  retry action

## [0.124.0] - 2022-07-07

### Authors

- Will Cunningham <wjcunningham7@users.noreply.github.com>
- Co-authored-by: Scott Wyman Neagle <scott@agnostiq.ai>
- Faiyaz Hasan <faiyaz@agnostiq.ai>


### Added

- `Result.persist` method in `covalent/_results_manager/result.py`.

### Operations

- Package pre-releases go to `covalent` instead of `cova` on PyPI.

## [0.123.0] - 2022-07-07

### Authors

- Scott Wyman Neagle <scott@agnostiq.ai>
- Co-authored-by: Faiyaz Hasan <faiyaz@agnostiq.ai>
- Will Cunningham <wjcunningham7@users.noreply.github.com>
- Alejandro Esquivel <ae@alejandro.ltd>
- Co-authored-by: pre-commit-ci[bot] <66853113+pre-commit-ci[bot]@users.noreply.github.com>


### Added

- Added Folder class
- Added internal call before/after deps to execute File Transfer operations pre/post electron execution.

### Operations

- `codeql.yml` and `condabuild.yml` run nightly instead of on every PR.
- Style fixes in changelog

## [0.122.1] - 2022-07-06

### Authors

Will Cunningham <wjcunningham7@users.noreply.github.com>
Co-authored-by: Scott Wyman Neagle <scott@agnostiq.ai>


### Operations

- Added license scanner action
- Pre-commit autoupdate

### Tests

- Tests for running workflows with more than one iteration

### Fixed

- Attribute error caused by attempts to retrieve the name from the node function when the node function is set to None

## [0.122.0] - 2022-07-04

### Authors

Faiyaz Hasan <faiyaz@agnostiq.ai>
Co-authored-by: pre-commit-ci[bot] <66853113+pre-commit-ci[bot]@users.noreply.github.com>


### Added

- `covalent/_results_manager/write_result_to_db.py` module and methods to insert / update data in the DB.
- `tests/covalent_tests/results_manager_tests/write_result_to_db_test.py` containing the unit tests for corresponding functions.

### Changed

- Electron `type` column to a string type rather than an `ElectronType` in DB models.
- Primary keys from `BigInteger` to `Integer` in DB models.

## [0.121.0] - 2022-07-04

### Authors

Will Cunningham <wjcunningham7@users.noreply.github.com>
Co-authored-by: Alejandro Esquivel <ae@alejandro.ltd>
Co-authored-by: pre-commit-ci[bot] <66853113+pre-commit-ci[bot]@users.noreply.github.com>


### Removed

- Unused requirements `gunicorn` and `eventlet` in `requirements.txt` as well as `dask` in `tests/requirements.txt`, since it is already included in the core requirements.

### Docs

- Updated the compatibility matrix in the docs.

## [0.120.0] - 2022-07-04

### Authors

Okechukwu  Emmanuel Ochia <okechukwu@agnostiq.ai>
Co-authored-by: Venkat Bala <venkat@agnostiq.ai>
Co-authored-by: pre-commit-ci[bot] <66853113+pre-commit-ci[bot]@users.noreply.github.com>
Co-authored-by: Scott Wyman Neagle <scott@agnostiq.ai>


### Added

- Adding `cluster` CLI options to facilitate interacting with the backend Dask cluster
- Adding options to `covalent start` to enable specifying number of workers, memory limit and threads per worker at cluster startup

### Changed

- Update `DaskAdminWorker` docstring with better explanation

## [0.119.1] - 2022-07-04

### Authors

Scott Wyman Neagle <scott@agnostiq.ai>
Casey Jao <casey@agnostiq.ai>


### Fixed

- `covalent status` checks if the server process is still alive.

### Operations

- Updates to changelog logic to handle multiple authors

## [0.119.0] - 2022-07-03
### Authors
@cjao 


### Added

- Introduce support for pip dependencies

## [0.118.0] - 2022-07-02
### Authors
@AlejandroEsquivel 


### Added

- Introduced File, FileTransfer, and FileTransferStrategy classes to support various File Transfer use cases prior/post electron execution

## [0.117.0] - 2022-07-02
### Authors
@Emmanuel289 


### Added

- Included retry action in 'tests.yaml' workflow.

## [0.116.0] - 2022-06-29
### Authors
@Prasy12 

### Changed

- Changed API socket calls interval for graph optimization.

### Added

- Ability to change to different layouts from the GUI.

## [0.115.0] - 2022-06-28
### Authors
@cjao 


### Added

- Introduce support for `call_before`, `call_after`, and bash dependencies

### Operations

- Unit tests performed on Python 3.10 on Ubuntu and MacOS images as well as 3.9 on MacOS
- Updated codeowners so that AQ Engineers doesn't own this CHANGELOG
- pre-commit autoupdate

## [0.114.0] - 2022-06-23
### Authors
@dependabot[bot] 


### Changed

- Changed eventsource version on webapp yarn-lock file.

### Operations

- Added Github push changelog workflow to append commiters username
- Reusable JavaScript action to parse changelog and update version

## [0.113.0] - 2022-06-21

### Added

- Introduce new db models and object store backends

### Operations

- Syntax fix in hotfix.yml

### Docs

- Added new tutorial: Linear and convolutional autoencoders

## [0.112.0] - 2022-06-20

### Changed

- Changed async version on webapp package-lock file.

## [0.111.0] - 2022-06-20

### Changed

- Changed eventsource version on webapp package-lock file.

### Docs

- Added new tutorial: Covalentified version of the Pennylane Variational Classifier tutorial.

## [0.110.3] - 2022-06-17

### Fixed

- Fix error when parsing electron positional arguments in workflows

### Docs

- Remove hardcoding version info in README.md

## [0.110.2] - 2022-06-10

### Docs

- Fix MNIST tutorial
- Fix Quantum Gravity tutorial
- Update RTD with migration guide compatible with latest release
- Convert all references to `covalent start` from Jupyter notebooks to markdown statements
- Update release notes summary in README.md
- Fixed display issues with figure (in dark mode) and bullet points in tutorials

### Operations

- Added a retry block to the webapp build step in `tests.yml`

## [0.110.1] - 2022-06-10

### Fixed

- Configure dask to not use daemonic processes when creating a cluster

### Operations

- Sync the VERSION file within `covalent` directory to match the root level VERSION
- Manually patch `covalent/VERSION`

## [0.110.0] - 2022-06-10

### Changed

- Web GUI list size and status label colors changed.
- Web GUI graph running icon changed to non-static icon.

### Docs

- Removed references to the Dask executor in RTD as they are no longer needed.

## [0.109.1] - 2022-06-10

### Fixed

- `covalent --version` now works for PyPI releases

## [0.109.0] - 2022-06-10

### Docs

- Update CLI help statements

### Added

- Add CLI functionality to start covalent with/without Dask
- Add CLI support to parse `covalent_ui.log` file

### Operations

- Updating codeowners to establish engineering & psiog ownership

### Docs

- Added new tutorial: Training quantum embedding kernels for classification.

## [0.108.0] - 2022-06-08

### Added

- WCI yaml file

### Docs

- Add pandoc installation updates to contributing guide

## [0.107.0] - 2022-06-07

### Changed

- Skipping stdout/stderr redirection tests until implemented in Dask parent process

### Added

- Simplifed starting the dask cluster using `multiprocessing`
- Added `bokeh==2.4.3` to requirements.txt to enable view Dask dashboard

### Fixed

- Changelog-reminder action now works for PRs from forks.

## [0.106.2] - 2022-06-06

### Fixed

- Specifying the version for package `furo` to `2022.4.7` to prevent breaking doc builds

### Docs

- Added new tutorial: Using Covalent with PennyLane for hybrid computation.

## [0.106.1] - 2022-06-01

### Fixed

- Changelog-reminder action now works for PRs from forks

### Docs

- Removed references to microservices in RTD
- Updated README.md.
- Changed `ct.electron` to `ct.lattice(executor=dask_executor)` in MNIST classifier tutorial

## [0.106.0] - 2022-05-26

### Changed

- Visual theme for Webapp GUI changed in accordance to new theme
- Fonts, colors, icons have been updated

## [0.105.0] - 2022-05-25

### Added

- Add a pre-commit hook for `detect-secrets`.
- Updated the actions in accordance with the migration done in the previous version.

## [0.104.0] - 2022-05-23

### Changed

- Services have been moved to a different codebase. This repo is now hosting the Covalent SDK, local dispatcher backend, Covalent web GUI, and documentation. Version is bumped to `0.104.0` in order to avoid conflicts.
- Update tests to match the current dispatcher api
- Skip testing dask executor until dask executor plugin is made public
- Using 2 thread pools to manage multiple workflows better and the other one for executing electrons in parallel.

### Fixed

- Add psutil and PyYAML to requirements.txt
- Passing the same Electron to multiple inputs of an Electron now works. UI fix pending.
- Dask from `requirements.txt`.

### Removed

- Asyncio usage for electron level concurrency.
- References to dask

### Added

- Functional test added for dask executor with the cluster running locally.
- Scalability tests for different workflows and workflow sizes under `tests/stress_tests/scripts`
- Add sample performance testing workflows under `tests/stress_tests`
- Add pipelines to continuously run the tutorial notebooks
- Create notebook with tasks from RTD

## [0.32.3] - 2022-03-16

### Fixed

- Fix missing UI graph edges between parameters and electrons in certain cases.
- Fix UI crashes in cases where legacy localStorage state was being loaded.

## [0.32.2] - 2022-03-16

### Added

- Images for graphs generated in tutorials and how-tos.
- Note for quantum gravity tutorial to tell users that `tensorflow` doesn't work on M1 Macs.
- `Known Issues` added to `README.md`

### Fixed

- `draw` function usage in tutorials and how-tos now reflects the UI images generated instead of using graphviz.
- Images now render properly in RTD of how-tos.

### Changed

- Reran all the tutorials that could run, generating the outputs again.

## [0.32.1] - 2022-03-15

### Fixed

- CLI now starts server directly in the subprocess instead of as a daemon
- Logs are provided as pipes to Popen instead of using a shell redirect
- Restart behavior fixed
- Default port in `covalent_ui/app.py` uses the config manager

### Removed

- `_graceful_restart` function no longer needed without gunicorn

## [0.32.0] - 2022-03-11

### Added

- Dispatcher microservice API endpoint to dispatch and update workflow.
- Added get runnable task endpoint.

## [0.31.0] - 2022-03-11

### Added

- Runner component's main functionality to run a set of tasks, cancel a task, and get a task's status added to its api.

## [0.30.5] - 2022-03-11

### Updated

- Updated Workflow endpoints & API spec to support upload & download of result objects as pickle files

## [0.30.4] - 2022-03-11

### Fixed

- When executing a task on an alternate Conda environment, Covalent no longer has to be installed on that environment. Previously, a Covalent object (the execution function as a TransportableObject) was passed to the environment. Now it is deserialized to a "normal" Python function, which is passed to the alternate Conda environment.

## [0.30.3] - 2022-03-11

### Fixed

- Fixed the order of output storage in `post_process` which should have been the order in which the electron functions are called instead of being the order in which they are executed. This fixes the order in which the replacement of function calls with their output happens, which further fixes any discrepencies in the results obtained by the user.

- Fixed the `post_process` test to check the order as well.

## [0.30.2] - 2022-03-11

### Changed

- Updated eventlet to 0.31.0

## [0.30.1] - 2022-03-10

### Fixed

- Eliminate unhandled exception in Covalent UI backend when calling fetch_result.

## [0.30.0] - 2022-03-09

### Added

- Skeleton code for writing the different services corresponding to each component in the open source refactor.
- OpenAPI specifications for each of the services.

## [0.29.3] - 2022-03-09

### Fixed

- Covalent UI is built in the Dockerfile, the setup file, the pypi workflow, the tests workflow, and the conda build script.

## [0.29.2] - 2022-03-09

### Added

- Defaults defined in executor plugins are read and used to update the in-memory config, as well as the user config file. But only if the parameter in question wasn't already defined.

### Changed

- Input parameter names and docstrings in _shared_files.config.update_config were changed for clarity.

## [0.29.1] - 2022-03-07

### Changed

- Updated fail-fast strategy to run all tests.

## [0.29.0] - 2022-03-07

### Added

- DispatchDB for storing dispatched results

### Changed

- UI loads dispatches from DispatchDB instead of browser local storage

## [0.28.3] - 2022-03-03

### Fixed

Installed executor plugins don't have to be referred to by their full module name. Eg, use "custom_executor", instead of "covalent_custom_plugin.custom_executor".

## [0.28.2] - 2022-03-03

### Added

- A brief overview of the tutorial structure in the MNIST classification tutorial.

## [0.28.1] - 2022-03-02

### Added

- Conda installation is only supported for Linux in the `Getting Started` guide.
- MNIST classifier tutorial.

### Removed

- Removed handling of default values of function parameters in `get_named_params` in `covalent/_shared_files/utils.py`. So, it is actually being handled by not being handled since now `named_args` and `named_kwargs` will only contain parameters that were passed during the function call and not all of them.

## [0.28.0] - 2022-03-02

### Added

- Lepton support, including for Python modules and C libraries
- How-to guides showing how to use leptons for each of these

## [0.27.6] - 2022-03-01

### Added

- Added feature development basic steps in CONTRIBUTING.md.
- Added section on locally building RTD (read the docs) in the contributing guide.

## [0.27.5] - 2022-03-01

### Fixed

- Missing UI input data after backend change - needed to be derived from graph for electrons, lattice inputs fixed on server-side, combining name and positional args
- Broken UI graph due to variable->edge_name renaming
- Missing UI executor data after server-side renaming

## [0.27.4] - 2022-02-28

### Fixed

- Path used in `covalent/executor/__init__.py` for executor plugin modules needed updating to `covalent/executor/executor_plugins`

### Removed

- Disabled workflow cancellation test due to inconsistent outcomes. Test will be re-enabled after cancellation mechanisms are investigated further.

## [0.27.3] - 2022-02-25

### Added

- Added `USING_DOCKER.md` guide for running docker container.
- Added cli args to covalent UI flask server `covalent_ui/app.py` to modify port and log file path.

### Removed

- Removed gunicorn from cli and Dockerfile.

### Changed

- Updated cli `covalent_dispatcher/_cli/service.py` to run flask server directly, and removed dispatcher and UI flags.
- Using Flask blueprints to merge Dispatcher and UI servers.
- Updated Dockerfile to run flask server directly.
- Creating server PID file manually in `covalent_dispatcher/_cli/service.py`.
- Updated tests and docs to reflect merged servers.
- Changed all mentions of port 47007 (for old UI server) to 48008.

## [0.27.2] - 2022-02-24

### Changed

- Removed unnecessary blockquotes from the How-To guide for creating custom executors
- Changed "Covalent Cloud" to "Covalent" in the main code text

## [0.27.1] - 2022-02-24

### Removed

- Removed AQ-Engineers from CODEOWNERS in order to fix PR review notifications

## [0.27.0] - 2022-02-24

### Added

- Support for positional only, positional or keyword, variable positional, keyword only, variable keyword types of parameters is now added, e.g an electron can now use variable args and variable kwargs if the number/names of parameters are unknown during definition as `def task(*args, **kwargs)` which wasn't possible before.

- `Lattice.args` added to store positional arguments passed to the lattice's workflow function.

- `get_named_params` function added in `_shared_files/utils.py` which will return a tuple containing named positional arguments and named keyword arguments. The names help in showing and storing these parameters in the transport graph.

- Tests to verify whether all kinds of input paramaters are supported by electron or a lattice.

### Changed

- No longer merging positional arguments with keyword arguments, instead they are separately stored in respective nodes in the transport graph.

- `inputs` returned from `_get_inputs` function in `covalent_dispatcher/_core/execution.py` now contains positional as well as keyword arguments which further get passed to the executor.

- Executors now support positional and keyword arguments as inputs to their executable functions.

- Result object's `_inputs` attribute now contains both `args` and `kwargs`.

- `add_node_for_nested_iterables` is renamed to `connect_node_with_others` and `add_node_to_graph` also renamed to `add_collection_node_to_graph` in `electron.py`. Some more variable renames to have appropriate self-explanatory names.

- Nodes and edges in the transport graph now have a better interface to assign attributes to them.

- Edge attribute `variable` renamed to `edge_name`.

- In `serialize` function of the transport graph, if `metadata_only` is True, then only `metadata` attribute of node and `source` and `target` attributes of edge are kept in the then return serialized `data`.

- Updated the tests wherever necessary to reflect the above changes

### Removed

- Deprecated `required_params_passed` since an error will automatically be thrown by the `build_graph` function if any of the required parameters are not passed.

- Removed duplicate attributes from nodes in the transport graph.

## [0.26.1] - 2022-02-23

### Added

- Added Local Executor section to the API read the docs.

## [0.26.0] - 2022-02-23

### Added

- Automated reminders to update the changelog

## [0.25.3] - 2022-02-23

## Added

- Listed common mocking commands in the CONTRIBUTING.md guide.
- Additional guidelines on testing.

## [0.25.2] - 2022-02-21

### Changed

- `backend` metadata name changed to `executor`.
- `_plan_workflow` usage updated to reflect how that executor related information is now stored in the specific executor object.
- Updated tests to reflect the above changes.
- Improved the dispatch cancellation test to provide a robust solution which earlier took 10 minutes to run with uncertainty of failing every now and then.

### Removed

- Removed `TaskExecutionMetadata` as a consequence of removing `execution_args`.

## [0.25.1] - 2022-02-18

### Fixed

- Tracking imports that have been used in the workflow takes less time.

### Added

- User-imports are included in the dispatch_source.py script. Covalent-related imports are commented out.

## [0.25.0] - 2022-02-18

### Added

- UI: Lattice draw() method displays in web UI
- UI: New navigation panel

### Changed

- UI: Animated graph changes, panel opacity

### Fixed

- UI: Fixed "Not Found" pages

## [0.24.21] - 2022-02-18

### Added

- RST document describing the expectations from a tutorial.

## [0.24.20] - 2022-02-17

### Added

- Added how to create custom executors

### Changed

- Changed the description of the hyperlink for choosing executors
- Fixed typos in doc/source/api/getting_started/how_to/execution/creating_custom_executors.ipynb

## [0.24.19] - 2022-02-16

### Added

- CODEOWNERS for certain files.

## [0.24.18] - 2022-02-15

### Added

- The user configuration file can now specify an executor plugin directory.

## [0.24.17] - 2022-02-15

### Added

- Added a how-to for making custom executors.

## [0.24.16] - 2022-02-12

### Added

- Errors now contain the traceback as well as the error message in the result object.
- Added test for `_post_process` in `tests/covalent_dispatcher_tests/_core/execution_test.py`.

### Changed

- Post processing logic in `electron` and dispatcher now relies on the order of execution in the transport graph rather than node's function names to allow for a more reliable pairing of nodes and their outputs.

- Renamed `init_test.py` in `tests/covalent_dispatcher_tests/_core/` to `execution_test.py`.

### Removed

- `exclude_from_postprocess` list which contained some non executable node types removed since only executable nodes are post processed now.

## [0.24.15] - 2022-02-11

### Fixed

- If a user's configuration file does not have a needed exeutor parameter, the default parameter (defined in _shared_files/defaults.py) is used.
- Each executor plugin is no longer initialized upon the import of Covalent. This allows required parameters in executor plugins.

## Changed

- Upon updating the configuration data with a user's configuration file, the complete set is written back to file.

## Added

- Tests for the local and base executors.

## [0.24.14] - 2022-02-11

### Added

- UI: add dashboard cards
- UI: add scaling dots background

### Changed

- UI: reduce sidebar font sizes, refine color theme
- UI: refine scrollbar styling, show on container hover
- UI: format executor parameters as YAML code
- UI: update syntax highlighting scheme
- UI: update index.html description meta tag

## [0.24.13] - 2022-02-11

### Added

- Tests for covalent/_shared_files/config.py

## [0.24.12] - 2022-02-10

### Added

- CodeQL code analyzer

## [0.24.11] - 2022-02-10

### Added

- A new dictionary `_DEFAULT_CONSTRAINTS_DEPRECATED` in defaults.py

### Changed

- The `_DEFAULT_CONSTRAINT_VALUES` dictionary now only contains the `backend` argument

## [0.24.10] - 2022-02-09

### Fixed

- Sporadically failing workflow cancellation test in tests/workflow_stack_test.py

## [0.24.9] - 2022-02-09

## Changed

- Implementation of `_port_from_pid` in covalent_dispatcher/_cli/service.py.

## Added

- Unit tests for command line interface (CLI) functionalities in covalent_dispatcher/_cli/service.py and covalent_dispatcher/_cli/cli.py.

## [0.24.8] - 2022-02-07

### Fixed

- If a user's configuration file does not have a needed parameter, the default parameter (defined in _shared_files/defaults.py) is used.

## [0.24.7] - 2022-02-07

### Added

- Typing: Add Type hint `dispatch_info` parameter.
- Documentation: Updated the return_type description in docstring.

### Changed

- Typing: Change return type annotation to `Generator`.

## [0.24.6] - 2022-02-06

### Added

- Type hint to `deserialize` method of `TransportableObject` of `covalent/_workflow/transport.py`.

### Changed

- Description of `data` in `deserialize` method of `TransportableObject` of `covalent/_workflow/transport.py` from `The serialized transportable object` to `Cloudpickled function`.

## [0.24.5] - 2022-02-05

### Fixed

- Removed dependence on Sentinel module

## [0.24.4] - 2022-02-04

### Added

- Tests across multiple versions of Python and multiple operating systems
- Documentation reflecting supported configurations

## [0.24.3] - 2022-02-04

### Changed

- Typing: Use `bool` in place of `Optional[bool]` as type annotation for `develop` parameter in `covalent_dispatcher.service._graceful_start`
- Typing: Use `Any` in place of `Optional[Any]` as type annotation for `new_value` parameter in `covalent._shared_files.config.get_config`

## [0.24.2] - 2022-02-04

### Fixed

- Updated hyperlink of "How to get the results" from "./collection/query_electron_execution_result" to "./collection/query_multiple_lattice_execution_results" in "doc/source/how_to/index.rst".
- Updated hyperlink of "How to get the result of a particular electron" from "./collection/query_multiple_lattice_execution_results" to "./collection/query_electron_execution_result" in "doc/source/how_to/index.rst".

## [0.24.1] - 2022-02-04

### Changed

- Changelog entries are now required to have the current date to enforce ordering.

## [0.24.0] - 2022-02-03

### Added

- UI: log file output - display in Output tab of all available log file output
- UI: show lattice and electron inputs
- UI: display executor attributes
- UI: display error message on failed status for lattice and electron

### Changed

- UI: re-order sidebar sections according to latest figma designs
- UI: update favicon
- UI: remove dispatch id from tab title
- UI: fit new uuids
- UI: adjust theme text primary and secondary colors

### Fixed

- UI: auto-refresh result state on initial render of listing and graph pages
- UI: graph layout issues: truncate long electron/param names

## [0.23.0] - 2022-02-03

### Added

- Added `BaseDispatcher` class to be used for creating custom dispatchers which allow connection to a dispatcher server.
- `LocalDispatcher` inheriting from `BaseDispatcher` allows connection to a local dispatcher server running on the user's machine.
- Covalent only gives interface to the `LocalDispatcher`'s `dispatch` and `dispatch_sync` methods.
- Tests for both `LocalDispatcher` and `BaseDispatcher` added.

### Changed

- Switched from using `lattice.dispatch` and `lattice.dispatch_sync` to `covalent.dispatch` and `covalent.dispatch_sync`.
- Dispatcher address now is passed as a parameter (`dispatcher_addr`) to `covalent.dispatch` and `covalent.dispatch_sync` instead of a metadata field to lattice.
- Updated tests, how tos, and tutorials to use `covalent.dispatch` and `covalent.dispatch_sync`.
- All the contents of `covalent_dispatcher/_core/__init__.py` are moved to `covalent_dispatcher/_core/execution.py` for better organization. `__init__.py` only contains function imports which are needed by external modules.
- `dispatch`, `dispatch_sync` methods deprecated from `Lattice`.

### Removed

- `_server_dispatch` method removed from `Lattice`.
- `dispatcher` metadata field removed from `lattice`.

## [0.22.19] - 2022-02-03

### Fixed

- `_write_dispatch_to_python_file` isn't called each time a task is saved. It is now only called in the final save in `_run_planned_workflow` (in covalent_dispatcher/_core/__init__.py).

## [0.22.18] - 2022-02-03

### Fixed

- Added type information to result.py

## [0.22.17] - 2022-02-02

### Added

- Replaced `"typing.Optional"` with `"str"` in covalent/executor/base.py
- Added missing type hints to `get_dispatch_context` and `write_streams_to_file` in covalent/executor/base.py, BaseExecutor

## [0.22.16] - 2022-02-02

### Added

- Functions to check if UI and dispatcher servers are running.
- Tests for the `is_ui_running` and `is_server_running` in covalent_dispatcher/_cli/service.py.

## [0.22.15] - 2022-02-01

### Fixed

- Covalent CLI command `covalent purge` will now stop the servers before deleting all the pid files.

### Added

- Test for `purge` method in covalent_dispatcher/_cli/service.py.

### Removed

- Unused `covalent_dispatcher` import from covalent_dispatcher/_cli/service.py.

### Changed

- Moved `_config_manager` import from within the `purge` method to the covalent_dispatcher/_cli/service.py for the purpose of mocking in tests.

## [0.22.14] - 2022-02-01

### Added

- Type hint to `_server_dispatch` method in `covalent/_workflow/lattice.py`.

## [0.22.13] - 2022-01-26

### Fixed

- When the local executor's `log_stdout` and `log_stderr` config variables are relative paths, they should go inside the results directory. Previously that was queried from the config, but now it's queried from the lattice metadata.

### Added

- Tests for the corresponding functions in (`covalent_dispatcher/_core/__init__.py`, `covalent/executor/base.py`, `covalent/executor/executor_plugins/local.py` and `covalent/executor/__init__.py`) affected by the bug fix.

### Changed

- Refactored `_delete_result` in result manager to give the option of deleting the result parent directory.

## [0.22.12] - 2022-01-31

### Added

- Diff check in pypi.yml ensures correct files are packaged

## [0.22.11] - 2022-01-31

### Changed

- Removed codecov token
- Removed Slack notifications from feature branches

## [0.22.10] - 2022-01-29

### Changed

- Running tests, conda, and version workflows on pull requests, not just pushes

## [0.22.9] - 2022-01-27

### Fixed

- Fixing version check action so that it doesn't run on commits that are in develop
- Edited PR template so that markdown checklist appears properly

## [0.22.8] - 2022-01-27

### Fixed

- publish workflow, using `docker buildx` to build images for x86 and ARM, prepare manifest and push to ECR so that pulls will match the correct architecture.
- typo in CONTRIBUTING
- installing `gcc` in Docker image so Docker can build wheels for `dask` and other packages that don't provide ARM wheels

### Changed

- updated versions in `requirements.txt` for `matplotlib` and `dask`

## [0.22.7] - 2022-01-27

### Added

- `MANIFEST.in` did not have `covalent_dispatcher/_service` in it due to which the PyPi package was not being built correctly. Added the `covalent_dispatcher/_service` to the `MANIFEST.in` file.

### Fixed

- setuptools properly including data files during installation

## [0.22.6] - 2022-01-26

### Fixed

- Added service folder in covalent dispatcher to package.

## [0.22.5] - 2022-01-25

### Fixed

- `README.md` images now use master branch's raw image urls hosted on <https://github.com> instead of <https://raw.githubusercontent.com>. Also, switched image rendering from html to markdown.

## [0.22.4] - 2022-01-25

### Fixed

- dispatcher server app included in sdist
- raw image urls properly used

## [0.22.3] - 2022-01-25

### Fixed

- raw image urls used in readme

## [0.22.2] - 2022-01-25

### Fixed

- pypi upload

## [0.22.1] - 2022-01-25

### Added

- Code of conduct
- Manifest.in file
- Citation info
- Action to upload to pypi

### Fixed

- Absolute URLs used in README
- Workflow badges updated URLs
- `install_package_data` -> `include_package_data` in `setup.py`

## [0.22.0] - 2022-01-25

### Changed

- Using public ECR for Docker release

## [0.21.0] - 2022-01-25

### Added

- GitHub pull request templates

## [0.20.0] - 2022-01-25

### Added

- GitHub issue templates

## [0.19.0] - 2022-01-25

### Changed

- Covalent Beta Release

## [0.18.9] - 2022-01-24

### Fixed

- iframe in the docs landing page is now responsive

## [0.18.8] - 2022-01-24

### Changed

- Temporarily removed output tab
- Truncated dispatch id to fit left sidebar, add tooltip to show full id

## [0.18.7] - 2022-01-24

### Changed

- Many stylistic improvements to documentation, README, and CONTRIBUTING.

## [0.18.6] - 2022-01-24

### Added

- Test added to check whether an already decorated function works as expected with Covalent.
- `pennylane` package added to the `requirements-dev.txt` file.

### Changed

- Now using `inspect.signature` instead of `function.__code__` to get the names of function's parameters.

## [0.18.5] - 2022-01-21

### Fixed

- Various CI fixes, including rolling back regression in version validation, caching on s3 hosted badges, applying releases and tags correctly.

## [0.18.4] - 2022-01-21

### Changed

- Removed comments and unused functions in covalent_dispatcher
- `result_class.py` renamed to `result.py`

### Fixed

- Version was not being properly imported inside `covalent/__init__.py`
- `dispatch_sync` was not previously using the `results_dir` metadata field

### Removed

- Credentials in config
- `generate_random_filename_in_cache`
- `is_any_atom`
- `to_json`
- `show_subgraph` option in `draw`
- `calculate_node`

## [0.18.3] - 2022-01-20

### Fixed

- The gunicorn servers now restart more gracefully

## [0.18.2] - 2022-01-21

### Changed

- `tempdir` metadata field removed and replaced with `executor.local.cache_dir`

## [0.18.1] - 2022-01-11

## Added

- Concepts page

## [0.18.0] - 2022-01-20

### Added

- `Result.CANCELLED` status to represent the status of a cancelled dispatch.
- Condition to cancel the whole dispatch if any of the nodes are cancelled.
- `cancel_workflow` function which uses a shared variable provided by Dask (`dask.distributed.Variable`) in a dask client to inform nodes to stop execution.
- Cancel function for dispatcher server API which will allow the server to terminate the dispatch.
- How to notebook for cancelling a dispatched job.
- Test to verify whether cancellation of dispatched jobs is working as expected.
- `cancel` function is available as `covalent.cancel`.

### Changed

- In file `covalent/_shared_files/config.py` instead of using a variable to store and then return the config data, now directly returning the configuration.
- Using `fire_and_forget` to dispatch a job instead of a dictionary of Dask's `Future` objects so that we won't have to manage the lifecycle of those futures.
- The `test_run_dispatcher` test was changed to reflect that the dispatcher no longer uses a dictionary of future objects as it was not being utilized anywhere.

### Removed

- `with dask_client` context was removed as the client created in `covalent_dispatcher/_core/__init__.py` is already being used even without the context. Furthermore, it creates issues when that context is exited which is unnecessary at the first place hence not needed to be resolved.

## [0.17.5] - 2022-01-19

### Changed

- Results directory uses a relative path by default and can be overridden by the environment variable `COVALENT_RESULTS_DIR`.

## [0.17.4] - 2022-01-19

### Changed

- Executor parameters use defaults specified in config TOML
- If relative paths are supplied for stdout and stderr, those files are created inside the results directory

## [0.17.3] - 2022-01-18

### Added

- Sync function
- Covalent CLI tool can restart in developer mode

### Fixed

- Updated the UI address referenced in the README

## [0.17.2] - 2022-01-12

### Added

- Quantum gravity tutorial

### Changed

- Moved VERSION file to top level

## [0.17.1] - 2022-01-19

### Added

- `error` attribute was added to the results object to show which node failed and the reason behind it.
- `stdout` and `stderr` attributes were added to a node's result to store any stdout and stderr printing done inside an electron/node.
- Test to verify whether `stdout` and `stderr` are being stored in the result object.

### Changed

- Redesign of how `redirect_stdout` and `redirect_stderr` contexts in executor now work to allow storing their respective outputs.
- Executors now also return `stdout` and `stderr` strings, along with the execution output, so that they can be stored in their result object.

## [0.17.0] - 2022-01-18

### Added

- Added an attribute `__code__` to electron and lattice which is a copy of their respective function's `__code__` attribute.
- Positional arguments, `args`, are now merged with keyword arguments, `kwargs`, as close as possible to where they are passed. This was done to make sure we support both with minimal changes and without losing the name of variables passed.
- Tests to ensure usage of positional arguments works as intended.

### Changed

- Slight rework to how any print statements in lattice are sent to null.
- Changed `test_dispatcher_functional` in `basic_dispatcher_test.py` to account for the support of `args` and removed a an unnecessary `print` statement.

### Removed

- Removed `args` from electron's `init` as it wasn't being used anywhere.

## [0.16.1] - 2022-01-18

### Changed

- Requirement changed from `dask[complete]` to `dask[distributed]`.

## [0.16.0] - 2022-01-14

### Added

- New UI static demo build
- New UI toolbar functions - orientation, toggle params, minimap
- Sortable and searchable lattice name row

### Changed

- Numerous UI style tweaks, mostly around dispatches table states

### Fixed

- Node sidebar info now updates correctly

## [0.15.11] - 2022-01-18

### Removed

- Unused numpy requirement. Note that numpy is still being installed indirectly as other packages in the requirements rely on it.

## [0.15.10] - 2022-01-16

## Added

- How-to guide for Covalent dispatcher CLI.

## [0.15.9] - 2022-01-18

### Changed

- Switched from using human readable ids to using UUIDs

### Removed

- `human-id` package was removed along with its mention in `requirements.txt` and `meta.yaml`

## [0.15.8] - 2022-01-17

### Removed

- Code breaking text from CLI api documentation.
- Unwanted covalent_dispatcher rst file.

### Changed

- Installation of entire covalent_dispatcher instead of covalent_dispatcher/_service in setup.py.

## [0.15.7] - 2022-01-13

### Fixed

- Functions with multi-line or really long decorators are properly serialized in dispatch_source.py.
- Multi-line Covalent output is properly commented out in dispatch_source.py.

## [0.15.6] - 2022-01-11

### Fixed

- Sub-lattice functions are successfully serialized in the utils.py get_serialized_function_str.

### Added

- Function to scan utilized source files and return a set of imported modules (utils.get_imports_from_source)

## [0.15.5] - 2022-01-12

### Changed

- UI runs on port 47007 and the dispatcher runs on port 48008. This is so that when the servers are later merged, users continue using port 47007 in the browser.
- Small modifications to the documentation
- Small fix to the README

### Removed

- Removed a directory `generated` which was improperly added
- Dispatcher web interface
- sqlalchemy requirement

## [0.15.4] - 2022-01-11

### Changed

- In file `covalent/executor/base.py`, `pickle` was changed to `cloudpickle` because of its universal pickling ability.

### Added

- In docstring of `BaseExecutor`, a note was added specifying that `covalent` with its dependencies is assumed to be installed in the conda environments.
- Above note was also added to the conda env selector how-to.

## [0.15.3] - 2022-01-11

### Changed

- Replaced the generic `RuntimeError` telling users to check if there is an object manipulation taking place inside the lattice to a simple warning. This makes the original error more visible.

## [0.15.2] - 2022-01-11

### Added

- If condition added for handling the case where `__getattr__` of an electron is accessed to detect magic functions.

### Changed

- `ActiveLatticeManager` now subclasses from `threading.local` to make it thread-safe.
- `ValueError` in the lattice manager's `claim` function now also shows the name of the lattice that is currently claimed.
- Changed docstring of `ActiveLatticeManager` to note that now it is thread-safe.
- Sublattice dispatching now no longer deletes the result object file and is dispatched normally instead of in a serverless manner.
- `simulate_nitrogen_and_copper_slab_interaction.ipynb` notebook tutorial now does normal dispatching as well instead of serverless dispatching. Also, now 7 datapoints will be shown instead of 10 earlier.

## [0.15.1] - 2022-01-11

### Fixed

- Passing AWS credentials to reusable workflows as a secret

## [0.15.0] - 2022-01-10

### Added

- Action to push development image to ECR

### Changed

- Made the publish action reusable and callable

## [0.14.1] - 2022-01-02

### Changed

- Updated the README
- Updated classifiers in the setup.py file
- Massaged some RTD pages

## [0.14.0] - 2022-01-07

### Added

- Action to push static UI to S3

## [0.13.2] - 2022-01-07

### Changed

- Completed new UI design work

## [0.13.1] - 2022-01-02

### Added

- Added eventlet requirement

### Changed

- The CLI tool can now manage the UI flask server as well
- [Breaking] The CLI option `-t` has been changed to `-d`, which starts the servers in developer mode and exposes unit tests to the server.

## [0.13.0] - 2022-01-01

### Added

- Config manager in `covalent/_shared_files/config.py`
- Default location for the main config file can be overridden using the environment variable `COVALENT_CONFIG_DIR`
- Ability to set and get configuration using `get_config` and `set_config`

### Changed

- The flask servers now reference the config file
- Defaults reference the config file

### Fixed

- `ValueError` caught when running `covalent stop`
- One of the functional tests was using a malformed path

### Deprecated

- The `electron.to_json` function
- The `generate_random_filename_in_cache` function

### Removed

- The `get_api_token` function

## [0.12.13] - 2022-01-04

## Removed

- Tutorial section headings

## Fixed

- Plot background white color

## [0.12.12] - 2022-01-06

### Fixed

- Having a print statement inside electron and lattice code no longer causes the workflow to fail.

## [0.12.11] - 2022-01-04

### Added

- Completed UI feature set for first release

### Changed

- UI server result serialization improvements
- UI result update webhook no longer fails on request exceptions, logs warning intead

## [0.12.10] - 2021-12-17

### Added

- Astrophysics tutorial

## [0.12.9] - 2022-01-04

### Added

- Added `get_all_node_results` method in `result_class.py` to return result of all node executions.

- Added `test_parallelilization` test to verify whether the execution is now being achieved in parallel.

### Changed

- Removed `LocalCluster` cluster creation usage to a simple `Client` one from Dask.

- Removed unnecessary `to_run` function as we no longer needed to run execution through an asyncio loop.

- Removed `async` from function definition of previously asynchronous functions, `_run_task`, `_run_planned_workflow`, `_plan_workflow`, and `_run_workflow`.

- Removed `uvloop` from requirements.

- Renamed `test_get_results` to `test_get_result`.

- Reran the how to notebooks where execution time was mentioned.

- Changed how `dispatch_info` context manager was working to account for multiple nodes accessing it at the same time.

## [0.12.8] - 2022-01-02

### Changed

- Changed the software license to GNU Affero 3.0

### Removed

- `covalent-ui` directory

## [0.12.7] - 2021-12-29

### Fixed

- Gunicorn logging now uses the `capture-output` flag instead of redirecting stdout and stderr

## [0.12.6] - 2021-12-23

### Changed

- Cleaned up the requirements and moved developer requirements to a separate file inside `tests`

## [0.12.5] - 2021-12-16

### Added

- Conda build CI job

## [0.12.4] - 2021-12-23

### Changed

- Gunicorn server now checks for port availability before starting

### Fixed

- The `covalent start` function now prints the correct port if the server is already running.

## [0.12.3] - 2021-12-14

### Added

- Covalent tutorial comparing quantum support vector machines with support vector machine algorithms implemented in qiskit and scikit-learn.

## [0.12.2] - 2021-12-16

### Fixed

- Now using `--daemon` in gunicorn to start the server, which was the original intention.

## [0.12.1] - 2021-12-16

### Fixed

- Removed finance references from docs
- Fixed some other small errors

### Removed

- Removed one of the failing how-to tests from the functional test suite

## [0.12.0] - 2021-12-16

### Added

- Web UI prototype

## [0.11.1] - 2021-12-14

### Added

- CLI command `covalent status` shows port information

### Fixed

- gunicorn management improved

## [0.11.0] - 2021-12-14

### Added

- Slack notifications for test status

## [0.10.4] - 2021-12-15

### Fixed

- Specifying a non-default results directory in a sub-lattice no longer causes a failure in lattice execution.

## [0.10.3] - 2021-12-14

### Added

- Functional tests for how-to's in documentation

### Changed

- Moved example script to a functional test in the pipeline
- Added a test flag to the CLI tool

## [0.10.2] - 2021-12-14

### Fixed

- Check that only `kwargs` without any default values in the workflow definition need to be passed in `lattice.draw(ax=ax, **kwargs)`.

### Added

- Function to check whether all the parameters without default values for a callable function has been passed added to shared utils.

## [0.10.1] - 2021-12-13

### Fixed

- Content and style fixes for getting started doc.

## [0.10.0] - 2021-12-12

### Changed

- Remove all imports from the `covalent` to the `covalent_dispatcher`, except for `_dispatch_serverless`
- Moved CLI into `covalent_dispatcher`
- Moved executors to `covalent` directory

## [0.9.1] - 2021-12-13

### Fixed

- Updated CONTRIBUTING to clarify docstring style.
- Fixed docstrings for `calculate_node` and `check_constraint_specific_sum`.

## [0.9.0] - 2021-12-10

### Added

- `prefix_separator` for separating non-executable node types from executable ones.

- `subscript_prefix`, `generator_prefix`, `sublattice_prefix`, `attr_prefix` for prefixes of subscripts, generators,
  sublattices, and attributes, when called on an electron and added to the transport graph.

- `exclude_from_postprocess` list of prefixes to denote those nodes which won't be used in post processing the workflow.

- `__int__()`, `__float__()`, `__complex__()` for converting a node to an integer, float, or complex to a value of 0 then handling those types in post processing.

- `__iter__()` generator added to Electron for supporting multiple return values from an electron execution.

- `__getattr__()` added to Electron for supporting attribute access on the node output.

- `__getitem__()` added to Electron for supporting subscripting on the node output.

- `electron_outputs` added as an attribute to lattice.

### Changed

- `electron_list_prefix`, `electron_dict_prefix`, `parameter_prefix` modified to reflect new way to assign prefixes to nodes.

- In `build_graph` instead of ignoring all exceptions, now the exception is shown alongwith the runtime error notifying that object manipulation should be avoided inside a lattice.

- `node_id` changed to `self.node_id` in Electron's `__call__()`.

- `parameter` type electrons now have the default metadata instead of empty dictionary.

- Instead of deserializing and checking whether a sublattice is there, now a `sublattice_prefix` is used to denote when a node is a sublattice.

- In `dispatcher_stack_test`, `test_dispatcher_flow` updated to indicate the new use of `parameter_prefix`.

### Fixed

- When an execution fails due to something happening in `run_workflow`, then result object's status is now failed and the object is saved alongwith throwing the appropriate exception.

## [0.8.5] - 2021-12-10

### Added

- Added tests for choosing specific executors inside electron initialization.
- Added test for choosing specific Conda environments inside electron initialization.

## [0.8.4] - 2021-12-10

### Changed

- Removed _shared_files directory and contents from covalent_dispatcher. Logging in covalent_dispatcher now uses the logger in covalent/_shared_files/logging.py.

## [0.8.3] - 2021-12-10

### Fixed

- Decorator symbols were added to the pseudo-code in the quantum chemistry tutorial.

## [0.8.2] - 2021-12-06

### Added

- Quantum chemistry tutorial.

## [0.8.1] - 2021-12-08

### Added

- Docstrings with typehints for covalent dispatcher functions added.

### Changed

- Replaced `node` to `node_id` in `electron.py`.

- Removed unnecessary `enumerate` in `covalent_dispatcher/_core/__init__.py`.

- Removed `get_node_device_mapping` function from `covalent_dispatcher/_core/__init__.py`
  and moved the definition to directly add the mapping to `workflow_schedule`.

- Replaced iterable length comparison for `executor_specific_exec_cmds` from `if len(executor_specific_exec_cmds) > 0`
  to `if executor_specific_exec_cmds`.

## [0.8.0] - 2021-12-03

### Added

- Executors can now accept the name of a Conda environment. If that environment exists, the operations of any electron using that executor are performed in that Conda environment.

## [0.7.6] - 2021-12-02

### Changed

- How to estimate lattice execution time has been renamed to How to query lattice execution time.
- Change result querying syntax in how-to guides from `lattice.get_result` to
  `covalent.get_result`.
- Choose random port for Dask dashboard address by setting `dashboard_address` to ':0' in
  `LocalCluster`.

## [0.7.5] - 2021-12-02

### Fixed

- "Default" executor plugins are included as part of the package upon install.

## [0.7.4] - 2021-12-02

### Fixed

- Upgraded dask to 2021.10.0 based on a vulnerability report

## [0.7.3] - 2021-12-02

### Added

- Transportable object tests
- Transport graph tests

### Changed

- Variable name node_num to node_id
- Variable name node_idx to node_id

### Fixed

- Transport graph `get_dependencies()` method return type was changed from Dict to List

## [0.7.2] - 2021-12-01

### Fixed

- Date handling in changelog validation

### Removed

- GitLab CI YAML

## [0.7.1] - 2021-12-02

### Added

- A new parameter to a node's result called `sublattice_result` is added.
  This will be of a `Result` type and will contain the result of that sublattice's
  execution. If a normal electron is executed, this will be `None`.

- In `_delete_result` function in `results_manager.py`, an empty results directory
  will now be deleted.

- Name of a sublattice node will also contain `(sublattice)`.

- Added `_dispatch_sync_serverless` which synchronously dispatches without a server
  and waits for a result to be returned. This is the method used to dispatch a sublattice.

- Test for sublatticing is added.

- How-to guide added for sublatticing explaining the new features.

### Changed

- Partially changed `draw` function in `lattice.py` to also draw the subgraph
  of the sublattice when drawing the main graph of the lattice. The change is
  incomplete as we intend to add this feature later.

- Instead of returning `plt`, `draw` now returns the `ax` object.

- `__call__` function in `lattice.py` now runs the lattice's function normally
  instead of dispatching it.

- `_run_task` function now checks whether current node is a sublattice and acts
  accordingly.

### Fixed

- Unnecessary lines to rename the node's name in `covalent_dispatcher/_core/__init__.py` are removed.

- `test_electron_takes_nested_iterables` test was being ignored due to a spelling mistake. Fixed and
  modified to follow the new pattern.

## [0.7.0] - 2021-12-01

### Added

- Electrons can now accept an executor object using the "backend" keyword argument. "backend" can still take a string naming the executor module.
- Electrons and lattices no longer have Slurm metadata associated with the executor, as that information should be contained in the executor object being used as an input argument.
- The "backend" keyword can still be a string specifying the executor module, but only if the executor doesn't need any metadata.
- Executor plugin classes are now directly available to covalent, eg: covalent.executor.LocalExecutor().

## [0.6.7] - 2021-12-01

### Added

- Docstrings without examples for all the functions in core covalent.
- Typehints in those functions as well.
- Used `typing.TYPE_CHECKING` to prevent cyclic imports when writing typehints.

### Changed

- `convert_to_lattice_function` renamed to `convert_to_lattice_function_call`.
- Context managers now raise a `ValueError` instead of a generic `Exception`.

## [0.6.6] - 2021-11-30

### Fixed

- Fixed the version used in the documentation
- Fixed the badge URLs to prevent caching

## [0.6.5] - 2021-11-30

### Fixed

- Broken how-to links

### Removed

- Redundant lines from .gitignore
- *.ipynb from .gitignore

## [0.6.4] - 2021-11-30

### Added

- How-to guides for workflow orchestration.
  - How to construct an electron
  - How to construct a lattice
  - How to add an electron to lattice
  - How to visualize the lattice
  - How to add constraints to lattices
- How-to guides for workflow and subtask execution.
  - How to execute individual electrons
  - How to execute a lattice
  - How to execute multiple lattices
- How-to guides for status querying.
  - How to query electron execution status
  - How to query lattice execution status
  - How to query lattice execution time
- How-to guides for results collection
  - How to query electron execution results
  - How to query lattice execution results
  - How to query multiple lattice execution results
- Str method for the results object.

### Fixed

- Saving the electron execution status when the subtask is running.

## [0.6.3] - 2021-11-29

### Removed

- JWT token requirement.
- Covalent dispatcher login requirement.
- Update covalent login reference in README.md.
- Changed the default dispatcher server port from 5000 to 47007.

## [0.6.2] - 2021-11-28

### Added

- Github action for tests and coverage
- Badges for tests and coverage
- If tests pass then develop is pushed to master
- Add release action which tags and creates a release for minor version upgrades
- Add badges action which runs linter, and upload badges for version, linter score, and platform
- Add publish action (and badge) which builds a Docker image and uploads it to the AWS ECR

## [0.6.1] - 2021-11-27

### Added

- Github action which checks version increment and changelog entry

## [0.6.0] - 2021-11-26

### Added

- New Covalent RTD theme
- sphinx extension sphinx-click for CLI RTD
- Sections in RTD
- init.py in both covalent-dispatcher logger module and cli module for it to be importable in sphinx

### Changed

- docutils version that was conflicting with sphinx

### Removed

- Old aq-theme

## [0.5.1] - 2021-11-25

### Added

- Integration tests combining both covalent and covalent-dispatcher modules to test that
  lattice workflow are properly planned and executed.
- Integration tests for the covalent-dispatcher init module.
- pytest-asyncio added to requirements.

## [0.5.0] - 2021-11-23

### Added

- Results manager file to get results from a file, delete a result, and redispatch a result object.
- Results can also be awaited to only return a result if it has either been completed or failed.
- Results class which is used to store the results with all the information needed to be used again along with saving the results to a file functionality.
- A result object will be a mercurial object which will be updated by the dispatcher and saved to a file throughout the dispatching and execution parts.
- Direct manipulation of the transport graph inside a result object takes place.
- Utility to convert a function definition string to a function and vice-versa.
- Status class to denote the status of a result object and of each node execution in the transport graph.
- Start and end times are now also stored for each node execution as well as for the whole dispatch.
- Logging of `stdout` and `stderr` can be done by passing in the `log_stdout`, `log_stderr` named metadata respectively while dispatching.
- In order to get the result of a certain dispatch, the `dispatch_id`, the `results_dir`, and the `wait` parameter can be passed in. If everything is default, then only the dispatch id is required, waiting will not be done, and the result directory will be in the current working directory with folder name as `results/` inside which every new dispatch will have a new folder named according to their respective dispatch ids, containing:
  - `result.pkl` - (Cloud)pickled result object.
  - `result_info.yaml` - yaml file with high level information about the result and its execution.
  - `dispatch_source.py` - python file generated, containing the original function definitions of lattice and electrons which can be used to dispatch again.

### Changed

- `logfile` named metadata is now `slurm_logfile`.
- Instead of using `jsonpickle`, `cloudpickle` is being used everywhere to maintain consistency.
- `to_json` function uses `json` instead of `jsonpickle` now in electron and lattice definitions.
- `post_processing` moved to the dispatcher, so the dispatcher will now store a finished execution result in the results folder as specified by the user with no requirement of post processing it from the client/user side.
- `run_task` function in dispatcher modified to check if a node has completed execution and return it if it has, else continue its execution. This also takes care of cases if the server has been closed mid execution, then it can be started again from the last saved state, and the user won't have to wait for the whole execution.
- Instead of passing in the transport graph and dispatch id everywhere, the result object is being passed around, except for the `asyncio` part where the dispatch id and results directory is being passed which afterwards lets the core dispatcher know where to get the result object from and operate on it.
- Getting result of parent node executions of the graph, is now being done using the result object's graph. Storing of each execution's result is also done there.
- Tests updated to reflect the changes made. They are also being run in a serverless manner.

### Removed

- `LatticeResult` class removed.
- `jsonpickle` requirement removed.
- `WorkflowExecutionResult`, `TaskExecutionResult`, and `ExecutionError` singleton classes removed.

### Fixed

- Commented out the `jwt_required()` part in `covalent-dispatcher/_service/app.py`, may be removed in later iterations.
- Dispatcher server will now return the error message in the response of getting result if it fails instead of sending every result ever as a response.

## [0.4.3] - 2021-11-23

### Added

- Added a note in Known Issues regarding port conflict warning.

## [0.4.2] - 2021-11-24

### Added

- Added badges to README.md

## [0.4.1] - 2021-11-23

### Changed

- Removed old coverage badge and fixed the badge URL

## [0.4.0] - 2021-11-23

### Added

- Codecov integrations and badge

### Fixed

- Detached pipelines no longer created

## [0.3.0] - 2021-11-23

### Added

- Wrote a Code of Conduct based on <https://www.contributor-covenant.org/>
- Added installation and environment setup details in CONTRIBUTING
- Added Known Issues section to README

## [0.2.0] - 2021-11-22

### Changed

- Removed non-open-source executors from Covalent. The local SLURM executor is now
- a separate repo. Executors are now plugins.

## [0.1.0] - 2021-11-19

### Added

- Pythonic CLI tool. Install the package and run `covalent --help` for a usage description.
- Login and logout functionality.
- Executor registration/deregistration skeleton code.
- Dispatcher service start, stop, status, and restart.

### Changed

- JWT token is stored to file instead of in an environment variable.
- The Dask client attempts to connect to an existing server.

### Removed

- Removed the Bash CLI tool.

### Fixed

- Version assignment in the covalent init file.

## [0.0.3] - 2021-11-17

### Fixed

- Fixed the Dockerfile so that it runs the dispatcher server from the covalent repo.

## [0.0.2] - 2021-11-15

### Changed

- Single line change in ci script so that it doesn't exit after validating the version.
- Using `rules` in `pytest` so that the behavior in test stage is consistent.

## [0.0.1] - 2021-11-15

### Added

- CHANGELOG.md to track changes (this file).
- Semantic versioning in VERSION.
- CI pipeline job to enforce versioning.<|MERGE_RESOLUTION|>--- conflicted
+++ resolved
@@ -7,7 +7,6 @@
 
 ## [UNRELEASED]
 
-<<<<<<< HEAD
 ### Added
 
 - Statuses and mechanism for executors to update their statuses.
@@ -23,11 +22,10 @@
 
 - Updated status related tests
 - Added tests for functions in `util_classes.py` and `statuses.py`
-=======
+
 ### Docs
 
 - Updated EC2 RTD with config & cloud resources table
->>>>>>> 60ab3576
 
 ### Operations
 
