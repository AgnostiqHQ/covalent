--- conflicted
+++ resolved
@@ -7,12 +7,11 @@
 
 ## [UNRELEASED]
 
-<<<<<<< HEAD
 ### Added
 
 - Bash decorator is introduced
 - Lepton commands can be specified as a list of strings rather than strings alone.
-=======
+
 ## [0.151.0] - 2022-07-22
 
 ### Authors
@@ -97,7 +96,6 @@
 
 - Simplified interface for custom executors. All the boilerplate has
   been moved to `BaseExecutor`.
->>>>>>> e51bebcf
 
 ## [0.146.0] - 2022-07-20
 
