# Changelog

All notable changes to this project will be documented in this file.

The format is based on [Keep a Changelog](https://keepachangelog.com/en/1.0.0/),
and this project adheres to [Semantic Versioning](https://semver.org/spec/v2.0.0.html).

## [UNRELEASED]

<<<<<<< HEAD
### Changed

- Changed supervisord http server's default to listen on all interfaces, so that covalent can run on any computer in a trusted LAN (without firewalls/auth).
=======
## [0.54.0] - 2022-04-04

### Added

- Draw workflow draft API to ui_backend service

## [0.53.0] - 2022-04-04

### Added

- Added docker-compose file to run covalent microservices.

## [0.52.0] - 2022-04-04

### Added

- Added delete endpoint to data and results services.

## [0.51.0] - 2022-04-04

### Added

- Folders for tests.

### Changed

- Organization of covalent tests.
>>>>>>> 87d740ed

## [0.50.0] - 2022-04-03

### Added

- Added GET all results endpoint in Results service
- Optional formatting of GET result endpoint that supports: `binary` or `json`

### Changed

- Changed frontend to support updated result service endpoints with json format

### Removed

- Removed redundant local storage cache on frontend

## [0.49.1] - 2022-04-01

### Fixed

- Using `io.BytesIO` in `update_result` in the results service to prevent creation of a new file in the file system.

## [0.49.0] - 2022-04-01

### Added

- Implement an `overwrite` query param in the `upload` method so that we don't create a new object for every result update

## [0.48.0] - 2022-04-01

### Added

- Added updated dispatching and getting result functions with the option to download result as a file.

### Changed

- Hardcoded filepaths to standardized ServiceURL.`get_route(...)` method when making API requests.

## [0.47.2] - 2022-04-01

### Fixed

- Queue consumer import paths fixed
- Syntax errors in the supervisord template fixed

## [0.47.1] - 2022-04-01

### Fixed

- Supervisord now brings up dispatcher queue consumer worker

## [0.47.0] - 2022-04-01

### Changed

- Updated API calls accross services to use standarized env vars from Settings class
- Normalized env vars accross services and updated Supervisord template

## [0.46.0] - 2022-03-31

### Changed

- Consumers of results service now specify `stream=True` in their get requests.

## [0.45.0] - 2022-03-31

### Changed

- Using `Result.RUNNING` instead of str "RUNNING"
- Using process safe `is_empty` method rather than `empty()` method for multiprocessing queue.
- Multprocessing `is_queue` method.

### Added

- Workflow status as running in the `workflow_status_queue`.

### Tests

- Added a test for the `_check_version` method in `covalent/executor/__init__.py`.

## [0.44.0] - 2022-03-31

### Added

- A version check is done at Covalent startup to ensure that executor plugins are compatible.

## [0.43.0] - 2022-03-31

### Added

- Function to call UI update method in the UI microservice for use in the Dispatcher micro-service.
- Refactor updating results and ui into one function.

## [0.42.2] - 2022-03-31

### Fixed

- Using functions for getting result object in cancel endpoint and sending cancel task signal to runner in the dispatcher.

## [0.42.1] - 2022-03-31

### Fixed

- `update_workflow_results` in `update_workflow.py` now also takes care of sending the next set of tasks to the runner.

- Also handling the cases of sublattices in `update_workflow_results`.

## [0.42.0] - 2022-03-31

### Changed

- Moved some unused for-the-future files to the refactor directory and out of the main codebase.

## [0.41.3] - 2022-03-31

### Fixed

- Dispatch DB is now created upon server start.

## [0.41.2] - 2022-03-30

### Fixed

- Oneline bugfix to remove `fetch --unshallow`

## [0.41.1] - 2022-03-30

### Fixed

- Get master version from release tags rather than master branch

## [0.41.0] - 2022-03-30

### Added

- Dockerized the Dispatcher and Runner Services.
- Added required packages for running containerized instances of the Dispatcher and Runner.

## [0.40.0] - 2022-03-30

### Added

- Dockerized the Data and UI-backend services.
- Required packages to run containerized instances of the Data and UI-backend.

## [0.39.1] - 2022-03-30

### Fixed

- Supervisord & Results service integration by making results service port configurable by an env var

## [0.39.0] - 2022-03-29

### Changed

- Runner and dispatcher implementation in order to integrate the microservices partially complete.

## [0.38.0] - 2022-03-29

### Added

- Added UI backend component to serve post-refactor frontend and dispatch websocket messages to UI using Socket.io
- Updated UI socket.io configuration to use different ws path, and using localstorage for fetching all results (temporary)
- Added post-refactor cli commands to use Supervisord to manage local service processes
- Added `covalent logs` and `covalent config` cli commands

## [0.37.1] - 2022-03-29

### Fixed

- Oneline bugfix in tests.yml

## [0.37.0] - 2022-03-29

### Added

- Results management endpoints; GET, PUT, POST for results object
- Checks in setup.py to confirm node version compatibility.
- Instructions in CONTRIBUTING to address some common Debian setup issues.

## [0.36.1] - 2022-03-29

### Fixed

- Filesystem service now reads config from environment variables.

## [0.36.0] - 2022-03-29

### Added

- Picking up dispatch jobs from the queue and ensuring that only one workflow is processed (locally) at any given time.

### Changed

- Dispatcher implementation in order to integrate with Queuer microservice.

## [0.35.0] - 2022-03-29

### Added

- Automated changelog and version management
- Added a Dockerfile to build an image for OS Queuer.
- Added the required packages to run a container instance of the Queuer.

### Fixed

- Single quotes in github env
- Don't use for loops to iterate over a variable in bash
- Issue with checkout actions
- Run tests on changelog workflow completion instead of push to develop to avoid race condition
- Use covalent ops bot token for automated pushes to develop
- sed command syntax in changelog.yml

## [0.34.5] - 2022-03-28

### Fixed

- Moved `example_dispatch.py` into `tests/` directory.

## [0.34.4] - 2022-03-28

### Added

- Unit tests for utils, leptons, and base executor

## [0.34.3] - 2022-03-27

### Added

- Tests for lattice.py

## [0.34.2] - 2022-03-27

### Added

- Unit tests for the base executor, the results manager, the logger, and leptons

## [0.34.1] - 2022-03-24

### Fixed

- Pinned jinja2 to less than 3.1.0 so that nbconvert remains stable in the docs build.

## [0.34.0] - 2022-03-24

### Added

- API endpoints to upload and download files

## [0.33.1] - 2022-03-24

### Fixed

- Retrieving results from running container via HTTP
- Adding tests for Docker image in workflows

## [0.33.0] - 2022-03-24

### Added

- Slack and webhook notifications

## [0.32.9] - 2022-03-23

### Fixed

- Updated OS Queuer imports to remove top level modules `refactor.queuer`

## [0.32.8] - 2022-03-22

### Added

- Websocket notify endpoint with leaky bucket algo implementation to rate limit messages to frontend

## [0.32.7] - 2022-03-22

### Added

- Queuer API submit endpoint to publish dispatch message to MQ & send result file to Data Service
- API Service class for interfacing with local services
- Tests covering submit endpoint and API Service

## [0.32.6] - 2022-03-22

### Fixed

- Input path for external libraries in the Lepton wrapper can (and should) now be a full path to the file.

## [0.32.5] - 2022-03-21

### Fixed

- Fix HTTP status code for blank POST requests.

## [0.32.4] - 2022-03-17

### Fixed

- Docker commands in docs

## [0.32.3] - 2022-03-16

### Fixed

- Fix missing UI graph edges between parameters and electrons in certain cases.
- Fix UI crashes in cases where legacy localStorage state was being loaded.

## [0.32.2] - 2022-03-16

### Added

- Images for graphs generated in tutorials and how-tos.
- Note for quantum gravity tutorial to tell users that `tensorflow` doesn't work on M1 Macs.
- `Known Issues` added to `README.md`

### Fixed

- `draw` function usage in tutorials and how-tos now reflects the UI images generated instead of using graphviz.
- Images now render properly in RTD of how-tos.

### Changed

- Reran all the tutorials that could run, generating the outputs again.

## [0.32.1] - 2022-03-15

### Fixed

- CLI now starts server directly in the subprocess instead of as a daemon
- Logs are provided as pipes to Popen instead of using a shell redirect
- Restart behavior fixed
- Default port in `covalent_ui/app.py` uses the config manager

### Removed

- `_graceful_restart` function no longer needed without gunicorn

## [0.32.0] - 2022-03-11

### Added

- Dispatcher microservice API endpoint to dispatch and update workflow.
- Added get runnable task endpoint.

## [0.31.0] - 2022-03-11

### Added

- Runner component's main functionality to run a set of tasks, cancel a task, and get a task's status added to its api.

## [0.30.5] - 2022-03-11

### Updated

- Updated Workflow endpoints & API spec to support upload & download of result objects as pickle files

## [0.30.4] - 2022-03-11

### Fixed

- When executing a task on an alternate Conda environment, Covalent no longer has to be installed on that environment. Previously, a Covalent object (the execution function as a TransportableObject) was passed to the environment. Now it is deserialized to a "normal" Python function, which is passed to the alternate Conda environment.

## [0.30.3] - 2022-03-11

### Fixed

- Fixed the order of output storage in `post_process` which should have been the order in which the electron functions are called instead of being the order in which they are executed. This fixes the order in which the replacement of function calls with their output happens, which further fixes any discrepencies in the results obtained by the user.

- Fixed the `post_process` test to check the order as well.

## [0.30.2] - 2022-03-11

### Changed

- Updated eventlet to 0.31.0

## [0.30.1] - 2022-03-10

### Fixed

- Eliminate unhandled exception in Covalent UI backend when calling fetch_result.

## [0.30.0] - 2022-03-09

### Added

- Skeleton code for writing the different services corresponding to each component in the open source refactor.
- OpenAPI specifications for each of the services.

## [0.29.3] - 2022-03-09

### Fixed

- Covalent UI is built in the Dockerfile, the setup file, the pypi workflow, the tests workflow, and the conda build script.

## [0.29.2] - 2022-03-09

### Added

- Defaults defined in executor plugins are read and used to update the in-memory config, as well as the user config file. But only if the parameter in question wasn't already defined.

### Changed

- Input parameter names and docstrings in _shared_files.config.update_config were changed for clarity.

## [0.29.1] - 2022-03-07

### Changed

- Updated fail-fast strategy to run all tests.

## [0.29.0] - 2022-03-07

### Added

- DispatchDB for storing dispatched results

### Changed

- UI loads dispatches from DispatchDB instead of browser local storage

## [0.28.3] - 2022-03-03

### Fixed

Installed executor plugins don't have to be referred to by their full module name. Eg, use "custom_executor", instead of "covalent_custom_plugin.custom_executor".

## [0.28.2] - 2022-03-03

### Added

- A brief overview of the tutorial structure in the MNIST classification tutorial.

## [0.28.1] - 2022-03-02

### Added

- Conda installation is only supported for Linux in the `Getting Started` guide.
- MNIST classifier tutorial.

### Removed

- Removed handling of default values of function parameters in `get_named_params` in `covalent/_shared_files/utils.py`. So, it is actually being handled by not being handled since now `named_args` and `named_kwargs` will only contain parameters that were passed during the function call and not all of them.

## [0.28.0] - 2022-03-02

### Added

- Lepton support, including for Python modules and C libraries
- How-to guides showing how to use leptons for each of these

## [0.27.6] - 2022-03-01

### Added

- Added feature development basic steps in CONTRIBUTING.md.
- Added section on locally building RTD (read the docs) in the contributing guide.

## [0.27.5] - 2022-03-01

### Fixed

- Missing UI input data after backend change - needed to be derived from graph for electrons, lattice inputs fixed on server-side, combining name and positional args
- Broken UI graph due to variable->edge_name renaming
- Missing UI executor data after server-side renaming

## [0.27.4] - 2022-02-28

### Fixed

- Path used in `covalent/executor/__init__.py` for executor plugin modules needed updating to `covalent/executor/executor_plugins`

### Removed

- Disabled workflow cancellation test due to inconsistent outcomes. Test will be re-enabled after cancellation mechanisms are investigated further.

## [0.27.3] - 2022-02-25

### Added

- Added `USING_DOCKER.md` guide for running docker container.
- Added cli args to covalent UI flask server `covalent_ui/app.py` to modify port and log file path.

### Removed

- Removed gunicorn from cli and Dockerfile.

### Changed

- Updated cli `covalent_dispatcher/_cli/service.py` to run flask server directly, and removed dispatcher and UI flags.
- Using Flask blueprints to merge Dispatcher and UI servers.
- Updated Dockerfile to run flask server directly.
- Creating server PID file manually in `covalent_dispatcher/_cli/service.py`.
- Updated tests and docs to reflect merged servers.
- Changed all mentions of port 47007 (for old UI server) to 48008.

## [0.27.2] - 2022-02-24

### Changed

- Removed unnecessary blockquotes from the How-To guide for creating custom executors
- Changed "Covalent Cloud" to "Covalent" in the main code text

## [0.27.1] - 2022-02-24

### Removed

- Removed AQ-Engineers from CODEOWNERS in order to fix PR review notifications

## [0.27.0] - 2022-02-24

### Added

- Support for positional only, positional or keyword, variable positional, keyword only, variable keyword types of parameters is now added, e.g an electron can now use variable args and variable kwargs if the number/names of parameters are unknown during definition as `def task(*args, **kwargs)` which wasn't possible before.

- `Lattice.args` added to store positional arguments passed to the lattice's workflow function.

- `get_named_params` function added in `_shared_files/utils.py` which will return a tuple containing named positional arguments and named keyword arguments. The names help in showing and storing these parameters in the transport graph.

- Tests to verify whether all kinds of input paramaters are supported by electron or a lattice.

### Changed

- No longer merging positional arguments with keyword arguments, instead they are separately stored in respective nodes in the transport graph.

- `inputs` returned from `_get_inputs` function in `covalent_dispatcher/_core/execution.py` now contains positional as well as keyword arguments which further get passed to the executor.

- Executors now support positional and keyword arguments as inputs to their executable functions.

- Result object's `_inputs` attribute now contains both `args` and `kwargs`.

- `add_node_for_nested_iterables` is renamed to `connect_node_with_others` and `add_node_to_graph` also renamed to `add_collection_node_to_graph` in `electron.py`. Some more variable renames to have appropriate self-explanatory names.

- Nodes and edges in the transport graph now have a better interface to assign attributes to them.

- Edge attribute `variable` renamed to `edge_name`.

- In `serialize` function of the transport graph, if `metadata_only` is True, then only `metadata` attribute of node and `source` and `target` attributes of edge are kept in the then return serialized `data`.

- Updated the tests wherever necessary to reflect the above changes

### Removed

- Deprecated `required_params_passed` since an error will automatically be thrown by the `build_graph` function if any of the required parameters are not passed.

- Removed duplicate attributes from nodes in the transport graph.

## [0.26.1] - 2022-02-23

### Added

- Added Local Executor section to the API read the docs.

## [0.26.0] - 2022-02-23

### Added

- Automated reminders to update the changelog

## [0.25.3] - 2022-02-23

## Added

- Listed common mocking commands in the CONTRIBUTING.md guide.
- Additional guidelines on testing.

## [0.25.2] - 2022-02-21

### Changed

- `backend` metadata name changed to `executor`.
- `_plan_workflow` usage updated to reflect how that executor related information is now stored in the specific executor object.
- Updated tests to reflect the above changes.
- Improved the dispatch cancellation test to provide a robust solution which earlier took 10 minutes to run with uncertainty of failing every now and then.

### Removed

- Removed `TaskExecutionMetadata` as a consequence of removing `execution_args`.

## [0.25.1] - 2022-02-18

### Fixed

- Tracking imports that have been used in the workflow takes less time.

### Added

- User-imports are included in the dispatch_source.py script. Covalent-related imports are commented out.

## [0.25.0] - 2022-02-18

### Added

- UI: Lattice draw() method displays in web UI
- UI: New navigation panel

### Changed

- UI: Animated graph changes, panel opacity

### Fixed

- UI: Fixed "Not Found" pages

## [0.24.21] - 2022-02-18

### Added

- RST document describing the expectations from a tutorial.

## [0.24.20] - 2022-02-17

### Added

- Added how to create custom executors

### Changed

- Changed the description of the hyperlink for choosing executors
- Fixed typos in doc/source/api/getting_started/how_to/execution/creating_custom_executors.ipynb

## [0.24.19] - 2022-02-16

### Added

- CODEOWNERS for certain files.

## [0.24.18] - 2022-02-15

### Added

- The user configuration file can now specify an executor plugin directory.

## [0.24.17] - 2022-02-15

### Added

- Added a how-to for making custom executors.

## [0.24.16] - 2022-02-12

### Added

- Errors now contain the traceback as well as the error message in the result object.
- Added test for `_post_process` in `tests/covalent_dispatcher_tests/_core/execution_test.py`.

### Changed

- Post processing logic in `electron` and dispatcher now relies on the order of execution in the transport graph rather than node's function names to allow for a more reliable pairing of nodes and their outputs.

- Renamed `init_test.py` in `tests/covalent_dispatcher_tests/_core/` to `execution_test.py`.

### Removed

- `exclude_from_postprocess` list which contained some non executable node types removed since only executable nodes are post processed now.

## [0.24.15] - 2022-02-11

### Fixed

- If a user's configuration file does not have a needed exeutor parameter, the default parameter (defined in _shared_files/defaults.py) is used.
- Each executor plugin is no longer initialized upon the import of Covalent. This allows required parameters in executor plugins.

## Changed

- Upon updating the configuration data with a user's configuration file, the complete set is written back to file.

## Added

- Tests for the local and base executors.

## [0.24.14] - 2022-02-11

### Added

- UI: add dashboard cards
- UI: add scaling dots background

### Changed

- UI: reduce sidebar font sizes, refine color theme
- UI: refine scrollbar styling, show on container hover
- UI: format executor parameters as YAML code
- UI: update syntax highlighting scheme
- UI: update index.html description meta tag

## [0.24.13] - 2022-02-11

### Added

- Tests for covalent/_shared_files/config.py

## [0.24.12] - 2022-02-10

### Added

- CodeQL code analyzer

## [0.24.11] - 2022-02-10

### Added

- A new dictionary `_DEFAULT_CONSTRAINTS_DEPRECATED` in defaults.py

### Changed

- The `_DEFAULT_CONSTRAINT_VALUES` dictionary now only contains the `backend` argument

## [0.24.10] - 2022-02-09

### Fixed

- Sporadically failing workflow cancellation test in tests/workflow_stack_test.py

## [0.24.9] - 2022-02-09

## Changed

- Implementation of `_port_from_pid` in covalent_dispatcher/_cli/service.py.

## Added

- Unit tests for command line interface (CLI) functionalities in covalent_dispatcher/_cli/service.py and covalent_dispatcher/_cli/cli.py.

## [0.24.8] - 2022-02-07

### Fixed

- If a user's configuration file does not have a needed parameter, the default parameter (defined in _shared_files/defaults.py) is used.

## [0.24.7] - 2022-02-07

### Added

- Typing: Add Type hint `dispatch_info` parameter.
- Documentation: Updated the return_type description in docstring.

### Changed

- Typing: Change return type annotation to `Generator`.

## [0.24.6] - 2022-02-06

### Added

- Type hint to `deserialize` method of `TransportableObject` of `covalent/_workflow/transport.py`.

### Changed

- Description of `data` in `deserialize` method of `TransportableObject` of `covalent/_workflow/transport.py` from `The serialized transportable object` to `Cloudpickled function`.

## [0.24.5] - 2022-02-05

### Fixed

- Removed dependence on Sentinel module

## [0.24.4] - 2022-02-04

### Added

- Tests across multiple versions of Python and multiple operating systems
- Documentation reflecting supported configurations

## [0.24.3] - 2022-02-04

### Changed

- Typing: Use `bool` in place of `Optional[bool]` as type annotation for `develop` parameter in `covalent_dispatcher.service._graceful_start`
- Typing: Use `Any` in place of `Optional[Any]` as type annotation for `new_value` parameter in `covalent._shared_files.config.get_config`

## [0.24.2] - 2022-02-04

### Fixed

- Updated hyperlink of "How to get the results" from "./collection/query_electron_execution_result" to "./collection/query_multiple_lattice_execution_results" in "doc/source/how_to/index.rst".
- Updated hyperlink of "How to get the result of a particular electron" from "./collection/query_multiple_lattice_execution_results" to "./collection/query_electron_execution_result" in "doc/source/how_to/index.rst".

## [0.24.1] - 2022-02-04

### Changed

- Changelog entries are now required to have the current date to enforce ordering.

## [0.24.0] - 2022-02-03

### Added

- UI: log file output - display in Output tab of all available log file output
- UI: show lattice and electron inputs
- UI: display executor attributes
- UI: display error message on failed status for lattice and electron

### Changed

- UI: re-order sidebar sections according to latest figma designs
- UI: update favicon
- UI: remove dispatch id from tab title
- UI: fit new uuids
- UI: adjust theme text primary and secondary colors

### Fixed

- UI: auto-refresh result state on initial render of listing and graph pages
- UI: graph layout issues: truncate long electron/param names

## [0.23.0] - 2022-02-03

### Added

- Added `BaseDispatcher` class to be used for creating custom dispatchers which allow connection to a dispatcher server.
- `LocalDispatcher` inheriting from `BaseDispatcher` allows connection to a local dispatcher server running on the user's machine.
- Covalent only gives interface to the `LocalDispatcher`'s `dispatch` and `dispatch_sync` methods.
- Tests for both `LocalDispatcher` and `BaseDispatcher` added.

### Changed

- Switched from using `lattice.dispatch` and `lattice.dispatch_sync` to `covalent.dispatch` and `covalent.dispatch_sync`.
- Dispatcher address now is passed as a parameter (`dispatcher_addr`) to `covalent.dispatch` and `covalent.dispatch_sync` instead of a metadata field to lattice.
- Updated tests, how tos, and tutorials to use `covalent.dispatch` and `covalent.dispatch_sync`.
- All the contents of `covalent_dispatcher/_core/__init__.py` are moved to `covalent_dispatcher/_core/execution.py` for better organization. `__init__.py` only contains function imports which are needed by external modules.
- `dispatch`, `dispatch_sync` methods deprecated from `Lattice`.

### Removed

- `_server_dispatch` method removed from `Lattice`.
- `dispatcher` metadata field removed from `lattice`.

## [0.22.19] - 2022-02-03

### Fixed

- `_write_dispatch_to_python_file` isn't called each time a task is saved. It is now only called in the final save in `_run_planned_workflow` (in covalent_dispatcher/_core/__init__.py).

## [0.22.18] - 2022-02-03

### Fixed

- Added type information to result.py

## [0.22.17] - 2022-02-02

### Added

- Replaced `"typing.Optional"` with `"str"` in covalent/executor/base.py
- Added missing type hints to `get_dispatch_context` and `write_streams_to_file` in covalent/executor/base.py, BaseExecutor

## [0.22.16] - 2022-02-02

### Added

- Functions to check if UI and dispatcher servers are running.
- Tests for the `is_ui_running` and `is_server_running` in covalent_dispatcher/_cli/service.py.

## [0.22.15] - 2022-02-01

### Fixed

- Covalent CLI command `covalent purge` will now stop the servers before deleting all the pid files.

### Added

- Test for `purge` method in covalent_dispatcher/_cli/service.py.

### Removed

- Unused `covalent_dispatcher` import from covalent_dispatcher/_cli/service.py.

### Changed

- Moved `_config_manager` import from within the `purge` method to the covalent_dispatcher/_cli/service.py for the purpose of mocking in tests.

## [0.22.14] - 2022-02-01

### Added

- Type hint to `_server_dispatch` method in `covalent/_workflow/lattice.py`.

## [0.22.13] - 2022-01-26

### Fixed

- When the local executor's `log_stdout` and `log_stderr` config variables are relative paths, they should go inside the results directory. Previously that was queried from the config, but now it's queried from the lattice metadata.

### Added

- Tests for the corresponding functions in (`covalent_dispatcher/_core/__init__.py`, `covalent/executor/base.py`, `covalent/executor/executor_plugins/local.py` and `covalent/executor/__init__.py`) affected by the bug fix.

### Changed

- Refactored `_delete_result` in result manager to give the option of deleting the result parent directory.

## [0.22.12] - 2022-01-31

### Added

- Diff check in pypi.yml ensures correct files are packaged

## [0.22.11] - 2022-01-31

### Changed

- Removed codecov token
- Removed Slack notifications from feature branches

## [0.22.10] - 2022-01-29

### Changed

- Running tests, conda, and version workflows on pull requests, not just pushes

## [0.22.9] - 2022-01-27

### Fixed

- Fixing version check action so that it doesn't run on commits that are in develop
- Edited PR template so that markdown checklist appears properly

## [0.22.8] - 2022-01-27

### Fixed

- publish workflow, using `docker buildx` to build images for x86 and ARM, prepare manifest and push to ECR so that pulls will match the correct architecture.
- typo in CONTRIBUTING
- installing `gcc` in Docker image so Docker can build wheels for `dask` and other packages that don't provide ARM wheels

### Changed

- updated versions in `requirements.txt` for `matplotlib` and `dask`

## [0.22.7] - 2022-01-27

### Added

- `MANIFEST.in` did not have `covalent_dispatcher/_service` in it due to which the PyPi package was not being built correctly. Added the `covalent_dispatcher/_service` to the `MANIFEST.in` file.

### Fixed

- setuptools properly including data files during installation

## [0.22.6] - 2022-01-26

### Fixed

- Added service folder in covalent dispatcher to package.

## [0.22.5] - 2022-01-25

### Fixed

- `README.md` images now use master branch's raw image urls hosted on <https://github.com> instead of <https://raw.githubusercontent.com>. Also, switched image rendering from html to markdown.

## [0.22.4] - 2022-01-25

### Fixed

- dispatcher server app included in sdist
- raw image urls properly used

## [0.22.3] - 2022-01-25

### Fixed

- raw image urls used in readme

## [0.22.2] - 2022-01-25

### Fixed

- pypi upload

## [0.22.1] - 2022-01-25

### Added

- Code of conduct
- Manifest.in file
- Citation info
- Action to upload to pypi

### Fixed

- Absolute URLs used in README
- Workflow badges updated URLs
- `install_package_data` -> `include_package_data` in `setup.py`

## [0.22.0] - 2022-01-25

### Changed

- Using public ECR for Docker release

## [0.21.0] - 2022-01-25

### Added

- GitHub pull request templates

## [0.20.0] - 2022-01-25

### Added

- GitHub issue templates

## [0.19.0] - 2022-01-25

### Changed

- Covalent Beta Release

## [0.18.9] - 2022-01-24

### Fixed

- iframe in the docs landing page is now responsive

## [0.18.8] - 2022-01-24

### Changed

- Temporarily removed output tab
- Truncated dispatch id to fit left sidebar, add tooltip to show full id

## [0.18.7] - 2022-01-24

### Changed

- Many stylistic improvements to documentation, README, and CONTRIBUTING.

## [0.18.6] - 2022-01-24

### Added

- Test added to check whether an already decorated function works as expected with Covalent.
- `pennylane` package added to the `requirements-dev.txt` file.

### Changed

- Now using `inspect.signature` instead of `function.__code__` to get the names of function's parameters.

## [0.18.5] - 2022-01-21

### Fixed

- Various CI fixes, including rolling back regression in version validation, caching on s3 hosted badges, applying releases and tags correctly.

## [0.18.4] - 2022-01-21

### Changed

- Removed comments and unused functions in covalent_dispatcher
- `result_class.py` renamed to `result.py`

### Fixed

- Version was not being properly imported inside `covalent/__init__.py`
- `dispatch_sync` was not previously using the `results_dir` metadata field

### Removed

- Credentials in config
- `generate_random_filename_in_cache`
- `is_any_atom`
- `to_json`
- `show_subgraph` option in `draw`
- `calculate_node`

## [0.18.3] - 2022-01-20

### Fixed

- The gunicorn servers now restart more gracefully

## [0.18.2] - 2022-01-21

### Changed

- `tempdir` metadata field removed and replaced with `executor.local.cache_dir`

## [0.18.1] - 2022-01-11

## Added

- Concepts page

## [0.18.0] - 2022-01-20

### Added

- `Result.CANCELLED` status to represent the status of a cancelled dispatch.
- Condition to cancel the whole dispatch if any of the nodes are cancelled.
- `cancel_workflow` function which uses a shared variable provided by Dask (`dask.distributed.Variable`) in a dask client to inform nodes to stop execution.
- Cancel function for dispatcher server API which will allow the server to terminate the dispatch.
- How to notebook for cancelling a dispatched job.
- Test to verify whether cancellation of dispatched jobs is working as expected.
- `cancel` function is available as `covalent.cancel`.

### Changed

- In file `covalent/_shared_files/config.py` instead of using a variable to store and then return the config data, now directly returning the configuration.
- Using `fire_and_forget` to dispatch a job instead of a dictionary of Dask's `Future` objects so that we won't have to manage the lifecycle of those futures.
- The `test_run_dispatcher` test was changed to reflect that the dispatcher no longer uses a dictionary of future objects as it was not being utilized anywhere.

### Removed

- `with dask_client` context was removed as the client created in `covalent_dispatcher/_core/__init__.py` is already being used even without the context. Furthermore, it creates issues when that context is exited which is unnecessary at the first place hence not needed to be resolved.

## [0.17.5] - 2022-01-19

### Changed

- Results directory uses a relative path by default and can be overridden by the environment variable `COVALENT_RESULTS_DIR`.

## [0.17.4] - 2022-01-19

### Changed

- Executor parameters use defaults specified in config TOML
- If relative paths are supplied for stdout and stderr, those files are created inside the results directory

## [0.17.3] - 2022-01-18

### Added

- Sync function
- Covalent CLI tool can restart in developer mode

### Fixed

- Updated the UI address referenced in the README

## [0.17.2] - 2022-01-12

### Added

- Quantum gravity tutorial

### Changed

- Moved VERSION file to top level

## [0.17.1] - 2022-01-19

### Added

- `error` attribute was added to the results object to show which node failed and the reason behind it.
- `stdout` and `stderr` attributes were added to a node's result to store any stdout and stderr printing done inside an electron/node.
- Test to verify whether `stdout` and `stderr` are being stored in the result object.

### Changed

- Redesign of how `redirect_stdout` and `redirect_stderr` contexts in executor now work to allow storing their respective outputs.
- Executors now also return `stdout` and `stderr` strings, along with the execution output, so that they can be stored in their result object.

## [0.17.0] - 2022-01-18

### Added

- Added an attribute `__code__` to electron and lattice which is a copy of their respective function's `__code__` attribute.
- Positional arguments, `args`, are now merged with keyword arguments, `kwargs`, as close as possible to where they are passed. This was done to make sure we support both with minimal changes and without losing the name of variables passed.
- Tests to ensure usage of positional arguments works as intended.

### Changed

- Slight rework to how any print statements in lattice are sent to null.
- Changed `test_dispatcher_functional` in `basic_dispatcher_test.py` to account for the support of `args` and removed a an unnecessary `print` statement.

### Removed

- Removed `args` from electron's `init` as it wasn't being used anywhere.

## [0.16.1] - 2022-01-18

### Changed

- Requirement changed from `dask[complete]` to `dask[distributed]`.

## [0.16.0] - 2022-01-14

### Added

- New UI static demo build
- New UI toolbar functions - orientation, toggle params, minimap
- Sortable and searchable lattice name row

### Changed

- Numerous UI style tweaks, mostly around dispatches table states

### Fixed

- Node sidebar info now updates correctly

## [0.15.11] - 2022-01-18

### Removed

- Unused numpy requirement. Note that numpy is still being installed indirectly as other packages in the requirements rely on it.

## [0.15.10] - 2022-01-16

## Added

- How-to guide for Covalent dispatcher CLI.

## [0.15.9] - 2022-01-18

### Changed

- Switched from using human readable ids to using UUIDs

### Removed

- `human-id` package was removed along with its mention in `requirements.txt` and `meta.yaml`

## [0.15.8] - 2022-01-17

### Removed

- Code breaking text from CLI api documentation.
- Unwanted covalent_dispatcher rst file.

### Changed

- Installation of entire covalent_dispatcher instead of covalent_dispatcher/_service in setup.py.

## [0.15.7] - 2022-01-13

### Fixed

- Functions with multi-line or really long decorators are properly serialized in dispatch_source.py.
- Multi-line Covalent output is properly commented out in dispatch_source.py.

## [0.15.6] - 2022-01-11

### Fixed

- Sub-lattice functions are successfully serialized in the utils.py get_serialized_function_str.

### Added

- Function to scan utilized source files and return a set of imported modules (utils.get_imports_from_source)

## [0.15.5] - 2022-01-12

### Changed

- UI runs on port 47007 and the dispatcher runs on port 48008. This is so that when the servers are later merged, users continue using port 47007 in the browser.
- Small modifications to the documentation
- Small fix to the README

### Removed

- Removed a directory `generated` which was improperly added
- Dispatcher web interface
- sqlalchemy requirement

## [0.15.4] - 2022-01-11

### Changed

- In file `covalent/executor/base.py`, `pickle` was changed to `cloudpickle` because of its universal pickling ability.

### Added

- In docstring of `BaseExecutor`, a note was added specifying that `covalent` with its dependencies is assumed to be installed in the conda environments.
- Above note was also added to the conda env selector how-to.

## [0.15.3] - 2022-01-11

### Changed

- Replaced the generic `RuntimeError` telling users to check if there is an object manipulation taking place inside the lattice to a simple warning. This makes the original error more visible.

## [0.15.2] - 2022-01-11

### Added

- If condition added for handling the case where `__getattr__` of an electron is accessed to detect magic functions.

### Changed

- `ActiveLatticeManager` now subclasses from `threading.local` to make it thread-safe.
- `ValueError` in the lattice manager's `claim` function now also shows the name of the lattice that is currently claimed.
- Changed docstring of `ActiveLatticeManager` to note that now it is thread-safe.
- Sublattice dispatching now no longer deletes the result object file and is dispatched normally instead of in a serverless manner.
- `simulate_nitrogen_and_copper_slab_interaction.ipynb` notebook tutorial now does normal dispatching as well instead of serverless dispatching. Also, now 7 datapoints will be shown instead of 10 earlier.

## [0.15.1] - 2022-01-11

### Fixed

- Passing AWS credentials to reusable workflows as a secret

## [0.15.0] - 2022-01-10

### Added

- Action to push development image to ECR

### Changed

- Made the publish action reusable and callable

## [0.14.1] - 2022-01-02

### Changed

- Updated the README
- Updated classifiers in the setup.py file
- Massaged some RTD pages

## [0.14.0] - 2022-01-07

### Added

- Action to push static UI to S3

## [0.13.2] - 2022-01-07

### Changed

- Completed new UI design work

## [0.13.1] - 2022-01-02

### Added

- Added eventlet requirement

### Changed

- The CLI tool can now manage the UI flask server as well
- [Breaking] The CLI option `-t` has been changed to `-d`, which starts the servers in developer mode and exposes unit tests to the server.

## [0.13.0] - 2022-01-01

### Added

- Config manager in `covalent/_shared_files/config.py`
- Default location for the main config file can be overridden using the environment variable `COVALENT_CONFIG_DIR`
- Ability to set and get configuration using `get_config` and `set_config`

### Changed

- The flask servers now reference the config file
- Defaults reference the config file

### Fixed

- `ValueError` caught when running `covalent stop`
- One of the functional tests was using a malformed path

### Deprecated

- The `electron.to_json` function
- The `generate_random_filename_in_cache` function

### Removed

- The `get_api_token` function

## [0.12.13] - 2022-01-04

## Removed

- Tutorial section headings

## Fixed

- Plot background white color

## [0.12.12] - 2022-01-06

### Fixed

- Having a print statement inside electron and lattice code no longer causes the workflow to fail.

## [0.12.11] - 2022-01-04

### Added

- Completed UI feature set for first release

### Changed

- UI server result serialization improvements
- UI result update webhook no longer fails on request exceptions, logs warning intead

## [0.12.10] - 2021-12-17

### Added

- Astrophysics tutorial

## [0.12.9] - 2022-01-04

### Added

- Added `get_all_node_results` method in `result_class.py` to return result of all node executions.

- Added `test_parallelilization` test to verify whether the execution is now being achieved in parallel.

### Changed

- Removed `LocalCluster` cluster creation usage to a simple `Client` one from Dask.

- Removed unnecessary `to_run` function as we no longer needed to run execution through an asyncio loop.

- Removed `async` from function definition of previously asynchronous functions, `_run_task`, `_run_planned_workflow`, `_plan_workflow`, and `_run_workflow`.

- Removed `uvloop` from requirements.

- Renamed `test_get_results` to `test_get_result`.

- Reran the how to notebooks where execution time was mentioned.

- Changed how `dispatch_info` context manager was working to account for multiple nodes accessing it at the same time.

## [0.12.8] - 2022-01-02

### Changed

- Changed the software license to GNU Affero 3.0

### Removed

- `covalent-ui` directory

## [0.12.7] - 2021-12-29

### Fixed

- Gunicorn logging now uses the `capture-output` flag instead of redirecting stdout and stderr

## [0.12.6] - 2021-12-23

### Changed

- Cleaned up the requirements and moved developer requirements to a separate file inside `tests`

## [0.12.5] - 2021-12-16

### Added

- Conda build CI job

## [0.12.4] - 2021-12-23

### Changed

- Gunicorn server now checks for port availability before starting

### Fixed

- The `covalent start` function now prints the correct port if the server is already running.

## [0.12.3] - 2021-12-14

### Added

- Covalent tutorial comparing quantum support vector machines with support vector machine algorithms implemented in qiskit and scikit-learn.

## [0.12.2] - 2021-12-16

### Fixed

- Now using `--daemon` in gunicorn to start the server, which was the original intention.

## [0.12.1] - 2021-12-16

### Fixed

- Removed finance references from docs
- Fixed some other small errors

### Removed

- Removed one of the failing how-to tests from the functional test suite

## [0.12.0] - 2021-12-16

### Added

- Web UI prototype

## [0.11.1] - 2021-12-14

### Added

- CLI command `covalent status` shows port information

### Fixed

- gunicorn management improved

## [0.11.0] - 2021-12-14

### Added

- Slack notifications for test status

## [0.10.4] - 2021-12-15

### Fixed

- Specifying a non-default results directory in a sub-lattice no longer causes a failure in lattice execution.

## [0.10.3] - 2021-12-14

### Added

- Functional tests for how-to's in documentation

### Changed

- Moved example script to a functional test in the pipeline
- Added a test flag to the CLI tool

## [0.10.2] - 2021-12-14

### Fixed

- Check that only `kwargs` without any default values in the workflow definition need to be passed in `lattice.draw(ax=ax, **kwargs)`.

### Added

- Function to check whether all the parameters without default values for a callable function has been passed added to shared utils.

## [0.10.1] - 2021-12-13

### Fixed

- Content and style fixes for getting started doc.

## [0.10.0] - 2021-12-12

### Changed

- Remove all imports from the `covalent` to the `covalent_dispatcher`, except for `_dispatch_serverless`
- Moved CLI into `covalent_dispatcher`
- Moved executors to `covalent` directory

## [0.9.1] - 2021-12-13

### Fixed

- Updated CONTRIBUTING to clarify docstring style.
- Fixed docstrings for `calculate_node` and `check_constraint_specific_sum`.

## [0.9.0] - 2021-12-10

### Added

- `prefix_separator` for separating non-executable node types from executable ones.

- `subscript_prefix`, `generator_prefix`, `sublattice_prefix`, `attr_prefix` for prefixes of subscripts, generators,
  sublattices, and attributes, when called on an electron and added to the transport graph.

- `exclude_from_postprocess` list of prefixes to denote those nodes which won't be used in post processing the workflow.

- `__int__()`, `__float__()`, `__complex__()` for converting a node to an integer, float, or complex to a value of 0 then handling those types in post processing.

- `__iter__()` generator added to Electron for supporting multiple return values from an electron execution.

- `__getattr__()` added to Electron for supporting attribute access on the node output.

- `__getitem__()` added to Electron for supporting subscripting on the node output.

- `electron_outputs` added as an attribute to lattice.

### Changed

- `electron_list_prefix`, `electron_dict_prefix`, `parameter_prefix` modified to reflect new way to assign prefixes to nodes.

- In `build_graph` instead of ignoring all exceptions, now the exception is shown alongwith the runtime error notifying that object manipulation should be avoided inside a lattice.

- `node_id` changed to `self.node_id` in Electron's `__call__()`.

- `parameter` type electrons now have the default metadata instead of empty dictionary.

- Instead of deserializing and checking whether a sublattice is there, now a `sublattice_prefix` is used to denote when a node is a sublattice.

- In `dispatcher_stack_test`, `test_dispatcher_flow` updated to indicate the new use of `parameter_prefix`.

### Fixed

- When an execution fails due to something happening in `run_workflow`, then result object's status is now failed and the object is saved alongwith throwing the appropriate exception.

## [0.8.5] - 2021-12-10

### Added

- Added tests for choosing specific executors inside electron initialization.
- Added test for choosing specific Conda environments inside electron initialization.

## [0.8.4] - 2021-12-10

### Changed

- Removed _shared_files directory and contents from covalent_dispatcher. Logging in covalent_dispatcher now uses the logger in covalent/_shared_files/logging.py.

## [0.8.3] - 2021-12-10

### Fixed

- Decorator symbols were added to the pseudo-code in the quantum chemistry tutorial.

## [0.8.2] - 2021-12-06

### Added

- Quantum chemistry tutorial.

## [0.8.1] - 2021-12-08

### Added

- Docstrings with typehints for covalent dispatcher functions added.

### Changed

- Replaced `node` to `node_id` in `electron.py`.

- Removed unnecessary `enumerate` in `covalent_dispatcher/_core/__init__.py`.

- Removed `get_node_device_mapping` function from `covalent_dispatcher/_core/__init__.py`
  and moved the definition to directly add the mapping to `workflow_schedule`.

- Replaced iterable length comparison for `executor_specific_exec_cmds` from `if len(executor_specific_exec_cmds) > 0`
  to `if executor_specific_exec_cmds`.

## [0.8.0] - 2021-12-03

### Added

- Executors can now accept the name of a Conda environment. If that environment exists, the operations of any electron using that executor are performed in that Conda environment.

## [0.7.6] - 2021-12-02

### Changed

- How to estimate lattice execution time has been renamed to How to query lattice execution time.
- Change result querying syntax in how-to guides from `lattice.get_result` to
  `covalent.get_result`.
- Choose random port for Dask dashboard address by setting `dashboard_address` to ':0' in
  `LocalCluster`.

## [0.7.5] - 2021-12-02

### Fixed

- "Default" executor plugins are included as part of the package upon install.

## [0.7.4] - 2021-12-02

### Fixed

- Upgraded dask to 2021.10.0 based on a vulnerability report

## [0.7.3] - 2021-12-02

### Added

- Transportable object tests
- Transport graph tests

### Changed

- Variable name node_num to node_id
- Variable name node_idx to node_id

### Fixed

- Transport graph `get_dependencies()` method return type was changed from Dict to List

## [0.7.2] - 2021-12-01

### Fixed

- Date handling in changelog validation

### Removed

- GitLab CI YAML

## [0.7.1] - 2021-12-02

### Added

- A new parameter to a node's result called `sublattice_result` is added.
  This will be of a `Result` type and will contain the result of that sublattice's
  execution. If a normal electron is executed, this will be `None`.

- In `_delete_result` function in `results_manager.py`, an empty results directory
  will now be deleted.

- Name of a sublattice node will also contain `(sublattice)`.

- Added `_dispatch_sync_serverless` which synchronously dispatches without a server
  and waits for a result to be returned. This is the method used to dispatch a sublattice.

- Test for sublatticing is added.

- How-to guide added for sublatticing explaining the new features.

### Changed

- Partially changed `draw` function in `lattice.py` to also draw the subgraph
  of the sublattice when drawing the main graph of the lattice. The change is
  incomplete as we intend to add this feature later.

- Instead of returning `plt`, `draw` now returns the `ax` object.

- `__call__` function in `lattice.py` now runs the lattice's function normally
  instead of dispatching it.

- `_run_task` function now checks whether current node is a sublattice and acts
  accordingly.

### Fixed

- Unnecessary lines to rename the node's name in `covalent_dispatcher/_core/__init__.py` are removed.

- `test_electron_takes_nested_iterables` test was being ignored due to a spelling mistake. Fixed and
  modified to follow the new pattern.

## [0.7.0] - 2021-12-01

### Added

- Electrons can now accept an executor object using the "backend" keyword argument. "backend" can still take a string naming the executor module.
- Electrons and lattices no longer have Slurm metadata associated with the executor, as that information should be contained in the executor object being used as an input argument.
- The "backend" keyword can still be a string specifying the executor module, but only if the executor doesn't need any metadata.
- Executor plugin classes are now directly available to covalent, eg: covalent.executor.LocalExecutor().

## [0.6.7] - 2021-12-01

### Added

- Docstrings without examples for all the functions in core covalent.
- Typehints in those functions as well.
- Used `typing.TYPE_CHECKING` to prevent cyclic imports when writing typehints.

### Changed

- `convert_to_lattice_function` renamed to `convert_to_lattice_function_call`.
- Context managers now raise a `ValueError` instead of a generic `Exception`.

## [0.6.6] - 2021-11-30

### Fixed

- Fixed the version used in the documentation
- Fixed the badge URLs to prevent caching

## [0.6.5] - 2021-11-30

### Fixed

- Broken how-to links

### Removed

- Redundant lines from .gitignore
- *.ipynb from .gitignore

## [0.6.4] - 2021-11-30

### Added

- How-to guides for workflow orchestration.
  - How to construct an electron
  - How to construct a lattice
  - How to add an electron to lattice
  - How to visualize the lattice
  - How to add constraints to lattices
- How-to guides for workflow and subtask execution.
  - How to execute individual electrons
  - How to execute a lattice
  - How to execute multiple lattices
- How-to guides for status querying.
  - How to query electron execution status
  - How to query lattice execution status
  - How to query lattice execution time
- How-to guides for results collection
  - How to query electron execution results
  - How to query lattice execution results
  - How to query multiple lattice execution results
- Str method for the results object.

### Fixed

- Saving the electron execution status when the subtask is running.

## [0.6.3] - 2021-11-29

### Removed

- JWT token requirement.
- Covalent dispatcher login requirement.
- Update covalent login reference in README.md.
- Changed the default dispatcher server port from 5000 to 47007.

## [0.6.2] - 2021-11-28

### Added

- Github action for tests and coverage
- Badges for tests and coverage
- If tests pass then develop is pushed to master
- Add release action which tags and creates a release for minor version upgrades
- Add badges action which runs linter, and upload badges for version, linter score, and platform
- Add publish action (and badge) which builds a Docker image and uploads it to the AWS ECR

## [0.6.1] - 2021-11-27

### Added

- Github action which checks version increment and changelog entry

## [0.6.0] - 2021-11-26

### Added

- New Covalent RTD theme
- sphinx extension sphinx-click for CLI RTD
- Sections in RTD
- init.py in both covalent-dispatcher logger module and cli module for it to be importable in sphinx

### Changed

- docutils version that was conflicting with sphinx

### Removed

- Old aq-theme

## [0.5.1] - 2021-11-25

### Added

- Integration tests combining both covalent and covalent-dispatcher modules to test that
  lattice workflow are properly planned and executed.
- Integration tests for the covalent-dispatcher init module.
- pytest-asyncio added to requirements.

## [0.5.0] - 2021-11-23

### Added

- Results manager file to get results from a file, delete a result, and redispatch a result object.
- Results can also be awaited to only return a result if it has either been completed or failed.
- Results class which is used to store the results with all the information needed to be used again along with saving the results to a file functionality.
- A result object will be a mercurial object which will be updated by the dispatcher and saved to a file throughout the dispatching and execution parts.
- Direct manipulation of the transport graph inside a result object takes place.
- Utility to convert a function definition string to a function and vice-versa.
- Status class to denote the status of a result object and of each node execution in the transport graph.
- Start and end times are now also stored for each node execution as well as for the whole dispatch.
- Logging of `stdout` and `stderr` can be done by passing in the `log_stdout`, `log_stderr` named metadata respectively while dispatching.
- In order to get the result of a certain dispatch, the `dispatch_id`, the `results_dir`, and the `wait` parameter can be passed in. If everything is default, then only the dispatch id is required, waiting will not be done, and the result directory will be in the current working directory with folder name as `results/` inside which every new dispatch will have a new folder named according to their respective dispatch ids, containing:
  - `result.pkl` - (Cloud)pickled result object.
  - `result_info.yaml` - yaml file with high level information about the result and its execution.
  - `dispatch_source.py` - python file generated, containing the original function definitions of lattice and electrons which can be used to dispatch again.

### Changed

- `logfile` named metadata is now `slurm_logfile`.
- Instead of using `jsonpickle`, `cloudpickle` is being used everywhere to maintain consistency.
- `to_json` function uses `json` instead of `jsonpickle` now in electron and lattice definitions.
- `post_processing` moved to the dispatcher, so the dispatcher will now store a finished execution result in the results folder as specified by the user with no requirement of post processing it from the client/user side.
- `run_task` function in dispatcher modified to check if a node has completed execution and return it if it has, else continue its execution. This also takes care of cases if the server has been closed mid execution, then it can be started again from the last saved state, and the user won't have to wait for the whole execution.
- Instead of passing in the transport graph and dispatch id everywhere, the result object is being passed around, except for the `asyncio` part where the dispatch id and results directory is being passed which afterwards lets the core dispatcher know where to get the result object from and operate on it.
- Getting result of parent node executions of the graph, is now being done using the result object's graph. Storing of each execution's result is also done there.
- Tests updated to reflect the changes made. They are also being run in a serverless manner.

### Removed

- `LatticeResult` class removed.
- `jsonpickle` requirement removed.
- `WorkflowExecutionResult`, `TaskExecutionResult`, and `ExecutionError` singleton classes removed.

### Fixed

- Commented out the `jwt_required()` part in `covalent-dispatcher/_service/app.py`, may be removed in later iterations.
- Dispatcher server will now return the error message in the response of getting result if it fails instead of sending every result ever as a response.

## [0.4.3] - 2021-11-23

### Added

- Added a note in Known Issues regarding port conflict warning.

## [0.4.2] - 2021-11-24

### Added

- Added badges to README.md

## [0.4.1] - 2021-11-23

### Changed

- Removed old coverage badge and fixed the badge URL

## [0.4.0] - 2021-11-23

### Added

- Codecov integrations and badge

### Fixed

- Detached pipelines no longer created

## [0.3.0] - 2021-11-23

### Added

- Wrote a Code of Conduct based on <https://www.contributor-covenant.org/>
- Added installation and environment setup details in CONTRIBUTING
- Added Known Issues section to README

## [0.2.0] - 2021-11-22

### Changed

- Removed non-open-source executors from Covalent. The local SLURM executor is now
- a separate repo. Executors are now plugins.

## [0.1.0] - 2021-11-19

### Added

- Pythonic CLI tool. Install the package and run `covalent --help` for a usage description.
- Login and logout functionality.
- Executor registration/deregistration skeleton code.
- Dispatcher service start, stop, status, and restart.

### Changed

- JWT token is stored to file instead of in an environment variable.
- The Dask client attempts to connect to an existing server.

### Removed

- Removed the Bash CLI tool.

### Fixed

- Version assignment in the covalent init file.

## [0.0.3] - 2021-11-17

### Fixed

- Fixed the Dockerfile so that it runs the dispatcher server from the covalent repo.

## [0.0.2] - 2021-11-15

### Changed

- Single line change in ci script so that it doesn't exit after validating the version.
- Using `rules` in `pytest` so that the behavior in test stage is consistent.

## [0.0.1] - 2021-11-15

### Added

- CHANGELOG.md to track changes (this file).
- Semantic versioning in VERSION.
- CI pipeline job to enforce versioning.<|MERGE_RESOLUTION|>--- conflicted
+++ resolved
@@ -7,11 +7,10 @@
 
 ## [UNRELEASED]
 
-<<<<<<< HEAD
 ### Changed
 
 - Changed supervisord http server's default to listen on all interfaces, so that covalent can run on any computer in a trusted LAN (without firewalls/auth).
-=======
+
 ## [0.54.0] - 2022-04-04
 
 ### Added
@@ -39,7 +38,6 @@
 ### Changed
 
 - Organization of covalent tests.
->>>>>>> 87d740ed
 
 ## [0.50.0] - 2022-04-03
 
