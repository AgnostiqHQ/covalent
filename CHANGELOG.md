--- conflicted
+++ resolved
@@ -9,15 +9,12 @@
 
 ### Operations
 
-<<<<<<< HEAD
 - Adding `benchmark.yml` workflow
 
 ### Tests
 
 - Adding scripts in `tests/stress_tests/benchmarks`
-=======
 - Added reusable version action
->>>>>>> b4862bfc
 
 ## [0.187.0] - 2022-08-28
 
