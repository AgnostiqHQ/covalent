# Changelog

All notable changes to this project will be documented in this file.

The format is based on [Keep a Changelog](https://keepachangelog.com/en/1.0.0/),
and this project adheres to [Semantic Versioning](https://semver.org/spec/v2.0.0.html).

## [UNRELEASED]

<<<<<<< HEAD
### Docs

- Removed "How to synchronize lattices" section from RTD
=======
### Operations

- Use conda skeleton action for build and upload
>>>>>>> 5b1db359

## [0.182.1] - 2022-08-17

### Authors

- Will Cunningham <wjcunningham7@users.noreply.github.com>
- Venkat Bala <venkat@agnostiq.ai>
- Co-authored-by: santoshkumarradha <santosh@agnostiq.ai>
- Co-authored-by: pre-commit-ci[bot] <66853113+pre-commit-ci[bot]@users.noreply.github.com>
- Co-authored-by: Santosh kumar <29346072+santoshkumarradha@users.noreply.github.com>
- Co-authored-by: Scott Wyman Neagle <scott@agnostiq.ai>
- Prasanna Venkatesh <54540812+Prasy12@users.noreply.github.com>
- Co-authored-by: Will Cunningham <wjcunningham7@gmail.com>


### Fixed

- lattice.draw() fix on the GUI.

## [0.182.0] - 2022-08-17

### Authors

- Will Cunningham <wjcunningham7@users.noreply.github.com>
- Venkat Bala <venkat@agnostiq.ai>
- Co-authored-by: santoshkumarradha <santosh@agnostiq.ai>
- Co-authored-by: pre-commit-ci[bot] <66853113+pre-commit-ci[bot]@users.noreply.github.com>
- Co-authored-by: Santosh kumar <29346072+santoshkumarradha@users.noreply.github.com>
- Co-authored-by: Scott Wyman Neagle <scott@agnostiq.ai>


### Added

- Update RTD for `AWS Batch` executor
- Removed `AWS Lambda` executor RTD from this branch in order to keep changes atomic

### Changed

- Synced with latest develop

### Docs

- Adding RTD for `AWS Braket` executor
- Adding dropdown menu for the IAM policy
- Delete RTD for other cloud executor to keep changes atomic
- Renamed `executers` folder to `executors`

### Docs

- Updated short release notes

## [0.181.0] - 2022-08-17

### Authors

- Alejandro Esquivel <ae@alejandro.ltd>
- Will Cunningham <wjcunningham7@users.noreply.github.com>
- Scott Wyman Neagle <scott@agnostiq.ai>
- Venkat Bala <venkat@agnostiq.ai>
- Co-authored-by: santoshkumarradha <santosh@agnostiq.ai>
- Co-authored-by: pre-commit-ci[bot] <66853113+pre-commit-ci[bot]@users.noreply.github.com>
- Co-authored-by: Santosh kumar <29346072+santoshkumarradha@users.noreply.github.com>
- Co-authored-by: Will Cunningham <wjcunningham7@gmail.com>
- Prasanna Venkatesh <54540812+Prasy12@users.noreply.github.com>
- Co-authored-by: Kamalesh-suresh <kamalesh.suresh@psiog.com>
- Co-authored-by: Manjunath PV <manjunath.poilath@psiog.com>
- Co-authored-by: ArunPsiog <arun.mukesh@psiog.com>


### Changed

- Lazy loading mechanism on the GUI.

### Fixed

- Displaying electron executor and inputs information on the GUI.
- Animated spinner for running statuses on the GUI.

## Docs

- Add `AWSLambdaExecutor` RTD
- Update `api.rst` to include `cluster` CLI command option
- Added version migration guide section in RTD
- Update RTD for `AWS ECS` executor
- Remove AWS Lambda and Batch RTDs to keep changes atomic
- Adding dropdowns to IAM policy documents
- Updated compatibility matrix
- Updated pip, bash and callable deps how-to guides

### Operations

- NPM install on CentOS done explicitly
- `-y` flag for `conda install`

## [0.180.0] - 2022-08-16

### Authors

- Casey Jao <casey@agnostiq.ai>
- Co-authored-by: Alejandro Esquivel <ae@alejandro.ltd>
- Okechukwu  Emmanuel Ochia <okechukwu@agnostiq.ai>
- Scott Wyman Neagle <scott@agnostiq.ai>
- Co-authored-by: pre-commit-ci[bot] <66853113+pre-commit-ci[bot]@users.noreply.github.com>
- Co-authored-by: Will Cunningham <wjcunningham7@gmail.com>
- Sankalp Sanand <sankalp@agnostiq.ai>


### Removed

- Removed `ct.wait.LONG` etc. constants from covalent's init

### Changed

- `wait` in `_get_result_from_dispatcher` will now use `_results_manager.wait.EXTREME` if `True` has been passed to it.

### Operations

- Prettierified release.yml
- Cleaned up pre-commit-config.yml

### Docs

- Updated Bash Lepton tutorial to conform with the latest Lepton interface changes
- Disabling how-to guide for executing an electron with a specified Conda environment.
- Fixed "How To" for Python leptons

## [0.179.0] - 2022-08-16

### Authors



### Changed

- Changed terser package version on webapp yarn-lock file.

## [0.178.0] - 2022-08-15

### Authors

- Will Cunningham <wjcunningham7@users.noreply.github.com>
- Co-authored-by: Alejandro Esquivel <ae@alejandro.ltd>
- Casey Jao <casey@agnostiq.ai>


### Changed

- Dispatch workflows as asyncio tasks on the FastAPI event loop instead of in separate threads

### Fixed

- Deconflict wait enum with `ct.wait` function; `wait` -> `WAIT`

### Operations

- Conda package is built and tested on a nightly schedule
- Conda deployment step is added to `release.yml`
- Install yarn and npm on Ubuntu whenever the webapp needs to be built

## [0.177.0] - 2022-08-11

### Authors

- Scott Wyman Neagle <scott@agnostiq.ai>
- Co-authored-by: Faiyaz Hasan <faiyaz@agnostiq.ai>
- Casey Jao <casey@agnostiq.ai>
- Venkat Bala <venkat@agnostiq.ai>
- Co-authored-by: pre-commit-ci[bot] <66853113+pre-commit-ci[bot]@users.noreply.github.com>

### Removed

- `while True` in `app.get_result`

### Changed

- Flask route logic to return 503 when the result is not ready

### Tests

- results_manager tests

### Operations

- Fix conditional checks for `pre-release` and `stable` Covalent docker image builds

## [0.176.0] - 2022-08-11

### Authors

- Scott Wyman Neagle <scott@agnostiq.ai>
- Co-authored-by: Faiyaz Hasan <faiyaz@agnostiq.ai>
- Casey Jao <casey@agnostiq.ai>


### Operations

- Update precommit yaml.

### Removed

- `Lattice.check_consumables()`, `_TransportGraph.get_topologically_sorted_graph()`

### Operations

- Trigger webapp build if `build==true`

## [0.175.0] - 2022-08-11

### Authors

- Scott Wyman Neagle <scott@agnostiq.ai>
- Co-authored-by: Faiyaz Hasan <faiyaz@agnostiq.ai>
- Casey Jao <casey@agnostiq.ai>


### Operations

- Trigger Slack alert for failed tests on `workflow_run`

## [0.174.0] - 2022-08-11

### Authors

- Casey Jao <casey@agnostiq.ai>
- Alejandro Esquivel <ae@alejandro.ltd>


### Changed

- Changed return value for TransferFromRemote and TransferToRemote (download/upload) operations to be consistent and always return filepath tuples

### Docs

- Updated docs with File Transfer return value changes and `files` kwarg injections

### Fixed

- Fixed postprocessing workflows that return an electron with an incoming wait_for edge

## [0.173.0] - 2022-08-10

### Authors

- Sankalp Sanand <sankalp@agnostiq.ai>


### Added

- `--hard` and `--yes` flags added to `covalent purge` for hard purging (also deletes the databse) and autoapproving respectively.

### Changed

- `covalent purge` now shows the user a prompt informing them what dirs and files will be deleted.
- Improved shown messages in some commands.

### Tests

- Updated tests to reflect above changes.

## [0.172.0] - 2022-08-10

### Authors

- Will Cunningham <wjcunningham7@users.noreply.github.com>
- Prasanna Venkatesh <54540812+Prasy12@users.noreply.github.com>
- Co-authored-by: pre-commit-ci[bot] <66853113+pre-commit-ci[bot]@users.noreply.github.com>
- Co-authored-by: Aravind-psiog <100823292+Aravind-psiog@users.noreply.github.com>
- Co-authored-by: ArunPsiog <arun.mukesh@psiog.com>
- Co-authored-by: manjunath.poilath <manjunath.poilath@psiog.com>
- Co-authored-by: Kamalesh-suresh <kamalesh.suresh@psiog.com>
- Co-authored-by: Amalan Jenicious F <amalan.jenicious@psiog.com>
- Co-authored-by: M Shrikanth <shrikanth.mohan@psiog.com>
- Co-authored-by: Casey Jao <casey@agnostiq.ai>
- Co-authored-by: Aravind-psiog <aravind.prabaharan@psiog.com>
- Co-authored-by: Will Cunningham <wjcunningham7@gmail.com>
- Co-authored-by: Alejandro Esquivel <ae@alejandro.ltd>


### Changed

- Covalent dispatcher flask web apis ported to FastAPI in `covalent_dispatcher/_service/app.py`
- Unit tests written for Covalent dispatcher flask web apis ported to FastAPI in `covalent_dispatcher_tests/_service/app.test.py`
- Web apis of `covalent_ui` refactored to adhere to v11 DB schema
- Electron graph mini map has been moved next to controls on the GUI.
- Lattice status and count of completed & total electrons has been moved to the top of the graph on the GUI.
- Some of the Flask APIs earlier consumed by the GUI have been deprecated & removed from the code base.
- APIs exposed by the web app back end have been re-factored to adhere to the new DB schema v10

### Added

- Added count of dispatches by status on the dispatch list section of the GUI.
- APIs that the GUI consumes have been re-written using FastAPI. This includes re-factoring of older APIs and adding of new APIs.
- Added COVALENT_SERVER_IFACE_ANY flag for uvicorn to start with 0.0.0.0

### Docs

- ReadTheDocs landing page has been improved

## [0.171.0] - 2022-08-10

### Authors

- Casey Jao <casey@agnostiq.ai>
- Co-authored-by: Scott Wyman Neagle <scott@agnostiq.ai>

### Added

- Added `covalent migrate_legacy_result_object` command to save pickled Result objects to the DataStore

## [0.170.1] - 2022-08-09

### Authors

- Venkat Bala <venkat@agnostiq.ai>

### Fixed

- Remove `attr` import added inadvertently

### Tests

- Fix `start` cli test, update `set_config` call count

## [0.170.0] - 2022-08-08

### Authors

- Venkat Bala <venkat@agnostiq.ai>
- Co-authored-by: pre-commit-ci[bot] <66853113+pre-commit-ci[bot]@users.noreply.github.com>


### Changed

- Temporarily allow executor plugin variable name to be either in uppercase or lowercase

## [0.169.0] - 2022-08-08

### Authors

- Venkat Bala <venkat@agnostiq.ai>
- Co-authored-by: pre-commit-ci[bot] <66853113+pre-commit-ci[bot]@users.noreply.github.com>


### Added

- Adding a `covalent config` convenience CLI to quickly view retrive the covalent configuration

## [0.168.0] - 2022-08-08

### Authors

- Venkat Bala <venkat@agnostiq.ai>
- Co-authored-by: pre-commit-ci[bot] <66853113+pre-commit-ci[bot]@users.noreply.github.com>


### Added

- Adding `setup/teardown` methods as placeholders for any executor specific setup and teardown tasks

## [0.167.0] - 2022-08-08

### Authors

- Poojith U Rao <106616820+poojithurao@users.noreply.github.com>
- Co-authored-by: Venkat Bala <venkat@agnostiq.ai>
- Co-authored-by: Faiyaz Hasan <faiyaz@agnostiq.ai>
- Co-authored-by: pre-commit-ci[bot] <66853113+pre-commit-ci[bot]@users.noreply.github.com>
- Co-authored-by: Alejandro Esquivel <ae@alejandro.ltd>


### Added

- S3 File transfer strategy

### Fixed

- Adding maximum number of retries and timeout parameter to the get result http call.

## [0.166.0] - 2022-08-07

### Authors

- Venkat Bala <venkat@agnostiq.ai>


### Tests

- Update dask cli test to match Covalent Dask cluster configuration


### Changed

- Remove newline from log stream formatter for better log statment output
- Jsonify covalent cluster cli outputs

## [0.165.0] - 2022-08-06

### Authors

- Casey Jao <casey@agnostiq.ai>


### Changed

- Make `BaseExecutor` and `BaseAsyncExecutor` class siblings, not parent and child.

### Operations

- Only validate webapp if the webapp was built

### Tests

- Fixed randomly failing lattice json serialization test

## [0.164.0] - 2022-08-05

### Authors

- Sankalp Sanand <sankalp@agnostiq.ai>
- Faiyaz Hasan <faiyaz@agnostiq.ai>
- Co-authored-by: pre-commit-ci[bot] <66853113+pre-commit-ci[bot]@users.noreply.github.com>
- Co-authored-by: Venkat Bala <venkat@agnostiq.ai>
- Co-authored-by: Will Cunningham <wjcunningham7@gmail.com>


### Changed

- Use `update_config` to modify dask configuration from the cluster process
- Simplify `set_config` logic for dask configuration options on `covalent start`
- Removed default values from click options for dask configuration related values

### Added

- Configured default dask configuration options in `defaults.py`

### Fixed 

- Overwriting config address issue.

### Tests

- Moved misplaced functional/integration tests from the unit tests folder to their respective folders.
- All of the unit tests now use test DB instead of hitting a live DB.
- Updated `tests.yml` so that functional tests are run whenever tests get changed or github actions are changed.
- Several broken tests were also fixed.

## [0.163.0] - 2022-08-04

### Authors

- Alejandro Esquivel <ae@alejandro.ltd>
- Co-authored-by: Casey Jao <casey@agnostiq.ai>
- Will Cunningham <wjcunningham7@users.noreply.github.com>
- Co-authored-by: Scott Wyman Neagle <scott@agnostiq.ai>


### Added

- Added `rsync` dependency in `Dockerfile`

### Removed

- `Makefile` which was previously improperly committed

### Operations

- Functional tests are run only on `develop`
- `tests.yml` can be run manually provided a commit SHA
- `tests.yml` uses a `build` filter to conditionally install and build Covalent if build files are modified
- `docker.yml` is now only for dev work, and is manually triggered given an SHA
- `release.yml` is enhanced to push stable and pre-release images to a public ECR repo

## [0.162.0] - 2022-08-04

### Authors

- Alejandro Esquivel <ae@alejandro.ltd>
- Co-authored-by: Casey Jao <casey@agnostiq.ai>


### Changed

- Updated Base executor to support non-unique `retval_key`s, particularly for use in File Transfer where we may have several CallDeps with the reserved `retval_key` of value `files`.

## [0.161.2] - 2022-08-04

### Authors

- Alejandro Esquivel <ae@alejandro.ltd>
- Co-authored-by: pre-commit-ci[bot] <66853113+pre-commit-ci[bot]@users.noreply.github.com>


### Fixed

- Updated `covalent db migrations` to overwrite `alembic.ini` `script_location` with absolute path to migrations folder
- Updated `covalent db alembic [args]` command to use project root as `cwd` for alembic subprocess  

## [0.161.1] - 2022-08-03

### Authors

- Alejandro Esquivel <ae@alejandro.ltd>
- Scott Wyman Neagle <scott@agnostiq.ai>
- Co-authored-by: Faiyaz Hasan <faiyaz@agnostiq.ai>
- Poojith U Rao <106616820+poojithurao@users.noreply.github.com>
- Co-authored-by: Casey Jao <casey@agnostiq.ai>


### Fixed

- When a list was passed to an electron, the generated electron list
  had metadata copied from the electron. This was resulting in
  call_before and call_after functions being called by the electron
  list as well. The metadata (apart from executor) is now set to
  default values for the electron list.

## [0.161.0] - 2022-08-03

### Authors

- Alejandro Esquivel <ae@alejandro.ltd>
- Scott Wyman Neagle <scott@agnostiq.ai>
- Co-authored-by: Faiyaz Hasan <faiyaz@agnostiq.ai>


### Changed

- Replaced `Session(DispatchDB()._get_data_store().engine)` with `workflow_db.session()`

### Removed

- `DevDataStore` class from `datastore.py`
- workflows manager

## [0.160.1] - 2022-08-02

### Authors

- Alejandro Esquivel <ae@alejandro.ltd>
- Scott Wyman Neagle <scott@agnostiq.ai>


### Fixed

- `script_location` key not found issue when installing with pip (second attempt)

### Docs

- Remove migration guide reference from README

### Operations

- Explicitly check `release == true` in tests.yml

## [0.160.0] - 2022-08-02

### Authors

- Casey Jao <casey@agnostiq.ai>
- Co-authored-by: Faiyaz Hasan <faiyaz@agnostiq.ai>


### Changed

- `Executor.run()` now accepts a `task_metadata` dictionary. Current
  keys consist of `dispatch_id` and `node_id`.

## [0.159.0] - 2022-08-02

### Authors

- Casey Jao <casey@agnostiq.ai>
- Co-authored-by: Faiyaz Hasan <faiyaz@agnostiq.ai>


### Changed

- Database schema has been updated to v11

### Operations

- `paths-filter` will only be run on PRs, i.e on workflow runs, the whole test suite will be run.
- Removed retry action from running on `pytest` steps since they instead use `pytest` retries.
- `codecov.yml` added to enable carry-forward flags
- UI front-end is only built for pull requests when the source changes
- Packaging is only validated on the `develop` branch

## [0.158.0] - 2022-07-29

### Authors

- Okechukwu  Emmanuel Ochia <okechukwu@agnostiq.ai>
- Co-authored-by: Scott Wyman Neagle <scott@agnostiq.ai>
- Will Cunningham <wjcunningham7@users.noreply.github.com>
- Alejandro Esquivel <ae@alejandro.ltd>
- Co-authored-by: pre-commit-ci[bot] <66853113+pre-commit-ci[bot]@users.noreply.github.com>
- Casey Jao <casey@agnostiq.ai>
- Co-authored-by: Faiyaz Hasan <faiyaz@agnostiq.ai>


### Changed

- Construct the result object in the dispatcher `entry_point.py` module in order to avoid the Missing Latticed Id error so frequently.
- Update the sleep statement length to 0.1 seconds in the results.manager.

## [0.157.1] - 2022-07-29

### Authors

- Okechukwu  Emmanuel Ochia <okechukwu@agnostiq.ai>
- Co-authored-by: Scott Wyman Neagle <scott@agnostiq.ai>
- Will Cunningham <wjcunningham7@users.noreply.github.com>
- Alejandro Esquivel <ae@alejandro.ltd>
- Co-authored-by: pre-commit-ci[bot] <66853113+pre-commit-ci[bot]@users.noreply.github.com>
- Casey Jao <casey@agnostiq.ai>

### Fixed

- Pass non-kwargs to electrons in the correct order during dispatch.

## [0.157.0] - 2022-07-28

### Authors

- Okechukwu  Emmanuel Ochia <okechukwu@agnostiq.ai>
- Co-authored-by: Scott Wyman Neagle <scott@agnostiq.ai>
- Will Cunningham <wjcunningham7@users.noreply.github.com>
- Alejandro Esquivel <ae@alejandro.ltd>
- Co-authored-by: pre-commit-ci[bot] <66853113+pre-commit-ci[bot]@users.noreply.github.com>
- Casey Jao <casey@agnostiq.ai>


### Changed

- Expose a public `wait()` function compatible with both calling and dispatching lattices

### Docs

- Updated the RTD on `wait_for()` to use the static `wait()` function

### Operations

- pre-commit autoupdate

### Docs

- Changed the custom executor how-to to be shorter and more concise.
- Re-structured the docs

## [0.156.0] - 2022-07-27

### Authors

- Okechukwu  Emmanuel Ochia <okechukwu@agnostiq.ai>
- Co-authored-by: Scott Wyman Neagle <scott@agnostiq.ai>
- Will Cunningham <wjcunningham7@users.noreply.github.com>
- Alejandro Esquivel <ae@alejandro.ltd>
- Co-authored-by: pre-commit-ci[bot] <66853113+pre-commit-ci[bot]@users.noreply.github.com>


### Added

- Bash decorator is introduced
- Lepton commands can be specified as a list of strings rather than strings alone.

## [0.155.1] - 2022-07-26

### Authors

- Okechukwu  Emmanuel Ochia <okechukwu@agnostiq.ai>
- Co-authored-by: Scott Wyman Neagle <scott@agnostiq.ai>
- Will Cunningham <wjcunningham7@users.noreply.github.com>
- Alejandro Esquivel <ae@alejandro.ltd>
- Co-authored-by: pre-commit-ci[bot] <66853113+pre-commit-ci[bot]@users.noreply.github.com>


### Fixed

- `script_location` key not found issue when running alembic programatically

### Operations

- Fixed syntax errors in `stale.yml` and in `hotfix.yml`
- `docker.yml` triggered after version bump in `develop` instead of before
- Enhanced `tests.yml` to upload coverage reports by domain

## [0.155.0] - 2022-07-26

### Authors

- Alejandro Esquivel <ae@alejandro.ltd>


### Added

- Exposing `alembic {args}` cli commands through: `covalent db alembic {args}`

## [0.154.0] - 2022-07-25

### Authors

- Casey Jao <casey@agnostiq.ai>
- Co-authored-by: Venkat Bala <venkat@agnostiq.ai>
- Alejandro Esquivel <ae@alejandro.ltd>


### Added

- Added methods to programatically fetch information from Alembic without needing subprocess

## [0.153.1] - 2022-07-25

### Authors

- Casey Jao <casey@agnostiq.ai>
- Co-authored-by: Venkat Bala <venkat@agnostiq.ai>


### Fixed

- Stdout and stderr are now captured when using the dask executor.


### Tests

- Fixed Dask cluster CLI tests

## [0.153.0] - 2022-07-25

### Authors

- Faiyaz Hasan <faiyaz@agnostiq.ai>


### Added

- Helper function to load and save files corresponding to the DB filenames.

### Changed

- Files with .txt, .log extensions are stored as strings.
- Get result web request timeout to 2 seconds.

## [0.152.0] - 2022-07-25

### Authors

- Faiyaz Hasan <faiyaz@agnostiq.ai>
- Co-authored-by: Scott Wyman Neagle <scott@agnostiq.ai>


### Changed

- Pass default DataStore object to node value retrieval method in the Results object.

## [0.151.1] - 2022-07-22

### Authors

- Faiyaz Hasan <faiyaz@agnostiq.ai>
- Co-authored-by: Scott Wyman Neagle <scott@agnostiq.ai>


### Fixed

- Adding maximum number of retries and timeout parameter to the get result http call.
- Disabling result_webhook for now.

## [0.151.0] - 2022-07-22

### Authors

- Scott Wyman Neagle <scott@agnostiq.ai>
- Co-authored-by: Will Cunningham <wjcunningham7@gmail.com>
- Sankalp Sanand <sankalp@agnostiq.ai>


### Added

- `BaseAsyncExecutor` has been added which can be inherited by new async-aware executors.

### Changed

- Since tasks were basically submitting the functions to a Dask cluster by default, they have been converted into asyncio `Tasks` instead which support a far larger number of concurrent tasks than previously used `ThreadPool`.

- `tasks_pool` will still be used to schedule tasks which use non-async executors.

- Executor's `executor` will now receive a callable instead of a serialized function. This allows deserializing the function where it is going to be executed while providing a simplified `execute` at the same time.

- `uvloop` is being used instead of the default event loop of `asyncio` for better performance.

- Tests have also been updated to reflect above changes.

### Operations

- Made Santosh the sole owner of `/docs`

## [0.150.0] - 2022-07-22

### Authors

- Faiyaz Hasan <faiyaz@agnostiq.ai>


### Added

- Initialize database tables when the covalent server is started.

## [0.149.0] - 2022-07-21

### Authors

- Scott Wyman Neagle <scott@agnostiq.ai>
- Co-authored-by: Venkat Bala <venkat@agnostiq.ai>


### Removed

- `result.save()`
- `result._write_dispatch_to_python_file()`

## [0.148.0] - 2022-07-21

### Authors

- Alejandro Esquivel <ae@alejandro.ltd>


### Changed

- Changed DataStore default db path to correspond to dispatch db config path

### Operations

- Added workflow to stale and close pull requests


### Docs

- Fixed `get_metadata` calls in examples to remove `results_dir` argument
- Removed YouTube video temporarily

## [0.147.0] - 2022-07-21

### Authors

- Casey Jao <casey@agnostiq.ai>


### Changed

- Simplified interface for custom executors. All the boilerplate has
  been moved to `BaseExecutor`.

## [0.146.0] - 2022-07-20

### Authors

- Casey Jao <casey@agnostiq.ai>
- Co-authored-by: Venkat Bala <venkat@agnostiq.ai>
- Faiyaz Hasan <faiyaz@agnostiq.ai>



### Added

- Ensure that transportable objects are rendered correctly when printing the result object.

### Tests

- Check that user data is not unpickled by the Covalent server process

## [0.145.0] - 2022-07-20

### Authors

- Scott Wyman Neagle <scott@agnostiq.ai>
- Co-authored-by: Venkat Bala <venkat@agnostiq.ai>
- Co-authored-by: Faiyaz Hasan <faiyaz@agnostiq.ai>


### Removed

- `entry_point.get_result()`

### Changed

- get_result to query an HTTP endpoint instead of a DB session

## [0.144.0] - 2022-07-20

### Authors

- Will Cunningham <wjcunningham7@users.noreply.github.com>
- Co-authored-by: Scott Wyman Neagle <scott@agnostiq.ai>
- Alejandro Esquivel <ae@alejandro.ltd>


### Added

- Set up alembic migrations & added migration guide (`alembic/README.md`)

## [0.143.0] - 2022-07-19

### Authors

- Will Cunningham <wjcunningham7@users.noreply.github.com>
- Co-authored-by: Scott Wyman Neagle <scott@agnostiq.ai>


### Changed

- Installation will fail if `cova` is installed while trying to install `covalent`.

## [0.142.0] - 2022-07-19

### Authors

- Poojith U Rao <106616820+poojithurao@users.noreply.github.com>
- Co-authored-by: Will Cunningham <wjcunningham7@gmail.com>
- Anna Hughes <annagwen42@gmail.com>
- Co-authored-by: Poojith <poojith@agnostiq.ai>
- Co-authored-by: Scott Wyman Neagle <scott@agnostiq.ai>
- Casey Jao <casey@agnostiq.ai>
- Co-authored-by: Venkat Bala <venkat@agnostiq.ai>
- Co-authored-by: pre-commit-ci[bot] <66853113+pre-commit-ci[bot]@users.noreply.github.com>
- Faiyaz Hasan <faiyaz@agnostiq.ai>


### Added

- `electron_num`, `completed_electron_num` fields to the Lattice table.

## [0.141.0] - 2022-07-19

### Authors

- Poojith U Rao <106616820+poojithurao@users.noreply.github.com>
- Co-authored-by: Will Cunningham <wjcunningham7@gmail.com>
- Anna Hughes <annagwen42@gmail.com>
- Co-authored-by: Poojith <poojith@agnostiq.ai>
- Co-authored-by: Scott Wyman Neagle <scott@agnostiq.ai>
- Casey Jao <casey@agnostiq.ai>
- Co-authored-by: Venkat Bala <venkat@agnostiq.ai>
- Co-authored-by: pre-commit-ci[bot] <66853113+pre-commit-ci[bot]@users.noreply.github.com>


### Changed

- Deprecate topological sort in favor of inspect in-degree of nodes until they are zero before dispatching task
- Use deepcopy to generate a copy of the metadata dictionary before saving result object to the database

### Docs

- Adding incomplete pennylane kernel tutorial
- Adding quantum ensemble tutorial

## [0.140.0] - 2022-07-19

### Authors

- Faiyaz Hasan <faiyaz@agnostiq.ai>
- Co-authored-by: Venkat Bala <venkat@agnostiq.ai>


### Added

- Fields `deps_filename`, `call_before_filename` and `call_after_filename` to the `Electron` table.
- Re-write the deps / call before and after file contents when inserting / updating electron record in the database.

### Changed

- Modify the test and implementation logic of inserting the electron record with these new fields.
- Field `key` to `key_filename` in `Electron` table.

## [0.139.1] - 2022-07-19

### Authors

- Divyanshu Singh <55018955+divshacker@users.noreply.github.com>
- Co-authored-by: Scott Wyman Neagle <wymnea@protonmail.com>
- Co-authored-by: Scott Wyman Neagle <scott@agnostiq.ai>
- Co-authored-by: Will Cunningham <wjcunningham7@users.noreply.github.com>


### Fixed

- Fixes Reverse IP problem. All References to `0.0.0.0` are changed to `localhost` . More details can be found [here](https://github.com/AgnostiqHQ/covalent/issues/202)

## [0.139.0] - 2022-07-19

### Authors

- Venkat Bala <venkat@agnostiq.ai>
- Co-authored-by: Scott Wyman Neagle <scott@agnostiq.ai>
- Faiyaz Hasan <faiyaz@agnostiq.ai>
- Co-authored-by: Will Cunningham <wjcunningham7@gmail.com>


### Added

- Columns `is_active` in the lattice, eLectron and Electron dependency tables.

### Docs

- Adding a RTD tutorial/steps on creating a custom executor

## [0.138.0] - 2022-07-19

### Authors

- Anna Hughes <annagwen42@gmail.com>
- Co-authored-by: Will Cunningham <wjcunningham7@gmail.com>
- Will Cunningham <wjcunningham7@users.noreply.github.com>
- Co-authored-by: Venkat Bala <venkat@agnostiq.ai>


### Added

- Docker build workflow

### Changed

- Dockerfile uses multi-stage build

### Docs

- New tutorial demonstrating how to solve the MaxCut Problem with QAOA and Covalent

## [0.137.0] - 2022-07-19

### Authors

- Prasanna Venkatesh <54540812+Prasy12@users.noreply.github.com>
- Co-authored-by: Alejandro Esquivel <ae@alejandro.ltd>


### Added

- Ability to hide/show labels on the graph
- Graph layout with elk configurations

### Changed

- Changed API socket calls interval for graph optimization.

### Tests

- Disabled several dask functional tests

## [0.136.0] - 2022-07-18

### Authors

- Scott Wyman Neagle <scott@agnostiq.ai>
- Co-authored-by: Faiyaz Hasan <faiyaz@agnostiq.ai>


### Changed

- Result.save() has been deprecated in favor of Result.persist() and querying the database directly.

## [0.135.0] - 2022-07-18

### Authors

- Casey Jao <casey@agnostiq.ai>
- Co-authored-by: Scott Wyman Neagle <scott@agnostiq.ai>
- Co-authored-by: Alejandro Esquivel <ae@alejandro.ltd>


### Operations

- Psiog is only codeowner of js files
- Fix in changelog action to handle null author when a bot is committing

### Added

- Support injecting return values of calldeps into electrons during workflow execution

## [0.134.0] - 2022-07-15

### Authors

- Casey Jao <casey@agnostiq.ai>
- Co-authored-by: Scott Wyman Neagle <scott@agnostiq.ai>


### Changed

- Covalent server can now process workflows without having their deps installed

## [0.133.0] - 2022-07-15

### Authors

- Will Cunningham <wjcunningham7@users.noreply.github.com>


### Removed

- Removed the deprecated function `draw_inline` as well as the `matplotlib` dependency.

### Operations

- Fixing the retry block for tests

## [0.132.0] - 2022-07-14

### Authors

- Will Cunningham <wjcunningham7@users.noreply.github.com>


### Added

- Bash lepton support reintroduced with some UX modifications to the Lepton class. Leptons which use scripting languages can be specified as either (1) a command run in the shell/console or (2) a call to a function in a library/script. Leptons which use compiled languages must specify a library and a function name.
- The keyword argument `display_name` can be used to override the name appearing in the UI. Particularly useful when the lepton is a command.
- All arguments except for language are now keyword arguments.
- Keyword arguments passed to a Bash lepton are understood to define environment variables within the shell.
- Non-keyword arguments fill in `$1`, `$2`, etc.
- Named outputs enumerate variables within the shell which will be returned to the user. These can be either `Lepton.OUTPUT` or `Lepton.INPUT_OUTPUT` types.

### Added

- New fields to the decomposed result object Database: 

## [0.131.0] - 2022-07-13

### Authors

- Sankalp Sanand <sankalp@agnostiq.ai>
- Co-authored-by: Venkat Bala <venkat@agnostiq.ai>


### Fixed

- `covalent --version` now looks for `covalent` metadata instead of `cova`

### Tests

- Updated the cli test to include whether the correct version number is shown when `covalent --version` is run

### Added

- Method to write electron id corresponding to sublattices in `execution.py` when running `_run_task`.

## [0.130.0] - 2022-07-12

### Authors

- Venkat Bala <venkat@agnostiq.ai>
- Co-authored-by: Scott Wyman Neagle <scott@agnostiq.ai>

### Changed

- Ignoring tests for `cancel_dispatch` and `construct_bash`
- Create a dummy requirements.txt file for pip deps tests
- Fix version of `Werkzeug` package to avoid running into ValueError (unexpected kwarg `as_tuple`)
- Update `customization` how to test by specifying the section header `sdk`

## [0.129.0] - 2022-07-12

### Authors

- Sankalp Sanand <sankalp@agnostiq.ai>
- Co-authored-by: Alejandro Esquivel <ae@alejandro.ltd>

### Added

- Support for `wait_for` type edges when two electrons are connected by their execution side effects instead of output-input relation.

### Changed

- `active_lattice.electron_outputs` now contains the node ids as well for the electron which is being post processed.

## [0.128.1] - 2022-07-12

### Authors

- Faiyaz Hasan <faiyaz@agnostiq.ai>


### Fixed

- `Result.persist` test in `result_test.py`.
- Electron dependency `arg_index` is changed back to Nullable.

## [0.128.0] - 2022-07-12

### Authors

- Okechukwu  Emmanuel Ochia <okechukwu@agnostiq.ai>
- Co-authored-by: Casey Jao <casey@agnostiq.ai>
- Co-authored-by: Alejandro Esquivel <ae@alejandro.ltd>
- Co-authored-by: pre-commit-ci[bot] <66853113+pre-commit-ci[bot]@users.noreply.github.com>

### Added

- File transfer support for leptons

## [0.127.0] - 2022-07-11

### Authors

- Scott Wyman Neagle <scott@agnostiq.ai>
- Co-authored-by: Faiyaz Hasan <faiyaz@agnostiq.ai>
- Co-authored-by: Venkat Bala <venkat@agnostiq.ai>


### Added

- When saving to DB, also persist to the new DB if running in develop mode

### Tests

- Flask app route tests

## [0.126.0] - 2022-07-11

### Authors

- Will Cunningham <wjcunningham7@users.noreply.github.com>
- Alejandro Esquivel <ae@alejandro.ltd>
- Co-authored-by: pre-commit-ci[bot] <66853113+pre-commit-ci[bot]@users.noreply.github.com>
- Co-authored-by: Sankalp Sanand <sankalp@agnostiq.ai>


### Added

- Added Folder class
- Added internal call before/after deps to execute File Transfer operations pre/post electron execution.

### Operations

- Enhanced hotfix action to create branches from existing commits

## [0.125.0] - 2022-07-09

### Authors

- Okechukwu  Emmanuel Ochia <okechukwu@agnostiq.ai>
- Co-authored-by: pre-commit-ci[bot] <66853113+pre-commit-ci[bot]@users.noreply.github.com>
- Co-authored-by: Alejandro Esquivel <ae@alejandro.ltd>
- Venkat Bala <venkat@agnostiq.ai>
- Co-authored-by: Okechukwu Ochia <emmirald@gmail.com>
- Co-authored-by: Scott Wyman Neagle <scott@agnostiq.ai>


### Added

- Dask Cluster CLI functional/unit tests

### Docs

- Updated RTD concepts, how-to-guides, and api docs with electron dependencies.

### Operations

- Separate out running tests and uploading coverage report to circumvent bug in
  retry action

## [0.124.0] - 2022-07-07

### Authors

- Will Cunningham <wjcunningham7@users.noreply.github.com>
- Co-authored-by: Scott Wyman Neagle <scott@agnostiq.ai>
- Faiyaz Hasan <faiyaz@agnostiq.ai>


### Added

- `Result.persist` method in `covalent/_results_manager/result.py`.

### Operations

- Package pre-releases go to `covalent` instead of `cova` on PyPI.

## [0.123.0] - 2022-07-07

### Authors

- Scott Wyman Neagle <scott@agnostiq.ai>
- Co-authored-by: Faiyaz Hasan <faiyaz@agnostiq.ai>
- Will Cunningham <wjcunningham7@users.noreply.github.com>
- Alejandro Esquivel <ae@alejandro.ltd>
- Co-authored-by: pre-commit-ci[bot] <66853113+pre-commit-ci[bot]@users.noreply.github.com>


### Added

- Added Folder class
- Added internal call before/after deps to execute File Transfer operations pre/post electron execution.

### Operations

- `codeql.yml` and `condabuild.yml` run nightly instead of on every PR.
- Style fixes in changelog

## [0.122.1] - 2022-07-06

### Authors

Will Cunningham <wjcunningham7@users.noreply.github.com>
Co-authored-by: Scott Wyman Neagle <scott@agnostiq.ai>


### Operations

- Added license scanner action
- Pre-commit autoupdate

### Tests

- Tests for running workflows with more than one iteration

### Fixed

- Attribute error caused by attempts to retrieve the name from the node function when the node function is set to None

## [0.122.0] - 2022-07-04

### Authors

Faiyaz Hasan <faiyaz@agnostiq.ai>
Co-authored-by: pre-commit-ci[bot] <66853113+pre-commit-ci[bot]@users.noreply.github.com>


### Added

- `covalent/_results_manager/write_result_to_db.py` module and methods to insert / update data in the DB.
- `tests/covalent_tests/results_manager_tests/write_result_to_db_test.py` containing the unit tests for corresponding functions.

### Changed

- Electron `type` column to a string type rather than an `ElectronType` in DB models.
- Primary keys from `BigInteger` to `Integer` in DB models.

## [0.121.0] - 2022-07-04

### Authors

Will Cunningham <wjcunningham7@users.noreply.github.com>
Co-authored-by: Alejandro Esquivel <ae@alejandro.ltd>
Co-authored-by: pre-commit-ci[bot] <66853113+pre-commit-ci[bot]@users.noreply.github.com>


### Removed

- Unused requirements `gunicorn` and `eventlet` in `requirements.txt` as well as `dask` in `tests/requirements.txt`, since it is already included in the core requirements.

### Docs

- Updated the compatibility matrix in the docs.

## [0.120.0] - 2022-07-04

### Authors

Okechukwu  Emmanuel Ochia <okechukwu@agnostiq.ai>
Co-authored-by: Venkat Bala <venkat@agnostiq.ai>
Co-authored-by: pre-commit-ci[bot] <66853113+pre-commit-ci[bot]@users.noreply.github.com>
Co-authored-by: Scott Wyman Neagle <scott@agnostiq.ai>


### Added

- Adding `cluster` CLI options to facilitate interacting with the backend Dask cluster
- Adding options to `covalent start` to enable specifying number of workers, memory limit and threads per worker at cluster startup

### Changed

- Update `DaskAdminWorker` docstring with better explanation

## [0.119.1] - 2022-07-04

### Authors

Scott Wyman Neagle <scott@agnostiq.ai>
Casey Jao <casey@agnostiq.ai>


### Fixed

- `covalent status` checks if the server process is still alive.

### Operations

- Updates to changelog logic to handle multiple authors

## [0.119.0] - 2022-07-03
### Authors
@cjao 


### Added

- Introduce support for pip dependencies

## [0.118.0] - 2022-07-02
### Authors
@AlejandroEsquivel 


### Added

- Introduced File, FileTransfer, and FileTransferStrategy classes to support various File Transfer use cases prior/post electron execution

## [0.117.0] - 2022-07-02
### Authors
@Emmanuel289 


### Added

- Included retry action in 'tests.yaml' workflow.

## [0.116.0] - 2022-06-29
### Authors
@Prasy12 

### Changed

- Changed API socket calls interval for graph optimization.

### Added

- Ability to change to different layouts from the GUI.

## [0.115.0] - 2022-06-28
### Authors
@cjao 


### Added

- Introduce support for `call_before`, `call_after`, and bash dependencies

### Operations

- Unit tests performed on Python 3.10 on Ubuntu and MacOS images as well as 3.9 on MacOS
- Updated codeowners so that AQ Engineers doesn't own this CHANGELOG
- pre-commit autoupdate

## [0.114.0] - 2022-06-23
### Authors
@dependabot[bot] 


### Changed

- Changed eventsource version on webapp yarn-lock file.

### Operations

- Added Github push changelog workflow to append commiters username
- Reusable JavaScript action to parse changelog and update version

## [0.113.0] - 2022-06-21

### Added

- Introduce new db models and object store backends

### Operations

- Syntax fix in hotfix.yml

### Docs

- Added new tutorial: Linear and convolutional autoencoders

## [0.112.0] - 2022-06-20

### Changed

- Changed async version on webapp package-lock file.

## [0.111.0] - 2022-06-20

### Changed

- Changed eventsource version on webapp package-lock file.

### Docs

- Added new tutorial: Covalentified version of the Pennylane Variational Classifier tutorial.

## [0.110.3] - 2022-06-17

### Fixed

- Fix error when parsing electron positional arguments in workflows

### Docs

- Remove hardcoding version info in README.md

## [0.110.2] - 2022-06-10

### Docs

- Fix MNIST tutorial
- Fix Quantum Gravity tutorial
- Update RTD with migration guide compatible with latest release
- Convert all references to `covalent start` from Jupyter notebooks to markdown statements
- Update release notes summary in README.md
- Fixed display issues with figure (in dark mode) and bullet points in tutorials

### Operations

- Added a retry block to the webapp build step in `tests.yml`

## [0.110.1] - 2022-06-10

### Fixed

- Configure dask to not use daemonic processes when creating a cluster

### Operations

- Sync the VERSION file within `covalent` directory to match the root level VERSION
- Manually patch `covalent/VERSION`

## [0.110.0] - 2022-06-10

### Changed

- Web GUI list size and status label colors changed.
- Web GUI graph running icon changed to non-static icon.

### Docs

- Removed references to the Dask executor in RTD as they are no longer needed.

## [0.109.1] - 2022-06-10

### Fixed

- `covalent --version` now works for PyPI releases

## [0.109.0] - 2022-06-10

### Docs

- Update CLI help statements

### Added

- Add CLI functionality to start covalent with/without Dask
- Add CLI support to parse `covalent_ui.log` file

### Operations

- Updating codeowners to establish engineering & psiog ownership

### Docs

- Added new tutorial: Training quantum embedding kernels for classification.

## [0.108.0] - 2022-06-08

### Added

- WCI yaml file

### Docs

- Add pandoc installation updates to contributing guide

## [0.107.0] - 2022-06-07

### Changed

- Skipping stdout/stderr redirection tests until implemented in Dask parent process

### Added

- Simplifed starting the dask cluster using `multiprocessing`
- Added `bokeh==2.4.3` to requirements.txt to enable view Dask dashboard

### Fixed

- Changelog-reminder action now works for PRs from forks.

## [0.106.2] - 2022-06-06

### Fixed

- Specifying the version for package `furo` to `2022.4.7` to prevent breaking doc builds

### Docs

- Added new tutorial: Using Covalent with PennyLane for hybrid computation.

## [0.106.1] - 2022-06-01

### Fixed

- Changelog-reminder action now works for PRs from forks

### Docs

- Removed references to microservices in RTD
- Updated README.md.
- Changed `ct.electron` to `ct.lattice(executor=dask_executor)` in MNIST classifier tutorial

## [0.106.0] - 2022-05-26

### Changed

- Visual theme for Webapp GUI changed in accordance to new theme
- Fonts, colors, icons have been updated

## [0.105.0] - 2022-05-25

### Added

- Add a pre-commit hook for `detect-secrets`.
- Updated the actions in accordance with the migration done in the previous version.

## [0.104.0] - 2022-05-23

### Changed

- Services have been moved to a different codebase. This repo is now hosting the Covalent SDK, local dispatcher backend, Covalent web GUI, and documentation. Version is bumped to `0.104.0` in order to avoid conflicts.
- Update tests to match the current dispatcher api
- Skip testing dask executor until dask executor plugin is made public
- Using 2 thread pools to manage multiple workflows better and the other one for executing electrons in parallel.

### Fixed

- Add psutil and PyYAML to requirements.txt
- Passing the same Electron to multiple inputs of an Electron now works. UI fix pending.
- Dask from `requirements.txt`.

### Removed

- Asyncio usage for electron level concurrency.
- References to dask

### Added

- Functional test added for dask executor with the cluster running locally.
- Scalability tests for different workflows and workflow sizes under `tests/stress_tests/scripts`
- Add sample performance testing workflows under `tests/stress_tests`
- Add pipelines to continuously run the tutorial notebooks
- Create notebook with tasks from RTD

## [0.32.3] - 2022-03-16

### Fixed

- Fix missing UI graph edges between parameters and electrons in certain cases.
- Fix UI crashes in cases where legacy localStorage state was being loaded.

## [0.32.2] - 2022-03-16

### Added

- Images for graphs generated in tutorials and how-tos.
- Note for quantum gravity tutorial to tell users that `tensorflow` doesn't work on M1 Macs.
- `Known Issues` added to `README.md`

### Fixed

- `draw` function usage in tutorials and how-tos now reflects the UI images generated instead of using graphviz.
- Images now render properly in RTD of how-tos.

### Changed

- Reran all the tutorials that could run, generating the outputs again.

## [0.32.1] - 2022-03-15

### Fixed

- CLI now starts server directly in the subprocess instead of as a daemon
- Logs are provided as pipes to Popen instead of using a shell redirect
- Restart behavior fixed
- Default port in `covalent_ui/app.py` uses the config manager

### Removed

- `_graceful_restart` function no longer needed without gunicorn

## [0.32.0] - 2022-03-11

### Added

- Dispatcher microservice API endpoint to dispatch and update workflow.
- Added get runnable task endpoint.

## [0.31.0] - 2022-03-11

### Added

- Runner component's main functionality to run a set of tasks, cancel a task, and get a task's status added to its api.

## [0.30.5] - 2022-03-11

### Updated

- Updated Workflow endpoints & API spec to support upload & download of result objects as pickle files

## [0.30.4] - 2022-03-11

### Fixed

- When executing a task on an alternate Conda environment, Covalent no longer has to be installed on that environment. Previously, a Covalent object (the execution function as a TransportableObject) was passed to the environment. Now it is deserialized to a "normal" Python function, which is passed to the alternate Conda environment.

## [0.30.3] - 2022-03-11

### Fixed

- Fixed the order of output storage in `post_process` which should have been the order in which the electron functions are called instead of being the order in which they are executed. This fixes the order in which the replacement of function calls with their output happens, which further fixes any discrepencies in the results obtained by the user.

- Fixed the `post_process` test to check the order as well.

## [0.30.2] - 2022-03-11

### Changed

- Updated eventlet to 0.31.0

## [0.30.1] - 2022-03-10

### Fixed

- Eliminate unhandled exception in Covalent UI backend when calling fetch_result.

## [0.30.0] - 2022-03-09

### Added

- Skeleton code for writing the different services corresponding to each component in the open source refactor.
- OpenAPI specifications for each of the services.

## [0.29.3] - 2022-03-09

### Fixed

- Covalent UI is built in the Dockerfile, the setup file, the pypi workflow, the tests workflow, and the conda build script.

## [0.29.2] - 2022-03-09

### Added

- Defaults defined in executor plugins are read and used to update the in-memory config, as well as the user config file. But only if the parameter in question wasn't already defined.

### Changed

- Input parameter names and docstrings in _shared_files.config.update_config were changed for clarity.

## [0.29.1] - 2022-03-07

### Changed

- Updated fail-fast strategy to run all tests.

## [0.29.0] - 2022-03-07

### Added

- DispatchDB for storing dispatched results

### Changed

- UI loads dispatches from DispatchDB instead of browser local storage

## [0.28.3] - 2022-03-03

### Fixed

Installed executor plugins don't have to be referred to by their full module name. Eg, use "custom_executor", instead of "covalent_custom_plugin.custom_executor".

## [0.28.2] - 2022-03-03

### Added

- A brief overview of the tutorial structure in the MNIST classification tutorial.

## [0.28.1] - 2022-03-02

### Added

- Conda installation is only supported for Linux in the `Getting Started` guide.
- MNIST classifier tutorial.

### Removed

- Removed handling of default values of function parameters in `get_named_params` in `covalent/_shared_files/utils.py`. So, it is actually being handled by not being handled since now `named_args` and `named_kwargs` will only contain parameters that were passed during the function call and not all of them.

## [0.28.0] - 2022-03-02

### Added

- Lepton support, including for Python modules and C libraries
- How-to guides showing how to use leptons for each of these

## [0.27.6] - 2022-03-01

### Added

- Added feature development basic steps in CONTRIBUTING.md.
- Added section on locally building RTD (read the docs) in the contributing guide.

## [0.27.5] - 2022-03-01

### Fixed

- Missing UI input data after backend change - needed to be derived from graph for electrons, lattice inputs fixed on server-side, combining name and positional args
- Broken UI graph due to variable->edge_name renaming
- Missing UI executor data after server-side renaming

## [0.27.4] - 2022-02-28

### Fixed

- Path used in `covalent/executor/__init__.py` for executor plugin modules needed updating to `covalent/executor/executor_plugins`

### Removed

- Disabled workflow cancellation test due to inconsistent outcomes. Test will be re-enabled after cancellation mechanisms are investigated further.

## [0.27.3] - 2022-02-25

### Added

- Added `USING_DOCKER.md` guide for running docker container.
- Added cli args to covalent UI flask server `covalent_ui/app.py` to modify port and log file path.

### Removed

- Removed gunicorn from cli and Dockerfile.

### Changed

- Updated cli `covalent_dispatcher/_cli/service.py` to run flask server directly, and removed dispatcher and UI flags.
- Using Flask blueprints to merge Dispatcher and UI servers.
- Updated Dockerfile to run flask server directly.
- Creating server PID file manually in `covalent_dispatcher/_cli/service.py`.
- Updated tests and docs to reflect merged servers.
- Changed all mentions of port 47007 (for old UI server) to 48008.

## [0.27.2] - 2022-02-24

### Changed

- Removed unnecessary blockquotes from the How-To guide for creating custom executors
- Changed "Covalent Cloud" to "Covalent" in the main code text

## [0.27.1] - 2022-02-24

### Removed

- Removed AQ-Engineers from CODEOWNERS in order to fix PR review notifications

## [0.27.0] - 2022-02-24

### Added

- Support for positional only, positional or keyword, variable positional, keyword only, variable keyword types of parameters is now added, e.g an electron can now use variable args and variable kwargs if the number/names of parameters are unknown during definition as `def task(*args, **kwargs)` which wasn't possible before.

- `Lattice.args` added to store positional arguments passed to the lattice's workflow function.

- `get_named_params` function added in `_shared_files/utils.py` which will return a tuple containing named positional arguments and named keyword arguments. The names help in showing and storing these parameters in the transport graph.

- Tests to verify whether all kinds of input paramaters are supported by electron or a lattice.

### Changed

- No longer merging positional arguments with keyword arguments, instead they are separately stored in respective nodes in the transport graph.

- `inputs` returned from `_get_inputs` function in `covalent_dispatcher/_core/execution.py` now contains positional as well as keyword arguments which further get passed to the executor.

- Executors now support positional and keyword arguments as inputs to their executable functions.

- Result object's `_inputs` attribute now contains both `args` and `kwargs`.

- `add_node_for_nested_iterables` is renamed to `connect_node_with_others` and `add_node_to_graph` also renamed to `add_collection_node_to_graph` in `electron.py`. Some more variable renames to have appropriate self-explanatory names.

- Nodes and edges in the transport graph now have a better interface to assign attributes to them.

- Edge attribute `variable` renamed to `edge_name`.

- In `serialize` function of the transport graph, if `metadata_only` is True, then only `metadata` attribute of node and `source` and `target` attributes of edge are kept in the then return serialized `data`.

- Updated the tests wherever necessary to reflect the above changes

### Removed

- Deprecated `required_params_passed` since an error will automatically be thrown by the `build_graph` function if any of the required parameters are not passed.

- Removed duplicate attributes from nodes in the transport graph.

## [0.26.1] - 2022-02-23

### Added

- Added Local Executor section to the API read the docs.

## [0.26.0] - 2022-02-23

### Added

- Automated reminders to update the changelog

## [0.25.3] - 2022-02-23

## Added

- Listed common mocking commands in the CONTRIBUTING.md guide.
- Additional guidelines on testing.

## [0.25.2] - 2022-02-21

### Changed

- `backend` metadata name changed to `executor`.
- `_plan_workflow` usage updated to reflect how that executor related information is now stored in the specific executor object.
- Updated tests to reflect the above changes.
- Improved the dispatch cancellation test to provide a robust solution which earlier took 10 minutes to run with uncertainty of failing every now and then.

### Removed

- Removed `TaskExecutionMetadata` as a consequence of removing `execution_args`.

## [0.25.1] - 2022-02-18

### Fixed

- Tracking imports that have been used in the workflow takes less time.

### Added

- User-imports are included in the dispatch_source.py script. Covalent-related imports are commented out.

## [0.25.0] - 2022-02-18

### Added

- UI: Lattice draw() method displays in web UI
- UI: New navigation panel

### Changed

- UI: Animated graph changes, panel opacity

### Fixed

- UI: Fixed "Not Found" pages

## [0.24.21] - 2022-02-18

### Added

- RST document describing the expectations from a tutorial.

## [0.24.20] - 2022-02-17

### Added

- Added how to create custom executors

### Changed

- Changed the description of the hyperlink for choosing executors
- Fixed typos in doc/source/api/getting_started/how_to/execution/creating_custom_executors.ipynb

## [0.24.19] - 2022-02-16

### Added

- CODEOWNERS for certain files.

## [0.24.18] - 2022-02-15

### Added

- The user configuration file can now specify an executor plugin directory.

## [0.24.17] - 2022-02-15

### Added

- Added a how-to for making custom executors.

## [0.24.16] - 2022-02-12

### Added

- Errors now contain the traceback as well as the error message in the result object.
- Added test for `_post_process` in `tests/covalent_dispatcher_tests/_core/execution_test.py`.

### Changed

- Post processing logic in `electron` and dispatcher now relies on the order of execution in the transport graph rather than node's function names to allow for a more reliable pairing of nodes and their outputs.

- Renamed `init_test.py` in `tests/covalent_dispatcher_tests/_core/` to `execution_test.py`.

### Removed

- `exclude_from_postprocess` list which contained some non executable node types removed since only executable nodes are post processed now.

## [0.24.15] - 2022-02-11

### Fixed

- If a user's configuration file does not have a needed exeutor parameter, the default parameter (defined in _shared_files/defaults.py) is used.
- Each executor plugin is no longer initialized upon the import of Covalent. This allows required parameters in executor plugins.

## Changed

- Upon updating the configuration data with a user's configuration file, the complete set is written back to file.

## Added

- Tests for the local and base executors.

## [0.24.14] - 2022-02-11

### Added

- UI: add dashboard cards
- UI: add scaling dots background

### Changed

- UI: reduce sidebar font sizes, refine color theme
- UI: refine scrollbar styling, show on container hover
- UI: format executor parameters as YAML code
- UI: update syntax highlighting scheme
- UI: update index.html description meta tag

## [0.24.13] - 2022-02-11

### Added

- Tests for covalent/_shared_files/config.py

## [0.24.12] - 2022-02-10

### Added

- CodeQL code analyzer

## [0.24.11] - 2022-02-10

### Added

- A new dictionary `_DEFAULT_CONSTRAINTS_DEPRECATED` in defaults.py

### Changed

- The `_DEFAULT_CONSTRAINT_VALUES` dictionary now only contains the `backend` argument

## [0.24.10] - 2022-02-09

### Fixed

- Sporadically failing workflow cancellation test in tests/workflow_stack_test.py

## [0.24.9] - 2022-02-09

## Changed

- Implementation of `_port_from_pid` in covalent_dispatcher/_cli/service.py.

## Added

- Unit tests for command line interface (CLI) functionalities in covalent_dispatcher/_cli/service.py and covalent_dispatcher/_cli/cli.py.

## [0.24.8] - 2022-02-07

### Fixed

- If a user's configuration file does not have a needed parameter, the default parameter (defined in _shared_files/defaults.py) is used.

## [0.24.7] - 2022-02-07

### Added

- Typing: Add Type hint `dispatch_info` parameter.
- Documentation: Updated the return_type description in docstring.

### Changed

- Typing: Change return type annotation to `Generator`.

## [0.24.6] - 2022-02-06

### Added

- Type hint to `deserialize` method of `TransportableObject` of `covalent/_workflow/transport.py`.

### Changed

- Description of `data` in `deserialize` method of `TransportableObject` of `covalent/_workflow/transport.py` from `The serialized transportable object` to `Cloudpickled function`.

## [0.24.5] - 2022-02-05

### Fixed

- Removed dependence on Sentinel module

## [0.24.4] - 2022-02-04

### Added

- Tests across multiple versions of Python and multiple operating systems
- Documentation reflecting supported configurations

## [0.24.3] - 2022-02-04

### Changed

- Typing: Use `bool` in place of `Optional[bool]` as type annotation for `develop` parameter in `covalent_dispatcher.service._graceful_start`
- Typing: Use `Any` in place of `Optional[Any]` as type annotation for `new_value` parameter in `covalent._shared_files.config.get_config`

## [0.24.2] - 2022-02-04

### Fixed

- Updated hyperlink of "How to get the results" from "./collection/query_electron_execution_result" to "./collection/query_multiple_lattice_execution_results" in "doc/source/how_to/index.rst".
- Updated hyperlink of "How to get the result of a particular electron" from "./collection/query_multiple_lattice_execution_results" to "./collection/query_electron_execution_result" in "doc/source/how_to/index.rst".

## [0.24.1] - 2022-02-04

### Changed

- Changelog entries are now required to have the current date to enforce ordering.

## [0.24.0] - 2022-02-03

### Added

- UI: log file output - display in Output tab of all available log file output
- UI: show lattice and electron inputs
- UI: display executor attributes
- UI: display error message on failed status for lattice and electron

### Changed

- UI: re-order sidebar sections according to latest figma designs
- UI: update favicon
- UI: remove dispatch id from tab title
- UI: fit new uuids
- UI: adjust theme text primary and secondary colors

### Fixed

- UI: auto-refresh result state on initial render of listing and graph pages
- UI: graph layout issues: truncate long electron/param names

## [0.23.0] - 2022-02-03

### Added

- Added `BaseDispatcher` class to be used for creating custom dispatchers which allow connection to a dispatcher server.
- `LocalDispatcher` inheriting from `BaseDispatcher` allows connection to a local dispatcher server running on the user's machine.
- Covalent only gives interface to the `LocalDispatcher`'s `dispatch` and `dispatch_sync` methods.
- Tests for both `LocalDispatcher` and `BaseDispatcher` added.

### Changed

- Switched from using `lattice.dispatch` and `lattice.dispatch_sync` to `covalent.dispatch` and `covalent.dispatch_sync`.
- Dispatcher address now is passed as a parameter (`dispatcher_addr`) to `covalent.dispatch` and `covalent.dispatch_sync` instead of a metadata field to lattice.
- Updated tests, how tos, and tutorials to use `covalent.dispatch` and `covalent.dispatch_sync`.
- All the contents of `covalent_dispatcher/_core/__init__.py` are moved to `covalent_dispatcher/_core/execution.py` for better organization. `__init__.py` only contains function imports which are needed by external modules.
- `dispatch`, `dispatch_sync` methods deprecated from `Lattice`.

### Removed

- `_server_dispatch` method removed from `Lattice`.
- `dispatcher` metadata field removed from `lattice`.

## [0.22.19] - 2022-02-03

### Fixed

- `_write_dispatch_to_python_file` isn't called each time a task is saved. It is now only called in the final save in `_run_planned_workflow` (in covalent_dispatcher/_core/__init__.py).

## [0.22.18] - 2022-02-03

### Fixed

- Added type information to result.py

## [0.22.17] - 2022-02-02

### Added

- Replaced `"typing.Optional"` with `"str"` in covalent/executor/base.py
- Added missing type hints to `get_dispatch_context` and `write_streams_to_file` in covalent/executor/base.py, BaseExecutor

## [0.22.16] - 2022-02-02

### Added

- Functions to check if UI and dispatcher servers are running.
- Tests for the `is_ui_running` and `is_server_running` in covalent_dispatcher/_cli/service.py.

## [0.22.15] - 2022-02-01

### Fixed

- Covalent CLI command `covalent purge` will now stop the servers before deleting all the pid files.

### Added

- Test for `purge` method in covalent_dispatcher/_cli/service.py.

### Removed

- Unused `covalent_dispatcher` import from covalent_dispatcher/_cli/service.py.

### Changed

- Moved `_config_manager` import from within the `purge` method to the covalent_dispatcher/_cli/service.py for the purpose of mocking in tests.

## [0.22.14] - 2022-02-01

### Added

- Type hint to `_server_dispatch` method in `covalent/_workflow/lattice.py`.

## [0.22.13] - 2022-01-26

### Fixed

- When the local executor's `log_stdout` and `log_stderr` config variables are relative paths, they should go inside the results directory. Previously that was queried from the config, but now it's queried from the lattice metadata.

### Added

- Tests for the corresponding functions in (`covalent_dispatcher/_core/__init__.py`, `covalent/executor/base.py`, `covalent/executor/executor_plugins/local.py` and `covalent/executor/__init__.py`) affected by the bug fix.

### Changed

- Refactored `_delete_result` in result manager to give the option of deleting the result parent directory.

## [0.22.12] - 2022-01-31

### Added

- Diff check in pypi.yml ensures correct files are packaged

## [0.22.11] - 2022-01-31

### Changed

- Removed codecov token
- Removed Slack notifications from feature branches

## [0.22.10] - 2022-01-29

### Changed

- Running tests, conda, and version workflows on pull requests, not just pushes

## [0.22.9] - 2022-01-27

### Fixed

- Fixing version check action so that it doesn't run on commits that are in develop
- Edited PR template so that markdown checklist appears properly

## [0.22.8] - 2022-01-27

### Fixed

- publish workflow, using `docker buildx` to build images for x86 and ARM, prepare manifest and push to ECR so that pulls will match the correct architecture.
- typo in CONTRIBUTING
- installing `gcc` in Docker image so Docker can build wheels for `dask` and other packages that don't provide ARM wheels

### Changed

- updated versions in `requirements.txt` for `matplotlib` and `dask`

## [0.22.7] - 2022-01-27

### Added

- `MANIFEST.in` did not have `covalent_dispatcher/_service` in it due to which the PyPi package was not being built correctly. Added the `covalent_dispatcher/_service` to the `MANIFEST.in` file.

### Fixed

- setuptools properly including data files during installation

## [0.22.6] - 2022-01-26

### Fixed

- Added service folder in covalent dispatcher to package.

## [0.22.5] - 2022-01-25

### Fixed

- `README.md` images now use master branch's raw image urls hosted on <https://github.com> instead of <https://raw.githubusercontent.com>. Also, switched image rendering from html to markdown.

## [0.22.4] - 2022-01-25

### Fixed

- dispatcher server app included in sdist
- raw image urls properly used

## [0.22.3] - 2022-01-25

### Fixed

- raw image urls used in readme

## [0.22.2] - 2022-01-25

### Fixed

- pypi upload

## [0.22.1] - 2022-01-25

### Added

- Code of conduct
- Manifest.in file
- Citation info
- Action to upload to pypi

### Fixed

- Absolute URLs used in README
- Workflow badges updated URLs
- `install_package_data` -> `include_package_data` in `setup.py`

## [0.22.0] - 2022-01-25

### Changed

- Using public ECR for Docker release

## [0.21.0] - 2022-01-25

### Added

- GitHub pull request templates

## [0.20.0] - 2022-01-25

### Added

- GitHub issue templates

## [0.19.0] - 2022-01-25

### Changed

- Covalent Beta Release

## [0.18.9] - 2022-01-24

### Fixed

- iframe in the docs landing page is now responsive

## [0.18.8] - 2022-01-24

### Changed

- Temporarily removed output tab
- Truncated dispatch id to fit left sidebar, add tooltip to show full id

## [0.18.7] - 2022-01-24

### Changed

- Many stylistic improvements to documentation, README, and CONTRIBUTING.

## [0.18.6] - 2022-01-24

### Added

- Test added to check whether an already decorated function works as expected with Covalent.
- `pennylane` package added to the `requirements-dev.txt` file.

### Changed

- Now using `inspect.signature` instead of `function.__code__` to get the names of function's parameters.

## [0.18.5] - 2022-01-21

### Fixed

- Various CI fixes, including rolling back regression in version validation, caching on s3 hosted badges, applying releases and tags correctly.

## [0.18.4] - 2022-01-21

### Changed

- Removed comments and unused functions in covalent_dispatcher
- `result_class.py` renamed to `result.py`

### Fixed

- Version was not being properly imported inside `covalent/__init__.py`
- `dispatch_sync` was not previously using the `results_dir` metadata field

### Removed

- Credentials in config
- `generate_random_filename_in_cache`
- `is_any_atom`
- `to_json`
- `show_subgraph` option in `draw`
- `calculate_node`

## [0.18.3] - 2022-01-20

### Fixed

- The gunicorn servers now restart more gracefully

## [0.18.2] - 2022-01-21

### Changed

- `tempdir` metadata field removed and replaced with `executor.local.cache_dir`

## [0.18.1] - 2022-01-11

## Added

- Concepts page

## [0.18.0] - 2022-01-20

### Added

- `Result.CANCELLED` status to represent the status of a cancelled dispatch.
- Condition to cancel the whole dispatch if any of the nodes are cancelled.
- `cancel_workflow` function which uses a shared variable provided by Dask (`dask.distributed.Variable`) in a dask client to inform nodes to stop execution.
- Cancel function for dispatcher server API which will allow the server to terminate the dispatch.
- How to notebook for cancelling a dispatched job.
- Test to verify whether cancellation of dispatched jobs is working as expected.
- `cancel` function is available as `covalent.cancel`.

### Changed

- In file `covalent/_shared_files/config.py` instead of using a variable to store and then return the config data, now directly returning the configuration.
- Using `fire_and_forget` to dispatch a job instead of a dictionary of Dask's `Future` objects so that we won't have to manage the lifecycle of those futures.
- The `test_run_dispatcher` test was changed to reflect that the dispatcher no longer uses a dictionary of future objects as it was not being utilized anywhere.

### Removed

- `with dask_client` context was removed as the client created in `covalent_dispatcher/_core/__init__.py` is already being used even without the context. Furthermore, it creates issues when that context is exited which is unnecessary at the first place hence not needed to be resolved.

## [0.17.5] - 2022-01-19

### Changed

- Results directory uses a relative path by default and can be overridden by the environment variable `COVALENT_RESULTS_DIR`.

## [0.17.4] - 2022-01-19

### Changed

- Executor parameters use defaults specified in config TOML
- If relative paths are supplied for stdout and stderr, those files are created inside the results directory

## [0.17.3] - 2022-01-18

### Added

- Sync function
- Covalent CLI tool can restart in developer mode

### Fixed

- Updated the UI address referenced in the README

## [0.17.2] - 2022-01-12

### Added

- Quantum gravity tutorial

### Changed

- Moved VERSION file to top level

## [0.17.1] - 2022-01-19

### Added

- `error` attribute was added to the results object to show which node failed and the reason behind it.
- `stdout` and `stderr` attributes were added to a node's result to store any stdout and stderr printing done inside an electron/node.
- Test to verify whether `stdout` and `stderr` are being stored in the result object.

### Changed

- Redesign of how `redirect_stdout` and `redirect_stderr` contexts in executor now work to allow storing their respective outputs.
- Executors now also return `stdout` and `stderr` strings, along with the execution output, so that they can be stored in their result object.

## [0.17.0] - 2022-01-18

### Added

- Added an attribute `__code__` to electron and lattice which is a copy of their respective function's `__code__` attribute.
- Positional arguments, `args`, are now merged with keyword arguments, `kwargs`, as close as possible to where they are passed. This was done to make sure we support both with minimal changes and without losing the name of variables passed.
- Tests to ensure usage of positional arguments works as intended.

### Changed

- Slight rework to how any print statements in lattice are sent to null.
- Changed `test_dispatcher_functional` in `basic_dispatcher_test.py` to account for the support of `args` and removed a an unnecessary `print` statement.

### Removed

- Removed `args` from electron's `init` as it wasn't being used anywhere.

## [0.16.1] - 2022-01-18

### Changed

- Requirement changed from `dask[complete]` to `dask[distributed]`.

## [0.16.0] - 2022-01-14

### Added

- New UI static demo build
- New UI toolbar functions - orientation, toggle params, minimap
- Sortable and searchable lattice name row

### Changed

- Numerous UI style tweaks, mostly around dispatches table states

### Fixed

- Node sidebar info now updates correctly

## [0.15.11] - 2022-01-18

### Removed

- Unused numpy requirement. Note that numpy is still being installed indirectly as other packages in the requirements rely on it.

## [0.15.10] - 2022-01-16

## Added

- How-to guide for Covalent dispatcher CLI.

## [0.15.9] - 2022-01-18

### Changed

- Switched from using human readable ids to using UUIDs

### Removed

- `human-id` package was removed along with its mention in `requirements.txt` and `meta.yaml`

## [0.15.8] - 2022-01-17

### Removed

- Code breaking text from CLI api documentation.
- Unwanted covalent_dispatcher rst file.

### Changed

- Installation of entire covalent_dispatcher instead of covalent_dispatcher/_service in setup.py.

## [0.15.7] - 2022-01-13

### Fixed

- Functions with multi-line or really long decorators are properly serialized in dispatch_source.py.
- Multi-line Covalent output is properly commented out in dispatch_source.py.

## [0.15.6] - 2022-01-11

### Fixed

- Sub-lattice functions are successfully serialized in the utils.py get_serialized_function_str.

### Added

- Function to scan utilized source files and return a set of imported modules (utils.get_imports_from_source)

## [0.15.5] - 2022-01-12

### Changed

- UI runs on port 47007 and the dispatcher runs on port 48008. This is so that when the servers are later merged, users continue using port 47007 in the browser.
- Small modifications to the documentation
- Small fix to the README

### Removed

- Removed a directory `generated` which was improperly added
- Dispatcher web interface
- sqlalchemy requirement

## [0.15.4] - 2022-01-11

### Changed

- In file `covalent/executor/base.py`, `pickle` was changed to `cloudpickle` because of its universal pickling ability.

### Added

- In docstring of `BaseExecutor`, a note was added specifying that `covalent` with its dependencies is assumed to be installed in the conda environments.
- Above note was also added to the conda env selector how-to.

## [0.15.3] - 2022-01-11

### Changed

- Replaced the generic `RuntimeError` telling users to check if there is an object manipulation taking place inside the lattice to a simple warning. This makes the original error more visible.

## [0.15.2] - 2022-01-11

### Added

- If condition added for handling the case where `__getattr__` of an electron is accessed to detect magic functions.

### Changed

- `ActiveLatticeManager` now subclasses from `threading.local` to make it thread-safe.
- `ValueError` in the lattice manager's `claim` function now also shows the name of the lattice that is currently claimed.
- Changed docstring of `ActiveLatticeManager` to note that now it is thread-safe.
- Sublattice dispatching now no longer deletes the result object file and is dispatched normally instead of in a serverless manner.
- `simulate_nitrogen_and_copper_slab_interaction.ipynb` notebook tutorial now does normal dispatching as well instead of serverless dispatching. Also, now 7 datapoints will be shown instead of 10 earlier.

## [0.15.1] - 2022-01-11

### Fixed

- Passing AWS credentials to reusable workflows as a secret

## [0.15.0] - 2022-01-10

### Added

- Action to push development image to ECR

### Changed

- Made the publish action reusable and callable

## [0.14.1] - 2022-01-02

### Changed

- Updated the README
- Updated classifiers in the setup.py file
- Massaged some RTD pages

## [0.14.0] - 2022-01-07

### Added

- Action to push static UI to S3

## [0.13.2] - 2022-01-07

### Changed

- Completed new UI design work

## [0.13.1] - 2022-01-02

### Added

- Added eventlet requirement

### Changed

- The CLI tool can now manage the UI flask server as well
- [Breaking] The CLI option `-t` has been changed to `-d`, which starts the servers in developer mode and exposes unit tests to the server.

## [0.13.0] - 2022-01-01

### Added

- Config manager in `covalent/_shared_files/config.py`
- Default location for the main config file can be overridden using the environment variable `COVALENT_CONFIG_DIR`
- Ability to set and get configuration using `get_config` and `set_config`

### Changed

- The flask servers now reference the config file
- Defaults reference the config file

### Fixed

- `ValueError` caught when running `covalent stop`
- One of the functional tests was using a malformed path

### Deprecated

- The `electron.to_json` function
- The `generate_random_filename_in_cache` function

### Removed

- The `get_api_token` function

## [0.12.13] - 2022-01-04

## Removed

- Tutorial section headings

## Fixed

- Plot background white color

## [0.12.12] - 2022-01-06

### Fixed

- Having a print statement inside electron and lattice code no longer causes the workflow to fail.

## [0.12.11] - 2022-01-04

### Added

- Completed UI feature set for first release

### Changed

- UI server result serialization improvements
- UI result update webhook no longer fails on request exceptions, logs warning intead

## [0.12.10] - 2021-12-17

### Added

- Astrophysics tutorial

## [0.12.9] - 2022-01-04

### Added

- Added `get_all_node_results` method in `result_class.py` to return result of all node executions.

- Added `test_parallelilization` test to verify whether the execution is now being achieved in parallel.

### Changed

- Removed `LocalCluster` cluster creation usage to a simple `Client` one from Dask.

- Removed unnecessary `to_run` function as we no longer needed to run execution through an asyncio loop.

- Removed `async` from function definition of previously asynchronous functions, `_run_task`, `_run_planned_workflow`, `_plan_workflow`, and `_run_workflow`.

- Removed `uvloop` from requirements.

- Renamed `test_get_results` to `test_get_result`.

- Reran the how to notebooks where execution time was mentioned.

- Changed how `dispatch_info` context manager was working to account for multiple nodes accessing it at the same time.

## [0.12.8] - 2022-01-02

### Changed

- Changed the software license to GNU Affero 3.0

### Removed

- `covalent-ui` directory

## [0.12.7] - 2021-12-29

### Fixed

- Gunicorn logging now uses the `capture-output` flag instead of redirecting stdout and stderr

## [0.12.6] - 2021-12-23

### Changed

- Cleaned up the requirements and moved developer requirements to a separate file inside `tests`

## [0.12.5] - 2021-12-16

### Added

- Conda build CI job

## [0.12.4] - 2021-12-23

### Changed

- Gunicorn server now checks for port availability before starting

### Fixed

- The `covalent start` function now prints the correct port if the server is already running.

## [0.12.3] - 2021-12-14

### Added

- Covalent tutorial comparing quantum support vector machines with support vector machine algorithms implemented in qiskit and scikit-learn.

## [0.12.2] - 2021-12-16

### Fixed

- Now using `--daemon` in gunicorn to start the server, which was the original intention.

## [0.12.1] - 2021-12-16

### Fixed

- Removed finance references from docs
- Fixed some other small errors

### Removed

- Removed one of the failing how-to tests from the functional test suite

## [0.12.0] - 2021-12-16

### Added

- Web UI prototype

## [0.11.1] - 2021-12-14

### Added

- CLI command `covalent status` shows port information

### Fixed

- gunicorn management improved

## [0.11.0] - 2021-12-14

### Added

- Slack notifications for test status

## [0.10.4] - 2021-12-15

### Fixed

- Specifying a non-default results directory in a sub-lattice no longer causes a failure in lattice execution.

## [0.10.3] - 2021-12-14

### Added

- Functional tests for how-to's in documentation

### Changed

- Moved example script to a functional test in the pipeline
- Added a test flag to the CLI tool

## [0.10.2] - 2021-12-14

### Fixed

- Check that only `kwargs` without any default values in the workflow definition need to be passed in `lattice.draw(ax=ax, **kwargs)`.

### Added

- Function to check whether all the parameters without default values for a callable function has been passed added to shared utils.

## [0.10.1] - 2021-12-13

### Fixed

- Content and style fixes for getting started doc.

## [0.10.0] - 2021-12-12

### Changed

- Remove all imports from the `covalent` to the `covalent_dispatcher`, except for `_dispatch_serverless`
- Moved CLI into `covalent_dispatcher`
- Moved executors to `covalent` directory

## [0.9.1] - 2021-12-13

### Fixed

- Updated CONTRIBUTING to clarify docstring style.
- Fixed docstrings for `calculate_node` and `check_constraint_specific_sum`.

## [0.9.0] - 2021-12-10

### Added

- `prefix_separator` for separating non-executable node types from executable ones.

- `subscript_prefix`, `generator_prefix`, `sublattice_prefix`, `attr_prefix` for prefixes of subscripts, generators,
  sublattices, and attributes, when called on an electron and added to the transport graph.

- `exclude_from_postprocess` list of prefixes to denote those nodes which won't be used in post processing the workflow.

- `__int__()`, `__float__()`, `__complex__()` for converting a node to an integer, float, or complex to a value of 0 then handling those types in post processing.

- `__iter__()` generator added to Electron for supporting multiple return values from an electron execution.

- `__getattr__()` added to Electron for supporting attribute access on the node output.

- `__getitem__()` added to Electron for supporting subscripting on the node output.

- `electron_outputs` added as an attribute to lattice.

### Changed

- `electron_list_prefix`, `electron_dict_prefix`, `parameter_prefix` modified to reflect new way to assign prefixes to nodes.

- In `build_graph` instead of ignoring all exceptions, now the exception is shown alongwith the runtime error notifying that object manipulation should be avoided inside a lattice.

- `node_id` changed to `self.node_id` in Electron's `__call__()`.

- `parameter` type electrons now have the default metadata instead of empty dictionary.

- Instead of deserializing and checking whether a sublattice is there, now a `sublattice_prefix` is used to denote when a node is a sublattice.

- In `dispatcher_stack_test`, `test_dispatcher_flow` updated to indicate the new use of `parameter_prefix`.

### Fixed

- When an execution fails due to something happening in `run_workflow`, then result object's status is now failed and the object is saved alongwith throwing the appropriate exception.

## [0.8.5] - 2021-12-10

### Added

- Added tests for choosing specific executors inside electron initialization.
- Added test for choosing specific Conda environments inside electron initialization.

## [0.8.4] - 2021-12-10

### Changed

- Removed _shared_files directory and contents from covalent_dispatcher. Logging in covalent_dispatcher now uses the logger in covalent/_shared_files/logging.py.

## [0.8.3] - 2021-12-10

### Fixed

- Decorator symbols were added to the pseudo-code in the quantum chemistry tutorial.

## [0.8.2] - 2021-12-06

### Added

- Quantum chemistry tutorial.

## [0.8.1] - 2021-12-08

### Added

- Docstrings with typehints for covalent dispatcher functions added.

### Changed

- Replaced `node` to `node_id` in `electron.py`.

- Removed unnecessary `enumerate` in `covalent_dispatcher/_core/__init__.py`.

- Removed `get_node_device_mapping` function from `covalent_dispatcher/_core/__init__.py`
  and moved the definition to directly add the mapping to `workflow_schedule`.

- Replaced iterable length comparison for `executor_specific_exec_cmds` from `if len(executor_specific_exec_cmds) > 0`
  to `if executor_specific_exec_cmds`.

## [0.8.0] - 2021-12-03

### Added

- Executors can now accept the name of a Conda environment. If that environment exists, the operations of any electron using that executor are performed in that Conda environment.

## [0.7.6] - 2021-12-02

### Changed

- How to estimate lattice execution time has been renamed to How to query lattice execution time.
- Change result querying syntax in how-to guides from `lattice.get_result` to
  `covalent.get_result`.
- Choose random port for Dask dashboard address by setting `dashboard_address` to ':0' in
  `LocalCluster`.

## [0.7.5] - 2021-12-02

### Fixed

- "Default" executor plugins are included as part of the package upon install.

## [0.7.4] - 2021-12-02

### Fixed

- Upgraded dask to 2021.10.0 based on a vulnerability report

## [0.7.3] - 2021-12-02

### Added

- Transportable object tests
- Transport graph tests

### Changed

- Variable name node_num to node_id
- Variable name node_idx to node_id

### Fixed

- Transport graph `get_dependencies()` method return type was changed from Dict to List

## [0.7.2] - 2021-12-01

### Fixed

- Date handling in changelog validation

### Removed

- GitLab CI YAML

## [0.7.1] - 2021-12-02

### Added

- A new parameter to a node's result called `sublattice_result` is added.
  This will be of a `Result` type and will contain the result of that sublattice's
  execution. If a normal electron is executed, this will be `None`.

- In `_delete_result` function in `results_manager.py`, an empty results directory
  will now be deleted.

- Name of a sublattice node will also contain `(sublattice)`.

- Added `_dispatch_sync_serverless` which synchronously dispatches without a server
  and waits for a result to be returned. This is the method used to dispatch a sublattice.

- Test for sublatticing is added.

- How-to guide added for sublatticing explaining the new features.

### Changed

- Partially changed `draw` function in `lattice.py` to also draw the subgraph
  of the sublattice when drawing the main graph of the lattice. The change is
  incomplete as we intend to add this feature later.

- Instead of returning `plt`, `draw` now returns the `ax` object.

- `__call__` function in `lattice.py` now runs the lattice's function normally
  instead of dispatching it.

- `_run_task` function now checks whether current node is a sublattice and acts
  accordingly.

### Fixed

- Unnecessary lines to rename the node's name in `covalent_dispatcher/_core/__init__.py` are removed.

- `test_electron_takes_nested_iterables` test was being ignored due to a spelling mistake. Fixed and
  modified to follow the new pattern.

## [0.7.0] - 2021-12-01

### Added

- Electrons can now accept an executor object using the "backend" keyword argument. "backend" can still take a string naming the executor module.
- Electrons and lattices no longer have Slurm metadata associated with the executor, as that information should be contained in the executor object being used as an input argument.
- The "backend" keyword can still be a string specifying the executor module, but only if the executor doesn't need any metadata.
- Executor plugin classes are now directly available to covalent, eg: covalent.executor.LocalExecutor().

## [0.6.7] - 2021-12-01

### Added

- Docstrings without examples for all the functions in core covalent.
- Typehints in those functions as well.
- Used `typing.TYPE_CHECKING` to prevent cyclic imports when writing typehints.

### Changed

- `convert_to_lattice_function` renamed to `convert_to_lattice_function_call`.
- Context managers now raise a `ValueError` instead of a generic `Exception`.

## [0.6.6] - 2021-11-30

### Fixed

- Fixed the version used in the documentation
- Fixed the badge URLs to prevent caching

## [0.6.5] - 2021-11-30

### Fixed

- Broken how-to links

### Removed

- Redundant lines from .gitignore
- *.ipynb from .gitignore

## [0.6.4] - 2021-11-30

### Added

- How-to guides for workflow orchestration.
  - How to construct an electron
  - How to construct a lattice
  - How to add an electron to lattice
  - How to visualize the lattice
  - How to add constraints to lattices
- How-to guides for workflow and subtask execution.
  - How to execute individual electrons
  - How to execute a lattice
  - How to execute multiple lattices
- How-to guides for status querying.
  - How to query electron execution status
  - How to query lattice execution status
  - How to query lattice execution time
- How-to guides for results collection
  - How to query electron execution results
  - How to query lattice execution results
  - How to query multiple lattice execution results
- Str method for the results object.

### Fixed

- Saving the electron execution status when the subtask is running.

## [0.6.3] - 2021-11-29

### Removed

- JWT token requirement.
- Covalent dispatcher login requirement.
- Update covalent login reference in README.md.
- Changed the default dispatcher server port from 5000 to 47007.

## [0.6.2] - 2021-11-28

### Added

- Github action for tests and coverage
- Badges for tests and coverage
- If tests pass then develop is pushed to master
- Add release action which tags and creates a release for minor version upgrades
- Add badges action which runs linter, and upload badges for version, linter score, and platform
- Add publish action (and badge) which builds a Docker image and uploads it to the AWS ECR

## [0.6.1] - 2021-11-27

### Added

- Github action which checks version increment and changelog entry

## [0.6.0] - 2021-11-26

### Added

- New Covalent RTD theme
- sphinx extension sphinx-click for CLI RTD
- Sections in RTD
- init.py in both covalent-dispatcher logger module and cli module for it to be importable in sphinx

### Changed

- docutils version that was conflicting with sphinx

### Removed

- Old aq-theme

## [0.5.1] - 2021-11-25

### Added

- Integration tests combining both covalent and covalent-dispatcher modules to test that
  lattice workflow are properly planned and executed.
- Integration tests for the covalent-dispatcher init module.
- pytest-asyncio added to requirements.

## [0.5.0] - 2021-11-23

### Added

- Results manager file to get results from a file, delete a result, and redispatch a result object.
- Results can also be awaited to only return a result if it has either been completed or failed.
- Results class which is used to store the results with all the information needed to be used again along with saving the results to a file functionality.
- A result object will be a mercurial object which will be updated by the dispatcher and saved to a file throughout the dispatching and execution parts.
- Direct manipulation of the transport graph inside a result object takes place.
- Utility to convert a function definition string to a function and vice-versa.
- Status class to denote the status of a result object and of each node execution in the transport graph.
- Start and end times are now also stored for each node execution as well as for the whole dispatch.
- Logging of `stdout` and `stderr` can be done by passing in the `log_stdout`, `log_stderr` named metadata respectively while dispatching.
- In order to get the result of a certain dispatch, the `dispatch_id`, the `results_dir`, and the `wait` parameter can be passed in. If everything is default, then only the dispatch id is required, waiting will not be done, and the result directory will be in the current working directory with folder name as `results/` inside which every new dispatch will have a new folder named according to their respective dispatch ids, containing:
  - `result.pkl` - (Cloud)pickled result object.
  - `result_info.yaml` - yaml file with high level information about the result and its execution.
  - `dispatch_source.py` - python file generated, containing the original function definitions of lattice and electrons which can be used to dispatch again.

### Changed

- `logfile` named metadata is now `slurm_logfile`.
- Instead of using `jsonpickle`, `cloudpickle` is being used everywhere to maintain consistency.
- `to_json` function uses `json` instead of `jsonpickle` now in electron and lattice definitions.
- `post_processing` moved to the dispatcher, so the dispatcher will now store a finished execution result in the results folder as specified by the user with no requirement of post processing it from the client/user side.
- `run_task` function in dispatcher modified to check if a node has completed execution and return it if it has, else continue its execution. This also takes care of cases if the server has been closed mid execution, then it can be started again from the last saved state, and the user won't have to wait for the whole execution.
- Instead of passing in the transport graph and dispatch id everywhere, the result object is being passed around, except for the `asyncio` part where the dispatch id and results directory is being passed which afterwards lets the core dispatcher know where to get the result object from and operate on it.
- Getting result of parent node executions of the graph, is now being done using the result object's graph. Storing of each execution's result is also done there.
- Tests updated to reflect the changes made. They are also being run in a serverless manner.

### Removed

- `LatticeResult` class removed.
- `jsonpickle` requirement removed.
- `WorkflowExecutionResult`, `TaskExecutionResult`, and `ExecutionError` singleton classes removed.

### Fixed

- Commented out the `jwt_required()` part in `covalent-dispatcher/_service/app.py`, may be removed in later iterations.
- Dispatcher server will now return the error message in the response of getting result if it fails instead of sending every result ever as a response.

## [0.4.3] - 2021-11-23

### Added

- Added a note in Known Issues regarding port conflict warning.

## [0.4.2] - 2021-11-24

### Added

- Added badges to README.md

## [0.4.1] - 2021-11-23

### Changed

- Removed old coverage badge and fixed the badge URL

## [0.4.0] - 2021-11-23

### Added

- Codecov integrations and badge

### Fixed

- Detached pipelines no longer created

## [0.3.0] - 2021-11-23

### Added

- Wrote a Code of Conduct based on <https://www.contributor-covenant.org/>
- Added installation and environment setup details in CONTRIBUTING
- Added Known Issues section to README

## [0.2.0] - 2021-11-22

### Changed

- Removed non-open-source executors from Covalent. The local SLURM executor is now
- a separate repo. Executors are now plugins.

## [0.1.0] - 2021-11-19

### Added

- Pythonic CLI tool. Install the package and run `covalent --help` for a usage description.
- Login and logout functionality.
- Executor registration/deregistration skeleton code.
- Dispatcher service start, stop, status, and restart.

### Changed

- JWT token is stored to file instead of in an environment variable.
- The Dask client attempts to connect to an existing server.

### Removed

- Removed the Bash CLI tool.

### Fixed

- Version assignment in the covalent init file.

## [0.0.3] - 2021-11-17

### Fixed

- Fixed the Dockerfile so that it runs the dispatcher server from the covalent repo.

## [0.0.2] - 2021-11-15

### Changed

- Single line change in ci script so that it doesn't exit after validating the version.
- Using `rules` in `pytest` so that the behavior in test stage is consistent.

## [0.0.1] - 2021-11-15

### Added

- CHANGELOG.md to track changes (this file).
- Semantic versioning in VERSION.
- CI pipeline job to enforce versioning.<|MERGE_RESOLUTION|>--- conflicted
+++ resolved
@@ -7,15 +7,13 @@
 
 ## [UNRELEASED]
 
-<<<<<<< HEAD
 ### Docs
 
 - Removed "How to synchronize lattices" section from RTD
-=======
+
 ### Operations
 
 - Use conda skeleton action for build and upload
->>>>>>> 5b1db359
 
 ## [0.182.1] - 2022-08-17
 
