# Changelog

All notable changes to this project will be documented in this file.

The format is based on [Keep a Changelog](https://keepachangelog.com/en/1.0.0/),
and this project adheres to [Semantic Versioning](https://semver.org/spec/v2.0.0.html).

## [UNRELEASED]

<<<<<<< HEAD
### Changed

- Location of function to load result from the database.
=======
## [0.216.0-rc.0] - 2023-02-05

### Authors

- Venkat Bala <15014089+venkatBala@users.noreply.github.com>
- Co-authored-by: Alejandro Esquivel <ae@alejandro.ltd>
- Faiyaz Hasan <faiyaz@agnostiq.ai>
- Ara Ghukasyan <38226926+araghukas@users.noreply.github.com>


>>>>>>> 30251684
### Removed

- References to specific IBMQ hub/group/project in tutorial 5

### Added

- TransportGraphOps class for diffing operations on transport graphs.
- Added make derived dispatch method.
- Apply electron updates method to _TransportGraph.
- API method for redispatching.
- Unit and functional tests for redispatching.

### Operations

- Added job in `nightly` to trigger base executor image builds after a Covalent `pre-release`

## [0.215.0-rc.0] - 2023-02-01

### Authors

- Faiyaz Hasan <faiyaz@agnostiq.ai>
- Alejandro Esquivel <ae@alejandro.ltd>


### Docs

- Added IBMQ tutorial

### Added

- Workflow re-dispatching functionality.

## [0.214.0-rc.0] - 2023-01-25

### Authors

- Faiyaz Hasan <faiyaz@agnostiq.ai>
- Alejandro Esquivel <ae@alejandro.ltd>


### Operations

- Fixed stable-changelog action removed `.catch` added `.on('error')`
- Removed AWS base executor deployment from `release.yml`
- Removed experimental tests from nightly test matrix (will be brought back but in different workflow)
- Updated release workflow to continue if release tag already exists

### Removed

- Slurm executor reference from qaoa tutorial since it's not compatible with conda env at the moment.

### Fixed

- Braket pip installation instructions.

## [0.213.2-rc.0] - 2023-01-21

### Authors

- Will Cunningham <wjcunningham7@users.noreply.github.com>


### Fixed

- Removing the entrypoint for SDK-only install
- Updating client requirements to match server versions

## [0.213.1-rc.0] - 2023-01-20

### Authors

- Faiyaz Hasan <faiyaz@agnostiq.ai>
- Alejandro Esquivel <ae@alejandro.ltd>
- dwelsch-esi <116022979+dwelsch-esi@users.noreply.github.com>


### Fixed

- Load plugins only when COVALENT_PLUGIN_LOAD environment variable has been set to a Truthy value.

### Docs
- Published Self-Deployment Guide

## [0.213.0-rc.0] - 2023-01-18

### Authors

- dwelsch-esi <116022979+dwelsch-esi@users.noreply.github.com>
- Co-authored-by: dwelsch-memverge <david.welsch@memverge.com>
- Co-authored-by: pre-commit-ci[bot] <66853113+pre-commit-ci[bot]@users.noreply.github.com>
- Sankalp Sanand <sankalp@agnostiq.ai>
- Co-authored-by: kessler-frost <ssanand@hawk.iit.edu>
- Co-authored-by: Faiyaz Hasan <faiyaz@agnostiq.ai>
- Co-authored-by: Casey Jao <casey@agnostiq.ai>
- Co-authored-by: Santosh kumar <29346072+santoshkumarradha@users.noreply.github.com>
- Co-authored-by: Will Cunningham <wjcunningham7@gmail.com>
- Will Cunningham <wjcunningham7@users.noreply.github.com>
- Co-authored-by: Alejandro Esquivel <ae@alejandro.ltd>


### Fixed

- MNIST tutorial now shows non-Null outputs and the classifier training log image has been updated.
- Minor changes to tutorials: autoencoder, quantum and classical svm, ensemble classification, iris classification with Pennylane, quantum chemistry, DNN tutorial, qaoa, spacetime tutorial etc.
- The range of `networkx` versions in requirements.txt weren't compatible with each other, thus it is pinned to `2.8.6` now
- SDK-only sdist and installation should now work as expected, not packaging the server

### Added

- Added `dispatcher_addr` argument to `ct.get_result` similar to `ct.dispatch` so that it doesn't always fallback to using the default configured address

### Tests

- Updated `_get_result_from_dispatcher` test to verify whether using a link directly works or not

### Docs
- Revised UI reference. Added Settings page documentation.
- Added broken UI links in README

## [0.212.1-rc.0] - 2023-01-14

### Authors

- Casey Jao <casey@agnostiq.ai>


### Fixed

- Fixed naming of collection nodes (was breaking postprocessing)
- Restored compatibility with stable release of AWS executors


## [0.212.0-rc.0] - 2023-01-13

### Authors

- Prasanna Venkatesh <54540812+Prasy12@users.noreply.github.com>
- Co-authored-by: kamalesh.suresh <kamalesh.suresh@psiog.com>
- Co-authored-by: Amalan Jenicious F <amalan.jenicious@psiog.com>
- Co-authored-by: Alejandro Esquivel <ae@alejandro.ltd>


### Added

- Front-end pending unit tests for the GUI.

## [0.211.1-rc.0] - 2023-01-12

### Authors

- Prasanna Venkatesh <54540812+Prasy12@users.noreply.github.com>
- Co-authored-by: Aravind-psiog <aravind.prabaharan@psiog.com>
- Co-authored-by: ArunPsiog <arun.mukesh@psiog.com>
- Co-authored-by: Alejandro Esquivel <ae@alejandro.ltd>

### Fixed

- Optimization of logs on the GUI for large log file sizes.
- Fixed UI pagination not working for more than 11 pages
- Runtime field counting down for select running dispatches

## [0.211.0-rc.0] - 2023-01-10

### Authors

- Alejandro Esquivel <ae@alejandro.ltd>


### Changed
- Changed decode-uri-component package version on webapp yarn-lock file.
- Changed json5 package version on webapp yarn-lock file.

## [0.210.0-rc.0] - 2023-01-05

### Authors

- Alejandro Esquivel <ae@alejandro.ltd>


### Changed

- Reverted nightly frequency back to once a day

### Docs

- Updated compatibility matrix

## [0.209.1-rc.0] - 2022-12-15

### Authors

- Alejandro Esquivel <ae@alejandro.ltd>
- dwelsch-esi <116022979+dwelsch-esi@users.noreply.github.com>
- Co-authored-by: dwelsch-memverge <david.welsch@memverge.com>
- Co-authored-by: Santosh kumar <29346072+santoshkumarradha@users.noreply.github.com>
- Co-authored-by: pre-commit-ci[bot] <66853113+pre-commit-ci[bot]@users.noreply.github.com>
- Co-authored-by: santoshkumarradha <santosh@agnostiq.ai>
- RaviPsiog <111348352+RaviPsiog@users.noreply.github.com>
- Co-authored-by: RaviPsiog <ravieja.gurram@psiog.com>
- Co-authored-by: Faiyaz Hasan <faiyaz@agnostiq.ai>
- Casey Jao <casey@agnostiq.ai>
- Co-authored-by: Will Cunningham <wjcunningham7@users.noreply.github.com>
- Prasanna Venkatesh <54540812+Prasy12@users.noreply.github.com>
- Ara Ghukasyan <38226926+araghukas@users.noreply.github.com>
- Venkat Bala <15014089+venkatBala@users.noreply.github.com>
- Co-authored-by: Venkat Bala <venkat@agnostiq.ai>


### Fixed

- Removed merge conflict symbols in changelog

## [0.209.0-rc.0] - 2022-12-15

### Authors

- Alejandro Esquivel <ae@alejandro.ltd>
- dwelsch-esi <116022979+dwelsch-esi@users.noreply.github.com>
- Co-authored-by: dwelsch-memverge <david.welsch@memverge.com>
- Co-authored-by: Santosh kumar <29346072+santoshkumarradha@users.noreply.github.com>
- Co-authored-by: pre-commit-ci[bot] <66853113+pre-commit-ci[bot]@users.noreply.github.com>
- Co-authored-by: santoshkumarradha <santosh@agnostiq.ai>
- RaviPsiog <111348352+RaviPsiog@users.noreply.github.com>
- Co-authored-by: RaviPsiog <ravieja.gurram@psiog.com>
- Co-authored-by: Faiyaz Hasan <faiyaz@agnostiq.ai>
- Casey Jao <casey@agnostiq.ai>
- Co-authored-by: Will Cunningham <wjcunningham7@users.noreply.github.com>
- Prasanna Venkatesh <54540812+Prasy12@users.noreply.github.com>
- Ara Ghukasyan <38226926+araghukas@users.noreply.github.com>
- Venkat Bala <15014089+venkatBala@users.noreply.github.com>
- Co-authored-by: Venkat Bala <venkat@agnostiq.ai>


### Added

- Adding support for PostgresQL DB backend
- Added check for `COVALENT_DATABASE_URL`, if exists connect sqlalchemy engine using that
- Adding `COVALENT_DATABASE_USER` and `COVALENT_DATABASE_PASSWORD` environment variables
- Adding `COVALENT_DATABASE_HOSTNAME` and `COVALENT_DATABASE_PORT` environment variables for easy configuration

### Changed

- Updated `requirements.txt` to include `pyscopg2`
- Refactored execution.py into loosely coupled modular pieces

### Fixed

- Build graph now sets all unset lattice constraints from defaults
- Fixed all failing functional tests
- Fixed local executor tests on MacOS by adding ProcessPoolExecutor

### Changed

- Updated `directory` like default environment variable paths to avoid creating redundant nested directories when self-hosting

### Docs

- Adding `Deployment` section for self-hosting guide

### Docs

- Rewrote Concepts section in docs
- Split Concepts into API, server, and UI sections
- Added new examples and graphics for Concepts

### Fixed

- Respecting specified AWS profile & region in remote executed S3 file transfers, defaulting to env vars of execution backend

### Added

- Added `TaskRuntimeError` exception for executor plugin implementations to signal to Covalent that a task raised an
  unhandled exception while running in the executor backend.
- Added environment variable for a remote database backend
- Added support for mysql and postgresql

### Changed

- Docs for Covalent's Slurm plugin updated with explanation for optional `srun` parameters.
- Electron errors are segregated by type; task runtime errors are
  stored in `stderr` while the `error` attribute of a node is reserved
  for exceptions raised by Covalent itself.
- When tasks fail in a workflow, the Lattice ErrorCard in the UI summarizes the failed tasks.

### Fixed

- Electrons will inherit the lattice executors.
- Sublattices inherit the parent lattice executor.
- When several electrons are running concurrently, their stdout and stderr are stored in the correct graph nodes.
- Electron errors now appear in the Electron ErrorCard when one clicks on a failed task in the UI.
- When an electron raises an exception during execution, the local and dask executors now try to recover any output that was already
  written.
- Fixed functional tests.
- Added `requirements-client.txt` to MANIFEST file
- Respecting specified AWS profile & region in remote executed S3 file transfers, defaulting to env vars of execution backend
- Fixed local executor tests on MacOS (second attempt)
- The `initialize_results_dir` method attempts to use an environment variable instead of the results directory in the payload
- Modified certain sqlalchemy commands for postgres compatibility
- Removed references to results_dir in the payload

### Docs


- Added DNN tutorial
- Updated AWS Plugins install instructions
- Updated AWS Plugins documentation (minor fixes)
- Rewrote intro material in README.
- Changed "Citation" in the README.
- Renamed "Release Notes" to "What's New?" in the README. Updated What's New with a description of the newest GUI functionality.
- Added "Quick Start" guide.
- Updated and reorganized doc landing page.
- Rewrote "Getting Started" page.
- Broke out "Installing from Source" instructions to separate page.
- Corrected some API class names in headers.
- Added an executors-and-UI graphic.
- Adding `Deployment` section for self-hosting guide


## [0.208.0-rc.0] - 2022-11-05

### Authors

- Faiyaz Hasan <faiyaz@agnostiq.ai>
- Casey Jao <casey@agnostiq.ai>
- Alejandro Esquivel <ae@alejandro.ltd>

### Operations

- Reverted nightly schedule back to daily at 4:00am
- Added Alejandro to PAUL_BLART group to allow trigerring of releases

### Added

- Support for transferring the contents of folders to and from S3 buckets using the file transfer module.

### Docs

- Rewrote intro material in README.
- Changed "Citation" in the README.
- Renamed "Release Notes" to "What's New?" in the README. Updated What's New with a description of the newest GUI functionality.

### Fixed

- Folder transfer unit test.
- Folder transfer download bug
- Result objects now print correctly when nodes fail

### Changed

- Width of lattice name column on dispatch list GUI.
- Optimzing larger graphs for better performance.

## [0.207.0-rc.0] - 2022-10-26

### Authors

- Alejandro Esquivel <ae@alejandro.ltd>
- Co-authored-by: pre-commit-ci[bot] <66853113+pre-commit-ci[bot]@users.noreply.github.com>


### Changed

- Running migrations automatically if none have run in the past (fresh installs, after purging)

## [0.206.0-rc.0] - 2022-10-26

### Authors

- Akalanka <8133713+boneyag@users.noreply.github.com>
- Co-authored-by: Will Cunningham <wjcunningham7@users.noreply.github.com>
- Co-authored-by: Scott Wyman Neagle <scott@agnostiq.ai>
- Scott Wyman Neagle <wymnea@protonmail.com>
- Co-authored-by: Will Cunningham <wjcunningham7@gmail.com>
- Co-authored-by: Alejandro Esquivel <ae@alejandro.ltd>
- Co-authored-by: Faiyaz Hasan <faiyaz@agnostiq.ai>
- Casey Jao <casey@agnostiq.ai>
- Venkat Bala <15014089+venkatBala@users.noreply.github.com>


### Docs

- Updated AWS Lambda executor docs to address conflict with using public ecr registries

### Docs

- Fixed missing RTD content under API section for covalent, cli, leptons, deps, data transfer

### Fixed

- Enabling logging by default
- Removed debugging output
- Clarify cli output when `covalent db migrate` needs to be run

### Changed

- Single line call to join instead of a for loop
- Updated black, mirrors-prettier, and detect-secrets in pre-commit hooks

### Operations

- Updated hotfix logic to run on a merge to a release branch
- CodeQL workflow uses a test matrix to scan all repos in the Covalent ecosystem

## [0.205.0-rc.0] - 2022-10-19

### Authors

- Alejandro Esquivel <ae@alejandro.ltd>
- Venkat Bala <15014089+venkatBala@users.noreply.github.com>
- Casey Jao <casey@agnostiq.ai>


### Changed

- Made `root_dispatch_id` nullable to circumvent migration issues with sqlite in certain platforms

### Operations

- Updated all CI Slack alerts to all go to the #covalent-ci channel

### Fixed

- Rendering newlines in ErrorCard on the UI for displaying error stacktraces
- VERSION incrementing logic in changelog
- Fixed v11 migration to use render as batch to make DROP operations compatible with sqlite

## [0.204.1-rc.0] - 2022-10-18

### Authors

- Alejandro Esquivel <ae@alejandro.ltd>
- Venkat Bala <15014089+venkatBala@users.noreply.github.com>
- Casey Jao <casey@agnostiq.ai>


### Fixed

- `covalent restart` honors the `sdk.no_cluster` setting

### Docs

- Updated RTD with details about the new AWS lambda executor interface

### Operations

- Removed PAUL_BLART check on build sdist step in release.yml
- Consolidated pre & stable build into one step in release.yml

## [0.204.0-rc.0] - 2022-10-17

### Authors

- Alejandro Esquivel <ae@alejandro.ltd>
- Prasanna Venkatesh <54540812+Prasy12@users.noreply.github.com>
- Co-authored-by: Aravind-psiog <aravind.prabaharan@psiog.com>
- Co-authored-by: Manjunath PV <manjunath.poilath@psiog.com>
- Co-authored-by: pre-commit-ci[bot] <66853113+pre-commit-ci[bot]@users.noreply.github.com>
- Co-authored-by: RaviPsiog <raviteja.gurram@psiog.com>
- Co-authored-by: RaviPsiog <ravieja.gurram@psiog.com>
- Aravind <100823292+Aravind-psiog@users.noreply.github.com>
- Co-authored-by: Prasy12 <prasanna.venkatesh@psiog.com>


### Operations

- Fixing the validate distribution step given changes in -rc0 suffix to version

### Added

- RTD for User Interface
- Minor GUI fixes

### Fixed

- Re-applying default executor fix post config file reunification

## [0.203.0-rc.0] - 2022-10-14

### Authors

- Prasanna Venkatesh <54540812+Prasy12@users.noreply.github.com>
- Co-authored-by: Aravind-psiog <aravind.prabaharan@psiog.com>
- Co-authored-by: kamalesh.suresh <kamalesh.suresh@psiog.com>
- Co-authored-by: pre-commit-ci[bot] <66853113+pre-commit-ci[bot]@users.noreply.github.com>
- Casey Jao <casey@agnostiq.ai>
- Scott Wyman Neagle <wymnea@protonmail.com>
- Co-authored-by: Scott Wyman Neagle <scott@agnostiq.ai>
- Co-authored-by: Alejandro Esquivel <ae@alejandro.ltd>
- Will Cunningham <wjcunningham7@users.noreply.github.com>
- Will Cunningham <wjcunningham7@gmail.com>


### Added

- Ability to use terminal on the GUI.

### Fixed

- Exceptions when instantiating executors are handled
- Covalent start now waits for the server to settle before returning

### Operations

- updated hotfix logic to run on a merge to a release branch
- Fixing js github actions dist by re-building from develop
- Fixing syntax in describe action & compiled action manually

## [0.202.0] - 2022-10-11

### Authors

- Prasanna Venkatesh <54540812+Prasy12@users.noreply.github.com>
- Co-authored-by: ArunPsiog <arun.mukesh@psiog.com>
- Co-authored-by: kamalesh.suresh <kamalesh.suresh@psiog.com>
- Co-authored-by: Amalan Jenicious F <amalan.jenicious@psiog.com>
- Co-authored-by: Alejandro Esquivel <ae@alejandro.ltd>
- Casey Jao <casey@agnostiq.ai>


### Added

- Ability to view sublattices list as part of the main lattice
- Ability to view subalattices graph as part of main lattice


### Fixed

- Electron dependencies are no longer written twice to the DB during a workflow

## [0.201.0] - 2022-10-09

### Authors

- Venkat Bala <15014089+venkatBala@users.noreply.github.com>
- Will Cunningham <wjcunningham7@users.noreply.github.com>
- Co-authored-by: Scott Wyman Neagle <scott@agnostiq.ai>
- Co-authored-by: Alejandro Esquivel <ae@alejandro.ltd>
- Aravind <100823292+Aravind-psiog@users.noreply.github.com>
- Co-authored-by: Amalan Jenicious F <amalan.jenicious@psiog.com>
- Co-authored-by: kamalesh.suresh <kamalesh.suresh@psiog.com>
- Co-authored-by: Prasy12 <prasanna.venkatesh@psiog.com>
- Co-authored-by: ArunPsiog <arun.mukesh@psiog.com>
- Co-authored-by: pre-commit-ci[bot] <66853113+pre-commit-ci[bot]@users.noreply.github.com>
- Co-authored-by: Casey Jao <casey@agnostiq.ai>
- Co-authored-by: Will Cunningham <wjcunningham7@gmail.com>
- Okechukwu  Emmanuel Ochia <okechukwu@agnostiq.ai>
- Scott Wyman Neagle <wymnea@protonmail.com>


### Docs

- Added AWS Plugins RTD page

### Fixed

- Updated import statements in alembic `env.py` file to refer to updated location of `DataStore` class
- Imports in entry_point

### Docs

- Fixed the docstring for `get_node_error`

### Changed

- move `upsert_lattice_data()` to dispatcher
- move `upsert_electron_data()` to dispatcher
- move `insert_electron_dependency_data()` to dispatcher
- move `persist()` to dispatcher
- move `get_unique_id()` to dispatcher
- move `initialize_result_object()` to dispatcher

### Removed

- `get_node_value` from `Result`

### Tests

- Updated more functional tests

## [0.200.0] - 2022-10-05

### Authors

- Venkat Bala <15014089+venkatBala@users.noreply.github.com>
- Scott Wyman Neagle <scott@agnostiq.ai>
- Co-authored-by: Faiyaz Hasan <faiyaz@agnostiq.ai>
- Co-authored-by: Will Cunningham <wjcunningham7@gmail.com>
- Will Cunningham <wjcunningham7@users.noreply.github.com>
- Co-authored-by: Alejandro Esquivel <ae@alejandro.ltd>
- Co-authored-by: pre-commit-ci[bot] <66853113+pre-commit-ci[bot]@users.noreply.github.com>
- Aravind <100823292+Aravind-psiog@users.noreply.github.com>
- Co-authored-by: Amalan Jenicious F <amalan.jenicious@psiog.com>
- Co-authored-by: kamalesh.suresh <kamalesh.suresh@psiog.com>
- Co-authored-by: Prasy12 <prasanna.venkatesh@psiog.com>
- Co-authored-by: ArunPsiog <arun.mukesh@psiog.com>
- Co-authored-by: Casey Jao <casey@agnostiq.ai>
- Okechukwu  Emmanuel Ochia <okechukwu@agnostiq.ai>


## Docs

- Updated ECS Executor RTD with config & cloud resources table

### Added

- Ability to view the configuration file on the GUI as settings
- Ability to copy python objects for inputs and results for lattice and electrons

### Fixed

- Minor GUI bugs and improvements

### Docs

- Updated Lambda Executor RTD with config & cloud resources table
- Updated EC2, Braket, and Batch AWS Executors RTD with config & cloud resources table

### Operations

- Fixed syntax issues in `nightly.yml`
- Add `repository` arg to checkout in `version`
- fix `octokit` request action route, update env token
- create stable versions for stable releases
- add `fetch-depth: 0` to fetch entire history
- fix regex for matching version
- add `persist-credentials: false` in nightly
- Update `nightly` schedule to midnight EST
- Added CI for Ubuntu 22.04 / Python 3.8, 3.9
- Added CI for Centos 7 / Python 3.9
- Added experimental CI for Debian 11 / Python 3.11rc2
- Renamed Ubuntu images to Debian for accuracy
- Adding boilerplate workflow
- Syntax fixes in release.yml
- Verbose failure messages in boilerplate workflow
- Change license.yml to pip-license-checker action

## [0.199.0] - 2022-09-29

### Authors

- Venkat Bala <15014089+venkatBala@users.noreply.github.com>
- Co-authored-by: Will Cunningham <wjcunningham7@gmail.com>
- Co-authored-by: Scott Wyman Neagle <scott@agnostiq.ai>
- Will Cunningham <wjcunningham7@users.noreply.github.com>
- Sankalp Sanand <sankalp@agnostiq.ai>
- Casey Jao <casey@agnostiq.ai>
- Prasanna Venkatesh <54540812+Prasy12@users.noreply.github.com>
- Co-authored-by: Manjunath PV <manjunath.poilath@psiog.com>
- Co-authored-by: kamalesh.suresh <kamalesh.suresh@psiog.com>
- Co-authored-by: ArunPsiog <arun.mukesh@psiog.com>
- Co-authored-by: RaviPsiog <raviteja.gurram@psiog.com>
- Co-authored-by: pre-commit-ci[bot] <66853113+pre-commit-ci[bot]@users.noreply.github.com>
- Co-authored-by: Faiyaz Hasan <faiyaz@agnostiq.ai>
- Co-authored-by: Alejandro Esquivel <ae@alejandro.ltd>

### Tests

- Fixed `asserts` in stress tests
- Added unit tests for `defaults.py`
- Updated `test_sync()` to match the new function signature.

### Added

- `requirements-client.txt` file added.
- Logs tab on the GUI which displays the covalent logs and also the ability to download the log file.
- Missing copyrights to the file transfer module.

### Fixed

- Config file is now locked during reads and writes to mitigate concurrency issues
- In `defaults.py/get_default_executor`, condition to return `local` or `dask` is now fixed
- Strip "/" from the S3 bucket download "from file path" and the upload "to file path"
- Correctly return stderr in get_node_result

### Changed

- Installation requirements are now split into client side and server side requirements' files.
- `setup.py` modified to install client side requirements only, if `COVALENT_SDK_ONLY` environment variable is present and `True`.
- Updated `requirements.txt` and `tests/requirements.txt`
- Updated `nbconvert` by dependabot
- Split the `ConfigManager` into `Client` and `Server` components
- Update the `set/get/update` config methods to distinguish between the client and server parts
- `get_all_node_results()` uses in memory `Result` instead of DB
- `get_all_node_outputs()` uses in memory Result instead of DB

### Removed

- The DB dependency in `sync()`
- The ability for `sync()` to wait for all dispatches.

### Docs

- Fixed a notebook which was not rendering

### Operations

- Updating all references to local workflows
- Adding `nightly.yml` workflow for nightly CI
- Updated triggers to `tests` and `changelog` workflows
- Enhanced pre-release workflows
- `codecov` passthrough jobs added for when tests are not run
- Tests are run on one platform on pushes to `develop` to keep codecov reports accurate
- Test matrix source triggers changed from `workflow_call` to `schedule` since contexts are inherited
- Removed badges workflow; version badge is now generated using the latest pre-release tag
- Removed unused `push_to_s3` workflow
- Workflows authenticate to AWS using OIDC with specific roles
- Only the recommended platform is tested on pull requests
- Update check blocks to assert the `workflow_call` event type is replaced with `schedule`
- Create a hotfix when pushing to a release branch
- Update nightly trigger to `hourly` for testing
- Update `changelog` action token to `COVALENT_OPS_BOT_TOKEN`
- Remove `benchmark` workflow from `nightly` schedule
- Removed payload dependency from changelog action so it can run on a schedule
- Remove `benchmark` workflow from `nightly` schedule

## [0.198.0] - 2022-09-14

### Authors

- Scott Wyman Neagle <scott@agnostiq.ai>
- Co-authored-by: Will Cunningham <wjcunningham7@gmail.com>


### Operations

- Fix `release.yml` workflow
- Adding a step in `release.yml/docker` job to trigger the AWS executor base image build in the remote repo `covalent-aws-plugins`
- Pass all the necessary inputs for the triggered workflow as part of the HTTP POST request body
- Added MacOS 12 to test matrix


### Changed

- Skipping stalling `dask_executor` functional test
- Database is initialized in `covalent_ui/app.py` instead of in the CLI's `start` method in order to support management via `start-stop-daemon`.
- Convert `COVALENT_SVC_PORT` to `int` when parsing env var
- Skipping stalling `dask_executor` functional test

### Added

- Modified `_DEFAULT_CONSTRAINT_VALUES` to a dataclass called `DefaultMetadataValues`, it is still used as a dictionary everywhere (named `DEFAULT_METADATA_VALUES` instead) but in an object-like manner.
- Modified `_DEFAULT_CONFIG` to also be a dataclass called `DefaultConfig`, which is initialized whenever needed and used like a dictionary (named `DEFAULT_CONFIG`).
- `ConfigManager` is now thread safe since it is initialized whenever needed instead of one object being accessed by multiple processes/threads leading to corruption of the config file.
- Using `contextlib.supress` to ignore `psutil.NoSuchProcess` errors instead of `try/except` with `pass`.
- Filter workflow dispatches by status on the GUI.
- Delete all workflow dispatches present in the database from the GUI and add filter level deletion of workflow dispatches as well.
- Theme changes as part of latest wireframe.
- Factory functions to generate configurations and default metadata at the time when required. This is because certain values like default executors are only determined when the covalent server starts.
- Respecting the configuration options like default executor, no. of workers, developer mode, etc. when restarting the server.
- Unit tests for `remote_executor.py`
- Added alembic migrations script for DB schema v12
- Environment variables added to `defaults.py` in order to support system services
- Covalent OpenRC init script added

### Removed

- Deprecated `_DEFAULT_CONSTRAINTS_DEPRECATED` removed.
- Confusing `click` argument `no-cluster` instead of flag `--no-cluster` removed; this was also partially responsible for unexpected behaviour with using `no-cluster` option when starting covalent.

### Operations

- Fixed a bug in changelog.yml caused by passing a large list of commits as a var

### Tests

- Updated tests to reflect above changes.
- Updated more tests to DB schema v12
- Improved DB mocking in dispatcher tests

### Fixed

- Removed inheritance of `call_before` metadata related to file transfers from parent electron to collected nodes.
- Executor instances at runtime no longer inadvertently modify
  transport graph nodes when modifying their attributes.
- Syntax error in `tests.yml`

### Docs

- Updated AWS Lambda plugin rtd with mention to its limitations.
- Updated RTD concepts and tutorials to reflect new UI.

## [0.197.0] - 2022-09-08

### Authors

- Will Cunningham <wjcunningham7@users.noreply.github.com>
- Co-authored-by: Scott Wyman Neagle <scott@agnostiq.ai>
- Alejandro Esquivel <ae@alejandro.ltd>
- Co-authored-by: Will Cunningham <wjcunningham7@gmail.com>
- Aravind-psiog <100823292+Aravind-psiog@users.noreply.github.com>
- Faiyaz Hasan <faiyaz@agnostiq.ai>
- Co-authored-by: Venkat Bala <venkat@agnostiq.ai>
- Prasanna Venkatesh <54540812+Prasy12@users.noreply.github.com>
- Co-authored-by: Amalan Jenicious F <amalan.jenicious@psiog.com>
- Okechukwu  Emmanuel Ochia <okechukwu@agnostiq.ai>
- Co-authored-by: pre-commit-ci[bot] <66853113+pre-commit-ci[bot]@users.noreply.github.com>
- Casey Jao <casey@agnostiq.ai>


### Fixed

- Fixed missing lattice and result object attributes after rehydrating from datastore.

### Changed

- Implemented v12 of the DB schema

### Tests

- Enhanced DB tests to check faithfulness of persist and rehydrate operations

### Docs
- Update user interface docs for filter and delete features.
- Added credential management page

## [0.196.0] - 2022-09-07

### Authors

- Will Cunningham <wjcunningham7@users.noreply.github.com>
- Co-authored-by: Scott Wyman Neagle <scott@agnostiq.ai>
- Alejandro Esquivel <ae@alejandro.ltd>
- Co-authored-by: Will Cunningham <wjcunningham7@gmail.com>
- Aravind-psiog <100823292+Aravind-psiog@users.noreply.github.com>
- Faiyaz Hasan <faiyaz@agnostiq.ai>
- Co-authored-by: Venkat Bala <venkat@agnostiq.ai>
- Prasanna Venkatesh <54540812+Prasy12@users.noreply.github.com>
- Co-authored-by: Amalan Jenicious F <amalan.jenicious@psiog.com>
- Okechukwu  Emmanuel Ochia <okechukwu@agnostiq.ai>
- Co-authored-by: pre-commit-ci[bot] <66853113+pre-commit-ci[bot]@users.noreply.github.com>
- Casey Jao <casey@agnostiq.ai>


### Changed

- Sublattices are now run completely internally, without any HTTP calls.
- Lattice-level metadata is persisted atomically for sublattices.

## [0.195.0] - 2022-09-06

### Authors

- Will Cunningham <wjcunningham7@users.noreply.github.com>
- Co-authored-by: Scott Wyman Neagle <scott@agnostiq.ai>
- Alejandro Esquivel <ae@alejandro.ltd>
- Co-authored-by: Will Cunningham <wjcunningham7@gmail.com>
- Aravind-psiog <100823292+Aravind-psiog@users.noreply.github.com>
- Faiyaz Hasan <faiyaz@agnostiq.ai>
- Co-authored-by: Venkat Bala <venkat@agnostiq.ai>
- Prasanna Venkatesh <54540812+Prasy12@users.noreply.github.com>
- Co-authored-by: Amalan Jenicious F <amalan.jenicious@psiog.com>
- Okechukwu  Emmanuel Ochia <okechukwu@agnostiq.ai>
- Co-authored-by: pre-commit-ci[bot] <66853113+pre-commit-ci[bot]@users.noreply.github.com>
- Casey Jao <casey@agnostiq.ai>


### Changed

- `import covalent` no longer pulls in the server components

### Operations

- Fixed `tests.yml` where `RECOMMENDED_PLATFORM` was not properly set

## [0.194.0] - 2022-09-06

### Authors

- Will Cunningham <wjcunningham7@users.noreply.github.com>
- Co-authored-by: Scott Wyman Neagle <scott@agnostiq.ai>
- Alejandro Esquivel <ae@alejandro.ltd>
- Co-authored-by: Will Cunningham <wjcunningham7@gmail.com>
- Aravind-psiog <100823292+Aravind-psiog@users.noreply.github.com>
- Faiyaz Hasan <faiyaz@agnostiq.ai>
- Co-authored-by: Venkat Bala <venkat@agnostiq.ai>
- Prasanna Venkatesh <54540812+Prasy12@users.noreply.github.com>
- Co-authored-by: Amalan Jenicious F <amalan.jenicious@psiog.com>
- Okechukwu  Emmanuel Ochia <okechukwu@agnostiq.ai>
- Co-authored-by: pre-commit-ci[bot] <66853113+pre-commit-ci[bot]@users.noreply.github.com>
- Casey Jao <casey@agnostiq.ai>


### Operations

- Added a workflow which checks for missing or extra requirements
- Added pycln to pre-commit hooks #867

### Removed

- PyYAML
- tailer

## [0.193.0] - 2022-09-06

### Authors

- Will Cunningham <wjcunningham7@users.noreply.github.com>
- Co-authored-by: Scott Wyman Neagle <scott@agnostiq.ai>
- Alejandro Esquivel <ae@alejandro.ltd>
- Co-authored-by: Will Cunningham <wjcunningham7@gmail.com>
- Aravind-psiog <100823292+Aravind-psiog@users.noreply.github.com>
- Faiyaz Hasan <faiyaz@agnostiq.ai>
- Co-authored-by: Venkat Bala <venkat@agnostiq.ai>
- Prasanna Venkatesh <54540812+Prasy12@users.noreply.github.com>
- Co-authored-by: Amalan Jenicious F <amalan.jenicious@psiog.com>
- Okechukwu  Emmanuel Ochia <okechukwu@agnostiq.ai>
- Co-authored-by: pre-commit-ci[bot] <66853113+pre-commit-ci[bot]@users.noreply.github.com>
- Casey Jao <casey@agnostiq.ai>


### Changed

- Refactored executor base classes

### Operations

- pre-commit autoupdate

## [0.192.0] - 2022-09-02

### Authors

- Will Cunningham <wjcunningham7@users.noreply.github.com>
- Co-authored-by: Scott Wyman Neagle <scott@agnostiq.ai>
- Alejandro Esquivel <ae@alejandro.ltd>
- Co-authored-by: Will Cunningham <wjcunningham7@gmail.com>
- Aravind-psiog <100823292+Aravind-psiog@users.noreply.github.com>
- Faiyaz Hasan <faiyaz@agnostiq.ai>
- Co-authored-by: Venkat Bala <venkat@agnostiq.ai>
- Prasanna Venkatesh <54540812+Prasy12@users.noreply.github.com>
- Co-authored-by: Amalan Jenicious F <amalan.jenicious@psiog.com>
- Okechukwu  Emmanuel Ochia <okechukwu@agnostiq.ai>
- Co-authored-by: pre-commit-ci[bot] <66853113+pre-commit-ci[bot]@users.noreply.github.com>


### Changed

- Modified how `no_cluster` is passed to `app.py` from the CLI

## [0.191.0] - 2022-09-01

### Authors

- Will Cunningham <wjcunningham7@users.noreply.github.com>
- Co-authored-by: Scott Wyman Neagle <scott@agnostiq.ai>
- Alejandro Esquivel <ae@alejandro.ltd>
- Co-authored-by: Will Cunningham <wjcunningham7@gmail.com>
- Aravind-psiog <100823292+Aravind-psiog@users.noreply.github.com>
- Faiyaz Hasan <faiyaz@agnostiq.ai>
- Co-authored-by: Venkat Bala <venkat@agnostiq.ai>
- Prasanna Venkatesh <54540812+Prasy12@users.noreply.github.com>
- Co-authored-by: Amalan Jenicious F <amalan.jenicious@psiog.com>
- Okechukwu  Emmanuel Ochia <okechukwu@agnostiq.ai>
- Co-authored-by: pre-commit-ci[bot] <66853113+pre-commit-ci[bot]@users.noreply.github.com>


### Added

- Implementation of RemoteExecutor

## [0.190.0] - 2022-09-01

### Authors

- Will Cunningham <wjcunningham7@users.noreply.github.com>
- Co-authored-by: Scott Wyman Neagle <scott@agnostiq.ai>
- Alejandro Esquivel <ae@alejandro.ltd>
- Co-authored-by: Will Cunningham <wjcunningham7@gmail.com>
- Aravind-psiog <100823292+Aravind-psiog@users.noreply.github.com>
- Faiyaz Hasan <faiyaz@agnostiq.ai>
- Co-authored-by: Venkat Bala <venkat@agnostiq.ai>
- Prasanna Venkatesh <54540812+Prasy12@users.noreply.github.com>
- Co-authored-by: Amalan Jenicious F <amalan.jenicious@psiog.com>
- Okechukwu  Emmanuel Ochia <okechukwu@agnostiq.ai>


### Changed

- Renamed `BaseAsyncExecutor` and its references to `AsyncBaseExecutor`.

## [0.189.0] - 2022-08-31

### Authors

- Will Cunningham <wjcunningham7@users.noreply.github.com>
- Co-authored-by: Scott Wyman Neagle <scott@agnostiq.ai>
- Alejandro Esquivel <ae@alejandro.ltd>
- Co-authored-by: Will Cunningham <wjcunningham7@gmail.com>
- Aravind-psiog <100823292+Aravind-psiog@users.noreply.github.com>
- Faiyaz Hasan <faiyaz@agnostiq.ai>
- Co-authored-by: Venkat Bala <venkat@agnostiq.ai>
- Prasanna Venkatesh <54540812+Prasy12@users.noreply.github.com>
- Co-authored-by: Amalan Jenicious F <amalan.jenicious@psiog.com>


### Added

- Added capability to take screenshot of the graph with covalent logo on the GUI.

### Operations

- Changed the environment switches in tests.yml to be `true`/empty instead of 1/0

- Adding `benchmark.yml` workflow

### Tests

- Adding scripts in `tests/stress_tests/benchmarks`

## [0.188.0] - 2022-08-31

### Authors

- Will Cunningham <wjcunningham7@users.noreply.github.com>
- Co-authored-by: Scott Wyman Neagle <scott@agnostiq.ai>
- Alejandro Esquivel <ae@alejandro.ltd>
- Co-authored-by: Will Cunningham <wjcunningham7@gmail.com>
- Aravind-psiog <100823292+Aravind-psiog@users.noreply.github.com>


### Added

- Created a prototype of a production Dockerfile
- The old Dockerfile has been moved to Dockerfile.dev

### Docs

- Added db schema migration error guide in RTD
- Removed `get_data_store` from quantum chemistry tutorial #1046

### Operations

- Front-end test coverage measured and reported in CI
- Added reusable version action

- Added read the docs for user interface

## [0.187.0] - 2022-08-28

### Authors

- Prasanna Venkatesh <54540812+Prasy12@users.noreply.github.com>
- Co-authored-by: Kamalesh-suresh <kamalesh.suresh@psiog.com>
- Co-authored-by: Amalan Jenicious F <amalan.jenicious@psiog.com>
- Co-authored-by: pre-commit-ci[bot] <66853113+pre-commit-ci[bot]@users.noreply.github.com>

### Tests

- Fixed `test_using_executor_names` and `test_internal_sublattice_dispatch` tests to also work with `--no-cluster` option.

### Added

- Added test cases for front-end react components.

## [0.186.0] - 2022-08-25

### Authors

- Sankalp Sanand <sankalp@agnostiq.ai>
- Co-authored-by: Alejandro Esquivel <ae@alejandro.ltd>
- Venkat Bala <venkat@agnostiq.ai>
- Okechukwu  Emmanuel Ochia <okechukwu@agnostiq.ai>
- Co-authored-by: pre-commit-ci[bot] <66853113+pre-commit-ci[bot]@users.noreply.github.com>
- Co-authored-by: Will Cunningham <wjcunningham7@gmail.com>
- Co-authored-by: Scott Wyman Neagle <scott@agnostiq.ai>
- Venkat Bala <15014089+venkatBala@users.noreply.github.com>
- Aravind-psiog <100823292+Aravind-psiog@users.noreply.github.com>
- Co-authored-by: Kamalesh-suresh <kamalesh.suresh@psiog.com>
- Co-authored-by: Prasy12 <prasanna.venkatesh@psiog.com>

### Operations

- Fix conditional logic around dumping of `covalent` logs to stdout in test workflows
- Build test matrix by parsing configs from json
- Dump covalent logs if any of the tests step fail
- changed-files action uses the proper sha in version.yml

### Docs

- Added RTD and header for the AWS EC2 executor plugin.
- Refactored tutorials for better organization

### Added

- Added executor label, node id and node type to graph node UI

### Changed

- Runtime has been modified to be more precise on the lattice and electron sidebar

## [0.185.0] - 2022-08-23

### Authors

- Sankalp Sanand <sankalp@agnostiq.ai>
- Co-authored-by: Alejandro Esquivel <ae@alejandro.ltd>
- Venkat Bala <venkat@agnostiq.ai>

### Added

- Adding `load_tests` subdirectory to tests to facilitate execution of Covalent benchmarks during nightly runs
- Added `locust` requirements to tests `requirements.txt`

## [0.184.2] - 2022-08-23

### Authors

- Sankalp Sanand <sankalp@agnostiq.ai>
- Co-authored-by: Alejandro Esquivel <ae@alejandro.ltd>


### Fixed

- Switched the `render_as_batch` flag in the alembic env context so that `ALTER` commands are supported in SQLite migrations.

### Docs

- Updated custom executor RTD to show a simpler example

### Operations

- pre-commit autoupdate

## [0.184.1] - 2022-08-23

### Authors

- Alejandro Esquivel <ae@alejandro.ltd>
- Venkat Bala <venkat@agnostiq.ai>
- Co-authored-by: Scott Wyman Neagle <scott@agnostiq.ai>
- Casey Jao <casey@agnostiq.ai>
- Sankalp Sanand <sankalp@agnostiq.ai>


### Fixed

- Function's `__doc__` and `__name__` storage in dict/json for transportable object fixed.

### Tests

- Added unit test for the above fix.

## [0.184.0] - 2022-08-22

### Authors

- Alejandro Esquivel <ae@alejandro.ltd>
- Venkat Bala <venkat@agnostiq.ai>
- Co-authored-by: Scott Wyman Neagle <scott@agnostiq.ai>
- Casey Jao <casey@agnostiq.ai>


### Changed

- Electron metadata is serialized earlier during workflow construction
  to reduce unexpected executor pip requirements.

### Operations

- Updating conditional logic for the different steps in `release` workflow
- Dependabot update

### Docs

- Removed "How to synchronize lattices" section from RTD

## [0.183.0] - 2022-08-18

### Authors

- Scott Wyman Neagle <scott@agnostiq.ai>
- Venkat Bala <venkat@agnostiq.ai>


### Added

- Adding tests to update patch coverage for the `covalent logs` cli

### Changed

- Modify the `covalent logs` CLI handler to read logs line by line

### Operations

- Update release workflow
- Adding a `wait` input for the Conda action

## [0.182.2] - 2022-08-18

### Authors

- Scott Wyman Neagle <scott@agnostiq.ai>
- Will Cunningham <wjcunningham7@users.noreply.github.com>
- Alejandro Esquivel <ae@alejandro.ltd>
- Co-authored-by: Will Cunningham <wjcunningham7@gmail.com>
- Co-authored-by: Faiyaz Hasan <faiyaz@agnostiq.ai>


### Fixed

- CLI `service.py` tests to run without the server needing to be started.

### Docs

- Added `covalent db` cli command to API section of RTD

### Docs

- Fixed RTD downloads badge image to point to `covalent` rather than `cova`

### Operations

- Use conda skeleton action for build and upload

### Docs

- Updating WCI yaml with new file transfer protocols

## [0.182.1] - 2022-08-17

### Authors

- Will Cunningham <wjcunningham7@users.noreply.github.com>
- Venkat Bala <venkat@agnostiq.ai>
- Co-authored-by: santoshkumarradha <santosh@agnostiq.ai>
- Co-authored-by: pre-commit-ci[bot] <66853113+pre-commit-ci[bot]@users.noreply.github.com>
- Co-authored-by: Santosh kumar <29346072+santoshkumarradha@users.noreply.github.com>
- Co-authored-by: Scott Wyman Neagle <scott@agnostiq.ai>
- Prasanna Venkatesh <54540812+Prasy12@users.noreply.github.com>
- Co-authored-by: Will Cunningham <wjcunningham7@gmail.com>


### Fixed

- lattice.draw() fix on the GUI.

## [0.182.0] - 2022-08-17

### Authors

- Will Cunningham <wjcunningham7@users.noreply.github.com>
- Venkat Bala <venkat@agnostiq.ai>
- Co-authored-by: santoshkumarradha <santosh@agnostiq.ai>
- Co-authored-by: pre-commit-ci[bot] <66853113+pre-commit-ci[bot]@users.noreply.github.com>
- Co-authored-by: Santosh kumar <29346072+santoshkumarradha@users.noreply.github.com>
- Co-authored-by: Scott Wyman Neagle <scott@agnostiq.ai>


### Added

- Update RTD for `AWS Batch` executor
- Removed `AWS Lambda` executor RTD from this branch in order to keep changes atomic

### Changed

- Synced with latest develop

### Docs

- Adding RTD for `AWS Braket` executor
- Adding dropdown menu for the IAM policy
- Delete RTD for other cloud executor to keep changes atomic
- Renamed `executers` folder to `executors`

### Docs

- Updated short release notes

## [0.181.0] - 2022-08-17

### Authors

- Alejandro Esquivel <ae@alejandro.ltd>
- Will Cunningham <wjcunningham7@users.noreply.github.com>
- Scott Wyman Neagle <scott@agnostiq.ai>
- Venkat Bala <venkat@agnostiq.ai>
- Co-authored-by: santoshkumarradha <santosh@agnostiq.ai>
- Co-authored-by: pre-commit-ci[bot] <66853113+pre-commit-ci[bot]@users.noreply.github.com>
- Co-authored-by: Santosh kumar <29346072+santoshkumarradha@users.noreply.github.com>
- Co-authored-by: Will Cunningham <wjcunningham7@gmail.com>
- Prasanna Venkatesh <54540812+Prasy12@users.noreply.github.com>
- Co-authored-by: Kamalesh-suresh <kamalesh.suresh@psiog.com>
- Co-authored-by: Manjunath PV <manjunath.poilath@psiog.com>
- Co-authored-by: ArunPsiog <arun.mukesh@psiog.com>


### Changed

- Lazy loading mechanism on the GUI.

### Fixed

- Displaying electron executor and inputs information on the GUI.
- Animated spinner for running statuses on the GUI.

## Docs

- Add `AWSLambdaExecutor` RTD
- Update `api.rst` to include `cluster` CLI command option
- Added version migration guide section in RTD
- Update RTD for `AWS ECS` executor
- Remove AWS Lambda and Batch RTDs to keep changes atomic
- Adding dropdowns to IAM policy documents
- Updated compatibility matrix
- Updated pip, bash and callable deps how-to guides

### Operations

- NPM install on CentOS done explicitly
- `-y` flag for `conda install`

## [0.180.0] - 2022-08-16

### Authors

- Casey Jao <casey@agnostiq.ai>
- Co-authored-by: Alejandro Esquivel <ae@alejandro.ltd>
- Okechukwu  Emmanuel Ochia <okechukwu@agnostiq.ai>
- Scott Wyman Neagle <scott@agnostiq.ai>
- Co-authored-by: pre-commit-ci[bot] <66853113+pre-commit-ci[bot]@users.noreply.github.com>
- Co-authored-by: Will Cunningham <wjcunningham7@gmail.com>
- Sankalp Sanand <sankalp@agnostiq.ai>


### Removed

- Removed `ct.wait.LONG` etc. constants from covalent's init

### Changed

- `wait` in `_get_result_from_dispatcher` will now use `_results_manager.wait.EXTREME` if `True` has been passed to it.

### Operations

- Prettierified release.yml
- Cleaned up pre-commit-config.yml

### Docs

- Updated Bash Lepton tutorial to conform with the latest Lepton interface changes
- Disabling how-to guide for executing an electron with a specified Conda environment.
- Fixed "How To" for Python leptons

## [0.179.0] - 2022-08-16

### Authors



### Changed

- Changed terser package version on webapp yarn-lock file.

## [0.178.0] - 2022-08-15

### Authors

- Will Cunningham <wjcunningham7@users.noreply.github.com>
- Co-authored-by: Alejandro Esquivel <ae@alejandro.ltd>
- Casey Jao <casey@agnostiq.ai>


### Changed

- Dispatch workflows as asyncio tasks on the FastAPI event loop instead of in separate threads

### Fixed

- Deconflict wait enum with `ct.wait` function; `wait` -> `WAIT`

### Operations

- Conda package is built and tested on a nightly schedule
- Conda deployment step is added to `release.yml`
- Install yarn and npm on Ubuntu whenever the webapp needs to be built

## [0.177.0] - 2022-08-11

### Authors

- Scott Wyman Neagle <scott@agnostiq.ai>
- Co-authored-by: Faiyaz Hasan <faiyaz@agnostiq.ai>
- Casey Jao <casey@agnostiq.ai>
- Venkat Bala <venkat@agnostiq.ai>
- Co-authored-by: pre-commit-ci[bot] <66853113+pre-commit-ci[bot]@users.noreply.github.com>

### Removed

- `while True` in `app.get_result`

### Changed

- Flask route logic to return 503 when the result is not ready

### Tests

- results_manager tests

### Operations

- Fix conditional checks for `pre-release` and `stable` Covalent docker image builds

## [0.176.0] - 2022-08-11

### Authors

- Scott Wyman Neagle <scott@agnostiq.ai>
- Co-authored-by: Faiyaz Hasan <faiyaz@agnostiq.ai>
- Casey Jao <casey@agnostiq.ai>


### Operations

- Update precommit yaml.

### Removed

- `Lattice.check_consumables()`, `_TransportGraph.get_topologically_sorted_graph()`

### Operations

- Trigger webapp build if `build==true`

## [0.175.0] - 2022-08-11

### Authors

- Scott Wyman Neagle <scott@agnostiq.ai>
- Co-authored-by: Faiyaz Hasan <faiyaz@agnostiq.ai>
- Casey Jao <casey@agnostiq.ai>


### Operations

- Trigger Slack alert for failed tests on `workflow_run`

## [0.174.0] - 2022-08-11

### Authors

- Casey Jao <casey@agnostiq.ai>
- Alejandro Esquivel <ae@alejandro.ltd>


### Changed

- Changed return value for TransferFromRemote and TransferToRemote (download/upload) operations to be consistent and always return filepath tuples

### Docs

- Updated docs with File Transfer return value changes and `files` kwarg injections

### Fixed

- Fixed postprocessing workflows that return an electron with an incoming wait_for edge

## [0.173.0] - 2022-08-10

### Authors

- Sankalp Sanand <sankalp@agnostiq.ai>


### Added

- `--hard` and `--yes` flags added to `covalent purge` for hard purging (also deletes the databse) and autoapproving respectively.

### Changed

- `covalent purge` now shows the user a prompt informing them what dirs and files will be deleted.
- Improved shown messages in some commands.

### Tests

- Updated tests to reflect above changes.

## [0.172.0] - 2022-08-10

### Authors

- Will Cunningham <wjcunningham7@users.noreply.github.com>
- Prasanna Venkatesh <54540812+Prasy12@users.noreply.github.com>
- Co-authored-by: pre-commit-ci[bot] <66853113+pre-commit-ci[bot]@users.noreply.github.com>
- Co-authored-by: Aravind-psiog <100823292+Aravind-psiog@users.noreply.github.com>
- Co-authored-by: ArunPsiog <arun.mukesh@psiog.com>
- Co-authored-by: manjunath.poilath <manjunath.poilath@psiog.com>
- Co-authored-by: Kamalesh-suresh <kamalesh.suresh@psiog.com>
- Co-authored-by: Amalan Jenicious F <amalan.jenicious@psiog.com>
- Co-authored-by: M Shrikanth <shrikanth.mohan@psiog.com>
- Co-authored-by: Casey Jao <casey@agnostiq.ai>
- Co-authored-by: Aravind-psiog <aravind.prabaharan@psiog.com>
- Co-authored-by: Will Cunningham <wjcunningham7@gmail.com>
- Co-authored-by: Alejandro Esquivel <ae@alejandro.ltd>


### Changed

- Covalent dispatcher flask web apis ported to FastAPI in `covalent_dispatcher/_service/app.py`
- Unit tests written for Covalent dispatcher flask web apis ported to FastAPI in `covalent_dispatcher_tests/_service/app.test.py`
- Web apis of `covalent_ui` refactored to adhere to v11 DB schema
- Electron graph mini map has been moved next to controls on the GUI.
- Lattice status and count of completed & total electrons has been moved to the top of the graph on the GUI.
- Some of the Flask APIs earlier consumed by the GUI have been deprecated & removed from the code base.
- APIs exposed by the web app back end have been re-factored to adhere to the new DB schema v10

### Added

- Added count of dispatches by status on the dispatch list section of the GUI.
- APIs that the GUI consumes have been re-written using FastAPI. This includes re-factoring of older APIs and adding of new APIs.
- Added COVALENT_SERVER_IFACE_ANY flag for uvicorn to start with 0.0.0.0

### Docs

- ReadTheDocs landing page has been improved

## [0.171.0] - 2022-08-10

### Authors

- Casey Jao <casey@agnostiq.ai>
- Co-authored-by: Scott Wyman Neagle <scott@agnostiq.ai>

### Added

- Added `covalent migrate_legacy_result_object` command to save pickled Result objects to the DataStore

## [0.170.1] - 2022-08-09

### Authors

- Venkat Bala <venkat@agnostiq.ai>

### Fixed

- Remove `attr` import added inadvertently

### Tests

- Fix `start` cli test, update `set_config` call count

## [0.170.0] - 2022-08-08

### Authors

- Venkat Bala <venkat@agnostiq.ai>
- Co-authored-by: pre-commit-ci[bot] <66853113+pre-commit-ci[bot]@users.noreply.github.com>


### Changed

- Temporarily allow executor plugin variable name to be either in uppercase or lowercase

## [0.169.0] - 2022-08-08

### Authors

- Venkat Bala <venkat@agnostiq.ai>
- Co-authored-by: pre-commit-ci[bot] <66853113+pre-commit-ci[bot]@users.noreply.github.com>


### Added

- Adding a `covalent config` convenience CLI to quickly view retrive the covalent configuration

## [0.168.0] - 2022-08-08

### Authors

- Venkat Bala <venkat@agnostiq.ai>
- Co-authored-by: pre-commit-ci[bot] <66853113+pre-commit-ci[bot]@users.noreply.github.com>


### Added

- Adding `setup/teardown` methods as placeholders for any executor specific setup and teardown tasks

## [0.167.0] - 2022-08-08

### Authors

- Poojith U Rao <106616820+poojithurao@users.noreply.github.com>
- Co-authored-by: Venkat Bala <venkat@agnostiq.ai>
- Co-authored-by: Faiyaz Hasan <faiyaz@agnostiq.ai>
- Co-authored-by: pre-commit-ci[bot] <66853113+pre-commit-ci[bot]@users.noreply.github.com>
- Co-authored-by: Alejandro Esquivel <ae@alejandro.ltd>


### Added

- S3 File transfer strategy

### Fixed

- Adding maximum number of retries and timeout parameter to the get result http call.

## [0.166.0] - 2022-08-07

### Authors

- Venkat Bala <venkat@agnostiq.ai>


### Tests

- Update dask cli test to match Covalent Dask cluster configuration


### Changed

- Remove newline from log stream formatter for better log statment output
- Jsonify covalent cluster cli outputs

## [0.165.0] - 2022-08-06

### Authors

- Casey Jao <casey@agnostiq.ai>


### Changed

- Make `BaseExecutor` and `BaseAsyncExecutor` class siblings, not parent and child.

### Operations

- Only validate webapp if the webapp was built

### Tests

- Fixed randomly failing lattice json serialization test

## [0.164.0] - 2022-08-05

### Authors

- Sankalp Sanand <sankalp@agnostiq.ai>
- Faiyaz Hasan <faiyaz@agnostiq.ai>
- Co-authored-by: pre-commit-ci[bot] <66853113+pre-commit-ci[bot]@users.noreply.github.com>
- Co-authored-by: Venkat Bala <venkat@agnostiq.ai>
- Co-authored-by: Will Cunningham <wjcunningham7@gmail.com>


### Changed

- Use `update_config` to modify dask configuration from the cluster process
- Simplify `set_config` logic for dask configuration options on `covalent start`
- Removed default values from click options for dask configuration related values

### Added

- Configured default dask configuration options in `defaults.py`

### Fixed

- Overwriting config address issue.

### Tests

- Moved misplaced functional/integration tests from the unit tests folder to their respective folders.
- All of the unit tests now use test DB instead of hitting a live DB.
- Updated `tests.yml` so that functional tests are run whenever tests get changed or github actions are changed.
- Several broken tests were also fixed.

## [0.163.0] - 2022-08-04

### Authors

- Alejandro Esquivel <ae@alejandro.ltd>
- Co-authored-by: Casey Jao <casey@agnostiq.ai>
- Will Cunningham <wjcunningham7@users.noreply.github.com>
- Co-authored-by: Scott Wyman Neagle <scott@agnostiq.ai>


### Added

- Added `rsync` dependency in `Dockerfile`

### Removed

- `Makefile` which was previously improperly committed

### Operations

- Functional tests are run only on `develop`
- `tests.yml` can be run manually provided a commit SHA
- `tests.yml` uses a `build` filter to conditionally install and build Covalent if build files are modified
- `docker.yml` is now only for dev work, and is manually triggered given an SHA
- `release.yml` is enhanced to push stable and pre-release images to a public ECR repo

## [0.162.0] - 2022-08-04

### Authors

- Alejandro Esquivel <ae@alejandro.ltd>
- Co-authored-by: Casey Jao <casey@agnostiq.ai>


### Changed

- Updated Base executor to support non-unique `retval_key`s, particularly for use in File Transfer where we may have several CallDeps with the reserved `retval_key` of value `files`.

## [0.161.2] - 2022-08-04

### Authors

- Alejandro Esquivel <ae@alejandro.ltd>
- Co-authored-by: pre-commit-ci[bot] <66853113+pre-commit-ci[bot]@users.noreply.github.com>


### Fixed

- Updated `covalent db migrations` to overwrite `alembic.ini` `script_location` with absolute path to migrations folder
- Updated `covalent db alembic [args]` command to use project root as `cwd` for alembic subprocess  

## [0.161.1] - 2022-08-03

### Authors

- Alejandro Esquivel <ae@alejandro.ltd>
- Scott Wyman Neagle <scott@agnostiq.ai>
- Co-authored-by: Faiyaz Hasan <faiyaz@agnostiq.ai>
- Poojith U Rao <106616820+poojithurao@users.noreply.github.com>
- Co-authored-by: Casey Jao <casey@agnostiq.ai>


### Fixed

- When a list was passed to an electron, the generated electron list
  had metadata copied from the electron. This was resulting in
  call_before and call_after functions being called by the electron
  list as well. The metadata (apart from executor) is now set to
  default values for the electron list.

## [0.161.0] - 2022-08-03

### Authors

- Alejandro Esquivel <ae@alejandro.ltd>
- Scott Wyman Neagle <scott@agnostiq.ai>
- Co-authored-by: Faiyaz Hasan <faiyaz@agnostiq.ai>


### Changed

- Replaced `Session(DispatchDB()._get_data_store().engine)` with `workflow_db.session()`

### Removed

- `DevDataStore` class from `datastore.py`
- workflows manager

## [0.160.1] - 2022-08-02

### Authors

- Alejandro Esquivel <ae@alejandro.ltd>
- Scott Wyman Neagle <scott@agnostiq.ai>


### Fixed

- `script_location` key not found issue when installing with pip (second attempt)

### Docs

- Remove migration guide reference from README

### Operations

- Explicitly check `release == true` in tests.yml

## [0.160.0] - 2022-08-02

### Authors

- Casey Jao <casey@agnostiq.ai>
- Co-authored-by: Faiyaz Hasan <faiyaz@agnostiq.ai>


### Changed

- `Executor.run()` now accepts a `task_metadata` dictionary. Current
  keys consist of `dispatch_id` and `node_id`.

## [0.159.0] - 2022-08-02

### Authors

- Casey Jao <casey@agnostiq.ai>
- Co-authored-by: Faiyaz Hasan <faiyaz@agnostiq.ai>


### Changed

- Database schema has been updated to v11

### Operations

- `paths-filter` will only be run on PRs, i.e on workflow runs, the whole test suite will be run.
- Removed retry action from running on `pytest` steps since they instead use `pytest` retries.
- `codecov.yml` added to enable carry-forward flags
- UI front-end is only built for pull requests when the source changes
- Packaging is only validated on the `develop` branch

## [0.158.0] - 2022-07-29

### Authors

- Okechukwu  Emmanuel Ochia <okechukwu@agnostiq.ai>
- Co-authored-by: Scott Wyman Neagle <scott@agnostiq.ai>
- Will Cunningham <wjcunningham7@users.noreply.github.com>
- Alejandro Esquivel <ae@alejandro.ltd>
- Co-authored-by: pre-commit-ci[bot] <66853113+pre-commit-ci[bot]@users.noreply.github.com>
- Casey Jao <casey@agnostiq.ai>
- Co-authored-by: Faiyaz Hasan <faiyaz@agnostiq.ai>


### Changed

- Construct the result object in the dispatcher `entry_point.py` module in order to avoid the Missing Latticed Id error so frequently.
- Update the sleep statement length to 0.1 seconds in the results.manager.

## [0.157.1] - 2022-07-29

### Authors

- Okechukwu  Emmanuel Ochia <okechukwu@agnostiq.ai>
- Co-authored-by: Scott Wyman Neagle <scott@agnostiq.ai>
- Will Cunningham <wjcunningham7@users.noreply.github.com>
- Alejandro Esquivel <ae@alejandro.ltd>
- Co-authored-by: pre-commit-ci[bot] <66853113+pre-commit-ci[bot]@users.noreply.github.com>
- Casey Jao <casey@agnostiq.ai>

### Fixed

- Pass non-kwargs to electrons in the correct order during dispatch.

## [0.157.0] - 2022-07-28

### Authors

- Okechukwu  Emmanuel Ochia <okechukwu@agnostiq.ai>
- Co-authored-by: Scott Wyman Neagle <scott@agnostiq.ai>
- Will Cunningham <wjcunningham7@users.noreply.github.com>
- Alejandro Esquivel <ae@alejandro.ltd>
- Co-authored-by: pre-commit-ci[bot] <66853113+pre-commit-ci[bot]@users.noreply.github.com>
- Casey Jao <casey@agnostiq.ai>


### Changed

- Expose a public `wait()` function compatible with both calling and dispatching lattices

### Docs

- Updated the RTD on `wait_for()` to use the static `wait()` function

### Operations

- pre-commit autoupdate

### Docs

- Changed the custom executor how-to to be shorter and more concise.
- Re-structured the docs

## [0.156.0] - 2022-07-27

### Authors

- Okechukwu  Emmanuel Ochia <okechukwu@agnostiq.ai>
- Co-authored-by: Scott Wyman Neagle <scott@agnostiq.ai>
- Will Cunningham <wjcunningham7@users.noreply.github.com>
- Alejandro Esquivel <ae@alejandro.ltd>
- Co-authored-by: pre-commit-ci[bot] <66853113+pre-commit-ci[bot]@users.noreply.github.com>


### Added

- Bash decorator is introduced
- Lepton commands can be specified as a list of strings rather than strings alone.

## [0.155.1] - 2022-07-26

### Authors

- Okechukwu  Emmanuel Ochia <okechukwu@agnostiq.ai>
- Co-authored-by: Scott Wyman Neagle <scott@agnostiq.ai>
- Will Cunningham <wjcunningham7@users.noreply.github.com>
- Alejandro Esquivel <ae@alejandro.ltd>
- Co-authored-by: pre-commit-ci[bot] <66853113+pre-commit-ci[bot]@users.noreply.github.com>


### Fixed

- `script_location` key not found issue when running alembic programatically

### Operations

- Fixed syntax errors in `stale.yml` and in `hotfix.yml`
- `docker.yml` triggered after version bump in `develop` instead of before
- Enhanced `tests.yml` to upload coverage reports by domain

## [0.155.0] - 2022-07-26

### Authors

- Alejandro Esquivel <ae@alejandro.ltd>


### Added

- Exposing `alembic {args}` cli commands through: `covalent db alembic {args}`

## [0.154.0] - 2022-07-25

### Authors

- Casey Jao <casey@agnostiq.ai>
- Co-authored-by: Venkat Bala <venkat@agnostiq.ai>
- Alejandro Esquivel <ae@alejandro.ltd>


### Added

- Added methods to programatically fetch information from Alembic without needing subprocess

## [0.153.1] - 2022-07-25

### Authors

- Casey Jao <casey@agnostiq.ai>
- Co-authored-by: Venkat Bala <venkat@agnostiq.ai>


### Fixed

- Stdout and stderr are now captured when using the dask executor.


### Tests

- Fixed Dask cluster CLI tests

## [0.153.0] - 2022-07-25

### Authors

- Faiyaz Hasan <faiyaz@agnostiq.ai>


### Added

- Helper function to load and save files corresponding to the DB filenames.

### Changed

- Files with .txt, .log extensions are stored as strings.
- Get result web request timeout to 2 seconds.

## [0.152.0] - 2022-07-25

### Authors

- Faiyaz Hasan <faiyaz@agnostiq.ai>
- Co-authored-by: Scott Wyman Neagle <scott@agnostiq.ai>


### Changed

- Pass default DataStore object to node value retrieval method in the Results object.

## [0.151.1] - 2022-07-22

### Authors

- Faiyaz Hasan <faiyaz@agnostiq.ai>
- Co-authored-by: Scott Wyman Neagle <scott@agnostiq.ai>


### Fixed

- Adding maximum number of retries and timeout parameter to the get result http call.
- Disabling result_webhook for now.

## [0.151.0] - 2022-07-22

### Authors

- Scott Wyman Neagle <scott@agnostiq.ai>
- Co-authored-by: Will Cunningham <wjcunningham7@gmail.com>
- Sankalp Sanand <sankalp@agnostiq.ai>


### Added

- `BaseAsyncExecutor` has been added which can be inherited by new async-aware executors.

### Changed

- Since tasks were basically submitting the functions to a Dask cluster by default, they have been converted into asyncio `Tasks` instead which support a far larger number of concurrent tasks than previously used `ThreadPool`.

- `tasks_pool` will still be used to schedule tasks which use non-async executors.

- Executor's `executor` will now receive a callable instead of a serialized function. This allows deserializing the function where it is going to be executed while providing a simplified `execute` at the same time.

- `uvloop` is being used instead of the default event loop of `asyncio` for better performance.

- Tests have also been updated to reflect above changes.

### Operations

- Made Santosh the sole owner of `/docs`

## [0.150.0] - 2022-07-22

### Authors

- Faiyaz Hasan <faiyaz@agnostiq.ai>


### Added

- Initialize database tables when the covalent server is started.

## [0.149.0] - 2022-07-21

### Authors

- Scott Wyman Neagle <scott@agnostiq.ai>
- Co-authored-by: Venkat Bala <venkat@agnostiq.ai>


### Removed

- `result.save()`
- `result._write_dispatch_to_python_file()`

## [0.148.0] - 2022-07-21

### Authors

- Alejandro Esquivel <ae@alejandro.ltd>


### Changed

- Changed DataStore default db path to correspond to dispatch db config path

### Operations

- Added workflow to stale and close pull requests


### Docs

- Fixed `get_metadata` calls in examples to remove `results_dir` argument
- Removed YouTube video temporarily

## [0.147.0] - 2022-07-21

### Authors

- Casey Jao <casey@agnostiq.ai>


### Changed

- Simplified interface for custom executors. All the boilerplate has
  been moved to `BaseExecutor`.

## [0.146.0] - 2022-07-20

### Authors

- Casey Jao <casey@agnostiq.ai>
- Co-authored-by: Venkat Bala <venkat@agnostiq.ai>
- Faiyaz Hasan <faiyaz@agnostiq.ai>



### Added

- Ensure that transportable objects are rendered correctly when printing the result object.

### Tests

- Check that user data is not unpickled by the Covalent server process

## [0.145.0] - 2022-07-20

### Authors

- Scott Wyman Neagle <scott@agnostiq.ai>
- Co-authored-by: Venkat Bala <venkat@agnostiq.ai>
- Co-authored-by: Faiyaz Hasan <faiyaz@agnostiq.ai>


### Removed

- `entry_point.get_result()`

### Changed

- get_result to query an HTTP endpoint instead of a DB session

## [0.144.0] - 2022-07-20

### Authors

- Will Cunningham <wjcunningham7@users.noreply.github.com>
- Co-authored-by: Scott Wyman Neagle <scott@agnostiq.ai>
- Alejandro Esquivel <ae@alejandro.ltd>


### Added

- Set up alembic migrations & added migration guide (`alembic/README.md`)

## [0.143.0] - 2022-07-19

### Authors

- Will Cunningham <wjcunningham7@users.noreply.github.com>
- Co-authored-by: Scott Wyman Neagle <scott@agnostiq.ai>


### Changed

- Installation will fail if `cova` is installed while trying to install `covalent`.

## [0.142.0] - 2022-07-19

### Authors

- Poojith U Rao <106616820+poojithurao@users.noreply.github.com>
- Co-authored-by: Will Cunningham <wjcunningham7@gmail.com>
- Anna Hughes <annagwen42@gmail.com>
- Co-authored-by: Poojith <poojith@agnostiq.ai>
- Co-authored-by: Scott Wyman Neagle <scott@agnostiq.ai>
- Casey Jao <casey@agnostiq.ai>
- Co-authored-by: Venkat Bala <venkat@agnostiq.ai>
- Co-authored-by: pre-commit-ci[bot] <66853113+pre-commit-ci[bot]@users.noreply.github.com>
- Faiyaz Hasan <faiyaz@agnostiq.ai>


### Added

- `electron_num`, `completed_electron_num` fields to the Lattice table.

## [0.141.0] - 2022-07-19

### Authors

- Poojith U Rao <106616820+poojithurao@users.noreply.github.com>
- Co-authored-by: Will Cunningham <wjcunningham7@gmail.com>
- Anna Hughes <annagwen42@gmail.com>
- Co-authored-by: Poojith <poojith@agnostiq.ai>
- Co-authored-by: Scott Wyman Neagle <scott@agnostiq.ai>
- Casey Jao <casey@agnostiq.ai>
- Co-authored-by: Venkat Bala <venkat@agnostiq.ai>
- Co-authored-by: pre-commit-ci[bot] <66853113+pre-commit-ci[bot]@users.noreply.github.com>


### Changed

- Deprecate topological sort in favor of inspect in-degree of nodes until they are zero before dispatching task
- Use deepcopy to generate a copy of the metadata dictionary before saving result object to the database

### Docs

- Adding incomplete pennylane kernel tutorial
- Adding quantum ensemble tutorial

## [0.140.0] - 2022-07-19

### Authors

- Faiyaz Hasan <faiyaz@agnostiq.ai>
- Co-authored-by: Venkat Bala <venkat@agnostiq.ai>


### Added

- Fields `deps_filename`, `call_before_filename` and `call_after_filename` to the `Electron` table.
- Re-write the deps / call before and after file contents when inserting / updating electron record in the database.

### Changed

- Modify the test and implementation logic of inserting the electron record with these new fields.
- Field `key` to `key_filename` in `Electron` table.

## [0.139.1] - 2022-07-19

### Authors

- Divyanshu Singh <55018955+divshacker@users.noreply.github.com>
- Co-authored-by: Scott Wyman Neagle <wymnea@protonmail.com>
- Co-authored-by: Scott Wyman Neagle <scott@agnostiq.ai>
- Co-authored-by: Will Cunningham <wjcunningham7@users.noreply.github.com>


### Fixed

- Fixes Reverse IP problem. All References to `0.0.0.0` are changed to `localhost` . More details can be found [here](https://github.com/AgnostiqHQ/covalent/issues/202)

## [0.139.0] - 2022-07-19

### Authors

- Venkat Bala <venkat@agnostiq.ai>
- Co-authored-by: Scott Wyman Neagle <scott@agnostiq.ai>
- Faiyaz Hasan <faiyaz@agnostiq.ai>
- Co-authored-by: Will Cunningham <wjcunningham7@gmail.com>


### Added

- Columns `is_active` in the lattice, eLectron and Electron dependency tables.

### Docs

- Adding a RTD tutorial/steps on creating a custom executor

## [0.138.0] - 2022-07-19

### Authors

- Anna Hughes <annagwen42@gmail.com>
- Co-authored-by: Will Cunningham <wjcunningham7@gmail.com>
- Will Cunningham <wjcunningham7@users.noreply.github.com>
- Co-authored-by: Venkat Bala <venkat@agnostiq.ai>


### Added

- Docker build workflow

### Changed

- Dockerfile uses multi-stage build

### Docs

- New tutorial demonstrating how to solve the MaxCut Problem with QAOA and Covalent

## [0.137.0] - 2022-07-19

### Authors

- Prasanna Venkatesh <54540812+Prasy12@users.noreply.github.com>
- Co-authored-by: Alejandro Esquivel <ae@alejandro.ltd>


### Added

- Ability to hide/show labels on the graph
- Graph layout with elk configurations

### Changed

- Changed API socket calls interval for graph optimization.

### Tests

- Disabled several dask functional tests

## [0.136.0] - 2022-07-18

### Authors

- Scott Wyman Neagle <scott@agnostiq.ai>
- Co-authored-by: Faiyaz Hasan <faiyaz@agnostiq.ai>


### Changed

- Result.save() has been deprecated in favor of Result.persist() and querying the database directly.

## [0.135.0] - 2022-07-18

### Authors

- Casey Jao <casey@agnostiq.ai>
- Co-authored-by: Scott Wyman Neagle <scott@agnostiq.ai>
- Co-authored-by: Alejandro Esquivel <ae@alejandro.ltd>


### Operations

- Psiog is only codeowner of js files
- Fix in changelog action to handle null author when a bot is committing

### Added

- Support injecting return values of calldeps into electrons during workflow execution

## [0.134.0] - 2022-07-15

### Authors

- Casey Jao <casey@agnostiq.ai>
- Co-authored-by: Scott Wyman Neagle <scott@agnostiq.ai>


### Changed

- Covalent server can now process workflows without having their deps installed

## [0.133.0] - 2022-07-15

### Authors

- Will Cunningham <wjcunningham7@users.noreply.github.com>


### Removed

- Removed the deprecated function `draw_inline` as well as the `matplotlib` dependency.

### Operations

- Fixing the retry block for tests

## [0.132.0] - 2022-07-14

### Authors

- Will Cunningham <wjcunningham7@users.noreply.github.com>


### Added

- Bash lepton support reintroduced with some UX modifications to the Lepton class. Leptons which use scripting languages can be specified as either (1) a command run in the shell/console or (2) a call to a function in a library/script. Leptons which use compiled languages must specify a library and a function name.
- The keyword argument `display_name` can be used to override the name appearing in the UI. Particularly useful when the lepton is a command.
- All arguments except for language are now keyword arguments.
- Keyword arguments passed to a Bash lepton are understood to define environment variables within the shell.
- Non-keyword arguments fill in `$1`, `$2`, etc.
- Named outputs enumerate variables within the shell which will be returned to the user. These can be either `Lepton.OUTPUT` or `Lepton.INPUT_OUTPUT` types.

### Added

- New fields to the decomposed result object Database:

## [0.131.0] - 2022-07-13

### Authors

- Sankalp Sanand <sankalp@agnostiq.ai>
- Co-authored-by: Venkat Bala <venkat@agnostiq.ai>


### Fixed

- `covalent --version` now looks for `covalent` metadata instead of `cova`

### Tests

- Updated the cli test to include whether the correct version number is shown when `covalent --version` is run

### Added

- Method to write electron id corresponding to sublattices in `execution.py` when running `_run_task`.

## [0.130.0] - 2022-07-12

### Authors

- Venkat Bala <venkat@agnostiq.ai>
- Co-authored-by: Scott Wyman Neagle <scott@agnostiq.ai>

### Changed

- Ignoring tests for `cancel_dispatch` and `construct_bash`
- Create a dummy requirements.txt file for pip deps tests
- Fix version of `Werkzeug` package to avoid running into ValueError (unexpected kwarg `as_tuple`)
- Update `customization` how to test by specifying the section header `sdk`

## [0.129.0] - 2022-07-12

### Authors

- Sankalp Sanand <sankalp@agnostiq.ai>
- Co-authored-by: Alejandro Esquivel <ae@alejandro.ltd>

### Added

- Support for `wait_for` type edges when two electrons are connected by their execution side effects instead of output-input relation.

### Changed

- `active_lattice.electron_outputs` now contains the node ids as well for the electron which is being post processed.

## [0.128.1] - 2022-07-12

### Authors

- Faiyaz Hasan <faiyaz@agnostiq.ai>


### Fixed

- `Result.persist` test in `result_test.py`.
- Electron dependency `arg_index` is changed back to Nullable.

## [0.128.0] - 2022-07-12

### Authors

- Okechukwu  Emmanuel Ochia <okechukwu@agnostiq.ai>
- Co-authored-by: Casey Jao <casey@agnostiq.ai>
- Co-authored-by: Alejandro Esquivel <ae@alejandro.ltd>
- Co-authored-by: pre-commit-ci[bot] <66853113+pre-commit-ci[bot]@users.noreply.github.com>

### Added

- File transfer support for leptons

## [0.127.0] - 2022-07-11

### Authors

- Scott Wyman Neagle <scott@agnostiq.ai>
- Co-authored-by: Faiyaz Hasan <faiyaz@agnostiq.ai>
- Co-authored-by: Venkat Bala <venkat@agnostiq.ai>


### Added

- When saving to DB, also persist to the new DB if running in develop mode

### Tests

- Flask app route tests

## [0.126.0] - 2022-07-11

### Authors

- Will Cunningham <wjcunningham7@users.noreply.github.com>
- Alejandro Esquivel <ae@alejandro.ltd>
- Co-authored-by: pre-commit-ci[bot] <66853113+pre-commit-ci[bot]@users.noreply.github.com>
- Co-authored-by: Sankalp Sanand <sankalp@agnostiq.ai>


### Added

- Added Folder class
- Added internal call before/after deps to execute File Transfer operations pre/post electron execution.

### Operations

- Enhanced hotfix action to create branches from existing commits

## [0.125.0] - 2022-07-09

### Authors

- Okechukwu  Emmanuel Ochia <okechukwu@agnostiq.ai>
- Co-authored-by: pre-commit-ci[bot] <66853113+pre-commit-ci[bot]@users.noreply.github.com>
- Co-authored-by: Alejandro Esquivel <ae@alejandro.ltd>
- Venkat Bala <venkat@agnostiq.ai>
- Co-authored-by: Okechukwu Ochia <emmirald@gmail.com>
- Co-authored-by: Scott Wyman Neagle <scott@agnostiq.ai>


### Added

- Dask Cluster CLI functional/unit tests

### Docs

- Updated RTD concepts, how-to-guides, and api docs with electron dependencies.

### Operations

- Separate out running tests and uploading coverage report to circumvent bug in
  retry action

## [0.124.0] - 2022-07-07

### Authors

- Will Cunningham <wjcunningham7@users.noreply.github.com>
- Co-authored-by: Scott Wyman Neagle <scott@agnostiq.ai>
- Faiyaz Hasan <faiyaz@agnostiq.ai>


### Added

- `Result.persist` method in `covalent/_results_manager/result.py`.

### Operations

- Package pre-releases go to `covalent` instead of `cova` on PyPI.

## [0.123.0] - 2022-07-07

### Authors

- Scott Wyman Neagle <scott@agnostiq.ai>
- Co-authored-by: Faiyaz Hasan <faiyaz@agnostiq.ai>
- Will Cunningham <wjcunningham7@users.noreply.github.com>
- Alejandro Esquivel <ae@alejandro.ltd>
- Co-authored-by: pre-commit-ci[bot] <66853113+pre-commit-ci[bot]@users.noreply.github.com>


### Added

- Added Folder class
- Added internal call before/after deps to execute File Transfer operations pre/post electron execution.

### Operations

- `codeql.yml` and `condabuild.yml` run nightly instead of on every PR.
- Style fixes in changelog

## [0.122.1] - 2022-07-06

### Authors

Will Cunningham <wjcunningham7@users.noreply.github.com>
Co-authored-by: Scott Wyman Neagle <scott@agnostiq.ai>


### Operations

- Added license scanner action
- Pre-commit autoupdate

### Tests

- Tests for running workflows with more than one iteration

### Fixed

- Attribute error caused by attempts to retrieve the name from the node function when the node function is set to None

## [0.122.0] - 2022-07-04

### Authors

Faiyaz Hasan <faiyaz@agnostiq.ai>
Co-authored-by: pre-commit-ci[bot] <66853113+pre-commit-ci[bot]@users.noreply.github.com>


### Added

- `covalent/_results_manager/write_result_to_db.py` module and methods to insert / update data in the DB.
- `tests/covalent_tests/results_manager_tests/write_result_to_db_test.py` containing the unit tests for corresponding functions.

### Changed

- Electron `type` column to a string type rather than an `ElectronType` in DB models.
- Primary keys from `BigInteger` to `Integer` in DB models.

## [0.121.0] - 2022-07-04

### Authors

Will Cunningham <wjcunningham7@users.noreply.github.com>
Co-authored-by: Alejandro Esquivel <ae@alejandro.ltd>
Co-authored-by: pre-commit-ci[bot] <66853113+pre-commit-ci[bot]@users.noreply.github.com>


### Removed

- Unused requirements `gunicorn` and `eventlet` in `requirements.txt` as well as `dask` in `tests/requirements.txt`, since it is already included in the core requirements.

### Docs

- Updated the compatibility matrix in the docs.

## [0.120.0] - 2022-07-04

### Authors

Okechukwu  Emmanuel Ochia <okechukwu@agnostiq.ai>
Co-authored-by: Venkat Bala <venkat@agnostiq.ai>
Co-authored-by: pre-commit-ci[bot] <66853113+pre-commit-ci[bot]@users.noreply.github.com>
Co-authored-by: Scott Wyman Neagle <scott@agnostiq.ai>


### Added

- Adding `cluster` CLI options to facilitate interacting with the backend Dask cluster
- Adding options to `covalent start` to enable specifying number of workers, memory limit and threads per worker at cluster startup

### Changed

- Update `DaskAdminWorker` docstring with better explanation

## [0.119.1] - 2022-07-04

### Authors

Scott Wyman Neagle <scott@agnostiq.ai>
Casey Jao <casey@agnostiq.ai>


### Fixed

- `covalent status` checks if the server process is still alive.

### Operations

- Updates to changelog logic to handle multiple authors

## [0.119.0] - 2022-07-03
### Authors
@cjao


### Added

- Introduce support for pip dependencies

## [0.118.0] - 2022-07-02
### Authors
@AlejandroEsquivel


### Added

- Introduced File, FileTransfer, and FileTransferStrategy classes to support various File Transfer use cases prior/post electron execution

## [0.117.0] - 2022-07-02
### Authors
@Emmanuel289


### Added

- Included retry action in 'tests.yaml' workflow.

## [0.116.0] - 2022-06-29
### Authors
@Prasy12

### Changed

- Changed API socket calls interval for graph optimization.

### Added

- Ability to change to different layouts from the GUI.

## [0.115.0] - 2022-06-28
### Authors
@cjao


### Added

- Introduce support for `call_before`, `call_after`, and bash dependencies

### Operations

- Unit tests performed on Python 3.10 on Ubuntu and MacOS images as well as 3.9 on MacOS
- Updated codeowners so that AQ Engineers doesn't own this CHANGELOG
- pre-commit autoupdate

## [0.114.0] - 2022-06-23
### Authors
@dependabot[bot]


### Changed

- Changed eventsource version on webapp yarn-lock file.

### Operations

- Added Github push changelog workflow to append commiters username
- Reusable JavaScript action to parse changelog and update version

## [0.113.0] - 2022-06-21

### Added

- Introduce new db models and object store backends

### Operations

- Syntax fix in hotfix.yml

### Docs

- Added new tutorial: Linear and convolutional autoencoders

## [0.112.0] - 2022-06-20

### Changed

- Changed async version on webapp package-lock file.

## [0.111.0] - 2022-06-20

### Changed

- Changed eventsource version on webapp package-lock file.

### Docs

- Added new tutorial: Covalentified version of the Pennylane Variational Classifier tutorial.

## [0.110.3] - 2022-06-17

### Fixed

- Fix error when parsing electron positional arguments in workflows

### Docs

- Remove hardcoding version info in README.md

## [0.110.2] - 2022-06-10

### Docs

- Fix MNIST tutorial
- Fix Quantum Gravity tutorial
- Update RTD with migration guide compatible with latest release
- Convert all references to `covalent start` from Jupyter notebooks to markdown statements
- Update release notes summary in README.md
- Fixed display issues with figure (in dark mode) and bullet points in tutorials

### Operations

- Added a retry block to the webapp build step in `tests.yml`

## [0.110.1] - 2022-06-10

### Fixed

- Configure dask to not use daemonic processes when creating a cluster

### Operations

- Sync the VERSION file within `covalent` directory to match the root level VERSION
- Manually patch `covalent/VERSION`

## [0.110.0] - 2022-06-10

### Changed

- Web GUI list size and status label colors changed.
- Web GUI graph running icon changed to non-static icon.

### Docs

- Removed references to the Dask executor in RTD as they are no longer needed.

## [0.109.1] - 2022-06-10

### Fixed

- `covalent --version` now works for PyPI releases

## [0.109.0] - 2022-06-10

### Docs

- Update CLI help statements

### Added

- Add CLI functionality to start covalent with/without Dask
- Add CLI support to parse `covalent_ui.log` file

### Operations

- Updating codeowners to establish engineering & psiog ownership

### Docs

- Added new tutorial: Training quantum embedding kernels for classification.

## [0.108.0] - 2022-06-08

### Added

- WCI yaml file

### Docs

- Add pandoc installation updates to contributing guide

## [0.107.0] - 2022-06-07

### Changed

- Skipping stdout/stderr redirection tests until implemented in Dask parent process

### Added

- Simplifed starting the dask cluster using `multiprocessing`
- Added `bokeh==2.4.3` to requirements.txt to enable view Dask dashboard

### Fixed

- Changelog-reminder action now works for PRs from forks.

## [0.106.2] - 2022-06-06

### Fixed

- Specifying the version for package `furo` to `2022.4.7` to prevent breaking doc builds

### Docs

- Added new tutorial: Using Covalent with PennyLane for hybrid computation.

## [0.106.1] - 2022-06-01

### Fixed

- Changelog-reminder action now works for PRs from forks

### Docs

- Removed references to microservices in RTD
- Updated README.md.
- Changed `ct.electron` to `ct.lattice(executor=dask_executor)` in MNIST classifier tutorial

## [0.106.0] - 2022-05-26

### Changed

- Visual theme for Webapp GUI changed in accordance to new theme
- Fonts, colors, icons have been updated

## [0.105.0] - 2022-05-25

### Added

- Add a pre-commit hook for `detect-secrets`.
- Updated the actions in accordance with the migration done in the previous version.

## [0.104.0] - 2022-05-23

### Changed

- Services have been moved to a different codebase. This repo is now hosting the Covalent SDK, local dispatcher backend, Covalent web GUI, and documentation. Version is bumped to `0.104.0` in order to avoid conflicts.
- Update tests to match the current dispatcher api
- Skip testing dask executor until dask executor plugin is made public
- Using 2 thread pools to manage multiple workflows better and the other one for executing electrons in parallel.

### Fixed

- Add psutil and PyYAML to requirements.txt
- Passing the same Electron to multiple inputs of an Electron now works. UI fix pending.
- Dask from `requirements.txt`.

### Removed

- Asyncio usage for electron level concurrency.
- References to dask

### Added

- Functional test added for dask executor with the cluster running locally.
- Scalability tests for different workflows and workflow sizes under `tests/stress_tests/scripts`
- Add sample performance testing workflows under `tests/stress_tests`
- Add pipelines to continuously run the tutorial notebooks
- Create notebook with tasks from RTD

## [0.32.3] - 2022-03-16

### Fixed

- Fix missing UI graph edges between parameters and electrons in certain cases.
- Fix UI crashes in cases where legacy localStorage state was being loaded.

## [0.32.2] - 2022-03-16

### Added

- Images for graphs generated in tutorials and how-tos.
- Note for quantum gravity tutorial to tell users that `tensorflow` doesn't work on M1 Macs.
- `Known Issues` added to `README.md`

### Fixed

- `draw` function usage in tutorials and how-tos now reflects the UI images generated instead of using graphviz.
- Images now render properly in RTD of how-tos.

### Changed

- Reran all the tutorials that could run, generating the outputs again.

## [0.32.1] - 2022-03-15

### Fixed

- CLI now starts server directly in the subprocess instead of as a daemon
- Logs are provided as pipes to Popen instead of using a shell redirect
- Restart behavior fixed
- Default port in `covalent_ui/app.py` uses the config manager

### Removed

- `_graceful_restart` function no longer needed without gunicorn

## [0.32.0] - 2022-03-11

### Added

- Dispatcher microservice API endpoint to dispatch and update workflow.
- Added get runnable task endpoint.

## [0.31.0] - 2022-03-11

### Added

- Runner component's main functionality to run a set of tasks, cancel a task, and get a task's status added to its api.

## [0.30.5] - 2022-03-11

### Updated

- Updated Workflow endpoints & API spec to support upload & download of result objects as pickle files

## [0.30.4] - 2022-03-11

### Fixed

- When executing a task on an alternate Conda environment, Covalent no longer has to be installed on that environment. Previously, a Covalent object (the execution function as a TransportableObject) was passed to the environment. Now it is deserialized to a "normal" Python function, which is passed to the alternate Conda environment.

## [0.30.3] - 2022-03-11

### Fixed

- Fixed the order of output storage in `post_process` which should have been the order in which the electron functions are called instead of being the order in which they are executed. This fixes the order in which the replacement of function calls with their output happens, which further fixes any discrepencies in the results obtained by the user.

- Fixed the `post_process` test to check the order as well.

## [0.30.2] - 2022-03-11

### Changed

- Updated eventlet to 0.31.0

## [0.30.1] - 2022-03-10

### Fixed

- Eliminate unhandled exception in Covalent UI backend when calling fetch_result.

## [0.30.0] - 2022-03-09

### Added

- Skeleton code for writing the different services corresponding to each component in the open source refactor.
- OpenAPI specifications for each of the services.

## [0.29.3] - 2022-03-09

### Fixed

- Covalent UI is built in the Dockerfile, the setup file, the pypi workflow, the tests workflow, and the conda build script.

## [0.29.2] - 2022-03-09

### Added

- Defaults defined in executor plugins are read and used to update the in-memory config, as well as the user config file. But only if the parameter in question wasn't already defined.

### Changed

- Input parameter names and docstrings in _shared_files.config.update_config were changed for clarity.

## [0.29.1] - 2022-03-07

### Changed

- Updated fail-fast strategy to run all tests.

## [0.29.0] - 2022-03-07

### Added

- DispatchDB for storing dispatched results

### Changed

- UI loads dispatches from DispatchDB instead of browser local storage

## [0.28.3] - 2022-03-03

### Fixed

Installed executor plugins don't have to be referred to by their full module name. Eg, use "custom_executor", instead of "covalent_custom_plugin.custom_executor".

## [0.28.2] - 2022-03-03

### Added

- A brief overview of the tutorial structure in the MNIST classification tutorial.

## [0.28.1] - 2022-03-02

### Added

- Conda installation is only supported for Linux in the `Getting Started` guide.
- MNIST classifier tutorial.

### Removed

- Removed handling of default values of function parameters in `get_named_params` in `covalent/_shared_files/utils.py`. So, it is actually being handled by not being handled since now `named_args` and `named_kwargs` will only contain parameters that were passed during the function call and not all of them.

## [0.28.0] - 2022-03-02

### Added

- Lepton support, including for Python modules and C libraries
- How-to guides showing how to use leptons for each of these

## [0.27.6] - 2022-03-01

### Added

- Added feature development basic steps in CONTRIBUTING.md.
- Added section on locally building RTD (read the docs) in the contributing guide.

## [0.27.5] - 2022-03-01

### Fixed

- Missing UI input data after backend change - needed to be derived from graph for electrons, lattice inputs fixed on server-side, combining name and positional args
- Broken UI graph due to variable->edge_name renaming
- Missing UI executor data after server-side renaming

## [0.27.4] - 2022-02-28

### Fixed

- Path used in `covalent/executor/__init__.py` for executor plugin modules needed updating to `covalent/executor/executor_plugins`

### Removed

- Disabled workflow cancellation test due to inconsistent outcomes. Test will be re-enabled after cancellation mechanisms are investigated further.

## [0.27.3] - 2022-02-25

### Added

- Added `USING_DOCKER.md` guide for running docker container.
- Added cli args to covalent UI flask server `covalent_ui/app.py` to modify port and log file path.

### Removed

- Removed gunicorn from cli and Dockerfile.

### Changed

- Updated cli `covalent_dispatcher/_cli/service.py` to run flask server directly, and removed dispatcher and UI flags.
- Using Flask blueprints to merge Dispatcher and UI servers.
- Updated Dockerfile to run flask server directly.
- Creating server PID file manually in `covalent_dispatcher/_cli/service.py`.
- Updated tests and docs to reflect merged servers.
- Changed all mentions of port 47007 (for old UI server) to 48008.

## [0.27.2] - 2022-02-24

### Changed

- Removed unnecessary blockquotes from the How-To guide for creating custom executors
- Changed "Covalent Cloud" to "Covalent" in the main code text

## [0.27.1] - 2022-02-24

### Removed

- Removed AQ-Engineers from CODEOWNERS in order to fix PR review notifications

## [0.27.0] - 2022-02-24

### Added

- Support for positional only, positional or keyword, variable positional, keyword only, variable keyword types of parameters is now added, e.g an electron can now use variable args and variable kwargs if the number/names of parameters are unknown during definition as `def task(*args, **kwargs)` which wasn't possible before.

- `Lattice.args` added to store positional arguments passed to the lattice's workflow function.

- `get_named_params` function added in `_shared_files/utils.py` which will return a tuple containing named positional arguments and named keyword arguments. The names help in showing and storing these parameters in the transport graph.

- Tests to verify whether all kinds of input paramaters are supported by electron or a lattice.

### Changed

- No longer merging positional arguments with keyword arguments, instead they are separately stored in respective nodes in the transport graph.

- `inputs` returned from `_get_inputs` function in `covalent_dispatcher/_core/execution.py` now contains positional as well as keyword arguments which further get passed to the executor.

- Executors now support positional and keyword arguments as inputs to their executable functions.

- Result object's `_inputs` attribute now contains both `args` and `kwargs`.

- `add_node_for_nested_iterables` is renamed to `connect_node_with_others` and `add_node_to_graph` also renamed to `add_collection_node_to_graph` in `electron.py`. Some more variable renames to have appropriate self-explanatory names.

- Nodes and edges in the transport graph now have a better interface to assign attributes to them.

- Edge attribute `variable` renamed to `edge_name`.

- In `serialize` function of the transport graph, if `metadata_only` is True, then only `metadata` attribute of node and `source` and `target` attributes of edge are kept in the then return serialized `data`.

- Updated the tests wherever necessary to reflect the above changes

### Removed

- Deprecated `required_params_passed` since an error will automatically be thrown by the `build_graph` function if any of the required parameters are not passed.

- Removed duplicate attributes from nodes in the transport graph.

## [0.26.1] - 2022-02-23

### Added

- Added Local Executor section to the API read the docs.

## [0.26.0] - 2022-02-23

### Added

- Automated reminders to update the changelog

## [0.25.3] - 2022-02-23

## Added

- Listed common mocking commands in the CONTRIBUTING.md guide.
- Additional guidelines on testing.

## [0.25.2] - 2022-02-21

### Changed

- `backend` metadata name changed to `executor`.
- `_plan_workflow` usage updated to reflect how that executor related information is now stored in the specific executor object.
- Updated tests to reflect the above changes.
- Improved the dispatch cancellation test to provide a robust solution which earlier took 10 minutes to run with uncertainty of failing every now and then.

### Removed

- Removed `TaskExecutionMetadata` as a consequence of removing `execution_args`.

## [0.25.1] - 2022-02-18

### Fixed

- Tracking imports that have been used in the workflow takes less time.

### Added

- User-imports are included in the dispatch_source.py script. Covalent-related imports are commented out.

## [0.25.0] - 2022-02-18

### Added

- UI: Lattice draw() method displays in web UI
- UI: New navigation panel

### Changed

- UI: Animated graph changes, panel opacity

### Fixed

- UI: Fixed "Not Found" pages

## [0.24.21] - 2022-02-18

### Added

- RST document describing the expectations from a tutorial.

## [0.24.20] - 2022-02-17

### Added

- Added how to create custom executors

### Changed

- Changed the description of the hyperlink for choosing executors
- Fixed typos in doc/source/api/getting_started/how_to/execution/creating_custom_executors.ipynb

## [0.24.19] - 2022-02-16

### Added

- CODEOWNERS for certain files.

## [0.24.18] - 2022-02-15

### Added

- The user configuration file can now specify an executor plugin directory.

## [0.24.17] - 2022-02-15

### Added

- Added a how-to for making custom executors.

## [0.24.16] - 2022-02-12

### Added

- Errors now contain the traceback as well as the error message in the result object.
- Added test for `_post_process` in `tests/covalent_dispatcher_tests/_core/execution_test.py`.

### Changed

- Post processing logic in `electron` and dispatcher now relies on the order of execution in the transport graph rather than node's function names to allow for a more reliable pairing of nodes and their outputs.

- Renamed `init_test.py` in `tests/covalent_dispatcher_tests/_core/` to `execution_test.py`.

### Removed

- `exclude_from_postprocess` list which contained some non executable node types removed since only executable nodes are post processed now.

## [0.24.15] - 2022-02-11

### Fixed

- If a user's configuration file does not have a needed exeutor parameter, the default parameter (defined in _shared_files/defaults.py) is used.
- Each executor plugin is no longer initialized upon the import of Covalent. This allows required parameters in executor plugins.

## Changed

- Upon updating the configuration data with a user's configuration file, the complete set is written back to file.

## Added

- Tests for the local and base executors.

## [0.24.14] - 2022-02-11

### Added

- UI: add dashboard cards
- UI: add scaling dots background

### Changed

- UI: reduce sidebar font sizes, refine color theme
- UI: refine scrollbar styling, show on container hover
- UI: format executor parameters as YAML code
- UI: update syntax highlighting scheme
- UI: update index.html description meta tag

## [0.24.13] - 2022-02-11

### Added

- Tests for covalent/_shared_files/config.py

## [0.24.12] - 2022-02-10

### Added

- CodeQL code analyzer

## [0.24.11] - 2022-02-10

### Added

- A new dictionary `_DEFAULT_CONSTRAINTS_DEPRECATED` in defaults.py

### Changed

- The `_DEFAULT_CONSTRAINT_VALUES` dictionary now only contains the `backend` argument

## [0.24.10] - 2022-02-09

### Fixed

- Sporadically failing workflow cancellation test in tests/workflow_stack_test.py

## [0.24.9] - 2022-02-09

## Changed

- Implementation of `_port_from_pid` in covalent_dispatcher/_cli/service.py.

## Added

- Unit tests for command line interface (CLI) functionalities in covalent_dispatcher/_cli/service.py and covalent_dispatcher/_cli/cli.py.

## [0.24.8] - 2022-02-07

### Fixed

- If a user's configuration file does not have a needed parameter, the default parameter (defined in _shared_files/defaults.py) is used.

## [0.24.7] - 2022-02-07

### Added

- Typing: Add Type hint `dispatch_info` parameter.
- Documentation: Updated the return_type description in docstring.

### Changed

- Typing: Change return type annotation to `Generator`.

## [0.24.6] - 2022-02-06

### Added

- Type hint to `deserialize` method of `TransportableObject` of `covalent/_workflow/transport.py`.

### Changed

- Description of `data` in `deserialize` method of `TransportableObject` of `covalent/_workflow/transport.py` from `The serialized transportable object` to `Cloudpickled function`.

## [0.24.5] - 2022-02-05

### Fixed

- Removed dependence on Sentinel module

## [0.24.4] - 2022-02-04

### Added

- Tests across multiple versions of Python and multiple operating systems
- Documentation reflecting supported configurations

## [0.24.3] - 2022-02-04

### Changed

- Typing: Use `bool` in place of `Optional[bool]` as type annotation for `develop` parameter in `covalent_dispatcher.service._graceful_start`
- Typing: Use `Any` in place of `Optional[Any]` as type annotation for `new_value` parameter in `covalent._shared_files.config.get_config`

## [0.24.2] - 2022-02-04

### Fixed

- Updated hyperlink of "How to get the results" from "./collection/query_electron_execution_result" to "./collection/query_multiple_lattice_execution_results" in "doc/source/how_to/index.rst".
- Updated hyperlink of "How to get the result of a particular electron" from "./collection/query_multiple_lattice_execution_results" to "./collection/query_electron_execution_result" in "doc/source/how_to/index.rst".

## [0.24.1] - 2022-02-04

### Changed

- Changelog entries are now required to have the current date to enforce ordering.

## [0.24.0] - 2022-02-03

### Added

- UI: log file output - display in Output tab of all available log file output
- UI: show lattice and electron inputs
- UI: display executor attributes
- UI: display error message on failed status for lattice and electron

### Changed

- UI: re-order sidebar sections according to latest figma designs
- UI: update favicon
- UI: remove dispatch id from tab title
- UI: fit new uuids
- UI: adjust theme text primary and secondary colors

### Fixed

- UI: auto-refresh result state on initial render of listing and graph pages
- UI: graph layout issues: truncate long electron/param names

## [0.23.0] - 2022-02-03

### Added

- Added `BaseDispatcher` class to be used for creating custom dispatchers which allow connection to a dispatcher server.
- `LocalDispatcher` inheriting from `BaseDispatcher` allows connection to a local dispatcher server running on the user's machine.
- Covalent only gives interface to the `LocalDispatcher`'s `dispatch` and `dispatch_sync` methods.
- Tests for both `LocalDispatcher` and `BaseDispatcher` added.

### Changed

- Switched from using `lattice.dispatch` and `lattice.dispatch_sync` to `covalent.dispatch` and `covalent.dispatch_sync`.
- Dispatcher address now is passed as a parameter (`dispatcher_addr`) to `covalent.dispatch` and `covalent.dispatch_sync` instead of a metadata field to lattice.
- Updated tests, how tos, and tutorials to use `covalent.dispatch` and `covalent.dispatch_sync`.
- All the contents of `covalent_dispatcher/_core/__init__.py` are moved to `covalent_dispatcher/_core/execution.py` for better organization. `__init__.py` only contains function imports which are needed by external modules.
- `dispatch`, `dispatch_sync` methods deprecated from `Lattice`.

### Removed

- `_server_dispatch` method removed from `Lattice`.
- `dispatcher` metadata field removed from `lattice`.

## [0.22.19] - 2022-02-03

### Fixed

- `_write_dispatch_to_python_file` isn't called each time a task is saved. It is now only called in the final save in `_run_planned_workflow` (in covalent_dispatcher/_core/__init__.py).

## [0.22.18] - 2022-02-03

### Fixed

- Added type information to result.py

## [0.22.17] - 2022-02-02

### Added

- Replaced `"typing.Optional"` with `"str"` in covalent/executor/base.py
- Added missing type hints to `get_dispatch_context` and `write_streams_to_file` in covalent/executor/base.py, BaseExecutor

## [0.22.16] - 2022-02-02

### Added

- Functions to check if UI and dispatcher servers are running.
- Tests for the `is_ui_running` and `is_server_running` in covalent_dispatcher/_cli/service.py.

## [0.22.15] - 2022-02-01

### Fixed

- Covalent CLI command `covalent purge` will now stop the servers before deleting all the pid files.

### Added

- Test for `purge` method in covalent_dispatcher/_cli/service.py.

### Removed

- Unused `covalent_dispatcher` import from covalent_dispatcher/_cli/service.py.

### Changed

- Moved `_config_manager` import from within the `purge` method to the covalent_dispatcher/_cli/service.py for the purpose of mocking in tests.

## [0.22.14] - 2022-02-01

### Added

- Type hint to `_server_dispatch` method in `covalent/_workflow/lattice.py`.

## [0.22.13] - 2022-01-26

### Fixed

- When the local executor's `log_stdout` and `log_stderr` config variables are relative paths, they should go inside the results directory. Previously that was queried from the config, but now it's queried from the lattice metadata.

### Added

- Tests for the corresponding functions in (`covalent_dispatcher/_core/__init__.py`, `covalent/executor/base.py`, `covalent/executor/executor_plugins/local.py` and `covalent/executor/__init__.py`) affected by the bug fix.

### Changed

- Refactored `_delete_result` in result manager to give the option of deleting the result parent directory.

## [0.22.12] - 2022-01-31

### Added

- Diff check in pypi.yml ensures correct files are packaged

## [0.22.11] - 2022-01-31

### Changed

- Removed codecov token
- Removed Slack notifications from feature branches

## [0.22.10] - 2022-01-29

### Changed

- Running tests, conda, and version workflows on pull requests, not just pushes

## [0.22.9] - 2022-01-27

### Fixed

- Fixing version check action so that it doesn't run on commits that are in develop
- Edited PR template so that markdown checklist appears properly

## [0.22.8] - 2022-01-27

### Fixed

- publish workflow, using `docker buildx` to build images for x86 and ARM, prepare manifest and push to ECR so that pulls will match the correct architecture.
- typo in CONTRIBUTING
- installing `gcc` in Docker image so Docker can build wheels for `dask` and other packages that don't provide ARM wheels

### Changed

- updated versions in `requirements.txt` for `matplotlib` and `dask`

## [0.22.7] - 2022-01-27

### Added

- `MANIFEST.in` did not have `covalent_dispatcher/_service` in it due to which the PyPi package was not being built correctly. Added the `covalent_dispatcher/_service` to the `MANIFEST.in` file.

### Fixed

- setuptools properly including data files during installation

## [0.22.6] - 2022-01-26

### Fixed

- Added service folder in covalent dispatcher to package.

## [0.22.5] - 2022-01-25

### Fixed

- `README.md` images now use master branch's raw image urls hosted on <https://github.com> instead of <https://raw.githubusercontent.com>. Also, switched image rendering from html to markdown.

## [0.22.4] - 2022-01-25

### Fixed

- dispatcher server app included in sdist
- raw image urls properly used

## [0.22.3] - 2022-01-25

### Fixed

- raw image urls used in readme

## [0.22.2] - 2022-01-25

### Fixed

- pypi upload

## [0.22.1] - 2022-01-25

### Added

- Code of conduct
- Manifest.in file
- Citation info
- Action to upload to pypi

### Fixed

- Absolute URLs used in README
- Workflow badges updated URLs
- `install_package_data` -> `include_package_data` in `setup.py`

## [0.22.0] - 2022-01-25

### Changed

- Using public ECR for Docker release

## [0.21.0] - 2022-01-25

### Added

- GitHub pull request templates

## [0.20.0] - 2022-01-25

### Added

- GitHub issue templates

## [0.19.0] - 2022-01-25

### Changed

- Covalent Beta Release

## [0.18.9] - 2022-01-24

### Fixed

- iframe in the docs landing page is now responsive

## [0.18.8] - 2022-01-24

### Changed

- Temporarily removed output tab
- Truncated dispatch id to fit left sidebar, add tooltip to show full id

## [0.18.7] - 2022-01-24

### Changed

- Many stylistic improvements to documentation, README, and CONTRIBUTING.

## [0.18.6] - 2022-01-24

### Added

- Test added to check whether an already decorated function works as expected with Covalent.
- `pennylane` package added to the `requirements-dev.txt` file.

### Changed

- Now using `inspect.signature` instead of `function.__code__` to get the names of function's parameters.

## [0.18.5] - 2022-01-21

### Fixed

- Various CI fixes, including rolling back regression in version validation, caching on s3 hosted badges, applying releases and tags correctly.

## [0.18.4] - 2022-01-21

### Changed

- Removed comments and unused functions in covalent_dispatcher
- `result_class.py` renamed to `result.py`

### Fixed

- Version was not being properly imported inside `covalent/__init__.py`
- `dispatch_sync` was not previously using the `results_dir` metadata field

### Removed

- Credentials in config
- `generate_random_filename_in_cache`
- `is_any_atom`
- `to_json`
- `show_subgraph` option in `draw`
- `calculate_node`

## [0.18.3] - 2022-01-20

### Fixed

- The gunicorn servers now restart more gracefully

## [0.18.2] - 2022-01-21

### Changed

- `tempdir` metadata field removed and replaced with `executor.local.cache_dir`

## [0.18.1] - 2022-01-11

## Added

- Concepts page

## [0.18.0] - 2022-01-20

### Added

- `Result.CANCELLED` status to represent the status of a cancelled dispatch.
- Condition to cancel the whole dispatch if any of the nodes are cancelled.
- `cancel_workflow` function which uses a shared variable provided by Dask (`dask.distributed.Variable`) in a dask client to inform nodes to stop execution.
- Cancel function for dispatcher server API which will allow the server to terminate the dispatch.
- How to notebook for cancelling a dispatched job.
- Test to verify whether cancellation of dispatched jobs is working as expected.
- `cancel` function is available as `covalent.cancel`.

### Changed

- In file `covalent/_shared_files/config.py` instead of using a variable to store and then return the config data, now directly returning the configuration.
- Using `fire_and_forget` to dispatch a job instead of a dictionary of Dask's `Future` objects so that we won't have to manage the lifecycle of those futures.
- The `test_run_dispatcher` test was changed to reflect that the dispatcher no longer uses a dictionary of future objects as it was not being utilized anywhere.

### Removed

- `with dask_client` context was removed as the client created in `covalent_dispatcher/_core/__init__.py` is already being used even without the context. Furthermore, it creates issues when that context is exited which is unnecessary at the first place hence not needed to be resolved.

## [0.17.5] - 2022-01-19

### Changed

- Results directory uses a relative path by default and can be overridden by the environment variable `COVALENT_RESULTS_DIR`.

## [0.17.4] - 2022-01-19

### Changed

- Executor parameters use defaults specified in config TOML
- If relative paths are supplied for stdout and stderr, those files are created inside the results directory

## [0.17.3] - 2022-01-18

### Added

- Sync function
- Covalent CLI tool can restart in developer mode

### Fixed

- Updated the UI address referenced in the README

## [0.17.2] - 2022-01-12

### Added

- Quantum gravity tutorial

### Changed

- Moved VERSION file to top level

## [0.17.1] - 2022-01-19

### Added

- `error` attribute was added to the results object to show which node failed and the reason behind it.
- `stdout` and `stderr` attributes were added to a node's result to store any stdout and stderr printing done inside an electron/node.
- Test to verify whether `stdout` and `stderr` are being stored in the result object.

### Changed

- Redesign of how `redirect_stdout` and `redirect_stderr` contexts in executor now work to allow storing their respective outputs.
- Executors now also return `stdout` and `stderr` strings, along with the execution output, so that they can be stored in their result object.

## [0.17.0] - 2022-01-18

### Added

- Added an attribute `__code__` to electron and lattice which is a copy of their respective function's `__code__` attribute.
- Positional arguments, `args`, are now merged with keyword arguments, `kwargs`, as close as possible to where they are passed. This was done to make sure we support both with minimal changes and without losing the name of variables passed.
- Tests to ensure usage of positional arguments works as intended.

### Changed

- Slight rework to how any print statements in lattice are sent to null.
- Changed `test_dispatcher_functional` in `basic_dispatcher_test.py` to account for the support of `args` and removed a an unnecessary `print` statement.

### Removed

- Removed `args` from electron's `init` as it wasn't being used anywhere.

## [0.16.1] - 2022-01-18

### Changed

- Requirement changed from `dask[complete]` to `dask[distributed]`.

## [0.16.0] - 2022-01-14

### Added

- New UI static demo build
- New UI toolbar functions - orientation, toggle params, minimap
- Sortable and searchable lattice name row

### Changed

- Numerous UI style tweaks, mostly around dispatches table states

### Fixed

- Node sidebar info now updates correctly

## [0.15.11] - 2022-01-18

### Removed

- Unused numpy requirement. Note that numpy is still being installed indirectly as other packages in the requirements rely on it.

## [0.15.10] - 2022-01-16

## Added

- How-to guide for Covalent dispatcher CLI.

## [0.15.9] - 2022-01-18

### Changed

- Switched from using human readable ids to using UUIDs

### Removed

- `human-id` package was removed along with its mention in `requirements.txt` and `meta.yaml`

## [0.15.8] - 2022-01-17

### Removed

- Code breaking text from CLI api documentation.
- Unwanted covalent_dispatcher rst file.

### Changed

- Installation of entire covalent_dispatcher instead of covalent_dispatcher/_service in setup.py.

## [0.15.7] - 2022-01-13

### Fixed

- Functions with multi-line or really long decorators are properly serialized in dispatch_source.py.
- Multi-line Covalent output is properly commented out in dispatch_source.py.

## [0.15.6] - 2022-01-11

### Fixed

- Sub-lattice functions are successfully serialized in the utils.py get_serialized_function_str.

### Added

- Function to scan utilized source files and return a set of imported modules (utils.get_imports_from_source)

## [0.15.5] - 2022-01-12

### Changed

- UI runs on port 47007 and the dispatcher runs on port 48008. This is so that when the servers are later merged, users continue using port 47007 in the browser.
- Small modifications to the documentation
- Small fix to the README

### Removed

- Removed a directory `generated` which was improperly added
- Dispatcher web interface
- sqlalchemy requirement

## [0.15.4] - 2022-01-11

### Changed

- In file `covalent/executor/base.py`, `pickle` was changed to `cloudpickle` because of its universal pickling ability.

### Added

- In docstring of `BaseExecutor`, a note was added specifying that `covalent` with its dependencies is assumed to be installed in the conda environments.
- Above note was also added to the conda env selector how-to.

## [0.15.3] - 2022-01-11

### Changed

- Replaced the generic `RuntimeError` telling users to check if there is an object manipulation taking place inside the lattice to a simple warning. This makes the original error more visible.

## [0.15.2] - 2022-01-11

### Added

- If condition added for handling the case where `__getattr__` of an electron is accessed to detect magic functions.

### Changed

- `ActiveLatticeManager` now subclasses from `threading.local` to make it thread-safe.
- `ValueError` in the lattice manager's `claim` function now also shows the name of the lattice that is currently claimed.
- Changed docstring of `ActiveLatticeManager` to note that now it is thread-safe.
- Sublattice dispatching now no longer deletes the result object file and is dispatched normally instead of in a serverless manner.
- `simulate_nitrogen_and_copper_slab_interaction.ipynb` notebook tutorial now does normal dispatching as well instead of serverless dispatching. Also, now 7 datapoints will be shown instead of 10 earlier.

## [0.15.1] - 2022-01-11

### Fixed

- Passing AWS credentials to reusable workflows as a secret

## [0.15.0] - 2022-01-10

### Added

- Action to push development image to ECR

### Changed

- Made the publish action reusable and callable

## [0.14.1] - 2022-01-02

### Changed

- Updated the README
- Updated classifiers in the setup.py file
- Massaged some RTD pages

## [0.14.0] - 2022-01-07

### Added

- Action to push static UI to S3

## [0.13.2] - 2022-01-07

### Changed

- Completed new UI design work

## [0.13.1] - 2022-01-02

### Added

- Added eventlet requirement

### Changed

- The CLI tool can now manage the UI flask server as well
- [Breaking] The CLI option `-t` has been changed to `-d`, which starts the servers in developer mode and exposes unit tests to the server.

## [0.13.0] - 2022-01-01

### Added

- Config manager in `covalent/_shared_files/config.py`
- Default location for the main config file can be overridden using the environment variable `COVALENT_CONFIG_DIR`
- Ability to set and get configuration using `get_config` and `set_config`

### Changed

- The flask servers now reference the config file
- Defaults reference the config file

### Fixed

- `ValueError` caught when running `covalent stop`
- One of the functional tests was using a malformed path

### Deprecated

- The `electron.to_json` function
- The `generate_random_filename_in_cache` function

### Removed

- The `get_api_token` function

## [0.12.13] - 2022-01-04

## Removed

- Tutorial section headings

## Fixed

- Plot background white color

## [0.12.12] - 2022-01-06

### Fixed

- Having a print statement inside electron and lattice code no longer causes the workflow to fail.

## [0.12.11] - 2022-01-04

### Added

- Completed UI feature set for first release

### Changed

- UI server result serialization improvements
- UI result update webhook no longer fails on request exceptions, logs warning intead

## [0.12.10] - 2021-12-17

### Added

- Astrophysics tutorial

## [0.12.9] - 2022-01-04

### Added

- Added `get_all_node_results` method in `result_class.py` to return result of all node executions.

- Added `test_parallelilization` test to verify whether the execution is now being achieved in parallel.

### Changed

- Removed `LocalCluster` cluster creation usage to a simple `Client` one from Dask.

- Removed unnecessary `to_run` function as we no longer needed to run execution through an asyncio loop.

- Removed `async` from function definition of previously asynchronous functions, `_run_task`, `_run_planned_workflow`, `_plan_workflow`, and `_run_workflow`.

- Removed `uvloop` from requirements.

- Renamed `test_get_results` to `test_get_result`.

- Reran the how to notebooks where execution time was mentioned.

- Changed how `dispatch_info` context manager was working to account for multiple nodes accessing it at the same time.

## [0.12.8] - 2022-01-02

### Changed

- Changed the software license to GNU Affero 3.0

### Removed

- `covalent-ui` directory

## [0.12.7] - 2021-12-29

### Fixed

- Gunicorn logging now uses the `capture-output` flag instead of redirecting stdout and stderr

## [0.12.6] - 2021-12-23

### Changed

- Cleaned up the requirements and moved developer requirements to a separate file inside `tests`

## [0.12.5] - 2021-12-16

### Added

- Conda build CI job

## [0.12.4] - 2021-12-23

### Changed

- Gunicorn server now checks for port availability before starting

### Fixed

- The `covalent start` function now prints the correct port if the server is already running.

## [0.12.3] - 2021-12-14

### Added

- Covalent tutorial comparing quantum support vector machines with support vector machine algorithms implemented in qiskit and scikit-learn.

## [0.12.2] - 2021-12-16

### Fixed

- Now using `--daemon` in gunicorn to start the server, which was the original intention.

## [0.12.1] - 2021-12-16

### Fixed

- Removed finance references from docs
- Fixed some other small errors

### Removed

- Removed one of the failing how-to tests from the functional test suite

## [0.12.0] - 2021-12-16

### Added

- Web UI prototype

## [0.11.1] - 2021-12-14

### Added

- CLI command `covalent status` shows port information

### Fixed

- gunicorn management improved

## [0.11.0] - 2021-12-14

### Added

- Slack notifications for test status

## [0.10.4] - 2021-12-15

### Fixed

- Specifying a non-default results directory in a sub-lattice no longer causes a failure in lattice execution.

## [0.10.3] - 2021-12-14

### Added

- Functional tests for how-to's in documentation

### Changed

- Moved example script to a functional test in the pipeline
- Added a test flag to the CLI tool

## [0.10.2] - 2021-12-14

### Fixed

- Check that only `kwargs` without any default values in the workflow definition need to be passed in `lattice.draw(ax=ax, **kwargs)`.

### Added

- Function to check whether all the parameters without default values for a callable function has been passed added to shared utils.

## [0.10.1] - 2021-12-13

### Fixed

- Content and style fixes for getting started doc.

## [0.10.0] - 2021-12-12

### Changed

- Remove all imports from the `covalent` to the `covalent_dispatcher`, except for `_dispatch_serverless`
- Moved CLI into `covalent_dispatcher`
- Moved executors to `covalent` directory

## [0.9.1] - 2021-12-13

### Fixed

- Updated CONTRIBUTING to clarify docstring style.
- Fixed docstrings for `calculate_node` and `check_constraint_specific_sum`.

## [0.9.0] - 2021-12-10

### Added

- `prefix_separator` for separating non-executable node types from executable ones.

- `subscript_prefix`, `generator_prefix`, `sublattice_prefix`, `attr_prefix` for prefixes of subscripts, generators,
  sublattices, and attributes, when called on an electron and added to the transport graph.

- `exclude_from_postprocess` list of prefixes to denote those nodes which won't be used in post processing the workflow.

- `__int__()`, `__float__()`, `__complex__()` for converting a node to an integer, float, or complex to a value of 0 then handling those types in post processing.

- `__iter__()` generator added to Electron for supporting multiple return values from an electron execution.

- `__getattr__()` added to Electron for supporting attribute access on the node output.

- `__getitem__()` added to Electron for supporting subscripting on the node output.

- `electron_outputs` added as an attribute to lattice.

### Changed

- `electron_list_prefix`, `electron_dict_prefix`, `parameter_prefix` modified to reflect new way to assign prefixes to nodes.

- In `build_graph` instead of ignoring all exceptions, now the exception is shown alongwith the runtime error notifying that object manipulation should be avoided inside a lattice.

- `node_id` changed to `self.node_id` in Electron's `__call__()`.

- `parameter` type electrons now have the default metadata instead of empty dictionary.

- Instead of deserializing and checking whether a sublattice is there, now a `sublattice_prefix` is used to denote when a node is a sublattice.

- In `dispatcher_stack_test`, `test_dispatcher_flow` updated to indicate the new use of `parameter_prefix`.

### Fixed

- When an execution fails due to something happening in `run_workflow`, then result object's status is now failed and the object is saved alongwith throwing the appropriate exception.

## [0.8.5] - 2021-12-10

### Added

- Added tests for choosing specific executors inside electron initialization.
- Added test for choosing specific Conda environments inside electron initialization.

## [0.8.4] - 2021-12-10

### Changed

- Removed _shared_files directory and contents from covalent_dispatcher. Logging in covalent_dispatcher now uses the logger in covalent/_shared_files/logging.py.

## [0.8.3] - 2021-12-10

### Fixed

- Decorator symbols were added to the pseudo-code in the quantum chemistry tutorial.

## [0.8.2] - 2021-12-06

### Added

- Quantum chemistry tutorial.

## [0.8.1] - 2021-12-08

### Added

- Docstrings with typehints for covalent dispatcher functions added.

### Changed

- Replaced `node` to `node_id` in `electron.py`.

- Removed unnecessary `enumerate` in `covalent_dispatcher/_core/__init__.py`.

- Removed `get_node_device_mapping` function from `covalent_dispatcher/_core/__init__.py`
  and moved the definition to directly add the mapping to `workflow_schedule`.

- Replaced iterable length comparison for `executor_specific_exec_cmds` from `if len(executor_specific_exec_cmds) > 0`
  to `if executor_specific_exec_cmds`.

## [0.8.0] - 2021-12-03

### Added

- Executors can now accept the name of a Conda environment. If that environment exists, the operations of any electron using that executor are performed in that Conda environment.

## [0.7.6] - 2021-12-02

### Changed

- How to estimate lattice execution time has been renamed to How to query lattice execution time.
- Change result querying syntax in how-to guides from `lattice.get_result` to
  `covalent.get_result`.
- Choose random port for Dask dashboard address by setting `dashboard_address` to ':0' in
  `LocalCluster`.

## [0.7.5] - 2021-12-02

### Fixed

- "Default" executor plugins are included as part of the package upon install.

## [0.7.4] - 2021-12-02

### Fixed

- Upgraded dask to 2021.10.0 based on a vulnerability report

## [0.7.3] - 2021-12-02

### Added

- Transportable object tests
- Transport graph tests

### Changed

- Variable name node_num to node_id
- Variable name node_idx to node_id

### Fixed

- Transport graph `get_dependencies()` method return type was changed from Dict to List

## [0.7.2] - 2021-12-01

### Fixed

- Date handling in changelog validation

### Removed

- GitLab CI YAML

## [0.7.1] - 2021-12-02

### Added

- A new parameter to a node's result called `sublattice_result` is added.
  This will be of a `Result` type and will contain the result of that sublattice's
  execution. If a normal electron is executed, this will be `None`.

- In `_delete_result` function in `results_manager.py`, an empty results directory
  will now be deleted.

- Name of a sublattice node will also contain `(sublattice)`.

- Added `_dispatch_sync_serverless` which synchronously dispatches without a server
  and waits for a result to be returned. This is the method used to dispatch a sublattice.

- Test for sublatticing is added.

- How-to guide added for sublatticing explaining the new features.

### Changed

- Partially changed `draw` function in `lattice.py` to also draw the subgraph
  of the sublattice when drawing the main graph of the lattice. The change is
  incomplete as we intend to add this feature later.

- Instead of returning `plt`, `draw` now returns the `ax` object.

- `__call__` function in `lattice.py` now runs the lattice's function normally
  instead of dispatching it.

- `_run_task` function now checks whether current node is a sublattice and acts
  accordingly.

### Fixed

- Unnecessary lines to rename the node's name in `covalent_dispatcher/_core/__init__.py` are removed.

- `test_electron_takes_nested_iterables` test was being ignored due to a spelling mistake. Fixed and
  modified to follow the new pattern.

## [0.7.0] - 2021-12-01

### Added

- Electrons can now accept an executor object using the "backend" keyword argument. "backend" can still take a string naming the executor module.
- Electrons and lattices no longer have Slurm metadata associated with the executor, as that information should be contained in the executor object being used as an input argument.
- The "backend" keyword can still be a string specifying the executor module, but only if the executor doesn't need any metadata.
- Executor plugin classes are now directly available to covalent, eg: covalent.executor.LocalExecutor().

## [0.6.7] - 2021-12-01

### Added

- Docstrings without examples for all the functions in core covalent.
- Typehints in those functions as well.
- Used `typing.TYPE_CHECKING` to prevent cyclic imports when writing typehints.

### Changed

- `convert_to_lattice_function` renamed to `convert_to_lattice_function_call`.
- Context managers now raise a `ValueError` instead of a generic `Exception`.

## [0.6.6] - 2021-11-30

### Fixed

- Fixed the version used in the documentation
- Fixed the badge URLs to prevent caching

## [0.6.5] - 2021-11-30

### Fixed

- Broken how-to links

### Removed

- Redundant lines from .gitignore
- *.ipynb from .gitignore

## [0.6.4] - 2021-11-30

### Added

- How-to guides for workflow orchestration.
  - How to construct an electron
  - How to construct a lattice
  - How to add an electron to lattice
  - How to visualize the lattice
  - How to add constraints to lattices
- How-to guides for workflow and subtask execution.
  - How to execute individual electrons
  - How to execute a lattice
  - How to execute multiple lattices
- How-to guides for status querying.
  - How to query electron execution status
  - How to query lattice execution status
  - How to query lattice execution time
- How-to guides for results collection
  - How to query electron execution results
  - How to query lattice execution results
  - How to query multiple lattice execution results
- Str method for the results object.

### Fixed

- Saving the electron execution status when the subtask is running.

## [0.6.3] - 2021-11-29

### Removed

- JWT token requirement.
- Covalent dispatcher login requirement.
- Update covalent login reference in README.md.
- Changed the default dispatcher server port from 5000 to 47007.

## [0.6.2] - 2021-11-28

### Added

- Github action for tests and coverage
- Badges for tests and coverage
- If tests pass then develop is pushed to master
- Add release action which tags and creates a release for minor version upgrades
- Add badges action which runs linter, and upload badges for version, linter score, and platform
- Add publish action (and badge) which builds a Docker image and uploads it to the AWS ECR

## [0.6.1] - 2021-11-27

### Added

- Github action which checks version increment and changelog entry

## [0.6.0] - 2021-11-26

### Added

- New Covalent RTD theme
- sphinx extension sphinx-click for CLI RTD
- Sections in RTD
- init.py in both covalent-dispatcher logger module and cli module for it to be importable in sphinx

### Changed

- docutils version that was conflicting with sphinx

### Removed

- Old aq-theme

## [0.5.1] - 2021-11-25

### Added

- Integration tests combining both covalent and covalent-dispatcher modules to test that
  lattice workflow are properly planned and executed.
- Integration tests for the covalent-dispatcher init module.
- pytest-asyncio added to requirements.

## [0.5.0] - 2021-11-23

### Added

- Results manager file to get results from a file, delete a result, and redispatch a result object.
- Results can also be awaited to only return a result if it has either been completed or failed.
- Results class which is used to store the results with all the information needed to be used again along with saving the results to a file functionality.
- A result object will be a mercurial object which will be updated by the dispatcher and saved to a file throughout the dispatching and execution parts.
- Direct manipulation of the transport graph inside a result object takes place.
- Utility to convert a function definition string to a function and vice-versa.
- Status class to denote the status of a result object and of each node execution in the transport graph.
- Start and end times are now also stored for each node execution as well as for the whole dispatch.
- Logging of `stdout` and `stderr` can be done by passing in the `log_stdout`, `log_stderr` named metadata respectively while dispatching.
- In order to get the result of a certain dispatch, the `dispatch_id`, the `results_dir`, and the `wait` parameter can be passed in. If everything is default, then only the dispatch id is required, waiting will not be done, and the result directory will be in the current working directory with folder name as `results/` inside which every new dispatch will have a new folder named according to their respective dispatch ids, containing:
  - `result.pkl` - (Cloud)pickled result object.
  - `result_info.yaml` - yaml file with high level information about the result and its execution.
  - `dispatch_source.py` - python file generated, containing the original function definitions of lattice and electrons which can be used to dispatch again.

### Changed

- `logfile` named metadata is now `slurm_logfile`.
- Instead of using `jsonpickle`, `cloudpickle` is being used everywhere to maintain consistency.
- `to_json` function uses `json` instead of `jsonpickle` now in electron and lattice definitions.
- `post_processing` moved to the dispatcher, so the dispatcher will now store a finished execution result in the results folder as specified by the user with no requirement of post processing it from the client/user side.
- `run_task` function in dispatcher modified to check if a node has completed execution and return it if it has, else continue its execution. This also takes care of cases if the server has been closed mid execution, then it can be started again from the last saved state, and the user won't have to wait for the whole execution.
- Instead of passing in the transport graph and dispatch id everywhere, the result object is being passed around, except for the `asyncio` part where the dispatch id and results directory is being passed which afterwards lets the core dispatcher know where to get the result object from and operate on it.
- Getting result of parent node executions of the graph, is now being done using the result object's graph. Storing of each execution's result is also done there.
- Tests updated to reflect the changes made. They are also being run in a serverless manner.

### Removed

- `LatticeResult` class removed.
- `jsonpickle` requirement removed.
- `WorkflowExecutionResult`, `TaskExecutionResult`, and `ExecutionError` singleton classes removed.

### Fixed

- Commented out the `jwt_required()` part in `covalent-dispatcher/_service/app.py`, may be removed in later iterations.
- Dispatcher server will now return the error message in the response of getting result if it fails instead of sending every result ever as a response.

## [0.4.3] - 2021-11-23

### Added

- Added a note in Known Issues regarding port conflict warning.

## [0.4.2] - 2021-11-24

### Added

- Added badges to README.md

## [0.4.1] - 2021-11-23

### Changed

- Removed old coverage badge and fixed the badge URL

## [0.4.0] - 2021-11-23

### Added

- Codecov integrations and badge

### Fixed

- Detached pipelines no longer created

## [0.3.0] - 2021-11-23

### Added

- Wrote a Code of Conduct based on <https://www.contributor-covenant.org/>
- Added installation and environment setup details in CONTRIBUTING
- Added Known Issues section to README

## [0.2.0] - 2021-11-22

### Changed

- Removed non-open-source executors from Covalent. The local SLURM executor is now
- a separate repo. Executors are now plugins.

## [0.1.0] - 2021-11-19

### Added

- Pythonic CLI tool. Install the package and run `covalent --help` for a usage description.
- Login and logout functionality.
- Executor registration/deregistration skeleton code.
- Dispatcher service start, stop, status, and restart.

### Changed

- JWT token is stored to file instead of in an environment variable.
- The Dask client attempts to connect to an existing server.

### Removed

- Removed the Bash CLI tool.

### Fixed

- Version assignment in the covalent init file.

## [0.0.3] - 2021-11-17

### Fixed

- Fixed the Dockerfile so that it runs the dispatcher server from the covalent repo.

## [0.0.2] - 2021-11-15

### Changed

- Single line change in ci script so that it doesn't exit after validating the version.
- Using `rules` in `pytest` so that the behavior in test stage is consistent.

## [0.0.1] - 2021-11-15

### Added

- CHANGELOG.md to track changes (this file).
- Semantic versioning in VERSION.
- CI pipeline job to enforce versioning.<|MERGE_RESOLUTION|>--- conflicted
+++ resolved
@@ -7,11 +7,14 @@
 
 ## [UNRELEASED]
 
-<<<<<<< HEAD
-### Changed
-
-- Location of function to load result from the database.
-=======
+### Changed
+
+- Location of function to load result from the database now moved to load module in covalent_dispatcher/_db folder.
+
+### Added
+- API functions for redispatching.
+- Unit and functional tests for redispatching.
+
 ## [0.216.0-rc.0] - 2023-02-05
 
 ### Authors
@@ -22,7 +25,6 @@
 - Ara Ghukasyan <38226926+araghukas@users.noreply.github.com>
 
 
->>>>>>> 30251684
 ### Removed
 
 - References to specific IBMQ hub/group/project in tutorial 5
@@ -32,8 +34,6 @@
 - TransportGraphOps class for diffing operations on transport graphs.
 - Added make derived dispatch method.
 - Apply electron updates method to _TransportGraph.
-- API method for redispatching.
-- Unit and functional tests for redispatching.
 
 ### Operations
 
