--- conflicted
+++ resolved
@@ -7,11 +7,10 @@
 
 ## [UNRELEASED]
 
-<<<<<<< HEAD
 ### Fixed
 
 - Using `io.BytesIO` in `update_result` in the results service to prevent creation of a new file in the file system.
-=======
+
 ## [0.48.0] - 2022-04-01
 
 ### Added
@@ -69,7 +68,6 @@
 ### Added
 
 - A version check is done at Covalent startup to ensure that executor plugins are compatible.
->>>>>>> 38d14275
 
 ## [0.43.0] - 2022-03-31
 
