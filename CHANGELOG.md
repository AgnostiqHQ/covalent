# Changelog

All notable changes to this project will be documented in this file.

The format is based on [Keep a Changelog](https://keepachangelog.com/en/1.0.0/),
and this project adheres to [Semantic Versioning](https://semver.org/spec/v2.0.0.html).

## [UNRELEASED]

<<<<<<< HEAD
=======
## [0.189.0] - 2022-08-31

### Authors

- Will Cunningham <wjcunningham7@users.noreply.github.com>
- Co-authored-by: Scott Wyman Neagle <scott@agnostiq.ai>
- Alejandro Esquivel <ae@alejandro.ltd>
- Co-authored-by: Will Cunningham <wjcunningham7@gmail.com>
- Aravind-psiog <100823292+Aravind-psiog@users.noreply.github.com>
- Faiyaz Hasan <faiyaz@agnostiq.ai>
- Co-authored-by: Venkat Bala <venkat@agnostiq.ai>
- Prasanna Venkatesh <54540812+Prasy12@users.noreply.github.com>
- Co-authored-by: Amalan Jenicious F <amalan.jenicious@psiog.com>


### Added

- Added capability to take screenshot of the graph with covalent logo on the GUI.

### Operations

- Changed the environment switches in tests.yml to be `true`/empty instead of 1/0

- Adding `benchmark.yml` workflow

### Tests

- Adding scripts in `tests/stress_tests/benchmarks`

## [0.188.0] - 2022-08-31

### Authors

- Will Cunningham <wjcunningham7@users.noreply.github.com>
- Co-authored-by: Scott Wyman Neagle <scott@agnostiq.ai>
- Alejandro Esquivel <ae@alejandro.ltd>
- Co-authored-by: Will Cunningham <wjcunningham7@gmail.com>
- Aravind-psiog <100823292+Aravind-psiog@users.noreply.github.com>


### Added

- Created a prototype of a production Dockerfile
- The old Dockerfile has been moved to Dockerfile.dev

### Docs

- Added read the docs for user interface
- Added db schema migration error guide in RTD
- Removed `get_data_store` from quantum chemistry tutorial #1046

### Operations

- Front-end test coverage measured and reported in CI
- Added reusable version action

>>>>>>> 15b6e280
## [0.187.0] - 2022-08-28

### Authors

- Prasanna Venkatesh <54540812+Prasy12@users.noreply.github.com>
- Co-authored-by: Kamalesh-suresh <kamalesh.suresh@psiog.com>
- Co-authored-by: Amalan Jenicious F <amalan.jenicious@psiog.com>
- Co-authored-by: pre-commit-ci[bot] <66853113+pre-commit-ci[bot]@users.noreply.github.com>

<<<<<<< HEAD

=======
>>>>>>> 15b6e280
### Tests

- Fixed `test_using_executor_names` and `test_internal_sublattice_dispatch` tests to also work with `--no-cluster` option.

### Added

- Added test cases for front-end react components.

## [0.186.0] - 2022-08-25

### Authors

- Sankalp Sanand <sankalp@agnostiq.ai>
- Co-authored-by: Alejandro Esquivel <ae@alejandro.ltd>
- Venkat Bala <venkat@agnostiq.ai>
- Okechukwu  Emmanuel Ochia <okechukwu@agnostiq.ai>
- Co-authored-by: pre-commit-ci[bot] <66853113+pre-commit-ci[bot]@users.noreply.github.com>
- Co-authored-by: Will Cunningham <wjcunningham7@gmail.com>
- Co-authored-by: Scott Wyman Neagle <scott@agnostiq.ai>
- Venkat Bala <15014089+venkatBala@users.noreply.github.com>
- Aravind-psiog <100823292+Aravind-psiog@users.noreply.github.com>
- Co-authored-by: Kamalesh-suresh <kamalesh.suresh@psiog.com>
- Co-authored-by: Prasy12 <prasanna.venkatesh@psiog.com>

### Operations

- Fix conditional logic around dumping of `covalent` logs to stdout in test workflows
- Build test matrix by parsing configs from json
- Dump covalent logs if any of the tests step fail
- changed-files action uses the proper sha in version.yml

### Docs

- Added RTD and header for the AWS EC2 executor plugin.
- Refactored tutorials for better organization

### Added

- Added executor label, node id and node type to graph node UI

### Changed

- Runtime has been modified to be more precise on the lattice and electron sidebar

## [0.185.0] - 2022-08-23

### Authors

- Sankalp Sanand <sankalp@agnostiq.ai>
- Co-authored-by: Alejandro Esquivel <ae@alejandro.ltd>
- Venkat Bala <venkat@agnostiq.ai>

<<<<<<< HEAD

=======
>>>>>>> 15b6e280
### Added

- Adding `load_tests` subdirectory to tests to facilitate execution of Covalent benchmarks during nightly runs
- Added `locust` requirements to tests `requirements.txt`

## [0.184.2] - 2022-08-23

### Authors

- Sankalp Sanand <sankalp@agnostiq.ai>
- Co-authored-by: Alejandro Esquivel <ae@alejandro.ltd>


### Fixed

- Switched the `render_as_batch` flag in the alembic env context so that `ALTER` commands are supported in SQLite migrations.

### Docs

- Updated custom executor RTD to show a simpler example

### Operations

- pre-commit autoupdate

## [0.184.1] - 2022-08-23

### Authors

- Alejandro Esquivel <ae@alejandro.ltd>
- Venkat Bala <venkat@agnostiq.ai>
- Co-authored-by: Scott Wyman Neagle <scott@agnostiq.ai>
- Casey Jao <casey@agnostiq.ai>
- Sankalp Sanand <sankalp@agnostiq.ai>


### Fixed

- Function's `__doc__` and `__name__` storage in dict/json for transportable object fixed.

### Tests

- Added unit test for the above fix.

## [0.184.0] - 2022-08-22

### Authors

- Alejandro Esquivel <ae@alejandro.ltd>
- Venkat Bala <venkat@agnostiq.ai>
- Co-authored-by: Scott Wyman Neagle <scott@agnostiq.ai>
- Casey Jao <casey@agnostiq.ai>


### Changed

- Electron metadata is serialized earlier during workflow construction
  to reduce unexpected executor pip requirements.
  
### Operations

- Updating conditional logic for the different steps in `release` workflow
- Dependabot update

### Docs

- Removed "How to synchronize lattices" section from RTD

## [0.183.0] - 2022-08-18

### Authors

- Scott Wyman Neagle <scott@agnostiq.ai>
- Venkat Bala <venkat@agnostiq.ai>


### Added

- Adding tests to update patch coverage for the `covalent logs` cli

### Changed

- Modify the `covalent logs` CLI handler to read logs line by line

### Operations

- Update release workflow
- Adding a `wait` input for the Conda action

## [0.182.2] - 2022-08-18

### Authors

- Scott Wyman Neagle <scott@agnostiq.ai>
- Will Cunningham <wjcunningham7@users.noreply.github.com>
- Alejandro Esquivel <ae@alejandro.ltd>
- Co-authored-by: Will Cunningham <wjcunningham7@gmail.com>
- Co-authored-by: Faiyaz Hasan <faiyaz@agnostiq.ai>


### Fixed

- CLI `service.py` tests to run without the server needing to be started.

### Docs

- Added `covalent db` cli command to API section of RTD

### Docs

- Fixed RTD downloads badge image to point to `covalent` rather than `cova`

### Operations

- Use conda skeleton action for build and upload

### Docs

- Updating WCI yaml with new file transfer protocols

## [0.182.1] - 2022-08-17

### Authors

- Will Cunningham <wjcunningham7@users.noreply.github.com>
- Venkat Bala <venkat@agnostiq.ai>
- Co-authored-by: santoshkumarradha <santosh@agnostiq.ai>
- Co-authored-by: pre-commit-ci[bot] <66853113+pre-commit-ci[bot]@users.noreply.github.com>
- Co-authored-by: Santosh kumar <29346072+santoshkumarradha@users.noreply.github.com>
- Co-authored-by: Scott Wyman Neagle <scott@agnostiq.ai>
- Prasanna Venkatesh <54540812+Prasy12@users.noreply.github.com>
- Co-authored-by: Will Cunningham <wjcunningham7@gmail.com>


### Fixed

- lattice.draw() fix on the GUI.

## [0.182.0] - 2022-08-17

### Authors

- Will Cunningham <wjcunningham7@users.noreply.github.com>
- Venkat Bala <venkat@agnostiq.ai>
- Co-authored-by: santoshkumarradha <santosh@agnostiq.ai>
- Co-authored-by: pre-commit-ci[bot] <66853113+pre-commit-ci[bot]@users.noreply.github.com>
- Co-authored-by: Santosh kumar <29346072+santoshkumarradha@users.noreply.github.com>
- Co-authored-by: Scott Wyman Neagle <scott@agnostiq.ai>


### Added

- Update RTD for `AWS Batch` executor
- Removed `AWS Lambda` executor RTD from this branch in order to keep changes atomic

### Changed

- Synced with latest develop

### Docs

- Adding RTD for `AWS Braket` executor
- Adding dropdown menu for the IAM policy
- Delete RTD for other cloud executor to keep changes atomic
- Renamed `executers` folder to `executors`

### Docs

- Updated short release notes

## [0.181.0] - 2022-08-17

### Authors

- Alejandro Esquivel <ae@alejandro.ltd>
- Will Cunningham <wjcunningham7@users.noreply.github.com>
- Scott Wyman Neagle <scott@agnostiq.ai>
- Venkat Bala <venkat@agnostiq.ai>
- Co-authored-by: santoshkumarradha <santosh@agnostiq.ai>
- Co-authored-by: pre-commit-ci[bot] <66853113+pre-commit-ci[bot]@users.noreply.github.com>
- Co-authored-by: Santosh kumar <29346072+santoshkumarradha@users.noreply.github.com>
- Co-authored-by: Will Cunningham <wjcunningham7@gmail.com>
- Prasanna Venkatesh <54540812+Prasy12@users.noreply.github.com>
- Co-authored-by: Kamalesh-suresh <kamalesh.suresh@psiog.com>
- Co-authored-by: Manjunath PV <manjunath.poilath@psiog.com>
- Co-authored-by: ArunPsiog <arun.mukesh@psiog.com>


### Changed

- Lazy loading mechanism on the GUI.

### Fixed

- Displaying electron executor and inputs information on the GUI.
- Animated spinner for running statuses on the GUI.

## Docs

- Add `AWSLambdaExecutor` RTD
- Update `api.rst` to include `cluster` CLI command option
- Added version migration guide section in RTD
- Update RTD for `AWS ECS` executor
- Remove AWS Lambda and Batch RTDs to keep changes atomic
- Adding dropdowns to IAM policy documents
- Updated compatibility matrix
- Updated pip, bash and callable deps how-to guides

### Operations

- NPM install on CentOS done explicitly
- `-y` flag for `conda install`

## [0.180.0] - 2022-08-16

### Authors

- Casey Jao <casey@agnostiq.ai>
- Co-authored-by: Alejandro Esquivel <ae@alejandro.ltd>
- Okechukwu  Emmanuel Ochia <okechukwu@agnostiq.ai>
- Scott Wyman Neagle <scott@agnostiq.ai>
- Co-authored-by: pre-commit-ci[bot] <66853113+pre-commit-ci[bot]@users.noreply.github.com>
- Co-authored-by: Will Cunningham <wjcunningham7@gmail.com>
- Sankalp Sanand <sankalp@agnostiq.ai>


### Removed

- Removed `ct.wait.LONG` etc. constants from covalent's init

### Changed

- `wait` in `_get_result_from_dispatcher` will now use `_results_manager.wait.EXTREME` if `True` has been passed to it.

### Operations

- Prettierified release.yml
- Cleaned up pre-commit-config.yml

### Docs

- Updated Bash Lepton tutorial to conform with the latest Lepton interface changes
- Disabling how-to guide for executing an electron with a specified Conda environment.
- Fixed "How To" for Python leptons

## [0.179.0] - 2022-08-16

### Authors



### Changed

- Changed terser package version on webapp yarn-lock file.

## [0.178.0] - 2022-08-15

### Authors

- Will Cunningham <wjcunningham7@users.noreply.github.com>
- Co-authored-by: Alejandro Esquivel <ae@alejandro.ltd>
- Casey Jao <casey@agnostiq.ai>


### Changed

- Dispatch workflows as asyncio tasks on the FastAPI event loop instead of in separate threads

### Fixed

- Deconflict wait enum with `ct.wait` function; `wait` -> `WAIT`

### Operations

- Conda package is built and tested on a nightly schedule
- Conda deployment step is added to `release.yml`
- Install yarn and npm on Ubuntu whenever the webapp needs to be built

## [0.177.0] - 2022-08-11

### Authors

- Scott Wyman Neagle <scott@agnostiq.ai>
- Co-authored-by: Faiyaz Hasan <faiyaz@agnostiq.ai>
- Casey Jao <casey@agnostiq.ai>
- Venkat Bala <venkat@agnostiq.ai>
- Co-authored-by: pre-commit-ci[bot] <66853113+pre-commit-ci[bot]@users.noreply.github.com>

### Removed

- `while True` in `app.get_result`

### Changed

- Flask route logic to return 503 when the result is not ready

### Tests

- results_manager tests

### Operations

- Fix conditional checks for `pre-release` and `stable` Covalent docker image builds

## [0.176.0] - 2022-08-11

### Authors

- Scott Wyman Neagle <scott@agnostiq.ai>
- Co-authored-by: Faiyaz Hasan <faiyaz@agnostiq.ai>
- Casey Jao <casey@agnostiq.ai>


### Operations

- Update precommit yaml.

### Removed

- `Lattice.check_consumables()`, `_TransportGraph.get_topologically_sorted_graph()`

### Operations

- Trigger webapp build if `build==true`

## [0.175.0] - 2022-08-11

### Authors

- Scott Wyman Neagle <scott@agnostiq.ai>
- Co-authored-by: Faiyaz Hasan <faiyaz@agnostiq.ai>
- Casey Jao <casey@agnostiq.ai>


### Operations

- Trigger Slack alert for failed tests on `workflow_run`

## [0.174.0] - 2022-08-11

### Authors

- Casey Jao <casey@agnostiq.ai>
- Alejandro Esquivel <ae@alejandro.ltd>


### Changed

- Changed return value for TransferFromRemote and TransferToRemote (download/upload) operations to be consistent and always return filepath tuples

### Docs

- Updated docs with File Transfer return value changes and `files` kwarg injections

### Fixed

- Fixed postprocessing workflows that return an electron with an incoming wait_for edge

## [0.173.0] - 2022-08-10

### Authors

- Sankalp Sanand <sankalp@agnostiq.ai>


### Added

- `--hard` and `--yes` flags added to `covalent purge` for hard purging (also deletes the databse) and autoapproving respectively.

### Changed

- `covalent purge` now shows the user a prompt informing them what dirs and files will be deleted.
- Improved shown messages in some commands.

### Tests

- Updated tests to reflect above changes.

## [0.172.0] - 2022-08-10

### Authors

- Will Cunningham <wjcunningham7@users.noreply.github.com>
- Prasanna Venkatesh <54540812+Prasy12@users.noreply.github.com>
- Co-authored-by: pre-commit-ci[bot] <66853113+pre-commit-ci[bot]@users.noreply.github.com>
- Co-authored-by: Aravind-psiog <100823292+Aravind-psiog@users.noreply.github.com>
- Co-authored-by: ArunPsiog <arun.mukesh@psiog.com>
- Co-authored-by: manjunath.poilath <manjunath.poilath@psiog.com>
- Co-authored-by: Kamalesh-suresh <kamalesh.suresh@psiog.com>
- Co-authored-by: Amalan Jenicious F <amalan.jenicious@psiog.com>
- Co-authored-by: M Shrikanth <shrikanth.mohan@psiog.com>
- Co-authored-by: Casey Jao <casey@agnostiq.ai>
- Co-authored-by: Aravind-psiog <aravind.prabaharan@psiog.com>
- Co-authored-by: Will Cunningham <wjcunningham7@gmail.com>
- Co-authored-by: Alejandro Esquivel <ae@alejandro.ltd>


### Changed

- Covalent dispatcher flask web apis ported to FastAPI in `covalent_dispatcher/_service/app.py`
- Unit tests written for Covalent dispatcher flask web apis ported to FastAPI in `covalent_dispatcher_tests/_service/app.test.py`
- Web apis of `covalent_ui` refactored to adhere to v11 DB schema
- Electron graph mini map has been moved next to controls on the GUI.
- Lattice status and count of completed & total electrons has been moved to the top of the graph on the GUI.
- Some of the Flask APIs earlier consumed by the GUI have been deprecated & removed from the code base.
- APIs exposed by the web app back end have been re-factored to adhere to the new DB schema v10

### Added

- Added count of dispatches by status on the dispatch list section of the GUI.
- APIs that the GUI consumes have been re-written using FastAPI. This includes re-factoring of older APIs and adding of new APIs.
- Added COVALENT_SERVER_IFACE_ANY flag for uvicorn to start with 0.0.0.0

### Docs

- ReadTheDocs landing page has been improved

## [0.171.0] - 2022-08-10

### Authors

- Casey Jao <casey@agnostiq.ai>
- Co-authored-by: Scott Wyman Neagle <scott@agnostiq.ai>

### Added

- Added `covalent migrate_legacy_result_object` command to save pickled Result objects to the DataStore

## [0.170.1] - 2022-08-09

### Authors

- Venkat Bala <venkat@agnostiq.ai>

### Fixed

- Remove `attr` import added inadvertently

### Tests

- Fix `start` cli test, update `set_config` call count

## [0.170.0] - 2022-08-08

### Authors

- Venkat Bala <venkat@agnostiq.ai>
- Co-authored-by: pre-commit-ci[bot] <66853113+pre-commit-ci[bot]@users.noreply.github.com>


### Changed

- Temporarily allow executor plugin variable name to be either in uppercase or lowercase

## [0.169.0] - 2022-08-08

### Authors

- Venkat Bala <venkat@agnostiq.ai>
- Co-authored-by: pre-commit-ci[bot] <66853113+pre-commit-ci[bot]@users.noreply.github.com>


### Added

- Adding a `covalent config` convenience CLI to quickly view retrive the covalent configuration

## [0.168.0] - 2022-08-08

### Authors

- Venkat Bala <venkat@agnostiq.ai>
- Co-authored-by: pre-commit-ci[bot] <66853113+pre-commit-ci[bot]@users.noreply.github.com>


### Added

- Adding `setup/teardown` methods as placeholders for any executor specific setup and teardown tasks

## [0.167.0] - 2022-08-08

### Authors

- Poojith U Rao <106616820+poojithurao@users.noreply.github.com>
- Co-authored-by: Venkat Bala <venkat@agnostiq.ai>
- Co-authored-by: Faiyaz Hasan <faiyaz@agnostiq.ai>
- Co-authored-by: pre-commit-ci[bot] <66853113+pre-commit-ci[bot]@users.noreply.github.com>
- Co-authored-by: Alejandro Esquivel <ae@alejandro.ltd>


### Added

- S3 File transfer strategy

### Fixed

- Adding maximum number of retries and timeout parameter to the get result http call.

## [0.166.0] - 2022-08-07

### Authors

- Venkat Bala <venkat@agnostiq.ai>


### Tests

- Update dask cli test to match Covalent Dask cluster configuration


### Changed

- Remove newline from log stream formatter for better log statment output
- Jsonify covalent cluster cli outputs

## [0.165.0] - 2022-08-06

### Authors

- Casey Jao <casey@agnostiq.ai>


### Changed

- Make `BaseExecutor` and `BaseAsyncExecutor` class siblings, not parent and child.

### Operations

- Only validate webapp if the webapp was built

### Tests

- Fixed randomly failing lattice json serialization test

## [0.164.0] - 2022-08-05

### Authors

- Sankalp Sanand <sankalp@agnostiq.ai>
- Faiyaz Hasan <faiyaz@agnostiq.ai>
- Co-authored-by: pre-commit-ci[bot] <66853113+pre-commit-ci[bot]@users.noreply.github.com>
- Co-authored-by: Venkat Bala <venkat@agnostiq.ai>
- Co-authored-by: Will Cunningham <wjcunningham7@gmail.com>


### Changed

- Use `update_config` to modify dask configuration from the cluster process
- Simplify `set_config` logic for dask configuration options on `covalent start`
- Removed default values from click options for dask configuration related values

### Added

- Configured default dask configuration options in `defaults.py`

### Fixed 

- Overwriting config address issue.

### Tests

- Moved misplaced functional/integration tests from the unit tests folder to their respective folders.
- All of the unit tests now use test DB instead of hitting a live DB.
- Updated `tests.yml` so that functional tests are run whenever tests get changed or github actions are changed.
- Several broken tests were also fixed.

## [0.163.0] - 2022-08-04

### Authors

- Alejandro Esquivel <ae@alejandro.ltd>
- Co-authored-by: Casey Jao <casey@agnostiq.ai>
- Will Cunningham <wjcunningham7@users.noreply.github.com>
- Co-authored-by: Scott Wyman Neagle <scott@agnostiq.ai>


### Added

- Added `rsync` dependency in `Dockerfile`

### Removed

- `Makefile` which was previously improperly committed

### Operations

- Functional tests are run only on `develop`
- `tests.yml` can be run manually provided a commit SHA
- `tests.yml` uses a `build` filter to conditionally install and build Covalent if build files are modified
- `docker.yml` is now only for dev work, and is manually triggered given an SHA
- `release.yml` is enhanced to push stable and pre-release images to a public ECR repo

## [0.162.0] - 2022-08-04

### Authors

- Alejandro Esquivel <ae@alejandro.ltd>
- Co-authored-by: Casey Jao <casey@agnostiq.ai>


### Changed

- Updated Base executor to support non-unique `retval_key`s, particularly for use in File Transfer where we may have several CallDeps with the reserved `retval_key` of value `files`.

## [0.161.2] - 2022-08-04

### Authors

- Alejandro Esquivel <ae@alejandro.ltd>
- Co-authored-by: pre-commit-ci[bot] <66853113+pre-commit-ci[bot]@users.noreply.github.com>


### Fixed

- Updated `covalent db migrations` to overwrite `alembic.ini` `script_location` with absolute path to migrations folder
- Updated `covalent db alembic [args]` command to use project root as `cwd` for alembic subprocess  

## [0.161.1] - 2022-08-03

### Authors

- Alejandro Esquivel <ae@alejandro.ltd>
- Scott Wyman Neagle <scott@agnostiq.ai>
- Co-authored-by: Faiyaz Hasan <faiyaz@agnostiq.ai>
- Poojith U Rao <106616820+poojithurao@users.noreply.github.com>
- Co-authored-by: Casey Jao <casey@agnostiq.ai>


### Fixed

- When a list was passed to an electron, the generated electron list
  had metadata copied from the electron. This was resulting in
  call_before and call_after functions being called by the electron
  list as well. The metadata (apart from executor) is now set to
  default values for the electron list.

## [0.161.0] - 2022-08-03

### Authors

- Alejandro Esquivel <ae@alejandro.ltd>
- Scott Wyman Neagle <scott@agnostiq.ai>
- Co-authored-by: Faiyaz Hasan <faiyaz@agnostiq.ai>


### Changed

- Replaced `Session(DispatchDB()._get_data_store().engine)` with `workflow_db.session()`

### Removed

- `DevDataStore` class from `datastore.py`
- workflows manager

## [0.160.1] - 2022-08-02

### Authors

- Alejandro Esquivel <ae@alejandro.ltd>
- Scott Wyman Neagle <scott@agnostiq.ai>


### Fixed

- `script_location` key not found issue when installing with pip (second attempt)

### Docs

- Remove migration guide reference from README

### Operations

- Explicitly check `release == true` in tests.yml

## [0.160.0] - 2022-08-02

### Authors

- Casey Jao <casey@agnostiq.ai>
- Co-authored-by: Faiyaz Hasan <faiyaz@agnostiq.ai>


### Changed

- `Executor.run()` now accepts a `task_metadata` dictionary. Current
  keys consist of `dispatch_id` and `node_id`.

## [0.159.0] - 2022-08-02

### Authors

- Casey Jao <casey@agnostiq.ai>
- Co-authored-by: Faiyaz Hasan <faiyaz@agnostiq.ai>


### Changed

- Database schema has been updated to v11

### Operations

- `paths-filter` will only be run on PRs, i.e on workflow runs, the whole test suite will be run.
- Removed retry action from running on `pytest` steps since they instead use `pytest` retries.
- `codecov.yml` added to enable carry-forward flags
- UI front-end is only built for pull requests when the source changes
- Packaging is only validated on the `develop` branch

## [0.158.0] - 2022-07-29

### Authors

- Okechukwu  Emmanuel Ochia <okechukwu@agnostiq.ai>
- Co-authored-by: Scott Wyman Neagle <scott@agnostiq.ai>
- Will Cunningham <wjcunningham7@users.noreply.github.com>
- Alejandro Esquivel <ae@alejandro.ltd>
- Co-authored-by: pre-commit-ci[bot] <66853113+pre-commit-ci[bot]@users.noreply.github.com>
- Casey Jao <casey@agnostiq.ai>
- Co-authored-by: Faiyaz Hasan <faiyaz@agnostiq.ai>


### Changed

- Construct the result object in the dispatcher `entry_point.py` module in order to avoid the Missing Latticed Id error so frequently.
- Update the sleep statement length to 0.1 seconds in the results.manager.

## [0.157.1] - 2022-07-29

### Authors

- Okechukwu  Emmanuel Ochia <okechukwu@agnostiq.ai>
- Co-authored-by: Scott Wyman Neagle <scott@agnostiq.ai>
- Will Cunningham <wjcunningham7@users.noreply.github.com>
- Alejandro Esquivel <ae@alejandro.ltd>
- Co-authored-by: pre-commit-ci[bot] <66853113+pre-commit-ci[bot]@users.noreply.github.com>
- Casey Jao <casey@agnostiq.ai>

### Fixed

- Pass non-kwargs to electrons in the correct order during dispatch.

## [0.157.0] - 2022-07-28

### Authors

- Okechukwu  Emmanuel Ochia <okechukwu@agnostiq.ai>
- Co-authored-by: Scott Wyman Neagle <scott@agnostiq.ai>
- Will Cunningham <wjcunningham7@users.noreply.github.com>
- Alejandro Esquivel <ae@alejandro.ltd>
- Co-authored-by: pre-commit-ci[bot] <66853113+pre-commit-ci[bot]@users.noreply.github.com>
- Casey Jao <casey@agnostiq.ai>


### Changed

- Expose a public `wait()` function compatible with both calling and dispatching lattices

### Docs

- Updated the RTD on `wait_for()` to use the static `wait()` function

### Operations

- pre-commit autoupdate

### Docs

- Changed the custom executor how-to to be shorter and more concise.
- Re-structured the docs

## [0.156.0] - 2022-07-27

### Authors

- Okechukwu  Emmanuel Ochia <okechukwu@agnostiq.ai>
- Co-authored-by: Scott Wyman Neagle <scott@agnostiq.ai>
- Will Cunningham <wjcunningham7@users.noreply.github.com>
- Alejandro Esquivel <ae@alejandro.ltd>
- Co-authored-by: pre-commit-ci[bot] <66853113+pre-commit-ci[bot]@users.noreply.github.com>


### Added

- Bash decorator is introduced
- Lepton commands can be specified as a list of strings rather than strings alone.

## [0.155.1] - 2022-07-26

### Authors

- Okechukwu  Emmanuel Ochia <okechukwu@agnostiq.ai>
- Co-authored-by: Scott Wyman Neagle <scott@agnostiq.ai>
- Will Cunningham <wjcunningham7@users.noreply.github.com>
- Alejandro Esquivel <ae@alejandro.ltd>
- Co-authored-by: pre-commit-ci[bot] <66853113+pre-commit-ci[bot]@users.noreply.github.com>


### Fixed

- `script_location` key not found issue when running alembic programatically

### Operations

- Fixed syntax errors in `stale.yml` and in `hotfix.yml`
- `docker.yml` triggered after version bump in `develop` instead of before
- Enhanced `tests.yml` to upload coverage reports by domain

## [0.155.0] - 2022-07-26

### Authors

- Alejandro Esquivel <ae@alejandro.ltd>


### Added

- Exposing `alembic {args}` cli commands through: `covalent db alembic {args}`

## [0.154.0] - 2022-07-25

### Authors

- Casey Jao <casey@agnostiq.ai>
- Co-authored-by: Venkat Bala <venkat@agnostiq.ai>
- Alejandro Esquivel <ae@alejandro.ltd>


### Added

- Added methods to programatically fetch information from Alembic without needing subprocess

## [0.153.1] - 2022-07-25

### Authors

- Casey Jao <casey@agnostiq.ai>
- Co-authored-by: Venkat Bala <venkat@agnostiq.ai>


### Fixed

- Stdout and stderr are now captured when using the dask executor.


### Tests

- Fixed Dask cluster CLI tests

## [0.153.0] - 2022-07-25

### Authors

- Faiyaz Hasan <faiyaz@agnostiq.ai>


### Added

- Helper function to load and save files corresponding to the DB filenames.

### Changed

- Files with .txt, .log extensions are stored as strings.
- Get result web request timeout to 2 seconds.

## [0.152.0] - 2022-07-25

### Authors

- Faiyaz Hasan <faiyaz@agnostiq.ai>
- Co-authored-by: Scott Wyman Neagle <scott@agnostiq.ai>


### Changed

- Pass default DataStore object to node value retrieval method in the Results object.

## [0.151.1] - 2022-07-22

### Authors

- Faiyaz Hasan <faiyaz@agnostiq.ai>
- Co-authored-by: Scott Wyman Neagle <scott@agnostiq.ai>


### Fixed

- Adding maximum number of retries and timeout parameter to the get result http call.
- Disabling result_webhook for now.

## [0.151.0] - 2022-07-22

### Authors

- Scott Wyman Neagle <scott@agnostiq.ai>
- Co-authored-by: Will Cunningham <wjcunningham7@gmail.com>
- Sankalp Sanand <sankalp@agnostiq.ai>


### Added

- `BaseAsyncExecutor` has been added which can be inherited by new async-aware executors.

### Changed

- Since tasks were basically submitting the functions to a Dask cluster by default, they have been converted into asyncio `Tasks` instead which support a far larger number of concurrent tasks than previously used `ThreadPool`.

- `tasks_pool` will still be used to schedule tasks which use non-async executors.

- Executor's `executor` will now receive a callable instead of a serialized function. This allows deserializing the function where it is going to be executed while providing a simplified `execute` at the same time.

- `uvloop` is being used instead of the default event loop of `asyncio` for better performance.

- Tests have also been updated to reflect above changes.

### Operations

- Made Santosh the sole owner of `/docs`

## [0.150.0] - 2022-07-22

### Authors

- Faiyaz Hasan <faiyaz@agnostiq.ai>


### Added

- Initialize database tables when the covalent server is started.

## [0.149.0] - 2022-07-21

### Authors

- Scott Wyman Neagle <scott@agnostiq.ai>
- Co-authored-by: Venkat Bala <venkat@agnostiq.ai>


### Removed

- `result.save()`
- `result._write_dispatch_to_python_file()`

## [0.148.0] - 2022-07-21

### Authors

- Alejandro Esquivel <ae@alejandro.ltd>


### Changed

- Changed DataStore default db path to correspond to dispatch db config path

### Operations

- Added workflow to stale and close pull requests


### Docs

- Fixed `get_metadata` calls in examples to remove `results_dir` argument
- Removed YouTube video temporarily

## [0.147.0] - 2022-07-21

### Authors

- Casey Jao <casey@agnostiq.ai>


### Changed

- Simplified interface for custom executors. All the boilerplate has
  been moved to `BaseExecutor`.

## [0.146.0] - 2022-07-20

### Authors

- Casey Jao <casey@agnostiq.ai>
- Co-authored-by: Venkat Bala <venkat@agnostiq.ai>
- Faiyaz Hasan <faiyaz@agnostiq.ai>



### Added

- Ensure that transportable objects are rendered correctly when printing the result object.

### Tests

- Check that user data is not unpickled by the Covalent server process

## [0.145.0] - 2022-07-20

### Authors

- Scott Wyman Neagle <scott@agnostiq.ai>
- Co-authored-by: Venkat Bala <venkat@agnostiq.ai>
- Co-authored-by: Faiyaz Hasan <faiyaz@agnostiq.ai>


### Removed

- `entry_point.get_result()`

### Changed

- get_result to query an HTTP endpoint instead of a DB session

## [0.144.0] - 2022-07-20

### Authors

- Will Cunningham <wjcunningham7@users.noreply.github.com>
- Co-authored-by: Scott Wyman Neagle <scott@agnostiq.ai>
- Alejandro Esquivel <ae@alejandro.ltd>


### Added

- Set up alembic migrations & added migration guide (`alembic/README.md`)

## [0.143.0] - 2022-07-19

### Authors

- Will Cunningham <wjcunningham7@users.noreply.github.com>
- Co-authored-by: Scott Wyman Neagle <scott@agnostiq.ai>


### Changed

- Installation will fail if `cova` is installed while trying to install `covalent`.

## [0.142.0] - 2022-07-19

### Authors

- Poojith U Rao <106616820+poojithurao@users.noreply.github.com>
- Co-authored-by: Will Cunningham <wjcunningham7@gmail.com>
- Anna Hughes <annagwen42@gmail.com>
- Co-authored-by: Poojith <poojith@agnostiq.ai>
- Co-authored-by: Scott Wyman Neagle <scott@agnostiq.ai>
- Casey Jao <casey@agnostiq.ai>
- Co-authored-by: Venkat Bala <venkat@agnostiq.ai>
- Co-authored-by: pre-commit-ci[bot] <66853113+pre-commit-ci[bot]@users.noreply.github.com>
- Faiyaz Hasan <faiyaz@agnostiq.ai>


### Added

- `electron_num`, `completed_electron_num` fields to the Lattice table.

## [0.141.0] - 2022-07-19

### Authors

- Poojith U Rao <106616820+poojithurao@users.noreply.github.com>
- Co-authored-by: Will Cunningham <wjcunningham7@gmail.com>
- Anna Hughes <annagwen42@gmail.com>
- Co-authored-by: Poojith <poojith@agnostiq.ai>
- Co-authored-by: Scott Wyman Neagle <scott@agnostiq.ai>
- Casey Jao <casey@agnostiq.ai>
- Co-authored-by: Venkat Bala <venkat@agnostiq.ai>
- Co-authored-by: pre-commit-ci[bot] <66853113+pre-commit-ci[bot]@users.noreply.github.com>


### Changed

- Deprecate topological sort in favor of inspect in-degree of nodes until they are zero before dispatching task
- Use deepcopy to generate a copy of the metadata dictionary before saving result object to the database

### Docs

- Adding incomplete pennylane kernel tutorial
- Adding quantum ensemble tutorial

## [0.140.0] - 2022-07-19

### Authors

- Faiyaz Hasan <faiyaz@agnostiq.ai>
- Co-authored-by: Venkat Bala <venkat@agnostiq.ai>


### Added

- Fields `deps_filename`, `call_before_filename` and `call_after_filename` to the `Electron` table.
- Re-write the deps / call before and after file contents when inserting / updating electron record in the database.

### Changed

- Modify the test and implementation logic of inserting the electron record with these new fields.
- Field `key` to `key_filename` in `Electron` table.

## [0.139.1] - 2022-07-19

### Authors

- Divyanshu Singh <55018955+divshacker@users.noreply.github.com>
- Co-authored-by: Scott Wyman Neagle <wymnea@protonmail.com>
- Co-authored-by: Scott Wyman Neagle <scott@agnostiq.ai>
- Co-authored-by: Will Cunningham <wjcunningham7@users.noreply.github.com>


### Fixed

- Fixes Reverse IP problem. All References to `0.0.0.0` are changed to `localhost` . More details can be found [here](https://github.com/AgnostiqHQ/covalent/issues/202)

## [0.139.0] - 2022-07-19

### Authors

- Venkat Bala <venkat@agnostiq.ai>
- Co-authored-by: Scott Wyman Neagle <scott@agnostiq.ai>
- Faiyaz Hasan <faiyaz@agnostiq.ai>
- Co-authored-by: Will Cunningham <wjcunningham7@gmail.com>


### Added

- Columns `is_active` in the lattice, eLectron and Electron dependency tables.

### Docs

- Adding a RTD tutorial/steps on creating a custom executor

## [0.138.0] - 2022-07-19

### Authors

- Anna Hughes <annagwen42@gmail.com>
- Co-authored-by: Will Cunningham <wjcunningham7@gmail.com>
- Will Cunningham <wjcunningham7@users.noreply.github.com>
- Co-authored-by: Venkat Bala <venkat@agnostiq.ai>


### Added

- Docker build workflow

### Changed

- Dockerfile uses multi-stage build

### Docs

- New tutorial demonstrating how to solve the MaxCut Problem with QAOA and Covalent

## [0.137.0] - 2022-07-19

### Authors

- Prasanna Venkatesh <54540812+Prasy12@users.noreply.github.com>
- Co-authored-by: Alejandro Esquivel <ae@alejandro.ltd>


### Added

- Ability to hide/show labels on the graph
- Graph layout with elk configurations

### Changed

- Changed API socket calls interval for graph optimization.

### Tests

- Disabled several dask functional tests

## [0.136.0] - 2022-07-18

### Authors

- Scott Wyman Neagle <scott@agnostiq.ai>
- Co-authored-by: Faiyaz Hasan <faiyaz@agnostiq.ai>


### Changed

- Result.save() has been deprecated in favor of Result.persist() and querying the database directly.

## [0.135.0] - 2022-07-18

### Authors

- Casey Jao <casey@agnostiq.ai>
- Co-authored-by: Scott Wyman Neagle <scott@agnostiq.ai>
- Co-authored-by: Alejandro Esquivel <ae@alejandro.ltd>


### Operations

- Psiog is only codeowner of js files
- Fix in changelog action to handle null author when a bot is committing

### Added

- Support injecting return values of calldeps into electrons during workflow execution

## [0.134.0] - 2022-07-15

### Authors

- Casey Jao <casey@agnostiq.ai>
- Co-authored-by: Scott Wyman Neagle <scott@agnostiq.ai>


### Changed

- Covalent server can now process workflows without having their deps installed

## [0.133.0] - 2022-07-15

### Authors

- Will Cunningham <wjcunningham7@users.noreply.github.com>


### Removed

- Removed the deprecated function `draw_inline` as well as the `matplotlib` dependency.

### Operations

- Fixing the retry block for tests

## [0.132.0] - 2022-07-14

### Authors

- Will Cunningham <wjcunningham7@users.noreply.github.com>


### Added

- Bash lepton support reintroduced with some UX modifications to the Lepton class. Leptons which use scripting languages can be specified as either (1) a command run in the shell/console or (2) a call to a function in a library/script. Leptons which use compiled languages must specify a library and a function name.
- The keyword argument `display_name` can be used to override the name appearing in the UI. Particularly useful when the lepton is a command.
- All arguments except for language are now keyword arguments.
- Keyword arguments passed to a Bash lepton are understood to define environment variables within the shell.
- Non-keyword arguments fill in `$1`, `$2`, etc.
- Named outputs enumerate variables within the shell which will be returned to the user. These can be either `Lepton.OUTPUT` or `Lepton.INPUT_OUTPUT` types.

### Added

- New fields to the decomposed result object Database: 

## [0.131.0] - 2022-07-13

### Authors

- Sankalp Sanand <sankalp@agnostiq.ai>
- Co-authored-by: Venkat Bala <venkat@agnostiq.ai>


### Fixed

- `covalent --version` now looks for `covalent` metadata instead of `cova`

### Tests

- Updated the cli test to include whether the correct version number is shown when `covalent --version` is run

### Added

- Method to write electron id corresponding to sublattices in `execution.py` when running `_run_task`.

## [0.130.0] - 2022-07-12

### Authors

- Venkat Bala <venkat@agnostiq.ai>
- Co-authored-by: Scott Wyman Neagle <scott@agnostiq.ai>

### Changed

- Ignoring tests for `cancel_dispatch` and `construct_bash`
- Create a dummy requirements.txt file for pip deps tests
- Fix version of `Werkzeug` package to avoid running into ValueError (unexpected kwarg `as_tuple`)
- Update `customization` how to test by specifying the section header `sdk`

## [0.129.0] - 2022-07-12

### Authors

- Sankalp Sanand <sankalp@agnostiq.ai>
- Co-authored-by: Alejandro Esquivel <ae@alejandro.ltd>

### Added

- Support for `wait_for` type edges when two electrons are connected by their execution side effects instead of output-input relation.

### Changed

- `active_lattice.electron_outputs` now contains the node ids as well for the electron which is being post processed.

## [0.128.1] - 2022-07-12

### Authors

- Faiyaz Hasan <faiyaz@agnostiq.ai>


### Fixed

- `Result.persist` test in `result_test.py`.
- Electron dependency `arg_index` is changed back to Nullable.

## [0.128.0] - 2022-07-12

### Authors

- Okechukwu  Emmanuel Ochia <okechukwu@agnostiq.ai>
- Co-authored-by: Casey Jao <casey@agnostiq.ai>
- Co-authored-by: Alejandro Esquivel <ae@alejandro.ltd>
- Co-authored-by: pre-commit-ci[bot] <66853113+pre-commit-ci[bot]@users.noreply.github.com>

### Added

- File transfer support for leptons

## [0.127.0] - 2022-07-11

### Authors

- Scott Wyman Neagle <scott@agnostiq.ai>
- Co-authored-by: Faiyaz Hasan <faiyaz@agnostiq.ai>
- Co-authored-by: Venkat Bala <venkat@agnostiq.ai>


### Added

- When saving to DB, also persist to the new DB if running in develop mode

### Tests

- Flask app route tests

## [0.126.0] - 2022-07-11

### Authors

- Will Cunningham <wjcunningham7@users.noreply.github.com>
- Alejandro Esquivel <ae@alejandro.ltd>
- Co-authored-by: pre-commit-ci[bot] <66853113+pre-commit-ci[bot]@users.noreply.github.com>
- Co-authored-by: Sankalp Sanand <sankalp@agnostiq.ai>


### Added

- Added Folder class
- Added internal call before/after deps to execute File Transfer operations pre/post electron execution.

### Operations

- Enhanced hotfix action to create branches from existing commits

## [0.125.0] - 2022-07-09

### Authors

- Okechukwu  Emmanuel Ochia <okechukwu@agnostiq.ai>
- Co-authored-by: pre-commit-ci[bot] <66853113+pre-commit-ci[bot]@users.noreply.github.com>
- Co-authored-by: Alejandro Esquivel <ae@alejandro.ltd>
- Venkat Bala <venkat@agnostiq.ai>
- Co-authored-by: Okechukwu Ochia <emmirald@gmail.com>
- Co-authored-by: Scott Wyman Neagle <scott@agnostiq.ai>


### Added

- Dask Cluster CLI functional/unit tests

### Docs

- Updated RTD concepts, how-to-guides, and api docs with electron dependencies.

### Operations

- Separate out running tests and uploading coverage report to circumvent bug in
  retry action

## [0.124.0] - 2022-07-07

### Authors

- Will Cunningham <wjcunningham7@users.noreply.github.com>
- Co-authored-by: Scott Wyman Neagle <scott@agnostiq.ai>
- Faiyaz Hasan <faiyaz@agnostiq.ai>


### Added

- `Result.persist` method in `covalent/_results_manager/result.py`.

### Operations

- Package pre-releases go to `covalent` instead of `cova` on PyPI.

## [0.123.0] - 2022-07-07

### Authors

- Scott Wyman Neagle <scott@agnostiq.ai>
- Co-authored-by: Faiyaz Hasan <faiyaz@agnostiq.ai>
- Will Cunningham <wjcunningham7@users.noreply.github.com>
- Alejandro Esquivel <ae@alejandro.ltd>
- Co-authored-by: pre-commit-ci[bot] <66853113+pre-commit-ci[bot]@users.noreply.github.com>


### Added

- Added Folder class
- Added internal call before/after deps to execute File Transfer operations pre/post electron execution.

### Operations

- `codeql.yml` and `condabuild.yml` run nightly instead of on every PR.
- Style fixes in changelog

## [0.122.1] - 2022-07-06

### Authors

Will Cunningham <wjcunningham7@users.noreply.github.com>
Co-authored-by: Scott Wyman Neagle <scott@agnostiq.ai>


### Operations

- Added license scanner action
- Pre-commit autoupdate

### Tests

- Tests for running workflows with more than one iteration

### Fixed

- Attribute error caused by attempts to retrieve the name from the node function when the node function is set to None

## [0.122.0] - 2022-07-04

### Authors

Faiyaz Hasan <faiyaz@agnostiq.ai>
Co-authored-by: pre-commit-ci[bot] <66853113+pre-commit-ci[bot]@users.noreply.github.com>


### Added

- `covalent/_results_manager/write_result_to_db.py` module and methods to insert / update data in the DB.
- `tests/covalent_tests/results_manager_tests/write_result_to_db_test.py` containing the unit tests for corresponding functions.

### Changed

- Electron `type` column to a string type rather than an `ElectronType` in DB models.
- Primary keys from `BigInteger` to `Integer` in DB models.

## [0.121.0] - 2022-07-04

### Authors

Will Cunningham <wjcunningham7@users.noreply.github.com>
Co-authored-by: Alejandro Esquivel <ae@alejandro.ltd>
Co-authored-by: pre-commit-ci[bot] <66853113+pre-commit-ci[bot]@users.noreply.github.com>


### Removed

- Unused requirements `gunicorn` and `eventlet` in `requirements.txt` as well as `dask` in `tests/requirements.txt`, since it is already included in the core requirements.

### Docs

- Updated the compatibility matrix in the docs.

## [0.120.0] - 2022-07-04

### Authors

Okechukwu  Emmanuel Ochia <okechukwu@agnostiq.ai>
Co-authored-by: Venkat Bala <venkat@agnostiq.ai>
Co-authored-by: pre-commit-ci[bot] <66853113+pre-commit-ci[bot]@users.noreply.github.com>
Co-authored-by: Scott Wyman Neagle <scott@agnostiq.ai>


### Added

- Adding `cluster` CLI options to facilitate interacting with the backend Dask cluster
- Adding options to `covalent start` to enable specifying number of workers, memory limit and threads per worker at cluster startup

### Changed

- Update `DaskAdminWorker` docstring with better explanation

## [0.119.1] - 2022-07-04

### Authors

Scott Wyman Neagle <scott@agnostiq.ai>
Casey Jao <casey@agnostiq.ai>


### Fixed

- `covalent status` checks if the server process is still alive.

### Operations

- Updates to changelog logic to handle multiple authors

## [0.119.0] - 2022-07-03
### Authors
@cjao 


### Added

- Introduce support for pip dependencies

## [0.118.0] - 2022-07-02
### Authors
@AlejandroEsquivel 


### Added

- Introduced File, FileTransfer, and FileTransferStrategy classes to support various File Transfer use cases prior/post electron execution

## [0.117.0] - 2022-07-02
### Authors
@Emmanuel289 


### Added

- Included retry action in 'tests.yaml' workflow.

## [0.116.0] - 2022-06-29
### Authors
@Prasy12 

### Changed

- Changed API socket calls interval for graph optimization.

### Added

- Ability to change to different layouts from the GUI.

## [0.115.0] - 2022-06-28
### Authors
@cjao 


### Added

- Introduce support for `call_before`, `call_after`, and bash dependencies

### Operations

- Unit tests performed on Python 3.10 on Ubuntu and MacOS images as well as 3.9 on MacOS
- Updated codeowners so that AQ Engineers doesn't own this CHANGELOG
- pre-commit autoupdate

## [0.114.0] - 2022-06-23
### Authors
@dependabot[bot] 


### Changed

- Changed eventsource version on webapp yarn-lock file.

### Operations

- Added Github push changelog workflow to append commiters username
- Reusable JavaScript action to parse changelog and update version

## [0.113.0] - 2022-06-21

### Added

- Introduce new db models and object store backends

### Operations

- Syntax fix in hotfix.yml

### Docs

- Added new tutorial: Linear and convolutional autoencoders

## [0.112.0] - 2022-06-20

### Changed

- Changed async version on webapp package-lock file.

## [0.111.0] - 2022-06-20

### Changed

- Changed eventsource version on webapp package-lock file.

### Docs

- Added new tutorial: Covalentified version of the Pennylane Variational Classifier tutorial.

## [0.110.3] - 2022-06-17

### Fixed

- Fix error when parsing electron positional arguments in workflows

### Docs

- Remove hardcoding version info in README.md

## [0.110.2] - 2022-06-10

### Docs

- Fix MNIST tutorial
- Fix Quantum Gravity tutorial
- Update RTD with migration guide compatible with latest release
- Convert all references to `covalent start` from Jupyter notebooks to markdown statements
- Update release notes summary in README.md
- Fixed display issues with figure (in dark mode) and bullet points in tutorials

### Operations

- Added a retry block to the webapp build step in `tests.yml`

## [0.110.1] - 2022-06-10

### Fixed

- Configure dask to not use daemonic processes when creating a cluster

### Operations

- Sync the VERSION file within `covalent` directory to match the root level VERSION
- Manually patch `covalent/VERSION`

## [0.110.0] - 2022-06-10

### Changed

- Web GUI list size and status label colors changed.
- Web GUI graph running icon changed to non-static icon.

### Docs

- Removed references to the Dask executor in RTD as they are no longer needed.

## [0.109.1] - 2022-06-10

### Fixed

- `covalent --version` now works for PyPI releases

## [0.109.0] - 2022-06-10

### Docs

- Update CLI help statements

### Added

- Add CLI functionality to start covalent with/without Dask
- Add CLI support to parse `covalent_ui.log` file

### Operations

- Updating codeowners to establish engineering & psiog ownership

### Docs

- Added new tutorial: Training quantum embedding kernels for classification.

## [0.108.0] - 2022-06-08

### Added

- WCI yaml file

### Docs

- Add pandoc installation updates to contributing guide

## [0.107.0] - 2022-06-07

### Changed

- Skipping stdout/stderr redirection tests until implemented in Dask parent process

### Added

- Simplifed starting the dask cluster using `multiprocessing`
- Added `bokeh==2.4.3` to requirements.txt to enable view Dask dashboard

### Fixed

- Changelog-reminder action now works for PRs from forks.

## [0.106.2] - 2022-06-06

### Fixed

- Specifying the version for package `furo` to `2022.4.7` to prevent breaking doc builds

### Docs

- Added new tutorial: Using Covalent with PennyLane for hybrid computation.

## [0.106.1] - 2022-06-01

### Fixed

- Changelog-reminder action now works for PRs from forks

### Docs

- Removed references to microservices in RTD
- Updated README.md.
- Changed `ct.electron` to `ct.lattice(executor=dask_executor)` in MNIST classifier tutorial

## [0.106.0] - 2022-05-26

### Changed

- Visual theme for Webapp GUI changed in accordance to new theme
- Fonts, colors, icons have been updated

## [0.105.0] - 2022-05-25

### Added

- Add a pre-commit hook for `detect-secrets`.
- Updated the actions in accordance with the migration done in the previous version.

## [0.104.0] - 2022-05-23

### Changed

- Services have been moved to a different codebase. This repo is now hosting the Covalent SDK, local dispatcher backend, Covalent web GUI, and documentation. Version is bumped to `0.104.0` in order to avoid conflicts.
- Update tests to match the current dispatcher api
- Skip testing dask executor until dask executor plugin is made public
- Using 2 thread pools to manage multiple workflows better and the other one for executing electrons in parallel.

### Fixed

- Add psutil and PyYAML to requirements.txt
- Passing the same Electron to multiple inputs of an Electron now works. UI fix pending.
- Dask from `requirements.txt`.

### Removed

- Asyncio usage for electron level concurrency.
- References to dask

### Added

- Functional test added for dask executor with the cluster running locally.
- Scalability tests for different workflows and workflow sizes under `tests/stress_tests/scripts`
- Add sample performance testing workflows under `tests/stress_tests`
- Add pipelines to continuously run the tutorial notebooks
- Create notebook with tasks from RTD

## [0.32.3] - 2022-03-16

### Fixed

- Fix missing UI graph edges between parameters and electrons in certain cases.
- Fix UI crashes in cases where legacy localStorage state was being loaded.

## [0.32.2] - 2022-03-16

### Added

- Images for graphs generated in tutorials and how-tos.
- Note for quantum gravity tutorial to tell users that `tensorflow` doesn't work on M1 Macs.
- `Known Issues` added to `README.md`

### Fixed

- `draw` function usage in tutorials and how-tos now reflects the UI images generated instead of using graphviz.
- Images now render properly in RTD of how-tos.

### Changed

- Reran all the tutorials that could run, generating the outputs again.

## [0.32.1] - 2022-03-15

### Fixed

- CLI now starts server directly in the subprocess instead of as a daemon
- Logs are provided as pipes to Popen instead of using a shell redirect
- Restart behavior fixed
- Default port in `covalent_ui/app.py` uses the config manager

### Removed

- `_graceful_restart` function no longer needed without gunicorn

## [0.32.0] - 2022-03-11

### Added

- Dispatcher microservice API endpoint to dispatch and update workflow.
- Added get runnable task endpoint.

## [0.31.0] - 2022-03-11

### Added

- Runner component's main functionality to run a set of tasks, cancel a task, and get a task's status added to its api.

## [0.30.5] - 2022-03-11

### Updated

- Updated Workflow endpoints & API spec to support upload & download of result objects as pickle files

## [0.30.4] - 2022-03-11

### Fixed

- When executing a task on an alternate Conda environment, Covalent no longer has to be installed on that environment. Previously, a Covalent object (the execution function as a TransportableObject) was passed to the environment. Now it is deserialized to a "normal" Python function, which is passed to the alternate Conda environment.

## [0.30.3] - 2022-03-11

### Fixed

- Fixed the order of output storage in `post_process` which should have been the order in which the electron functions are called instead of being the order in which they are executed. This fixes the order in which the replacement of function calls with their output happens, which further fixes any discrepencies in the results obtained by the user.

- Fixed the `post_process` test to check the order as well.

## [0.30.2] - 2022-03-11

### Changed

- Updated eventlet to 0.31.0

## [0.30.1] - 2022-03-10

### Fixed

- Eliminate unhandled exception in Covalent UI backend when calling fetch_result.

## [0.30.0] - 2022-03-09

### Added

- Skeleton code for writing the different services corresponding to each component in the open source refactor.
- OpenAPI specifications for each of the services.

## [0.29.3] - 2022-03-09

### Fixed

- Covalent UI is built in the Dockerfile, the setup file, the pypi workflow, the tests workflow, and the conda build script.

## [0.29.2] - 2022-03-09

### Added

- Defaults defined in executor plugins are read and used to update the in-memory config, as well as the user config file. But only if the parameter in question wasn't already defined.

### Changed

- Input parameter names and docstrings in _shared_files.config.update_config were changed for clarity.

## [0.29.1] - 2022-03-07

### Changed

- Updated fail-fast strategy to run all tests.

## [0.29.0] - 2022-03-07

### Added

- DispatchDB for storing dispatched results

### Changed

- UI loads dispatches from DispatchDB instead of browser local storage

## [0.28.3] - 2022-03-03

### Fixed

Installed executor plugins don't have to be referred to by their full module name. Eg, use "custom_executor", instead of "covalent_custom_plugin.custom_executor".

## [0.28.2] - 2022-03-03

### Added

- A brief overview of the tutorial structure in the MNIST classification tutorial.

## [0.28.1] - 2022-03-02

### Added

- Conda installation is only supported for Linux in the `Getting Started` guide.
- MNIST classifier tutorial.

### Removed

- Removed handling of default values of function parameters in `get_named_params` in `covalent/_shared_files/utils.py`. So, it is actually being handled by not being handled since now `named_args` and `named_kwargs` will only contain parameters that were passed during the function call and not all of them.

## [0.28.0] - 2022-03-02

### Added

- Lepton support, including for Python modules and C libraries
- How-to guides showing how to use leptons for each of these

## [0.27.6] - 2022-03-01

### Added

- Added feature development basic steps in CONTRIBUTING.md.
- Added section on locally building RTD (read the docs) in the contributing guide.

## [0.27.5] - 2022-03-01

### Fixed

- Missing UI input data after backend change - needed to be derived from graph for electrons, lattice inputs fixed on server-side, combining name and positional args
- Broken UI graph due to variable->edge_name renaming
- Missing UI executor data after server-side renaming

## [0.27.4] - 2022-02-28

### Fixed

- Path used in `covalent/executor/__init__.py` for executor plugin modules needed updating to `covalent/executor/executor_plugins`

### Removed

- Disabled workflow cancellation test due to inconsistent outcomes. Test will be re-enabled after cancellation mechanisms are investigated further.

## [0.27.3] - 2022-02-25

### Added

- Added `USING_DOCKER.md` guide for running docker container.
- Added cli args to covalent UI flask server `covalent_ui/app.py` to modify port and log file path.

### Removed

- Removed gunicorn from cli and Dockerfile.

### Changed

- Updated cli `covalent_dispatcher/_cli/service.py` to run flask server directly, and removed dispatcher and UI flags.
- Using Flask blueprints to merge Dispatcher and UI servers.
- Updated Dockerfile to run flask server directly.
- Creating server PID file manually in `covalent_dispatcher/_cli/service.py`.
- Updated tests and docs to reflect merged servers.
- Changed all mentions of port 47007 (for old UI server) to 48008.

## [0.27.2] - 2022-02-24

### Changed

- Removed unnecessary blockquotes from the How-To guide for creating custom executors
- Changed "Covalent Cloud" to "Covalent" in the main code text

## [0.27.1] - 2022-02-24

### Removed

- Removed AQ-Engineers from CODEOWNERS in order to fix PR review notifications

## [0.27.0] - 2022-02-24

### Added

- Support for positional only, positional or keyword, variable positional, keyword only, variable keyword types of parameters is now added, e.g an electron can now use variable args and variable kwargs if the number/names of parameters are unknown during definition as `def task(*args, **kwargs)` which wasn't possible before.

- `Lattice.args` added to store positional arguments passed to the lattice's workflow function.

- `get_named_params` function added in `_shared_files/utils.py` which will return a tuple containing named positional arguments and named keyword arguments. The names help in showing and storing these parameters in the transport graph.

- Tests to verify whether all kinds of input paramaters are supported by electron or a lattice.

### Changed

- No longer merging positional arguments with keyword arguments, instead they are separately stored in respective nodes in the transport graph.

- `inputs` returned from `_get_inputs` function in `covalent_dispatcher/_core/execution.py` now contains positional as well as keyword arguments which further get passed to the executor.

- Executors now support positional and keyword arguments as inputs to their executable functions.

- Result object's `_inputs` attribute now contains both `args` and `kwargs`.

- `add_node_for_nested_iterables` is renamed to `connect_node_with_others` and `add_node_to_graph` also renamed to `add_collection_node_to_graph` in `electron.py`. Some more variable renames to have appropriate self-explanatory names.

- Nodes and edges in the transport graph now have a better interface to assign attributes to them.

- Edge attribute `variable` renamed to `edge_name`.

- In `serialize` function of the transport graph, if `metadata_only` is True, then only `metadata` attribute of node and `source` and `target` attributes of edge are kept in the then return serialized `data`.

- Updated the tests wherever necessary to reflect the above changes

### Removed

- Deprecated `required_params_passed` since an error will automatically be thrown by the `build_graph` function if any of the required parameters are not passed.

- Removed duplicate attributes from nodes in the transport graph.

## [0.26.1] - 2022-02-23

### Added

- Added Local Executor section to the API read the docs.

## [0.26.0] - 2022-02-23

### Added

- Automated reminders to update the changelog

## [0.25.3] - 2022-02-23

## Added

- Listed common mocking commands in the CONTRIBUTING.md guide.
- Additional guidelines on testing.

## [0.25.2] - 2022-02-21

### Changed

- `backend` metadata name changed to `executor`.
- `_plan_workflow` usage updated to reflect how that executor related information is now stored in the specific executor object.
- Updated tests to reflect the above changes.
- Improved the dispatch cancellation test to provide a robust solution which earlier took 10 minutes to run with uncertainty of failing every now and then.

### Removed

- Removed `TaskExecutionMetadata` as a consequence of removing `execution_args`.

## [0.25.1] - 2022-02-18

### Fixed

- Tracking imports that have been used in the workflow takes less time.

### Added

- User-imports are included in the dispatch_source.py script. Covalent-related imports are commented out.

## [0.25.0] - 2022-02-18

### Added

- UI: Lattice draw() method displays in web UI
- UI: New navigation panel

### Changed

- UI: Animated graph changes, panel opacity

### Fixed

- UI: Fixed "Not Found" pages

## [0.24.21] - 2022-02-18

### Added

- RST document describing the expectations from a tutorial.

## [0.24.20] - 2022-02-17

### Added

- Added how to create custom executors

### Changed

- Changed the description of the hyperlink for choosing executors
- Fixed typos in doc/source/api/getting_started/how_to/execution/creating_custom_executors.ipynb

## [0.24.19] - 2022-02-16

### Added

- CODEOWNERS for certain files.

## [0.24.18] - 2022-02-15

### Added

- The user configuration file can now specify an executor plugin directory.

## [0.24.17] - 2022-02-15

### Added

- Added a how-to for making custom executors.

## [0.24.16] - 2022-02-12

### Added

- Errors now contain the traceback as well as the error message in the result object.
- Added test for `_post_process` in `tests/covalent_dispatcher_tests/_core/execution_test.py`.

### Changed

- Post processing logic in `electron` and dispatcher now relies on the order of execution in the transport graph rather than node's function names to allow for a more reliable pairing of nodes and their outputs.

- Renamed `init_test.py` in `tests/covalent_dispatcher_tests/_core/` to `execution_test.py`.

### Removed

- `exclude_from_postprocess` list which contained some non executable node types removed since only executable nodes are post processed now.

## [0.24.15] - 2022-02-11

### Fixed

- If a user's configuration file does not have a needed exeutor parameter, the default parameter (defined in _shared_files/defaults.py) is used.
- Each executor plugin is no longer initialized upon the import of Covalent. This allows required parameters in executor plugins.

## Changed

- Upon updating the configuration data with a user's configuration file, the complete set is written back to file.

## Added

- Tests for the local and base executors.

## [0.24.14] - 2022-02-11

### Added

- UI: add dashboard cards
- UI: add scaling dots background

### Changed

- UI: reduce sidebar font sizes, refine color theme
- UI: refine scrollbar styling, show on container hover
- UI: format executor parameters as YAML code
- UI: update syntax highlighting scheme
- UI: update index.html description meta tag

## [0.24.13] - 2022-02-11

### Added

- Tests for covalent/_shared_files/config.py

## [0.24.12] - 2022-02-10

### Added

- CodeQL code analyzer

## [0.24.11] - 2022-02-10

### Added

- A new dictionary `_DEFAULT_CONSTRAINTS_DEPRECATED` in defaults.py

### Changed

- The `_DEFAULT_CONSTRAINT_VALUES` dictionary now only contains the `backend` argument

## [0.24.10] - 2022-02-09

### Fixed

- Sporadically failing workflow cancellation test in tests/workflow_stack_test.py

## [0.24.9] - 2022-02-09

## Changed

- Implementation of `_port_from_pid` in covalent_dispatcher/_cli/service.py.

## Added

- Unit tests for command line interface (CLI) functionalities in covalent_dispatcher/_cli/service.py and covalent_dispatcher/_cli/cli.py.

## [0.24.8] - 2022-02-07

### Fixed

- If a user's configuration file does not have a needed parameter, the default parameter (defined in _shared_files/defaults.py) is used.

## [0.24.7] - 2022-02-07

### Added

- Typing: Add Type hint `dispatch_info` parameter.
- Documentation: Updated the return_type description in docstring.

### Changed

- Typing: Change return type annotation to `Generator`.

## [0.24.6] - 2022-02-06

### Added

- Type hint to `deserialize` method of `TransportableObject` of `covalent/_workflow/transport.py`.

### Changed

- Description of `data` in `deserialize` method of `TransportableObject` of `covalent/_workflow/transport.py` from `The serialized transportable object` to `Cloudpickled function`.

## [0.24.5] - 2022-02-05

### Fixed

- Removed dependence on Sentinel module

## [0.24.4] - 2022-02-04

### Added

- Tests across multiple versions of Python and multiple operating systems
- Documentation reflecting supported configurations

## [0.24.3] - 2022-02-04

### Changed

- Typing: Use `bool` in place of `Optional[bool]` as type annotation for `develop` parameter in `covalent_dispatcher.service._graceful_start`
- Typing: Use `Any` in place of `Optional[Any]` as type annotation for `new_value` parameter in `covalent._shared_files.config.get_config`

## [0.24.2] - 2022-02-04

### Fixed

- Updated hyperlink of "How to get the results" from "./collection/query_electron_execution_result" to "./collection/query_multiple_lattice_execution_results" in "doc/source/how_to/index.rst".
- Updated hyperlink of "How to get the result of a particular electron" from "./collection/query_multiple_lattice_execution_results" to "./collection/query_electron_execution_result" in "doc/source/how_to/index.rst".

## [0.24.1] - 2022-02-04

### Changed

- Changelog entries are now required to have the current date to enforce ordering.

## [0.24.0] - 2022-02-03

### Added

- UI: log file output - display in Output tab of all available log file output
- UI: show lattice and electron inputs
- UI: display executor attributes
- UI: display error message on failed status for lattice and electron

### Changed

- UI: re-order sidebar sections according to latest figma designs
- UI: update favicon
- UI: remove dispatch id from tab title
- UI: fit new uuids
- UI: adjust theme text primary and secondary colors

### Fixed

- UI: auto-refresh result state on initial render of listing and graph pages
- UI: graph layout issues: truncate long electron/param names

## [0.23.0] - 2022-02-03

### Added

- Added `BaseDispatcher` class to be used for creating custom dispatchers which allow connection to a dispatcher server.
- `LocalDispatcher` inheriting from `BaseDispatcher` allows connection to a local dispatcher server running on the user's machine.
- Covalent only gives interface to the `LocalDispatcher`'s `dispatch` and `dispatch_sync` methods.
- Tests for both `LocalDispatcher` and `BaseDispatcher` added.

### Changed

- Switched from using `lattice.dispatch` and `lattice.dispatch_sync` to `covalent.dispatch` and `covalent.dispatch_sync`.
- Dispatcher address now is passed as a parameter (`dispatcher_addr`) to `covalent.dispatch` and `covalent.dispatch_sync` instead of a metadata field to lattice.
- Updated tests, how tos, and tutorials to use `covalent.dispatch` and `covalent.dispatch_sync`.
- All the contents of `covalent_dispatcher/_core/__init__.py` are moved to `covalent_dispatcher/_core/execution.py` for better organization. `__init__.py` only contains function imports which are needed by external modules.
- `dispatch`, `dispatch_sync` methods deprecated from `Lattice`.

### Removed

- `_server_dispatch` method removed from `Lattice`.
- `dispatcher` metadata field removed from `lattice`.

## [0.22.19] - 2022-02-03

### Fixed

- `_write_dispatch_to_python_file` isn't called each time a task is saved. It is now only called in the final save in `_run_planned_workflow` (in covalent_dispatcher/_core/__init__.py).

## [0.22.18] - 2022-02-03

### Fixed

- Added type information to result.py

## [0.22.17] - 2022-02-02

### Added

- Replaced `"typing.Optional"` with `"str"` in covalent/executor/base.py
- Added missing type hints to `get_dispatch_context` and `write_streams_to_file` in covalent/executor/base.py, BaseExecutor

## [0.22.16] - 2022-02-02

### Added

- Functions to check if UI and dispatcher servers are running.
- Tests for the `is_ui_running` and `is_server_running` in covalent_dispatcher/_cli/service.py.

## [0.22.15] - 2022-02-01

### Fixed

- Covalent CLI command `covalent purge` will now stop the servers before deleting all the pid files.

### Added

- Test for `purge` method in covalent_dispatcher/_cli/service.py.

### Removed

- Unused `covalent_dispatcher` import from covalent_dispatcher/_cli/service.py.

### Changed

- Moved `_config_manager` import from within the `purge` method to the covalent_dispatcher/_cli/service.py for the purpose of mocking in tests.

## [0.22.14] - 2022-02-01

### Added

- Type hint to `_server_dispatch` method in `covalent/_workflow/lattice.py`.

## [0.22.13] - 2022-01-26

### Fixed

- When the local executor's `log_stdout` and `log_stderr` config variables are relative paths, they should go inside the results directory. Previously that was queried from the config, but now it's queried from the lattice metadata.

### Added

- Tests for the corresponding functions in (`covalent_dispatcher/_core/__init__.py`, `covalent/executor/base.py`, `covalent/executor/executor_plugins/local.py` and `covalent/executor/__init__.py`) affected by the bug fix.

### Changed

- Refactored `_delete_result` in result manager to give the option of deleting the result parent directory.

## [0.22.12] - 2022-01-31

### Added

- Diff check in pypi.yml ensures correct files are packaged

## [0.22.11] - 2022-01-31

### Changed

- Removed codecov token
- Removed Slack notifications from feature branches

## [0.22.10] - 2022-01-29

### Changed

- Running tests, conda, and version workflows on pull requests, not just pushes

## [0.22.9] - 2022-01-27

### Fixed

- Fixing version check action so that it doesn't run on commits that are in develop
- Edited PR template so that markdown checklist appears properly

## [0.22.8] - 2022-01-27

### Fixed

- publish workflow, using `docker buildx` to build images for x86 and ARM, prepare manifest and push to ECR so that pulls will match the correct architecture.
- typo in CONTRIBUTING
- installing `gcc` in Docker image so Docker can build wheels for `dask` and other packages that don't provide ARM wheels

### Changed

- updated versions in `requirements.txt` for `matplotlib` and `dask`

## [0.22.7] - 2022-01-27

### Added

- `MANIFEST.in` did not have `covalent_dispatcher/_service` in it due to which the PyPi package was not being built correctly. Added the `covalent_dispatcher/_service` to the `MANIFEST.in` file.

### Fixed

- setuptools properly including data files during installation

## [0.22.6] - 2022-01-26

### Fixed

- Added service folder in covalent dispatcher to package.

## [0.22.5] - 2022-01-25

### Fixed

- `README.md` images now use master branch's raw image urls hosted on <https://github.com> instead of <https://raw.githubusercontent.com>. Also, switched image rendering from html to markdown.

## [0.22.4] - 2022-01-25

### Fixed

- dispatcher server app included in sdist
- raw image urls properly used

## [0.22.3] - 2022-01-25

### Fixed

- raw image urls used in readme

## [0.22.2] - 2022-01-25

### Fixed

- pypi upload

## [0.22.1] - 2022-01-25

### Added

- Code of conduct
- Manifest.in file
- Citation info
- Action to upload to pypi

### Fixed

- Absolute URLs used in README
- Workflow badges updated URLs
- `install_package_data` -> `include_package_data` in `setup.py`

## [0.22.0] - 2022-01-25

### Changed

- Using public ECR for Docker release

## [0.21.0] - 2022-01-25

### Added

- GitHub pull request templates

## [0.20.0] - 2022-01-25

### Added

- GitHub issue templates

## [0.19.0] - 2022-01-25

### Changed

- Covalent Beta Release

## [0.18.9] - 2022-01-24

### Fixed

- iframe in the docs landing page is now responsive

## [0.18.8] - 2022-01-24

### Changed

- Temporarily removed output tab
- Truncated dispatch id to fit left sidebar, add tooltip to show full id

## [0.18.7] - 2022-01-24

### Changed

- Many stylistic improvements to documentation, README, and CONTRIBUTING.

## [0.18.6] - 2022-01-24

### Added

- Test added to check whether an already decorated function works as expected with Covalent.
- `pennylane` package added to the `requirements-dev.txt` file.

### Changed

- Now using `inspect.signature` instead of `function.__code__` to get the names of function's parameters.

## [0.18.5] - 2022-01-21

### Fixed

- Various CI fixes, including rolling back regression in version validation, caching on s3 hosted badges, applying releases and tags correctly.

## [0.18.4] - 2022-01-21

### Changed

- Removed comments and unused functions in covalent_dispatcher
- `result_class.py` renamed to `result.py`

### Fixed

- Version was not being properly imported inside `covalent/__init__.py`
- `dispatch_sync` was not previously using the `results_dir` metadata field

### Removed

- Credentials in config
- `generate_random_filename_in_cache`
- `is_any_atom`
- `to_json`
- `show_subgraph` option in `draw`
- `calculate_node`

## [0.18.3] - 2022-01-20

### Fixed

- The gunicorn servers now restart more gracefully

## [0.18.2] - 2022-01-21

### Changed

- `tempdir` metadata field removed and replaced with `executor.local.cache_dir`

## [0.18.1] - 2022-01-11

## Added

- Concepts page

## [0.18.0] - 2022-01-20

### Added

- `Result.CANCELLED` status to represent the status of a cancelled dispatch.
- Condition to cancel the whole dispatch if any of the nodes are cancelled.
- `cancel_workflow` function which uses a shared variable provided by Dask (`dask.distributed.Variable`) in a dask client to inform nodes to stop execution.
- Cancel function for dispatcher server API which will allow the server to terminate the dispatch.
- How to notebook for cancelling a dispatched job.
- Test to verify whether cancellation of dispatched jobs is working as expected.
- `cancel` function is available as `covalent.cancel`.

### Changed

- In file `covalent/_shared_files/config.py` instead of using a variable to store and then return the config data, now directly returning the configuration.
- Using `fire_and_forget` to dispatch a job instead of a dictionary of Dask's `Future` objects so that we won't have to manage the lifecycle of those futures.
- The `test_run_dispatcher` test was changed to reflect that the dispatcher no longer uses a dictionary of future objects as it was not being utilized anywhere.

### Removed

- `with dask_client` context was removed as the client created in `covalent_dispatcher/_core/__init__.py` is already being used even without the context. Furthermore, it creates issues when that context is exited which is unnecessary at the first place hence not needed to be resolved.

## [0.17.5] - 2022-01-19

### Changed

- Results directory uses a relative path by default and can be overridden by the environment variable `COVALENT_RESULTS_DIR`.

## [0.17.4] - 2022-01-19

### Changed

- Executor parameters use defaults specified in config TOML
- If relative paths are supplied for stdout and stderr, those files are created inside the results directory

## [0.17.3] - 2022-01-18

### Added

- Sync function
- Covalent CLI tool can restart in developer mode

### Fixed

- Updated the UI address referenced in the README

## [0.17.2] - 2022-01-12

### Added

- Quantum gravity tutorial

### Changed

- Moved VERSION file to top level

## [0.17.1] - 2022-01-19

### Added

- `error` attribute was added to the results object to show which node failed and the reason behind it.
- `stdout` and `stderr` attributes were added to a node's result to store any stdout and stderr printing done inside an electron/node.
- Test to verify whether `stdout` and `stderr` are being stored in the result object.

### Changed

- Redesign of how `redirect_stdout` and `redirect_stderr` contexts in executor now work to allow storing their respective outputs.
- Executors now also return `stdout` and `stderr` strings, along with the execution output, so that they can be stored in their result object.

## [0.17.0] - 2022-01-18

### Added

- Added an attribute `__code__` to electron and lattice which is a copy of their respective function's `__code__` attribute.
- Positional arguments, `args`, are now merged with keyword arguments, `kwargs`, as close as possible to where they are passed. This was done to make sure we support both with minimal changes and without losing the name of variables passed.
- Tests to ensure usage of positional arguments works as intended.

### Changed

- Slight rework to how any print statements in lattice are sent to null.
- Changed `test_dispatcher_functional` in `basic_dispatcher_test.py` to account for the support of `args` and removed a an unnecessary `print` statement.

### Removed

- Removed `args` from electron's `init` as it wasn't being used anywhere.

## [0.16.1] - 2022-01-18

### Changed

- Requirement changed from `dask[complete]` to `dask[distributed]`.

## [0.16.0] - 2022-01-14

### Added

- New UI static demo build
- New UI toolbar functions - orientation, toggle params, minimap
- Sortable and searchable lattice name row

### Changed

- Numerous UI style tweaks, mostly around dispatches table states

### Fixed

- Node sidebar info now updates correctly

## [0.15.11] - 2022-01-18

### Removed

- Unused numpy requirement. Note that numpy is still being installed indirectly as other packages in the requirements rely on it.

## [0.15.10] - 2022-01-16

## Added

- How-to guide for Covalent dispatcher CLI.

## [0.15.9] - 2022-01-18

### Changed

- Switched from using human readable ids to using UUIDs

### Removed

- `human-id` package was removed along with its mention in `requirements.txt` and `meta.yaml`

## [0.15.8] - 2022-01-17

### Removed

- Code breaking text from CLI api documentation.
- Unwanted covalent_dispatcher rst file.

### Changed

- Installation of entire covalent_dispatcher instead of covalent_dispatcher/_service in setup.py.

## [0.15.7] - 2022-01-13

### Fixed

- Functions with multi-line or really long decorators are properly serialized in dispatch_source.py.
- Multi-line Covalent output is properly commented out in dispatch_source.py.

## [0.15.6] - 2022-01-11

### Fixed

- Sub-lattice functions are successfully serialized in the utils.py get_serialized_function_str.

### Added

- Function to scan utilized source files and return a set of imported modules (utils.get_imports_from_source)

## [0.15.5] - 2022-01-12

### Changed

- UI runs on port 47007 and the dispatcher runs on port 48008. This is so that when the servers are later merged, users continue using port 47007 in the browser.
- Small modifications to the documentation
- Small fix to the README

### Removed

- Removed a directory `generated` which was improperly added
- Dispatcher web interface
- sqlalchemy requirement

## [0.15.4] - 2022-01-11

### Changed

- In file `covalent/executor/base.py`, `pickle` was changed to `cloudpickle` because of its universal pickling ability.

### Added

- In docstring of `BaseExecutor`, a note was added specifying that `covalent` with its dependencies is assumed to be installed in the conda environments.
- Above note was also added to the conda env selector how-to.

## [0.15.3] - 2022-01-11

### Changed

- Replaced the generic `RuntimeError` telling users to check if there is an object manipulation taking place inside the lattice to a simple warning. This makes the original error more visible.

## [0.15.2] - 2022-01-11

### Added

- If condition added for handling the case where `__getattr__` of an electron is accessed to detect magic functions.

### Changed

- `ActiveLatticeManager` now subclasses from `threading.local` to make it thread-safe.
- `ValueError` in the lattice manager's `claim` function now also shows the name of the lattice that is currently claimed.
- Changed docstring of `ActiveLatticeManager` to note that now it is thread-safe.
- Sublattice dispatching now no longer deletes the result object file and is dispatched normally instead of in a serverless manner.
- `simulate_nitrogen_and_copper_slab_interaction.ipynb` notebook tutorial now does normal dispatching as well instead of serverless dispatching. Also, now 7 datapoints will be shown instead of 10 earlier.

## [0.15.1] - 2022-01-11

### Fixed

- Passing AWS credentials to reusable workflows as a secret

## [0.15.0] - 2022-01-10

### Added

- Action to push development image to ECR

### Changed

- Made the publish action reusable and callable

## [0.14.1] - 2022-01-02

### Changed

- Updated the README
- Updated classifiers in the setup.py file
- Massaged some RTD pages

## [0.14.0] - 2022-01-07

### Added

- Action to push static UI to S3

## [0.13.2] - 2022-01-07

### Changed

- Completed new UI design work

## [0.13.1] - 2022-01-02

### Added

- Added eventlet requirement

### Changed

- The CLI tool can now manage the UI flask server as well
- [Breaking] The CLI option `-t` has been changed to `-d`, which starts the servers in developer mode and exposes unit tests to the server.

## [0.13.0] - 2022-01-01

### Added

- Config manager in `covalent/_shared_files/config.py`
- Default location for the main config file can be overridden using the environment variable `COVALENT_CONFIG_DIR`
- Ability to set and get configuration using `get_config` and `set_config`

### Changed

- The flask servers now reference the config file
- Defaults reference the config file

### Fixed

- `ValueError` caught when running `covalent stop`
- One of the functional tests was using a malformed path

### Deprecated

- The `electron.to_json` function
- The `generate_random_filename_in_cache` function

### Removed

- The `get_api_token` function

## [0.12.13] - 2022-01-04

## Removed

- Tutorial section headings

## Fixed

- Plot background white color

## [0.12.12] - 2022-01-06

### Fixed

- Having a print statement inside electron and lattice code no longer causes the workflow to fail.

## [0.12.11] - 2022-01-04

### Added

- Completed UI feature set for first release

### Changed

- UI server result serialization improvements
- UI result update webhook no longer fails on request exceptions, logs warning intead

## [0.12.10] - 2021-12-17

### Added

- Astrophysics tutorial

## [0.12.9] - 2022-01-04

### Added

- Added `get_all_node_results` method in `result_class.py` to return result of all node executions.

- Added `test_parallelilization` test to verify whether the execution is now being achieved in parallel.

### Changed

- Removed `LocalCluster` cluster creation usage to a simple `Client` one from Dask.

- Removed unnecessary `to_run` function as we no longer needed to run execution through an asyncio loop.

- Removed `async` from function definition of previously asynchronous functions, `_run_task`, `_run_planned_workflow`, `_plan_workflow`, and `_run_workflow`.

- Removed `uvloop` from requirements.

- Renamed `test_get_results` to `test_get_result`.

- Reran the how to notebooks where execution time was mentioned.

- Changed how `dispatch_info` context manager was working to account for multiple nodes accessing it at the same time.

## [0.12.8] - 2022-01-02

### Changed

- Changed the software license to GNU Affero 3.0

### Removed

- `covalent-ui` directory

## [0.12.7] - 2021-12-29

### Fixed

- Gunicorn logging now uses the `capture-output` flag instead of redirecting stdout and stderr

## [0.12.6] - 2021-12-23

### Changed

- Cleaned up the requirements and moved developer requirements to a separate file inside `tests`

## [0.12.5] - 2021-12-16

### Added

- Conda build CI job

## [0.12.4] - 2021-12-23

### Changed

- Gunicorn server now checks for port availability before starting

### Fixed

- The `covalent start` function now prints the correct port if the server is already running.

## [0.12.3] - 2021-12-14

### Added

- Covalent tutorial comparing quantum support vector machines with support vector machine algorithms implemented in qiskit and scikit-learn.

## [0.12.2] - 2021-12-16

### Fixed

- Now using `--daemon` in gunicorn to start the server, which was the original intention.

## [0.12.1] - 2021-12-16

### Fixed

- Removed finance references from docs
- Fixed some other small errors

### Removed

- Removed one of the failing how-to tests from the functional test suite

## [0.12.0] - 2021-12-16

### Added

- Web UI prototype

## [0.11.1] - 2021-12-14

### Added

- CLI command `covalent status` shows port information

### Fixed

- gunicorn management improved

## [0.11.0] - 2021-12-14

### Added

- Slack notifications for test status

## [0.10.4] - 2021-12-15

### Fixed

- Specifying a non-default results directory in a sub-lattice no longer causes a failure in lattice execution.

## [0.10.3] - 2021-12-14

### Added

- Functional tests for how-to's in documentation

### Changed

- Moved example script to a functional test in the pipeline
- Added a test flag to the CLI tool

## [0.10.2] - 2021-12-14

### Fixed

- Check that only `kwargs` without any default values in the workflow definition need to be passed in `lattice.draw(ax=ax, **kwargs)`.

### Added

- Function to check whether all the parameters without default values for a callable function has been passed added to shared utils.

## [0.10.1] - 2021-12-13

### Fixed

- Content and style fixes for getting started doc.

## [0.10.0] - 2021-12-12

### Changed

- Remove all imports from the `covalent` to the `covalent_dispatcher`, except for `_dispatch_serverless`
- Moved CLI into `covalent_dispatcher`
- Moved executors to `covalent` directory

## [0.9.1] - 2021-12-13

### Fixed

- Updated CONTRIBUTING to clarify docstring style.
- Fixed docstrings for `calculate_node` and `check_constraint_specific_sum`.

## [0.9.0] - 2021-12-10

### Added

- `prefix_separator` for separating non-executable node types from executable ones.

- `subscript_prefix`, `generator_prefix`, `sublattice_prefix`, `attr_prefix` for prefixes of subscripts, generators,
  sublattices, and attributes, when called on an electron and added to the transport graph.

- `exclude_from_postprocess` list of prefixes to denote those nodes which won't be used in post processing the workflow.

- `__int__()`, `__float__()`, `__complex__()` for converting a node to an integer, float, or complex to a value of 0 then handling those types in post processing.

- `__iter__()` generator added to Electron for supporting multiple return values from an electron execution.

- `__getattr__()` added to Electron for supporting attribute access on the node output.

- `__getitem__()` added to Electron for supporting subscripting on the node output.

- `electron_outputs` added as an attribute to lattice.

### Changed

- `electron_list_prefix`, `electron_dict_prefix`, `parameter_prefix` modified to reflect new way to assign prefixes to nodes.

- In `build_graph` instead of ignoring all exceptions, now the exception is shown alongwith the runtime error notifying that object manipulation should be avoided inside a lattice.

- `node_id` changed to `self.node_id` in Electron's `__call__()`.

- `parameter` type electrons now have the default metadata instead of empty dictionary.

- Instead of deserializing and checking whether a sublattice is there, now a `sublattice_prefix` is used to denote when a node is a sublattice.

- In `dispatcher_stack_test`, `test_dispatcher_flow` updated to indicate the new use of `parameter_prefix`.

### Fixed

- When an execution fails due to something happening in `run_workflow`, then result object's status is now failed and the object is saved alongwith throwing the appropriate exception.

## [0.8.5] - 2021-12-10

### Added

- Added tests for choosing specific executors inside electron initialization.
- Added test for choosing specific Conda environments inside electron initialization.

## [0.8.4] - 2021-12-10

### Changed

- Removed _shared_files directory and contents from covalent_dispatcher. Logging in covalent_dispatcher now uses the logger in covalent/_shared_files/logging.py.

## [0.8.3] - 2021-12-10

### Fixed

- Decorator symbols were added to the pseudo-code in the quantum chemistry tutorial.

## [0.8.2] - 2021-12-06

### Added

- Quantum chemistry tutorial.

## [0.8.1] - 2021-12-08

### Added

- Docstrings with typehints for covalent dispatcher functions added.

### Changed

- Replaced `node` to `node_id` in `electron.py`.

- Removed unnecessary `enumerate` in `covalent_dispatcher/_core/__init__.py`.

- Removed `get_node_device_mapping` function from `covalent_dispatcher/_core/__init__.py`
  and moved the definition to directly add the mapping to `workflow_schedule`.

- Replaced iterable length comparison for `executor_specific_exec_cmds` from `if len(executor_specific_exec_cmds) > 0`
  to `if executor_specific_exec_cmds`.

## [0.8.0] - 2021-12-03

### Added

- Executors can now accept the name of a Conda environment. If that environment exists, the operations of any electron using that executor are performed in that Conda environment.

## [0.7.6] - 2021-12-02

### Changed

- How to estimate lattice execution time has been renamed to How to query lattice execution time.
- Change result querying syntax in how-to guides from `lattice.get_result` to
  `covalent.get_result`.
- Choose random port for Dask dashboard address by setting `dashboard_address` to ':0' in
  `LocalCluster`.

## [0.7.5] - 2021-12-02

### Fixed

- "Default" executor plugins are included as part of the package upon install.

## [0.7.4] - 2021-12-02

### Fixed

- Upgraded dask to 2021.10.0 based on a vulnerability report

## [0.7.3] - 2021-12-02

### Added

- Transportable object tests
- Transport graph tests

### Changed

- Variable name node_num to node_id
- Variable name node_idx to node_id

### Fixed

- Transport graph `get_dependencies()` method return type was changed from Dict to List

## [0.7.2] - 2021-12-01

### Fixed

- Date handling in changelog validation

### Removed

- GitLab CI YAML

## [0.7.1] - 2021-12-02

### Added

- A new parameter to a node's result called `sublattice_result` is added.
  This will be of a `Result` type and will contain the result of that sublattice's
  execution. If a normal electron is executed, this will be `None`.

- In `_delete_result` function in `results_manager.py`, an empty results directory
  will now be deleted.

- Name of a sublattice node will also contain `(sublattice)`.

- Added `_dispatch_sync_serverless` which synchronously dispatches without a server
  and waits for a result to be returned. This is the method used to dispatch a sublattice.

- Test for sublatticing is added.

- How-to guide added for sublatticing explaining the new features.

### Changed

- Partially changed `draw` function in `lattice.py` to also draw the subgraph
  of the sublattice when drawing the main graph of the lattice. The change is
  incomplete as we intend to add this feature later.

- Instead of returning `plt`, `draw` now returns the `ax` object.

- `__call__` function in `lattice.py` now runs the lattice's function normally
  instead of dispatching it.

- `_run_task` function now checks whether current node is a sublattice and acts
  accordingly.

### Fixed

- Unnecessary lines to rename the node's name in `covalent_dispatcher/_core/__init__.py` are removed.

- `test_electron_takes_nested_iterables` test was being ignored due to a spelling mistake. Fixed and
  modified to follow the new pattern.

## [0.7.0] - 2021-12-01

### Added

- Electrons can now accept an executor object using the "backend" keyword argument. "backend" can still take a string naming the executor module.
- Electrons and lattices no longer have Slurm metadata associated with the executor, as that information should be contained in the executor object being used as an input argument.
- The "backend" keyword can still be a string specifying the executor module, but only if the executor doesn't need any metadata.
- Executor plugin classes are now directly available to covalent, eg: covalent.executor.LocalExecutor().

## [0.6.7] - 2021-12-01

### Added

- Docstrings without examples for all the functions in core covalent.
- Typehints in those functions as well.
- Used `typing.TYPE_CHECKING` to prevent cyclic imports when writing typehints.

### Changed

- `convert_to_lattice_function` renamed to `convert_to_lattice_function_call`.
- Context managers now raise a `ValueError` instead of a generic `Exception`.

## [0.6.6] - 2021-11-30

### Fixed

- Fixed the version used in the documentation
- Fixed the badge URLs to prevent caching

## [0.6.5] - 2021-11-30

### Fixed

- Broken how-to links

### Removed

- Redundant lines from .gitignore
- *.ipynb from .gitignore

## [0.6.4] - 2021-11-30

### Added

- How-to guides for workflow orchestration.
  - How to construct an electron
  - How to construct a lattice
  - How to add an electron to lattice
  - How to visualize the lattice
  - How to add constraints to lattices
- How-to guides for workflow and subtask execution.
  - How to execute individual electrons
  - How to execute a lattice
  - How to execute multiple lattices
- How-to guides for status querying.
  - How to query electron execution status
  - How to query lattice execution status
  - How to query lattice execution time
- How-to guides for results collection
  - How to query electron execution results
  - How to query lattice execution results
  - How to query multiple lattice execution results
- Str method for the results object.

### Fixed

- Saving the electron execution status when the subtask is running.

## [0.6.3] - 2021-11-29

### Removed

- JWT token requirement.
- Covalent dispatcher login requirement.
- Update covalent login reference in README.md.
- Changed the default dispatcher server port from 5000 to 47007.

## [0.6.2] - 2021-11-28

### Added

- Github action for tests and coverage
- Badges for tests and coverage
- If tests pass then develop is pushed to master
- Add release action which tags and creates a release for minor version upgrades
- Add badges action which runs linter, and upload badges for version, linter score, and platform
- Add publish action (and badge) which builds a Docker image and uploads it to the AWS ECR

## [0.6.1] - 2021-11-27

### Added

- Github action which checks version increment and changelog entry

## [0.6.0] - 2021-11-26

### Added

- New Covalent RTD theme
- sphinx extension sphinx-click for CLI RTD
- Sections in RTD
- init.py in both covalent-dispatcher logger module and cli module for it to be importable in sphinx

### Changed

- docutils version that was conflicting with sphinx

### Removed

- Old aq-theme

## [0.5.1] - 2021-11-25

### Added

- Integration tests combining both covalent and covalent-dispatcher modules to test that
  lattice workflow are properly planned and executed.
- Integration tests for the covalent-dispatcher init module.
- pytest-asyncio added to requirements.

## [0.5.0] - 2021-11-23

### Added

- Results manager file to get results from a file, delete a result, and redispatch a result object.
- Results can also be awaited to only return a result if it has either been completed or failed.
- Results class which is used to store the results with all the information needed to be used again along with saving the results to a file functionality.
- A result object will be a mercurial object which will be updated by the dispatcher and saved to a file throughout the dispatching and execution parts.
- Direct manipulation of the transport graph inside a result object takes place.
- Utility to convert a function definition string to a function and vice-versa.
- Status class to denote the status of a result object and of each node execution in the transport graph.
- Start and end times are now also stored for each node execution as well as for the whole dispatch.
- Logging of `stdout` and `stderr` can be done by passing in the `log_stdout`, `log_stderr` named metadata respectively while dispatching.
- In order to get the result of a certain dispatch, the `dispatch_id`, the `results_dir`, and the `wait` parameter can be passed in. If everything is default, then only the dispatch id is required, waiting will not be done, and the result directory will be in the current working directory with folder name as `results/` inside which every new dispatch will have a new folder named according to their respective dispatch ids, containing:
  - `result.pkl` - (Cloud)pickled result object.
  - `result_info.yaml` - yaml file with high level information about the result and its execution.
  - `dispatch_source.py` - python file generated, containing the original function definitions of lattice and electrons which can be used to dispatch again.

### Changed

- `logfile` named metadata is now `slurm_logfile`.
- Instead of using `jsonpickle`, `cloudpickle` is being used everywhere to maintain consistency.
- `to_json` function uses `json` instead of `jsonpickle` now in electron and lattice definitions.
- `post_processing` moved to the dispatcher, so the dispatcher will now store a finished execution result in the results folder as specified by the user with no requirement of post processing it from the client/user side.
- `run_task` function in dispatcher modified to check if a node has completed execution and return it if it has, else continue its execution. This also takes care of cases if the server has been closed mid execution, then it can be started again from the last saved state, and the user won't have to wait for the whole execution.
- Instead of passing in the transport graph and dispatch id everywhere, the result object is being passed around, except for the `asyncio` part where the dispatch id and results directory is being passed which afterwards lets the core dispatcher know where to get the result object from and operate on it.
- Getting result of parent node executions of the graph, is now being done using the result object's graph. Storing of each execution's result is also done there.
- Tests updated to reflect the changes made. They are also being run in a serverless manner.

### Removed

- `LatticeResult` class removed.
- `jsonpickle` requirement removed.
- `WorkflowExecutionResult`, `TaskExecutionResult`, and `ExecutionError` singleton classes removed.

### Fixed

- Commented out the `jwt_required()` part in `covalent-dispatcher/_service/app.py`, may be removed in later iterations.
- Dispatcher server will now return the error message in the response of getting result if it fails instead of sending every result ever as a response.

## [0.4.3] - 2021-11-23

### Added

- Added a note in Known Issues regarding port conflict warning.

## [0.4.2] - 2021-11-24

### Added

- Added badges to README.md

## [0.4.1] - 2021-11-23

### Changed

- Removed old coverage badge and fixed the badge URL

## [0.4.0] - 2021-11-23

### Added

- Codecov integrations and badge

### Fixed

- Detached pipelines no longer created

## [0.3.0] - 2021-11-23

### Added

- Wrote a Code of Conduct based on <https://www.contributor-covenant.org/>
- Added installation and environment setup details in CONTRIBUTING
- Added Known Issues section to README

## [0.2.0] - 2021-11-22

### Changed

- Removed non-open-source executors from Covalent. The local SLURM executor is now
- a separate repo. Executors are now plugins.

## [0.1.0] - 2021-11-19

### Added

- Pythonic CLI tool. Install the package and run `covalent --help` for a usage description.
- Login and logout functionality.
- Executor registration/deregistration skeleton code.
- Dispatcher service start, stop, status, and restart.

### Changed

- JWT token is stored to file instead of in an environment variable.
- The Dask client attempts to connect to an existing server.

### Removed

- Removed the Bash CLI tool.

### Fixed

- Version assignment in the covalent init file.

## [0.0.3] - 2021-11-17

### Fixed

- Fixed the Dockerfile so that it runs the dispatcher server from the covalent repo.

## [0.0.2] - 2021-11-15

### Changed

- Single line change in ci script so that it doesn't exit after validating the version.
- Using `rules` in `pytest` so that the behavior in test stage is consistent.

## [0.0.1] - 2021-11-15

### Added

- CHANGELOG.md to track changes (this file).
- Semantic versioning in VERSION.
- CI pipeline job to enforce versioning.<|MERGE_RESOLUTION|>--- conflicted
+++ resolved
@@ -7,8 +7,6 @@
 
 ## [UNRELEASED]
 
-<<<<<<< HEAD
-=======
 ## [0.189.0] - 2022-08-31
 
 ### Authors
@@ -65,7 +63,6 @@
 - Front-end test coverage measured and reported in CI
 - Added reusable version action
 
->>>>>>> 15b6e280
 ## [0.187.0] - 2022-08-28
 
 ### Authors
@@ -75,10 +72,6 @@
 - Co-authored-by: Amalan Jenicious F <amalan.jenicious@psiog.com>
 - Co-authored-by: pre-commit-ci[bot] <66853113+pre-commit-ci[bot]@users.noreply.github.com>
 
-<<<<<<< HEAD
-
-=======
->>>>>>> 15b6e280
 ### Tests
 
 - Fixed `test_using_executor_names` and `test_internal_sublattice_dispatch` tests to also work with `--no-cluster` option.
@@ -131,10 +124,6 @@
 - Co-authored-by: Alejandro Esquivel <ae@alejandro.ltd>
 - Venkat Bala <venkat@agnostiq.ai>
 
-<<<<<<< HEAD
-
-=======
->>>>>>> 15b6e280
 ### Added
 
 - Adding `load_tests` subdirectory to tests to facilitate execution of Covalent benchmarks during nightly runs
