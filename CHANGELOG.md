# Changelog

All notable changes to this project will be documented in this file.

The format is based on [Keep a Changelog](https://keepachangelog.com/en/1.0.0/),
and this project adheres to [Semantic Versioning](https://semver.org/spec/v2.0.0.html).

## [UNRELEASED]

<<<<<<< HEAD
### Changed

- Covalent server can now process workflows without having their deps installed
=======

### Added

- Method to write electron id corresponding to sublattices in `execution.py` when running `_run_task`.

## [0.130.0] - 2022-07-12

### Authors

- Venkat Bala <venkat@agnostiq.ai>
- Co-authored-by: Scott Wyman Neagle <scott@agnostiq.ai>

### Changed

- Ignoring tests for `cancel_dispatch` and `construct_bash`
- Create a dummy requirements.txt file for pip deps tests
- Fix version of `Werkzeug` package to avoid running into ValueError (unexpected kwarg `as_tuple`)
- Update `customization` how to test by specifying the section header `sdk`
>>>>>>> 5025d866

## [0.129.0] - 2022-07-12

### Authors

- Sankalp Sanand <sankalp@agnostiq.ai>
- Co-authored-by: Alejandro Esquivel <ae@alejandro.ltd>


### Added

- Support for `wait_for` type edges when two electrons are connected by their execution side effects instead of output-input relation.

### Changed

- `active_lattice.electron_outputs` now contains the node ids as well for the electron which is being post processed.

## [0.128.1] - 2022-07-12

### Authors

- Faiyaz Hasan <faiyaz@agnostiq.ai>


### Fixed

- `Result.persist` test in `result_test.py`.
- Electron dependency `arg_index` is changed back to Nullable.

## [0.128.0] - 2022-07-12

### Authors

- Okechukwu  Emmanuel Ochia <okechukwu@agnostiq.ai>
- Co-authored-by: Casey Jao <casey@agnostiq.ai>
- Co-authored-by: Alejandro Esquivel <ae@alejandro.ltd>
- Co-authored-by: pre-commit-ci[bot] <66853113+pre-commit-ci[bot]@users.noreply.github.com>


### Added

- File transfer support for leptons

## [0.127.0] - 2022-07-11

### Authors

- Scott Wyman Neagle <scott@agnostiq.ai>
- Co-authored-by: Faiyaz Hasan <faiyaz@agnostiq.ai>
- Co-authored-by: Venkat Bala <venkat@agnostiq.ai>


### Added

- When saving to DB, also persist to the new DB if running in develop mode

### Tests

- Flask app route tests

## [0.126.0] - 2022-07-11

### Authors

- Will Cunningham <wjcunningham7@users.noreply.github.com>
- Alejandro Esquivel <ae@alejandro.ltd>
- Co-authored-by: pre-commit-ci[bot] <66853113+pre-commit-ci[bot]@users.noreply.github.com>
- Co-authored-by: Sankalp Sanand <sankalp@agnostiq.ai>


### Added

- Added Folder class
- Added internal call before/after deps to execute File Transfer operations pre/post electron execution.

### Operations

- Enhanced hotfix action to create branches from existing commits

## [0.125.0] - 2022-07-09

### Authors

- Okechukwu  Emmanuel Ochia <okechukwu@agnostiq.ai>
- Co-authored-by: pre-commit-ci[bot] <66853113+pre-commit-ci[bot]@users.noreply.github.com>
- Co-authored-by: Alejandro Esquivel <ae@alejandro.ltd>
- Venkat Bala <venkat@agnostiq.ai>
- Co-authored-by: Okechukwu Ochia <emmirald@gmail.com>
- Co-authored-by: Scott Wyman Neagle <scott@agnostiq.ai>


### Added

- Dask Cluster CLI functional/unit tests

### Docs

- Updated RTD concepts, how-to-guides, and api docs with electron dependencies.

### Operations

- Separate out running tests and uploading coverage report to circumvent bug in
  retry action

## [0.124.0] - 2022-07-07

### Authors

- Will Cunningham <wjcunningham7@users.noreply.github.com>
- Co-authored-by: Scott Wyman Neagle <scott@agnostiq.ai>
- Faiyaz Hasan <faiyaz@agnostiq.ai>


### Added

- `Result.persist` method in `covalent/_results_manager/result.py`.

### Operations

- Package pre-releases go to `covalent` instead of `cova` on PyPI.

## [0.123.0] - 2022-07-07

### Authors

- Scott Wyman Neagle <scott@agnostiq.ai>
- Co-authored-by: Faiyaz Hasan <faiyaz@agnostiq.ai>
- Will Cunningham <wjcunningham7@users.noreply.github.com>
- Alejandro Esquivel <ae@alejandro.ltd>
- Co-authored-by: pre-commit-ci[bot] <66853113+pre-commit-ci[bot]@users.noreply.github.com>


### Added

- Added Folder class
- Added internal call before/after deps to execute File Transfer operations pre/post electron execution.

### Operations

- `codeql.yml` and `condabuild.yml` run nightly instead of on every PR.
- Style fixes in changelog

## [0.122.1] - 2022-07-06

### Authors

Will Cunningham <wjcunningham7@users.noreply.github.com>
Co-authored-by: Scott Wyman Neagle <scott@agnostiq.ai>


### Operations

- Added license scanner action
- Pre-commit autoupdate

### Tests

- Tests for running workflows with more than one iteration

### Fixed

- Attribute error caused by attempts to retrieve the name from the node function when the node function is set to None

## [0.122.0] - 2022-07-04

### Authors

Faiyaz Hasan <faiyaz@agnostiq.ai>
Co-authored-by: pre-commit-ci[bot] <66853113+pre-commit-ci[bot]@users.noreply.github.com>


### Added

- `covalent/_results_manager/write_result_to_db.py` module and methods to insert / update data in the DB.
- `tests/covalent_tests/results_manager_tests/write_result_to_db_test.py` containing the unit tests for corresponding functions.

### Changed

- Electron `type` column to a string type rather than an `ElectronType` in DB models.
- Primary keys from `BigInteger` to `Integer` in DB models.

## [0.121.0] - 2022-07-04

### Authors

Will Cunningham <wjcunningham7@users.noreply.github.com>
Co-authored-by: Alejandro Esquivel <ae@alejandro.ltd>
Co-authored-by: pre-commit-ci[bot] <66853113+pre-commit-ci[bot]@users.noreply.github.com>


### Removed

- Unused requirements `gunicorn` and `eventlet` in `requirements.txt` as well as `dask` in `tests/requirements.txt`, since it is already included in the core requirements.

### Docs

- Updated the compatibility matrix in the docs.

## [0.120.0] - 2022-07-04

### Authors

Okechukwu  Emmanuel Ochia <okechukwu@agnostiq.ai>
Co-authored-by: Venkat Bala <venkat@agnostiq.ai>
Co-authored-by: pre-commit-ci[bot] <66853113+pre-commit-ci[bot]@users.noreply.github.com>
Co-authored-by: Scott Wyman Neagle <scott@agnostiq.ai>


### Added

- Adding `cluster` CLI options to facilitate interacting with the backend Dask cluster
- Adding options to `covalent start` to enable specifying number of workers, memory limit and threads per worker at cluster startup

### Changed

- Update `DaskAdminWorker` docstring with better explanation

## [0.119.1] - 2022-07-04

### Authors

Scott Wyman Neagle <scott@agnostiq.ai>
Casey Jao <casey@agnostiq.ai>


### Fixed

- `covalent status` checks if the server process is still alive.

### Operations

- Updates to changelog logic to handle multiple authors

## [0.119.0] - 2022-07-03
### Authors
@cjao 


### Added

- Introduce support for pip dependencies

## [0.118.0] - 2022-07-02
### Authors
@AlejandroEsquivel 


### Added

- Introduced File, FileTransfer, and FileTransferStrategy classes to support various File Transfer use cases prior/post electron execution

## [0.117.0] - 2022-07-02
### Authors
@Emmanuel289 


### Added

- Included retry action in 'tests.yaml' workflow.

## [0.116.0] - 2022-06-29
### Authors
@Prasy12 

### Changed

- Changed API socket calls interval for graph optimization.

### Added

- Ability to change to different layouts from the GUI.

## [0.115.0] - 2022-06-28
### Authors
@cjao 


### Added

- Introduce support for `call_before`, `call_after`, and bash dependencies

### Operations

- Unit tests performed on Python 3.10 on Ubuntu and MacOS images as well as 3.9 on MacOS
- Updated codeowners so that AQ Engineers doesn't own this CHANGELOG
- pre-commit autoupdate

## [0.114.0] - 2022-06-23
### Authors
@dependabot[bot] 


### Changed

- Changed eventsource version on webapp yarn-lock file.

### Operations

- Added Github push changelog workflow to append commiters username
- Reusable JavaScript action to parse changelog and update version

## [0.113.0] - 2022-06-21

### Added

- Introduce new db models and object store backends

### Operations

- Syntax fix in hotfix.yml

### Docs

- Added new tutorial: Linear and convolutional autoencoders

## [0.112.0] - 2022-06-20

### Changed

- Changed async version on webapp package-lock file.

## [0.111.0] - 2022-06-20

### Changed

- Changed eventsource version on webapp package-lock file.

### Docs

- Added new tutorial: Covalentified version of the Pennylane Variational Classifier tutorial.

## [0.110.3] - 2022-06-17

### Fixed

- Fix error when parsing electron positional arguments in workflows

### Docs

- Remove hardcoding version info in README.md

## [0.110.2] - 2022-06-10

### Docs

- Fix MNIST tutorial
- Fix Quantum Gravity tutorial
- Update RTD with migration guide compatible with latest release
- Convert all references to `covalent start` from Jupyter notebooks to markdown statements
- Update release notes summary in README.md
- Fixed display issues with figure (in dark mode) and bullet points in tutorials

### Operations

- Added a retry block to the webapp build step in `tests.yml`

## [0.110.1] - 2022-06-10

### Fixed

- Configure dask to not use daemonic processes when creating a cluster

### Operations

- Sync the VERSION file within `covalent` directory to match the root level VERSION
- Manually patch `covalent/VERSION`

## [0.110.0] - 2022-06-10

### Changed

- Web GUI list size and status label colors changed.
- Web GUI graph running icon changed to non-static icon.

### Docs

- Removed references to the Dask executor in RTD as they are no longer needed.

## [0.109.1] - 2022-06-10

### Fixed

- `covalent --version` now works for PyPI releases

## [0.109.0] - 2022-06-10

### Docs

- Update CLI help statements

### Added

- Add CLI functionality to start covalent with/without Dask
- Add CLI support to parse `covalent_ui.log` file

### Operations

- Updating codeowners to establish engineering & psiog ownership

### Docs

- Added new tutorial: Training quantum embedding kernels for classification.

## [0.108.0] - 2022-06-08

### Added

- WCI yaml file

### Docs

- Add pandoc installation updates to contributing guide

## [0.107.0] - 2022-06-07

### Changed

- Skipping stdout/stderr redirection tests until implemented in Dask parent process

### Added

- Simplifed starting the dask cluster using `multiprocessing`
- Added `bokeh==2.4.3` to requirements.txt to enable view Dask dashboard

### Fixed

- Changelog-reminder action now works for PRs from forks.

## [0.106.2] - 2022-06-06

### Fixed

- Specifying the version for package `furo` to `2022.4.7` to prevent breaking doc builds

### Docs

- Added new tutorial: Using Covalent with PennyLane for hybrid computation.

## [0.106.1] - 2022-06-01

### Fixed

- Changelog-reminder action now works for PRs from forks

### Docs

- Removed references to microservices in RTD
- Updated README.md.
- Changed `ct.electron` to `ct.lattice(executor=dask_executor)` in MNIST classifier tutorial

## [0.106.0] - 2022-05-26

### Changed

- Visual theme for Webapp GUI changed in accordance to new theme
- Fonts, colors, icons have been updated

## [0.105.0] - 2022-05-25

### Added

- Add a pre-commit hook for `detect-secrets`.
- Updated the actions in accordance with the migration done in the previous version.

## [0.104.0] - 2022-05-23

### Changed

- Services have been moved to a different codebase. This repo is now hosting the Covalent SDK, local dispatcher backend, Covalent web GUI, and documentation. Version is bumped to `0.104.0` in order to avoid conflicts.
- Update tests to match the current dispatcher api
- Skip testing dask executor until dask executor plugin is made public
- Using 2 thread pools to manage multiple workflows better and the other one for executing electrons in parallel.

### Fixed

- Add psutil and PyYAML to requirements.txt
- Passing the same Electron to multiple inputs of an Electron now works. UI fix pending.
- Dask from `requirements.txt`.

### Removed

- Asyncio usage for electron level concurrency.
- References to dask

### Added

- Functional test added for dask executor with the cluster running locally.
- Scalability tests for different workflows and workflow sizes under `tests/stress_tests/scripts`
- Add sample performance testing workflows under `tests/stress_tests`
- Add pipelines to continuously run the tutorial notebooks
- Create notebook with tasks from RTD

## [0.32.3] - 2022-03-16

### Fixed

- Fix missing UI graph edges between parameters and electrons in certain cases.
- Fix UI crashes in cases where legacy localStorage state was being loaded.

## [0.32.2] - 2022-03-16

### Added

- Images for graphs generated in tutorials and how-tos.
- Note for quantum gravity tutorial to tell users that `tensorflow` doesn't work on M1 Macs.
- `Known Issues` added to `README.md`

### Fixed

- `draw` function usage in tutorials and how-tos now reflects the UI images generated instead of using graphviz.
- Images now render properly in RTD of how-tos.

### Changed

- Reran all the tutorials that could run, generating the outputs again.

## [0.32.1] - 2022-03-15

### Fixed

- CLI now starts server directly in the subprocess instead of as a daemon
- Logs are provided as pipes to Popen instead of using a shell redirect
- Restart behavior fixed
- Default port in `covalent_ui/app.py` uses the config manager

### Removed

- `_graceful_restart` function no longer needed without gunicorn

## [0.32.0] - 2022-03-11

### Added

- Dispatcher microservice API endpoint to dispatch and update workflow.
- Added get runnable task endpoint.

## [0.31.0] - 2022-03-11

### Added

- Runner component's main functionality to run a set of tasks, cancel a task, and get a task's status added to its api.

## [0.30.5] - 2022-03-11

### Updated

- Updated Workflow endpoints & API spec to support upload & download of result objects as pickle files

## [0.30.4] - 2022-03-11

### Fixed

- When executing a task on an alternate Conda environment, Covalent no longer has to be installed on that environment. Previously, a Covalent object (the execution function as a TransportableObject) was passed to the environment. Now it is deserialized to a "normal" Python function, which is passed to the alternate Conda environment.

## [0.30.3] - 2022-03-11

### Fixed

- Fixed the order of output storage in `post_process` which should have been the order in which the electron functions are called instead of being the order in which they are executed. This fixes the order in which the replacement of function calls with their output happens, which further fixes any discrepencies in the results obtained by the user.

- Fixed the `post_process` test to check the order as well.

## [0.30.2] - 2022-03-11

### Changed

- Updated eventlet to 0.31.0

## [0.30.1] - 2022-03-10

### Fixed

- Eliminate unhandled exception in Covalent UI backend when calling fetch_result.

## [0.30.0] - 2022-03-09

### Added

- Skeleton code for writing the different services corresponding to each component in the open source refactor.
- OpenAPI specifications for each of the services.

## [0.29.3] - 2022-03-09

### Fixed

- Covalent UI is built in the Dockerfile, the setup file, the pypi workflow, the tests workflow, and the conda build script.

## [0.29.2] - 2022-03-09

### Added

- Defaults defined in executor plugins are read and used to update the in-memory config, as well as the user config file. But only if the parameter in question wasn't already defined.

### Changed

- Input parameter names and docstrings in _shared_files.config.update_config were changed for clarity.

## [0.29.1] - 2022-03-07

### Changed

- Updated fail-fast strategy to run all tests.

## [0.29.0] - 2022-03-07

### Added

- DispatchDB for storing dispatched results

### Changed

- UI loads dispatches from DispatchDB instead of browser local storage

## [0.28.3] - 2022-03-03

### Fixed

Installed executor plugins don't have to be referred to by their full module name. Eg, use "custom_executor", instead of "covalent_custom_plugin.custom_executor".

## [0.28.2] - 2022-03-03

### Added

- A brief overview of the tutorial structure in the MNIST classification tutorial.

## [0.28.1] - 2022-03-02

### Added

- Conda installation is only supported for Linux in the `Getting Started` guide.
- MNIST classifier tutorial.

### Removed

- Removed handling of default values of function parameters in `get_named_params` in `covalent/_shared_files/utils.py`. So, it is actually being handled by not being handled since now `named_args` and `named_kwargs` will only contain parameters that were passed during the function call and not all of them.

## [0.28.0] - 2022-03-02

### Added

- Lepton support, including for Python modules and C libraries
- How-to guides showing how to use leptons for each of these

## [0.27.6] - 2022-03-01

### Added

- Added feature development basic steps in CONTRIBUTING.md.
- Added section on locally building RTD (read the docs) in the contributing guide.

## [0.27.5] - 2022-03-01

### Fixed

- Missing UI input data after backend change - needed to be derived from graph for electrons, lattice inputs fixed on server-side, combining name and positional args
- Broken UI graph due to variable->edge_name renaming
- Missing UI executor data after server-side renaming

## [0.27.4] - 2022-02-28

### Fixed

- Path used in `covalent/executor/__init__.py` for executor plugin modules needed updating to `covalent/executor/executor_plugins`

### Removed

- Disabled workflow cancellation test due to inconsistent outcomes. Test will be re-enabled after cancellation mechanisms are investigated further.

## [0.27.3] - 2022-02-25

### Added

- Added `USING_DOCKER.md` guide for running docker container.
- Added cli args to covalent UI flask server `covalent_ui/app.py` to modify port and log file path.

### Removed

- Removed gunicorn from cli and Dockerfile.

### Changed

- Updated cli `covalent_dispatcher/_cli/service.py` to run flask server directly, and removed dispatcher and UI flags.
- Using Flask blueprints to merge Dispatcher and UI servers.
- Updated Dockerfile to run flask server directly.
- Creating server PID file manually in `covalent_dispatcher/_cli/service.py`.
- Updated tests and docs to reflect merged servers.
- Changed all mentions of port 47007 (for old UI server) to 48008.

## [0.27.2] - 2022-02-24

### Changed

- Removed unnecessary blockquotes from the How-To guide for creating custom executors
- Changed "Covalent Cloud" to "Covalent" in the main code text

## [0.27.1] - 2022-02-24

### Removed

- Removed AQ-Engineers from CODEOWNERS in order to fix PR review notifications

## [0.27.0] - 2022-02-24

### Added

- Support for positional only, positional or keyword, variable positional, keyword only, variable keyword types of parameters is now added, e.g an electron can now use variable args and variable kwargs if the number/names of parameters are unknown during definition as `def task(*args, **kwargs)` which wasn't possible before.

- `Lattice.args` added to store positional arguments passed to the lattice's workflow function.

- `get_named_params` function added in `_shared_files/utils.py` which will return a tuple containing named positional arguments and named keyword arguments. The names help in showing and storing these parameters in the transport graph.

- Tests to verify whether all kinds of input paramaters are supported by electron or a lattice.

### Changed

- No longer merging positional arguments with keyword arguments, instead they are separately stored in respective nodes in the transport graph.

- `inputs` returned from `_get_inputs` function in `covalent_dispatcher/_core/execution.py` now contains positional as well as keyword arguments which further get passed to the executor.

- Executors now support positional and keyword arguments as inputs to their executable functions.

- Result object's `_inputs` attribute now contains both `args` and `kwargs`.

- `add_node_for_nested_iterables` is renamed to `connect_node_with_others` and `add_node_to_graph` also renamed to `add_collection_node_to_graph` in `electron.py`. Some more variable renames to have appropriate self-explanatory names.

- Nodes and edges in the transport graph now have a better interface to assign attributes to them.

- Edge attribute `variable` renamed to `edge_name`.

- In `serialize` function of the transport graph, if `metadata_only` is True, then only `metadata` attribute of node and `source` and `target` attributes of edge are kept in the then return serialized `data`.

- Updated the tests wherever necessary to reflect the above changes

### Removed

- Deprecated `required_params_passed` since an error will automatically be thrown by the `build_graph` function if any of the required parameters are not passed.

- Removed duplicate attributes from nodes in the transport graph.

## [0.26.1] - 2022-02-23

### Added

- Added Local Executor section to the API read the docs.

## [0.26.0] - 2022-02-23

### Added

- Automated reminders to update the changelog

## [0.25.3] - 2022-02-23

## Added

- Listed common mocking commands in the CONTRIBUTING.md guide.
- Additional guidelines on testing.

## [0.25.2] - 2022-02-21

### Changed

- `backend` metadata name changed to `executor`.
- `_plan_workflow` usage updated to reflect how that executor related information is now stored in the specific executor object.
- Updated tests to reflect the above changes.
- Improved the dispatch cancellation test to provide a robust solution which earlier took 10 minutes to run with uncertainty of failing every now and then.

### Removed

- Removed `TaskExecutionMetadata` as a consequence of removing `execution_args`.

## [0.25.1] - 2022-02-18

### Fixed

- Tracking imports that have been used in the workflow takes less time.

### Added

- User-imports are included in the dispatch_source.py script. Covalent-related imports are commented out.

## [0.25.0] - 2022-02-18

### Added

- UI: Lattice draw() method displays in web UI
- UI: New navigation panel

### Changed

- UI: Animated graph changes, panel opacity

### Fixed

- UI: Fixed "Not Found" pages

## [0.24.21] - 2022-02-18

### Added

- RST document describing the expectations from a tutorial.

## [0.24.20] - 2022-02-17

### Added

- Added how to create custom executors

### Changed

- Changed the description of the hyperlink for choosing executors
- Fixed typos in doc/source/api/getting_started/how_to/execution/creating_custom_executors.ipynb

## [0.24.19] - 2022-02-16

### Added

- CODEOWNERS for certain files.

## [0.24.18] - 2022-02-15

### Added

- The user configuration file can now specify an executor plugin directory.

## [0.24.17] - 2022-02-15

### Added

- Added a how-to for making custom executors.

## [0.24.16] - 2022-02-12

### Added

- Errors now contain the traceback as well as the error message in the result object.
- Added test for `_post_process` in `tests/covalent_dispatcher_tests/_core/execution_test.py`.

### Changed

- Post processing logic in `electron` and dispatcher now relies on the order of execution in the transport graph rather than node's function names to allow for a more reliable pairing of nodes and their outputs.

- Renamed `init_test.py` in `tests/covalent_dispatcher_tests/_core/` to `execution_test.py`.

### Removed

- `exclude_from_postprocess` list which contained some non executable node types removed since only executable nodes are post processed now.

## [0.24.15] - 2022-02-11

### Fixed

- If a user's configuration file does not have a needed exeutor parameter, the default parameter (defined in _shared_files/defaults.py) is used.
- Each executor plugin is no longer initialized upon the import of Covalent. This allows required parameters in executor plugins.

## Changed

- Upon updating the configuration data with a user's configuration file, the complete set is written back to file.

## Added

- Tests for the local and base executors.

## [0.24.14] - 2022-02-11

### Added

- UI: add dashboard cards
- UI: add scaling dots background

### Changed

- UI: reduce sidebar font sizes, refine color theme
- UI: refine scrollbar styling, show on container hover
- UI: format executor parameters as YAML code
- UI: update syntax highlighting scheme
- UI: update index.html description meta tag

## [0.24.13] - 2022-02-11

### Added

- Tests for covalent/_shared_files/config.py

## [0.24.12] - 2022-02-10

### Added

- CodeQL code analyzer

## [0.24.11] - 2022-02-10

### Added

- A new dictionary `_DEFAULT_CONSTRAINTS_DEPRECATED` in defaults.py

### Changed

- The `_DEFAULT_CONSTRAINT_VALUES` dictionary now only contains the `backend` argument

## [0.24.10] - 2022-02-09

### Fixed

- Sporadically failing workflow cancellation test in tests/workflow_stack_test.py

## [0.24.9] - 2022-02-09

## Changed

- Implementation of `_port_from_pid` in covalent_dispatcher/_cli/service.py.

## Added

- Unit tests for command line interface (CLI) functionalities in covalent_dispatcher/_cli/service.py and covalent_dispatcher/_cli/cli.py.

## [0.24.8] - 2022-02-07

### Fixed

- If a user's configuration file does not have a needed parameter, the default parameter (defined in _shared_files/defaults.py) is used.

## [0.24.7] - 2022-02-07

### Added

- Typing: Add Type hint `dispatch_info` parameter.
- Documentation: Updated the return_type description in docstring.

### Changed

- Typing: Change return type annotation to `Generator`.

## [0.24.6] - 2022-02-06

### Added

- Type hint to `deserialize` method of `TransportableObject` of `covalent/_workflow/transport.py`.

### Changed

- Description of `data` in `deserialize` method of `TransportableObject` of `covalent/_workflow/transport.py` from `The serialized transportable object` to `Cloudpickled function`.

## [0.24.5] - 2022-02-05

### Fixed

- Removed dependence on Sentinel module

## [0.24.4] - 2022-02-04

### Added

- Tests across multiple versions of Python and multiple operating systems
- Documentation reflecting supported configurations

## [0.24.3] - 2022-02-04

### Changed

- Typing: Use `bool` in place of `Optional[bool]` as type annotation for `develop` parameter in `covalent_dispatcher.service._graceful_start`
- Typing: Use `Any` in place of `Optional[Any]` as type annotation for `new_value` parameter in `covalent._shared_files.config.get_config`

## [0.24.2] - 2022-02-04

### Fixed

- Updated hyperlink of "How to get the results" from "./collection/query_electron_execution_result" to "./collection/query_multiple_lattice_execution_results" in "doc/source/how_to/index.rst".
- Updated hyperlink of "How to get the result of a particular electron" from "./collection/query_multiple_lattice_execution_results" to "./collection/query_electron_execution_result" in "doc/source/how_to/index.rst".

## [0.24.1] - 2022-02-04

### Changed

- Changelog entries are now required to have the current date to enforce ordering.

## [0.24.0] - 2022-02-03

### Added

- UI: log file output - display in Output tab of all available log file output
- UI: show lattice and electron inputs
- UI: display executor attributes
- UI: display error message on failed status for lattice and electron

### Changed

- UI: re-order sidebar sections according to latest figma designs
- UI: update favicon
- UI: remove dispatch id from tab title
- UI: fit new uuids
- UI: adjust theme text primary and secondary colors

### Fixed

- UI: auto-refresh result state on initial render of listing and graph pages
- UI: graph layout issues: truncate long electron/param names

## [0.23.0] - 2022-02-03

### Added

- Added `BaseDispatcher` class to be used for creating custom dispatchers which allow connection to a dispatcher server.
- `LocalDispatcher` inheriting from `BaseDispatcher` allows connection to a local dispatcher server running on the user's machine.
- Covalent only gives interface to the `LocalDispatcher`'s `dispatch` and `dispatch_sync` methods.
- Tests for both `LocalDispatcher` and `BaseDispatcher` added.

### Changed

- Switched from using `lattice.dispatch` and `lattice.dispatch_sync` to `covalent.dispatch` and `covalent.dispatch_sync`.
- Dispatcher address now is passed as a parameter (`dispatcher_addr`) to `covalent.dispatch` and `covalent.dispatch_sync` instead of a metadata field to lattice.
- Updated tests, how tos, and tutorials to use `covalent.dispatch` and `covalent.dispatch_sync`.
- All the contents of `covalent_dispatcher/_core/__init__.py` are moved to `covalent_dispatcher/_core/execution.py` for better organization. `__init__.py` only contains function imports which are needed by external modules.
- `dispatch`, `dispatch_sync` methods deprecated from `Lattice`.

### Removed

- `_server_dispatch` method removed from `Lattice`.
- `dispatcher` metadata field removed from `lattice`.

## [0.22.19] - 2022-02-03

### Fixed

- `_write_dispatch_to_python_file` isn't called each time a task is saved. It is now only called in the final save in `_run_planned_workflow` (in covalent_dispatcher/_core/__init__.py).

## [0.22.18] - 2022-02-03

### Fixed

- Added type information to result.py

## [0.22.17] - 2022-02-02

### Added

- Replaced `"typing.Optional"` with `"str"` in covalent/executor/base.py
- Added missing type hints to `get_dispatch_context` and `write_streams_to_file` in covalent/executor/base.py, BaseExecutor

## [0.22.16] - 2022-02-02

### Added

- Functions to check if UI and dispatcher servers are running.
- Tests for the `is_ui_running` and `is_server_running` in covalent_dispatcher/_cli/service.py.

## [0.22.15] - 2022-02-01

### Fixed

- Covalent CLI command `covalent purge` will now stop the servers before deleting all the pid files.

### Added

- Test for `purge` method in covalent_dispatcher/_cli/service.py.

### Removed

- Unused `covalent_dispatcher` import from covalent_dispatcher/_cli/service.py.

### Changed

- Moved `_config_manager` import from within the `purge` method to the covalent_dispatcher/_cli/service.py for the purpose of mocking in tests.

## [0.22.14] - 2022-02-01

### Added

- Type hint to `_server_dispatch` method in `covalent/_workflow/lattice.py`.

## [0.22.13] - 2022-01-26

### Fixed

- When the local executor's `log_stdout` and `log_stderr` config variables are relative paths, they should go inside the results directory. Previously that was queried from the config, but now it's queried from the lattice metadata.

### Added

- Tests for the corresponding functions in (`covalent_dispatcher/_core/__init__.py`, `covalent/executor/base.py`, `covalent/executor/executor_plugins/local.py` and `covalent/executor/__init__.py`) affected by the bug fix.

### Changed

- Refactored `_delete_result` in result manager to give the option of deleting the result parent directory.

## [0.22.12] - 2022-01-31

### Added

- Diff check in pypi.yml ensures correct files are packaged

## [0.22.11] - 2022-01-31

### Changed

- Removed codecov token
- Removed Slack notifications from feature branches

## [0.22.10] - 2022-01-29

### Changed

- Running tests, conda, and version workflows on pull requests, not just pushes

## [0.22.9] - 2022-01-27

### Fixed

- Fixing version check action so that it doesn't run on commits that are in develop
- Edited PR template so that markdown checklist appears properly

## [0.22.8] - 2022-01-27

### Fixed

- publish workflow, using `docker buildx` to build images for x86 and ARM, prepare manifest and push to ECR so that pulls will match the correct architecture.
- typo in CONTRIBUTING
- installing `gcc` in Docker image so Docker can build wheels for `dask` and other packages that don't provide ARM wheels

### Changed

- updated versions in `requirements.txt` for `matplotlib` and `dask`

## [0.22.7] - 2022-01-27

### Added

- `MANIFEST.in` did not have `covalent_dispatcher/_service` in it due to which the PyPi package was not being built correctly. Added the `covalent_dispatcher/_service` to the `MANIFEST.in` file.

### Fixed

- setuptools properly including data files during installation

## [0.22.6] - 2022-01-26

### Fixed

- Added service folder in covalent dispatcher to package.

## [0.22.5] - 2022-01-25

### Fixed

- `README.md` images now use master branch's raw image urls hosted on <https://github.com> instead of <https://raw.githubusercontent.com>. Also, switched image rendering from html to markdown.

## [0.22.4] - 2022-01-25

### Fixed

- dispatcher server app included in sdist
- raw image urls properly used

## [0.22.3] - 2022-01-25

### Fixed

- raw image urls used in readme

## [0.22.2] - 2022-01-25

### Fixed

- pypi upload

## [0.22.1] - 2022-01-25

### Added

- Code of conduct
- Manifest.in file
- Citation info
- Action to upload to pypi

### Fixed

- Absolute URLs used in README
- Workflow badges updated URLs
- `install_package_data` -> `include_package_data` in `setup.py`

## [0.22.0] - 2022-01-25

### Changed

- Using public ECR for Docker release

## [0.21.0] - 2022-01-25

### Added

- GitHub pull request templates

## [0.20.0] - 2022-01-25

### Added

- GitHub issue templates

## [0.19.0] - 2022-01-25

### Changed

- Covalent Beta Release

## [0.18.9] - 2022-01-24

### Fixed

- iframe in the docs landing page is now responsive

## [0.18.8] - 2022-01-24

### Changed

- Temporarily removed output tab
- Truncated dispatch id to fit left sidebar, add tooltip to show full id

## [0.18.7] - 2022-01-24

### Changed

- Many stylistic improvements to documentation, README, and CONTRIBUTING.

## [0.18.6] - 2022-01-24

### Added

- Test added to check whether an already decorated function works as expected with Covalent.
- `pennylane` package added to the `requirements-dev.txt` file.

### Changed

- Now using `inspect.signature` instead of `function.__code__` to get the names of function's parameters.

## [0.18.5] - 2022-01-21

### Fixed

- Various CI fixes, including rolling back regression in version validation, caching on s3 hosted badges, applying releases and tags correctly.

## [0.18.4] - 2022-01-21

### Changed

- Removed comments and unused functions in covalent_dispatcher
- `result_class.py` renamed to `result.py`

### Fixed

- Version was not being properly imported inside `covalent/__init__.py`
- `dispatch_sync` was not previously using the `results_dir` metadata field

### Removed

- Credentials in config
- `generate_random_filename_in_cache`
- `is_any_atom`
- `to_json`
- `show_subgraph` option in `draw`
- `calculate_node`

## [0.18.3] - 2022-01-20

### Fixed

- The gunicorn servers now restart more gracefully

## [0.18.2] - 2022-01-21

### Changed

- `tempdir` metadata field removed and replaced with `executor.local.cache_dir`

## [0.18.1] - 2022-01-11

## Added

- Concepts page

## [0.18.0] - 2022-01-20

### Added

- `Result.CANCELLED` status to represent the status of a cancelled dispatch.
- Condition to cancel the whole dispatch if any of the nodes are cancelled.
- `cancel_workflow` function which uses a shared variable provided by Dask (`dask.distributed.Variable`) in a dask client to inform nodes to stop execution.
- Cancel function for dispatcher server API which will allow the server to terminate the dispatch.
- How to notebook for cancelling a dispatched job.
- Test to verify whether cancellation of dispatched jobs is working as expected.
- `cancel` function is available as `covalent.cancel`.

### Changed

- In file `covalent/_shared_files/config.py` instead of using a variable to store and then return the config data, now directly returning the configuration.
- Using `fire_and_forget` to dispatch a job instead of a dictionary of Dask's `Future` objects so that we won't have to manage the lifecycle of those futures.
- The `test_run_dispatcher` test was changed to reflect that the dispatcher no longer uses a dictionary of future objects as it was not being utilized anywhere.

### Removed

- `with dask_client` context was removed as the client created in `covalent_dispatcher/_core/__init__.py` is already being used even without the context. Furthermore, it creates issues when that context is exited which is unnecessary at the first place hence not needed to be resolved.

## [0.17.5] - 2022-01-19

### Changed

- Results directory uses a relative path by default and can be overridden by the environment variable `COVALENT_RESULTS_DIR`.

## [0.17.4] - 2022-01-19

### Changed

- Executor parameters use defaults specified in config TOML
- If relative paths are supplied for stdout and stderr, those files are created inside the results directory

## [0.17.3] - 2022-01-18

### Added

- Sync function
- Covalent CLI tool can restart in developer mode

### Fixed

- Updated the UI address referenced in the README

## [0.17.2] - 2022-01-12

### Added

- Quantum gravity tutorial

### Changed

- Moved VERSION file to top level

## [0.17.1] - 2022-01-19

### Added

- `error` attribute was added to the results object to show which node failed and the reason behind it.
- `stdout` and `stderr` attributes were added to a node's result to store any stdout and stderr printing done inside an electron/node.
- Test to verify whether `stdout` and `stderr` are being stored in the result object.

### Changed

- Redesign of how `redirect_stdout` and `redirect_stderr` contexts in executor now work to allow storing their respective outputs.
- Executors now also return `stdout` and `stderr` strings, along with the execution output, so that they can be stored in their result object.

## [0.17.0] - 2022-01-18

### Added

- Added an attribute `__code__` to electron and lattice which is a copy of their respective function's `__code__` attribute.
- Positional arguments, `args`, are now merged with keyword arguments, `kwargs`, as close as possible to where they are passed. This was done to make sure we support both with minimal changes and without losing the name of variables passed.
- Tests to ensure usage of positional arguments works as intended.

### Changed

- Slight rework to how any print statements in lattice are sent to null.
- Changed `test_dispatcher_functional` in `basic_dispatcher_test.py` to account for the support of `args` and removed a an unnecessary `print` statement.

### Removed

- Removed `args` from electron's `init` as it wasn't being used anywhere.

## [0.16.1] - 2022-01-18

### Changed

- Requirement changed from `dask[complete]` to `dask[distributed]`.

## [0.16.0] - 2022-01-14

### Added

- New UI static demo build
- New UI toolbar functions - orientation, toggle params, minimap
- Sortable and searchable lattice name row

### Changed

- Numerous UI style tweaks, mostly around dispatches table states

### Fixed

- Node sidebar info now updates correctly

## [0.15.11] - 2022-01-18

### Removed

- Unused numpy requirement. Note that numpy is still being installed indirectly as other packages in the requirements rely on it.

## [0.15.10] - 2022-01-16

## Added

- How-to guide for Covalent dispatcher CLI.

## [0.15.9] - 2022-01-18

### Changed

- Switched from using human readable ids to using UUIDs

### Removed

- `human-id` package was removed along with its mention in `requirements.txt` and `meta.yaml`

## [0.15.8] - 2022-01-17

### Removed

- Code breaking text from CLI api documentation.
- Unwanted covalent_dispatcher rst file.

### Changed

- Installation of entire covalent_dispatcher instead of covalent_dispatcher/_service in setup.py.

## [0.15.7] - 2022-01-13

### Fixed

- Functions with multi-line or really long decorators are properly serialized in dispatch_source.py.
- Multi-line Covalent output is properly commented out in dispatch_source.py.

## [0.15.6] - 2022-01-11

### Fixed

- Sub-lattice functions are successfully serialized in the utils.py get_serialized_function_str.

### Added

- Function to scan utilized source files and return a set of imported modules (utils.get_imports_from_source)

## [0.15.5] - 2022-01-12

### Changed

- UI runs on port 47007 and the dispatcher runs on port 48008. This is so that when the servers are later merged, users continue using port 47007 in the browser.
- Small modifications to the documentation
- Small fix to the README

### Removed

- Removed a directory `generated` which was improperly added
- Dispatcher web interface
- sqlalchemy requirement

## [0.15.4] - 2022-01-11

### Changed

- In file `covalent/executor/base.py`, `pickle` was changed to `cloudpickle` because of its universal pickling ability.

### Added

- In docstring of `BaseExecutor`, a note was added specifying that `covalent` with its dependencies is assumed to be installed in the conda environments.
- Above note was also added to the conda env selector how-to.

## [0.15.3] - 2022-01-11

### Changed

- Replaced the generic `RuntimeError` telling users to check if there is an object manipulation taking place inside the lattice to a simple warning. This makes the original error more visible.

## [0.15.2] - 2022-01-11

### Added

- If condition added for handling the case where `__getattr__` of an electron is accessed to detect magic functions.

### Changed

- `ActiveLatticeManager` now subclasses from `threading.local` to make it thread-safe.
- `ValueError` in the lattice manager's `claim` function now also shows the name of the lattice that is currently claimed.
- Changed docstring of `ActiveLatticeManager` to note that now it is thread-safe.
- Sublattice dispatching now no longer deletes the result object file and is dispatched normally instead of in a serverless manner.
- `simulate_nitrogen_and_copper_slab_interaction.ipynb` notebook tutorial now does normal dispatching as well instead of serverless dispatching. Also, now 7 datapoints will be shown instead of 10 earlier.

## [0.15.1] - 2022-01-11

### Fixed

- Passing AWS credentials to reusable workflows as a secret

## [0.15.0] - 2022-01-10

### Added

- Action to push development image to ECR

### Changed

- Made the publish action reusable and callable

## [0.14.1] - 2022-01-02

### Changed

- Updated the README
- Updated classifiers in the setup.py file
- Massaged some RTD pages

## [0.14.0] - 2022-01-07

### Added

- Action to push static UI to S3

## [0.13.2] - 2022-01-07

### Changed

- Completed new UI design work

## [0.13.1] - 2022-01-02

### Added

- Added eventlet requirement

### Changed

- The CLI tool can now manage the UI flask server as well
- [Breaking] The CLI option `-t` has been changed to `-d`, which starts the servers in developer mode and exposes unit tests to the server.

## [0.13.0] - 2022-01-01

### Added

- Config manager in `covalent/_shared_files/config.py`
- Default location for the main config file can be overridden using the environment variable `COVALENT_CONFIG_DIR`
- Ability to set and get configuration using `get_config` and `set_config`

### Changed

- The flask servers now reference the config file
- Defaults reference the config file

### Fixed

- `ValueError` caught when running `covalent stop`
- One of the functional tests was using a malformed path

### Deprecated

- The `electron.to_json` function
- The `generate_random_filename_in_cache` function

### Removed

- The `get_api_token` function

## [0.12.13] - 2022-01-04

## Removed

- Tutorial section headings

## Fixed

- Plot background white color

## [0.12.12] - 2022-01-06

### Fixed

- Having a print statement inside electron and lattice code no longer causes the workflow to fail.

## [0.12.11] - 2022-01-04

### Added

- Completed UI feature set for first release

### Changed

- UI server result serialization improvements
- UI result update webhook no longer fails on request exceptions, logs warning intead

## [0.12.10] - 2021-12-17

### Added

- Astrophysics tutorial

## [0.12.9] - 2022-01-04

### Added

- Added `get_all_node_results` method in `result_class.py` to return result of all node executions.

- Added `test_parallelilization` test to verify whether the execution is now being achieved in parallel.

### Changed

- Removed `LocalCluster` cluster creation usage to a simple `Client` one from Dask.

- Removed unnecessary `to_run` function as we no longer needed to run execution through an asyncio loop.

- Removed `async` from function definition of previously asynchronous functions, `_run_task`, `_run_planned_workflow`, `_plan_workflow`, and `_run_workflow`.

- Removed `uvloop` from requirements.

- Renamed `test_get_results` to `test_get_result`.

- Reran the how to notebooks where execution time was mentioned.

- Changed how `dispatch_info` context manager was working to account for multiple nodes accessing it at the same time.

## [0.12.8] - 2022-01-02

### Changed

- Changed the software license to GNU Affero 3.0

### Removed

- `covalent-ui` directory

## [0.12.7] - 2021-12-29

### Fixed

- Gunicorn logging now uses the `capture-output` flag instead of redirecting stdout and stderr

## [0.12.6] - 2021-12-23

### Changed

- Cleaned up the requirements and moved developer requirements to a separate file inside `tests`

## [0.12.5] - 2021-12-16

### Added

- Conda build CI job

## [0.12.4] - 2021-12-23

### Changed

- Gunicorn server now checks for port availability before starting

### Fixed

- The `covalent start` function now prints the correct port if the server is already running.

## [0.12.3] - 2021-12-14

### Added

- Covalent tutorial comparing quantum support vector machines with support vector machine algorithms implemented in qiskit and scikit-learn.

## [0.12.2] - 2021-12-16

### Fixed

- Now using `--daemon` in gunicorn to start the server, which was the original intention.

## [0.12.1] - 2021-12-16

### Fixed

- Removed finance references from docs
- Fixed some other small errors

### Removed

- Removed one of the failing how-to tests from the functional test suite

## [0.12.0] - 2021-12-16

### Added

- Web UI prototype

## [0.11.1] - 2021-12-14

### Added

- CLI command `covalent status` shows port information

### Fixed

- gunicorn management improved

## [0.11.0] - 2021-12-14

### Added

- Slack notifications for test status

## [0.10.4] - 2021-12-15

### Fixed

- Specifying a non-default results directory in a sub-lattice no longer causes a failure in lattice execution.

## [0.10.3] - 2021-12-14

### Added

- Functional tests for how-to's in documentation

### Changed

- Moved example script to a functional test in the pipeline
- Added a test flag to the CLI tool

## [0.10.2] - 2021-12-14

### Fixed

- Check that only `kwargs` without any default values in the workflow definition need to be passed in `lattice.draw(ax=ax, **kwargs)`.

### Added

- Function to check whether all the parameters without default values for a callable function has been passed added to shared utils.

## [0.10.1] - 2021-12-13

### Fixed

- Content and style fixes for getting started doc.

## [0.10.0] - 2021-12-12

### Changed

- Remove all imports from the `covalent` to the `covalent_dispatcher`, except for `_dispatch_serverless`
- Moved CLI into `covalent_dispatcher`
- Moved executors to `covalent` directory

## [0.9.1] - 2021-12-13

### Fixed

- Updated CONTRIBUTING to clarify docstring style.
- Fixed docstrings for `calculate_node` and `check_constraint_specific_sum`.

## [0.9.0] - 2021-12-10

### Added

- `prefix_separator` for separating non-executable node types from executable ones.

- `subscript_prefix`, `generator_prefix`, `sublattice_prefix`, `attr_prefix` for prefixes of subscripts, generators,
  sublattices, and attributes, when called on an electron and added to the transport graph.

- `exclude_from_postprocess` list of prefixes to denote those nodes which won't be used in post processing the workflow.

- `__int__()`, `__float__()`, `__complex__()` for converting a node to an integer, float, or complex to a value of 0 then handling those types in post processing.

- `__iter__()` generator added to Electron for supporting multiple return values from an electron execution.

- `__getattr__()` added to Electron for supporting attribute access on the node output.

- `__getitem__()` added to Electron for supporting subscripting on the node output.

- `electron_outputs` added as an attribute to lattice.

### Changed

- `electron_list_prefix`, `electron_dict_prefix`, `parameter_prefix` modified to reflect new way to assign prefixes to nodes.

- In `build_graph` instead of ignoring all exceptions, now the exception is shown alongwith the runtime error notifying that object manipulation should be avoided inside a lattice.

- `node_id` changed to `self.node_id` in Electron's `__call__()`.

- `parameter` type electrons now have the default metadata instead of empty dictionary.

- Instead of deserializing and checking whether a sublattice is there, now a `sublattice_prefix` is used to denote when a node is a sublattice.

- In `dispatcher_stack_test`, `test_dispatcher_flow` updated to indicate the new use of `parameter_prefix`.

### Fixed

- When an execution fails due to something happening in `run_workflow`, then result object's status is now failed and the object is saved alongwith throwing the appropriate exception.

## [0.8.5] - 2021-12-10

### Added

- Added tests for choosing specific executors inside electron initialization.
- Added test for choosing specific Conda environments inside electron initialization.

## [0.8.4] - 2021-12-10

### Changed

- Removed _shared_files directory and contents from covalent_dispatcher. Logging in covalent_dispatcher now uses the logger in covalent/_shared_files/logging.py.

## [0.8.3] - 2021-12-10

### Fixed

- Decorator symbols were added to the pseudo-code in the quantum chemistry tutorial.

## [0.8.2] - 2021-12-06

### Added

- Quantum chemistry tutorial.

## [0.8.1] - 2021-12-08

### Added

- Docstrings with typehints for covalent dispatcher functions added.

### Changed

- Replaced `node` to `node_id` in `electron.py`.

- Removed unnecessary `enumerate` in `covalent_dispatcher/_core/__init__.py`.

- Removed `get_node_device_mapping` function from `covalent_dispatcher/_core/__init__.py`
  and moved the definition to directly add the mapping to `workflow_schedule`.

- Replaced iterable length comparison for `executor_specific_exec_cmds` from `if len(executor_specific_exec_cmds) > 0`
  to `if executor_specific_exec_cmds`.

## [0.8.0] - 2021-12-03

### Added

- Executors can now accept the name of a Conda environment. If that environment exists, the operations of any electron using that executor are performed in that Conda environment.

## [0.7.6] - 2021-12-02

### Changed

- How to estimate lattice execution time has been renamed to How to query lattice execution time.
- Change result querying syntax in how-to guides from `lattice.get_result` to
  `covalent.get_result`.
- Choose random port for Dask dashboard address by setting `dashboard_address` to ':0' in
  `LocalCluster`.

## [0.7.5] - 2021-12-02

### Fixed

- "Default" executor plugins are included as part of the package upon install.

## [0.7.4] - 2021-12-02

### Fixed

- Upgraded dask to 2021.10.0 based on a vulnerability report

## [0.7.3] - 2021-12-02

### Added

- Transportable object tests
- Transport graph tests

### Changed

- Variable name node_num to node_id
- Variable name node_idx to node_id

### Fixed

- Transport graph `get_dependencies()` method return type was changed from Dict to List

## [0.7.2] - 2021-12-01

### Fixed

- Date handling in changelog validation

### Removed

- GitLab CI YAML

## [0.7.1] - 2021-12-02

### Added

- A new parameter to a node's result called `sublattice_result` is added.
  This will be of a `Result` type and will contain the result of that sublattice's
  execution. If a normal electron is executed, this will be `None`.

- In `_delete_result` function in `results_manager.py`, an empty results directory
  will now be deleted.

- Name of a sublattice node will also contain `(sublattice)`.

- Added `_dispatch_sync_serverless` which synchronously dispatches without a server
  and waits for a result to be returned. This is the method used to dispatch a sublattice.

- Test for sublatticing is added.

- How-to guide added for sublatticing explaining the new features.

### Changed

- Partially changed `draw` function in `lattice.py` to also draw the subgraph
  of the sublattice when drawing the main graph of the lattice. The change is
  incomplete as we intend to add this feature later.

- Instead of returning `plt`, `draw` now returns the `ax` object.

- `__call__` function in `lattice.py` now runs the lattice's function normally
  instead of dispatching it.

- `_run_task` function now checks whether current node is a sublattice and acts
  accordingly.

### Fixed

- Unnecessary lines to rename the node's name in `covalent_dispatcher/_core/__init__.py` are removed.

- `test_electron_takes_nested_iterables` test was being ignored due to a spelling mistake. Fixed and
  modified to follow the new pattern.

## [0.7.0] - 2021-12-01

### Added

- Electrons can now accept an executor object using the "backend" keyword argument. "backend" can still take a string naming the executor module.
- Electrons and lattices no longer have Slurm metadata associated with the executor, as that information should be contained in the executor object being used as an input argument.
- The "backend" keyword can still be a string specifying the executor module, but only if the executor doesn't need any metadata.
- Executor plugin classes are now directly available to covalent, eg: covalent.executor.LocalExecutor().

## [0.6.7] - 2021-12-01

### Added

- Docstrings without examples for all the functions in core covalent.
- Typehints in those functions as well.
- Used `typing.TYPE_CHECKING` to prevent cyclic imports when writing typehints.

### Changed

- `convert_to_lattice_function` renamed to `convert_to_lattice_function_call`.
- Context managers now raise a `ValueError` instead of a generic `Exception`.

## [0.6.6] - 2021-11-30

### Fixed

- Fixed the version used in the documentation
- Fixed the badge URLs to prevent caching

## [0.6.5] - 2021-11-30

### Fixed

- Broken how-to links

### Removed

- Redundant lines from .gitignore
- *.ipynb from .gitignore

## [0.6.4] - 2021-11-30

### Added

- How-to guides for workflow orchestration.
  - How to construct an electron
  - How to construct a lattice
  - How to add an electron to lattice
  - How to visualize the lattice
  - How to add constraints to lattices
- How-to guides for workflow and subtask execution.
  - How to execute individual electrons
  - How to execute a lattice
  - How to execute multiple lattices
- How-to guides for status querying.
  - How to query electron execution status
  - How to query lattice execution status
  - How to query lattice execution time
- How-to guides for results collection
  - How to query electron execution results
  - How to query lattice execution results
  - How to query multiple lattice execution results
- Str method for the results object.

### Fixed

- Saving the electron execution status when the subtask is running.

## [0.6.3] - 2021-11-29

### Removed

- JWT token requirement.
- Covalent dispatcher login requirement.
- Update covalent login reference in README.md.
- Changed the default dispatcher server port from 5000 to 47007.

## [0.6.2] - 2021-11-28

### Added

- Github action for tests and coverage
- Badges for tests and coverage
- If tests pass then develop is pushed to master
- Add release action which tags and creates a release for minor version upgrades
- Add badges action which runs linter, and upload badges for version, linter score, and platform
- Add publish action (and badge) which builds a Docker image and uploads it to the AWS ECR

## [0.6.1] - 2021-11-27

### Added

- Github action which checks version increment and changelog entry

## [0.6.0] - 2021-11-26

### Added

- New Covalent RTD theme
- sphinx extension sphinx-click for CLI RTD
- Sections in RTD
- init.py in both covalent-dispatcher logger module and cli module for it to be importable in sphinx

### Changed

- docutils version that was conflicting with sphinx

### Removed

- Old aq-theme

## [0.5.1] - 2021-11-25

### Added

- Integration tests combining both covalent and covalent-dispatcher modules to test that
  lattice workflow are properly planned and executed.
- Integration tests for the covalent-dispatcher init module.
- pytest-asyncio added to requirements.

## [0.5.0] - 2021-11-23

### Added

- Results manager file to get results from a file, delete a result, and redispatch a result object.
- Results can also be awaited to only return a result if it has either been completed or failed.
- Results class which is used to store the results with all the information needed to be used again along with saving the results to a file functionality.
- A result object will be a mercurial object which will be updated by the dispatcher and saved to a file throughout the dispatching and execution parts.
- Direct manipulation of the transport graph inside a result object takes place.
- Utility to convert a function definition string to a function and vice-versa.
- Status class to denote the status of a result object and of each node execution in the transport graph.
- Start and end times are now also stored for each node execution as well as for the whole dispatch.
- Logging of `stdout` and `stderr` can be done by passing in the `log_stdout`, `log_stderr` named metadata respectively while dispatching.
- In order to get the result of a certain dispatch, the `dispatch_id`, the `results_dir`, and the `wait` parameter can be passed in. If everything is default, then only the dispatch id is required, waiting will not be done, and the result directory will be in the current working directory with folder name as `results/` inside which every new dispatch will have a new folder named according to their respective dispatch ids, containing:
  - `result.pkl` - (Cloud)pickled result object.
  - `result_info.yaml` - yaml file with high level information about the result and its execution.
  - `dispatch_source.py` - python file generated, containing the original function definitions of lattice and electrons which can be used to dispatch again.

### Changed

- `logfile` named metadata is now `slurm_logfile`.
- Instead of using `jsonpickle`, `cloudpickle` is being used everywhere to maintain consistency.
- `to_json` function uses `json` instead of `jsonpickle` now in electron and lattice definitions.
- `post_processing` moved to the dispatcher, so the dispatcher will now store a finished execution result in the results folder as specified by the user with no requirement of post processing it from the client/user side.
- `run_task` function in dispatcher modified to check if a node has completed execution and return it if it has, else continue its execution. This also takes care of cases if the server has been closed mid execution, then it can be started again from the last saved state, and the user won't have to wait for the whole execution.
- Instead of passing in the transport graph and dispatch id everywhere, the result object is being passed around, except for the `asyncio` part where the dispatch id and results directory is being passed which afterwards lets the core dispatcher know where to get the result object from and operate on it.
- Getting result of parent node executions of the graph, is now being done using the result object's graph. Storing of each execution's result is also done there.
- Tests updated to reflect the changes made. They are also being run in a serverless manner.

### Removed

- `LatticeResult` class removed.
- `jsonpickle` requirement removed.
- `WorkflowExecutionResult`, `TaskExecutionResult`, and `ExecutionError` singleton classes removed.

### Fixed

- Commented out the `jwt_required()` part in `covalent-dispatcher/_service/app.py`, may be removed in later iterations.
- Dispatcher server will now return the error message in the response of getting result if it fails instead of sending every result ever as a response.

## [0.4.3] - 2021-11-23

### Added

- Added a note in Known Issues regarding port conflict warning.

## [0.4.2] - 2021-11-24

### Added

- Added badges to README.md

## [0.4.1] - 2021-11-23

### Changed

- Removed old coverage badge and fixed the badge URL

## [0.4.0] - 2021-11-23

### Added

- Codecov integrations and badge

### Fixed

- Detached pipelines no longer created

## [0.3.0] - 2021-11-23

### Added

- Wrote a Code of Conduct based on <https://www.contributor-covenant.org/>
- Added installation and environment setup details in CONTRIBUTING
- Added Known Issues section to README

## [0.2.0] - 2021-11-22

### Changed

- Removed non-open-source executors from Covalent. The local SLURM executor is now
- a separate repo. Executors are now plugins.

## [0.1.0] - 2021-11-19

### Added

- Pythonic CLI tool. Install the package and run `covalent --help` for a usage description.
- Login and logout functionality.
- Executor registration/deregistration skeleton code.
- Dispatcher service start, stop, status, and restart.

### Changed

- JWT token is stored to file instead of in an environment variable.
- The Dask client attempts to connect to an existing server.

### Removed

- Removed the Bash CLI tool.

### Fixed

- Version assignment in the covalent init file.

## [0.0.3] - 2021-11-17

### Fixed

- Fixed the Dockerfile so that it runs the dispatcher server from the covalent repo.

## [0.0.2] - 2021-11-15

### Changed

- Single line change in ci script so that it doesn't exit after validating the version.
- Using `rules` in `pytest` so that the behavior in test stage is consistent.

## [0.0.1] - 2021-11-15

### Added

- CHANGELOG.md to track changes (this file).
- Semantic versioning in VERSION.
- CI pipeline job to enforce versioning.<|MERGE_RESOLUTION|>--- conflicted
+++ resolved
@@ -7,11 +7,9 @@
 
 ## [UNRELEASED]
 
-<<<<<<< HEAD
 ### Changed
 
 - Covalent server can now process workflows without having their deps installed
-=======
 
 ### Added
 
@@ -30,7 +28,6 @@
 - Create a dummy requirements.txt file for pip deps tests
 - Fix version of `Werkzeug` package to avoid running into ValueError (unexpected kwarg `as_tuple`)
 - Update `customization` how to test by specifying the section header `sdk`
->>>>>>> 5025d866
 
 ## [0.129.0] - 2022-07-12
 
