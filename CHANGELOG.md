--- conflicted
+++ resolved
@@ -7,7 +7,6 @@
 
 ## [UNRELEASED]
 
-<<<<<<< HEAD
 #### Authors
 
 @venkatBala
@@ -22,7 +21,6 @@
   cluster with
 
 
-=======
 ## [0.116.0] - 2022-06-29
 ### Authors
 @Prasy12 
@@ -34,7 +32,6 @@
 ### Added
 
 - Ability to change to different layouts from the GUI.
->>>>>>> af66ac89
 
 ## [0.115.0] - 2022-06-28
 ### Authors
