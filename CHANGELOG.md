# Changelog

All notable changes to this project will be documented in this file.

The format is based on [Keep a Changelog](https://keepachangelog.com/en/1.0.0/),
and this project adheres to [Semantic Versioning](https://semver.org/spec/v2.0.0.html).

<<<<<<< HEAD
## [0.22.13] - 2022-02-03

### Fixed

- Added type information to result.py

=======
## [0.22.17] - 2022-02-02

### Added

- Replaced `"typing.Optional"` with `"str"` in covalent/executor/base.py
- Added missing type hints to `get_dispatch_context` and `write_streams_to_file` in covalent/executor/base.py, BaseExecutor

## [0.22.16] - 2022-02-02

### Added

- Functions to check if UI and dispatcher servers are running.
- Tests for the `is_ui_running` and `is_server_running` in covalent_dispatcher/_cli/service.py.

## [0.22.15] - 2022-02-01

### Fixed

- Covalent CLI command `covalent purge` will now stop the servers before deleting all the pid files.

### Added

- Test for `purge` method in covalent_dispatcher/_cli/service.py.

### Removed

- Unused `covalent_dispatcher` import from covalent_dispatcher/_cli/service.py.

### Changed

- Moved `_config_manager` import from within the `purge` method to the covalent_dispatcher/_cli/service.py for the purpose of mocking in tests.

## [0.22.14] - 2022-02-01

### Added

- Type hint to `_server_dispatch` method in `covalent/_workflow/lattice.py`.

## [0.22.13] - 2022-01-26

### Fixed

- When the local executor's `log_stdout` and `log_stderr` config variables are relative paths, they should go inside the results directory. Previously that was queried from the config, but now it's queried from the lattice metadata.

### Added

- Tests for the corresponding functions in (`covalent_dispatcher/_core/__init__.py`, `covalent/executor/base.py`, `covalent/executor/executor_plugins/local.py` and `covalent/executor/__init__.py`) affected by the bug fix.

### Changed

- Refactored `_delete_result` in result manager to give the option of deleting the result parent directory.
>>>>>>> da3e89b8

## [0.22.12] - 2022-01-31

### Added

- Diff check in pypi.yml ensures correct files are packaged

## [0.22.11] - 2022-01-31

### Changed

- Removed codecov token
- Removed Slack notifications from feature branches

## [0.22.10] - 2022-01-29

### Changed

- Running tests, conda, and version workflows on pull requests, not just pushes

## [0.22.9] - 2022-01-27

### Fixed

- Fixing version check action so that it doesn't run on commits that are in develop
- Edited PR template so that markdown checklist appears properly

## [0.22.8] - 2022-01-27

### Fixed

- publish workflow, using `docker buildx` to build images for x86 and ARM, prepare manifest and push to ECR so that pulls will match the correct architecture.
- typo in CONTRIBUTING
- installing `gcc` in Docker image so Docker can build wheels for `dask` and other packages that don't provide ARM wheels

### Changed

- updated versions in `requirements.txt` for `matplotlib` and `dask`

## [0.22.7] - 2022-01-27

### Added

- `MANIFEST.in` did not have `covalent_dispatcher/_service` in it due to which the PyPi package was not being built correctly. Added the `covalent_dispatcher/_service` to the `MANIFEST.in` file.

### Fixed

- setuptools properly including data files during installation

## [0.22.6] - 2022-01-26

### Fixed

- Added service folder in covalent dispatcher to package.

## [0.22.5] - 2022-01-25

### Fixed

- `README.md` images now use master branch's raw image urls hosted on <https://github.com> instead of <https://raw.githubusercontent.com>. Also, switched image rendering from html to markdown.

## [0.22.4] - 2022-01-25

### Fixed

- dispatcher server app included in sdist
- raw image urls properly used

## [0.22.3] - 2022-01-25

### Fixed

- raw image urls used in readme

## [0.22.2] - 2022-01-25

### Fixed

- pypi upload

## [0.22.1] - 2022-01-25

### Added

- Code of conduct
- Manifest.in file
- Citation info
- Action to upload to pypi

### Fixed

- Absolute URLs used in README
- Workflow badges updated URLs
- `install_package_data` -> `include_package_data` in `setup.py`

## [0.22.0] - 2022-01-25

### Changed

- Using public ECR for Docker release

## [0.21.0] - 2022-01-25

### Added

- GitHub pull request templates

## [0.20.0] - 2022-01-25

### Added

- GitHub issue templates

## [0.19.0] - 2022-01-25

### Changed

- Covalent Beta Release

## [0.18.9] - 2022-01-24

### Fixed

- iframe in the docs landing page is now responsive

## [0.18.8] - 2022-01-24

### Changed

- Temporarily removed output tab
- Truncated dispatch id to fit left sidebar, add tooltip to show full id

## [0.18.7] - 2022-01-24

### Changed

- Many stylistic improvements to documentation, README, and CONTRIBUTING.

## [0.18.6] - 2022-01-24

### Added

- Test added to check whether an already decorated function works as expected with Covalent.
- `pennylane` package added to the `requirements-dev.txt` file.

### Changed

- Now using `inspect.signature` instead of `function.__code__` to get the names of function's parameters.

## [0.18.5] - 2022-01-21

### Fixed

- Various CI fixes, including rolling back regression in version validation, caching on s3 hosted badges, applying releases and tags correctly.

## [0.18.4] - 2022-01-21

### Changed

- Removed comments and unused functions in covalent_dispatcher
- `result_class.py` renamed to `result.py`

### Fixed

- Version was not being properly imported inside `covalent/__init__.py`
- `dispatch_sync` was not previously using the `results_dir` metadata field

### Removed

- Credentials in config
- `generate_random_filename_in_cache`
- `is_any_atom`
- `to_json`
- `show_subgraph` option in `draw`
- `calculate_node`

## [0.18.3] - 2022-01-20

### Fixed

- The gunicorn servers now restart more gracefully

## [0.18.2] - 2022-01-21

### Changed

- `tempdir` metadata field removed and replaced with `executor.local.cache_dir`

## [0.18.1] - 2022-01-11

## Added

- Concepts page

## [0.18.0] - 2022-01-20

### Added

- `Result.CANCELLED` status to represent the status of a cancelled dispatch.
- Condition to cancel the whole dispatch if any of the nodes are cancelled.
- `cancel_workflow` function which uses a shared variable provided by Dask (`dask.distributed.Variable`) in a dask client to inform nodes to stop execution.
- Cancel function for dispatcher server API which will allow the server to terminate the dispatch.
- How to notebook for cancelling a dispatched job.
- Test to verify whether cancellation of dispatched jobs is working as expected.
- `cancel` function is available as `covalent.cancel`.

### Changed

- In file `covalent/_shared_files/config.py` instead of using a variable to store and then return the config data, now directly returning the configuration.
- Using `fire_and_forget` to dispatch a job instead of a dictionary of Dask's `Future` objects so that we won't have to manage the lifecycle of those futures.
- The `test_run_dispatcher` test was changed to reflect that the dispatcher no longer uses a dictionary of future objects as it was not being utilized anywhere.

### Removed

- `with dask_client` context was removed as the client created in `covalent_dispatcher/_core/__init__.py` is already being used even without the context. Furthermore, it creates issues when that context is exited which is unnecessary at the first place hence not needed to be resolved.

## [0.17.5] - 2022-01-19

### Changed

- Results directory uses a relative path by default and can be overridden by the environment variable `COVALENT_RESULTS_DIR`.

## [0.17.4] - 2022-01-19

### Changed

- Executor parameters use defaults specified in config TOML
- If relative paths are supplied for stdout and stderr, those files are created inside the results directory

## [0.17.3] - 2022-01-18

### Added

- Sync function
- Covalent CLI tool can restart in developer mode

### Fixed

- Updated the UI address referenced in the README

## [0.17.2] - 2022-01-12

### Added

- Quantum gravity tutorial

### Changed

- Moved VERSION file to top level

## [0.17.1] - 2022-01-19

### Added

- `error` attribute was added to the results object to show which node failed and the reason behind it.
- `stdout` and `stderr` attributes were added to a node's result to store any stdout and stderr printing done inside an electron/node.
- Test to verify whether `stdout` and `stderr` are being stored in the result object.

### Changed

- Redesign of how `redirect_stdout` and `redirect_stderr` contexts in executor now work to allow storing their respective outputs.
- Executors now also return `stdout` and `stderr` strings, along with the execution output, so that they can be stored in their result object.

## [0.17.0] - 2022-01-18

### Added

- Added an attribute `__code__` to electron and lattice which is a copy of their respective function's `__code__` attribute.
- Positional arguments, `args`, are now merged with keyword arguments, `kwargs`, as close as possible to where they are passed. This was done to make sure we support both with minimal changes and without losing the name of variables passed.
- Tests to ensure usage of positional arguments works as intended.

### Changed

- Slight rework to how any print statements in lattice are sent to null.
- Changed `test_dispatcher_functional` in `basic_dispatcher_test.py` to account for the support of `args` and removed a an unnecessary `print` statement.

### Removed

- Removed `args` from electron's `init` as it wasn't being used anywhere.

## [0.16.1] - 2022-01-18

### Changed

- Requirement changed from `dask[complete]` to `dask[distributed]`.

## [0.16.0] - 2022-01-14

### Added

- New UI static demo build
- New UI toolbar functions - orientation, toggle params, minimap
- Sortable and searchable lattice name row

### Changed

- Numerous UI style tweaks, mostly around dispatches table states

### Fixed

- Node sidebar info now updates correctly

## [0.15.11] - 2022-01-18

### Removed

- Unused numpy requirement. Note that numpy is still being installed indirectly as other packages in the requirements rely on it.

## [0.15.10] - 2022-01-16

## Added

- How-to guide for Covalent dispatcher CLI.

## [0.15.9] - 2022-01-18

### Changed

- Switched from using human readable ids to using UUIDs

### Removed

- `human-id` package was removed along with its mention in `requirements.txt` and `meta.yaml`

## [0.15.8] - 2022-01-17

### Removed

- Code breaking text from CLI api documentation.
- Unwanted covalent_dispatcher rst file.

### Changed

- Installation of entire covalent_dispatcher instead of covalent_dispatcher/_service in setup.py.

## [0.15.7] - 2022-01-13

### Fixed

- Functions with multi-line or really long decorators are properly serialized in dispatch_source.py.
- Multi-line Covalent output is properly commented out in dispatch_source.py.

## [0.15.6] - 2022-01-11

### Fixed

- Sub-lattice functions are successfully serialized in the utils.py get_serialized_function_str.

### Added

- Function to scan utilized source files and return a set of imported modules (utils.get_imports_from_source)

## [0.15.5] - 2022-01-12

### Changed

- UI runs on port 47007 and the dispatcher runs on port 48008. This is so that when the servers are later merged, users continue using port 47007 in the browser.
- Small modifications to the documentation
- Small fix to the README

### Removed

- Removed a directory `generated` which was improperly added
- Dispatcher web interface
- sqlalchemy requirement

## [0.15.4] - 2022-01-11

### Changed

- In file `covalent/executor/base.py`, `pickle` was changed to `cloudpickle` because of its universal pickling ability.

### Added

- In docstring of `BaseExecutor`, a note was added specifying that `covalent` with its dependencies is assumed to be installed in the conda environments.
- Above note was also added to the conda env selector how-to.

## [0.15.3] - 2022-01-11

### Changed

- Replaced the generic `RuntimeError` telling users to check if there is an object manipulation taking place inside the lattice to a simple warning. This makes the original error more visible.

## [0.15.2] - 2022-01-11

### Added

- If condition added for handling the case where `__getattr__` of an electron is accessed to detect magic functions.

### Changed

- `ActiveLatticeManager` now subclasses from `threading.local` to make it thread-safe.
- `ValueError` in the lattice manager's `claim` function now also shows the name of the lattice that is currently claimed.
- Changed docstring of `ActiveLatticeManager` to note that now it is thread-safe.
- Sublattice dispatching now no longer deletes the result object file and is dispatched normally instead of in a serverless manner.
- `simulate_nitrogen_and_copper_slab_interaction.ipynb` notebook tutorial now does normal dispatching as well instead of serverless dispatching. Also, now 7 datapoints will be shown instead of 10 earlier.

## [0.15.1] - 2022-01-11

### Fixed

- Passing AWS credentials to reusable workflows as a secret

## [0.15.0] - 2022-01-10

### Added

- Action to push development image to ECR

### Changed

- Made the publish action reusable and callable

## [0.14.1] - 2022-01-02

### Changed

- Updated the README
- Updated classifiers in the setup.py file
- Massaged some RTD pages

## [0.14.0] - 2022-01-07

### Added

- Action to push static UI to S3

## [0.13.2] - 2022-01-07

### Changed

- Completed new UI design work

## [0.13.1] - 2022-01-02

### Added

- Added eventlet requirement

### Changed

- The CLI tool can now manage the UI flask server as well
- [Breaking] The CLI option `-t` has been changed to `-d`, which starts the servers in developer mode and exposes unit tests to the server.

## [0.13.0] - 2022-01-01

### Added

- Config manager in `covalent/_shared_files/config.py`
- Default location for the main config file can be overridden using the environment variable `COVALENT_CONFIG_DIR`
- Ability to set and get configuration using `get_config` and `set_config`

### Changed

- The flask servers now reference the config file
- Defaults reference the config file

### Fixed

- `ValueError` caught when running `covalent stop`
- One of the functional tests was using a malformed path

### Deprecated

- The `electron.to_json` function
- The `generate_random_filename_in_cache` function

### Removed

- The `get_api_token` function

## [0.12.13] - 2022-01-04

## Removed

- Tutorial section headings

## Fixed

- Plot background white color

## [0.12.12] - 2022-01-06

### Fixed

- Having a print statement inside electron and lattice code no longer causes the workflow to fail.

## [0.12.11] - 2022-01-04

### Added

- Completed UI feature set for first release

### Changed

- UI server result serialization improvements
- UI result update webhook no longer fails on request exceptions, logs warning intead

## [0.12.10] - 2021-12-17

### Added

- Astrophysics tutorial

## [0.12.9] - 2022-01-04

### Added

- Added `get_all_node_results` method in `result_class.py` to return result of all node executions.

- Added `test_parallelilization` test to verify whether the execution is now being achieved in parallel.

### Changed

- Removed `LocalCluster` cluster creation usage to a simple `Client` one from Dask.

- Removed unnecessary `to_run` function as we no longer needed to run execution through an asyncio loop.

- Removed `async` from function definition of previously asynchronous functions, `_run_task`, `_run_planned_workflow`, `_plan_workflow`, and `_run_workflow`.

- Removed `uvloop` from requirements.

- Renamed `test_get_results` to `test_get_result`.

- Reran the how to notebooks where execution time was mentioned.

- Changed how `dispatch_info` context manager was working to account for multiple nodes accessing it at the same time.

## [0.12.8] - 2022-01-02

### Changed

- Changed the software license to GNU Affero 3.0

### Removed

- `covalent-ui` directory

## [0.12.7] - 2021-12-29

### Fixed

- Gunicorn logging now uses the `capture-output` flag instead of redirecting stdout and stderr

## [0.12.6] - 2021-12-23

### Changed

- Cleaned up the requirements and moved developer requirements to a separate file inside `tests`

## [0.12.5] - 2021-12-16

### Added

- Conda build CI job

## [0.12.4] - 2021-12-23

### Changed

- Gunicorn server now checks for port availability before starting

### Fixed

- The `covalent start` function now prints the correct port if the server is already running.

## [0.12.3] - 2021-12-14

### Added

- Covalent tutorial comparing quantum support vector machines with support vector machine algorithms implemented in qiskit and scikit-learn.

## [0.12.2] - 2021-12-16

### Fixed

- Now using `--daemon` in gunicorn to start the server, which was the original intention.

## [0.12.1] - 2021-12-16

### Fixed

- Removed finance references from docs
- Fixed some other small errors

### Removed

- Removed one of the failing how-to tests from the functional test suite

## [0.12.0] - 2021-12-16

### Added

- Web UI prototype

## [0.11.1] - 2021-12-14

### Added

- CLI command `covalent status` shows port information

### Fixed

- gunicorn management improved

## [0.11.0] - 2021-12-14

### Added

- Slack notifications for test status

## [0.10.4] - 2021-12-15

### Fixed

- Specifying a non-default results directory in a sub-lattice no longer causes a failure in lattice execution.

## [0.10.3] - 2021-12-14

### Added

- Functional tests for how-to's in documentation

### Changed

- Moved example script to a functional test in the pipeline
- Added a test flag to the CLI tool

## [0.10.2] - 2021-12-14

### Fixed

- Check that only `kwargs` without any default values in the workflow definition need to be passed in `lattice.draw(ax=ax, **kwargs)`.

### Added

- Function to check whether all the parameters without default values for a callable function has been passed added to shared utils.

## [0.10.1] - 2021-12-13

### Fixed

- Content and style fixes for getting started doc.

## [0.10.0] - 2021-12-12

### Changed

- Remove all imports from the `covalent` to the `covalent_dispatcher`, except for `_dispatch_serverless`
- Moved CLI into `covalent_dispatcher`
- Moved executors to `covalent` directory

## [0.9.1] - 2021-12-13

### Fixed

- Updated CONTRIBUTING to clarify docstring style.
- Fixed docstrings for `calculate_node` and `check_constraint_specific_sum`.

## [0.9.0] - 2021-12-10

### Added

- `prefix_separator` for separating non-executable node types from executable ones.

- `subscript_prefix`, `generator_prefix`, `sublattice_prefix`, `attr_prefix` for prefixes of subscripts, generators,
  sublattices, and attributes, when called on an electron and added to the transport graph.

- `exclude_from_postprocess` list of prefixes to denote those nodes which won't be used in post processing the workflow.

- `__int__()`, `__float__()`, `__complex__()` for converting a node to an integer, float, or complex to a value of 0 then handling those types in post processing.

- `__iter__()` generator added to Electron for supporting multiple return values from an electron execution.

- `__getattr__()` added to Electron for supporting attribute access on the node output.

- `__getitem__()` added to Electron for supporting subscripting on the node output.

- `electron_outputs` added as an attribute to lattice.

### Changed

- `electron_list_prefix`, `electron_dict_prefix`, `parameter_prefix` modified to reflect new way to assign prefixes to nodes.

- In `build_graph` instead of ignoring all exceptions, now the exception is shown alongwith the runtime error notifying that object manipulation should be avoided inside a lattice.

- `node_id` changed to `self.node_id` in Electron's `__call__()`.

- `parameter` type electrons now have the default metadata instead of empty dictionary.

- Instead of deserializing and checking whether a sublattice is there, now a `sublattice_prefix` is used to denote when a node is a sublattice.

- In `dispatcher_stack_test`, `test_dispatcher_flow` updated to indicate the new use of `parameter_prefix`.

### Fixed

- When an execution fails due to something happening in `run_workflow`, then result object's status is now failed and the object is saved alongwith throwing the appropriate exception.

## [0.8.5] - 2021-12-10

### Added

- Added tests for choosing specific executors inside electron initialization.
- Added test for choosing specific Conda environments inside electron initialization.

## [0.8.4] - 2021-12-10

### Changed

- Removed _shared_files directory and contents from covalent_dispatcher. Logging in covalent_dispatcher now uses the logger in covalent/_shared_files/logging.py.

## [0.8.3] - 2021-12-10

### Fixed

- Decorator symbols were added to the pseudo-code in the quantum chemistry tutorial.

## [0.8.2] - 2021-12-06

### Added

- Quantum chemistry tutorial.

## [0.8.1] - 2021-12-08

### Added

- Docstrings with typehints for covalent dispatcher functions added.

### Changed

- Replaced `node` to `node_id` in `electron.py`.

- Removed unnecessary `enumerate` in `covalent_dispatcher/_core/__init__.py`.

- Removed `get_node_device_mapping` function from `covalent_dispatcher/_core/__init__.py`
  and moved the definition to directly add the mapping to `workflow_schedule`.

- Replaced iterable length comparison for `executor_specific_exec_cmds` from `if len(executor_specific_exec_cmds) > 0`
  to `if executor_specific_exec_cmds`.

## [0.8.0] - 2021-12-03

### Added

- Executors can now accept the name of a Conda environment. If that environment exists, the operations of any electron using that executor are performed in that Conda environment.

## [0.7.6] - 2021-12-02

### Changed

- How to estimate lattice execution time has been renamed to How to query lattice execution time.
- Change result querying syntax in how-to guides from `lattice.get_result` to
  `covalent.get_result`.
- Choose random port for Dask dashboard address by setting `dashboard_address` to ':0' in
  `LocalCluster`.

## [0.7.5] - 2021-12-02

### Fixed

- "Default" executor plugins are included as part of the package upon install.

## [0.7.4] - 2021-12-02

### Fixed

- Upgraded dask to 2021.10.0 based on a vulnerability report

## [0.7.3] - 2021-12-02

### Added

- Transportable object tests
- Transport graph tests

### Changed

- Variable name node_num to node_id
- Variable name node_idx to node_id

### Fixed

- Transport graph `get_dependencies()` method return type was changed from Dict to List

## [0.7.2] - 2021-12-01

### Fixed

- Date handling in changelog validation

### Removed

- GitLab CI YAML

## [0.7.1] - 2021-12-02

### Added

- A new parameter to a node's result called `sublattice_result` is added.
  This will be of a `Result` type and will contain the result of that sublattice's
  execution. If a normal electron is executed, this will be `None`.

- In `_delete_result` function in `results_manager.py`, an empty results directory
  will now be deleted.

- Name of a sublattice node will also contain `(sublattice)`.

- Added `_dispatch_sync_serverless` which synchronously dispatches without a server
  and waits for a result to be returned. This is the method used to dispatch a sublattice.

- Test for sublatticing is added.

- How-to guide added for sublatticing explaining the new features.

### Changed

- Partially changed `draw` function in `lattice.py` to also draw the subgraph
  of the sublattice when drawing the main graph of the lattice. The change is
  incomplete as we intend to add this feature later.

- Instead of returning `plt`, `draw` now returns the `ax` object.

- `__call__` function in `lattice.py` now runs the lattice's function normally
  instead of dispatching it.

- `_run_task` function now checks whether current node is a sublattice and acts
  accordingly.

### Fixed

- Unnecessary lines to rename the node's name in `covalent_dispatcher/_core/__init__.py` are removed.

- `test_electron_takes_nested_iterables` test was being ignored due to a spelling mistake. Fixed and
  modified to follow the new pattern.

## [0.7.0] - 2021-12-01

### Added

- Electrons can now accept an executor object using the "backend" keyword argument. "backend" can still take a string naming the executor module.
- Electrons and lattices no longer have Slurm metadata associated with the executor, as that information should be contained in the executor object being used as an input argument.
- The "backend" keyword can still be a string specifying the executor module, but only if the executor doesn't need any metadata.
- Executor plugin classes are now directly available to covalent, eg: covalent.executor.LocalExecutor().

## [0.6.7] - 2021-12-01

### Added

- Docstrings without examples for all the functions in core covalent.
- Typehints in those functions as well.
- Used `typing.TYPE_CHECKING` to prevent cyclic imports when writing typehints.

### Changed

- `convert_to_lattice_function` renamed to `convert_to_lattice_function_call`.
- Context managers now raise a `ValueError` instead of a generic `Exception`.

## [0.6.6] - 2021-11-30

### Fixed

- Fixed the version used in the documentation
- Fixed the badge URLs to prevent caching

## [0.6.5] - 2021-11-30

### Fixed

- Broken how-to links

### Removed

- Redundant lines from .gitignore
- *.ipynb from .gitignore

## [0.6.4] - 2021-11-30

### Added

- How-to guides for workflow orchestration.
  - How to construct an electron
  - How to construct a lattice
  - How to add an electron to lattice
  - How to visualize the lattice
  - How to add constraints to lattices
- How-to guides for workflow and subtask execution.
  - How to execute individual electrons
  - How to execute a lattice
  - How to execute multiple lattices
- How-to guides for status querying.
  - How to query electron execution status
  - How to query lattice execution status
  - How to query lattice execution time
- How-to guides for results collection
  - How to query electron execution results
  - How to query lattice execution results
  - How to query multiple lattice execution results
- Str method for the results object.

### Fixed

- Saving the electron execution status when the subtask is running.

## [0.6.3] - 2021-11-29

### Removed

- JWT token requirement.
- Covalent dispatcher login requirement.
- Update covalent login reference in README.md.
- Changed the default dispatcher server port from 5000 to 47007.

## [0.6.2] - 2021-11-28

### Added

- Github action for tests and coverage
- Badges for tests and coverage
- If tests pass then develop is pushed to master
- Add release action which tags and creates a release for minor version upgrades
- Add badges action which runs linter, and upload badges for version, linter score, and platform
- Add publish action (and badge) which builds a Docker image and uploads it to the AWS ECR

## [0.6.1] - 2021-11-27

### Added

- Github action which checks version increment and changelog entry

## [0.6.0] - 2021-11-26

### Added

- New Covalent RTD theme
- sphinx extension sphinx-click for CLI RTD
- Sections in RTD
- init.py in both covalent-dispatcher logger module and cli module for it to be importable in sphinx

### Changed

- docutils version that was conflicting with sphinx

### Removed

- Old aq-theme

## [0.5.1] - 2021-11-25

### Added

- Integration tests combining both covalent and covalent-dispatcher modules to test that
  lattice workflow are properly planned and executed.
- Integration tests for the covalent-dispatcher init module.
- pytest-asyncio added to requirements.

## [0.5.0] - 2021-11-23

### Added

- Results manager file to get results from a file, delete a result, and redispatch a result object.
- Results can also be awaited to only return a result if it has either been completed or failed.
- Results class which is used to store the results with all the information needed to be used again along with saving the results to a file functionality.
- A result object will be a mercurial object which will be updated by the dispatcher and saved to a file throughout the dispatching and execution parts.
- Direct manipulation of the transport graph inside a result object takes place.
- Utility to convert a function definition string to a function and vice-versa.
- Status class to denote the status of a result object and of each node execution in the transport graph.
- Start and end times are now also stored for each node execution as well as for the whole dispatch.
- Logging of `stdout` and `stderr` can be done by passing in the `log_stdout`, `log_stderr` named metadata respectively while dispatching.
- In order to get the result of a certain dispatch, the `dispatch_id`, the `results_dir`, and the `wait` parameter can be passed in. If everything is default, then only the dispatch id is required, waiting will not be done, and the result directory will be in the current working directory with folder name as `results/` inside which every new dispatch will have a new folder named according to their respective dispatch ids, containing:
  - `result.pkl` - (Cloud)pickled result object.
  - `result_info.yaml` - yaml file with high level information about the result and its execution.
  - `dispatch_source.py` - python file generated, containing the original function definitions of lattice and electrons which can be used to dispatch again.

### Changed

- `logfile` named metadata is now `slurm_logfile`.
- Instead of using `jsonpickle`, `cloudpickle` is being used everywhere to maintain consistency.
- `to_json` function uses `json` instead of `jsonpickle` now in electron and lattice definitions.
- `post_processing` moved to the dispatcher, so the dispatcher will now store a finished execution result in the results folder as specified by the user with no requirement of post processing it from the client/user side.
- `run_task` function in dispatcher modified to check if a node has completed execution and return it if it has, else continue its execution. This also takes care of cases if the server has been closed mid execution, then it can be started again from the last saved state, and the user won't have to wait for the whole execution.
- Instead of passing in the transport graph and dispatch id everywhere, the result object is being passed around, except for the `asyncio` part where the dispatch id and results directory is being passed which afterwards lets the core dispatcher know where to get the result object from and operate on it.
- Getting result of parent node executions of the graph, is now being done using the result object's graph. Storing of each execution's result is also done there.
- Tests updated to reflect the changes made. They are also being run in a serverless manner.

### Removed

- `LatticeResult` class removed.
- `jsonpickle` requirement removed.
- `WorkflowExecutionResult`, `TaskExecutionResult`, and `ExecutionError` singleton classes removed.

### Fixed

- Commented out the `jwt_required()` part in `covalent-dispatcher/_service/app.py`, may be removed in later iterations.
- Dispatcher server will now return the error message in the response of getting result if it fails instead of sending every result ever as a response.

## [0.4.3] - 2021-11-23

### Added

- Added a note in Known Issues regarding port conflict warning.

## [0.4.2] - 2021-11-24

### Added

- Added badges to README.md

## [0.4.1] - 2021-11-23

### Changed

- Removed old coverage badge and fixed the badge URL

## [0.4.0] - 2021-11-23

### Added

- Codecov integrations and badge

### Fixed

- Detached pipelines no longer created

## [0.3.0] - 2021-11-23

### Added

- Wrote a Code of Conduct based on <https://www.contributor-covenant.org/>
- Added installation and environment setup details in CONTRIBUTING
- Added Known Issues section to README

## [0.2.0] - 2021-11-22

### Changed

- Removed non-open-source executors from Covalent. The local SLURM executor is now
- a separate repo. Executors are now plugins.

## [0.1.0] - 2021-11-19

### Added

- Pythonic CLI tool. Install the package and run `covalent --help` for a usage description.
- Login and logout functionality.
- Executor registration/deregistration skeleton code.
- Dispatcher service start, stop, status, and restart.

### Changed

- JWT token is stored to file instead of in an environment variable.
- The Dask client attempts to connect to an existing server.

### Removed

- Removed the Bash CLI tool.

### Fixed

- Version assignment in the covalent init file.

## [0.0.3] - 2021-11-17

### Fixed

- Fixed the Dockerfile so that it runs the dispatcher server from the covalent repo.

## [0.0.2] - 2021-11-15

### Changed

- Single line change in ci script so that it doesn't exit after validating the version.
- Using `rules` in `pytest` so that the behavior in test stage is consistent.

## [0.0.1] - 2021-11-15

### Added

- CHANGELOG.md to track changes (this file).
- Semantic versioning in VERSION.
- CI pipeline job to enforce versioning.<|MERGE_RESOLUTION|>--- conflicted
+++ resolved
@@ -5,14 +5,12 @@
 The format is based on [Keep a Changelog](https://keepachangelog.com/en/1.0.0/),
 and this project adheres to [Semantic Versioning](https://semver.org/spec/v2.0.0.html).
 
-<<<<<<< HEAD
-## [0.22.13] - 2022-02-03
+## [0.22.18] - 2022-02-03
 
 ### Fixed
 
 - Added type information to result.py
 
-=======
 ## [0.22.17] - 2022-02-02
 
 ### Added
@@ -64,7 +62,6 @@
 ### Changed
 
 - Refactored `_delete_result` in result manager to give the option of deleting the result parent directory.
->>>>>>> da3e89b8
 
 ## [0.22.12] - 2022-01-31
 
