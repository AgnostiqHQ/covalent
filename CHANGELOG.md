--- conflicted
+++ resolved
@@ -5,13 +5,12 @@
 The format is based on [Keep a Changelog](https://keepachangelog.com/en/1.0.0/),
 and this project adheres to [Semantic Versioning](https://semver.org/spec/v2.0.0.html).
 
-<<<<<<< HEAD
-## [0.29.4] - 2022-03-09
+## [0.30.2] - 2022-03-10
 
 ### Fixed
 
 - When executing a task on an alternate Conda environment, Covalent no longer has to be installed on that environment. Previously, a Covalent object (the execution function as a TransportableObject) was passed to the environment. Now it is deserialized to a "normal" Python function, which is passed to the alternate Conda environment.
-=======
+
 ## [0.30.1] - 2022-03-10
 
 ### Fixed
@@ -24,7 +23,6 @@
 
 - Skeleton code for writing the different services corresponding to each component in the open source refactor.
 - OpenAPI specifications for each of the services.
->>>>>>> 164cfd55
 
 ## [0.29.3] - 2022-03-09
 
