--- conflicted
+++ resolved
@@ -5,17 +5,17 @@
 The format is based on [Keep a Changelog](https://keepachangelog.com/en/1.0.0/),
 and this project adheres to [Semantic Versioning](https://semver.org/spec/v2.0.0.html).
 
+## [0.34.5] - 2022-03-28
+
+### Fixed 
+
+- Moved `example_dispatch.py` into `tests/` directory.
+
 ## [0.34.4] - 2022-03-28
 
-<<<<<<< HEAD
-### Fixed 
-
-- Moved `example_dispatch.py` into `tests/` directory.
-=======
 ### Added
 
 - Unit tests for utils, leptons, and base executor
->>>>>>> afa1cbc5
 
 ## [0.34.3] - 2022-03-27
 
