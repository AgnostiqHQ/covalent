# Changelog

All notable changes to this project will be documented in this file.

The format is based on [Keep a Changelog](https://keepachangelog.com/en/1.0.0/),
and this project adheres to [Semantic Versioning](https://semver.org/spec/v2.0.0.html).

## [UNRELEASED]

<<<<<<< HEAD
### Docs

- Updated RTD concepts, how-to-guides, and api docs with electron dependencies.
=======
## [0.124.0] - 2022-07-07

### Authors

- Will Cunningham <wjcunningham7@users.noreply.github.com>
- Co-authored-by: Scott Wyman Neagle <scott@agnostiq.ai>
- Faiyaz Hasan <faiyaz@agnostiq.ai>


### Added

- `Result.persist` method in `covalent/_results_manager/result.py`.
>>>>>>> fe51adca

### Operations

- Package pre-releases go to `covalent` instead of `cova` on PyPI.

## [0.123.0] - 2022-07-07

### Authors

- Scott Wyman Neagle <scott@agnostiq.ai>
- Co-authored-by: Faiyaz Hasan <faiyaz@agnostiq.ai>
- Will Cunningham <wjcunningham7@users.noreply.github.com>
- Alejandro Esquivel <ae@alejandro.ltd>
- Co-authored-by: pre-commit-ci[bot] <66853113+pre-commit-ci[bot]@users.noreply.github.com>


### Added

- Added Folder class
- Added internal call before/after deps to execute File Transfer operations pre/post electron execution.

### Operations

- `codeql.yml` and `condabuild.yml` run nightly instead of on every PR.
- Style fixes in changelog

## [0.122.1] - 2022-07-06

### Authors

Will Cunningham <wjcunningham7@users.noreply.github.com>
Co-authored-by: Scott Wyman Neagle <scott@agnostiq.ai>


### Operations

- Added license scanner action
- Pre-commit autoupdate

### Tests

- Tests for running workflows with more than one iteration

### Fixed

- Attribute error caused by attempts to retrieve the name from the node function when the node function is set to None

## [0.122.0] - 2022-07-04

### Authors

Faiyaz Hasan <faiyaz@agnostiq.ai>
Co-authored-by: pre-commit-ci[bot] <66853113+pre-commit-ci[bot]@users.noreply.github.com>


### Added

- `covalent/_results_manager/write_result_to_db.py` module and methods to insert / update data in the DB.
- `tests/covalent_tests/results_manager_tests/write_result_to_db_test.py` containing the unit tests for corresponding functions.

### Changed

- Electron `type` column to a string type rather than an `ElectronType` in DB models.
- Primary keys from `BigInteger` to `Integer` in DB models.

## [0.121.0] - 2022-07-04

### Authors

Will Cunningham <wjcunningham7@users.noreply.github.com>
Co-authored-by: Alejandro Esquivel <ae@alejandro.ltd>
Co-authored-by: pre-commit-ci[bot] <66853113+pre-commit-ci[bot]@users.noreply.github.com>


### Removed

- Unused requirements `gunicorn` and `eventlet` in `requirements.txt` as well as `dask` in `tests/requirements.txt`, since it is already included in the core requirements.

### Docs

- Updated the compatibility matrix in the docs.

## [0.120.0] - 2022-07-04

### Authors

Okechukwu  Emmanuel Ochia <okechukwu@agnostiq.ai>
Co-authored-by: Venkat Bala <venkat@agnostiq.ai>
Co-authored-by: pre-commit-ci[bot] <66853113+pre-commit-ci[bot]@users.noreply.github.com>
Co-authored-by: Scott Wyman Neagle <scott@agnostiq.ai>


### Added

- Adding `cluster` CLI options to facilitate interacting with the backend Dask cluster
- Adding options to `covalent start` to enable specifying number of workers, memory limit and threads per worker at cluster startup

### Changed

- Update `DaskAdminWorker` docstring with better explanation

## [0.119.1] - 2022-07-04

### Authors

Scott Wyman Neagle <scott@agnostiq.ai>
Casey Jao <casey@agnostiq.ai>


### Fixed

- `covalent status` checks if the server process is still alive.

### Operations

- Updates to changelog logic to handle multiple authors

## [0.119.0] - 2022-07-03
### Authors
@cjao 


### Added

- Introduce support for pip dependencies

## [0.118.0] - 2022-07-02
### Authors
@AlejandroEsquivel 


### Added

- Introduced File, FileTransfer, and FileTransferStrategy classes to support various File Transfer use cases prior/post electron execution

## [0.117.0] - 2022-07-02
### Authors
@Emmanuel289 


### Added

- Included retry action in 'tests.yaml' workflow.

## [0.116.0] - 2022-06-29
### Authors
@Prasy12 

### Changed

- Changed API socket calls interval for graph optimization.

### Added

- Ability to change to different layouts from the GUI.

## [0.115.0] - 2022-06-28
### Authors
@cjao 


### Added

- Introduce support for `call_before`, `call_after`, and bash dependencies

### Operations

- Unit tests performed on Python 3.10 on Ubuntu and MacOS images as well as 3.9 on MacOS
- Updated codeowners so that AQ Engineers doesn't own this CHANGELOG
- pre-commit autoupdate

## [0.114.0] - 2022-06-23
### Authors
@dependabot[bot] 


### Changed

- Changed eventsource version on webapp yarn-lock file.

### Operations

- Added Github push changelog workflow to append commiters username
- Reusable JavaScript action to parse changelog and update version

## [0.113.0] - 2022-06-21

### Added

- Introduce new db models and object store backends

### Operations

- Syntax fix in hotfix.yml

### Docs

- Added new tutorial: Linear and convolutional autoencoders

## [0.112.0] - 2022-06-20

### Changed

- Changed async version on webapp package-lock file.

## [0.111.0] - 2022-06-20

### Changed

- Changed eventsource version on webapp package-lock file.

### Docs

- Added new tutorial: Covalentified version of the Pennylane Variational Classifier tutorial.

## [0.110.3] - 2022-06-17

### Fixed

- Fix error when parsing electron positional arguments in workflows

### Docs

- Remove hardcoding version info in README.md

## [0.110.2] - 2022-06-10

### Docs

- Fix MNIST tutorial
- Fix Quantum Gravity tutorial
- Update RTD with migration guide compatible with latest release
- Convert all references to `covalent start` from Jupyter notebooks to markdown statements
- Update release notes summary in README.md
- Fixed display issues with figure (in dark mode) and bullet points in tutorials

### Operations

- Added a retry block to the webapp build step in `tests.yml`

## [0.110.1] - 2022-06-10

### Fixed

- Configure dask to not use daemonic processes when creating a cluster

### Operations

- Sync the VERSION file within `covalent` directory to match the root level VERSION
- Manually patch `covalent/VERSION`

## [0.110.0] - 2022-06-10

### Changed

- Web GUI list size and status label colors changed.
- Web GUI graph running icon changed to non-static icon.

### Docs

- Removed references to the Dask executor in RTD as they are no longer needed.

## [0.109.1] - 2022-06-10

### Fixed

- `covalent --version` now works for PyPI releases

## [0.109.0] - 2022-06-10

### Docs

- Update CLI help statements

### Added

- Add CLI functionality to start covalent with/without Dask
- Add CLI support to parse `covalent_ui.log` file

### Operations

- Updating codeowners to establish engineering & psiog ownership

### Docs

- Added new tutorial: Training quantum embedding kernels for classification.

## [0.108.0] - 2022-06-08

### Added

- WCI yaml file

### Docs

- Add pandoc installation updates to contributing guide

## [0.107.0] - 2022-06-07

### Changed

- Skipping stdout/stderr redirection tests until implemented in Dask parent process

### Added

- Simplifed starting the dask cluster using `multiprocessing`
- Added `bokeh==2.4.3` to requirements.txt to enable view Dask dashboard

### Fixed

- Changelog-reminder action now works for PRs from forks.

## [0.106.2] - 2022-06-06

### Fixed

- Specifying the version for package `furo` to `2022.4.7` to prevent breaking doc builds

### Docs

- Added new tutorial: Using Covalent with PennyLane for hybrid computation.

## [0.106.1] - 2022-06-01

### Fixed

- Changelog-reminder action now works for PRs from forks

### Docs

- Removed references to microservices in RTD
- Updated README.md.
- Changed `ct.electron` to `ct.lattice(executor=dask_executor)` in MNIST classifier tutorial

## [0.106.0] - 2022-05-26

### Changed

- Visual theme for Webapp GUI changed in accordance to new theme
- Fonts, colors, icons have been updated

## [0.105.0] - 2022-05-25

### Added

- Add a pre-commit hook for `detect-secrets`.
- Updated the actions in accordance with the migration done in the previous version.

## [0.104.0] - 2022-05-23

### Changed

- Services have been moved to a different codebase. This repo is now hosting the Covalent SDK, local dispatcher backend, Covalent web GUI, and documentation. Version is bumped to `0.104.0` in order to avoid conflicts.
- Update tests to match the current dispatcher api
- Skip testing dask executor until dask executor plugin is made public
- Using 2 thread pools to manage multiple workflows better and the other one for executing electrons in parallel.

### Fixed

- Add psutil and PyYAML to requirements.txt
- Passing the same Electron to multiple inputs of an Electron now works. UI fix pending.
- Dask from `requirements.txt`.

### Removed

- Asyncio usage for electron level concurrency.
- References to dask

### Added

- Functional test added for dask executor with the cluster running locally.
- Scalability tests for different workflows and workflow sizes under `tests/stress_tests/scripts`
- Add sample performance testing workflows under `tests/stress_tests`
- Add pipelines to continuously run the tutorial notebooks
- Create notebook with tasks from RTD

## [0.32.3] - 2022-03-16

### Fixed

- Fix missing UI graph edges between parameters and electrons in certain cases.
- Fix UI crashes in cases where legacy localStorage state was being loaded.

## [0.32.2] - 2022-03-16

### Added

- Images for graphs generated in tutorials and how-tos.
- Note for quantum gravity tutorial to tell users that `tensorflow` doesn't work on M1 Macs.
- `Known Issues` added to `README.md`

### Fixed

- `draw` function usage in tutorials and how-tos now reflects the UI images generated instead of using graphviz.
- Images now render properly in RTD of how-tos.

### Changed

- Reran all the tutorials that could run, generating the outputs again.

## [0.32.1] - 2022-03-15

### Fixed

- CLI now starts server directly in the subprocess instead of as a daemon
- Logs are provided as pipes to Popen instead of using a shell redirect
- Restart behavior fixed
- Default port in `covalent_ui/app.py` uses the config manager

### Removed

- `_graceful_restart` function no longer needed without gunicorn

## [0.32.0] - 2022-03-11

### Added

- Dispatcher microservice API endpoint to dispatch and update workflow.
- Added get runnable task endpoint.

## [0.31.0] - 2022-03-11

### Added

- Runner component's main functionality to run a set of tasks, cancel a task, and get a task's status added to its api.

## [0.30.5] - 2022-03-11

### Updated

- Updated Workflow endpoints & API spec to support upload & download of result objects as pickle files

## [0.30.4] - 2022-03-11

### Fixed

- When executing a task on an alternate Conda environment, Covalent no longer has to be installed on that environment. Previously, a Covalent object (the execution function as a TransportableObject) was passed to the environment. Now it is deserialized to a "normal" Python function, which is passed to the alternate Conda environment.

## [0.30.3] - 2022-03-11

### Fixed

- Fixed the order of output storage in `post_process` which should have been the order in which the electron functions are called instead of being the order in which they are executed. This fixes the order in which the replacement of function calls with their output happens, which further fixes any discrepencies in the results obtained by the user.

- Fixed the `post_process` test to check the order as well.

## [0.30.2] - 2022-03-11

### Changed

- Updated eventlet to 0.31.0

## [0.30.1] - 2022-03-10

### Fixed

- Eliminate unhandled exception in Covalent UI backend when calling fetch_result.

## [0.30.0] - 2022-03-09

### Added

- Skeleton code for writing the different services corresponding to each component in the open source refactor.
- OpenAPI specifications for each of the services.

## [0.29.3] - 2022-03-09

### Fixed

- Covalent UI is built in the Dockerfile, the setup file, the pypi workflow, the tests workflow, and the conda build script.

## [0.29.2] - 2022-03-09

### Added

- Defaults defined in executor plugins are read and used to update the in-memory config, as well as the user config file. But only if the parameter in question wasn't already defined.

### Changed

- Input parameter names and docstrings in _shared_files.config.update_config were changed for clarity.

## [0.29.1] - 2022-03-07

### Changed

- Updated fail-fast strategy to run all tests.

## [0.29.0] - 2022-03-07

### Added

- DispatchDB for storing dispatched results

### Changed

- UI loads dispatches from DispatchDB instead of browser local storage

## [0.28.3] - 2022-03-03

### Fixed

Installed executor plugins don't have to be referred to by their full module name. Eg, use "custom_executor", instead of "covalent_custom_plugin.custom_executor".

## [0.28.2] - 2022-03-03

### Added

- A brief overview of the tutorial structure in the MNIST classification tutorial.

## [0.28.1] - 2022-03-02

### Added

- Conda installation is only supported for Linux in the `Getting Started` guide.
- MNIST classifier tutorial.

### Removed

- Removed handling of default values of function parameters in `get_named_params` in `covalent/_shared_files/utils.py`. So, it is actually being handled by not being handled since now `named_args` and `named_kwargs` will only contain parameters that were passed during the function call and not all of them.

## [0.28.0] - 2022-03-02

### Added

- Lepton support, including for Python modules and C libraries
- How-to guides showing how to use leptons for each of these

## [0.27.6] - 2022-03-01

### Added

- Added feature development basic steps in CONTRIBUTING.md.
- Added section on locally building RTD (read the docs) in the contributing guide.

## [0.27.5] - 2022-03-01

### Fixed

- Missing UI input data after backend change - needed to be derived from graph for electrons, lattice inputs fixed on server-side, combining name and positional args
- Broken UI graph due to variable->edge_name renaming
- Missing UI executor data after server-side renaming

## [0.27.4] - 2022-02-28

### Fixed

- Path used in `covalent/executor/__init__.py` for executor plugin modules needed updating to `covalent/executor/executor_plugins`

### Removed

- Disabled workflow cancellation test due to inconsistent outcomes. Test will be re-enabled after cancellation mechanisms are investigated further.

## [0.27.3] - 2022-02-25

### Added

- Added `USING_DOCKER.md` guide for running docker container.
- Added cli args to covalent UI flask server `covalent_ui/app.py` to modify port and log file path.

### Removed

- Removed gunicorn from cli and Dockerfile.

### Changed

- Updated cli `covalent_dispatcher/_cli/service.py` to run flask server directly, and removed dispatcher and UI flags.
- Using Flask blueprints to merge Dispatcher and UI servers.
- Updated Dockerfile to run flask server directly.
- Creating server PID file manually in `covalent_dispatcher/_cli/service.py`.
- Updated tests and docs to reflect merged servers.
- Changed all mentions of port 47007 (for old UI server) to 48008.

## [0.27.2] - 2022-02-24

### Changed

- Removed unnecessary blockquotes from the How-To guide for creating custom executors
- Changed "Covalent Cloud" to "Covalent" in the main code text

## [0.27.1] - 2022-02-24

### Removed

- Removed AQ-Engineers from CODEOWNERS in order to fix PR review notifications

## [0.27.0] - 2022-02-24

### Added

- Support for positional only, positional or keyword, variable positional, keyword only, variable keyword types of parameters is now added, e.g an electron can now use variable args and variable kwargs if the number/names of parameters are unknown during definition as `def task(*args, **kwargs)` which wasn't possible before.

- `Lattice.args` added to store positional arguments passed to the lattice's workflow function.

- `get_named_params` function added in `_shared_files/utils.py` which will return a tuple containing named positional arguments and named keyword arguments. The names help in showing and storing these parameters in the transport graph.

- Tests to verify whether all kinds of input paramaters are supported by electron or a lattice.

### Changed

- No longer merging positional arguments with keyword arguments, instead they are separately stored in respective nodes in the transport graph.

- `inputs` returned from `_get_inputs` function in `covalent_dispatcher/_core/execution.py` now contains positional as well as keyword arguments which further get passed to the executor.

- Executors now support positional and keyword arguments as inputs to their executable functions.

- Result object's `_inputs` attribute now contains both `args` and `kwargs`.

- `add_node_for_nested_iterables` is renamed to `connect_node_with_others` and `add_node_to_graph` also renamed to `add_collection_node_to_graph` in `electron.py`. Some more variable renames to have appropriate self-explanatory names.

- Nodes and edges in the transport graph now have a better interface to assign attributes to them.

- Edge attribute `variable` renamed to `edge_name`.

- In `serialize` function of the transport graph, if `metadata_only` is True, then only `metadata` attribute of node and `source` and `target` attributes of edge are kept in the then return serialized `data`.

- Updated the tests wherever necessary to reflect the above changes

### Removed

- Deprecated `required_params_passed` since an error will automatically be thrown by the `build_graph` function if any of the required parameters are not passed.

- Removed duplicate attributes from nodes in the transport graph.

## [0.26.1] - 2022-02-23

### Added

- Added Local Executor section to the API read the docs.

## [0.26.0] - 2022-02-23

### Added

- Automated reminders to update the changelog

## [0.25.3] - 2022-02-23

## Added

- Listed common mocking commands in the CONTRIBUTING.md guide.
- Additional guidelines on testing.

## [0.25.2] - 2022-02-21

### Changed

- `backend` metadata name changed to `executor`.
- `_plan_workflow` usage updated to reflect how that executor related information is now stored in the specific executor object.
- Updated tests to reflect the above changes.
- Improved the dispatch cancellation test to provide a robust solution which earlier took 10 minutes to run with uncertainty of failing every now and then.

### Removed

- Removed `TaskExecutionMetadata` as a consequence of removing `execution_args`.

## [0.25.1] - 2022-02-18

### Fixed

- Tracking imports that have been used in the workflow takes less time.

### Added

- User-imports are included in the dispatch_source.py script. Covalent-related imports are commented out.

## [0.25.0] - 2022-02-18

### Added

- UI: Lattice draw() method displays in web UI
- UI: New navigation panel

### Changed

- UI: Animated graph changes, panel opacity

### Fixed

- UI: Fixed "Not Found" pages

## [0.24.21] - 2022-02-18

### Added

- RST document describing the expectations from a tutorial.

## [0.24.20] - 2022-02-17

### Added

- Added how to create custom executors

### Changed

- Changed the description of the hyperlink for choosing executors
- Fixed typos in doc/source/api/getting_started/how_to/execution/creating_custom_executors.ipynb

## [0.24.19] - 2022-02-16

### Added

- CODEOWNERS for certain files.

## [0.24.18] - 2022-02-15

### Added

- The user configuration file can now specify an executor plugin directory.

## [0.24.17] - 2022-02-15

### Added

- Added a how-to for making custom executors.

## [0.24.16] - 2022-02-12

### Added

- Errors now contain the traceback as well as the error message in the result object.
- Added test for `_post_process` in `tests/covalent_dispatcher_tests/_core/execution_test.py`.

### Changed

- Post processing logic in `electron` and dispatcher now relies on the order of execution in the transport graph rather than node's function names to allow for a more reliable pairing of nodes and their outputs.

- Renamed `init_test.py` in `tests/covalent_dispatcher_tests/_core/` to `execution_test.py`.

### Removed

- `exclude_from_postprocess` list which contained some non executable node types removed since only executable nodes are post processed now.

## [0.24.15] - 2022-02-11

### Fixed

- If a user's configuration file does not have a needed exeutor parameter, the default parameter (defined in _shared_files/defaults.py) is used.
- Each executor plugin is no longer initialized upon the import of Covalent. This allows required parameters in executor plugins.

## Changed

- Upon updating the configuration data with a user's configuration file, the complete set is written back to file.

## Added

- Tests for the local and base executors.

## [0.24.14] - 2022-02-11

### Added

- UI: add dashboard cards
- UI: add scaling dots background

### Changed

- UI: reduce sidebar font sizes, refine color theme
- UI: refine scrollbar styling, show on container hover
- UI: format executor parameters as YAML code
- UI: update syntax highlighting scheme
- UI: update index.html description meta tag

## [0.24.13] - 2022-02-11

### Added

- Tests for covalent/_shared_files/config.py

## [0.24.12] - 2022-02-10

### Added

- CodeQL code analyzer

## [0.24.11] - 2022-02-10

### Added

- A new dictionary `_DEFAULT_CONSTRAINTS_DEPRECATED` in defaults.py

### Changed

- The `_DEFAULT_CONSTRAINT_VALUES` dictionary now only contains the `backend` argument

## [0.24.10] - 2022-02-09

### Fixed

- Sporadically failing workflow cancellation test in tests/workflow_stack_test.py

## [0.24.9] - 2022-02-09

## Changed

- Implementation of `_port_from_pid` in covalent_dispatcher/_cli/service.py.

## Added

- Unit tests for command line interface (CLI) functionalities in covalent_dispatcher/_cli/service.py and covalent_dispatcher/_cli/cli.py.

## [0.24.8] - 2022-02-07

### Fixed

- If a user's configuration file does not have a needed parameter, the default parameter (defined in _shared_files/defaults.py) is used.

## [0.24.7] - 2022-02-07

### Added

- Typing: Add Type hint `dispatch_info` parameter.
- Documentation: Updated the return_type description in docstring.

### Changed

- Typing: Change return type annotation to `Generator`.

## [0.24.6] - 2022-02-06

### Added

- Type hint to `deserialize` method of `TransportableObject` of `covalent/_workflow/transport.py`.

### Changed

- Description of `data` in `deserialize` method of `TransportableObject` of `covalent/_workflow/transport.py` from `The serialized transportable object` to `Cloudpickled function`.

## [0.24.5] - 2022-02-05

### Fixed

- Removed dependence on Sentinel module

## [0.24.4] - 2022-02-04

### Added

- Tests across multiple versions of Python and multiple operating systems
- Documentation reflecting supported configurations

## [0.24.3] - 2022-02-04

### Changed

- Typing: Use `bool` in place of `Optional[bool]` as type annotation for `develop` parameter in `covalent_dispatcher.service._graceful_start`
- Typing: Use `Any` in place of `Optional[Any]` as type annotation for `new_value` parameter in `covalent._shared_files.config.get_config`

## [0.24.2] - 2022-02-04

### Fixed

- Updated hyperlink of "How to get the results" from "./collection/query_electron_execution_result" to "./collection/query_multiple_lattice_execution_results" in "doc/source/how_to/index.rst".
- Updated hyperlink of "How to get the result of a particular electron" from "./collection/query_multiple_lattice_execution_results" to "./collection/query_electron_execution_result" in "doc/source/how_to/index.rst".

## [0.24.1] - 2022-02-04

### Changed

- Changelog entries are now required to have the current date to enforce ordering.

## [0.24.0] - 2022-02-03

### Added

- UI: log file output - display in Output tab of all available log file output
- UI: show lattice and electron inputs
- UI: display executor attributes
- UI: display error message on failed status for lattice and electron

### Changed

- UI: re-order sidebar sections according to latest figma designs
- UI: update favicon
- UI: remove dispatch id from tab title
- UI: fit new uuids
- UI: adjust theme text primary and secondary colors

### Fixed

- UI: auto-refresh result state on initial render of listing and graph pages
- UI: graph layout issues: truncate long electron/param names

## [0.23.0] - 2022-02-03

### Added

- Added `BaseDispatcher` class to be used for creating custom dispatchers which allow connection to a dispatcher server.
- `LocalDispatcher` inheriting from `BaseDispatcher` allows connection to a local dispatcher server running on the user's machine.
- Covalent only gives interface to the `LocalDispatcher`'s `dispatch` and `dispatch_sync` methods.
- Tests for both `LocalDispatcher` and `BaseDispatcher` added.

### Changed

- Switched from using `lattice.dispatch` and `lattice.dispatch_sync` to `covalent.dispatch` and `covalent.dispatch_sync`.
- Dispatcher address now is passed as a parameter (`dispatcher_addr`) to `covalent.dispatch` and `covalent.dispatch_sync` instead of a metadata field to lattice.
- Updated tests, how tos, and tutorials to use `covalent.dispatch` and `covalent.dispatch_sync`.
- All the contents of `covalent_dispatcher/_core/__init__.py` are moved to `covalent_dispatcher/_core/execution.py` for better organization. `__init__.py` only contains function imports which are needed by external modules.
- `dispatch`, `dispatch_sync` methods deprecated from `Lattice`.

### Removed

- `_server_dispatch` method removed from `Lattice`.
- `dispatcher` metadata field removed from `lattice`.

## [0.22.19] - 2022-02-03

### Fixed

- `_write_dispatch_to_python_file` isn't called each time a task is saved. It is now only called in the final save in `_run_planned_workflow` (in covalent_dispatcher/_core/__init__.py).

## [0.22.18] - 2022-02-03

### Fixed

- Added type information to result.py

## [0.22.17] - 2022-02-02

### Added

- Replaced `"typing.Optional"` with `"str"` in covalent/executor/base.py
- Added missing type hints to `get_dispatch_context` and `write_streams_to_file` in covalent/executor/base.py, BaseExecutor

## [0.22.16] - 2022-02-02

### Added

- Functions to check if UI and dispatcher servers are running.
- Tests for the `is_ui_running` and `is_server_running` in covalent_dispatcher/_cli/service.py.

## [0.22.15] - 2022-02-01

### Fixed

- Covalent CLI command `covalent purge` will now stop the servers before deleting all the pid files.

### Added

- Test for `purge` method in covalent_dispatcher/_cli/service.py.

### Removed

- Unused `covalent_dispatcher` import from covalent_dispatcher/_cli/service.py.

### Changed

- Moved `_config_manager` import from within the `purge` method to the covalent_dispatcher/_cli/service.py for the purpose of mocking in tests.

## [0.22.14] - 2022-02-01

### Added

- Type hint to `_server_dispatch` method in `covalent/_workflow/lattice.py`.

## [0.22.13] - 2022-01-26

### Fixed

- When the local executor's `log_stdout` and `log_stderr` config variables are relative paths, they should go inside the results directory. Previously that was queried from the config, but now it's queried from the lattice metadata.

### Added

- Tests for the corresponding functions in (`covalent_dispatcher/_core/__init__.py`, `covalent/executor/base.py`, `covalent/executor/executor_plugins/local.py` and `covalent/executor/__init__.py`) affected by the bug fix.

### Changed

- Refactored `_delete_result` in result manager to give the option of deleting the result parent directory.

## [0.22.12] - 2022-01-31

### Added

- Diff check in pypi.yml ensures correct files are packaged

## [0.22.11] - 2022-01-31

### Changed

- Removed codecov token
- Removed Slack notifications from feature branches

## [0.22.10] - 2022-01-29

### Changed

- Running tests, conda, and version workflows on pull requests, not just pushes

## [0.22.9] - 2022-01-27

### Fixed

- Fixing version check action so that it doesn't run on commits that are in develop
- Edited PR template so that markdown checklist appears properly

## [0.22.8] - 2022-01-27

### Fixed

- publish workflow, using `docker buildx` to build images for x86 and ARM, prepare manifest and push to ECR so that pulls will match the correct architecture.
- typo in CONTRIBUTING
- installing `gcc` in Docker image so Docker can build wheels for `dask` and other packages that don't provide ARM wheels

### Changed

- updated versions in `requirements.txt` for `matplotlib` and `dask`

## [0.22.7] - 2022-01-27

### Added

- `MANIFEST.in` did not have `covalent_dispatcher/_service` in it due to which the PyPi package was not being built correctly. Added the `covalent_dispatcher/_service` to the `MANIFEST.in` file.

### Fixed

- setuptools properly including data files during installation

## [0.22.6] - 2022-01-26

### Fixed

- Added service folder in covalent dispatcher to package.

## [0.22.5] - 2022-01-25

### Fixed

- `README.md` images now use master branch's raw image urls hosted on <https://github.com> instead of <https://raw.githubusercontent.com>. Also, switched image rendering from html to markdown.

## [0.22.4] - 2022-01-25

### Fixed

- dispatcher server app included in sdist
- raw image urls properly used

## [0.22.3] - 2022-01-25

### Fixed

- raw image urls used in readme

## [0.22.2] - 2022-01-25

### Fixed

- pypi upload

## [0.22.1] - 2022-01-25

### Added

- Code of conduct
- Manifest.in file
- Citation info
- Action to upload to pypi

### Fixed

- Absolute URLs used in README
- Workflow badges updated URLs
- `install_package_data` -> `include_package_data` in `setup.py`

## [0.22.0] - 2022-01-25

### Changed

- Using public ECR for Docker release

## [0.21.0] - 2022-01-25

### Added

- GitHub pull request templates

## [0.20.0] - 2022-01-25

### Added

- GitHub issue templates

## [0.19.0] - 2022-01-25

### Changed

- Covalent Beta Release

## [0.18.9] - 2022-01-24

### Fixed

- iframe in the docs landing page is now responsive

## [0.18.8] - 2022-01-24

### Changed

- Temporarily removed output tab
- Truncated dispatch id to fit left sidebar, add tooltip to show full id

## [0.18.7] - 2022-01-24

### Changed

- Many stylistic improvements to documentation, README, and CONTRIBUTING.

## [0.18.6] - 2022-01-24

### Added

- Test added to check whether an already decorated function works as expected with Covalent.
- `pennylane` package added to the `requirements-dev.txt` file.

### Changed

- Now using `inspect.signature` instead of `function.__code__` to get the names of function's parameters.

## [0.18.5] - 2022-01-21

### Fixed

- Various CI fixes, including rolling back regression in version validation, caching on s3 hosted badges, applying releases and tags correctly.

## [0.18.4] - 2022-01-21

### Changed

- Removed comments and unused functions in covalent_dispatcher
- `result_class.py` renamed to `result.py`

### Fixed

- Version was not being properly imported inside `covalent/__init__.py`
- `dispatch_sync` was not previously using the `results_dir` metadata field

### Removed

- Credentials in config
- `generate_random_filename_in_cache`
- `is_any_atom`
- `to_json`
- `show_subgraph` option in `draw`
- `calculate_node`

## [0.18.3] - 2022-01-20

### Fixed

- The gunicorn servers now restart more gracefully

## [0.18.2] - 2022-01-21

### Changed

- `tempdir` metadata field removed and replaced with `executor.local.cache_dir`

## [0.18.1] - 2022-01-11

## Added

- Concepts page

## [0.18.0] - 2022-01-20

### Added

- `Result.CANCELLED` status to represent the status of a cancelled dispatch.
- Condition to cancel the whole dispatch if any of the nodes are cancelled.
- `cancel_workflow` function which uses a shared variable provided by Dask (`dask.distributed.Variable`) in a dask client to inform nodes to stop execution.
- Cancel function for dispatcher server API which will allow the server to terminate the dispatch.
- How to notebook for cancelling a dispatched job.
- Test to verify whether cancellation of dispatched jobs is working as expected.
- `cancel` function is available as `covalent.cancel`.

### Changed

- In file `covalent/_shared_files/config.py` instead of using a variable to store and then return the config data, now directly returning the configuration.
- Using `fire_and_forget` to dispatch a job instead of a dictionary of Dask's `Future` objects so that we won't have to manage the lifecycle of those futures.
- The `test_run_dispatcher` test was changed to reflect that the dispatcher no longer uses a dictionary of future objects as it was not being utilized anywhere.

### Removed

- `with dask_client` context was removed as the client created in `covalent_dispatcher/_core/__init__.py` is already being used even without the context. Furthermore, it creates issues when that context is exited which is unnecessary at the first place hence not needed to be resolved.

## [0.17.5] - 2022-01-19

### Changed

- Results directory uses a relative path by default and can be overridden by the environment variable `COVALENT_RESULTS_DIR`.

## [0.17.4] - 2022-01-19

### Changed

- Executor parameters use defaults specified in config TOML
- If relative paths are supplied for stdout and stderr, those files are created inside the results directory

## [0.17.3] - 2022-01-18

### Added

- Sync function
- Covalent CLI tool can restart in developer mode

### Fixed

- Updated the UI address referenced in the README

## [0.17.2] - 2022-01-12

### Added

- Quantum gravity tutorial

### Changed

- Moved VERSION file to top level

## [0.17.1] - 2022-01-19

### Added

- `error` attribute was added to the results object to show which node failed and the reason behind it.
- `stdout` and `stderr` attributes were added to a node's result to store any stdout and stderr printing done inside an electron/node.
- Test to verify whether `stdout` and `stderr` are being stored in the result object.

### Changed

- Redesign of how `redirect_stdout` and `redirect_stderr` contexts in executor now work to allow storing their respective outputs.
- Executors now also return `stdout` and `stderr` strings, along with the execution output, so that they can be stored in their result object.

## [0.17.0] - 2022-01-18

### Added

- Added an attribute `__code__` to electron and lattice which is a copy of their respective function's `__code__` attribute.
- Positional arguments, `args`, are now merged with keyword arguments, `kwargs`, as close as possible to where they are passed. This was done to make sure we support both with minimal changes and without losing the name of variables passed.
- Tests to ensure usage of positional arguments works as intended.

### Changed

- Slight rework to how any print statements in lattice are sent to null.
- Changed `test_dispatcher_functional` in `basic_dispatcher_test.py` to account for the support of `args` and removed a an unnecessary `print` statement.

### Removed

- Removed `args` from electron's `init` as it wasn't being used anywhere.

## [0.16.1] - 2022-01-18

### Changed

- Requirement changed from `dask[complete]` to `dask[distributed]`.

## [0.16.0] - 2022-01-14

### Added

- New UI static demo build
- New UI toolbar functions - orientation, toggle params, minimap
- Sortable and searchable lattice name row

### Changed

- Numerous UI style tweaks, mostly around dispatches table states

### Fixed

- Node sidebar info now updates correctly

## [0.15.11] - 2022-01-18

### Removed

- Unused numpy requirement. Note that numpy is still being installed indirectly as other packages in the requirements rely on it.

## [0.15.10] - 2022-01-16

## Added

- How-to guide for Covalent dispatcher CLI.

## [0.15.9] - 2022-01-18

### Changed

- Switched from using human readable ids to using UUIDs

### Removed

- `human-id` package was removed along with its mention in `requirements.txt` and `meta.yaml`

## [0.15.8] - 2022-01-17

### Removed

- Code breaking text from CLI api documentation.
- Unwanted covalent_dispatcher rst file.

### Changed

- Installation of entire covalent_dispatcher instead of covalent_dispatcher/_service in setup.py.

## [0.15.7] - 2022-01-13

### Fixed

- Functions with multi-line or really long decorators are properly serialized in dispatch_source.py.
- Multi-line Covalent output is properly commented out in dispatch_source.py.

## [0.15.6] - 2022-01-11

### Fixed

- Sub-lattice functions are successfully serialized in the utils.py get_serialized_function_str.

### Added

- Function to scan utilized source files and return a set of imported modules (utils.get_imports_from_source)

## [0.15.5] - 2022-01-12

### Changed

- UI runs on port 47007 and the dispatcher runs on port 48008. This is so that when the servers are later merged, users continue using port 47007 in the browser.
- Small modifications to the documentation
- Small fix to the README

### Removed

- Removed a directory `generated` which was improperly added
- Dispatcher web interface
- sqlalchemy requirement

## [0.15.4] - 2022-01-11

### Changed

- In file `covalent/executor/base.py`, `pickle` was changed to `cloudpickle` because of its universal pickling ability.

### Added

- In docstring of `BaseExecutor`, a note was added specifying that `covalent` with its dependencies is assumed to be installed in the conda environments.
- Above note was also added to the conda env selector how-to.

## [0.15.3] - 2022-01-11

### Changed

- Replaced the generic `RuntimeError` telling users to check if there is an object manipulation taking place inside the lattice to a simple warning. This makes the original error more visible.

## [0.15.2] - 2022-01-11

### Added

- If condition added for handling the case where `__getattr__` of an electron is accessed to detect magic functions.

### Changed

- `ActiveLatticeManager` now subclasses from `threading.local` to make it thread-safe.
- `ValueError` in the lattice manager's `claim` function now also shows the name of the lattice that is currently claimed.
- Changed docstring of `ActiveLatticeManager` to note that now it is thread-safe.
- Sublattice dispatching now no longer deletes the result object file and is dispatched normally instead of in a serverless manner.
- `simulate_nitrogen_and_copper_slab_interaction.ipynb` notebook tutorial now does normal dispatching as well instead of serverless dispatching. Also, now 7 datapoints will be shown instead of 10 earlier.

## [0.15.1] - 2022-01-11

### Fixed

- Passing AWS credentials to reusable workflows as a secret

## [0.15.0] - 2022-01-10

### Added

- Action to push development image to ECR

### Changed

- Made the publish action reusable and callable

## [0.14.1] - 2022-01-02

### Changed

- Updated the README
- Updated classifiers in the setup.py file
- Massaged some RTD pages

## [0.14.0] - 2022-01-07

### Added

- Action to push static UI to S3

## [0.13.2] - 2022-01-07

### Changed

- Completed new UI design work

## [0.13.1] - 2022-01-02

### Added

- Added eventlet requirement

### Changed

- The CLI tool can now manage the UI flask server as well
- [Breaking] The CLI option `-t` has been changed to `-d`, which starts the servers in developer mode and exposes unit tests to the server.

## [0.13.0] - 2022-01-01

### Added

- Config manager in `covalent/_shared_files/config.py`
- Default location for the main config file can be overridden using the environment variable `COVALENT_CONFIG_DIR`
- Ability to set and get configuration using `get_config` and `set_config`

### Changed

- The flask servers now reference the config file
- Defaults reference the config file

### Fixed

- `ValueError` caught when running `covalent stop`
- One of the functional tests was using a malformed path

### Deprecated

- The `electron.to_json` function
- The `generate_random_filename_in_cache` function

### Removed

- The `get_api_token` function

## [0.12.13] - 2022-01-04

## Removed

- Tutorial section headings

## Fixed

- Plot background white color

## [0.12.12] - 2022-01-06

### Fixed

- Having a print statement inside electron and lattice code no longer causes the workflow to fail.

## [0.12.11] - 2022-01-04

### Added

- Completed UI feature set for first release

### Changed

- UI server result serialization improvements
- UI result update webhook no longer fails on request exceptions, logs warning intead

## [0.12.10] - 2021-12-17

### Added

- Astrophysics tutorial

## [0.12.9] - 2022-01-04

### Added

- Added `get_all_node_results` method in `result_class.py` to return result of all node executions.

- Added `test_parallelilization` test to verify whether the execution is now being achieved in parallel.

### Changed

- Removed `LocalCluster` cluster creation usage to a simple `Client` one from Dask.

- Removed unnecessary `to_run` function as we no longer needed to run execution through an asyncio loop.

- Removed `async` from function definition of previously asynchronous functions, `_run_task`, `_run_planned_workflow`, `_plan_workflow`, and `_run_workflow`.

- Removed `uvloop` from requirements.

- Renamed `test_get_results` to `test_get_result`.

- Reran the how to notebooks where execution time was mentioned.

- Changed how `dispatch_info` context manager was working to account for multiple nodes accessing it at the same time.

## [0.12.8] - 2022-01-02

### Changed

- Changed the software license to GNU Affero 3.0

### Removed

- `covalent-ui` directory

## [0.12.7] - 2021-12-29

### Fixed

- Gunicorn logging now uses the `capture-output` flag instead of redirecting stdout and stderr

## [0.12.6] - 2021-12-23

### Changed

- Cleaned up the requirements and moved developer requirements to a separate file inside `tests`

## [0.12.5] - 2021-12-16

### Added

- Conda build CI job

## [0.12.4] - 2021-12-23

### Changed

- Gunicorn server now checks for port availability before starting

### Fixed

- The `covalent start` function now prints the correct port if the server is already running.

## [0.12.3] - 2021-12-14

### Added

- Covalent tutorial comparing quantum support vector machines with support vector machine algorithms implemented in qiskit and scikit-learn.

## [0.12.2] - 2021-12-16

### Fixed

- Now using `--daemon` in gunicorn to start the server, which was the original intention.

## [0.12.1] - 2021-12-16

### Fixed

- Removed finance references from docs
- Fixed some other small errors

### Removed

- Removed one of the failing how-to tests from the functional test suite

## [0.12.0] - 2021-12-16

### Added

- Web UI prototype

## [0.11.1] - 2021-12-14

### Added

- CLI command `covalent status` shows port information

### Fixed

- gunicorn management improved

## [0.11.0] - 2021-12-14

### Added

- Slack notifications for test status

## [0.10.4] - 2021-12-15

### Fixed

- Specifying a non-default results directory in a sub-lattice no longer causes a failure in lattice execution.

## [0.10.3] - 2021-12-14

### Added

- Functional tests for how-to's in documentation

### Changed

- Moved example script to a functional test in the pipeline
- Added a test flag to the CLI tool

## [0.10.2] - 2021-12-14

### Fixed

- Check that only `kwargs` without any default values in the workflow definition need to be passed in `lattice.draw(ax=ax, **kwargs)`.

### Added

- Function to check whether all the parameters without default values for a callable function has been passed added to shared utils.

## [0.10.1] - 2021-12-13

### Fixed

- Content and style fixes for getting started doc.

## [0.10.0] - 2021-12-12

### Changed

- Remove all imports from the `covalent` to the `covalent_dispatcher`, except for `_dispatch_serverless`
- Moved CLI into `covalent_dispatcher`
- Moved executors to `covalent` directory

## [0.9.1] - 2021-12-13

### Fixed

- Updated CONTRIBUTING to clarify docstring style.
- Fixed docstrings for `calculate_node` and `check_constraint_specific_sum`.

## [0.9.0] - 2021-12-10

### Added

- `prefix_separator` for separating non-executable node types from executable ones.

- `subscript_prefix`, `generator_prefix`, `sublattice_prefix`, `attr_prefix` for prefixes of subscripts, generators,
  sublattices, and attributes, when called on an electron and added to the transport graph.

- `exclude_from_postprocess` list of prefixes to denote those nodes which won't be used in post processing the workflow.

- `__int__()`, `__float__()`, `__complex__()` for converting a node to an integer, float, or complex to a value of 0 then handling those types in post processing.

- `__iter__()` generator added to Electron for supporting multiple return values from an electron execution.

- `__getattr__()` added to Electron for supporting attribute access on the node output.

- `__getitem__()` added to Electron for supporting subscripting on the node output.

- `electron_outputs` added as an attribute to lattice.

### Changed

- `electron_list_prefix`, `electron_dict_prefix`, `parameter_prefix` modified to reflect new way to assign prefixes to nodes.

- In `build_graph` instead of ignoring all exceptions, now the exception is shown alongwith the runtime error notifying that object manipulation should be avoided inside a lattice.

- `node_id` changed to `self.node_id` in Electron's `__call__()`.

- `parameter` type electrons now have the default metadata instead of empty dictionary.

- Instead of deserializing and checking whether a sublattice is there, now a `sublattice_prefix` is used to denote when a node is a sublattice.

- In `dispatcher_stack_test`, `test_dispatcher_flow` updated to indicate the new use of `parameter_prefix`.

### Fixed

- When an execution fails due to something happening in `run_workflow`, then result object's status is now failed and the object is saved alongwith throwing the appropriate exception.

## [0.8.5] - 2021-12-10

### Added

- Added tests for choosing specific executors inside electron initialization.
- Added test for choosing specific Conda environments inside electron initialization.

## [0.8.4] - 2021-12-10

### Changed

- Removed _shared_files directory and contents from covalent_dispatcher. Logging in covalent_dispatcher now uses the logger in covalent/_shared_files/logging.py.

## [0.8.3] - 2021-12-10

### Fixed

- Decorator symbols were added to the pseudo-code in the quantum chemistry tutorial.

## [0.8.2] - 2021-12-06

### Added

- Quantum chemistry tutorial.

## [0.8.1] - 2021-12-08

### Added

- Docstrings with typehints for covalent dispatcher functions added.

### Changed

- Replaced `node` to `node_id` in `electron.py`.

- Removed unnecessary `enumerate` in `covalent_dispatcher/_core/__init__.py`.

- Removed `get_node_device_mapping` function from `covalent_dispatcher/_core/__init__.py`
  and moved the definition to directly add the mapping to `workflow_schedule`.

- Replaced iterable length comparison for `executor_specific_exec_cmds` from `if len(executor_specific_exec_cmds) > 0`
  to `if executor_specific_exec_cmds`.

## [0.8.0] - 2021-12-03

### Added

- Executors can now accept the name of a Conda environment. If that environment exists, the operations of any electron using that executor are performed in that Conda environment.

## [0.7.6] - 2021-12-02

### Changed

- How to estimate lattice execution time has been renamed to How to query lattice execution time.
- Change result querying syntax in how-to guides from `lattice.get_result` to
  `covalent.get_result`.
- Choose random port for Dask dashboard address by setting `dashboard_address` to ':0' in
  `LocalCluster`.

## [0.7.5] - 2021-12-02

### Fixed

- "Default" executor plugins are included as part of the package upon install.

## [0.7.4] - 2021-12-02

### Fixed

- Upgraded dask to 2021.10.0 based on a vulnerability report

## [0.7.3] - 2021-12-02

### Added

- Transportable object tests
- Transport graph tests

### Changed

- Variable name node_num to node_id
- Variable name node_idx to node_id

### Fixed

- Transport graph `get_dependencies()` method return type was changed from Dict to List

## [0.7.2] - 2021-12-01

### Fixed

- Date handling in changelog validation

### Removed

- GitLab CI YAML

## [0.7.1] - 2021-12-02

### Added

- A new parameter to a node's result called `sublattice_result` is added.
  This will be of a `Result` type and will contain the result of that sublattice's
  execution. If a normal electron is executed, this will be `None`.

- In `_delete_result` function in `results_manager.py`, an empty results directory
  will now be deleted.

- Name of a sublattice node will also contain `(sublattice)`.

- Added `_dispatch_sync_serverless` which synchronously dispatches without a server
  and waits for a result to be returned. This is the method used to dispatch a sublattice.

- Test for sublatticing is added.

- How-to guide added for sublatticing explaining the new features.

### Changed

- Partially changed `draw` function in `lattice.py` to also draw the subgraph
  of the sublattice when drawing the main graph of the lattice. The change is
  incomplete as we intend to add this feature later.

- Instead of returning `plt`, `draw` now returns the `ax` object.

- `__call__` function in `lattice.py` now runs the lattice's function normally
  instead of dispatching it.

- `_run_task` function now checks whether current node is a sublattice and acts
  accordingly.

### Fixed

- Unnecessary lines to rename the node's name in `covalent_dispatcher/_core/__init__.py` are removed.

- `test_electron_takes_nested_iterables` test was being ignored due to a spelling mistake. Fixed and
  modified to follow the new pattern.

## [0.7.0] - 2021-12-01

### Added

- Electrons can now accept an executor object using the "backend" keyword argument. "backend" can still take a string naming the executor module.
- Electrons and lattices no longer have Slurm metadata associated with the executor, as that information should be contained in the executor object being used as an input argument.
- The "backend" keyword can still be a string specifying the executor module, but only if the executor doesn't need any metadata.
- Executor plugin classes are now directly available to covalent, eg: covalent.executor.LocalExecutor().

## [0.6.7] - 2021-12-01

### Added

- Docstrings without examples for all the functions in core covalent.
- Typehints in those functions as well.
- Used `typing.TYPE_CHECKING` to prevent cyclic imports when writing typehints.

### Changed

- `convert_to_lattice_function` renamed to `convert_to_lattice_function_call`.
- Context managers now raise a `ValueError` instead of a generic `Exception`.

## [0.6.6] - 2021-11-30

### Fixed

- Fixed the version used in the documentation
- Fixed the badge URLs to prevent caching

## [0.6.5] - 2021-11-30

### Fixed

- Broken how-to links

### Removed

- Redundant lines from .gitignore
- *.ipynb from .gitignore

## [0.6.4] - 2021-11-30

### Added

- How-to guides for workflow orchestration.
  - How to construct an electron
  - How to construct a lattice
  - How to add an electron to lattice
  - How to visualize the lattice
  - How to add constraints to lattices
- How-to guides for workflow and subtask execution.
  - How to execute individual electrons
  - How to execute a lattice
  - How to execute multiple lattices
- How-to guides for status querying.
  - How to query electron execution status
  - How to query lattice execution status
  - How to query lattice execution time
- How-to guides for results collection
  - How to query electron execution results
  - How to query lattice execution results
  - How to query multiple lattice execution results
- Str method for the results object.

### Fixed

- Saving the electron execution status when the subtask is running.

## [0.6.3] - 2021-11-29

### Removed

- JWT token requirement.
- Covalent dispatcher login requirement.
- Update covalent login reference in README.md.
- Changed the default dispatcher server port from 5000 to 47007.

## [0.6.2] - 2021-11-28

### Added

- Github action for tests and coverage
- Badges for tests and coverage
- If tests pass then develop is pushed to master
- Add release action which tags and creates a release for minor version upgrades
- Add badges action which runs linter, and upload badges for version, linter score, and platform
- Add publish action (and badge) which builds a Docker image and uploads it to the AWS ECR

## [0.6.1] - 2021-11-27

### Added

- Github action which checks version increment and changelog entry

## [0.6.0] - 2021-11-26

### Added

- New Covalent RTD theme
- sphinx extension sphinx-click for CLI RTD
- Sections in RTD
- init.py in both covalent-dispatcher logger module and cli module for it to be importable in sphinx

### Changed

- docutils version that was conflicting with sphinx

### Removed

- Old aq-theme

## [0.5.1] - 2021-11-25

### Added

- Integration tests combining both covalent and covalent-dispatcher modules to test that
  lattice workflow are properly planned and executed.
- Integration tests for the covalent-dispatcher init module.
- pytest-asyncio added to requirements.

## [0.5.0] - 2021-11-23

### Added

- Results manager file to get results from a file, delete a result, and redispatch a result object.
- Results can also be awaited to only return a result if it has either been completed or failed.
- Results class which is used to store the results with all the information needed to be used again along with saving the results to a file functionality.
- A result object will be a mercurial object which will be updated by the dispatcher and saved to a file throughout the dispatching and execution parts.
- Direct manipulation of the transport graph inside a result object takes place.
- Utility to convert a function definition string to a function and vice-versa.
- Status class to denote the status of a result object and of each node execution in the transport graph.
- Start and end times are now also stored for each node execution as well as for the whole dispatch.
- Logging of `stdout` and `stderr` can be done by passing in the `log_stdout`, `log_stderr` named metadata respectively while dispatching.
- In order to get the result of a certain dispatch, the `dispatch_id`, the `results_dir`, and the `wait` parameter can be passed in. If everything is default, then only the dispatch id is required, waiting will not be done, and the result directory will be in the current working directory with folder name as `results/` inside which every new dispatch will have a new folder named according to their respective dispatch ids, containing:
  - `result.pkl` - (Cloud)pickled result object.
  - `result_info.yaml` - yaml file with high level information about the result and its execution.
  - `dispatch_source.py` - python file generated, containing the original function definitions of lattice and electrons which can be used to dispatch again.

### Changed

- `logfile` named metadata is now `slurm_logfile`.
- Instead of using `jsonpickle`, `cloudpickle` is being used everywhere to maintain consistency.
- `to_json` function uses `json` instead of `jsonpickle` now in electron and lattice definitions.
- `post_processing` moved to the dispatcher, so the dispatcher will now store a finished execution result in the results folder as specified by the user with no requirement of post processing it from the client/user side.
- `run_task` function in dispatcher modified to check if a node has completed execution and return it if it has, else continue its execution. This also takes care of cases if the server has been closed mid execution, then it can be started again from the last saved state, and the user won't have to wait for the whole execution.
- Instead of passing in the transport graph and dispatch id everywhere, the result object is being passed around, except for the `asyncio` part where the dispatch id and results directory is being passed which afterwards lets the core dispatcher know where to get the result object from and operate on it.
- Getting result of parent node executions of the graph, is now being done using the result object's graph. Storing of each execution's result is also done there.
- Tests updated to reflect the changes made. They are also being run in a serverless manner.

### Removed

- `LatticeResult` class removed.
- `jsonpickle` requirement removed.
- `WorkflowExecutionResult`, `TaskExecutionResult`, and `ExecutionError` singleton classes removed.

### Fixed

- Commented out the `jwt_required()` part in `covalent-dispatcher/_service/app.py`, may be removed in later iterations.
- Dispatcher server will now return the error message in the response of getting result if it fails instead of sending every result ever as a response.

## [0.4.3] - 2021-11-23

### Added

- Added a note in Known Issues regarding port conflict warning.

## [0.4.2] - 2021-11-24

### Added

- Added badges to README.md

## [0.4.1] - 2021-11-23

### Changed

- Removed old coverage badge and fixed the badge URL

## [0.4.0] - 2021-11-23

### Added

- Codecov integrations and badge

### Fixed

- Detached pipelines no longer created

## [0.3.0] - 2021-11-23

### Added

- Wrote a Code of Conduct based on <https://www.contributor-covenant.org/>
- Added installation and environment setup details in CONTRIBUTING
- Added Known Issues section to README

## [0.2.0] - 2021-11-22

### Changed

- Removed non-open-source executors from Covalent. The local SLURM executor is now
- a separate repo. Executors are now plugins.

## [0.1.0] - 2021-11-19

### Added

- Pythonic CLI tool. Install the package and run `covalent --help` for a usage description.
- Login and logout functionality.
- Executor registration/deregistration skeleton code.
- Dispatcher service start, stop, status, and restart.

### Changed

- JWT token is stored to file instead of in an environment variable.
- The Dask client attempts to connect to an existing server.

### Removed

- Removed the Bash CLI tool.

### Fixed

- Version assignment in the covalent init file.

## [0.0.3] - 2021-11-17

### Fixed

- Fixed the Dockerfile so that it runs the dispatcher server from the covalent repo.

## [0.0.2] - 2021-11-15

### Changed

- Single line change in ci script so that it doesn't exit after validating the version.
- Using `rules` in `pytest` so that the behavior in test stage is consistent.

## [0.0.1] - 2021-11-15

### Added

- CHANGELOG.md to track changes (this file).
- Semantic versioning in VERSION.
- CI pipeline job to enforce versioning.<|MERGE_RESOLUTION|>--- conflicted
+++ resolved
@@ -7,11 +7,10 @@
 
 ## [UNRELEASED]
 
-<<<<<<< HEAD
 ### Docs
 
 - Updated RTD concepts, how-to-guides, and api docs with electron dependencies.
-=======
+
 ## [0.124.0] - 2022-07-07
 
 ### Authors
@@ -24,7 +23,6 @@
 ### Added
 
 - `Result.persist` method in `covalent/_results_manager/result.py`.
->>>>>>> fe51adca
 
 ### Operations
 
