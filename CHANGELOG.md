# Changelog

All notable changes to this project will be documented in this file.

The format is based on [Keep a Changelog](https://keepachangelog.com/en/1.0.0/),
and this project adheres to [Semantic Versioning](https://semver.org/spec/v2.0.0.html).

## [UNRELEASED]

<<<<<<< HEAD
### Docs

- Added `covalent db` cli command to API section of RTD
=======
## [0.160.1] - 2022-08-02

### Authors

- Alejandro Esquivel <ae@alejandro.ltd>
- Scott Wyman Neagle <scott@agnostiq.ai>


### Fixed

- `script_location` key not found issue when installing with pip (second attempt)

### Docs

- Remove migration guide reference from README

### Operations

- Explicitly check `release == true` in tests.yml

## [0.160.0] - 2022-08-02

### Authors

- Casey Jao <casey@agnostiq.ai>
- Co-authored-by: Faiyaz Hasan <faiyaz@agnostiq.ai>


### Changed

- `Executor.run()` now accepts a `task_metadata` dictionary. Current
  keys consist of `dispatch_id` and `node_id`.

## [0.159.0] - 2022-08-02

### Authors

- Casey Jao <casey@agnostiq.ai>
- Co-authored-by: Faiyaz Hasan <faiyaz@agnostiq.ai>


### Changed

- Database schema has been updated to v11

### Operations

- `paths-filter` will only be run on PRs, i.e on workflow runs, the whole test suite will be run.
- Removed retry action from running on `pytest` steps since they instead use `pytest` retries.
- `codecov.yml` added to enable carry-forward flags
- UI front-end is only built for pull requests when the source changes
- Packaging is only validated on the `develop` branch

## [0.158.0] - 2022-07-29

### Authors

- Okechukwu  Emmanuel Ochia <okechukwu@agnostiq.ai>
- Co-authored-by: Scott Wyman Neagle <scott@agnostiq.ai>
- Will Cunningham <wjcunningham7@users.noreply.github.com>
- Alejandro Esquivel <ae@alejandro.ltd>
- Co-authored-by: pre-commit-ci[bot] <66853113+pre-commit-ci[bot]@users.noreply.github.com>
- Casey Jao <casey@agnostiq.ai>
- Co-authored-by: Faiyaz Hasan <faiyaz@agnostiq.ai>


### Changed

- Construct the result object in the dispatcher `entry_point.py` module in order to avoid the Missing Latticed Id error so frequently.
- Update the sleep statement length to 0.1 seconds in the results.manager.

## [0.157.1] - 2022-07-29

### Authors

- Okechukwu  Emmanuel Ochia <okechukwu@agnostiq.ai>
- Co-authored-by: Scott Wyman Neagle <scott@agnostiq.ai>
- Will Cunningham <wjcunningham7@users.noreply.github.com>
- Alejandro Esquivel <ae@alejandro.ltd>
- Co-authored-by: pre-commit-ci[bot] <66853113+pre-commit-ci[bot]@users.noreply.github.com>
- Casey Jao <casey@agnostiq.ai>

### Fixed

- Pass non-kwargs to electrons in the correct order during dispatch.

## [0.157.0] - 2022-07-28

### Authors

- Okechukwu  Emmanuel Ochia <okechukwu@agnostiq.ai>
- Co-authored-by: Scott Wyman Neagle <scott@agnostiq.ai>
- Will Cunningham <wjcunningham7@users.noreply.github.com>
- Alejandro Esquivel <ae@alejandro.ltd>
- Co-authored-by: pre-commit-ci[bot] <66853113+pre-commit-ci[bot]@users.noreply.github.com>
- Casey Jao <casey@agnostiq.ai>


### Changed

- Expose a public `wait()` function compatible with both calling and dispatching lattices

### Docs

- Updated the RTD on `wait_for()` to use the static `wait()` function
>>>>>>> b42c99df

### Operations

- pre-commit autoupdate

### Docs

- Changed the custom executor how-to to be shorter and more concise.

## [0.156.0] - 2022-07-27

### Authors

- Okechukwu  Emmanuel Ochia <okechukwu@agnostiq.ai>
- Co-authored-by: Scott Wyman Neagle <scott@agnostiq.ai>
- Will Cunningham <wjcunningham7@users.noreply.github.com>
- Alejandro Esquivel <ae@alejandro.ltd>
- Co-authored-by: pre-commit-ci[bot] <66853113+pre-commit-ci[bot]@users.noreply.github.com>


### Added

- Bash decorator is introduced
- Lepton commands can be specified as a list of strings rather than strings alone.

## [0.155.1] - 2022-07-26

### Authors

- Okechukwu  Emmanuel Ochia <okechukwu@agnostiq.ai>
- Co-authored-by: Scott Wyman Neagle <scott@agnostiq.ai>
- Will Cunningham <wjcunningham7@users.noreply.github.com>
- Alejandro Esquivel <ae@alejandro.ltd>
- Co-authored-by: pre-commit-ci[bot] <66853113+pre-commit-ci[bot]@users.noreply.github.com>


### Fixed

- `script_location` key not found issue when running alembic programatically

### Operations

- Fixed syntax errors in `stale.yml` and in `hotfix.yml`
- `docker.yml` triggered after version bump in `develop` instead of before
- Enhanced `tests.yml` to upload coverage reports by domain

## [0.155.0] - 2022-07-26

### Authors

- Alejandro Esquivel <ae@alejandro.ltd>


### Added

- Exposing `alembic {args}` cli commands through: `covalent db alembic {args}`

## [0.154.0] - 2022-07-25

### Authors

- Casey Jao <casey@agnostiq.ai>
- Co-authored-by: Venkat Bala <venkat@agnostiq.ai>
- Alejandro Esquivel <ae@alejandro.ltd>


### Added

- Added methods to programatically fetch information from Alembic without needing subprocess

## [0.153.1] - 2022-07-25

### Authors

- Casey Jao <casey@agnostiq.ai>
- Co-authored-by: Venkat Bala <venkat@agnostiq.ai>


### Fixed

- Stdout and stderr are now captured when using the dask executor.


### Tests

- Fixed Dask cluster CLI tests

## [0.153.0] - 2022-07-25

### Authors

- Faiyaz Hasan <faiyaz@agnostiq.ai>


### Added

- Helper function to load and save files corresponding to the DB filenames.

### Changed

- Files with .txt, .log extensions are stored as strings.
- Get result web request timeout to 2 seconds.

## [0.152.0] - 2022-07-25

### Authors

- Faiyaz Hasan <faiyaz@agnostiq.ai>
- Co-authored-by: Scott Wyman Neagle <scott@agnostiq.ai>


### Changed

- Pass default DataStore object to node value retrieval method in the Results object.

## [0.151.1] - 2022-07-22

### Authors

- Faiyaz Hasan <faiyaz@agnostiq.ai>
- Co-authored-by: Scott Wyman Neagle <scott@agnostiq.ai>


### Fixed

- Adding maximum number of retries and timeout parameter to the get result http call.
- Disabling result_webhook for now.

## [0.151.0] - 2022-07-22

### Authors

- Scott Wyman Neagle <scott@agnostiq.ai>
- Co-authored-by: Will Cunningham <wjcunningham7@gmail.com>
- Sankalp Sanand <sankalp@agnostiq.ai>


### Added

- `BaseAsyncExecutor` has been added which can be inherited by new async-aware executors.

### Changed

- Since tasks were basically submitting the functions to a Dask cluster by default, they have been converted into asyncio `Tasks` instead which support a far larger number of concurrent tasks than previously used `ThreadPool`.

- `tasks_pool` will still be used to schedule tasks which use non-async executors.

- Executor's `executor` will now receive a callable instead of a serialized function. This allows deserializing the function where it is going to be executed while providing a simplified `execute` at the same time.

- `uvloop` is being used instead of the default event loop of `asyncio` for better performance.

- Tests have also been updated to reflect above changes.

### Operations

- Made Santosh the sole owner of `/docs`

## [0.150.0] - 2022-07-22

### Authors

- Faiyaz Hasan <faiyaz@agnostiq.ai>


### Added

- Initialize database tables when the covalent server is started.

## [0.149.0] - 2022-07-21

### Authors

- Scott Wyman Neagle <scott@agnostiq.ai>
- Co-authored-by: Venkat Bala <venkat@agnostiq.ai>


### Removed

- `result.save()`
- `result._write_dispatch_to_python_file()`

## [0.148.0] - 2022-07-21

### Authors

- Alejandro Esquivel <ae@alejandro.ltd>


### Changed

- Changed DataStore default db path to correspond to dispatch db config path

### Operations

- Added workflow to stale and close pull requests


### Docs

- Fixed `get_metadata` calls in examples to remove `results_dir` argument
- Removed YouTube video temporarily

## [0.147.0] - 2022-07-21

### Authors

- Casey Jao <casey@agnostiq.ai>


### Changed

- Simplified interface for custom executors. All the boilerplate has
  been moved to `BaseExecutor`.

## [0.146.0] - 2022-07-20

### Authors

- Casey Jao <casey@agnostiq.ai>
- Co-authored-by: Venkat Bala <venkat@agnostiq.ai>
- Faiyaz Hasan <faiyaz@agnostiq.ai>



### Added

- Ensure that transportable objects are rendered correctly when printing the result object.

### Tests

- Check that user data is not unpickled by the Covalent server process

## [0.145.0] - 2022-07-20

### Authors

- Scott Wyman Neagle <scott@agnostiq.ai>
- Co-authored-by: Venkat Bala <venkat@agnostiq.ai>
- Co-authored-by: Faiyaz Hasan <faiyaz@agnostiq.ai>


### Removed

- `entry_point.get_result()`

### Changed

- get_result to query an HTTP endpoint instead of a DB session

## [0.144.0] - 2022-07-20

### Authors

- Will Cunningham <wjcunningham7@users.noreply.github.com>
- Co-authored-by: Scott Wyman Neagle <scott@agnostiq.ai>
- Alejandro Esquivel <ae@alejandro.ltd>


### Added

- Set up alembic migrations & added migration guide (`alembic/README.md`)

## [0.143.0] - 2022-07-19

### Authors

- Will Cunningham <wjcunningham7@users.noreply.github.com>
- Co-authored-by: Scott Wyman Neagle <scott@agnostiq.ai>


### Changed

- Installation will fail if `cova` is installed while trying to install `covalent`.

## [0.142.0] - 2022-07-19

### Authors

- Poojith U Rao <106616820+poojithurao@users.noreply.github.com>
- Co-authored-by: Will Cunningham <wjcunningham7@gmail.com>
- Anna Hughes <annagwen42@gmail.com>
- Co-authored-by: Poojith <poojith@agnostiq.ai>
- Co-authored-by: Scott Wyman Neagle <scott@agnostiq.ai>
- Casey Jao <casey@agnostiq.ai>
- Co-authored-by: Venkat Bala <venkat@agnostiq.ai>
- Co-authored-by: pre-commit-ci[bot] <66853113+pre-commit-ci[bot]@users.noreply.github.com>
- Faiyaz Hasan <faiyaz@agnostiq.ai>


### Added

- `electron_num`, `completed_electron_num` fields to the Lattice table.

## [0.141.0] - 2022-07-19

### Authors

- Poojith U Rao <106616820+poojithurao@users.noreply.github.com>
- Co-authored-by: Will Cunningham <wjcunningham7@gmail.com>
- Anna Hughes <annagwen42@gmail.com>
- Co-authored-by: Poojith <poojith@agnostiq.ai>
- Co-authored-by: Scott Wyman Neagle <scott@agnostiq.ai>
- Casey Jao <casey@agnostiq.ai>
- Co-authored-by: Venkat Bala <venkat@agnostiq.ai>
- Co-authored-by: pre-commit-ci[bot] <66853113+pre-commit-ci[bot]@users.noreply.github.com>


### Changed

- Deprecate topological sort in favor of inspect in-degree of nodes until they are zero before dispatching task
- Use deepcopy to generate a copy of the metadata dictionary before saving result object to the database

### Docs

- Adding incomplete pennylane kernel tutorial
- Adding quantum ensemble tutorial

## [0.140.0] - 2022-07-19

### Authors

- Faiyaz Hasan <faiyaz@agnostiq.ai>
- Co-authored-by: Venkat Bala <venkat@agnostiq.ai>


### Added

- Fields `deps_filename`, `call_before_filename` and `call_after_filename` to the `Electron` table.
- Re-write the deps / call before and after file contents when inserting / updating electron record in the database.

### Changed

- Modify the test and implementation logic of inserting the electron record with these new fields.
- Field `key` to `key_filename` in `Electron` table.

## [0.139.1] - 2022-07-19

### Authors

- Divyanshu Singh <55018955+divshacker@users.noreply.github.com>
- Co-authored-by: Scott Wyman Neagle <wymnea@protonmail.com>
- Co-authored-by: Scott Wyman Neagle <scott@agnostiq.ai>
- Co-authored-by: Will Cunningham <wjcunningham7@users.noreply.github.com>


### Fixed

- Fixes Reverse IP problem. All References to `0.0.0.0` are changed to `localhost` . More details can be found [here](https://github.com/AgnostiqHQ/covalent/issues/202)

## [0.139.0] - 2022-07-19

### Authors

- Venkat Bala <venkat@agnostiq.ai>
- Co-authored-by: Scott Wyman Neagle <scott@agnostiq.ai>
- Faiyaz Hasan <faiyaz@agnostiq.ai>
- Co-authored-by: Will Cunningham <wjcunningham7@gmail.com>


### Added

- Columns `is_active` in the lattice, eLectron and Electron dependency tables.

### Docs

- Adding a RTD tutorial/steps on creating a custom executor

## [0.138.0] - 2022-07-19

### Authors

- Anna Hughes <annagwen42@gmail.com>
- Co-authored-by: Will Cunningham <wjcunningham7@gmail.com>
- Will Cunningham <wjcunningham7@users.noreply.github.com>
- Co-authored-by: Venkat Bala <venkat@agnostiq.ai>


### Added

- Docker build workflow

### Changed

- Dockerfile uses multi-stage build

### Docs

- New tutorial demonstrating how to solve the MaxCut Problem with QAOA and Covalent

## [0.137.0] - 2022-07-19

### Authors

- Prasanna Venkatesh <54540812+Prasy12@users.noreply.github.com>
- Co-authored-by: Alejandro Esquivel <ae@alejandro.ltd>


### Added

- Ability to hide/show labels on the graph
- Graph layout with elk configurations

### Changed

- Changed API socket calls interval for graph optimization.

### Tests

- Disabled several dask functional tests

## [0.136.0] - 2022-07-18

### Authors

- Scott Wyman Neagle <scott@agnostiq.ai>
- Co-authored-by: Faiyaz Hasan <faiyaz@agnostiq.ai>


### Changed

- Result.save() has been deprecated in favor of Result.persist() and querying the database directly.

## [0.135.0] - 2022-07-18

### Authors

- Casey Jao <casey@agnostiq.ai>
- Co-authored-by: Scott Wyman Neagle <scott@agnostiq.ai>
- Co-authored-by: Alejandro Esquivel <ae@alejandro.ltd>


### Operations

- Psiog is only codeowner of js files
- Fix in changelog action to handle null author when a bot is committing

### Added

- Support injecting return values of calldeps into electrons during workflow execution

## [0.134.0] - 2022-07-15

### Authors

- Casey Jao <casey@agnostiq.ai>
- Co-authored-by: Scott Wyman Neagle <scott@agnostiq.ai>


### Changed

- Covalent server can now process workflows without having their deps installed

## [0.133.0] - 2022-07-15

### Authors

- Will Cunningham <wjcunningham7@users.noreply.github.com>


### Removed

- Removed the deprecated function `draw_inline` as well as the `matplotlib` dependency.

### Operations

- Fixing the retry block for tests

## [0.132.0] - 2022-07-14

### Authors

- Will Cunningham <wjcunningham7@users.noreply.github.com>


### Added

- Bash lepton support reintroduced with some UX modifications to the Lepton class. Leptons which use scripting languages can be specified as either (1) a command run in the shell/console or (2) a call to a function in a library/script. Leptons which use compiled languages must specify a library and a function name.
- The keyword argument `display_name` can be used to override the name appearing in the UI. Particularly useful when the lepton is a command.
- All arguments except for language are now keyword arguments.
- Keyword arguments passed to a Bash lepton are understood to define environment variables within the shell.
- Non-keyword arguments fill in `$1`, `$2`, etc.
- Named outputs enumerate variables within the shell which will be returned to the user. These can be either `Lepton.OUTPUT` or `Lepton.INPUT_OUTPUT` types.

### Added

- New fields to the decomposed result object Database: 

## [0.131.0] - 2022-07-13

### Authors

- Sankalp Sanand <sankalp@agnostiq.ai>
- Co-authored-by: Venkat Bala <venkat@agnostiq.ai>


### Fixed

- `covalent --version` now looks for `covalent` metadata instead of `cova`

### Tests

- Updated the cli test to include whether the correct version number is shown when `covalent --version` is run

### Added

- Method to write electron id corresponding to sublattices in `execution.py` when running `_run_task`.

## [0.130.0] - 2022-07-12

### Authors

- Venkat Bala <venkat@agnostiq.ai>
- Co-authored-by: Scott Wyman Neagle <scott@agnostiq.ai>

### Changed

- Ignoring tests for `cancel_dispatch` and `construct_bash`
- Create a dummy requirements.txt file for pip deps tests
- Fix version of `Werkzeug` package to avoid running into ValueError (unexpected kwarg `as_tuple`)
- Update `customization` how to test by specifying the section header `sdk`

## [0.129.0] - 2022-07-12

### Authors

- Sankalp Sanand <sankalp@agnostiq.ai>
- Co-authored-by: Alejandro Esquivel <ae@alejandro.ltd>

### Added

- Support for `wait_for` type edges when two electrons are connected by their execution side effects instead of output-input relation.

### Changed

- `active_lattice.electron_outputs` now contains the node ids as well for the electron which is being post processed.

## [0.128.1] - 2022-07-12

### Authors

- Faiyaz Hasan <faiyaz@agnostiq.ai>


### Fixed

- `Result.persist` test in `result_test.py`.
- Electron dependency `arg_index` is changed back to Nullable.

## [0.128.0] - 2022-07-12

### Authors

- Okechukwu  Emmanuel Ochia <okechukwu@agnostiq.ai>
- Co-authored-by: Casey Jao <casey@agnostiq.ai>
- Co-authored-by: Alejandro Esquivel <ae@alejandro.ltd>
- Co-authored-by: pre-commit-ci[bot] <66853113+pre-commit-ci[bot]@users.noreply.github.com>

### Added

- File transfer support for leptons

## [0.127.0] - 2022-07-11

### Authors

- Scott Wyman Neagle <scott@agnostiq.ai>
- Co-authored-by: Faiyaz Hasan <faiyaz@agnostiq.ai>
- Co-authored-by: Venkat Bala <venkat@agnostiq.ai>


### Added

- When saving to DB, also persist to the new DB if running in develop mode

### Tests

- Flask app route tests

## [0.126.0] - 2022-07-11

### Authors

- Will Cunningham <wjcunningham7@users.noreply.github.com>
- Alejandro Esquivel <ae@alejandro.ltd>
- Co-authored-by: pre-commit-ci[bot] <66853113+pre-commit-ci[bot]@users.noreply.github.com>
- Co-authored-by: Sankalp Sanand <sankalp@agnostiq.ai>


### Added

- Added Folder class
- Added internal call before/after deps to execute File Transfer operations pre/post electron execution.

### Operations

- Enhanced hotfix action to create branches from existing commits

## [0.125.0] - 2022-07-09

### Authors

- Okechukwu  Emmanuel Ochia <okechukwu@agnostiq.ai>
- Co-authored-by: pre-commit-ci[bot] <66853113+pre-commit-ci[bot]@users.noreply.github.com>
- Co-authored-by: Alejandro Esquivel <ae@alejandro.ltd>
- Venkat Bala <venkat@agnostiq.ai>
- Co-authored-by: Okechukwu Ochia <emmirald@gmail.com>
- Co-authored-by: Scott Wyman Neagle <scott@agnostiq.ai>


### Added

- Dask Cluster CLI functional/unit tests

### Docs

- Updated RTD concepts, how-to-guides, and api docs with electron dependencies.

### Operations

- Separate out running tests and uploading coverage report to circumvent bug in
  retry action

## [0.124.0] - 2022-07-07

### Authors

- Will Cunningham <wjcunningham7@users.noreply.github.com>
- Co-authored-by: Scott Wyman Neagle <scott@agnostiq.ai>
- Faiyaz Hasan <faiyaz@agnostiq.ai>


### Added

- `Result.persist` method in `covalent/_results_manager/result.py`.

### Operations

- Package pre-releases go to `covalent` instead of `cova` on PyPI.

## [0.123.0] - 2022-07-07

### Authors

- Scott Wyman Neagle <scott@agnostiq.ai>
- Co-authored-by: Faiyaz Hasan <faiyaz@agnostiq.ai>
- Will Cunningham <wjcunningham7@users.noreply.github.com>
- Alejandro Esquivel <ae@alejandro.ltd>
- Co-authored-by: pre-commit-ci[bot] <66853113+pre-commit-ci[bot]@users.noreply.github.com>


### Added

- Added Folder class
- Added internal call before/after deps to execute File Transfer operations pre/post electron execution.

### Operations

- `codeql.yml` and `condabuild.yml` run nightly instead of on every PR.
- Style fixes in changelog

## [0.122.1] - 2022-07-06

### Authors

Will Cunningham <wjcunningham7@users.noreply.github.com>
Co-authored-by: Scott Wyman Neagle <scott@agnostiq.ai>


### Operations

- Added license scanner action
- Pre-commit autoupdate

### Tests

- Tests for running workflows with more than one iteration

### Fixed

- Attribute error caused by attempts to retrieve the name from the node function when the node function is set to None

## [0.122.0] - 2022-07-04

### Authors

Faiyaz Hasan <faiyaz@agnostiq.ai>
Co-authored-by: pre-commit-ci[bot] <66853113+pre-commit-ci[bot]@users.noreply.github.com>


### Added

- `covalent/_results_manager/write_result_to_db.py` module and methods to insert / update data in the DB.
- `tests/covalent_tests/results_manager_tests/write_result_to_db_test.py` containing the unit tests for corresponding functions.

### Changed

- Electron `type` column to a string type rather than an `ElectronType` in DB models.
- Primary keys from `BigInteger` to `Integer` in DB models.

## [0.121.0] - 2022-07-04

### Authors

Will Cunningham <wjcunningham7@users.noreply.github.com>
Co-authored-by: Alejandro Esquivel <ae@alejandro.ltd>
Co-authored-by: pre-commit-ci[bot] <66853113+pre-commit-ci[bot]@users.noreply.github.com>


### Removed

- Unused requirements `gunicorn` and `eventlet` in `requirements.txt` as well as `dask` in `tests/requirements.txt`, since it is already included in the core requirements.

### Docs

- Updated the compatibility matrix in the docs.

## [0.120.0] - 2022-07-04

### Authors

Okechukwu  Emmanuel Ochia <okechukwu@agnostiq.ai>
Co-authored-by: Venkat Bala <venkat@agnostiq.ai>
Co-authored-by: pre-commit-ci[bot] <66853113+pre-commit-ci[bot]@users.noreply.github.com>
Co-authored-by: Scott Wyman Neagle <scott@agnostiq.ai>


### Added

- Adding `cluster` CLI options to facilitate interacting with the backend Dask cluster
- Adding options to `covalent start` to enable specifying number of workers, memory limit and threads per worker at cluster startup

### Changed

- Update `DaskAdminWorker` docstring with better explanation

## [0.119.1] - 2022-07-04

### Authors

Scott Wyman Neagle <scott@agnostiq.ai>
Casey Jao <casey@agnostiq.ai>


### Fixed

- `covalent status` checks if the server process is still alive.

### Operations

- Updates to changelog logic to handle multiple authors

## [0.119.0] - 2022-07-03
### Authors
@cjao 


### Added

- Introduce support for pip dependencies

## [0.118.0] - 2022-07-02
### Authors
@AlejandroEsquivel 


### Added

- Introduced File, FileTransfer, and FileTransferStrategy classes to support various File Transfer use cases prior/post electron execution

## [0.117.0] - 2022-07-02
### Authors
@Emmanuel289 


### Added

- Included retry action in 'tests.yaml' workflow.

## [0.116.0] - 2022-06-29
### Authors
@Prasy12 

### Changed

- Changed API socket calls interval for graph optimization.

### Added

- Ability to change to different layouts from the GUI.

## [0.115.0] - 2022-06-28
### Authors
@cjao 


### Added

- Introduce support for `call_before`, `call_after`, and bash dependencies

### Operations

- Unit tests performed on Python 3.10 on Ubuntu and MacOS images as well as 3.9 on MacOS
- Updated codeowners so that AQ Engineers doesn't own this CHANGELOG
- pre-commit autoupdate

## [0.114.0] - 2022-06-23
### Authors
@dependabot[bot] 


### Changed

- Changed eventsource version on webapp yarn-lock file.

### Operations

- Added Github push changelog workflow to append commiters username
- Reusable JavaScript action to parse changelog and update version

## [0.113.0] - 2022-06-21

### Added

- Introduce new db models and object store backends

### Operations

- Syntax fix in hotfix.yml

### Docs

- Added new tutorial: Linear and convolutional autoencoders

## [0.112.0] - 2022-06-20

### Changed

- Changed async version on webapp package-lock file.

## [0.111.0] - 2022-06-20

### Changed

- Changed eventsource version on webapp package-lock file.

### Docs

- Added new tutorial: Covalentified version of the Pennylane Variational Classifier tutorial.

## [0.110.3] - 2022-06-17

### Fixed

- Fix error when parsing electron positional arguments in workflows

### Docs

- Remove hardcoding version info in README.md

## [0.110.2] - 2022-06-10

### Docs

- Fix MNIST tutorial
- Fix Quantum Gravity tutorial
- Update RTD with migration guide compatible with latest release
- Convert all references to `covalent start` from Jupyter notebooks to markdown statements
- Update release notes summary in README.md
- Fixed display issues with figure (in dark mode) and bullet points in tutorials

### Operations

- Added a retry block to the webapp build step in `tests.yml`

## [0.110.1] - 2022-06-10

### Fixed

- Configure dask to not use daemonic processes when creating a cluster

### Operations

- Sync the VERSION file within `covalent` directory to match the root level VERSION
- Manually patch `covalent/VERSION`

## [0.110.0] - 2022-06-10

### Changed

- Web GUI list size and status label colors changed.
- Web GUI graph running icon changed to non-static icon.

### Docs

- Removed references to the Dask executor in RTD as they are no longer needed.

## [0.109.1] - 2022-06-10

### Fixed

- `covalent --version` now works for PyPI releases

## [0.109.0] - 2022-06-10

### Docs

- Update CLI help statements

### Added

- Add CLI functionality to start covalent with/without Dask
- Add CLI support to parse `covalent_ui.log` file

### Operations

- Updating codeowners to establish engineering & psiog ownership

### Docs

- Added new tutorial: Training quantum embedding kernels for classification.

## [0.108.0] - 2022-06-08

### Added

- WCI yaml file

### Docs

- Add pandoc installation updates to contributing guide

## [0.107.0] - 2022-06-07

### Changed

- Skipping stdout/stderr redirection tests until implemented in Dask parent process

### Added

- Simplifed starting the dask cluster using `multiprocessing`
- Added `bokeh==2.4.3` to requirements.txt to enable view Dask dashboard

### Fixed

- Changelog-reminder action now works for PRs from forks.

## [0.106.2] - 2022-06-06

### Fixed

- Specifying the version for package `furo` to `2022.4.7` to prevent breaking doc builds

### Docs

- Added new tutorial: Using Covalent with PennyLane for hybrid computation.

## [0.106.1] - 2022-06-01

### Fixed

- Changelog-reminder action now works for PRs from forks

### Docs

- Removed references to microservices in RTD
- Updated README.md.
- Changed `ct.electron` to `ct.lattice(executor=dask_executor)` in MNIST classifier tutorial

## [0.106.0] - 2022-05-26

### Changed

- Visual theme for Webapp GUI changed in accordance to new theme
- Fonts, colors, icons have been updated

## [0.105.0] - 2022-05-25

### Added

- Add a pre-commit hook for `detect-secrets`.
- Updated the actions in accordance with the migration done in the previous version.

## [0.104.0] - 2022-05-23

### Changed

- Services have been moved to a different codebase. This repo is now hosting the Covalent SDK, local dispatcher backend, Covalent web GUI, and documentation. Version is bumped to `0.104.0` in order to avoid conflicts.
- Update tests to match the current dispatcher api
- Skip testing dask executor until dask executor plugin is made public
- Using 2 thread pools to manage multiple workflows better and the other one for executing electrons in parallel.

### Fixed

- Add psutil and PyYAML to requirements.txt
- Passing the same Electron to multiple inputs of an Electron now works. UI fix pending.
- Dask from `requirements.txt`.

### Removed

- Asyncio usage for electron level concurrency.
- References to dask

### Added

- Functional test added for dask executor with the cluster running locally.
- Scalability tests for different workflows and workflow sizes under `tests/stress_tests/scripts`
- Add sample performance testing workflows under `tests/stress_tests`
- Add pipelines to continuously run the tutorial notebooks
- Create notebook with tasks from RTD

## [0.32.3] - 2022-03-16

### Fixed

- Fix missing UI graph edges between parameters and electrons in certain cases.
- Fix UI crashes in cases where legacy localStorage state was being loaded.

## [0.32.2] - 2022-03-16

### Added

- Images for graphs generated in tutorials and how-tos.
- Note for quantum gravity tutorial to tell users that `tensorflow` doesn't work on M1 Macs.
- `Known Issues` added to `README.md`

### Fixed

- `draw` function usage in tutorials and how-tos now reflects the UI images generated instead of using graphviz.
- Images now render properly in RTD of how-tos.

### Changed

- Reran all the tutorials that could run, generating the outputs again.

## [0.32.1] - 2022-03-15

### Fixed

- CLI now starts server directly in the subprocess instead of as a daemon
- Logs are provided as pipes to Popen instead of using a shell redirect
- Restart behavior fixed
- Default port in `covalent_ui/app.py` uses the config manager

### Removed

- `_graceful_restart` function no longer needed without gunicorn

## [0.32.0] - 2022-03-11

### Added

- Dispatcher microservice API endpoint to dispatch and update workflow.
- Added get runnable task endpoint.

## [0.31.0] - 2022-03-11

### Added

- Runner component's main functionality to run a set of tasks, cancel a task, and get a task's status added to its api.

## [0.30.5] - 2022-03-11

### Updated

- Updated Workflow endpoints & API spec to support upload & download of result objects as pickle files

## [0.30.4] - 2022-03-11

### Fixed

- When executing a task on an alternate Conda environment, Covalent no longer has to be installed on that environment. Previously, a Covalent object (the execution function as a TransportableObject) was passed to the environment. Now it is deserialized to a "normal" Python function, which is passed to the alternate Conda environment.

## [0.30.3] - 2022-03-11

### Fixed

- Fixed the order of output storage in `post_process` which should have been the order in which the electron functions are called instead of being the order in which they are executed. This fixes the order in which the replacement of function calls with their output happens, which further fixes any discrepencies in the results obtained by the user.

- Fixed the `post_process` test to check the order as well.

## [0.30.2] - 2022-03-11

### Changed

- Updated eventlet to 0.31.0

## [0.30.1] - 2022-03-10

### Fixed

- Eliminate unhandled exception in Covalent UI backend when calling fetch_result.

## [0.30.0] - 2022-03-09

### Added

- Skeleton code for writing the different services corresponding to each component in the open source refactor.
- OpenAPI specifications for each of the services.

## [0.29.3] - 2022-03-09

### Fixed

- Covalent UI is built in the Dockerfile, the setup file, the pypi workflow, the tests workflow, and the conda build script.

## [0.29.2] - 2022-03-09

### Added

- Defaults defined in executor plugins are read and used to update the in-memory config, as well as the user config file. But only if the parameter in question wasn't already defined.

### Changed

- Input parameter names and docstrings in _shared_files.config.update_config were changed for clarity.

## [0.29.1] - 2022-03-07

### Changed

- Updated fail-fast strategy to run all tests.

## [0.29.0] - 2022-03-07

### Added

- DispatchDB for storing dispatched results

### Changed

- UI loads dispatches from DispatchDB instead of browser local storage

## [0.28.3] - 2022-03-03

### Fixed

Installed executor plugins don't have to be referred to by their full module name. Eg, use "custom_executor", instead of "covalent_custom_plugin.custom_executor".

## [0.28.2] - 2022-03-03

### Added

- A brief overview of the tutorial structure in the MNIST classification tutorial.

## [0.28.1] - 2022-03-02

### Added

- Conda installation is only supported for Linux in the `Getting Started` guide.
- MNIST classifier tutorial.

### Removed

- Removed handling of default values of function parameters in `get_named_params` in `covalent/_shared_files/utils.py`. So, it is actually being handled by not being handled since now `named_args` and `named_kwargs` will only contain parameters that were passed during the function call and not all of them.

## [0.28.0] - 2022-03-02

### Added

- Lepton support, including for Python modules and C libraries
- How-to guides showing how to use leptons for each of these

## [0.27.6] - 2022-03-01

### Added

- Added feature development basic steps in CONTRIBUTING.md.
- Added section on locally building RTD (read the docs) in the contributing guide.

## [0.27.5] - 2022-03-01

### Fixed

- Missing UI input data after backend change - needed to be derived from graph for electrons, lattice inputs fixed on server-side, combining name and positional args
- Broken UI graph due to variable->edge_name renaming
- Missing UI executor data after server-side renaming

## [0.27.4] - 2022-02-28

### Fixed

- Path used in `covalent/executor/__init__.py` for executor plugin modules needed updating to `covalent/executor/executor_plugins`

### Removed

- Disabled workflow cancellation test due to inconsistent outcomes. Test will be re-enabled after cancellation mechanisms are investigated further.

## [0.27.3] - 2022-02-25

### Added

- Added `USING_DOCKER.md` guide for running docker container.
- Added cli args to covalent UI flask server `covalent_ui/app.py` to modify port and log file path.

### Removed

- Removed gunicorn from cli and Dockerfile.

### Changed

- Updated cli `covalent_dispatcher/_cli/service.py` to run flask server directly, and removed dispatcher and UI flags.
- Using Flask blueprints to merge Dispatcher and UI servers.
- Updated Dockerfile to run flask server directly.
- Creating server PID file manually in `covalent_dispatcher/_cli/service.py`.
- Updated tests and docs to reflect merged servers.
- Changed all mentions of port 47007 (for old UI server) to 48008.

## [0.27.2] - 2022-02-24

### Changed

- Removed unnecessary blockquotes from the How-To guide for creating custom executors
- Changed "Covalent Cloud" to "Covalent" in the main code text

## [0.27.1] - 2022-02-24

### Removed

- Removed AQ-Engineers from CODEOWNERS in order to fix PR review notifications

## [0.27.0] - 2022-02-24

### Added

- Support for positional only, positional or keyword, variable positional, keyword only, variable keyword types of parameters is now added, e.g an electron can now use variable args and variable kwargs if the number/names of parameters are unknown during definition as `def task(*args, **kwargs)` which wasn't possible before.

- `Lattice.args` added to store positional arguments passed to the lattice's workflow function.

- `get_named_params` function added in `_shared_files/utils.py` which will return a tuple containing named positional arguments and named keyword arguments. The names help in showing and storing these parameters in the transport graph.

- Tests to verify whether all kinds of input paramaters are supported by electron or a lattice.

### Changed

- No longer merging positional arguments with keyword arguments, instead they are separately stored in respective nodes in the transport graph.

- `inputs` returned from `_get_inputs` function in `covalent_dispatcher/_core/execution.py` now contains positional as well as keyword arguments which further get passed to the executor.

- Executors now support positional and keyword arguments as inputs to their executable functions.

- Result object's `_inputs` attribute now contains both `args` and `kwargs`.

- `add_node_for_nested_iterables` is renamed to `connect_node_with_others` and `add_node_to_graph` also renamed to `add_collection_node_to_graph` in `electron.py`. Some more variable renames to have appropriate self-explanatory names.

- Nodes and edges in the transport graph now have a better interface to assign attributes to them.

- Edge attribute `variable` renamed to `edge_name`.

- In `serialize` function of the transport graph, if `metadata_only` is True, then only `metadata` attribute of node and `source` and `target` attributes of edge are kept in the then return serialized `data`.

- Updated the tests wherever necessary to reflect the above changes

### Removed

- Deprecated `required_params_passed` since an error will automatically be thrown by the `build_graph` function if any of the required parameters are not passed.

- Removed duplicate attributes from nodes in the transport graph.

## [0.26.1] - 2022-02-23

### Added

- Added Local Executor section to the API read the docs.

## [0.26.0] - 2022-02-23

### Added

- Automated reminders to update the changelog

## [0.25.3] - 2022-02-23

## Added

- Listed common mocking commands in the CONTRIBUTING.md guide.
- Additional guidelines on testing.

## [0.25.2] - 2022-02-21

### Changed

- `backend` metadata name changed to `executor`.
- `_plan_workflow` usage updated to reflect how that executor related information is now stored in the specific executor object.
- Updated tests to reflect the above changes.
- Improved the dispatch cancellation test to provide a robust solution which earlier took 10 minutes to run with uncertainty of failing every now and then.

### Removed

- Removed `TaskExecutionMetadata` as a consequence of removing `execution_args`.

## [0.25.1] - 2022-02-18

### Fixed

- Tracking imports that have been used in the workflow takes less time.

### Added

- User-imports are included in the dispatch_source.py script. Covalent-related imports are commented out.

## [0.25.0] - 2022-02-18

### Added

- UI: Lattice draw() method displays in web UI
- UI: New navigation panel

### Changed

- UI: Animated graph changes, panel opacity

### Fixed

- UI: Fixed "Not Found" pages

## [0.24.21] - 2022-02-18

### Added

- RST document describing the expectations from a tutorial.

## [0.24.20] - 2022-02-17

### Added

- Added how to create custom executors

### Changed

- Changed the description of the hyperlink for choosing executors
- Fixed typos in doc/source/api/getting_started/how_to/execution/creating_custom_executors.ipynb

## [0.24.19] - 2022-02-16

### Added

- CODEOWNERS for certain files.

## [0.24.18] - 2022-02-15

### Added

- The user configuration file can now specify an executor plugin directory.

## [0.24.17] - 2022-02-15

### Added

- Added a how-to for making custom executors.

## [0.24.16] - 2022-02-12

### Added

- Errors now contain the traceback as well as the error message in the result object.
- Added test for `_post_process` in `tests/covalent_dispatcher_tests/_core/execution_test.py`.

### Changed

- Post processing logic in `electron` and dispatcher now relies on the order of execution in the transport graph rather than node's function names to allow for a more reliable pairing of nodes and their outputs.

- Renamed `init_test.py` in `tests/covalent_dispatcher_tests/_core/` to `execution_test.py`.

### Removed

- `exclude_from_postprocess` list which contained some non executable node types removed since only executable nodes are post processed now.

## [0.24.15] - 2022-02-11

### Fixed

- If a user's configuration file does not have a needed exeutor parameter, the default parameter (defined in _shared_files/defaults.py) is used.
- Each executor plugin is no longer initialized upon the import of Covalent. This allows required parameters in executor plugins.

## Changed

- Upon updating the configuration data with a user's configuration file, the complete set is written back to file.

## Added

- Tests for the local and base executors.

## [0.24.14] - 2022-02-11

### Added

- UI: add dashboard cards
- UI: add scaling dots background

### Changed

- UI: reduce sidebar font sizes, refine color theme
- UI: refine scrollbar styling, show on container hover
- UI: format executor parameters as YAML code
- UI: update syntax highlighting scheme
- UI: update index.html description meta tag

## [0.24.13] - 2022-02-11

### Added

- Tests for covalent/_shared_files/config.py

## [0.24.12] - 2022-02-10

### Added

- CodeQL code analyzer

## [0.24.11] - 2022-02-10

### Added

- A new dictionary `_DEFAULT_CONSTRAINTS_DEPRECATED` in defaults.py

### Changed

- The `_DEFAULT_CONSTRAINT_VALUES` dictionary now only contains the `backend` argument

## [0.24.10] - 2022-02-09

### Fixed

- Sporadically failing workflow cancellation test in tests/workflow_stack_test.py

## [0.24.9] - 2022-02-09

## Changed

- Implementation of `_port_from_pid` in covalent_dispatcher/_cli/service.py.

## Added

- Unit tests for command line interface (CLI) functionalities in covalent_dispatcher/_cli/service.py and covalent_dispatcher/_cli/cli.py.

## [0.24.8] - 2022-02-07

### Fixed

- If a user's configuration file does not have a needed parameter, the default parameter (defined in _shared_files/defaults.py) is used.

## [0.24.7] - 2022-02-07

### Added

- Typing: Add Type hint `dispatch_info` parameter.
- Documentation: Updated the return_type description in docstring.

### Changed

- Typing: Change return type annotation to `Generator`.

## [0.24.6] - 2022-02-06

### Added

- Type hint to `deserialize` method of `TransportableObject` of `covalent/_workflow/transport.py`.

### Changed

- Description of `data` in `deserialize` method of `TransportableObject` of `covalent/_workflow/transport.py` from `The serialized transportable object` to `Cloudpickled function`.

## [0.24.5] - 2022-02-05

### Fixed

- Removed dependence on Sentinel module

## [0.24.4] - 2022-02-04

### Added

- Tests across multiple versions of Python and multiple operating systems
- Documentation reflecting supported configurations

## [0.24.3] - 2022-02-04

### Changed

- Typing: Use `bool` in place of `Optional[bool]` as type annotation for `develop` parameter in `covalent_dispatcher.service._graceful_start`
- Typing: Use `Any` in place of `Optional[Any]` as type annotation for `new_value` parameter in `covalent._shared_files.config.get_config`

## [0.24.2] - 2022-02-04

### Fixed

- Updated hyperlink of "How to get the results" from "./collection/query_electron_execution_result" to "./collection/query_multiple_lattice_execution_results" in "doc/source/how_to/index.rst".
- Updated hyperlink of "How to get the result of a particular electron" from "./collection/query_multiple_lattice_execution_results" to "./collection/query_electron_execution_result" in "doc/source/how_to/index.rst".

## [0.24.1] - 2022-02-04

### Changed

- Changelog entries are now required to have the current date to enforce ordering.

## [0.24.0] - 2022-02-03

### Added

- UI: log file output - display in Output tab of all available log file output
- UI: show lattice and electron inputs
- UI: display executor attributes
- UI: display error message on failed status for lattice and electron

### Changed

- UI: re-order sidebar sections according to latest figma designs
- UI: update favicon
- UI: remove dispatch id from tab title
- UI: fit new uuids
- UI: adjust theme text primary and secondary colors

### Fixed

- UI: auto-refresh result state on initial render of listing and graph pages
- UI: graph layout issues: truncate long electron/param names

## [0.23.0] - 2022-02-03

### Added

- Added `BaseDispatcher` class to be used for creating custom dispatchers which allow connection to a dispatcher server.
- `LocalDispatcher` inheriting from `BaseDispatcher` allows connection to a local dispatcher server running on the user's machine.
- Covalent only gives interface to the `LocalDispatcher`'s `dispatch` and `dispatch_sync` methods.
- Tests for both `LocalDispatcher` and `BaseDispatcher` added.

### Changed

- Switched from using `lattice.dispatch` and `lattice.dispatch_sync` to `covalent.dispatch` and `covalent.dispatch_sync`.
- Dispatcher address now is passed as a parameter (`dispatcher_addr`) to `covalent.dispatch` and `covalent.dispatch_sync` instead of a metadata field to lattice.
- Updated tests, how tos, and tutorials to use `covalent.dispatch` and `covalent.dispatch_sync`.
- All the contents of `covalent_dispatcher/_core/__init__.py` are moved to `covalent_dispatcher/_core/execution.py` for better organization. `__init__.py` only contains function imports which are needed by external modules.
- `dispatch`, `dispatch_sync` methods deprecated from `Lattice`.

### Removed

- `_server_dispatch` method removed from `Lattice`.
- `dispatcher` metadata field removed from `lattice`.

## [0.22.19] - 2022-02-03

### Fixed

- `_write_dispatch_to_python_file` isn't called each time a task is saved. It is now only called in the final save in `_run_planned_workflow` (in covalent_dispatcher/_core/__init__.py).

## [0.22.18] - 2022-02-03

### Fixed

- Added type information to result.py

## [0.22.17] - 2022-02-02

### Added

- Replaced `"typing.Optional"` with `"str"` in covalent/executor/base.py
- Added missing type hints to `get_dispatch_context` and `write_streams_to_file` in covalent/executor/base.py, BaseExecutor

## [0.22.16] - 2022-02-02

### Added

- Functions to check if UI and dispatcher servers are running.
- Tests for the `is_ui_running` and `is_server_running` in covalent_dispatcher/_cli/service.py.

## [0.22.15] - 2022-02-01

### Fixed

- Covalent CLI command `covalent purge` will now stop the servers before deleting all the pid files.

### Added

- Test for `purge` method in covalent_dispatcher/_cli/service.py.

### Removed

- Unused `covalent_dispatcher` import from covalent_dispatcher/_cli/service.py.

### Changed

- Moved `_config_manager` import from within the `purge` method to the covalent_dispatcher/_cli/service.py for the purpose of mocking in tests.

## [0.22.14] - 2022-02-01

### Added

- Type hint to `_server_dispatch` method in `covalent/_workflow/lattice.py`.

## [0.22.13] - 2022-01-26

### Fixed

- When the local executor's `log_stdout` and `log_stderr` config variables are relative paths, they should go inside the results directory. Previously that was queried from the config, but now it's queried from the lattice metadata.

### Added

- Tests for the corresponding functions in (`covalent_dispatcher/_core/__init__.py`, `covalent/executor/base.py`, `covalent/executor/executor_plugins/local.py` and `covalent/executor/__init__.py`) affected by the bug fix.

### Changed

- Refactored `_delete_result` in result manager to give the option of deleting the result parent directory.

## [0.22.12] - 2022-01-31

### Added

- Diff check in pypi.yml ensures correct files are packaged

## [0.22.11] - 2022-01-31

### Changed

- Removed codecov token
- Removed Slack notifications from feature branches

## [0.22.10] - 2022-01-29

### Changed

- Running tests, conda, and version workflows on pull requests, not just pushes

## [0.22.9] - 2022-01-27

### Fixed

- Fixing version check action so that it doesn't run on commits that are in develop
- Edited PR template so that markdown checklist appears properly

## [0.22.8] - 2022-01-27

### Fixed

- publish workflow, using `docker buildx` to build images for x86 and ARM, prepare manifest and push to ECR so that pulls will match the correct architecture.
- typo in CONTRIBUTING
- installing `gcc` in Docker image so Docker can build wheels for `dask` and other packages that don't provide ARM wheels

### Changed

- updated versions in `requirements.txt` for `matplotlib` and `dask`

## [0.22.7] - 2022-01-27

### Added

- `MANIFEST.in` did not have `covalent_dispatcher/_service` in it due to which the PyPi package was not being built correctly. Added the `covalent_dispatcher/_service` to the `MANIFEST.in` file.

### Fixed

- setuptools properly including data files during installation

## [0.22.6] - 2022-01-26

### Fixed

- Added service folder in covalent dispatcher to package.

## [0.22.5] - 2022-01-25

### Fixed

- `README.md` images now use master branch's raw image urls hosted on <https://github.com> instead of <https://raw.githubusercontent.com>. Also, switched image rendering from html to markdown.

## [0.22.4] - 2022-01-25

### Fixed

- dispatcher server app included in sdist
- raw image urls properly used

## [0.22.3] - 2022-01-25

### Fixed

- raw image urls used in readme

## [0.22.2] - 2022-01-25

### Fixed

- pypi upload

## [0.22.1] - 2022-01-25

### Added

- Code of conduct
- Manifest.in file
- Citation info
- Action to upload to pypi

### Fixed

- Absolute URLs used in README
- Workflow badges updated URLs
- `install_package_data` -> `include_package_data` in `setup.py`

## [0.22.0] - 2022-01-25

### Changed

- Using public ECR for Docker release

## [0.21.0] - 2022-01-25

### Added

- GitHub pull request templates

## [0.20.0] - 2022-01-25

### Added

- GitHub issue templates

## [0.19.0] - 2022-01-25

### Changed

- Covalent Beta Release

## [0.18.9] - 2022-01-24

### Fixed

- iframe in the docs landing page is now responsive

## [0.18.8] - 2022-01-24

### Changed

- Temporarily removed output tab
- Truncated dispatch id to fit left sidebar, add tooltip to show full id

## [0.18.7] - 2022-01-24

### Changed

- Many stylistic improvements to documentation, README, and CONTRIBUTING.

## [0.18.6] - 2022-01-24

### Added

- Test added to check whether an already decorated function works as expected with Covalent.
- `pennylane` package added to the `requirements-dev.txt` file.

### Changed

- Now using `inspect.signature` instead of `function.__code__` to get the names of function's parameters.

## [0.18.5] - 2022-01-21

### Fixed

- Various CI fixes, including rolling back regression in version validation, caching on s3 hosted badges, applying releases and tags correctly.

## [0.18.4] - 2022-01-21

### Changed

- Removed comments and unused functions in covalent_dispatcher
- `result_class.py` renamed to `result.py`

### Fixed

- Version was not being properly imported inside `covalent/__init__.py`
- `dispatch_sync` was not previously using the `results_dir` metadata field

### Removed

- Credentials in config
- `generate_random_filename_in_cache`
- `is_any_atom`
- `to_json`
- `show_subgraph` option in `draw`
- `calculate_node`

## [0.18.3] - 2022-01-20

### Fixed

- The gunicorn servers now restart more gracefully

## [0.18.2] - 2022-01-21

### Changed

- `tempdir` metadata field removed and replaced with `executor.local.cache_dir`

## [0.18.1] - 2022-01-11

## Added

- Concepts page

## [0.18.0] - 2022-01-20

### Added

- `Result.CANCELLED` status to represent the status of a cancelled dispatch.
- Condition to cancel the whole dispatch if any of the nodes are cancelled.
- `cancel_workflow` function which uses a shared variable provided by Dask (`dask.distributed.Variable`) in a dask client to inform nodes to stop execution.
- Cancel function for dispatcher server API which will allow the server to terminate the dispatch.
- How to notebook for cancelling a dispatched job.
- Test to verify whether cancellation of dispatched jobs is working as expected.
- `cancel` function is available as `covalent.cancel`.

### Changed

- In file `covalent/_shared_files/config.py` instead of using a variable to store and then return the config data, now directly returning the configuration.
- Using `fire_and_forget` to dispatch a job instead of a dictionary of Dask's `Future` objects so that we won't have to manage the lifecycle of those futures.
- The `test_run_dispatcher` test was changed to reflect that the dispatcher no longer uses a dictionary of future objects as it was not being utilized anywhere.

### Removed

- `with dask_client` context was removed as the client created in `covalent_dispatcher/_core/__init__.py` is already being used even without the context. Furthermore, it creates issues when that context is exited which is unnecessary at the first place hence not needed to be resolved.

## [0.17.5] - 2022-01-19

### Changed

- Results directory uses a relative path by default and can be overridden by the environment variable `COVALENT_RESULTS_DIR`.

## [0.17.4] - 2022-01-19

### Changed

- Executor parameters use defaults specified in config TOML
- If relative paths are supplied for stdout and stderr, those files are created inside the results directory

## [0.17.3] - 2022-01-18

### Added

- Sync function
- Covalent CLI tool can restart in developer mode

### Fixed

- Updated the UI address referenced in the README

## [0.17.2] - 2022-01-12

### Added

- Quantum gravity tutorial

### Changed

- Moved VERSION file to top level

## [0.17.1] - 2022-01-19

### Added

- `error` attribute was added to the results object to show which node failed and the reason behind it.
- `stdout` and `stderr` attributes were added to a node's result to store any stdout and stderr printing done inside an electron/node.
- Test to verify whether `stdout` and `stderr` are being stored in the result object.

### Changed

- Redesign of how `redirect_stdout` and `redirect_stderr` contexts in executor now work to allow storing their respective outputs.
- Executors now also return `stdout` and `stderr` strings, along with the execution output, so that they can be stored in their result object.

## [0.17.0] - 2022-01-18

### Added

- Added an attribute `__code__` to electron and lattice which is a copy of their respective function's `__code__` attribute.
- Positional arguments, `args`, are now merged with keyword arguments, `kwargs`, as close as possible to where they are passed. This was done to make sure we support both with minimal changes and without losing the name of variables passed.
- Tests to ensure usage of positional arguments works as intended.

### Changed

- Slight rework to how any print statements in lattice are sent to null.
- Changed `test_dispatcher_functional` in `basic_dispatcher_test.py` to account for the support of `args` and removed a an unnecessary `print` statement.

### Removed

- Removed `args` from electron's `init` as it wasn't being used anywhere.

## [0.16.1] - 2022-01-18

### Changed

- Requirement changed from `dask[complete]` to `dask[distributed]`.

## [0.16.0] - 2022-01-14

### Added

- New UI static demo build
- New UI toolbar functions - orientation, toggle params, minimap
- Sortable and searchable lattice name row

### Changed

- Numerous UI style tweaks, mostly around dispatches table states

### Fixed

- Node sidebar info now updates correctly

## [0.15.11] - 2022-01-18

### Removed

- Unused numpy requirement. Note that numpy is still being installed indirectly as other packages in the requirements rely on it.

## [0.15.10] - 2022-01-16

## Added

- How-to guide for Covalent dispatcher CLI.

## [0.15.9] - 2022-01-18

### Changed

- Switched from using human readable ids to using UUIDs

### Removed

- `human-id` package was removed along with its mention in `requirements.txt` and `meta.yaml`

## [0.15.8] - 2022-01-17

### Removed

- Code breaking text from CLI api documentation.
- Unwanted covalent_dispatcher rst file.

### Changed

- Installation of entire covalent_dispatcher instead of covalent_dispatcher/_service in setup.py.

## [0.15.7] - 2022-01-13

### Fixed

- Functions with multi-line or really long decorators are properly serialized in dispatch_source.py.
- Multi-line Covalent output is properly commented out in dispatch_source.py.

## [0.15.6] - 2022-01-11

### Fixed

- Sub-lattice functions are successfully serialized in the utils.py get_serialized_function_str.

### Added

- Function to scan utilized source files and return a set of imported modules (utils.get_imports_from_source)

## [0.15.5] - 2022-01-12

### Changed

- UI runs on port 47007 and the dispatcher runs on port 48008. This is so that when the servers are later merged, users continue using port 47007 in the browser.
- Small modifications to the documentation
- Small fix to the README

### Removed

- Removed a directory `generated` which was improperly added
- Dispatcher web interface
- sqlalchemy requirement

## [0.15.4] - 2022-01-11

### Changed

- In file `covalent/executor/base.py`, `pickle` was changed to `cloudpickle` because of its universal pickling ability.

### Added

- In docstring of `BaseExecutor`, a note was added specifying that `covalent` with its dependencies is assumed to be installed in the conda environments.
- Above note was also added to the conda env selector how-to.

## [0.15.3] - 2022-01-11

### Changed

- Replaced the generic `RuntimeError` telling users to check if there is an object manipulation taking place inside the lattice to a simple warning. This makes the original error more visible.

## [0.15.2] - 2022-01-11

### Added

- If condition added for handling the case where `__getattr__` of an electron is accessed to detect magic functions.

### Changed

- `ActiveLatticeManager` now subclasses from `threading.local` to make it thread-safe.
- `ValueError` in the lattice manager's `claim` function now also shows the name of the lattice that is currently claimed.
- Changed docstring of `ActiveLatticeManager` to note that now it is thread-safe.
- Sublattice dispatching now no longer deletes the result object file and is dispatched normally instead of in a serverless manner.
- `simulate_nitrogen_and_copper_slab_interaction.ipynb` notebook tutorial now does normal dispatching as well instead of serverless dispatching. Also, now 7 datapoints will be shown instead of 10 earlier.

## [0.15.1] - 2022-01-11

### Fixed

- Passing AWS credentials to reusable workflows as a secret

## [0.15.0] - 2022-01-10

### Added

- Action to push development image to ECR

### Changed

- Made the publish action reusable and callable

## [0.14.1] - 2022-01-02

### Changed

- Updated the README
- Updated classifiers in the setup.py file
- Massaged some RTD pages

## [0.14.0] - 2022-01-07

### Added

- Action to push static UI to S3

## [0.13.2] - 2022-01-07

### Changed

- Completed new UI design work

## [0.13.1] - 2022-01-02

### Added

- Added eventlet requirement

### Changed

- The CLI tool can now manage the UI flask server as well
- [Breaking] The CLI option `-t` has been changed to `-d`, which starts the servers in developer mode and exposes unit tests to the server.

## [0.13.0] - 2022-01-01

### Added

- Config manager in `covalent/_shared_files/config.py`
- Default location for the main config file can be overridden using the environment variable `COVALENT_CONFIG_DIR`
- Ability to set and get configuration using `get_config` and `set_config`

### Changed

- The flask servers now reference the config file
- Defaults reference the config file

### Fixed

- `ValueError` caught when running `covalent stop`
- One of the functional tests was using a malformed path

### Deprecated

- The `electron.to_json` function
- The `generate_random_filename_in_cache` function

### Removed

- The `get_api_token` function

## [0.12.13] - 2022-01-04

## Removed

- Tutorial section headings

## Fixed

- Plot background white color

## [0.12.12] - 2022-01-06

### Fixed

- Having a print statement inside electron and lattice code no longer causes the workflow to fail.

## [0.12.11] - 2022-01-04

### Added

- Completed UI feature set for first release

### Changed

- UI server result serialization improvements
- UI result update webhook no longer fails on request exceptions, logs warning intead

## [0.12.10] - 2021-12-17

### Added

- Astrophysics tutorial

## [0.12.9] - 2022-01-04

### Added

- Added `get_all_node_results` method in `result_class.py` to return result of all node executions.

- Added `test_parallelilization` test to verify whether the execution is now being achieved in parallel.

### Changed

- Removed `LocalCluster` cluster creation usage to a simple `Client` one from Dask.

- Removed unnecessary `to_run` function as we no longer needed to run execution through an asyncio loop.

- Removed `async` from function definition of previously asynchronous functions, `_run_task`, `_run_planned_workflow`, `_plan_workflow`, and `_run_workflow`.

- Removed `uvloop` from requirements.

- Renamed `test_get_results` to `test_get_result`.

- Reran the how to notebooks where execution time was mentioned.

- Changed how `dispatch_info` context manager was working to account for multiple nodes accessing it at the same time.

## [0.12.8] - 2022-01-02

### Changed

- Changed the software license to GNU Affero 3.0

### Removed

- `covalent-ui` directory

## [0.12.7] - 2021-12-29

### Fixed

- Gunicorn logging now uses the `capture-output` flag instead of redirecting stdout and stderr

## [0.12.6] - 2021-12-23

### Changed

- Cleaned up the requirements and moved developer requirements to a separate file inside `tests`

## [0.12.5] - 2021-12-16

### Added

- Conda build CI job

## [0.12.4] - 2021-12-23

### Changed

- Gunicorn server now checks for port availability before starting

### Fixed

- The `covalent start` function now prints the correct port if the server is already running.

## [0.12.3] - 2021-12-14

### Added

- Covalent tutorial comparing quantum support vector machines with support vector machine algorithms implemented in qiskit and scikit-learn.

## [0.12.2] - 2021-12-16

### Fixed

- Now using `--daemon` in gunicorn to start the server, which was the original intention.

## [0.12.1] - 2021-12-16

### Fixed

- Removed finance references from docs
- Fixed some other small errors

### Removed

- Removed one of the failing how-to tests from the functional test suite

## [0.12.0] - 2021-12-16

### Added

- Web UI prototype

## [0.11.1] - 2021-12-14

### Added

- CLI command `covalent status` shows port information

### Fixed

- gunicorn management improved

## [0.11.0] - 2021-12-14

### Added

- Slack notifications for test status

## [0.10.4] - 2021-12-15

### Fixed

- Specifying a non-default results directory in a sub-lattice no longer causes a failure in lattice execution.

## [0.10.3] - 2021-12-14

### Added

- Functional tests for how-to's in documentation

### Changed

- Moved example script to a functional test in the pipeline
- Added a test flag to the CLI tool

## [0.10.2] - 2021-12-14

### Fixed

- Check that only `kwargs` without any default values in the workflow definition need to be passed in `lattice.draw(ax=ax, **kwargs)`.

### Added

- Function to check whether all the parameters without default values for a callable function has been passed added to shared utils.

## [0.10.1] - 2021-12-13

### Fixed

- Content and style fixes for getting started doc.

## [0.10.0] - 2021-12-12

### Changed

- Remove all imports from the `covalent` to the `covalent_dispatcher`, except for `_dispatch_serverless`
- Moved CLI into `covalent_dispatcher`
- Moved executors to `covalent` directory

## [0.9.1] - 2021-12-13

### Fixed

- Updated CONTRIBUTING to clarify docstring style.
- Fixed docstrings for `calculate_node` and `check_constraint_specific_sum`.

## [0.9.0] - 2021-12-10

### Added

- `prefix_separator` for separating non-executable node types from executable ones.

- `subscript_prefix`, `generator_prefix`, `sublattice_prefix`, `attr_prefix` for prefixes of subscripts, generators,
  sublattices, and attributes, when called on an electron and added to the transport graph.

- `exclude_from_postprocess` list of prefixes to denote those nodes which won't be used in post processing the workflow.

- `__int__()`, `__float__()`, `__complex__()` for converting a node to an integer, float, or complex to a value of 0 then handling those types in post processing.

- `__iter__()` generator added to Electron for supporting multiple return values from an electron execution.

- `__getattr__()` added to Electron for supporting attribute access on the node output.

- `__getitem__()` added to Electron for supporting subscripting on the node output.

- `electron_outputs` added as an attribute to lattice.

### Changed

- `electron_list_prefix`, `electron_dict_prefix`, `parameter_prefix` modified to reflect new way to assign prefixes to nodes.

- In `build_graph` instead of ignoring all exceptions, now the exception is shown alongwith the runtime error notifying that object manipulation should be avoided inside a lattice.

- `node_id` changed to `self.node_id` in Electron's `__call__()`.

- `parameter` type electrons now have the default metadata instead of empty dictionary.

- Instead of deserializing and checking whether a sublattice is there, now a `sublattice_prefix` is used to denote when a node is a sublattice.

- In `dispatcher_stack_test`, `test_dispatcher_flow` updated to indicate the new use of `parameter_prefix`.

### Fixed

- When an execution fails due to something happening in `run_workflow`, then result object's status is now failed and the object is saved alongwith throwing the appropriate exception.

## [0.8.5] - 2021-12-10

### Added

- Added tests for choosing specific executors inside electron initialization.
- Added test for choosing specific Conda environments inside electron initialization.

## [0.8.4] - 2021-12-10

### Changed

- Removed _shared_files directory and contents from covalent_dispatcher. Logging in covalent_dispatcher now uses the logger in covalent/_shared_files/logging.py.

## [0.8.3] - 2021-12-10

### Fixed

- Decorator symbols were added to the pseudo-code in the quantum chemistry tutorial.

## [0.8.2] - 2021-12-06

### Added

- Quantum chemistry tutorial.

## [0.8.1] - 2021-12-08

### Added

- Docstrings with typehints for covalent dispatcher functions added.

### Changed

- Replaced `node` to `node_id` in `electron.py`.

- Removed unnecessary `enumerate` in `covalent_dispatcher/_core/__init__.py`.

- Removed `get_node_device_mapping` function from `covalent_dispatcher/_core/__init__.py`
  and moved the definition to directly add the mapping to `workflow_schedule`.

- Replaced iterable length comparison for `executor_specific_exec_cmds` from `if len(executor_specific_exec_cmds) > 0`
  to `if executor_specific_exec_cmds`.

## [0.8.0] - 2021-12-03

### Added

- Executors can now accept the name of a Conda environment. If that environment exists, the operations of any electron using that executor are performed in that Conda environment.

## [0.7.6] - 2021-12-02

### Changed

- How to estimate lattice execution time has been renamed to How to query lattice execution time.
- Change result querying syntax in how-to guides from `lattice.get_result` to
  `covalent.get_result`.
- Choose random port for Dask dashboard address by setting `dashboard_address` to ':0' in
  `LocalCluster`.

## [0.7.5] - 2021-12-02

### Fixed

- "Default" executor plugins are included as part of the package upon install.

## [0.7.4] - 2021-12-02

### Fixed

- Upgraded dask to 2021.10.0 based on a vulnerability report

## [0.7.3] - 2021-12-02

### Added

- Transportable object tests
- Transport graph tests

### Changed

- Variable name node_num to node_id
- Variable name node_idx to node_id

### Fixed

- Transport graph `get_dependencies()` method return type was changed from Dict to List

## [0.7.2] - 2021-12-01

### Fixed

- Date handling in changelog validation

### Removed

- GitLab CI YAML

## [0.7.1] - 2021-12-02

### Added

- A new parameter to a node's result called `sublattice_result` is added.
  This will be of a `Result` type and will contain the result of that sublattice's
  execution. If a normal electron is executed, this will be `None`.

- In `_delete_result` function in `results_manager.py`, an empty results directory
  will now be deleted.

- Name of a sublattice node will also contain `(sublattice)`.

- Added `_dispatch_sync_serverless` which synchronously dispatches without a server
  and waits for a result to be returned. This is the method used to dispatch a sublattice.

- Test for sublatticing is added.

- How-to guide added for sublatticing explaining the new features.

### Changed

- Partially changed `draw` function in `lattice.py` to also draw the subgraph
  of the sublattice when drawing the main graph of the lattice. The change is
  incomplete as we intend to add this feature later.

- Instead of returning `plt`, `draw` now returns the `ax` object.

- `__call__` function in `lattice.py` now runs the lattice's function normally
  instead of dispatching it.

- `_run_task` function now checks whether current node is a sublattice and acts
  accordingly.

### Fixed

- Unnecessary lines to rename the node's name in `covalent_dispatcher/_core/__init__.py` are removed.

- `test_electron_takes_nested_iterables` test was being ignored due to a spelling mistake. Fixed and
  modified to follow the new pattern.

## [0.7.0] - 2021-12-01

### Added

- Electrons can now accept an executor object using the "backend" keyword argument. "backend" can still take a string naming the executor module.
- Electrons and lattices no longer have Slurm metadata associated with the executor, as that information should be contained in the executor object being used as an input argument.
- The "backend" keyword can still be a string specifying the executor module, but only if the executor doesn't need any metadata.
- Executor plugin classes are now directly available to covalent, eg: covalent.executor.LocalExecutor().

## [0.6.7] - 2021-12-01

### Added

- Docstrings without examples for all the functions in core covalent.
- Typehints in those functions as well.
- Used `typing.TYPE_CHECKING` to prevent cyclic imports when writing typehints.

### Changed

- `convert_to_lattice_function` renamed to `convert_to_lattice_function_call`.
- Context managers now raise a `ValueError` instead of a generic `Exception`.

## [0.6.6] - 2021-11-30

### Fixed

- Fixed the version used in the documentation
- Fixed the badge URLs to prevent caching

## [0.6.5] - 2021-11-30

### Fixed

- Broken how-to links

### Removed

- Redundant lines from .gitignore
- *.ipynb from .gitignore

## [0.6.4] - 2021-11-30

### Added

- How-to guides for workflow orchestration.
  - How to construct an electron
  - How to construct a lattice
  - How to add an electron to lattice
  - How to visualize the lattice
  - How to add constraints to lattices
- How-to guides for workflow and subtask execution.
  - How to execute individual electrons
  - How to execute a lattice
  - How to execute multiple lattices
- How-to guides for status querying.
  - How to query electron execution status
  - How to query lattice execution status
  - How to query lattice execution time
- How-to guides for results collection
  - How to query electron execution results
  - How to query lattice execution results
  - How to query multiple lattice execution results
- Str method for the results object.

### Fixed

- Saving the electron execution status when the subtask is running.

## [0.6.3] - 2021-11-29

### Removed

- JWT token requirement.
- Covalent dispatcher login requirement.
- Update covalent login reference in README.md.
- Changed the default dispatcher server port from 5000 to 47007.

## [0.6.2] - 2021-11-28

### Added

- Github action for tests and coverage
- Badges for tests and coverage
- If tests pass then develop is pushed to master
- Add release action which tags and creates a release for minor version upgrades
- Add badges action which runs linter, and upload badges for version, linter score, and platform
- Add publish action (and badge) which builds a Docker image and uploads it to the AWS ECR

## [0.6.1] - 2021-11-27

### Added

- Github action which checks version increment and changelog entry

## [0.6.0] - 2021-11-26

### Added

- New Covalent RTD theme
- sphinx extension sphinx-click for CLI RTD
- Sections in RTD
- init.py in both covalent-dispatcher logger module and cli module for it to be importable in sphinx

### Changed

- docutils version that was conflicting with sphinx

### Removed

- Old aq-theme

## [0.5.1] - 2021-11-25

### Added

- Integration tests combining both covalent and covalent-dispatcher modules to test that
  lattice workflow are properly planned and executed.
- Integration tests for the covalent-dispatcher init module.
- pytest-asyncio added to requirements.

## [0.5.0] - 2021-11-23

### Added

- Results manager file to get results from a file, delete a result, and redispatch a result object.
- Results can also be awaited to only return a result if it has either been completed or failed.
- Results class which is used to store the results with all the information needed to be used again along with saving the results to a file functionality.
- A result object will be a mercurial object which will be updated by the dispatcher and saved to a file throughout the dispatching and execution parts.
- Direct manipulation of the transport graph inside a result object takes place.
- Utility to convert a function definition string to a function and vice-versa.
- Status class to denote the status of a result object and of each node execution in the transport graph.
- Start and end times are now also stored for each node execution as well as for the whole dispatch.
- Logging of `stdout` and `stderr` can be done by passing in the `log_stdout`, `log_stderr` named metadata respectively while dispatching.
- In order to get the result of a certain dispatch, the `dispatch_id`, the `results_dir`, and the `wait` parameter can be passed in. If everything is default, then only the dispatch id is required, waiting will not be done, and the result directory will be in the current working directory with folder name as `results/` inside which every new dispatch will have a new folder named according to their respective dispatch ids, containing:
  - `result.pkl` - (Cloud)pickled result object.
  - `result_info.yaml` - yaml file with high level information about the result and its execution.
  - `dispatch_source.py` - python file generated, containing the original function definitions of lattice and electrons which can be used to dispatch again.

### Changed

- `logfile` named metadata is now `slurm_logfile`.
- Instead of using `jsonpickle`, `cloudpickle` is being used everywhere to maintain consistency.
- `to_json` function uses `json` instead of `jsonpickle` now in electron and lattice definitions.
- `post_processing` moved to the dispatcher, so the dispatcher will now store a finished execution result in the results folder as specified by the user with no requirement of post processing it from the client/user side.
- `run_task` function in dispatcher modified to check if a node has completed execution and return it if it has, else continue its execution. This also takes care of cases if the server has been closed mid execution, then it can be started again from the last saved state, and the user won't have to wait for the whole execution.
- Instead of passing in the transport graph and dispatch id everywhere, the result object is being passed around, except for the `asyncio` part where the dispatch id and results directory is being passed which afterwards lets the core dispatcher know where to get the result object from and operate on it.
- Getting result of parent node executions of the graph, is now being done using the result object's graph. Storing of each execution's result is also done there.
- Tests updated to reflect the changes made. They are also being run in a serverless manner.

### Removed

- `LatticeResult` class removed.
- `jsonpickle` requirement removed.
- `WorkflowExecutionResult`, `TaskExecutionResult`, and `ExecutionError` singleton classes removed.

### Fixed

- Commented out the `jwt_required()` part in `covalent-dispatcher/_service/app.py`, may be removed in later iterations.
- Dispatcher server will now return the error message in the response of getting result if it fails instead of sending every result ever as a response.

## [0.4.3] - 2021-11-23

### Added

- Added a note in Known Issues regarding port conflict warning.

## [0.4.2] - 2021-11-24

### Added

- Added badges to README.md

## [0.4.1] - 2021-11-23

### Changed

- Removed old coverage badge and fixed the badge URL

## [0.4.0] - 2021-11-23

### Added

- Codecov integrations and badge

### Fixed

- Detached pipelines no longer created

## [0.3.0] - 2021-11-23

### Added

- Wrote a Code of Conduct based on <https://www.contributor-covenant.org/>
- Added installation and environment setup details in CONTRIBUTING
- Added Known Issues section to README

## [0.2.0] - 2021-11-22

### Changed

- Removed non-open-source executors from Covalent. The local SLURM executor is now
- a separate repo. Executors are now plugins.

## [0.1.0] - 2021-11-19

### Added

- Pythonic CLI tool. Install the package and run `covalent --help` for a usage description.
- Login and logout functionality.
- Executor registration/deregistration skeleton code.
- Dispatcher service start, stop, status, and restart.

### Changed

- JWT token is stored to file instead of in an environment variable.
- The Dask client attempts to connect to an existing server.

### Removed

- Removed the Bash CLI tool.

### Fixed

- Version assignment in the covalent init file.

## [0.0.3] - 2021-11-17

### Fixed

- Fixed the Dockerfile so that it runs the dispatcher server from the covalent repo.

## [0.0.2] - 2021-11-15

### Changed

- Single line change in ci script so that it doesn't exit after validating the version.
- Using `rules` in `pytest` so that the behavior in test stage is consistent.

## [0.0.1] - 2021-11-15

### Added

- CHANGELOG.md to track changes (this file).
- Semantic versioning in VERSION.
- CI pipeline job to enforce versioning.<|MERGE_RESOLUTION|>--- conflicted
+++ resolved
@@ -7,11 +7,10 @@
 
 ## [UNRELEASED]
 
-<<<<<<< HEAD
 ### Docs
 
 - Added `covalent db` cli command to API section of RTD
-=======
+
 ## [0.160.1] - 2022-08-02
 
 ### Authors
@@ -117,7 +116,6 @@
 ### Docs
 
 - Updated the RTD on `wait_for()` to use the static `wait()` function
->>>>>>> b42c99df
 
 ### Operations
 
