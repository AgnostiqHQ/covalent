--- conflicted
+++ resolved
@@ -5,14 +5,13 @@
 The format is based on [Keep a Changelog](https://keepachangelog.com/en/1.0.0/),
 and this project adheres to [Semantic Versioning](https://semver.org/spec/v2.0.0.html).
 
-<<<<<<< HEAD
-## [0.22.13] - 2022-01-31
+## [0.24.2] - 2022-02-04
 
 ### Added
 
 - Tests across multiple versions of Python and multiple operating systems
 - Documentation reflecting supported configurations
-=======
+
 ## [0.24.1] - 2022-02-04
 
 ### Changed
@@ -124,7 +123,6 @@
 ### Changed
 
 - Refactored `_delete_result` in result manager to give the option of deleting the result parent directory.
->>>>>>> ec26dbbc
 
 ## [0.22.12] - 2022-01-31
 
