--- conflicted
+++ resolved
@@ -7,11 +7,10 @@
 
 ## [UNRELEASED]
 
-<<<<<<< HEAD
 ### Added
 
 - Support injecting return values of calldeps into electrons during workflow execution
-=======
+
 ## [0.134.0] - 2022-07-15
 
 ### Authors
@@ -34,7 +33,6 @@
 ### Removed
 
 - Removed the deprecated function `draw_inline` as well as the `matplotlib` dependency.
->>>>>>> c1b5790c
 
 ### Operations
 
