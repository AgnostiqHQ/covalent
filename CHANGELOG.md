# Changelog

All notable changes to this project will be documented in this file.

The format is based on [Keep a Changelog](https://keepachangelog.com/en/1.0.0/),
and this project adheres to [Semantic Versioning](https://semver.org/spec/v2.0.0.html).

## [UNRELEASED]

<<<<<<< HEAD
### Added

- Function to call UI update method in the UI microservice for use in the Dispatcher micro-service.
- Refactor updating results and ui into one function.
=======
## [0.42.2] - 2022-03-31

### Fixed

- Using functions for getting result object in cancel endpoint and sending cancel task signal to runner in the dispatcher.

## [0.42.1] - 2022-03-31

### Fixed

- `update_workflow_results` in `update_workflow.py` now also takes care of sending the next set of tasks to the runner.

- Also handling the cases of sublattices in `update_workflow_results`.
>>>>>>> c89e118f

## [0.42.0] - 2022-03-31

### Changed

- Moved some unused for-the-future files to the refactor directory and out of the main codebase.

## [0.41.3] - 2022-03-31

### Fixed

- Dispatch DB is now created upon server start.

## [0.41.2] - 2022-03-30

### Fixed

- Oneline bugfix to remove `fetch --unshallow`

## [0.41.1] - 2022-03-30

### Fixed

- Get master version from release tags rather than master branch

## [0.41.0] - 2022-03-30

### Added

- Dockerized the Dispatcher and Runner Services.
- Added required packages for running containerized instances of the Dispatcher and Runner.

## [0.40.0] - 2022-03-30

### Added

- Dockerized the Data and UI-backend services.
- Required packages to run containerized instances of the Data and UI-backend.

## [0.39.1] - 2022-03-30

### Fixed

- Supervisord & Results service integration by making results service port configurable by an env var

## [0.39.0] - 2022-03-29

### Changed

- Runner and dispatcher implementation in order to integrate the microservices partially complete.

## [0.38.0] - 2022-03-29

### Added

- Added UI backend component to serve post-refactor frontend and dispatch websocket messages to UI using Socket.io
- Updated UI socket.io configuration to use different ws path, and using localstorage for fetching all results (temporary)
- Added post-refactor cli commands to use Supervisord to manage local service processes
- Added `covalent logs` and `covalent config` cli commands

## [0.37.1] - 2022-03-29

### Fixed

- Oneline bugfix in tests.yml

## [0.37.0] - 2022-03-29

### Added

- Results management endpoints; GET, PUT, POST for results object
- Checks in setup.py to confirm node version compatibility.
- Instructions in CONTRIBUTING to address some common Debian setup issues.

## [0.36.1] - 2022-03-29

### Fixed

- Filesystem service now reads config from environment variables.

## [0.36.0] - 2022-03-29

### Added

- Picking up dispatch jobs from the queue and ensuring that only one workflow is processed (locally) at any given time.

### Changed

- Dispatcher implementation in order to integrate with Queuer microservice.

## [0.35.0] - 2022-03-29

### Added

- Automated changelog and version management
- Added a Dockerfile to build an image for OS Queuer.
- Added the required packages to run a container instance of the Queuer.

### Fixed

- Single quotes in github env
- Don't use for loops to iterate over a variable in bash
- Issue with checkout actions
- Run tests on changelog workflow completion instead of push to develop to avoid race condition
- Use covalent ops bot token for automated pushes to develop
- sed command syntax in changelog.yml

## [0.34.5] - 2022-03-28

### Fixed

- Moved `example_dispatch.py` into `tests/` directory.

## [0.34.4] - 2022-03-28

### Added

- Unit tests for utils, leptons, and base executor

## [0.34.3] - 2022-03-27

### Added

- Tests for lattice.py

## [0.34.2] - 2022-03-27

### Added

- Unit tests for the base executor, the results manager, the logger, and leptons

## [0.34.1] - 2022-03-24

### Fixed

- Pinned jinja2 to less than 3.1.0 so that nbconvert remains stable in the docs build.

## [0.34.0] - 2022-03-24

### Added

- API endpoints to upload and download files

## [0.33.1] - 2022-03-24

### Fixed

- Retrieving results from running container via HTTP
- Adding tests for Docker image in workflows

## [0.33.0] - 2022-03-24

### Added

- Slack and webhook notifications

## [0.32.9] - 2022-03-23

### Fixed

- Updated OS Queuer imports to remove top level modules `refactor.queuer`

## [0.32.8] - 2022-03-22

### Added

- Websocket notify endpoint with leaky bucket algo implementation to rate limit messages to frontend

## [0.32.7] - 2022-03-22

### Added

- Queuer API submit endpoint to publish dispatch message to MQ & send result file to Data Service
- API Service class for interfacing with local services
- Tests covering submit endpoint and API Service

## [0.32.6] - 2022-03-22

### Fixed

- Input path for external libraries in the Lepton wrapper can (and should) now be a full path to the file.

## [0.32.5] - 2022-03-21

### Fixed

- Fix HTTP status code for blank POST requests.

## [0.32.4] - 2022-03-17

### Fixed

- Docker commands in docs

## [0.32.3] - 2022-03-16

### Fixed

- Fix missing UI graph edges between parameters and electrons in certain cases.
- Fix UI crashes in cases where legacy localStorage state was being loaded.

## [0.32.2] - 2022-03-16

### Added

- Images for graphs generated in tutorials and how-tos.
- Note for quantum gravity tutorial to tell users that `tensorflow` doesn't work on M1 Macs.
- `Known Issues` added to `README.md`

### Fixed

- `draw` function usage in tutorials and how-tos now reflects the UI images generated instead of using graphviz.
- Images now render properly in RTD of how-tos.

### Changed

- Reran all the tutorials that could run, generating the outputs again.

## [0.32.1] - 2022-03-15

### Fixed

- CLI now starts server directly in the subprocess instead of as a daemon
- Logs are provided as pipes to Popen instead of using a shell redirect
- Restart behavior fixed
- Default port in `covalent_ui/app.py` uses the config manager

### Removed

- `_graceful_restart` function no longer needed without gunicorn

## [0.32.0] - 2022-03-11

### Added

- Dispatcher microservice API endpoint to dispatch and update workflow.
- Added get runnable task endpoint.

## [0.31.0] - 2022-03-11

### Added

- Runner component's main functionality to run a set of tasks, cancel a task, and get a task's status added to its api.

## [0.30.5] - 2022-03-11

### Updated

- Updated Workflow endpoints & API spec to support upload & download of result objects as pickle files

## [0.30.4] - 2022-03-11

### Fixed

- When executing a task on an alternate Conda environment, Covalent no longer has to be installed on that environment. Previously, a Covalent object (the execution function as a TransportableObject) was passed to the environment. Now it is deserialized to a "normal" Python function, which is passed to the alternate Conda environment.

## [0.30.3] - 2022-03-11

### Fixed

- Fixed the order of output storage in `post_process` which should have been the order in which the electron functions are called instead of being the order in which they are executed. This fixes the order in which the replacement of function calls with their output happens, which further fixes any discrepencies in the results obtained by the user.

- Fixed the `post_process` test to check the order as well.

## [0.30.2] - 2022-03-11

### Changed

- Updated eventlet to 0.31.0

## [0.30.1] - 2022-03-10

### Fixed

- Eliminate unhandled exception in Covalent UI backend when calling fetch_result.

## [0.30.0] - 2022-03-09

### Added

- Skeleton code for writing the different services corresponding to each component in the open source refactor.
- OpenAPI specifications for each of the services.

## [0.29.3] - 2022-03-09

### Fixed

- Covalent UI is built in the Dockerfile, the setup file, the pypi workflow, the tests workflow, and the conda build script.

## [0.29.2] - 2022-03-09

### Added

- Defaults defined in executor plugins are read and used to update the in-memory config, as well as the user config file. But only if the parameter in question wasn't already defined.

### Changed

- Input parameter names and docstrings in _shared_files.config.update_config were changed for clarity.

## [0.29.1] - 2022-03-07

### Changed

- Updated fail-fast strategy to run all tests.

## [0.29.0] - 2022-03-07

### Added

- DispatchDB for storing dispatched results

### Changed

- UI loads dispatches from DispatchDB instead of browser local storage

## [0.28.3] - 2022-03-03

### Fixed

Installed executor plugins don't have to be referred to by their full module name. Eg, use "custom_executor", instead of "covalent_custom_plugin.custom_executor".

## [0.28.2] - 2022-03-03

### Added

- A brief overview of the tutorial structure in the MNIST classification tutorial.

## [0.28.1] - 2022-03-02

### Added

- Conda installation is only supported for Linux in the `Getting Started` guide.
- MNIST classifier tutorial.

### Removed

- Removed handling of default values of function parameters in `get_named_params` in `covalent/_shared_files/utils.py`. So, it is actually being handled by not being handled since now `named_args` and `named_kwargs` will only contain parameters that were passed during the function call and not all of them.

## [0.28.0] - 2022-03-02

### Added

- Lepton support, including for Python modules and C libraries
- How-to guides showing how to use leptons for each of these

## [0.27.6] - 2022-03-01

### Added

- Added feature development basic steps in CONTRIBUTING.md.
- Added section on locally building RTD (read the docs) in the contributing guide.

## [0.27.5] - 2022-03-01

### Fixed

- Missing UI input data after backend change - needed to be derived from graph for electrons, lattice inputs fixed on server-side, combining name and positional args
- Broken UI graph due to variable->edge_name renaming
- Missing UI executor data after server-side renaming

## [0.27.4] - 2022-02-28

### Fixed

- Path used in `covalent/executor/__init__.py` for executor plugin modules needed updating to `covalent/executor/executor_plugins`

### Removed

- Disabled workflow cancellation test due to inconsistent outcomes. Test will be re-enabled after cancellation mechanisms are investigated further.

## [0.27.3] - 2022-02-25

### Added

- Added `USING_DOCKER.md` guide for running docker container.
- Added cli args to covalent UI flask server `covalent_ui/app.py` to modify port and log file path.

### Removed

- Removed gunicorn from cli and Dockerfile.

### Changed

- Updated cli `covalent_dispatcher/_cli/service.py` to run flask server directly, and removed dispatcher and UI flags.
- Using Flask blueprints to merge Dispatcher and UI servers.
- Updated Dockerfile to run flask server directly.
- Creating server PID file manually in `covalent_dispatcher/_cli/service.py`.
- Updated tests and docs to reflect merged servers.
- Changed all mentions of port 47007 (for old UI server) to 48008.

## [0.27.2] - 2022-02-24

### Changed

- Removed unnecessary blockquotes from the How-To guide for creating custom executors
- Changed "Covalent Cloud" to "Covalent" in the main code text

## [0.27.1] - 2022-02-24

### Removed

- Removed AQ-Engineers from CODEOWNERS in order to fix PR review notifications

## [0.27.0] - 2022-02-24

### Added

- Support for positional only, positional or keyword, variable positional, keyword only, variable keyword types of parameters is now added, e.g an electron can now use variable args and variable kwargs if the number/names of parameters are unknown during definition as `def task(*args, **kwargs)` which wasn't possible before.

- `Lattice.args` added to store positional arguments passed to the lattice's workflow function.

- `get_named_params` function added in `_shared_files/utils.py` which will return a tuple containing named positional arguments and named keyword arguments. The names help in showing and storing these parameters in the transport graph.

- Tests to verify whether all kinds of input paramaters are supported by electron or a lattice.

### Changed

- No longer merging positional arguments with keyword arguments, instead they are separately stored in respective nodes in the transport graph.

- `inputs` returned from `_get_inputs` function in `covalent_dispatcher/_core/execution.py` now contains positional as well as keyword arguments which further get passed to the executor.

- Executors now support positional and keyword arguments as inputs to their executable functions.

- Result object's `_inputs` attribute now contains both `args` and `kwargs`.

- `add_node_for_nested_iterables` is renamed to `connect_node_with_others` and `add_node_to_graph` also renamed to `add_collection_node_to_graph` in `electron.py`. Some more variable renames to have appropriate self-explanatory names.

- Nodes and edges in the transport graph now have a better interface to assign attributes to them.

- Edge attribute `variable` renamed to `edge_name`.

- In `serialize` function of the transport graph, if `metadata_only` is True, then only `metadata` attribute of node and `source` and `target` attributes of edge are kept in the then return serialized `data`.

- Updated the tests wherever necessary to reflect the above changes

### Removed

- Deprecated `required_params_passed` since an error will automatically be thrown by the `build_graph` function if any of the required parameters are not passed.

- Removed duplicate attributes from nodes in the transport graph.

## [0.26.1] - 2022-02-23

### Added

- Added Local Executor section to the API read the docs.

## [0.26.0] - 2022-02-23

### Added

- Automated reminders to update the changelog

## [0.25.3] - 2022-02-23

## Added

- Listed common mocking commands in the CONTRIBUTING.md guide.
- Additional guidelines on testing.

## [0.25.2] - 2022-02-21

### Changed

- `backend` metadata name changed to `executor`.
- `_plan_workflow` usage updated to reflect how that executor related information is now stored in the specific executor object.
- Updated tests to reflect the above changes.
- Improved the dispatch cancellation test to provide a robust solution which earlier took 10 minutes to run with uncertainty of failing every now and then.

### Removed

- Removed `TaskExecutionMetadata` as a consequence of removing `execution_args`.

## [0.25.1] - 2022-02-18

### Fixed

- Tracking imports that have been used in the workflow takes less time.

### Added

- User-imports are included in the dispatch_source.py script. Covalent-related imports are commented out.

## [0.25.0] - 2022-02-18

### Added

- UI: Lattice draw() method displays in web UI
- UI: New navigation panel

### Changed

- UI: Animated graph changes, panel opacity

### Fixed

- UI: Fixed "Not Found" pages

## [0.24.21] - 2022-02-18

### Added

- RST document describing the expectations from a tutorial.

## [0.24.20] - 2022-02-17

### Added

- Added how to create custom executors

### Changed

- Changed the description of the hyperlink for choosing executors
- Fixed typos in doc/source/api/getting_started/how_to/execution/creating_custom_executors.ipynb

## [0.24.19] - 2022-02-16

### Added

- CODEOWNERS for certain files.

## [0.24.18] - 2022-02-15

### Added

- The user configuration file can now specify an executor plugin directory.

## [0.24.17] - 2022-02-15

### Added

- Added a how-to for making custom executors.

## [0.24.16] - 2022-02-12

### Added

- Errors now contain the traceback as well as the error message in the result object.
- Added test for `_post_process` in `tests/covalent_dispatcher_tests/_core/execution_test.py`.

### Changed

- Post processing logic in `electron` and dispatcher now relies on the order of execution in the transport graph rather than node's function names to allow for a more reliable pairing of nodes and their outputs.

- Renamed `init_test.py` in `tests/covalent_dispatcher_tests/_core/` to `execution_test.py`.

### Removed

- `exclude_from_postprocess` list which contained some non executable node types removed since only executable nodes are post processed now.

## [0.24.15] - 2022-02-11

### Fixed

- If a user's configuration file does not have a needed exeutor parameter, the default parameter (defined in _shared_files/defaults.py) is used.
- Each executor plugin is no longer initialized upon the import of Covalent. This allows required parameters in executor plugins.

## Changed

- Upon updating the configuration data with a user's configuration file, the complete set is written back to file.

## Added

- Tests for the local and base executors.

## [0.24.14] - 2022-02-11

### Added

- UI: add dashboard cards
- UI: add scaling dots background

### Changed

- UI: reduce sidebar font sizes, refine color theme
- UI: refine scrollbar styling, show on container hover
- UI: format executor parameters as YAML code
- UI: update syntax highlighting scheme
- UI: update index.html description meta tag

## [0.24.13] - 2022-02-11

### Added

- Tests for covalent/_shared_files/config.py

## [0.24.12] - 2022-02-10

### Added

- CodeQL code analyzer

## [0.24.11] - 2022-02-10

### Added

- A new dictionary `_DEFAULT_CONSTRAINTS_DEPRECATED` in defaults.py

### Changed

- The `_DEFAULT_CONSTRAINT_VALUES` dictionary now only contains the `backend` argument

## [0.24.10] - 2022-02-09

### Fixed

- Sporadically failing workflow cancellation test in tests/workflow_stack_test.py

## [0.24.9] - 2022-02-09

## Changed

- Implementation of `_port_from_pid` in covalent_dispatcher/_cli/service.py.

## Added

- Unit tests for command line interface (CLI) functionalities in covalent_dispatcher/_cli/service.py and covalent_dispatcher/_cli/cli.py.

## [0.24.8] - 2022-02-07

### Fixed

- If a user's configuration file does not have a needed parameter, the default parameter (defined in _shared_files/defaults.py) is used.

## [0.24.7] - 2022-02-07

### Added

- Typing: Add Type hint `dispatch_info` parameter.
- Documentation: Updated the return_type description in docstring.

### Changed

- Typing: Change return type annotation to `Generator`.

## [0.24.6] - 2022-02-06

### Added

- Type hint to `deserialize` method of `TransportableObject` of `covalent/_workflow/transport.py`.

### Changed

- Description of `data` in `deserialize` method of `TransportableObject` of `covalent/_workflow/transport.py` from `The serialized transportable object` to `Cloudpickled function`.

## [0.24.5] - 2022-02-05

### Fixed

- Removed dependence on Sentinel module

## [0.24.4] - 2022-02-04

### Added

- Tests across multiple versions of Python and multiple operating systems
- Documentation reflecting supported configurations

## [0.24.3] - 2022-02-04

### Changed

- Typing: Use `bool` in place of `Optional[bool]` as type annotation for `develop` parameter in `covalent_dispatcher.service._graceful_start`
- Typing: Use `Any` in place of `Optional[Any]` as type annotation for `new_value` parameter in `covalent._shared_files.config.get_config`

## [0.24.2] - 2022-02-04

### Fixed

- Updated hyperlink of "How to get the results" from "./collection/query_electron_execution_result" to "./collection/query_multiple_lattice_execution_results" in "doc/source/how_to/index.rst".
- Updated hyperlink of "How to get the result of a particular electron" from "./collection/query_multiple_lattice_execution_results" to "./collection/query_electron_execution_result" in "doc/source/how_to/index.rst".

## [0.24.1] - 2022-02-04

### Changed

- Changelog entries are now required to have the current date to enforce ordering.

## [0.24.0] - 2022-02-03

### Added

- UI: log file output - display in Output tab of all available log file output
- UI: show lattice and electron inputs
- UI: display executor attributes
- UI: display error message on failed status for lattice and electron

### Changed

- UI: re-order sidebar sections according to latest figma designs
- UI: update favicon
- UI: remove dispatch id from tab title
- UI: fit new uuids
- UI: adjust theme text primary and secondary colors

### Fixed

- UI: auto-refresh result state on initial render of listing and graph pages
- UI: graph layout issues: truncate long electron/param names

## [0.23.0] - 2022-02-03

### Added

- Added `BaseDispatcher` class to be used for creating custom dispatchers which allow connection to a dispatcher server.
- `LocalDispatcher` inheriting from `BaseDispatcher` allows connection to a local dispatcher server running on the user's machine.
- Covalent only gives interface to the `LocalDispatcher`'s `dispatch` and `dispatch_sync` methods.
- Tests for both `LocalDispatcher` and `BaseDispatcher` added.

### Changed

- Switched from using `lattice.dispatch` and `lattice.dispatch_sync` to `covalent.dispatch` and `covalent.dispatch_sync`.
- Dispatcher address now is passed as a parameter (`dispatcher_addr`) to `covalent.dispatch` and `covalent.dispatch_sync` instead of a metadata field to lattice.
- Updated tests, how tos, and tutorials to use `covalent.dispatch` and `covalent.dispatch_sync`.
- All the contents of `covalent_dispatcher/_core/__init__.py` are moved to `covalent_dispatcher/_core/execution.py` for better organization. `__init__.py` only contains function imports which are needed by external modules.
- `dispatch`, `dispatch_sync` methods deprecated from `Lattice`.

### Removed

- `_server_dispatch` method removed from `Lattice`.
- `dispatcher` metadata field removed from `lattice`.

## [0.22.19] - 2022-02-03

### Fixed

- `_write_dispatch_to_python_file` isn't called each time a task is saved. It is now only called in the final save in `_run_planned_workflow` (in covalent_dispatcher/_core/__init__.py).

## [0.22.18] - 2022-02-03

### Fixed

- Added type information to result.py

## [0.22.17] - 2022-02-02

### Added

- Replaced `"typing.Optional"` with `"str"` in covalent/executor/base.py
- Added missing type hints to `get_dispatch_context` and `write_streams_to_file` in covalent/executor/base.py, BaseExecutor

## [0.22.16] - 2022-02-02

### Added

- Functions to check if UI and dispatcher servers are running.
- Tests for the `is_ui_running` and `is_server_running` in covalent_dispatcher/_cli/service.py.

## [0.22.15] - 2022-02-01

### Fixed

- Covalent CLI command `covalent purge` will now stop the servers before deleting all the pid files.

### Added

- Test for `purge` method in covalent_dispatcher/_cli/service.py.

### Removed

- Unused `covalent_dispatcher` import from covalent_dispatcher/_cli/service.py.

### Changed

- Moved `_config_manager` import from within the `purge` method to the covalent_dispatcher/_cli/service.py for the purpose of mocking in tests.

## [0.22.14] - 2022-02-01

### Added

- Type hint to `_server_dispatch` method in `covalent/_workflow/lattice.py`.

## [0.22.13] - 2022-01-26

### Fixed

- When the local executor's `log_stdout` and `log_stderr` config variables are relative paths, they should go inside the results directory. Previously that was queried from the config, but now it's queried from the lattice metadata.

### Added

- Tests for the corresponding functions in (`covalent_dispatcher/_core/__init__.py`, `covalent/executor/base.py`, `covalent/executor/executor_plugins/local.py` and `covalent/executor/__init__.py`) affected by the bug fix.

### Changed

- Refactored `_delete_result` in result manager to give the option of deleting the result parent directory.

## [0.22.12] - 2022-01-31

### Added

- Diff check in pypi.yml ensures correct files are packaged

## [0.22.11] - 2022-01-31

### Changed

- Removed codecov token
- Removed Slack notifications from feature branches

## [0.22.10] - 2022-01-29

### Changed

- Running tests, conda, and version workflows on pull requests, not just pushes

## [0.22.9] - 2022-01-27

### Fixed

- Fixing version check action so that it doesn't run on commits that are in develop
- Edited PR template so that markdown checklist appears properly

## [0.22.8] - 2022-01-27

### Fixed

- publish workflow, using `docker buildx` to build images for x86 and ARM, prepare manifest and push to ECR so that pulls will match the correct architecture.
- typo in CONTRIBUTING
- installing `gcc` in Docker image so Docker can build wheels for `dask` and other packages that don't provide ARM wheels

### Changed

- updated versions in `requirements.txt` for `matplotlib` and `dask`

## [0.22.7] - 2022-01-27

### Added

- `MANIFEST.in` did not have `covalent_dispatcher/_service` in it due to which the PyPi package was not being built correctly. Added the `covalent_dispatcher/_service` to the `MANIFEST.in` file.

### Fixed

- setuptools properly including data files during installation

## [0.22.6] - 2022-01-26

### Fixed

- Added service folder in covalent dispatcher to package.

## [0.22.5] - 2022-01-25

### Fixed

- `README.md` images now use master branch's raw image urls hosted on <https://github.com> instead of <https://raw.githubusercontent.com>. Also, switched image rendering from html to markdown.

## [0.22.4] - 2022-01-25

### Fixed

- dispatcher server app included in sdist
- raw image urls properly used

## [0.22.3] - 2022-01-25

### Fixed

- raw image urls used in readme

## [0.22.2] - 2022-01-25

### Fixed

- pypi upload

## [0.22.1] - 2022-01-25

### Added

- Code of conduct
- Manifest.in file
- Citation info
- Action to upload to pypi

### Fixed

- Absolute URLs used in README
- Workflow badges updated URLs
- `install_package_data` -> `include_package_data` in `setup.py`

## [0.22.0] - 2022-01-25

### Changed

- Using public ECR for Docker release

## [0.21.0] - 2022-01-25

### Added

- GitHub pull request templates

## [0.20.0] - 2022-01-25

### Added

- GitHub issue templates

## [0.19.0] - 2022-01-25

### Changed

- Covalent Beta Release

## [0.18.9] - 2022-01-24

### Fixed

- iframe in the docs landing page is now responsive

## [0.18.8] - 2022-01-24

### Changed

- Temporarily removed output tab
- Truncated dispatch id to fit left sidebar, add tooltip to show full id

## [0.18.7] - 2022-01-24

### Changed

- Many stylistic improvements to documentation, README, and CONTRIBUTING.

## [0.18.6] - 2022-01-24

### Added

- Test added to check whether an already decorated function works as expected with Covalent.
- `pennylane` package added to the `requirements-dev.txt` file.

### Changed

- Now using `inspect.signature` instead of `function.__code__` to get the names of function's parameters.

## [0.18.5] - 2022-01-21

### Fixed

- Various CI fixes, including rolling back regression in version validation, caching on s3 hosted badges, applying releases and tags correctly.

## [0.18.4] - 2022-01-21

### Changed

- Removed comments and unused functions in covalent_dispatcher
- `result_class.py` renamed to `result.py`

### Fixed

- Version was not being properly imported inside `covalent/__init__.py`
- `dispatch_sync` was not previously using the `results_dir` metadata field

### Removed

- Credentials in config
- `generate_random_filename_in_cache`
- `is_any_atom`
- `to_json`
- `show_subgraph` option in `draw`
- `calculate_node`

## [0.18.3] - 2022-01-20

### Fixed

- The gunicorn servers now restart more gracefully

## [0.18.2] - 2022-01-21

### Changed

- `tempdir` metadata field removed and replaced with `executor.local.cache_dir`

## [0.18.1] - 2022-01-11

## Added

- Concepts page

## [0.18.0] - 2022-01-20

### Added

- `Result.CANCELLED` status to represent the status of a cancelled dispatch.
- Condition to cancel the whole dispatch if any of the nodes are cancelled.
- `cancel_workflow` function which uses a shared variable provided by Dask (`dask.distributed.Variable`) in a dask client to inform nodes to stop execution.
- Cancel function for dispatcher server API which will allow the server to terminate the dispatch.
- How to notebook for cancelling a dispatched job.
- Test to verify whether cancellation of dispatched jobs is working as expected.
- `cancel` function is available as `covalent.cancel`.

### Changed

- In file `covalent/_shared_files/config.py` instead of using a variable to store and then return the config data, now directly returning the configuration.
- Using `fire_and_forget` to dispatch a job instead of a dictionary of Dask's `Future` objects so that we won't have to manage the lifecycle of those futures.
- The `test_run_dispatcher` test was changed to reflect that the dispatcher no longer uses a dictionary of future objects as it was not being utilized anywhere.

### Removed

- `with dask_client` context was removed as the client created in `covalent_dispatcher/_core/__init__.py` is already being used even without the context. Furthermore, it creates issues when that context is exited which is unnecessary at the first place hence not needed to be resolved.

## [0.17.5] - 2022-01-19

### Changed

- Results directory uses a relative path by default and can be overridden by the environment variable `COVALENT_RESULTS_DIR`.

## [0.17.4] - 2022-01-19

### Changed

- Executor parameters use defaults specified in config TOML
- If relative paths are supplied for stdout and stderr, those files are created inside the results directory

## [0.17.3] - 2022-01-18

### Added

- Sync function
- Covalent CLI tool can restart in developer mode

### Fixed

- Updated the UI address referenced in the README

## [0.17.2] - 2022-01-12

### Added

- Quantum gravity tutorial

### Changed

- Moved VERSION file to top level

## [0.17.1] - 2022-01-19

### Added

- `error` attribute was added to the results object to show which node failed and the reason behind it.
- `stdout` and `stderr` attributes were added to a node's result to store any stdout and stderr printing done inside an electron/node.
- Test to verify whether `stdout` and `stderr` are being stored in the result object.

### Changed

- Redesign of how `redirect_stdout` and `redirect_stderr` contexts in executor now work to allow storing their respective outputs.
- Executors now also return `stdout` and `stderr` strings, along with the execution output, so that they can be stored in their result object.

## [0.17.0] - 2022-01-18

### Added

- Added an attribute `__code__` to electron and lattice which is a copy of their respective function's `__code__` attribute.
- Positional arguments, `args`, are now merged with keyword arguments, `kwargs`, as close as possible to where they are passed. This was done to make sure we support both with minimal changes and without losing the name of variables passed.
- Tests to ensure usage of positional arguments works as intended.

### Changed

- Slight rework to how any print statements in lattice are sent to null.
- Changed `test_dispatcher_functional` in `basic_dispatcher_test.py` to account for the support of `args` and removed a an unnecessary `print` statement.

### Removed

- Removed `args` from electron's `init` as it wasn't being used anywhere.

## [0.16.1] - 2022-01-18

### Changed

- Requirement changed from `dask[complete]` to `dask[distributed]`.

## [0.16.0] - 2022-01-14

### Added

- New UI static demo build
- New UI toolbar functions - orientation, toggle params, minimap
- Sortable and searchable lattice name row

### Changed

- Numerous UI style tweaks, mostly around dispatches table states

### Fixed

- Node sidebar info now updates correctly

## [0.15.11] - 2022-01-18

### Removed

- Unused numpy requirement. Note that numpy is still being installed indirectly as other packages in the requirements rely on it.

## [0.15.10] - 2022-01-16

## Added

- How-to guide for Covalent dispatcher CLI.

## [0.15.9] - 2022-01-18

### Changed

- Switched from using human readable ids to using UUIDs

### Removed

- `human-id` package was removed along with its mention in `requirements.txt` and `meta.yaml`

## [0.15.8] - 2022-01-17

### Removed

- Code breaking text from CLI api documentation.
- Unwanted covalent_dispatcher rst file.

### Changed

- Installation of entire covalent_dispatcher instead of covalent_dispatcher/_service in setup.py.

## [0.15.7] - 2022-01-13

### Fixed

- Functions with multi-line or really long decorators are properly serialized in dispatch_source.py.
- Multi-line Covalent output is properly commented out in dispatch_source.py.

## [0.15.6] - 2022-01-11

### Fixed

- Sub-lattice functions are successfully serialized in the utils.py get_serialized_function_str.

### Added

- Function to scan utilized source files and return a set of imported modules (utils.get_imports_from_source)

## [0.15.5] - 2022-01-12

### Changed

- UI runs on port 47007 and the dispatcher runs on port 48008. This is so that when the servers are later merged, users continue using port 47007 in the browser.
- Small modifications to the documentation
- Small fix to the README

### Removed

- Removed a directory `generated` which was improperly added
- Dispatcher web interface
- sqlalchemy requirement

## [0.15.4] - 2022-01-11

### Changed

- In file `covalent/executor/base.py`, `pickle` was changed to `cloudpickle` because of its universal pickling ability.

### Added

- In docstring of `BaseExecutor`, a note was added specifying that `covalent` with its dependencies is assumed to be installed in the conda environments.
- Above note was also added to the conda env selector how-to.

## [0.15.3] - 2022-01-11

### Changed

- Replaced the generic `RuntimeError` telling users to check if there is an object manipulation taking place inside the lattice to a simple warning. This makes the original error more visible.

## [0.15.2] - 2022-01-11

### Added

- If condition added for handling the case where `__getattr__` of an electron is accessed to detect magic functions.

### Changed

- `ActiveLatticeManager` now subclasses from `threading.local` to make it thread-safe.
- `ValueError` in the lattice manager's `claim` function now also shows the name of the lattice that is currently claimed.
- Changed docstring of `ActiveLatticeManager` to note that now it is thread-safe.
- Sublattice dispatching now no longer deletes the result object file and is dispatched normally instead of in a serverless manner.
- `simulate_nitrogen_and_copper_slab_interaction.ipynb` notebook tutorial now does normal dispatching as well instead of serverless dispatching. Also, now 7 datapoints will be shown instead of 10 earlier.

## [0.15.1] - 2022-01-11

### Fixed

- Passing AWS credentials to reusable workflows as a secret

## [0.15.0] - 2022-01-10

### Added

- Action to push development image to ECR

### Changed

- Made the publish action reusable and callable

## [0.14.1] - 2022-01-02

### Changed

- Updated the README
- Updated classifiers in the setup.py file
- Massaged some RTD pages

## [0.14.0] - 2022-01-07

### Added

- Action to push static UI to S3

## [0.13.2] - 2022-01-07

### Changed

- Completed new UI design work

## [0.13.1] - 2022-01-02

### Added

- Added eventlet requirement

### Changed

- The CLI tool can now manage the UI flask server as well
- [Breaking] The CLI option `-t` has been changed to `-d`, which starts the servers in developer mode and exposes unit tests to the server.

## [0.13.0] - 2022-01-01

### Added

- Config manager in `covalent/_shared_files/config.py`
- Default location for the main config file can be overridden using the environment variable `COVALENT_CONFIG_DIR`
- Ability to set and get configuration using `get_config` and `set_config`

### Changed

- The flask servers now reference the config file
- Defaults reference the config file

### Fixed

- `ValueError` caught when running `covalent stop`
- One of the functional tests was using a malformed path

### Deprecated

- The `electron.to_json` function
- The `generate_random_filename_in_cache` function

### Removed

- The `get_api_token` function

## [0.12.13] - 2022-01-04

## Removed

- Tutorial section headings

## Fixed

- Plot background white color

## [0.12.12] - 2022-01-06

### Fixed

- Having a print statement inside electron and lattice code no longer causes the workflow to fail.

## [0.12.11] - 2022-01-04

### Added

- Completed UI feature set for first release

### Changed

- UI server result serialization improvements
- UI result update webhook no longer fails on request exceptions, logs warning intead

## [0.12.10] - 2021-12-17

### Added

- Astrophysics tutorial

## [0.12.9] - 2022-01-04

### Added

- Added `get_all_node_results` method in `result_class.py` to return result of all node executions.

- Added `test_parallelilization` test to verify whether the execution is now being achieved in parallel.

### Changed

- Removed `LocalCluster` cluster creation usage to a simple `Client` one from Dask.

- Removed unnecessary `to_run` function as we no longer needed to run execution through an asyncio loop.

- Removed `async` from function definition of previously asynchronous functions, `_run_task`, `_run_planned_workflow`, `_plan_workflow`, and `_run_workflow`.

- Removed `uvloop` from requirements.

- Renamed `test_get_results` to `test_get_result`.

- Reran the how to notebooks where execution time was mentioned.

- Changed how `dispatch_info` context manager was working to account for multiple nodes accessing it at the same time.

## [0.12.8] - 2022-01-02

### Changed

- Changed the software license to GNU Affero 3.0

### Removed

- `covalent-ui` directory

## [0.12.7] - 2021-12-29

### Fixed

- Gunicorn logging now uses the `capture-output` flag instead of redirecting stdout and stderr

## [0.12.6] - 2021-12-23

### Changed

- Cleaned up the requirements and moved developer requirements to a separate file inside `tests`

## [0.12.5] - 2021-12-16

### Added

- Conda build CI job

## [0.12.4] - 2021-12-23

### Changed

- Gunicorn server now checks for port availability before starting

### Fixed

- The `covalent start` function now prints the correct port if the server is already running.

## [0.12.3] - 2021-12-14

### Added

- Covalent tutorial comparing quantum support vector machines with support vector machine algorithms implemented in qiskit and scikit-learn.

## [0.12.2] - 2021-12-16

### Fixed

- Now using `--daemon` in gunicorn to start the server, which was the original intention.

## [0.12.1] - 2021-12-16

### Fixed

- Removed finance references from docs
- Fixed some other small errors

### Removed

- Removed one of the failing how-to tests from the functional test suite

## [0.12.0] - 2021-12-16

### Added

- Web UI prototype

## [0.11.1] - 2021-12-14

### Added

- CLI command `covalent status` shows port information

### Fixed

- gunicorn management improved

## [0.11.0] - 2021-12-14

### Added

- Slack notifications for test status

## [0.10.4] - 2021-12-15

### Fixed

- Specifying a non-default results directory in a sub-lattice no longer causes a failure in lattice execution.

## [0.10.3] - 2021-12-14

### Added

- Functional tests for how-to's in documentation

### Changed

- Moved example script to a functional test in the pipeline
- Added a test flag to the CLI tool

## [0.10.2] - 2021-12-14

### Fixed

- Check that only `kwargs` without any default values in the workflow definition need to be passed in `lattice.draw(ax=ax, **kwargs)`.

### Added

- Function to check whether all the parameters without default values for a callable function has been passed added to shared utils.

## [0.10.1] - 2021-12-13

### Fixed

- Content and style fixes for getting started doc.

## [0.10.0] - 2021-12-12

### Changed

- Remove all imports from the `covalent` to the `covalent_dispatcher`, except for `_dispatch_serverless`
- Moved CLI into `covalent_dispatcher`
- Moved executors to `covalent` directory

## [0.9.1] - 2021-12-13

### Fixed

- Updated CONTRIBUTING to clarify docstring style.
- Fixed docstrings for `calculate_node` and `check_constraint_specific_sum`.

## [0.9.0] - 2021-12-10

### Added

- `prefix_separator` for separating non-executable node types from executable ones.

- `subscript_prefix`, `generator_prefix`, `sublattice_prefix`, `attr_prefix` for prefixes of subscripts, generators,
  sublattices, and attributes, when called on an electron and added to the transport graph.

- `exclude_from_postprocess` list of prefixes to denote those nodes which won't be used in post processing the workflow.

- `__int__()`, `__float__()`, `__complex__()` for converting a node to an integer, float, or complex to a value of 0 then handling those types in post processing.

- `__iter__()` generator added to Electron for supporting multiple return values from an electron execution.

- `__getattr__()` added to Electron for supporting attribute access on the node output.

- `__getitem__()` added to Electron for supporting subscripting on the node output.

- `electron_outputs` added as an attribute to lattice.

### Changed

- `electron_list_prefix`, `electron_dict_prefix`, `parameter_prefix` modified to reflect new way to assign prefixes to nodes.

- In `build_graph` instead of ignoring all exceptions, now the exception is shown alongwith the runtime error notifying that object manipulation should be avoided inside a lattice.

- `node_id` changed to `self.node_id` in Electron's `__call__()`.

- `parameter` type electrons now have the default metadata instead of empty dictionary.

- Instead of deserializing and checking whether a sublattice is there, now a `sublattice_prefix` is used to denote when a node is a sublattice.

- In `dispatcher_stack_test`, `test_dispatcher_flow` updated to indicate the new use of `parameter_prefix`.

### Fixed

- When an execution fails due to something happening in `run_workflow`, then result object's status is now failed and the object is saved alongwith throwing the appropriate exception.

## [0.8.5] - 2021-12-10

### Added

- Added tests for choosing specific executors inside electron initialization.
- Added test for choosing specific Conda environments inside electron initialization.

## [0.8.4] - 2021-12-10

### Changed

- Removed _shared_files directory and contents from covalent_dispatcher. Logging in covalent_dispatcher now uses the logger in covalent/_shared_files/logging.py.

## [0.8.3] - 2021-12-10

### Fixed

- Decorator symbols were added to the pseudo-code in the quantum chemistry tutorial.

## [0.8.2] - 2021-12-06

### Added

- Quantum chemistry tutorial.

## [0.8.1] - 2021-12-08

### Added

- Docstrings with typehints for covalent dispatcher functions added.

### Changed

- Replaced `node` to `node_id` in `electron.py`.

- Removed unnecessary `enumerate` in `covalent_dispatcher/_core/__init__.py`.

- Removed `get_node_device_mapping` function from `covalent_dispatcher/_core/__init__.py`
  and moved the definition to directly add the mapping to `workflow_schedule`.

- Replaced iterable length comparison for `executor_specific_exec_cmds` from `if len(executor_specific_exec_cmds) > 0`
  to `if executor_specific_exec_cmds`.

## [0.8.0] - 2021-12-03

### Added

- Executors can now accept the name of a Conda environment. If that environment exists, the operations of any electron using that executor are performed in that Conda environment.

## [0.7.6] - 2021-12-02

### Changed

- How to estimate lattice execution time has been renamed to How to query lattice execution time.
- Change result querying syntax in how-to guides from `lattice.get_result` to
  `covalent.get_result`.
- Choose random port for Dask dashboard address by setting `dashboard_address` to ':0' in
  `LocalCluster`.

## [0.7.5] - 2021-12-02

### Fixed

- "Default" executor plugins are included as part of the package upon install.

## [0.7.4] - 2021-12-02

### Fixed

- Upgraded dask to 2021.10.0 based on a vulnerability report

## [0.7.3] - 2021-12-02

### Added

- Transportable object tests
- Transport graph tests

### Changed

- Variable name node_num to node_id
- Variable name node_idx to node_id

### Fixed

- Transport graph `get_dependencies()` method return type was changed from Dict to List

## [0.7.2] - 2021-12-01

### Fixed

- Date handling in changelog validation

### Removed

- GitLab CI YAML

## [0.7.1] - 2021-12-02

### Added

- A new parameter to a node's result called `sublattice_result` is added.
  This will be of a `Result` type and will contain the result of that sublattice's
  execution. If a normal electron is executed, this will be `None`.

- In `_delete_result` function in `results_manager.py`, an empty results directory
  will now be deleted.

- Name of a sublattice node will also contain `(sublattice)`.

- Added `_dispatch_sync_serverless` which synchronously dispatches without a server
  and waits for a result to be returned. This is the method used to dispatch a sublattice.

- Test for sublatticing is added.

- How-to guide added for sublatticing explaining the new features.

### Changed

- Partially changed `draw` function in `lattice.py` to also draw the subgraph
  of the sublattice when drawing the main graph of the lattice. The change is
  incomplete as we intend to add this feature later.

- Instead of returning `plt`, `draw` now returns the `ax` object.

- `__call__` function in `lattice.py` now runs the lattice's function normally
  instead of dispatching it.

- `_run_task` function now checks whether current node is a sublattice and acts
  accordingly.

### Fixed

- Unnecessary lines to rename the node's name in `covalent_dispatcher/_core/__init__.py` are removed.

- `test_electron_takes_nested_iterables` test was being ignored due to a spelling mistake. Fixed and
  modified to follow the new pattern.

## [0.7.0] - 2021-12-01

### Added

- Electrons can now accept an executor object using the "backend" keyword argument. "backend" can still take a string naming the executor module.
- Electrons and lattices no longer have Slurm metadata associated with the executor, as that information should be contained in the executor object being used as an input argument.
- The "backend" keyword can still be a string specifying the executor module, but only if the executor doesn't need any metadata.
- Executor plugin classes are now directly available to covalent, eg: covalent.executor.LocalExecutor().

## [0.6.7] - 2021-12-01

### Added

- Docstrings without examples for all the functions in core covalent.
- Typehints in those functions as well.
- Used `typing.TYPE_CHECKING` to prevent cyclic imports when writing typehints.

### Changed

- `convert_to_lattice_function` renamed to `convert_to_lattice_function_call`.
- Context managers now raise a `ValueError` instead of a generic `Exception`.

## [0.6.6] - 2021-11-30

### Fixed

- Fixed the version used in the documentation
- Fixed the badge URLs to prevent caching

## [0.6.5] - 2021-11-30

### Fixed

- Broken how-to links

### Removed

- Redundant lines from .gitignore
- *.ipynb from .gitignore

## [0.6.4] - 2021-11-30

### Added

- How-to guides for workflow orchestration.
  - How to construct an electron
  - How to construct a lattice
  - How to add an electron to lattice
  - How to visualize the lattice
  - How to add constraints to lattices
- How-to guides for workflow and subtask execution.
  - How to execute individual electrons
  - How to execute a lattice
  - How to execute multiple lattices
- How-to guides for status querying.
  - How to query electron execution status
  - How to query lattice execution status
  - How to query lattice execution time
- How-to guides for results collection
  - How to query electron execution results
  - How to query lattice execution results
  - How to query multiple lattice execution results
- Str method for the results object.

### Fixed

- Saving the electron execution status when the subtask is running.

## [0.6.3] - 2021-11-29

### Removed

- JWT token requirement.
- Covalent dispatcher login requirement.
- Update covalent login reference in README.md.
- Changed the default dispatcher server port from 5000 to 47007.

## [0.6.2] - 2021-11-28

### Added

- Github action for tests and coverage
- Badges for tests and coverage
- If tests pass then develop is pushed to master
- Add release action which tags and creates a release for minor version upgrades
- Add badges action which runs linter, and upload badges for version, linter score, and platform
- Add publish action (and badge) which builds a Docker image and uploads it to the AWS ECR

## [0.6.1] - 2021-11-27

### Added

- Github action which checks version increment and changelog entry

## [0.6.0] - 2021-11-26

### Added

- New Covalent RTD theme
- sphinx extension sphinx-click for CLI RTD
- Sections in RTD
- init.py in both covalent-dispatcher logger module and cli module for it to be importable in sphinx

### Changed

- docutils version that was conflicting with sphinx

### Removed

- Old aq-theme

## [0.5.1] - 2021-11-25

### Added

- Integration tests combining both covalent and covalent-dispatcher modules to test that
  lattice workflow are properly planned and executed.
- Integration tests for the covalent-dispatcher init module.
- pytest-asyncio added to requirements.

## [0.5.0] - 2021-11-23

### Added

- Results manager file to get results from a file, delete a result, and redispatch a result object.
- Results can also be awaited to only return a result if it has either been completed or failed.
- Results class which is used to store the results with all the information needed to be used again along with saving the results to a file functionality.
- A result object will be a mercurial object which will be updated by the dispatcher and saved to a file throughout the dispatching and execution parts.
- Direct manipulation of the transport graph inside a result object takes place.
- Utility to convert a function definition string to a function and vice-versa.
- Status class to denote the status of a result object and of each node execution in the transport graph.
- Start and end times are now also stored for each node execution as well as for the whole dispatch.
- Logging of `stdout` and `stderr` can be done by passing in the `log_stdout`, `log_stderr` named metadata respectively while dispatching.
- In order to get the result of a certain dispatch, the `dispatch_id`, the `results_dir`, and the `wait` parameter can be passed in. If everything is default, then only the dispatch id is required, waiting will not be done, and the result directory will be in the current working directory with folder name as `results/` inside which every new dispatch will have a new folder named according to their respective dispatch ids, containing:
  - `result.pkl` - (Cloud)pickled result object.
  - `result_info.yaml` - yaml file with high level information about the result and its execution.
  - `dispatch_source.py` - python file generated, containing the original function definitions of lattice and electrons which can be used to dispatch again.

### Changed

- `logfile` named metadata is now `slurm_logfile`.
- Instead of using `jsonpickle`, `cloudpickle` is being used everywhere to maintain consistency.
- `to_json` function uses `json` instead of `jsonpickle` now in electron and lattice definitions.
- `post_processing` moved to the dispatcher, so the dispatcher will now store a finished execution result in the results folder as specified by the user with no requirement of post processing it from the client/user side.
- `run_task` function in dispatcher modified to check if a node has completed execution and return it if it has, else continue its execution. This also takes care of cases if the server has been closed mid execution, then it can be started again from the last saved state, and the user won't have to wait for the whole execution.
- Instead of passing in the transport graph and dispatch id everywhere, the result object is being passed around, except for the `asyncio` part where the dispatch id and results directory is being passed which afterwards lets the core dispatcher know where to get the result object from and operate on it.
- Getting result of parent node executions of the graph, is now being done using the result object's graph. Storing of each execution's result is also done there.
- Tests updated to reflect the changes made. They are also being run in a serverless manner.

### Removed

- `LatticeResult` class removed.
- `jsonpickle` requirement removed.
- `WorkflowExecutionResult`, `TaskExecutionResult`, and `ExecutionError` singleton classes removed.

### Fixed

- Commented out the `jwt_required()` part in `covalent-dispatcher/_service/app.py`, may be removed in later iterations.
- Dispatcher server will now return the error message in the response of getting result if it fails instead of sending every result ever as a response.

## [0.4.3] - 2021-11-23

### Added

- Added a note in Known Issues regarding port conflict warning.

## [0.4.2] - 2021-11-24

### Added

- Added badges to README.md

## [0.4.1] - 2021-11-23

### Changed

- Removed old coverage badge and fixed the badge URL

## [0.4.0] - 2021-11-23

### Added

- Codecov integrations and badge

### Fixed

- Detached pipelines no longer created

## [0.3.0] - 2021-11-23

### Added

- Wrote a Code of Conduct based on <https://www.contributor-covenant.org/>
- Added installation and environment setup details in CONTRIBUTING
- Added Known Issues section to README

## [0.2.0] - 2021-11-22

### Changed

- Removed non-open-source executors from Covalent. The local SLURM executor is now
- a separate repo. Executors are now plugins.

## [0.1.0] - 2021-11-19

### Added

- Pythonic CLI tool. Install the package and run `covalent --help` for a usage description.
- Login and logout functionality.
- Executor registration/deregistration skeleton code.
- Dispatcher service start, stop, status, and restart.

### Changed

- JWT token is stored to file instead of in an environment variable.
- The Dask client attempts to connect to an existing server.

### Removed

- Removed the Bash CLI tool.

### Fixed

- Version assignment in the covalent init file.

## [0.0.3] - 2021-11-17

### Fixed

- Fixed the Dockerfile so that it runs the dispatcher server from the covalent repo.

## [0.0.2] - 2021-11-15

### Changed

- Single line change in ci script so that it doesn't exit after validating the version.
- Using `rules` in `pytest` so that the behavior in test stage is consistent.

## [0.0.1] - 2021-11-15

### Added

- CHANGELOG.md to track changes (this file).
- Semantic versioning in VERSION.
- CI pipeline job to enforce versioning.<|MERGE_RESOLUTION|>--- conflicted
+++ resolved
@@ -7,12 +7,11 @@
 
 ## [UNRELEASED]
 
-<<<<<<< HEAD
 ### Added
 
 - Function to call UI update method in the UI microservice for use in the Dispatcher micro-service.
 - Refactor updating results and ui into one function.
-=======
+
 ## [0.42.2] - 2022-03-31
 
 ### Fixed
@@ -26,7 +25,6 @@
 - `update_workflow_results` in `update_workflow.py` now also takes care of sending the next set of tasks to the runner.
 
 - Also handling the cases of sublattices in `update_workflow_results`.
->>>>>>> c89e118f
 
 ## [0.42.0] - 2022-03-31
 
