# Changelog

All notable changes to this project will be documented in this file.

The format is based on [Keep a Changelog](https://keepachangelog.com/en/1.0.0/),
and this project adheres to [Semantic Versioning](https://semver.org/spec/v2.0.0.html).

## [UNRELEASED]

<<<<<<< HEAD
### Docs

- Added migration guide from `0.3x` to Read The Docs & README.md
=======
## [0.93.0] - 2022-04-22

### Added

- Automatic hotfix action

## [0.92.0] - 2022-04-22


### Changed

- Moved sublattice's node update in parent lattice from `get_runnable_tasks` to `update_workflow` to accurately represent when a sublattice actually starts executing.

### Fixed

- Fixed the cancel url endpoint.

- Cancelling a workflow for lattices and sublattices works even if they are partially run.
>>>>>>> cc580d64

## [0.91.0] - 2022-04-21

### Fixed

- Don't send the whole result object when only one node needs to be updated.

- The input arguments are being shown correctly in the UI.

### Changed

- Ensured that the lattice / sublattices tasks order are stored in the tasks queue correctly.

- Accomodated the conditions in tasks queue where remaining tasks are non-executable, in order to correctly update the workflow status.

### Docs

- Update microservice documentation

## [0.90.0] - 2022-04-21

### Added

- Enabled inactive unit tests in Actions.

### Docs

- Updated the Python badge
- Changed a relative URL in the README to an absolute URL
- Added link to SwaggerHub in README

## [0.89.6] - 2022-04-21

### Fixed

- Correctly pass inputs when calling workflows

### Docs

- Restructured the README
- Updated the README
- Updated Getting Started, How-To Configuration Guide, CLI API documentation

## [0.89.5] - 2022-04-20

### Fixed

- Don't duplicate tags
- Release conditions
- Pypi version syntax

## [0.89.4] - 2022-04-20

### Docs

- Updated the how-to notebooks for compatibility with the micro-services refactor.
- Updated machine learning and quantum gravity tutorials to point to the correct web UI address.
- Updated the quantum chemistry tutorial.
- Update the concepts page according to the new web UI.

### Fixed

- Fixed how environment variables are loaded on startup

## [0.89.3] - 2022-04-20

### Fixed

- Push-to-ECR steps for `master` and `develop` workflows.
- Don't specify runs-on for reusable call

## [0.89.2] - 2022-04-19

### Fixed

- Use workflow_call to automatically call reusable workflow

## [0.89.1] - 2022-04-19

### Fixed

- Reusable workflow called at job level

## [0.89.0] - 2022-04-19

### Changed

- Made release.yml callable and moved the pypi job into that workflow

### Docs

- Updated the astronomy tutorial with cosmetic changes

## [0.88.1] - 2022-04-19

### Fixed

- Setup on MacOS installs nats similar to how it's done on Linux.

## [0.88.0] - 2022-04-19

### Changed

- Lattice in the result object is now pickled separately and a different instance of transport graph is used for modifications than the one in lattice in order to prevent unpickling the lattice everytime result object is read/written to.

- Updated tests to match above change.

## [0.87.1] - 2022-04-19

### Fixed

- Detect secrets syntax in Dockerfile

## [0.87.0] - 2022-04-18

### Changed

- Removed unused `DATA_OS_SVC_HOST_URI` env var from docker compose file & Dockerfile placeholders

## [0.86.1] - 2022-04-18

### Fixed

- Updated the README banner url

## [0.86.0] - 2022-04-18

### Changed

- `sync` method now uses `requests` to query the results service

## [0.85.1] - 2022-04-18

### Fixed

- Fix container networking for the local covalent stack in `docker-compose.yml`

## Changed

- UI refresh: updated covalent logo, new font, nav icons, status colors

## [0.85.0] - 2022-04-18

### Changed

- Covalent branding updated using new guidelines

## [0.84.1] - 2022-04-18

### Fixed

- Nats server shuts down properly when using `covalent stop` or `covalent restart`

## [0.84.0] - 2022-04-18

### Changed

- Updated the "How to create a custom executor" how-to Jupyter notebook.

## [0.83.1] - 2022-04-18

### Fixed

- Revert exclude in setup.py

## [0.83.0] - 2022-04-18

### Changed

- Increased `connect_timeout` on Dispatcher Queue Consumer NATS connection

## [0.82.0] - 2022-04-18

### Added

- Add a pre-commit hook for `detect-secrets`.

## [0.81.2] - 2022-04-18

### Fixed

- Dispatcher unit test fixed by removing `turtle` import

## [0.81.1] - 2022-04-14

### Fixed

- Fixed bug where `covalent stop` and `covalent start` would not bring the services back up

## [0.81.0] - 2022-04-14

### Changed

- Made `supervisord` use a specific configuration file instead of looking at root directory.

### Fixed

- Fixed string comparison to determine whether `COVA_SDK` env variable exists or not.

## [0.80.3] - 2022-04-14

### Fixed

- Re-enabling test actions
- Resolving ui backend endpoint in draw function using config manager

## [0.80.2] - 2022-04-14

### Fixed

- Some legacy config variables are removed.
- The config references `ENV_DEST_DIR` everywhere now

## [0.80.1] - 2022-04-14

### Fixed

- Accessing `ENV_DEST_DIR` env var using `os.environ.get`
- Missing requirements `pyyaml`, `jinja`, and `psutil` added to reqs file

## [0.80.0] - 2022-04-14

### Changed

- Repository is restructured to accomodate the microservices

## [0.79.1] - 2022-04-14

### Fixed

- Installation using `pip install -e .` is fixed with regards to the nats installation.
- Several missing `__init__.py` files are now included.

## [0.79.0] - 2022-04-14

### Added

- Covalent `config` cli command to alter config values or display covalent configuration

### Changed

- Removed environment section from Supervisord config in order to read from root `.env` file instead
- Refactored config manager to use project root `.env` file for configuration

## [0.78.0] - 2022-04-13

### Changed

- `ct.get_result` will return result object if no wait is used.

- Using initial resource as 1 until there is better resource management in runner.

### Fixed

- Fix errors in Dockerfiles

- Update Dockerfiles to use `multi-stage` container builds to reduce final image size

- Install all necessary Python modules in all containers

## [0.77.0] - 2022-04-13

### Added

- nats is installed in the wheel build if not otherwise installed.

## [0.76.0] - 2022-04-13

### Added

- `wait` argument to `ct.get_result`.

### Changed

- Switched to the local executor which is compatible with covalent microservices and removed the old executor.

## [0.75.0] - 2022-04-13

### Tests

- Tests for update workflow in Dispatcher service update_workflow.py module.

### Changed

- Implementation of update_workflow_results in update_workflow.py module in Dispatcher service.

## [0.74.0] - 2022-04-12

### Changed

- Removed misnamed dispatcher plugin stuff and now using the interface functions directly (dispatch, dispatch_sync, get_result).

- `ct.dispatch`, `ct.dispatch_sync`, `ct.get_result`, etc. are going to use the covalent services instead.

## [0.73.0] - 2022-04-12

### Changed

- Arguments and keyword arguments to the function are pickled with cloudpickle, allowing objects that are not pickleable with "normal" pickle to be sent to different processes with the multiprocessing module.

## [0.72.0] - 2022-04-12

### Changed

- Updated the example to use a sublattice.

### Fixed

- Fixed updation of result objects for sublattice and parent lattice.
- Fixed the regular expression to show sublattice results in the UI.

## [0.71.0] - 2022-04-11

### Changed

- Updated Supervisord template configuration to bring up NATS server with high priority before all other services

## [0.70.0] - 2022-04-11

### Tests

- Dispatcher service tests for the `dispatch_workflow.py` module.

### Changed

- Minor refactor of `dispatch_workflow.py` module in Dispatcher service.

## [0.69.0] - 2022-04-08

### Added

- Added Microservices section with links to Swagger hub for individual API docs

## [0.68.0] - 2022-04-07

### Added

- Tests for data and results services

## [0.67.4] - 2022-04-07

### Fixed

- Fix handling of webapp url paths by ui_backend.

## [0.67.3] - 2022-04-07

### Fixed

- The `package-lock.json` file is no longer committed to the codebase

## [0.67.2] - 2022-04-07

### Fixed

- PyPI uploads use a token instead of a username/password pair

## [0.67.1] - 2022-04-07

### Fixed

- Switched UI to results service delete API

## [0.67.0] - 2022-04-07

### Added
- Added environment variables to service declarations in ``docker-compose``.
- Added the Dockerfile and docker-compose configurations for the ``queue-consumer``.

## [0.66.0] - 2022-04-07

### Added

- Batch cancellation endpoint to dispatcher, e.g., `DELETE /api/v0/workflow/cancel?dispatch_id1,dispatch_id2`

### Tests

- Added tests for UI backend endpoints

## [0.65.3] - 2022-04-07

### Fixed

- Syntax error in the `tests.yml` workflow

## [0.65.2] - 2022-04-07

### Fixed

- pypi validation using pre-release tag

## [0.65.1] - 2022-04-07

### Fixed

- Don't fail the CI workflow just because we aren't doing a release

## [0.65.0] - 2022-04-06

### Changed

- Only one docker-compose

## [0.64.2] - 2022-04-06

### Fixed

- The `.dockerignore` file now ignores any unnecessary front-end build files

## [0.64.1] - 2022-04-06

### Fixed

- egg_info invocation

## [0.64.0] - 2022-04-06

### Fixed

- Style fixes via `pre-commit run --all-files`

### Changed

- Pushing microservice images to public ECR

## [0.63.1] - 2022-04-06

### Fixed

- Fixed the version validation in pypi workflow

## [0.63.0] - 2022-04-06

### Changed

- Mark pypi releases as pre

## [0.62.1] - 2022-04-06

### Fixed

- Workflows which run on `develop` or `master` will send Slack alerts to the dev team if they fail.

## [0.62.0] - 2022-04-06

### Changed

- Update `covalent-ui` service in `docker-compose.yaml` to ensure that the uvicorn server listens on `0.0.0.0` for all incoming requests
- Using `ENTRYPOINT` in dockerfiles instead of `CMD`
- Remove `command` option from all services in `docker-compose.yml`

## [0.61.1] - 2022-04-06

### Fixed

- Fixed failures in pushing images to ECR.

## [0.61.0] - 2022-04-06

### Changed

- The results and data service now support batch deleting via query strings

## [0.60.0] - 2022-04-06

### Changed

- List type removed from type annotation for the executor argument in electron/lattice/lepton definitions.
- Input executor argument is converted to an executor class object (if it were a string) in electron/lattice/lepton definitions instead of just before execution in execution.py. As a result, calls to _executor_manager.get_executor are removed from execution.py.
- Rewritten tests to take into account the type change of executor identifiers from strings to executor class objects.

### Fixed

- In covalent/executor/__init__.py, `from importlib import metadata` is used instead of `importlib.metadata`.
- Electron.get_op_function.rename now uses the correct separator string when renaming a function.

## [0.59.0] - 2022-04-06

### Changed

- Fixes for making the whole pipeline work in tandem.

## [0.58.0] - 2022-04-06

### Added

- `nats` service in `docker-compose` files

## [0.57.0] - 2022-04-05

### Added

- Variables to assign service hosts

## [0.56.1] - 2022-04-05

### Fixed

- Fixed various module import errors in the containers for the microservices.

### Tests

- Added tests for post-refactor covalent cli commands: start, stop, restart, status, and logs

## [0.56.0] - 2022-04-05

### Changed

- Changed global variable executor_plugin_name to EXECUTOR_PLUGIN_NAME in executors to conform with PEP8.

## [0.55.0] - 2022-04-04

### Changed

- Changed supervisord http server's default to listen on all interfaces, so that covalent can run on any computer in a trusted LAN (without firewalls/auth).

## [0.54.0] - 2022-04-04

### Added

- Draw workflow draft API to ui_backend service


## [0.53.0] - 2022-04-04

### Added

- Added docker-compose file to run covalent microservices.

## [0.52.0] - 2022-04-04

### Added

- Added delete endpoint to data and results services.

## [0.51.0] - 2022-04-04

### Added

- Folders for tests.

### Changed

- Organization of covalent tests.

## [0.50.0] - 2022-04-03

### Added

- Added GET all results endpoint in Results service
- Optional formatting of GET result endpoint that supports: `binary` or `json`

### Changed

- Changed frontend to support updated result service endpoints with json format

### Removed

- Removed redundant local storage cache on frontend

## [0.49.1] - 2022-04-01

### Fixed

- Using `io.BytesIO` in `update_result` in the results service to prevent creation of a new file in the file system.

## [0.49.0] - 2022-04-01

### Added

- Implement an `overwrite` query param in the `upload` method so that we don't create a new object for every result update

## [0.48.0] - 2022-04-01

### Added

- Added updated dispatching and getting result functions with the option to download result as a file.

### Changed

- Hardcoded filepaths to standardized ServiceURL.`get_route(...)` method when making API requests.

## [0.47.2] - 2022-04-01

### Fixed

- Queue consumer import paths fixed
- Syntax errors in the supervisord template fixed

## [0.47.1] - 2022-04-01

### Fixed

- Supervisord now brings up dispatcher queue consumer worker

## [0.47.0] - 2022-04-01

### Changed

- Updated API calls accross services to use standarized env vars from Settings class
- Normalized env vars accross services and updated Supervisord template

## [0.46.0] - 2022-03-31

### Changed

- Consumers of results service now specify `stream=True` in their get requests.

## [0.45.0] - 2022-03-31

### Changed

- Using `Result.RUNNING` instead of str "RUNNING"
- Using process safe `is_empty` method rather than `empty()` method for multiprocessing queue.
- Multprocessing `is_queue` method.

### Added

- Workflow status as running in the `workflow_status_queue`.

### Tests

- Added a test for the `_check_version` method in `covalent/executor/__init__.py`.

## [0.44.0] - 2022-03-31

### Added

- A version check is done at Covalent startup to ensure that executor plugins are compatible.

## [0.43.0] - 2022-03-31

### Added

- Function to call UI update method in the UI microservice for use in the Dispatcher micro-service.
- Refactor updating results and ui into one function.

## [0.42.2] - 2022-03-31

### Fixed

- Using functions for getting result object in cancel endpoint and sending cancel task signal to runner in the dispatcher.

## [0.42.1] - 2022-03-31

### Fixed

- `update_workflow_results` in `update_workflow.py` now also takes care of sending the next set of tasks to the runner.

- Also handling the cases of sublattices in `update_workflow_results`.

## [0.42.0] - 2022-03-31

### Changed

- Moved some unused for-the-future files to the refactor directory and out of the main codebase.

## [0.41.3] - 2022-03-31

### Fixed

- Dispatch DB is now created upon server start.

## [0.41.2] - 2022-03-30

### Fixed

- Oneline bugfix to remove `fetch --unshallow`

## [0.41.1] - 2022-03-30

### Fixed

- Get master version from release tags rather than master branch

## [0.41.0] - 2022-03-30

### Added

- Dockerized the Dispatcher and Runner Services.
- Added required packages for running containerized instances of the Dispatcher and Runner.

## [0.40.0] - 2022-03-30

### Added

- Dockerized the Data and UI-backend services.
- Required packages to run containerized instances of the Data and UI-backend.

## [0.39.1] - 2022-03-30

### Fixed

- Supervisord & Results service integration by making results service port configurable by an env var

## [0.39.0] - 2022-03-29

### Changed

- Runner and dispatcher implementation in order to integrate the microservices partially complete.

## [0.38.0] - 2022-03-29

### Added

- Added UI backend component to serve post-refactor frontend and dispatch websocket messages to UI using Socket.io
- Updated UI socket.io configuration to use different ws path, and using localstorage for fetching all results (temporary)
- Added post-refactor cli commands to use Supervisord to manage local service processes
- Added `covalent logs` and `covalent config` cli commands

## [0.37.1] - 2022-03-29

### Fixed

- Oneline bugfix in tests.yml

## [0.37.0] - 2022-03-29

### Added

- Results management endpoints; GET, PUT, POST for results object
- Checks in setup.py to confirm node version compatibility.
- Instructions in CONTRIBUTING to address some common Debian setup issues.

## [0.36.1] - 2022-03-29

### Fixed

- Filesystem service now reads config from environment variables.

## [0.36.0] - 2022-03-29

### Added

- Picking up dispatch jobs from the queue and ensuring that only one workflow is processed (locally) at any given time.

### Changed

- Dispatcher implementation in order to integrate with Queuer microservice.

## [0.35.0] - 2022-03-29

### Added

- Automated changelog and version management
- Added a Dockerfile to build an image for OS Queuer.
- Added the required packages to run a container instance of the Queuer.

### Fixed

- Single quotes in github env
- Don't use for loops to iterate over a variable in bash
- Issue with checkout actions
- Run tests on changelog workflow completion instead of push to develop to avoid race condition
- Use covalent ops bot token for automated pushes to develop
- sed command syntax in changelog.yml

## [0.34.5] - 2022-03-28

### Fixed

- Moved `example_dispatch.py` into `tests/` directory.

## [0.34.4] - 2022-03-28

### Added

- Unit tests for utils, leptons, and base executor

## [0.34.3] - 2022-03-27

### Added

- Tests for lattice.py

## [0.34.2] - 2022-03-27

### Added

- Unit tests for the base executor, the results manager, the logger, and leptons

## [0.34.1] - 2022-03-24

### Fixed

- Pinned jinja2 to less than 3.1.0 so that nbconvert remains stable in the docs build.

## [0.34.0] - 2022-03-24

### Added

- API endpoints to upload and download files

## [0.33.1] - 2022-03-24

### Fixed

- Retrieving results from running container via HTTP
- Adding tests for Docker image in workflows

## [0.33.0] - 2022-03-24

### Added

- Slack and webhook notifications

## [0.32.9] - 2022-03-23

### Fixed

- Updated OS Queuer imports to remove top level modules `refactor.queuer`

## [0.32.8] - 2022-03-22

### Added

- Websocket notify endpoint with leaky bucket algo implementation to rate limit messages to frontend

## [0.32.7] - 2022-03-22

### Added

- Queuer API submit endpoint to publish dispatch message to MQ & send result file to Data Service
- API Service class for interfacing with local services
- Tests covering submit endpoint and API Service

## [0.32.6] - 2022-03-22

### Fixed

- Input path for external libraries in the Lepton wrapper can (and should) now be a full path to the file.

## [0.32.5] - 2022-03-21

### Fixed

- Fix HTTP status code for blank POST requests.

## [0.32.4] - 2022-03-17

### Fixed

- Docker commands in docs

## [0.32.3] - 2022-03-16

### Fixed

- Fix missing UI graph edges between parameters and electrons in certain cases.
- Fix UI crashes in cases where legacy localStorage state was being loaded.

## [0.32.2] - 2022-03-16

### Added

- Images for graphs generated in tutorials and how-tos.
- Note for quantum gravity tutorial to tell users that `tensorflow` doesn't work on M1 Macs.
- `Known Issues` added to `README.md`

### Fixed

- `draw` function usage in tutorials and how-tos now reflects the UI images generated instead of using graphviz.
- Images now render properly in RTD of how-tos.

### Changed

- Reran all the tutorials that could run, generating the outputs again.

## [0.32.1] - 2022-03-15

### Fixed

- CLI now starts server directly in the subprocess instead of as a daemon
- Logs are provided as pipes to Popen instead of using a shell redirect
- Restart behavior fixed
- Default port in `covalent_ui/app.py` uses the config manager

### Removed

- `_graceful_restart` function no longer needed without gunicorn

## [0.32.0] - 2022-03-11

### Added

- Dispatcher microservice API endpoint to dispatch and update workflow.
- Added get runnable task endpoint.

## [0.31.0] - 2022-03-11

### Added

- Runner component's main functionality to run a set of tasks, cancel a task, and get a task's status added to its api.

## [0.30.5] - 2022-03-11

### Updated

- Updated Workflow endpoints & API spec to support upload & download of result objects as pickle files

## [0.30.4] - 2022-03-11

### Fixed

- When executing a task on an alternate Conda environment, Covalent no longer has to be installed on that environment. Previously, a Covalent object (the execution function as a TransportableObject) was passed to the environment. Now it is deserialized to a "normal" Python function, which is passed to the alternate Conda environment.

## [0.30.3] - 2022-03-11

### Fixed

- Fixed the order of output storage in `post_process` which should have been the order in which the electron functions are called instead of being the order in which they are executed. This fixes the order in which the replacement of function calls with their output happens, which further fixes any discrepencies in the results obtained by the user.

- Fixed the `post_process` test to check the order as well.

## [0.30.2] - 2022-03-11

### Changed

- Updated eventlet to 0.31.0

## [0.30.1] - 2022-03-10

### Fixed

- Eliminate unhandled exception in Covalent UI backend when calling fetch_result.

## [0.30.0] - 2022-03-09

### Added

- Skeleton code for writing the different services corresponding to each component in the open source refactor.
- OpenAPI specifications for each of the services.

## [0.29.3] - 2022-03-09

### Fixed

- Covalent UI is built in the Dockerfile, the setup file, the pypi workflow, the tests workflow, and the conda build script.

## [0.29.2] - 2022-03-09

### Added

- Defaults defined in executor plugins are read and used to update the in-memory config, as well as the user config file. But only if the parameter in question wasn't already defined.

### Changed

- Input parameter names and docstrings in _shared_files.config.update_config were changed for clarity.

## [0.29.1] - 2022-03-07

### Changed

- Updated fail-fast strategy to run all tests.

## [0.29.0] - 2022-03-07

### Added

- DispatchDB for storing dispatched results

### Changed

- UI loads dispatches from DispatchDB instead of browser local storage

## [0.28.3] - 2022-03-03

### Fixed

Installed executor plugins don't have to be referred to by their full module name. Eg, use "custom_executor", instead of "covalent_custom_plugin.custom_executor".

## [0.28.2] - 2022-03-03

### Added

- A brief overview of the tutorial structure in the MNIST classification tutorial.

## [0.28.1] - 2022-03-02

### Added

- Conda installation is only supported for Linux in the `Getting Started` guide.
- MNIST classifier tutorial.

### Removed

- Removed handling of default values of function parameters in `get_named_params` in `covalent/_shared_files/utils.py`. So, it is actually being handled by not being handled since now `named_args` and `named_kwargs` will only contain parameters that were passed during the function call and not all of them.

## [0.28.0] - 2022-03-02

### Added

- Lepton support, including for Python modules and C libraries
- How-to guides showing how to use leptons for each of these

## [0.27.6] - 2022-03-01

### Added

- Added feature development basic steps in CONTRIBUTING.md.
- Added section on locally building RTD (read the docs) in the contributing guide.

## [0.27.5] - 2022-03-01

### Fixed

- Missing UI input data after backend change - needed to be derived from graph for electrons, lattice inputs fixed on server-side, combining name and positional args
- Broken UI graph due to variable->edge_name renaming
- Missing UI executor data after server-side renaming

## [0.27.4] - 2022-02-28

### Fixed

- Path used in `covalent/executor/__init__.py` for executor plugin modules needed updating to `covalent/executor/executor_plugins`

### Removed

- Disabled workflow cancellation test due to inconsistent outcomes. Test will be re-enabled after cancellation mechanisms are investigated further.

## [0.27.3] - 2022-02-25

### Added

- Added `USING_DOCKER.md` guide for running docker container.
- Added cli args to covalent UI flask server `covalent_ui/app.py` to modify port and log file path.

### Removed

- Removed gunicorn from cli and Dockerfile.

### Changed

- Updated cli `covalent_dispatcher/_cli/service.py` to run flask server directly, and removed dispatcher and UI flags.
- Using Flask blueprints to merge Dispatcher and UI servers.
- Updated Dockerfile to run flask server directly.
- Creating server PID file manually in `covalent_dispatcher/_cli/service.py`.
- Updated tests and docs to reflect merged servers.
- Changed all mentions of port 47007 (for old UI server) to 48008.

## [0.27.2] - 2022-02-24

### Changed

- Removed unnecessary blockquotes from the How-To guide for creating custom executors
- Changed "Covalent Cloud" to "Covalent" in the main code text

## [0.27.1] - 2022-02-24

### Removed

- Removed AQ-Engineers from CODEOWNERS in order to fix PR review notifications

## [0.27.0] - 2022-02-24

### Added

- Support for positional only, positional or keyword, variable positional, keyword only, variable keyword types of parameters is now added, e.g an electron can now use variable args and variable kwargs if the number/names of parameters are unknown during definition as `def task(*args, **kwargs)` which wasn't possible before.

- `Lattice.args` added to store positional arguments passed to the lattice's workflow function.

- `get_named_params` function added in `_shared_files/utils.py` which will return a tuple containing named positional arguments and named keyword arguments. The names help in showing and storing these parameters in the transport graph.

- Tests to verify whether all kinds of input paramaters are supported by electron or a lattice.

### Changed

- No longer merging positional arguments with keyword arguments, instead they are separately stored in respective nodes in the transport graph.

- `inputs` returned from `_get_inputs` function in `covalent_dispatcher/_core/execution.py` now contains positional as well as keyword arguments which further get passed to the executor.

- Executors now support positional and keyword arguments as inputs to their executable functions.

- Result object's `_inputs` attribute now contains both `args` and `kwargs`.

- `add_node_for_nested_iterables` is renamed to `connect_node_with_others` and `add_node_to_graph` also renamed to `add_collection_node_to_graph` in `electron.py`. Some more variable renames to have appropriate self-explanatory names.

- Nodes and edges in the transport graph now have a better interface to assign attributes to them.

- Edge attribute `variable` renamed to `edge_name`.

- In `serialize` function of the transport graph, if `metadata_only` is True, then only `metadata` attribute of node and `source` and `target` attributes of edge are kept in the then return serialized `data`.

- Updated the tests wherever necessary to reflect the above changes

### Removed

- Deprecated `required_params_passed` since an error will automatically be thrown by the `build_graph` function if any of the required parameters are not passed.

- Removed duplicate attributes from nodes in the transport graph.

## [0.26.1] - 2022-02-23

### Added

- Added Local Executor section to the API read the docs.

## [0.26.0] - 2022-02-23

### Added

- Automated reminders to update the changelog

## [0.25.3] - 2022-02-23

## Added

- Listed common mocking commands in the CONTRIBUTING.md guide.
- Additional guidelines on testing.

## [0.25.2] - 2022-02-21

### Changed

- `backend` metadata name changed to `executor`.
- `_plan_workflow` usage updated to reflect how that executor related information is now stored in the specific executor object.
- Updated tests to reflect the above changes.
- Improved the dispatch cancellation test to provide a robust solution which earlier took 10 minutes to run with uncertainty of failing every now and then.

### Removed

- Removed `TaskExecutionMetadata` as a consequence of removing `execution_args`.

## [0.25.1] - 2022-02-18

### Fixed

- Tracking imports that have been used in the workflow takes less time.

### Added

- User-imports are included in the dispatch_source.py script. Covalent-related imports are commented out.

## [0.25.0] - 2022-02-18

### Added

- UI: Lattice draw() method displays in web UI
- UI: New navigation panel

### Changed

- UI: Animated graph changes, panel opacity

### Fixed

- UI: Fixed "Not Found" pages

## [0.24.21] - 2022-02-18

### Added

- RST document describing the expectations from a tutorial.

## [0.24.20] - 2022-02-17

### Added

- Added how to create custom executors

### Changed

- Changed the description of the hyperlink for choosing executors
- Fixed typos in doc/source/api/getting_started/how_to/execution/creating_custom_executors.ipynb

## [0.24.19] - 2022-02-16

### Added

- CODEOWNERS for certain files.

## [0.24.18] - 2022-02-15

### Added

- The user configuration file can now specify an executor plugin directory.

## [0.24.17] - 2022-02-15

### Added

- Added a how-to for making custom executors.

## [0.24.16] - 2022-02-12

### Added

- Errors now contain the traceback as well as the error message in the result object.
- Added test for `_post_process` in `tests/covalent_dispatcher_tests/_core/execution_test.py`.

### Changed

- Post processing logic in `electron` and dispatcher now relies on the order of execution in the transport graph rather than node's function names to allow for a more reliable pairing of nodes and their outputs.

- Renamed `init_test.py` in `tests/covalent_dispatcher_tests/_core/` to `execution_test.py`.

### Removed

- `exclude_from_postprocess` list which contained some non executable node types removed since only executable nodes are post processed now.

## [0.24.15] - 2022-02-11

### Fixed

- If a user's configuration file does not have a needed exeutor parameter, the default parameter (defined in _shared_files/defaults.py) is used.
- Each executor plugin is no longer initialized upon the import of Covalent. This allows required parameters in executor plugins.

## Changed

- Upon updating the configuration data with a user's configuration file, the complete set is written back to file.

## Added

- Tests for the local and base executors.

## [0.24.14] - 2022-02-11

### Added

- UI: add dashboard cards
- UI: add scaling dots background

### Changed

- UI: reduce sidebar font sizes, refine color theme
- UI: refine scrollbar styling, show on container hover
- UI: format executor parameters as YAML code
- UI: update syntax highlighting scheme
- UI: update index.html description meta tag

## [0.24.13] - 2022-02-11

### Added

- Tests for covalent/_shared_files/config.py

## [0.24.12] - 2022-02-10

### Added

- CodeQL code analyzer

## [0.24.11] - 2022-02-10

### Added

- A new dictionary `_DEFAULT_CONSTRAINTS_DEPRECATED` in defaults.py

### Changed

- The `_DEFAULT_CONSTRAINT_VALUES` dictionary now only contains the `backend` argument

## [0.24.10] - 2022-02-09

### Fixed

- Sporadically failing workflow cancellation test in tests/workflow_stack_test.py

## [0.24.9] - 2022-02-09

## Changed

- Implementation of `_port_from_pid` in covalent_dispatcher/_cli/service.py.

## Added

- Unit tests for command line interface (CLI) functionalities in covalent_dispatcher/_cli/service.py and covalent_dispatcher/_cli/cli.py.

## [0.24.8] - 2022-02-07

### Fixed

- If a user's configuration file does not have a needed parameter, the default parameter (defined in _shared_files/defaults.py) is used.

## [0.24.7] - 2022-02-07

### Added

- Typing: Add Type hint `dispatch_info` parameter.
- Documentation: Updated the return_type description in docstring.

### Changed

- Typing: Change return type annotation to `Generator`.

## [0.24.6] - 2022-02-06

### Added

- Type hint to `deserialize` method of `TransportableObject` of `covalent/_workflow/transport.py`.

### Changed

- Description of `data` in `deserialize` method of `TransportableObject` of `covalent/_workflow/transport.py` from `The serialized transportable object` to `Cloudpickled function`.

## [0.24.5] - 2022-02-05

### Fixed

- Removed dependence on Sentinel module

## [0.24.4] - 2022-02-04

### Added

- Tests across multiple versions of Python and multiple operating systems
- Documentation reflecting supported configurations

## [0.24.3] - 2022-02-04

### Changed

- Typing: Use `bool` in place of `Optional[bool]` as type annotation for `develop` parameter in `covalent_dispatcher.service._graceful_start`
- Typing: Use `Any` in place of `Optional[Any]` as type annotation for `new_value` parameter in `covalent._shared_files.config.get_config`

## [0.24.2] - 2022-02-04

### Fixed

- Updated hyperlink of "How to get the results" from "./collection/query_electron_execution_result" to "./collection/query_multiple_lattice_execution_results" in "doc/source/how_to/index.rst".
- Updated hyperlink of "How to get the result of a particular electron" from "./collection/query_multiple_lattice_execution_results" to "./collection/query_electron_execution_result" in "doc/source/how_to/index.rst".

## [0.24.1] - 2022-02-04

### Changed

- Changelog entries are now required to have the current date to enforce ordering.

## [0.24.0] - 2022-02-03

### Added

- UI: log file output - display in Output tab of all available log file output
- UI: show lattice and electron inputs
- UI: display executor attributes
- UI: display error message on failed status for lattice and electron

### Changed

- UI: re-order sidebar sections according to latest figma designs
- UI: update favicon
- UI: remove dispatch id from tab title
- UI: fit new uuids
- UI: adjust theme text primary and secondary colors

### Fixed

- UI: auto-refresh result state on initial render of listing and graph pages
- UI: graph layout issues: truncate long electron/param names

## [0.23.0] - 2022-02-03

### Added

- Added `BaseDispatcher` class to be used for creating custom dispatchers which allow connection to a dispatcher server.
- `LocalDispatcher` inheriting from `BaseDispatcher` allows connection to a local dispatcher server running on the user's machine.
- Covalent only gives interface to the `LocalDispatcher`'s `dispatch` and `dispatch_sync` methods.
- Tests for both `LocalDispatcher` and `BaseDispatcher` added.

### Changed

- Switched from using `lattice.dispatch` and `lattice.dispatch_sync` to `covalent.dispatch` and `covalent.dispatch_sync`.
- Dispatcher address now is passed as a parameter (`dispatcher_addr`) to `covalent.dispatch` and `covalent.dispatch_sync` instead of a metadata field to lattice.
- Updated tests, how tos, and tutorials to use `covalent.dispatch` and `covalent.dispatch_sync`.
- All the contents of `covalent_dispatcher/_core/__init__.py` are moved to `covalent_dispatcher/_core/execution.py` for better organization. `__init__.py` only contains function imports which are needed by external modules.
- `dispatch`, `dispatch_sync` methods deprecated from `Lattice`.

### Removed

- `_server_dispatch` method removed from `Lattice`.
- `dispatcher` metadata field removed from `lattice`.

## [0.22.19] - 2022-02-03

### Fixed

- `_write_dispatch_to_python_file` isn't called each time a task is saved. It is now only called in the final save in `_run_planned_workflow` (in covalent_dispatcher/_core/__init__.py).

## [0.22.18] - 2022-02-03

### Fixed

- Added type information to result.py

## [0.22.17] - 2022-02-02

### Added

- Replaced `"typing.Optional"` with `"str"` in covalent/executor/base.py
- Added missing type hints to `get_dispatch_context` and `write_streams_to_file` in covalent/executor/base.py, BaseExecutor

## [0.22.16] - 2022-02-02

### Added

- Functions to check if UI and dispatcher servers are running.
- Tests for the `is_ui_running` and `is_server_running` in covalent_dispatcher/_cli/service.py.

## [0.22.15] - 2022-02-01

### Fixed

- Covalent CLI command `covalent purge` will now stop the servers before deleting all the pid files.

### Added

- Test for `purge` method in covalent_dispatcher/_cli/service.py.

### Removed

- Unused `covalent_dispatcher` import from covalent_dispatcher/_cli/service.py.

### Changed

- Moved `_config_manager` import from within the `purge` method to the covalent_dispatcher/_cli/service.py for the purpose of mocking in tests.

## [0.22.14] - 2022-02-01

### Added

- Type hint to `_server_dispatch` method in `covalent/_workflow/lattice.py`.

## [0.22.13] - 2022-01-26

### Fixed

- When the local executor's `log_stdout` and `log_stderr` config variables are relative paths, they should go inside the results directory. Previously that was queried from the config, but now it's queried from the lattice metadata.

### Added

- Tests for the corresponding functions in (`covalent_dispatcher/_core/__init__.py`, `covalent/executor/base.py`, `covalent/executor/executor_plugins/local.py` and `covalent/executor/__init__.py`) affected by the bug fix.

### Changed

- Refactored `_delete_result` in result manager to give the option of deleting the result parent directory.

## [0.22.12] - 2022-01-31

### Added

- Diff check in pypi.yml ensures correct files are packaged

## [0.22.11] - 2022-01-31

### Changed

- Removed codecov token
- Removed Slack notifications from feature branches

## [0.22.10] - 2022-01-29

### Changed

- Running tests, conda, and version workflows on pull requests, not just pushes

## [0.22.9] - 2022-01-27

### Fixed

- Fixing version check action so that it doesn't run on commits that are in develop
- Edited PR template so that markdown checklist appears properly

## [0.22.8] - 2022-01-27

### Fixed

- publish workflow, using `docker buildx` to build images for x86 and ARM, prepare manifest and push to ECR so that pulls will match the correct architecture.
- typo in CONTRIBUTING
- installing `gcc` in Docker image so Docker can build wheels for `dask` and other packages that don't provide ARM wheels

### Changed

- updated versions in `requirements.txt` for `matplotlib` and `dask`

## [0.22.7] - 2022-01-27

### Added

- `MANIFEST.in` did not have `covalent_dispatcher/_service` in it due to which the PyPi package was not being built correctly. Added the `covalent_dispatcher/_service` to the `MANIFEST.in` file.

### Fixed

- setuptools properly including data files during installation

## [0.22.6] - 2022-01-26

### Fixed

- Added service folder in covalent dispatcher to package.

## [0.22.5] - 2022-01-25

### Fixed

- `README.md` images now use master branch's raw image urls hosted on <https://github.com> instead of <https://raw.githubusercontent.com>. Also, switched image rendering from html to markdown.

## [0.22.4] - 2022-01-25

### Fixed

- dispatcher server app included in sdist
- raw image urls properly used

## [0.22.3] - 2022-01-25

### Fixed

- raw image urls used in readme

## [0.22.2] - 2022-01-25

### Fixed

- pypi upload

## [0.22.1] - 2022-01-25

### Added

- Code of conduct
- Manifest.in file
- Citation info
- Action to upload to pypi

### Fixed

- Absolute URLs used in README
- Workflow badges updated URLs
- `install_package_data` -> `include_package_data` in `setup.py`

## [0.22.0] - 2022-01-25

### Changed

- Using public ECR for Docker release

## [0.21.0] - 2022-01-25

### Added

- GitHub pull request templates

## [0.20.0] - 2022-01-25

### Added

- GitHub issue templates

## [0.19.0] - 2022-01-25

### Changed

- Covalent Beta Release

## [0.18.9] - 2022-01-24

### Fixed

- iframe in the docs landing page is now responsive

## [0.18.8] - 2022-01-24

### Changed

- Temporarily removed output tab
- Truncated dispatch id to fit left sidebar, add tooltip to show full id

## [0.18.7] - 2022-01-24

### Changed

- Many stylistic improvements to documentation, README, and CONTRIBUTING.

## [0.18.6] - 2022-01-24

### Added

- Test added to check whether an already decorated function works as expected with Covalent.
- `pennylane` package added to the `requirements-dev.txt` file.

### Changed

- Now using `inspect.signature` instead of `function.__code__` to get the names of function's parameters.

## [0.18.5] - 2022-01-21

### Fixed

- Various CI fixes, including rolling back regression in version validation, caching on s3 hosted badges, applying releases and tags correctly.

## [0.18.4] - 2022-01-21

### Changed

- Removed comments and unused functions in covalent_dispatcher
- `result_class.py` renamed to `result.py`

### Fixed

- Version was not being properly imported inside `covalent/__init__.py`
- `dispatch_sync` was not previously using the `results_dir` metadata field

### Removed

- Credentials in config
- `generate_random_filename_in_cache`
- `is_any_atom`
- `to_json`
- `show_subgraph` option in `draw`
- `calculate_node`

## [0.18.3] - 2022-01-20

### Fixed

- The gunicorn servers now restart more gracefully

## [0.18.2] - 2022-01-21

### Changed

- `tempdir` metadata field removed and replaced with `executor.local.cache_dir`

## [0.18.1] - 2022-01-11

## Added

- Concepts page

## [0.18.0] - 2022-01-20

### Added

- `Result.CANCELLED` status to represent the status of a cancelled dispatch.
- Condition to cancel the whole dispatch if any of the nodes are cancelled.
- `cancel_workflow` function which uses a shared variable provided by Dask (`dask.distributed.Variable`) in a dask client to inform nodes to stop execution.
- Cancel function for dispatcher server API which will allow the server to terminate the dispatch.
- How to notebook for cancelling a dispatched job.
- Test to verify whether cancellation of dispatched jobs is working as expected.
- `cancel` function is available as `covalent.cancel`.

### Changed

- In file `covalent/_shared_files/config.py` instead of using a variable to store and then return the config data, now directly returning the configuration.
- Using `fire_and_forget` to dispatch a job instead of a dictionary of Dask's `Future` objects so that we won't have to manage the lifecycle of those futures.
- The `test_run_dispatcher` test was changed to reflect that the dispatcher no longer uses a dictionary of future objects as it was not being utilized anywhere.

### Removed

- `with dask_client` context was removed as the client created in `covalent_dispatcher/_core/__init__.py` is already being used even without the context. Furthermore, it creates issues when that context is exited which is unnecessary at the first place hence not needed to be resolved.

## [0.17.5] - 2022-01-19

### Changed

- Results directory uses a relative path by default and can be overridden by the environment variable `COVALENT_RESULTS_DIR`.

## [0.17.4] - 2022-01-19

### Changed

- Executor parameters use defaults specified in config TOML
- If relative paths are supplied for stdout and stderr, those files are created inside the results directory

## [0.17.3] - 2022-01-18

### Added

- Sync function
- Covalent CLI tool can restart in developer mode

### Fixed

- Updated the UI address referenced in the README

## [0.17.2] - 2022-01-12

### Added

- Quantum gravity tutorial

### Changed

- Moved VERSION file to top level

## [0.17.1] - 2022-01-19

### Added

- `error` attribute was added to the results object to show which node failed and the reason behind it.
- `stdout` and `stderr` attributes were added to a node's result to store any stdout and stderr printing done inside an electron/node.
- Test to verify whether `stdout` and `stderr` are being stored in the result object.

### Changed

- Redesign of how `redirect_stdout` and `redirect_stderr` contexts in executor now work to allow storing their respective outputs.
- Executors now also return `stdout` and `stderr` strings, along with the execution output, so that they can be stored in their result object.

## [0.17.0] - 2022-01-18

### Added

- Added an attribute `__code__` to electron and lattice which is a copy of their respective function's `__code__` attribute.
- Positional arguments, `args`, are now merged with keyword arguments, `kwargs`, as close as possible to where they are passed. This was done to make sure we support both with minimal changes and without losing the name of variables passed.
- Tests to ensure usage of positional arguments works as intended.

### Changed

- Slight rework to how any print statements in lattice are sent to null.
- Changed `test_dispatcher_functional` in `basic_dispatcher_test.py` to account for the support of `args` and removed a an unnecessary `print` statement.

### Removed

- Removed `args` from electron's `init` as it wasn't being used anywhere.

## [0.16.1] - 2022-01-18

### Changed

- Requirement changed from `dask[complete]` to `dask[distributed]`.

## [0.16.0] - 2022-01-14

### Added

- New UI static demo build
- New UI toolbar functions - orientation, toggle params, minimap
- Sortable and searchable lattice name row

### Changed

- Numerous UI style tweaks, mostly around dispatches table states

### Fixed

- Node sidebar info now updates correctly

## [0.15.11] - 2022-01-18

### Removed

- Unused numpy requirement. Note that numpy is still being installed indirectly as other packages in the requirements rely on it.

## [0.15.10] - 2022-01-16

## Added

- How-to guide for Covalent dispatcher CLI.

## [0.15.9] - 2022-01-18

### Changed

- Switched from using human readable ids to using UUIDs

### Removed

- `human-id` package was removed along with its mention in `requirements.txt` and `meta.yaml`

## [0.15.8] - 2022-01-17

### Removed

- Code breaking text from CLI api documentation.
- Unwanted covalent_dispatcher rst file.

### Changed

- Installation of entire covalent_dispatcher instead of covalent_dispatcher/_service in setup.py.

## [0.15.7] - 2022-01-13

### Fixed

- Functions with multi-line or really long decorators are properly serialized in dispatch_source.py.
- Multi-line Covalent output is properly commented out in dispatch_source.py.

## [0.15.6] - 2022-01-11

### Fixed

- Sub-lattice functions are successfully serialized in the utils.py get_serialized_function_str.

### Added

- Function to scan utilized source files and return a set of imported modules (utils.get_imports_from_source)

## [0.15.5] - 2022-01-12

### Changed

- UI runs on port 47007 and the dispatcher runs on port 48008. This is so that when the servers are later merged, users continue using port 47007 in the browser.
- Small modifications to the documentation
- Small fix to the README

### Removed

- Removed a directory `generated` which was improperly added
- Dispatcher web interface
- sqlalchemy requirement

## [0.15.4] - 2022-01-11

### Changed

- In file `covalent/executor/base.py`, `pickle` was changed to `cloudpickle` because of its universal pickling ability.

### Added

- In docstring of `BaseExecutor`, a note was added specifying that `covalent` with its dependencies is assumed to be installed in the conda environments.
- Above note was also added to the conda env selector how-to.

## [0.15.3] - 2022-01-11

### Changed

- Replaced the generic `RuntimeError` telling users to check if there is an object manipulation taking place inside the lattice to a simple warning. This makes the original error more visible.

## [0.15.2] - 2022-01-11

### Added

- If condition added for handling the case where `__getattr__` of an electron is accessed to detect magic functions.

### Changed

- `ActiveLatticeManager` now subclasses from `threading.local` to make it thread-safe.
- `ValueError` in the lattice manager's `claim` function now also shows the name of the lattice that is currently claimed.
- Changed docstring of `ActiveLatticeManager` to note that now it is thread-safe.
- Sublattice dispatching now no longer deletes the result object file and is dispatched normally instead of in a serverless manner.
- `simulate_nitrogen_and_copper_slab_interaction.ipynb` notebook tutorial now does normal dispatching as well instead of serverless dispatching. Also, now 7 datapoints will be shown instead of 10 earlier.

## [0.15.1] - 2022-01-11

### Fixed

- Passing AWS credentials to reusable workflows as a secret

## [0.15.0] - 2022-01-10

### Added

- Action to push development image to ECR

### Changed

- Made the publish action reusable and callable

## [0.14.1] - 2022-01-02

### Changed

- Updated the README
- Updated classifiers in the setup.py file
- Massaged some RTD pages

## [0.14.0] - 2022-01-07

### Added

- Action to push static UI to S3

## [0.13.2] - 2022-01-07

### Changed

- Completed new UI design work

## [0.13.1] - 2022-01-02

### Added

- Added eventlet requirement

### Changed

- The CLI tool can now manage the UI flask server as well
- [Breaking] The CLI option `-t` has been changed to `-d`, which starts the servers in developer mode and exposes unit tests to the server.

## [0.13.0] - 2022-01-01

### Added

- Config manager in `covalent/_shared_files/config.py`
- Default location for the main config file can be overridden using the environment variable `COVALENT_CONFIG_DIR`
- Ability to set and get configuration using `get_config` and `set_config`

### Changed

- The flask servers now reference the config file
- Defaults reference the config file

### Fixed

- `ValueError` caught when running `covalent stop`
- One of the functional tests was using a malformed path

### Deprecated

- The `electron.to_json` function
- The `generate_random_filename_in_cache` function

### Removed

- The `get_api_token` function

## [0.12.13] - 2022-01-04

## Removed

- Tutorial section headings

## Fixed

- Plot background white color

## [0.12.12] - 2022-01-06

### Fixed

- Having a print statement inside electron and lattice code no longer causes the workflow to fail.

## [0.12.11] - 2022-01-04

### Added

- Completed UI feature set for first release

### Changed

- UI server result serialization improvements
- UI result update webhook no longer fails on request exceptions, logs warning intead

## [0.12.10] - 2021-12-17

### Added

- Astrophysics tutorial

## [0.12.9] - 2022-01-04

### Added

- Added `get_all_node_results` method in `result_class.py` to return result of all node executions.

- Added `test_parallelilization` test to verify whether the execution is now being achieved in parallel.

### Changed

- Removed `LocalCluster` cluster creation usage to a simple `Client` one from Dask.

- Removed unnecessary `to_run` function as we no longer needed to run execution through an asyncio loop.

- Removed `async` from function definition of previously asynchronous functions, `_run_task`, `_run_planned_workflow`, `_plan_workflow`, and `_run_workflow`.

- Removed `uvloop` from requirements.

- Renamed `test_get_results` to `test_get_result`.

- Reran the how to notebooks where execution time was mentioned.

- Changed how `dispatch_info` context manager was working to account for multiple nodes accessing it at the same time.

## [0.12.8] - 2022-01-02

### Changed

- Changed the software license to GNU Affero 3.0

### Removed

- `covalent-ui` directory

## [0.12.7] - 2021-12-29

### Fixed

- Gunicorn logging now uses the `capture-output` flag instead of redirecting stdout and stderr

## [0.12.6] - 2021-12-23

### Changed

- Cleaned up the requirements and moved developer requirements to a separate file inside `tests`

## [0.12.5] - 2021-12-16

### Added

- Conda build CI job

## [0.12.4] - 2021-12-23

### Changed

- Gunicorn server now checks for port availability before starting

### Fixed

- The `covalent start` function now prints the correct port if the server is already running.

## [0.12.3] - 2021-12-14

### Added

- Covalent tutorial comparing quantum support vector machines with support vector machine algorithms implemented in qiskit and scikit-learn.

## [0.12.2] - 2021-12-16

### Fixed

- Now using `--daemon` in gunicorn to start the server, which was the original intention.

## [0.12.1] - 2021-12-16

### Fixed

- Removed finance references from docs
- Fixed some other small errors

### Removed

- Removed one of the failing how-to tests from the functional test suite

## [0.12.0] - 2021-12-16

### Added

- Web UI prototype

## [0.11.1] - 2021-12-14

### Added

- CLI command `covalent status` shows port information

### Fixed

- gunicorn management improved

## [0.11.0] - 2021-12-14

### Added

- Slack notifications for test status

## [0.10.4] - 2021-12-15

### Fixed

- Specifying a non-default results directory in a sub-lattice no longer causes a failure in lattice execution.

## [0.10.3] - 2021-12-14

### Added

- Functional tests for how-to's in documentation

### Changed

- Moved example script to a functional test in the pipeline
- Added a test flag to the CLI tool

## [0.10.2] - 2021-12-14

### Fixed

- Check that only `kwargs` without any default values in the workflow definition need to be passed in `lattice.draw(ax=ax, **kwargs)`.

### Added

- Function to check whether all the parameters without default values for a callable function has been passed added to shared utils.

## [0.10.1] - 2021-12-13

### Fixed

- Content and style fixes for getting started doc.

## [0.10.0] - 2021-12-12

### Changed

- Remove all imports from the `covalent` to the `covalent_dispatcher`, except for `_dispatch_serverless`
- Moved CLI into `covalent_dispatcher`
- Moved executors to `covalent` directory

## [0.9.1] - 2021-12-13

### Fixed

- Updated CONTRIBUTING to clarify docstring style.
- Fixed docstrings for `calculate_node` and `check_constraint_specific_sum`.

## [0.9.0] - 2021-12-10

### Added

- `prefix_separator` for separating non-executable node types from executable ones.

- `subscript_prefix`, `generator_prefix`, `sublattice_prefix`, `attr_prefix` for prefixes of subscripts, generators,
  sublattices, and attributes, when called on an electron and added to the transport graph.

- `exclude_from_postprocess` list of prefixes to denote those nodes which won't be used in post processing the workflow.

- `__int__()`, `__float__()`, `__complex__()` for converting a node to an integer, float, or complex to a value of 0 then handling those types in post processing.

- `__iter__()` generator added to Electron for supporting multiple return values from an electron execution.

- `__getattr__()` added to Electron for supporting attribute access on the node output.

- `__getitem__()` added to Electron for supporting subscripting on the node output.

- `electron_outputs` added as an attribute to lattice.

### Changed

- `electron_list_prefix`, `electron_dict_prefix`, `parameter_prefix` modified to reflect new way to assign prefixes to nodes.

- In `build_graph` instead of ignoring all exceptions, now the exception is shown alongwith the runtime error notifying that object manipulation should be avoided inside a lattice.

- `node_id` changed to `self.node_id` in Electron's `__call__()`.

- `parameter` type electrons now have the default metadata instead of empty dictionary.

- Instead of deserializing and checking whether a sublattice is there, now a `sublattice_prefix` is used to denote when a node is a sublattice.

- In `dispatcher_stack_test`, `test_dispatcher_flow` updated to indicate the new use of `parameter_prefix`.

### Fixed

- When an execution fails due to something happening in `run_workflow`, then result object's status is now failed and the object is saved alongwith throwing the appropriate exception.

## [0.8.5] - 2021-12-10

### Added

- Added tests for choosing specific executors inside electron initialization.
- Added test for choosing specific Conda environments inside electron initialization.

## [0.8.4] - 2021-12-10

### Changed

- Removed _shared_files directory and contents from covalent_dispatcher. Logging in covalent_dispatcher now uses the logger in covalent/_shared_files/logging.py.

## [0.8.3] - 2021-12-10

### Fixed

- Decorator symbols were added to the pseudo-code in the quantum chemistry tutorial.

## [0.8.2] - 2021-12-06

### Added

- Quantum chemistry tutorial.

## [0.8.1] - 2021-12-08

### Added

- Docstrings with typehints for covalent dispatcher functions added.

### Changed

- Replaced `node` to `node_id` in `electron.py`.

- Removed unnecessary `enumerate` in `covalent_dispatcher/_core/__init__.py`.

- Removed `get_node_device_mapping` function from `covalent_dispatcher/_core/__init__.py`
  and moved the definition to directly add the mapping to `workflow_schedule`.

- Replaced iterable length comparison for `executor_specific_exec_cmds` from `if len(executor_specific_exec_cmds) > 0`
  to `if executor_specific_exec_cmds`.

## [0.8.0] - 2021-12-03

### Added

- Executors can now accept the name of a Conda environment. If that environment exists, the operations of any electron using that executor are performed in that Conda environment.

## [0.7.6] - 2021-12-02

### Changed

- How to estimate lattice execution time has been renamed to How to query lattice execution time.
- Change result querying syntax in how-to guides from `lattice.get_result` to
  `covalent.get_result`.
- Choose random port for Dask dashboard address by setting `dashboard_address` to ':0' in
  `LocalCluster`.

## [0.7.5] - 2021-12-02

### Fixed

- "Default" executor plugins are included as part of the package upon install.

## [0.7.4] - 2021-12-02

### Fixed

- Upgraded dask to 2021.10.0 based on a vulnerability report

## [0.7.3] - 2021-12-02

### Added

- Transportable object tests
- Transport graph tests

### Changed

- Variable name node_num to node_id
- Variable name node_idx to node_id

### Fixed

- Transport graph `get_dependencies()` method return type was changed from Dict to List

## [0.7.2] - 2021-12-01

### Fixed

- Date handling in changelog validation

### Removed

- GitLab CI YAML

## [0.7.1] - 2021-12-02

### Added

- A new parameter to a node's result called `sublattice_result` is added.
  This will be of a `Result` type and will contain the result of that sublattice's
  execution. If a normal electron is executed, this will be `None`.

- In `_delete_result` function in `results_manager.py`, an empty results directory
  will now be deleted.

- Name of a sublattice node will also contain `(sublattice)`.

- Added `_dispatch_sync_serverless` which synchronously dispatches without a server
  and waits for a result to be returned. This is the method used to dispatch a sublattice.

- Test for sublatticing is added.

- How-to guide added for sublatticing explaining the new features.

### Changed

- Partially changed `draw` function in `lattice.py` to also draw the subgraph
  of the sublattice when drawing the main graph of the lattice. The change is
  incomplete as we intend to add this feature later.

- Instead of returning `plt`, `draw` now returns the `ax` object.

- `__call__` function in `lattice.py` now runs the lattice's function normally
  instead of dispatching it.

- `_run_task` function now checks whether current node is a sublattice and acts
  accordingly.

### Fixed

- Unnecessary lines to rename the node's name in `covalent_dispatcher/_core/__init__.py` are removed.

- `test_electron_takes_nested_iterables` test was being ignored due to a spelling mistake. Fixed and
  modified to follow the new pattern.

## [0.7.0] - 2021-12-01

### Added

- Electrons can now accept an executor object using the "backend" keyword argument. "backend" can still take a string naming the executor module.
- Electrons and lattices no longer have Slurm metadata associated with the executor, as that information should be contained in the executor object being used as an input argument.
- The "backend" keyword can still be a string specifying the executor module, but only if the executor doesn't need any metadata.
- Executor plugin classes are now directly available to covalent, eg: covalent.executor.LocalExecutor().

## [0.6.7] - 2021-12-01

### Added

- Docstrings without examples for all the functions in core covalent.
- Typehints in those functions as well.
- Used `typing.TYPE_CHECKING` to prevent cyclic imports when writing typehints.

### Changed

- `convert_to_lattice_function` renamed to `convert_to_lattice_function_call`.
- Context managers now raise a `ValueError` instead of a generic `Exception`.

## [0.6.6] - 2021-11-30

### Fixed

- Fixed the version used in the documentation
- Fixed the badge URLs to prevent caching

## [0.6.5] - 2021-11-30

### Fixed

- Broken how-to links

### Removed

- Redundant lines from .gitignore
- *.ipynb from .gitignore

## [0.6.4] - 2021-11-30

### Added

- How-to guides for workflow orchestration.
  - How to construct an electron
  - How to construct a lattice
  - How to add an electron to lattice
  - How to visualize the lattice
  - How to add constraints to lattices
- How-to guides for workflow and subtask execution.
  - How to execute individual electrons
  - How to execute a lattice
  - How to execute multiple lattices
- How-to guides for status querying.
  - How to query electron execution status
  - How to query lattice execution status
  - How to query lattice execution time
- How-to guides for results collection
  - How to query electron execution results
  - How to query lattice execution results
  - How to query multiple lattice execution results
- Str method for the results object.

### Fixed

- Saving the electron execution status when the subtask is running.

## [0.6.3] - 2021-11-29

### Removed

- JWT token requirement.
- Covalent dispatcher login requirement.
- Update covalent login reference in README.md.
- Changed the default dispatcher server port from 5000 to 47007.

## [0.6.2] - 2021-11-28

### Added

- Github action for tests and coverage
- Badges for tests and coverage
- If tests pass then develop is pushed to master
- Add release action which tags and creates a release for minor version upgrades
- Add badges action which runs linter, and upload badges for version, linter score, and platform
- Add publish action (and badge) which builds a Docker image and uploads it to the AWS ECR

## [0.6.1] - 2021-11-27

### Added

- Github action which checks version increment and changelog entry

## [0.6.0] - 2021-11-26

### Added

- New Covalent RTD theme
- sphinx extension sphinx-click for CLI RTD
- Sections in RTD
- init.py in both covalent-dispatcher logger module and cli module for it to be importable in sphinx

### Changed

- docutils version that was conflicting with sphinx

### Removed

- Old aq-theme

## [0.5.1] - 2021-11-25

### Added

- Integration tests combining both covalent and covalent-dispatcher modules to test that
  lattice workflow are properly planned and executed.
- Integration tests for the covalent-dispatcher init module.
- pytest-asyncio added to requirements.

## [0.5.0] - 2021-11-23

### Added

- Results manager file to get results from a file, delete a result, and redispatch a result object.
- Results can also be awaited to only return a result if it has either been completed or failed.
- Results class which is used to store the results with all the information needed to be used again along with saving the results to a file functionality.
- A result object will be a mercurial object which will be updated by the dispatcher and saved to a file throughout the dispatching and execution parts.
- Direct manipulation of the transport graph inside a result object takes place.
- Utility to convert a function definition string to a function and vice-versa.
- Status class to denote the status of a result object and of each node execution in the transport graph.
- Start and end times are now also stored for each node execution as well as for the whole dispatch.
- Logging of `stdout` and `stderr` can be done by passing in the `log_stdout`, `log_stderr` named metadata respectively while dispatching.
- In order to get the result of a certain dispatch, the `dispatch_id`, the `results_dir`, and the `wait` parameter can be passed in. If everything is default, then only the dispatch id is required, waiting will not be done, and the result directory will be in the current working directory with folder name as `results/` inside which every new dispatch will have a new folder named according to their respective dispatch ids, containing:
  - `result.pkl` - (Cloud)pickled result object.
  - `result_info.yaml` - yaml file with high level information about the result and its execution.
  - `dispatch_source.py` - python file generated, containing the original function definitions of lattice and electrons which can be used to dispatch again.

### Changed

- `logfile` named metadata is now `slurm_logfile`.
- Instead of using `jsonpickle`, `cloudpickle` is being used everywhere to maintain consistency.
- `to_json` function uses `json` instead of `jsonpickle` now in electron and lattice definitions.
- `post_processing` moved to the dispatcher, so the dispatcher will now store a finished execution result in the results folder as specified by the user with no requirement of post processing it from the client/user side.
- `run_task` function in dispatcher modified to check if a node has completed execution and return it if it has, else continue its execution. This also takes care of cases if the server has been closed mid execution, then it can be started again from the last saved state, and the user won't have to wait for the whole execution.
- Instead of passing in the transport graph and dispatch id everywhere, the result object is being passed around, except for the `asyncio` part where the dispatch id and results directory is being passed which afterwards lets the core dispatcher know where to get the result object from and operate on it.
- Getting result of parent node executions of the graph, is now being done using the result object's graph. Storing of each execution's result is also done there.
- Tests updated to reflect the changes made. They are also being run in a serverless manner.

### Removed

- `LatticeResult` class removed.
- `jsonpickle` requirement removed.
- `WorkflowExecutionResult`, `TaskExecutionResult`, and `ExecutionError` singleton classes removed.

### Fixed

- Commented out the `jwt_required()` part in `covalent-dispatcher/_service/app.py`, may be removed in later iterations.
- Dispatcher server will now return the error message in the response of getting result if it fails instead of sending every result ever as a response.

## [0.4.3] - 2021-11-23

### Added

- Added a note in Known Issues regarding port conflict warning.

## [0.4.2] - 2021-11-24

### Added

- Added badges to README.md

## [0.4.1] - 2021-11-23

### Changed

- Removed old coverage badge and fixed the badge URL

## [0.4.0] - 2021-11-23

### Added

- Codecov integrations and badge

### Fixed

- Detached pipelines no longer created

## [0.3.0] - 2021-11-23

### Added

- Wrote a Code of Conduct based on <https://www.contributor-covenant.org/>
- Added installation and environment setup details in CONTRIBUTING
- Added Known Issues section to README

## [0.2.0] - 2021-11-22

### Changed

- Removed non-open-source executors from Covalent. The local SLURM executor is now
- a separate repo. Executors are now plugins.

## [0.1.0] - 2021-11-19

### Added

- Pythonic CLI tool. Install the package and run `covalent --help` for a usage description.
- Login and logout functionality.
- Executor registration/deregistration skeleton code.
- Dispatcher service start, stop, status, and restart.

### Changed

- JWT token is stored to file instead of in an environment variable.
- The Dask client attempts to connect to an existing server.

### Removed

- Removed the Bash CLI tool.

### Fixed

- Version assignment in the covalent init file.

## [0.0.3] - 2021-11-17

### Fixed

- Fixed the Dockerfile so that it runs the dispatcher server from the covalent repo.

## [0.0.2] - 2021-11-15

### Changed

- Single line change in ci script so that it doesn't exit after validating the version.
- Using `rules` in `pytest` so that the behavior in test stage is consistent.

## [0.0.1] - 2021-11-15

### Added

- CHANGELOG.md to track changes (this file).
- Semantic versioning in VERSION.
- CI pipeline job to enforce versioning.<|MERGE_RESOLUTION|>--- conflicted
+++ resolved
@@ -7,11 +7,10 @@
 
 ## [UNRELEASED]
 
-<<<<<<< HEAD
 ### Docs
 
-- Added migration guide from `0.3x` to Read The Docs & README.md
-=======
+- Added migration guide from `0.3x` to Read The Docs and `README.md`
+
 ## [0.93.0] - 2022-04-22
 
 ### Added
@@ -30,7 +29,6 @@
 - Fixed the cancel url endpoint.
 
 - Cancelling a workflow for lattices and sublattices works even if they are partially run.
->>>>>>> cc580d64
 
 ## [0.91.0] - 2022-04-21
 
