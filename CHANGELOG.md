# Changelog

All notable changes to this project will be documented in this file.

The format is based on [Keep a Changelog](https://keepachangelog.com/en/1.0.0/),
and this project adheres to [Semantic Versioning](https://semver.org/spec/v2.0.0.html).

## [UNRELEASED]

<<<<<<< HEAD
### Changed

- Replaced `Session(DispatchDB()._get_data_store().engine)` with `workflow_db.session()`

### Removed

- `DevDataStore` class from `datastore.py`
- workflows manager
=======
## [0.160.1] - 2022-08-02

### Authors

- Alejandro Esquivel <ae@alejandro.ltd>
- Scott Wyman Neagle <scott@agnostiq.ai>


### Fixed

- `script_location` key not found issue when installing with pip (second attempt)

### Docs

- Remove migration guide reference from README

### Operations

- Explicitly check `release == true` in tests.yml
>>>>>>> b42c99df

## [0.160.0] - 2022-08-02

### Authors

- Casey Jao <casey@agnostiq.ai>
- Co-authored-by: Faiyaz Hasan <faiyaz@agnostiq.ai>


### Changed

- `Executor.run()` now accepts a `task_metadata` dictionary. Current
  keys consist of `dispatch_id` and `node_id`.

## [0.159.0] - 2022-08-02

### Authors

- Casey Jao <casey@agnostiq.ai>
- Co-authored-by: Faiyaz Hasan <faiyaz@agnostiq.ai>


### Changed

- Database schema has been updated to v11

### Operations

- `paths-filter` will only be run on PRs, i.e on workflow runs, the whole test suite will be run.
- Removed retry action from running on `pytest` steps since they instead use `pytest` retries.
- `codecov.yml` added to enable carry-forward flags
- UI front-end is only built for pull requests when the source changes
- Packaging is only validated on the `develop` branch

## [0.158.0] - 2022-07-29

### Authors

- Okechukwu  Emmanuel Ochia <okechukwu@agnostiq.ai>
- Co-authored-by: Scott Wyman Neagle <scott@agnostiq.ai>
- Will Cunningham <wjcunningham7@users.noreply.github.com>
- Alejandro Esquivel <ae@alejandro.ltd>
- Co-authored-by: pre-commit-ci[bot] <66853113+pre-commit-ci[bot]@users.noreply.github.com>
- Casey Jao <casey@agnostiq.ai>
- Co-authored-by: Faiyaz Hasan <faiyaz@agnostiq.ai>


### Changed

- Construct the result object in the dispatcher `entry_point.py` module in order to avoid the Missing Latticed Id error so frequently.
- Update the sleep statement length to 0.1 seconds in the results.manager.

## [0.157.1] - 2022-07-29

### Authors

- Okechukwu  Emmanuel Ochia <okechukwu@agnostiq.ai>
- Co-authored-by: Scott Wyman Neagle <scott@agnostiq.ai>
- Will Cunningham <wjcunningham7@users.noreply.github.com>
- Alejandro Esquivel <ae@alejandro.ltd>
- Co-authored-by: pre-commit-ci[bot] <66853113+pre-commit-ci[bot]@users.noreply.github.com>
- Casey Jao <casey@agnostiq.ai>

### Fixed

- Pass non-kwargs to electrons in the correct order during dispatch.

## [0.157.0] - 2022-07-28

### Authors

- Okechukwu  Emmanuel Ochia <okechukwu@agnostiq.ai>
- Co-authored-by: Scott Wyman Neagle <scott@agnostiq.ai>
- Will Cunningham <wjcunningham7@users.noreply.github.com>
- Alejandro Esquivel <ae@alejandro.ltd>
- Co-authored-by: pre-commit-ci[bot] <66853113+pre-commit-ci[bot]@users.noreply.github.com>
- Casey Jao <casey@agnostiq.ai>


### Changed

- Expose a public `wait()` function compatible with both calling and dispatching lattices

### Docs

- Updated the RTD on `wait_for()` to use the static `wait()` function

### Operations

- pre-commit autoupdate

### Docs

- Changed the custom executor how-to to be shorter and more concise.

## [0.156.0] - 2022-07-27

### Authors

- Okechukwu  Emmanuel Ochia <okechukwu@agnostiq.ai>
- Co-authored-by: Scott Wyman Neagle <scott@agnostiq.ai>
- Will Cunningham <wjcunningham7@users.noreply.github.com>
- Alejandro Esquivel <ae@alejandro.ltd>
- Co-authored-by: pre-commit-ci[bot] <66853113+pre-commit-ci[bot]@users.noreply.github.com>


### Added

- Bash decorator is introduced
- Lepton commands can be specified as a list of strings rather than strings alone.

## [0.155.1] - 2022-07-26

### Authors

- Okechukwu  Emmanuel Ochia <okechukwu@agnostiq.ai>
- Co-authored-by: Scott Wyman Neagle <scott@agnostiq.ai>
- Will Cunningham <wjcunningham7@users.noreply.github.com>
- Alejandro Esquivel <ae@alejandro.ltd>
- Co-authored-by: pre-commit-ci[bot] <66853113+pre-commit-ci[bot]@users.noreply.github.com>


### Fixed

- `script_location` key not found issue when running alembic programatically

### Operations

- Fixed syntax errors in `stale.yml` and in `hotfix.yml`
- `docker.yml` triggered after version bump in `develop` instead of before
- Enhanced `tests.yml` to upload coverage reports by domain

## [0.155.0] - 2022-07-26

### Authors

- Alejandro Esquivel <ae@alejandro.ltd>


### Added

- Exposing `alembic {args}` cli commands through: `covalent db alembic {args}`

## [0.154.0] - 2022-07-25

### Authors

- Casey Jao <casey@agnostiq.ai>
- Co-authored-by: Venkat Bala <venkat@agnostiq.ai>
- Alejandro Esquivel <ae@alejandro.ltd>


### Added

- Added methods to programatically fetch information from Alembic without needing subprocess

## [0.153.1] - 2022-07-25

### Authors

- Casey Jao <casey@agnostiq.ai>
- Co-authored-by: Venkat Bala <venkat@agnostiq.ai>


### Fixed

- Stdout and stderr are now captured when using the dask executor.


### Tests

- Fixed Dask cluster CLI tests

## [0.153.0] - 2022-07-25

### Authors

- Faiyaz Hasan <faiyaz@agnostiq.ai>


### Added

- Helper function to load and save files corresponding to the DB filenames.

### Changed

- Files with .txt, .log extensions are stored as strings.
- Get result web request timeout to 2 seconds.

## [0.152.0] - 2022-07-25

### Authors

- Faiyaz Hasan <faiyaz@agnostiq.ai>
- Co-authored-by: Scott Wyman Neagle <scott@agnostiq.ai>


### Changed

- Pass default DataStore object to node value retrieval method in the Results object.

## [0.151.1] - 2022-07-22

### Authors

- Faiyaz Hasan <faiyaz@agnostiq.ai>
- Co-authored-by: Scott Wyman Neagle <scott@agnostiq.ai>


### Fixed

- Adding maximum number of retries and timeout parameter to the get result http call.
- Disabling result_webhook for now.

## [0.151.0] - 2022-07-22

### Authors

- Scott Wyman Neagle <scott@agnostiq.ai>
- Co-authored-by: Will Cunningham <wjcunningham7@gmail.com>
- Sankalp Sanand <sankalp@agnostiq.ai>


### Added

- `BaseAsyncExecutor` has been added which can be inherited by new async-aware executors.

### Changed

- Since tasks were basically submitting the functions to a Dask cluster by default, they have been converted into asyncio `Tasks` instead which support a far larger number of concurrent tasks than previously used `ThreadPool`.

- `tasks_pool` will still be used to schedule tasks which use non-async executors.

- Executor's `executor` will now receive a callable instead of a serialized function. This allows deserializing the function where it is going to be executed while providing a simplified `execute` at the same time.

- `uvloop` is being used instead of the default event loop of `asyncio` for better performance.

- Tests have also been updated to reflect above changes.

### Operations

- Made Santosh the sole owner of `/docs`

## [0.150.0] - 2022-07-22

### Authors

- Faiyaz Hasan <faiyaz@agnostiq.ai>


### Added

- Initialize database tables when the covalent server is started.

## [0.149.0] - 2022-07-21

### Authors

- Scott Wyman Neagle <scott@agnostiq.ai>
- Co-authored-by: Venkat Bala <venkat@agnostiq.ai>


### Removed

- `result.save()`
- `result._write_dispatch_to_python_file()`

## [0.148.0] - 2022-07-21

### Authors

- Alejandro Esquivel <ae@alejandro.ltd>


### Changed

- Changed DataStore default db path to correspond to dispatch db config path

### Operations

- Added workflow to stale and close pull requests


### Docs

- Fixed `get_metadata` calls in examples to remove `results_dir` argument
- Removed YouTube video temporarily

## [0.147.0] - 2022-07-21

### Authors

- Casey Jao <casey@agnostiq.ai>


### Changed

- Simplified interface for custom executors. All the boilerplate has
  been moved to `BaseExecutor`.

## [0.146.0] - 2022-07-20

### Authors

- Casey Jao <casey@agnostiq.ai>
- Co-authored-by: Venkat Bala <venkat@agnostiq.ai>
- Faiyaz Hasan <faiyaz@agnostiq.ai>



### Added

- Ensure that transportable objects are rendered correctly when printing the result object.

### Tests

- Check that user data is not unpickled by the Covalent server process

## [0.145.0] - 2022-07-20

### Authors

- Scott Wyman Neagle <scott@agnostiq.ai>
- Co-authored-by: Venkat Bala <venkat@agnostiq.ai>
- Co-authored-by: Faiyaz Hasan <faiyaz@agnostiq.ai>


### Removed

- `entry_point.get_result()`

### Changed

- get_result to query an HTTP endpoint instead of a DB session

## [0.144.0] - 2022-07-20

### Authors

- Will Cunningham <wjcunningham7@users.noreply.github.com>
- Co-authored-by: Scott Wyman Neagle <scott@agnostiq.ai>
- Alejandro Esquivel <ae@alejandro.ltd>


### Added

- Set up alembic migrations & added migration guide (`alembic/README.md`)

## [0.143.0] - 2022-07-19

### Authors

- Will Cunningham <wjcunningham7@users.noreply.github.com>
- Co-authored-by: Scott Wyman Neagle <scott@agnostiq.ai>


### Changed

- Installation will fail if `cova` is installed while trying to install `covalent`.

## [0.142.0] - 2022-07-19

### Authors

- Poojith U Rao <106616820+poojithurao@users.noreply.github.com>
- Co-authored-by: Will Cunningham <wjcunningham7@gmail.com>
- Anna Hughes <annagwen42@gmail.com>
- Co-authored-by: Poojith <poojith@agnostiq.ai>
- Co-authored-by: Scott Wyman Neagle <scott@agnostiq.ai>
- Casey Jao <casey@agnostiq.ai>
- Co-authored-by: Venkat Bala <venkat@agnostiq.ai>
- Co-authored-by: pre-commit-ci[bot] <66853113+pre-commit-ci[bot]@users.noreply.github.com>
- Faiyaz Hasan <faiyaz@agnostiq.ai>


### Added

- `electron_num`, `completed_electron_num` fields to the Lattice table.

## [0.141.0] - 2022-07-19

### Authors

- Poojith U Rao <106616820+poojithurao@users.noreply.github.com>
- Co-authored-by: Will Cunningham <wjcunningham7@gmail.com>
- Anna Hughes <annagwen42@gmail.com>
- Co-authored-by: Poojith <poojith@agnostiq.ai>
- Co-authored-by: Scott Wyman Neagle <scott@agnostiq.ai>
- Casey Jao <casey@agnostiq.ai>
- Co-authored-by: Venkat Bala <venkat@agnostiq.ai>
- Co-authored-by: pre-commit-ci[bot] <66853113+pre-commit-ci[bot]@users.noreply.github.com>


### Changed

- Deprecate topological sort in favor of inspect in-degree of nodes until they are zero before dispatching task
- Use deepcopy to generate a copy of the metadata dictionary before saving result object to the database

### Docs

- Adding incomplete pennylane kernel tutorial
- Adding quantum ensemble tutorial

## [0.140.0] - 2022-07-19

### Authors

- Faiyaz Hasan <faiyaz@agnostiq.ai>
- Co-authored-by: Venkat Bala <venkat@agnostiq.ai>


### Added

- Fields `deps_filename`, `call_before_filename` and `call_after_filename` to the `Electron` table.
- Re-write the deps / call before and after file contents when inserting / updating electron record in the database.

### Changed

- Modify the test and implementation logic of inserting the electron record with these new fields.
- Field `key` to `key_filename` in `Electron` table.

## [0.139.1] - 2022-07-19

### Authors

- Divyanshu Singh <55018955+divshacker@users.noreply.github.com>
- Co-authored-by: Scott Wyman Neagle <wymnea@protonmail.com>
- Co-authored-by: Scott Wyman Neagle <scott@agnostiq.ai>
- Co-authored-by: Will Cunningham <wjcunningham7@users.noreply.github.com>


### Fixed

- Fixes Reverse IP problem. All References to `0.0.0.0` are changed to `localhost` . More details can be found [here](https://github.com/AgnostiqHQ/covalent/issues/202)

## [0.139.0] - 2022-07-19

### Authors

- Venkat Bala <venkat@agnostiq.ai>
- Co-authored-by: Scott Wyman Neagle <scott@agnostiq.ai>
- Faiyaz Hasan <faiyaz@agnostiq.ai>
- Co-authored-by: Will Cunningham <wjcunningham7@gmail.com>


### Added

- Columns `is_active` in the lattice, eLectron and Electron dependency tables.

### Docs

- Adding a RTD tutorial/steps on creating a custom executor

## [0.138.0] - 2022-07-19

### Authors

- Anna Hughes <annagwen42@gmail.com>
- Co-authored-by: Will Cunningham <wjcunningham7@gmail.com>
- Will Cunningham <wjcunningham7@users.noreply.github.com>
- Co-authored-by: Venkat Bala <venkat@agnostiq.ai>


### Added

- Docker build workflow

### Changed

- Dockerfile uses multi-stage build

### Docs

- New tutorial demonstrating how to solve the MaxCut Problem with QAOA and Covalent

## [0.137.0] - 2022-07-19

### Authors

- Prasanna Venkatesh <54540812+Prasy12@users.noreply.github.com>
- Co-authored-by: Alejandro Esquivel <ae@alejandro.ltd>


### Added

- Ability to hide/show labels on the graph
- Graph layout with elk configurations

### Changed

- Changed API socket calls interval for graph optimization.

### Tests

- Disabled several dask functional tests

## [0.136.0] - 2022-07-18

### Authors

- Scott Wyman Neagle <scott@agnostiq.ai>
- Co-authored-by: Faiyaz Hasan <faiyaz@agnostiq.ai>


### Changed

- Result.save() has been deprecated in favor of Result.persist() and querying the database directly.

## [0.135.0] - 2022-07-18

### Authors

- Casey Jao <casey@agnostiq.ai>
- Co-authored-by: Scott Wyman Neagle <scott@agnostiq.ai>
- Co-authored-by: Alejandro Esquivel <ae@alejandro.ltd>


### Operations

- Psiog is only codeowner of js files
- Fix in changelog action to handle null author when a bot is committing

### Added

- Support injecting return values of calldeps into electrons during workflow execution

## [0.134.0] - 2022-07-15

### Authors

- Casey Jao <casey@agnostiq.ai>
- Co-authored-by: Scott Wyman Neagle <scott@agnostiq.ai>


### Changed

- Covalent server can now process workflows without having their deps installed

## [0.133.0] - 2022-07-15

### Authors

- Will Cunningham <wjcunningham7@users.noreply.github.com>


### Removed

- Removed the deprecated function `draw_inline` as well as the `matplotlib` dependency.

### Operations

- Fixing the retry block for tests

## [0.132.0] - 2022-07-14

### Authors

- Will Cunningham <wjcunningham7@users.noreply.github.com>


### Added

- Bash lepton support reintroduced with some UX modifications to the Lepton class. Leptons which use scripting languages can be specified as either (1) a command run in the shell/console or (2) a call to a function in a library/script. Leptons which use compiled languages must specify a library and a function name.
- The keyword argument `display_name` can be used to override the name appearing in the UI. Particularly useful when the lepton is a command.
- All arguments except for language are now keyword arguments.
- Keyword arguments passed to a Bash lepton are understood to define environment variables within the shell.
- Non-keyword arguments fill in `$1`, `$2`, etc.
- Named outputs enumerate variables within the shell which will be returned to the user. These can be either `Lepton.OUTPUT` or `Lepton.INPUT_OUTPUT` types.

### Added

- New fields to the decomposed result object Database: 

## [0.131.0] - 2022-07-13

### Authors

- Sankalp Sanand <sankalp@agnostiq.ai>
- Co-authored-by: Venkat Bala <venkat@agnostiq.ai>


### Fixed

- `covalent --version` now looks for `covalent` metadata instead of `cova`

### Tests

- Updated the cli test to include whether the correct version number is shown when `covalent --version` is run

### Added

- Method to write electron id corresponding to sublattices in `execution.py` when running `_run_task`.

## [0.130.0] - 2022-07-12

### Authors

- Venkat Bala <venkat@agnostiq.ai>
- Co-authored-by: Scott Wyman Neagle <scott@agnostiq.ai>

### Changed

- Ignoring tests for `cancel_dispatch` and `construct_bash`
- Create a dummy requirements.txt file for pip deps tests
- Fix version of `Werkzeug` package to avoid running into ValueError (unexpected kwarg `as_tuple`)
- Update `customization` how to test by specifying the section header `sdk`

## [0.129.0] - 2022-07-12

### Authors

- Sankalp Sanand <sankalp@agnostiq.ai>
- Co-authored-by: Alejandro Esquivel <ae@alejandro.ltd>

### Added

- Support for `wait_for` type edges when two electrons are connected by their execution side effects instead of output-input relation.

### Changed

- `active_lattice.electron_outputs` now contains the node ids as well for the electron which is being post processed.

## [0.128.1] - 2022-07-12

### Authors

- Faiyaz Hasan <faiyaz@agnostiq.ai>


### Fixed

- `Result.persist` test in `result_test.py`.
- Electron dependency `arg_index` is changed back to Nullable.

## [0.128.0] - 2022-07-12

### Authors

- Okechukwu  Emmanuel Ochia <okechukwu@agnostiq.ai>
- Co-authored-by: Casey Jao <casey@agnostiq.ai>
- Co-authored-by: Alejandro Esquivel <ae@alejandro.ltd>
- Co-authored-by: pre-commit-ci[bot] <66853113+pre-commit-ci[bot]@users.noreply.github.com>

### Added

- File transfer support for leptons

## [0.127.0] - 2022-07-11

### Authors

- Scott Wyman Neagle <scott@agnostiq.ai>
- Co-authored-by: Faiyaz Hasan <faiyaz@agnostiq.ai>
- Co-authored-by: Venkat Bala <venkat@agnostiq.ai>


### Added

- When saving to DB, also persist to the new DB if running in develop mode

### Tests

- Flask app route tests

## [0.126.0] - 2022-07-11

### Authors

- Will Cunningham <wjcunningham7@users.noreply.github.com>
- Alejandro Esquivel <ae@alejandro.ltd>
- Co-authored-by: pre-commit-ci[bot] <66853113+pre-commit-ci[bot]@users.noreply.github.com>
- Co-authored-by: Sankalp Sanand <sankalp@agnostiq.ai>


### Added

- Added Folder class
- Added internal call before/after deps to execute File Transfer operations pre/post electron execution.

### Operations

- Enhanced hotfix action to create branches from existing commits

## [0.125.0] - 2022-07-09

### Authors

- Okechukwu  Emmanuel Ochia <okechukwu@agnostiq.ai>
- Co-authored-by: pre-commit-ci[bot] <66853113+pre-commit-ci[bot]@users.noreply.github.com>
- Co-authored-by: Alejandro Esquivel <ae@alejandro.ltd>
- Venkat Bala <venkat@agnostiq.ai>
- Co-authored-by: Okechukwu Ochia <emmirald@gmail.com>
- Co-authored-by: Scott Wyman Neagle <scott@agnostiq.ai>


### Added

- Dask Cluster CLI functional/unit tests

### Docs

- Updated RTD concepts, how-to-guides, and api docs with electron dependencies.

### Operations

- Separate out running tests and uploading coverage report to circumvent bug in
  retry action

## [0.124.0] - 2022-07-07

### Authors

- Will Cunningham <wjcunningham7@users.noreply.github.com>
- Co-authored-by: Scott Wyman Neagle <scott@agnostiq.ai>
- Faiyaz Hasan <faiyaz@agnostiq.ai>


### Added

- `Result.persist` method in `covalent/_results_manager/result.py`.

### Operations

- Package pre-releases go to `covalent` instead of `cova` on PyPI.

## [0.123.0] - 2022-07-07

### Authors

- Scott Wyman Neagle <scott@agnostiq.ai>
- Co-authored-by: Faiyaz Hasan <faiyaz@agnostiq.ai>
- Will Cunningham <wjcunningham7@users.noreply.github.com>
- Alejandro Esquivel <ae@alejandro.ltd>
- Co-authored-by: pre-commit-ci[bot] <66853113+pre-commit-ci[bot]@users.noreply.github.com>


### Added

- Added Folder class
- Added internal call before/after deps to execute File Transfer operations pre/post electron execution.

### Operations

- `codeql.yml` and `condabuild.yml` run nightly instead of on every PR.
- Style fixes in changelog

## [0.122.1] - 2022-07-06

### Authors

Will Cunningham <wjcunningham7@users.noreply.github.com>
Co-authored-by: Scott Wyman Neagle <scott@agnostiq.ai>


### Operations

- Added license scanner action
- Pre-commit autoupdate

### Tests

- Tests for running workflows with more than one iteration

### Fixed

- Attribute error caused by attempts to retrieve the name from the node function when the node function is set to None

## [0.122.0] - 2022-07-04

### Authors

Faiyaz Hasan <faiyaz@agnostiq.ai>
Co-authored-by: pre-commit-ci[bot] <66853113+pre-commit-ci[bot]@users.noreply.github.com>


### Added

- `covalent/_results_manager/write_result_to_db.py` module and methods to insert / update data in the DB.
- `tests/covalent_tests/results_manager_tests/write_result_to_db_test.py` containing the unit tests for corresponding functions.

### Changed

- Electron `type` column to a string type rather than an `ElectronType` in DB models.
- Primary keys from `BigInteger` to `Integer` in DB models.

## [0.121.0] - 2022-07-04

### Authors

Will Cunningham <wjcunningham7@users.noreply.github.com>
Co-authored-by: Alejandro Esquivel <ae@alejandro.ltd>
Co-authored-by: pre-commit-ci[bot] <66853113+pre-commit-ci[bot]@users.noreply.github.com>


### Removed

- Unused requirements `gunicorn` and `eventlet` in `requirements.txt` as well as `dask` in `tests/requirements.txt`, since it is already included in the core requirements.

### Docs

- Updated the compatibility matrix in the docs.

## [0.120.0] - 2022-07-04

### Authors

Okechukwu  Emmanuel Ochia <okechukwu@agnostiq.ai>
Co-authored-by: Venkat Bala <venkat@agnostiq.ai>
Co-authored-by: pre-commit-ci[bot] <66853113+pre-commit-ci[bot]@users.noreply.github.com>
Co-authored-by: Scott Wyman Neagle <scott@agnostiq.ai>


### Added

- Adding `cluster` CLI options to facilitate interacting with the backend Dask cluster
- Adding options to `covalent start` to enable specifying number of workers, memory limit and threads per worker at cluster startup

### Changed

- Update `DaskAdminWorker` docstring with better explanation

## [0.119.1] - 2022-07-04

### Authors

Scott Wyman Neagle <scott@agnostiq.ai>
Casey Jao <casey@agnostiq.ai>


### Fixed

- `covalent status` checks if the server process is still alive.

### Operations

- Updates to changelog logic to handle multiple authors

## [0.119.0] - 2022-07-03
### Authors
@cjao 


### Added

- Introduce support for pip dependencies

## [0.118.0] - 2022-07-02
### Authors
@AlejandroEsquivel 


### Added

- Introduced File, FileTransfer, and FileTransferStrategy classes to support various File Transfer use cases prior/post electron execution

## [0.117.0] - 2022-07-02
### Authors
@Emmanuel289 


### Added

- Included retry action in 'tests.yaml' workflow.

## [0.116.0] - 2022-06-29
### Authors
@Prasy12 

### Changed

- Changed API socket calls interval for graph optimization.

### Added

- Ability to change to different layouts from the GUI.

## [0.115.0] - 2022-06-28
### Authors
@cjao 


### Added

- Introduce support for `call_before`, `call_after`, and bash dependencies

### Operations

- Unit tests performed on Python 3.10 on Ubuntu and MacOS images as well as 3.9 on MacOS
- Updated codeowners so that AQ Engineers doesn't own this CHANGELOG
- pre-commit autoupdate

## [0.114.0] - 2022-06-23
### Authors
@dependabot[bot] 


### Changed

- Changed eventsource version on webapp yarn-lock file.

### Operations

- Added Github push changelog workflow to append commiters username
- Reusable JavaScript action to parse changelog and update version

## [0.113.0] - 2022-06-21

### Added

- Introduce new db models and object store backends

### Operations

- Syntax fix in hotfix.yml

### Docs

- Added new tutorial: Linear and convolutional autoencoders

## [0.112.0] - 2022-06-20

### Changed

- Changed async version on webapp package-lock file.

## [0.111.0] - 2022-06-20

### Changed

- Changed eventsource version on webapp package-lock file.

### Docs

- Added new tutorial: Covalentified version of the Pennylane Variational Classifier tutorial.

## [0.110.3] - 2022-06-17

### Fixed

- Fix error when parsing electron positional arguments in workflows

### Docs

- Remove hardcoding version info in README.md

## [0.110.2] - 2022-06-10

### Docs

- Fix MNIST tutorial
- Fix Quantum Gravity tutorial
- Update RTD with migration guide compatible with latest release
- Convert all references to `covalent start` from Jupyter notebooks to markdown statements
- Update release notes summary in README.md
- Fixed display issues with figure (in dark mode) and bullet points in tutorials

### Operations

- Added a retry block to the webapp build step in `tests.yml`

## [0.110.1] - 2022-06-10

### Fixed

- Configure dask to not use daemonic processes when creating a cluster

### Operations

- Sync the VERSION file within `covalent` directory to match the root level VERSION
- Manually patch `covalent/VERSION`

## [0.110.0] - 2022-06-10

### Changed

- Web GUI list size and status label colors changed.
- Web GUI graph running icon changed to non-static icon.

### Docs

- Removed references to the Dask executor in RTD as they are no longer needed.

## [0.109.1] - 2022-06-10

### Fixed

- `covalent --version` now works for PyPI releases

## [0.109.0] - 2022-06-10

### Docs

- Update CLI help statements

### Added

- Add CLI functionality to start covalent with/without Dask
- Add CLI support to parse `covalent_ui.log` file

### Operations

- Updating codeowners to establish engineering & psiog ownership

### Docs

- Added new tutorial: Training quantum embedding kernels for classification.

## [0.108.0] - 2022-06-08

### Added

- WCI yaml file

### Docs

- Add pandoc installation updates to contributing guide

## [0.107.0] - 2022-06-07

### Changed

- Skipping stdout/stderr redirection tests until implemented in Dask parent process

### Added

- Simplifed starting the dask cluster using `multiprocessing`
- Added `bokeh==2.4.3` to requirements.txt to enable view Dask dashboard

### Fixed

- Changelog-reminder action now works for PRs from forks.

## [0.106.2] - 2022-06-06

### Fixed

- Specifying the version for package `furo` to `2022.4.7` to prevent breaking doc builds

### Docs

- Added new tutorial: Using Covalent with PennyLane for hybrid computation.

## [0.106.1] - 2022-06-01

### Fixed

- Changelog-reminder action now works for PRs from forks

### Docs

- Removed references to microservices in RTD
- Updated README.md.
- Changed `ct.electron` to `ct.lattice(executor=dask_executor)` in MNIST classifier tutorial

## [0.106.0] - 2022-05-26

### Changed

- Visual theme for Webapp GUI changed in accordance to new theme
- Fonts, colors, icons have been updated

## [0.105.0] - 2022-05-25

### Added

- Add a pre-commit hook for `detect-secrets`.
- Updated the actions in accordance with the migration done in the previous version.

## [0.104.0] - 2022-05-23

### Changed

- Services have been moved to a different codebase. This repo is now hosting the Covalent SDK, local dispatcher backend, Covalent web GUI, and documentation. Version is bumped to `0.104.0` in order to avoid conflicts.
- Update tests to match the current dispatcher api
- Skip testing dask executor until dask executor plugin is made public
- Using 2 thread pools to manage multiple workflows better and the other one for executing electrons in parallel.

### Fixed

- Add psutil and PyYAML to requirements.txt
- Passing the same Electron to multiple inputs of an Electron now works. UI fix pending.
- Dask from `requirements.txt`.

### Removed

- Asyncio usage for electron level concurrency.
- References to dask

### Added

- Functional test added for dask executor with the cluster running locally.
- Scalability tests for different workflows and workflow sizes under `tests/stress_tests/scripts`
- Add sample performance testing workflows under `tests/stress_tests`
- Add pipelines to continuously run the tutorial notebooks
- Create notebook with tasks from RTD

## [0.32.3] - 2022-03-16

### Fixed

- Fix missing UI graph edges between parameters and electrons in certain cases.
- Fix UI crashes in cases where legacy localStorage state was being loaded.

## [0.32.2] - 2022-03-16

### Added

- Images for graphs generated in tutorials and how-tos.
- Note for quantum gravity tutorial to tell users that `tensorflow` doesn't work on M1 Macs.
- `Known Issues` added to `README.md`

### Fixed

- `draw` function usage in tutorials and how-tos now reflects the UI images generated instead of using graphviz.
- Images now render properly in RTD of how-tos.

### Changed

- Reran all the tutorials that could run, generating the outputs again.

## [0.32.1] - 2022-03-15

### Fixed

- CLI now starts server directly in the subprocess instead of as a daemon
- Logs are provided as pipes to Popen instead of using a shell redirect
- Restart behavior fixed
- Default port in `covalent_ui/app.py` uses the config manager

### Removed

- `_graceful_restart` function no longer needed without gunicorn

## [0.32.0] - 2022-03-11

### Added

- Dispatcher microservice API endpoint to dispatch and update workflow.
- Added get runnable task endpoint.

## [0.31.0] - 2022-03-11

### Added

- Runner component's main functionality to run a set of tasks, cancel a task, and get a task's status added to its api.

## [0.30.5] - 2022-03-11

### Updated

- Updated Workflow endpoints & API spec to support upload & download of result objects as pickle files

## [0.30.4] - 2022-03-11

### Fixed

- When executing a task on an alternate Conda environment, Covalent no longer has to be installed on that environment. Previously, a Covalent object (the execution function as a TransportableObject) was passed to the environment. Now it is deserialized to a "normal" Python function, which is passed to the alternate Conda environment.

## [0.30.3] - 2022-03-11

### Fixed

- Fixed the order of output storage in `post_process` which should have been the order in which the electron functions are called instead of being the order in which they are executed. This fixes the order in which the replacement of function calls with their output happens, which further fixes any discrepencies in the results obtained by the user.

- Fixed the `post_process` test to check the order as well.

## [0.30.2] - 2022-03-11

### Changed

- Updated eventlet to 0.31.0

## [0.30.1] - 2022-03-10

### Fixed

- Eliminate unhandled exception in Covalent UI backend when calling fetch_result.

## [0.30.0] - 2022-03-09

### Added

- Skeleton code for writing the different services corresponding to each component in the open source refactor.
- OpenAPI specifications for each of the services.

## [0.29.3] - 2022-03-09

### Fixed

- Covalent UI is built in the Dockerfile, the setup file, the pypi workflow, the tests workflow, and the conda build script.

## [0.29.2] - 2022-03-09

### Added

- Defaults defined in executor plugins are read and used to update the in-memory config, as well as the user config file. But only if the parameter in question wasn't already defined.

### Changed

- Input parameter names and docstrings in _shared_files.config.update_config were changed for clarity.

## [0.29.1] - 2022-03-07

### Changed

- Updated fail-fast strategy to run all tests.

## [0.29.0] - 2022-03-07

### Added

- DispatchDB for storing dispatched results

### Changed

- UI loads dispatches from DispatchDB instead of browser local storage

## [0.28.3] - 2022-03-03

### Fixed

Installed executor plugins don't have to be referred to by their full module name. Eg, use "custom_executor", instead of "covalent_custom_plugin.custom_executor".

## [0.28.2] - 2022-03-03

### Added

- A brief overview of the tutorial structure in the MNIST classification tutorial.

## [0.28.1] - 2022-03-02

### Added

- Conda installation is only supported for Linux in the `Getting Started` guide.
- MNIST classifier tutorial.

### Removed

- Removed handling of default values of function parameters in `get_named_params` in `covalent/_shared_files/utils.py`. So, it is actually being handled by not being handled since now `named_args` and `named_kwargs` will only contain parameters that were passed during the function call and not all of them.

## [0.28.0] - 2022-03-02

### Added

- Lepton support, including for Python modules and C libraries
- How-to guides showing how to use leptons for each of these

## [0.27.6] - 2022-03-01

### Added

- Added feature development basic steps in CONTRIBUTING.md.
- Added section on locally building RTD (read the docs) in the contributing guide.

## [0.27.5] - 2022-03-01

### Fixed

- Missing UI input data after backend change - needed to be derived from graph for electrons, lattice inputs fixed on server-side, combining name and positional args
- Broken UI graph due to variable->edge_name renaming
- Missing UI executor data after server-side renaming

## [0.27.4] - 2022-02-28

### Fixed

- Path used in `covalent/executor/__init__.py` for executor plugin modules needed updating to `covalent/executor/executor_plugins`

### Removed

- Disabled workflow cancellation test due to inconsistent outcomes. Test will be re-enabled after cancellation mechanisms are investigated further.

## [0.27.3] - 2022-02-25

### Added

- Added `USING_DOCKER.md` guide for running docker container.
- Added cli args to covalent UI flask server `covalent_ui/app.py` to modify port and log file path.

### Removed

- Removed gunicorn from cli and Dockerfile.

### Changed

- Updated cli `covalent_dispatcher/_cli/service.py` to run flask server directly, and removed dispatcher and UI flags.
- Using Flask blueprints to merge Dispatcher and UI servers.
- Updated Dockerfile to run flask server directly.
- Creating server PID file manually in `covalent_dispatcher/_cli/service.py`.
- Updated tests and docs to reflect merged servers.
- Changed all mentions of port 47007 (for old UI server) to 48008.

## [0.27.2] - 2022-02-24

### Changed

- Removed unnecessary blockquotes from the How-To guide for creating custom executors
- Changed "Covalent Cloud" to "Covalent" in the main code text

## [0.27.1] - 2022-02-24

### Removed

- Removed AQ-Engineers from CODEOWNERS in order to fix PR review notifications

## [0.27.0] - 2022-02-24

### Added

- Support for positional only, positional or keyword, variable positional, keyword only, variable keyword types of parameters is now added, e.g an electron can now use variable args and variable kwargs if the number/names of parameters are unknown during definition as `def task(*args, **kwargs)` which wasn't possible before.

- `Lattice.args` added to store positional arguments passed to the lattice's workflow function.

- `get_named_params` function added in `_shared_files/utils.py` which will return a tuple containing named positional arguments and named keyword arguments. The names help in showing and storing these parameters in the transport graph.

- Tests to verify whether all kinds of input paramaters are supported by electron or a lattice.

### Changed

- No longer merging positional arguments with keyword arguments, instead they are separately stored in respective nodes in the transport graph.

- `inputs` returned from `_get_inputs` function in `covalent_dispatcher/_core/execution.py` now contains positional as well as keyword arguments which further get passed to the executor.

- Executors now support positional and keyword arguments as inputs to their executable functions.

- Result object's `_inputs` attribute now contains both `args` and `kwargs`.

- `add_node_for_nested_iterables` is renamed to `connect_node_with_others` and `add_node_to_graph` also renamed to `add_collection_node_to_graph` in `electron.py`. Some more variable renames to have appropriate self-explanatory names.

- Nodes and edges in the transport graph now have a better interface to assign attributes to them.

- Edge attribute `variable` renamed to `edge_name`.

- In `serialize` function of the transport graph, if `metadata_only` is True, then only `metadata` attribute of node and `source` and `target` attributes of edge are kept in the then return serialized `data`.

- Updated the tests wherever necessary to reflect the above changes

### Removed

- Deprecated `required_params_passed` since an error will automatically be thrown by the `build_graph` function if any of the required parameters are not passed.

- Removed duplicate attributes from nodes in the transport graph.

## [0.26.1] - 2022-02-23

### Added

- Added Local Executor section to the API read the docs.

## [0.26.0] - 2022-02-23

### Added

- Automated reminders to update the changelog

## [0.25.3] - 2022-02-23

## Added

- Listed common mocking commands in the CONTRIBUTING.md guide.
- Additional guidelines on testing.

## [0.25.2] - 2022-02-21

### Changed

- `backend` metadata name changed to `executor`.
- `_plan_workflow` usage updated to reflect how that executor related information is now stored in the specific executor object.
- Updated tests to reflect the above changes.
- Improved the dispatch cancellation test to provide a robust solution which earlier took 10 minutes to run with uncertainty of failing every now and then.

### Removed

- Removed `TaskExecutionMetadata` as a consequence of removing `execution_args`.

## [0.25.1] - 2022-02-18

### Fixed

- Tracking imports that have been used in the workflow takes less time.

### Added

- User-imports are included in the dispatch_source.py script. Covalent-related imports are commented out.

## [0.25.0] - 2022-02-18

### Added

- UI: Lattice draw() method displays in web UI
- UI: New navigation panel

### Changed

- UI: Animated graph changes, panel opacity

### Fixed

- UI: Fixed "Not Found" pages

## [0.24.21] - 2022-02-18

### Added

- RST document describing the expectations from a tutorial.

## [0.24.20] - 2022-02-17

### Added

- Added how to create custom executors

### Changed

- Changed the description of the hyperlink for choosing executors
- Fixed typos in doc/source/api/getting_started/how_to/execution/creating_custom_executors.ipynb

## [0.24.19] - 2022-02-16

### Added

- CODEOWNERS for certain files.

## [0.24.18] - 2022-02-15

### Added

- The user configuration file can now specify an executor plugin directory.

## [0.24.17] - 2022-02-15

### Added

- Added a how-to for making custom executors.

## [0.24.16] - 2022-02-12

### Added

- Errors now contain the traceback as well as the error message in the result object.
- Added test for `_post_process` in `tests/covalent_dispatcher_tests/_core/execution_test.py`.

### Changed

- Post processing logic in `electron` and dispatcher now relies on the order of execution in the transport graph rather than node's function names to allow for a more reliable pairing of nodes and their outputs.

- Renamed `init_test.py` in `tests/covalent_dispatcher_tests/_core/` to `execution_test.py`.

### Removed

- `exclude_from_postprocess` list which contained some non executable node types removed since only executable nodes are post processed now.

## [0.24.15] - 2022-02-11

### Fixed

- If a user's configuration file does not have a needed exeutor parameter, the default parameter (defined in _shared_files/defaults.py) is used.
- Each executor plugin is no longer initialized upon the import of Covalent. This allows required parameters in executor plugins.

## Changed

- Upon updating the configuration data with a user's configuration file, the complete set is written back to file.

## Added

- Tests for the local and base executors.

## [0.24.14] - 2022-02-11

### Added

- UI: add dashboard cards
- UI: add scaling dots background

### Changed

- UI: reduce sidebar font sizes, refine color theme
- UI: refine scrollbar styling, show on container hover
- UI: format executor parameters as YAML code
- UI: update syntax highlighting scheme
- UI: update index.html description meta tag

## [0.24.13] - 2022-02-11

### Added

- Tests for covalent/_shared_files/config.py

## [0.24.12] - 2022-02-10

### Added

- CodeQL code analyzer

## [0.24.11] - 2022-02-10

### Added

- A new dictionary `_DEFAULT_CONSTRAINTS_DEPRECATED` in defaults.py

### Changed

- The `_DEFAULT_CONSTRAINT_VALUES` dictionary now only contains the `backend` argument

## [0.24.10] - 2022-02-09

### Fixed

- Sporadically failing workflow cancellation test in tests/workflow_stack_test.py

## [0.24.9] - 2022-02-09

## Changed

- Implementation of `_port_from_pid` in covalent_dispatcher/_cli/service.py.

## Added

- Unit tests for command line interface (CLI) functionalities in covalent_dispatcher/_cli/service.py and covalent_dispatcher/_cli/cli.py.

## [0.24.8] - 2022-02-07

### Fixed

- If a user's configuration file does not have a needed parameter, the default parameter (defined in _shared_files/defaults.py) is used.

## [0.24.7] - 2022-02-07

### Added

- Typing: Add Type hint `dispatch_info` parameter.
- Documentation: Updated the return_type description in docstring.

### Changed

- Typing: Change return type annotation to `Generator`.

## [0.24.6] - 2022-02-06

### Added

- Type hint to `deserialize` method of `TransportableObject` of `covalent/_workflow/transport.py`.

### Changed

- Description of `data` in `deserialize` method of `TransportableObject` of `covalent/_workflow/transport.py` from `The serialized transportable object` to `Cloudpickled function`.

## [0.24.5] - 2022-02-05

### Fixed

- Removed dependence on Sentinel module

## [0.24.4] - 2022-02-04

### Added

- Tests across multiple versions of Python and multiple operating systems
- Documentation reflecting supported configurations

## [0.24.3] - 2022-02-04

### Changed

- Typing: Use `bool` in place of `Optional[bool]` as type annotation for `develop` parameter in `covalent_dispatcher.service._graceful_start`
- Typing: Use `Any` in place of `Optional[Any]` as type annotation for `new_value` parameter in `covalent._shared_files.config.get_config`

## [0.24.2] - 2022-02-04

### Fixed

- Updated hyperlink of "How to get the results" from "./collection/query_electron_execution_result" to "./collection/query_multiple_lattice_execution_results" in "doc/source/how_to/index.rst".
- Updated hyperlink of "How to get the result of a particular electron" from "./collection/query_multiple_lattice_execution_results" to "./collection/query_electron_execution_result" in "doc/source/how_to/index.rst".

## [0.24.1] - 2022-02-04

### Changed

- Changelog entries are now required to have the current date to enforce ordering.

## [0.24.0] - 2022-02-03

### Added

- UI: log file output - display in Output tab of all available log file output
- UI: show lattice and electron inputs
- UI: display executor attributes
- UI: display error message on failed status for lattice and electron

### Changed

- UI: re-order sidebar sections according to latest figma designs
- UI: update favicon
- UI: remove dispatch id from tab title
- UI: fit new uuids
- UI: adjust theme text primary and secondary colors

### Fixed

- UI: auto-refresh result state on initial render of listing and graph pages
- UI: graph layout issues: truncate long electron/param names

## [0.23.0] - 2022-02-03

### Added

- Added `BaseDispatcher` class to be used for creating custom dispatchers which allow connection to a dispatcher server.
- `LocalDispatcher` inheriting from `BaseDispatcher` allows connection to a local dispatcher server running on the user's machine.
- Covalent only gives interface to the `LocalDispatcher`'s `dispatch` and `dispatch_sync` methods.
- Tests for both `LocalDispatcher` and `BaseDispatcher` added.

### Changed

- Switched from using `lattice.dispatch` and `lattice.dispatch_sync` to `covalent.dispatch` and `covalent.dispatch_sync`.
- Dispatcher address now is passed as a parameter (`dispatcher_addr`) to `covalent.dispatch` and `covalent.dispatch_sync` instead of a metadata field to lattice.
- Updated tests, how tos, and tutorials to use `covalent.dispatch` and `covalent.dispatch_sync`.
- All the contents of `covalent_dispatcher/_core/__init__.py` are moved to `covalent_dispatcher/_core/execution.py` for better organization. `__init__.py` only contains function imports which are needed by external modules.
- `dispatch`, `dispatch_sync` methods deprecated from `Lattice`.

### Removed

- `_server_dispatch` method removed from `Lattice`.
- `dispatcher` metadata field removed from `lattice`.

## [0.22.19] - 2022-02-03

### Fixed

- `_write_dispatch_to_python_file` isn't called each time a task is saved. It is now only called in the final save in `_run_planned_workflow` (in covalent_dispatcher/_core/__init__.py).

## [0.22.18] - 2022-02-03

### Fixed

- Added type information to result.py

## [0.22.17] - 2022-02-02

### Added

- Replaced `"typing.Optional"` with `"str"` in covalent/executor/base.py
- Added missing type hints to `get_dispatch_context` and `write_streams_to_file` in covalent/executor/base.py, BaseExecutor

## [0.22.16] - 2022-02-02

### Added

- Functions to check if UI and dispatcher servers are running.
- Tests for the `is_ui_running` and `is_server_running` in covalent_dispatcher/_cli/service.py.

## [0.22.15] - 2022-02-01

### Fixed

- Covalent CLI command `covalent purge` will now stop the servers before deleting all the pid files.

### Added

- Test for `purge` method in covalent_dispatcher/_cli/service.py.

### Removed

- Unused `covalent_dispatcher` import from covalent_dispatcher/_cli/service.py.

### Changed

- Moved `_config_manager` import from within the `purge` method to the covalent_dispatcher/_cli/service.py for the purpose of mocking in tests.

## [0.22.14] - 2022-02-01

### Added

- Type hint to `_server_dispatch` method in `covalent/_workflow/lattice.py`.

## [0.22.13] - 2022-01-26

### Fixed

- When the local executor's `log_stdout` and `log_stderr` config variables are relative paths, they should go inside the results directory. Previously that was queried from the config, but now it's queried from the lattice metadata.

### Added

- Tests for the corresponding functions in (`covalent_dispatcher/_core/__init__.py`, `covalent/executor/base.py`, `covalent/executor/executor_plugins/local.py` and `covalent/executor/__init__.py`) affected by the bug fix.

### Changed

- Refactored `_delete_result` in result manager to give the option of deleting the result parent directory.

## [0.22.12] - 2022-01-31

### Added

- Diff check in pypi.yml ensures correct files are packaged

## [0.22.11] - 2022-01-31

### Changed

- Removed codecov token
- Removed Slack notifications from feature branches

## [0.22.10] - 2022-01-29

### Changed

- Running tests, conda, and version workflows on pull requests, not just pushes

## [0.22.9] - 2022-01-27

### Fixed

- Fixing version check action so that it doesn't run on commits that are in develop
- Edited PR template so that markdown checklist appears properly

## [0.22.8] - 2022-01-27

### Fixed

- publish workflow, using `docker buildx` to build images for x86 and ARM, prepare manifest and push to ECR so that pulls will match the correct architecture.
- typo in CONTRIBUTING
- installing `gcc` in Docker image so Docker can build wheels for `dask` and other packages that don't provide ARM wheels

### Changed

- updated versions in `requirements.txt` for `matplotlib` and `dask`

## [0.22.7] - 2022-01-27

### Added

- `MANIFEST.in` did not have `covalent_dispatcher/_service` in it due to which the PyPi package was not being built correctly. Added the `covalent_dispatcher/_service` to the `MANIFEST.in` file.

### Fixed

- setuptools properly including data files during installation

## [0.22.6] - 2022-01-26

### Fixed

- Added service folder in covalent dispatcher to package.

## [0.22.5] - 2022-01-25

### Fixed

- `README.md` images now use master branch's raw image urls hosted on <https://github.com> instead of <https://raw.githubusercontent.com>. Also, switched image rendering from html to markdown.

## [0.22.4] - 2022-01-25

### Fixed

- dispatcher server app included in sdist
- raw image urls properly used

## [0.22.3] - 2022-01-25

### Fixed

- raw image urls used in readme

## [0.22.2] - 2022-01-25

### Fixed

- pypi upload

## [0.22.1] - 2022-01-25

### Added

- Code of conduct
- Manifest.in file
- Citation info
- Action to upload to pypi

### Fixed

- Absolute URLs used in README
- Workflow badges updated URLs
- `install_package_data` -> `include_package_data` in `setup.py`

## [0.22.0] - 2022-01-25

### Changed

- Using public ECR for Docker release

## [0.21.0] - 2022-01-25

### Added

- GitHub pull request templates

## [0.20.0] - 2022-01-25

### Added

- GitHub issue templates

## [0.19.0] - 2022-01-25

### Changed

- Covalent Beta Release

## [0.18.9] - 2022-01-24

### Fixed

- iframe in the docs landing page is now responsive

## [0.18.8] - 2022-01-24

### Changed

- Temporarily removed output tab
- Truncated dispatch id to fit left sidebar, add tooltip to show full id

## [0.18.7] - 2022-01-24

### Changed

- Many stylistic improvements to documentation, README, and CONTRIBUTING.

## [0.18.6] - 2022-01-24

### Added

- Test added to check whether an already decorated function works as expected with Covalent.
- `pennylane` package added to the `requirements-dev.txt` file.

### Changed

- Now using `inspect.signature` instead of `function.__code__` to get the names of function's parameters.

## [0.18.5] - 2022-01-21

### Fixed

- Various CI fixes, including rolling back regression in version validation, caching on s3 hosted badges, applying releases and tags correctly.

## [0.18.4] - 2022-01-21

### Changed

- Removed comments and unused functions in covalent_dispatcher
- `result_class.py` renamed to `result.py`

### Fixed

- Version was not being properly imported inside `covalent/__init__.py`
- `dispatch_sync` was not previously using the `results_dir` metadata field

### Removed

- Credentials in config
- `generate_random_filename_in_cache`
- `is_any_atom`
- `to_json`
- `show_subgraph` option in `draw`
- `calculate_node`

## [0.18.3] - 2022-01-20

### Fixed

- The gunicorn servers now restart more gracefully

## [0.18.2] - 2022-01-21

### Changed

- `tempdir` metadata field removed and replaced with `executor.local.cache_dir`

## [0.18.1] - 2022-01-11

## Added

- Concepts page

## [0.18.0] - 2022-01-20

### Added

- `Result.CANCELLED` status to represent the status of a cancelled dispatch.
- Condition to cancel the whole dispatch if any of the nodes are cancelled.
- `cancel_workflow` function which uses a shared variable provided by Dask (`dask.distributed.Variable`) in a dask client to inform nodes to stop execution.
- Cancel function for dispatcher server API which will allow the server to terminate the dispatch.
- How to notebook for cancelling a dispatched job.
- Test to verify whether cancellation of dispatched jobs is working as expected.
- `cancel` function is available as `covalent.cancel`.

### Changed

- In file `covalent/_shared_files/config.py` instead of using a variable to store and then return the config data, now directly returning the configuration.
- Using `fire_and_forget` to dispatch a job instead of a dictionary of Dask's `Future` objects so that we won't have to manage the lifecycle of those futures.
- The `test_run_dispatcher` test was changed to reflect that the dispatcher no longer uses a dictionary of future objects as it was not being utilized anywhere.

### Removed

- `with dask_client` context was removed as the client created in `covalent_dispatcher/_core/__init__.py` is already being used even without the context. Furthermore, it creates issues when that context is exited which is unnecessary at the first place hence not needed to be resolved.

## [0.17.5] - 2022-01-19

### Changed

- Results directory uses a relative path by default and can be overridden by the environment variable `COVALENT_RESULTS_DIR`.

## [0.17.4] - 2022-01-19

### Changed

- Executor parameters use defaults specified in config TOML
- If relative paths are supplied for stdout and stderr, those files are created inside the results directory

## [0.17.3] - 2022-01-18

### Added

- Sync function
- Covalent CLI tool can restart in developer mode

### Fixed

- Updated the UI address referenced in the README

## [0.17.2] - 2022-01-12

### Added

- Quantum gravity tutorial

### Changed

- Moved VERSION file to top level

## [0.17.1] - 2022-01-19

### Added

- `error` attribute was added to the results object to show which node failed and the reason behind it.
- `stdout` and `stderr` attributes were added to a node's result to store any stdout and stderr printing done inside an electron/node.
- Test to verify whether `stdout` and `stderr` are being stored in the result object.

### Changed

- Redesign of how `redirect_stdout` and `redirect_stderr` contexts in executor now work to allow storing their respective outputs.
- Executors now also return `stdout` and `stderr` strings, along with the execution output, so that they can be stored in their result object.

## [0.17.0] - 2022-01-18

### Added

- Added an attribute `__code__` to electron and lattice which is a copy of their respective function's `__code__` attribute.
- Positional arguments, `args`, are now merged with keyword arguments, `kwargs`, as close as possible to where they are passed. This was done to make sure we support both with minimal changes and without losing the name of variables passed.
- Tests to ensure usage of positional arguments works as intended.

### Changed

- Slight rework to how any print statements in lattice are sent to null.
- Changed `test_dispatcher_functional` in `basic_dispatcher_test.py` to account for the support of `args` and removed a an unnecessary `print` statement.

### Removed

- Removed `args` from electron's `init` as it wasn't being used anywhere.

## [0.16.1] - 2022-01-18

### Changed

- Requirement changed from `dask[complete]` to `dask[distributed]`.

## [0.16.0] - 2022-01-14

### Added

- New UI static demo build
- New UI toolbar functions - orientation, toggle params, minimap
- Sortable and searchable lattice name row

### Changed

- Numerous UI style tweaks, mostly around dispatches table states

### Fixed

- Node sidebar info now updates correctly

## [0.15.11] - 2022-01-18

### Removed

- Unused numpy requirement. Note that numpy is still being installed indirectly as other packages in the requirements rely on it.

## [0.15.10] - 2022-01-16

## Added

- How-to guide for Covalent dispatcher CLI.

## [0.15.9] - 2022-01-18

### Changed

- Switched from using human readable ids to using UUIDs

### Removed

- `human-id` package was removed along with its mention in `requirements.txt` and `meta.yaml`

## [0.15.8] - 2022-01-17

### Removed

- Code breaking text from CLI api documentation.
- Unwanted covalent_dispatcher rst file.

### Changed

- Installation of entire covalent_dispatcher instead of covalent_dispatcher/_service in setup.py.

## [0.15.7] - 2022-01-13

### Fixed

- Functions with multi-line or really long decorators are properly serialized in dispatch_source.py.
- Multi-line Covalent output is properly commented out in dispatch_source.py.

## [0.15.6] - 2022-01-11

### Fixed

- Sub-lattice functions are successfully serialized in the utils.py get_serialized_function_str.

### Added

- Function to scan utilized source files and return a set of imported modules (utils.get_imports_from_source)

## [0.15.5] - 2022-01-12

### Changed

- UI runs on port 47007 and the dispatcher runs on port 48008. This is so that when the servers are later merged, users continue using port 47007 in the browser.
- Small modifications to the documentation
- Small fix to the README

### Removed

- Removed a directory `generated` which was improperly added
- Dispatcher web interface
- sqlalchemy requirement

## [0.15.4] - 2022-01-11

### Changed

- In file `covalent/executor/base.py`, `pickle` was changed to `cloudpickle` because of its universal pickling ability.

### Added

- In docstring of `BaseExecutor`, a note was added specifying that `covalent` with its dependencies is assumed to be installed in the conda environments.
- Above note was also added to the conda env selector how-to.

## [0.15.3] - 2022-01-11

### Changed

- Replaced the generic `RuntimeError` telling users to check if there is an object manipulation taking place inside the lattice to a simple warning. This makes the original error more visible.

## [0.15.2] - 2022-01-11

### Added

- If condition added for handling the case where `__getattr__` of an electron is accessed to detect magic functions.

### Changed

- `ActiveLatticeManager` now subclasses from `threading.local` to make it thread-safe.
- `ValueError` in the lattice manager's `claim` function now also shows the name of the lattice that is currently claimed.
- Changed docstring of `ActiveLatticeManager` to note that now it is thread-safe.
- Sublattice dispatching now no longer deletes the result object file and is dispatched normally instead of in a serverless manner.
- `simulate_nitrogen_and_copper_slab_interaction.ipynb` notebook tutorial now does normal dispatching as well instead of serverless dispatching. Also, now 7 datapoints will be shown instead of 10 earlier.

## [0.15.1] - 2022-01-11

### Fixed

- Passing AWS credentials to reusable workflows as a secret

## [0.15.0] - 2022-01-10

### Added

- Action to push development image to ECR

### Changed

- Made the publish action reusable and callable

## [0.14.1] - 2022-01-02

### Changed

- Updated the README
- Updated classifiers in the setup.py file
- Massaged some RTD pages

## [0.14.0] - 2022-01-07

### Added

- Action to push static UI to S3

## [0.13.2] - 2022-01-07

### Changed

- Completed new UI design work

## [0.13.1] - 2022-01-02

### Added

- Added eventlet requirement

### Changed

- The CLI tool can now manage the UI flask server as well
- [Breaking] The CLI option `-t` has been changed to `-d`, which starts the servers in developer mode and exposes unit tests to the server.

## [0.13.0] - 2022-01-01

### Added

- Config manager in `covalent/_shared_files/config.py`
- Default location for the main config file can be overridden using the environment variable `COVALENT_CONFIG_DIR`
- Ability to set and get configuration using `get_config` and `set_config`

### Changed

- The flask servers now reference the config file
- Defaults reference the config file

### Fixed

- `ValueError` caught when running `covalent stop`
- One of the functional tests was using a malformed path

### Deprecated

- The `electron.to_json` function
- The `generate_random_filename_in_cache` function

### Removed

- The `get_api_token` function

## [0.12.13] - 2022-01-04

## Removed

- Tutorial section headings

## Fixed

- Plot background white color

## [0.12.12] - 2022-01-06

### Fixed

- Having a print statement inside electron and lattice code no longer causes the workflow to fail.

## [0.12.11] - 2022-01-04

### Added

- Completed UI feature set for first release

### Changed

- UI server result serialization improvements
- UI result update webhook no longer fails on request exceptions, logs warning intead

## [0.12.10] - 2021-12-17

### Added

- Astrophysics tutorial

## [0.12.9] - 2022-01-04

### Added

- Added `get_all_node_results` method in `result_class.py` to return result of all node executions.

- Added `test_parallelilization` test to verify whether the execution is now being achieved in parallel.

### Changed

- Removed `LocalCluster` cluster creation usage to a simple `Client` one from Dask.

- Removed unnecessary `to_run` function as we no longer needed to run execution through an asyncio loop.

- Removed `async` from function definition of previously asynchronous functions, `_run_task`, `_run_planned_workflow`, `_plan_workflow`, and `_run_workflow`.

- Removed `uvloop` from requirements.

- Renamed `test_get_results` to `test_get_result`.

- Reran the how to notebooks where execution time was mentioned.

- Changed how `dispatch_info` context manager was working to account for multiple nodes accessing it at the same time.

## [0.12.8] - 2022-01-02

### Changed

- Changed the software license to GNU Affero 3.0

### Removed

- `covalent-ui` directory

## [0.12.7] - 2021-12-29

### Fixed

- Gunicorn logging now uses the `capture-output` flag instead of redirecting stdout and stderr

## [0.12.6] - 2021-12-23

### Changed

- Cleaned up the requirements and moved developer requirements to a separate file inside `tests`

## [0.12.5] - 2021-12-16

### Added

- Conda build CI job

## [0.12.4] - 2021-12-23

### Changed

- Gunicorn server now checks for port availability before starting

### Fixed

- The `covalent start` function now prints the correct port if the server is already running.

## [0.12.3] - 2021-12-14

### Added

- Covalent tutorial comparing quantum support vector machines with support vector machine algorithms implemented in qiskit and scikit-learn.

## [0.12.2] - 2021-12-16

### Fixed

- Now using `--daemon` in gunicorn to start the server, which was the original intention.

## [0.12.1] - 2021-12-16

### Fixed

- Removed finance references from docs
- Fixed some other small errors

### Removed

- Removed one of the failing how-to tests from the functional test suite

## [0.12.0] - 2021-12-16

### Added

- Web UI prototype

## [0.11.1] - 2021-12-14

### Added

- CLI command `covalent status` shows port information

### Fixed

- gunicorn management improved

## [0.11.0] - 2021-12-14

### Added

- Slack notifications for test status

## [0.10.4] - 2021-12-15

### Fixed

- Specifying a non-default results directory in a sub-lattice no longer causes a failure in lattice execution.

## [0.10.3] - 2021-12-14

### Added

- Functional tests for how-to's in documentation

### Changed

- Moved example script to a functional test in the pipeline
- Added a test flag to the CLI tool

## [0.10.2] - 2021-12-14

### Fixed

- Check that only `kwargs` without any default values in the workflow definition need to be passed in `lattice.draw(ax=ax, **kwargs)`.

### Added

- Function to check whether all the parameters without default values for a callable function has been passed added to shared utils.

## [0.10.1] - 2021-12-13

### Fixed

- Content and style fixes for getting started doc.

## [0.10.0] - 2021-12-12

### Changed

- Remove all imports from the `covalent` to the `covalent_dispatcher`, except for `_dispatch_serverless`
- Moved CLI into `covalent_dispatcher`
- Moved executors to `covalent` directory

## [0.9.1] - 2021-12-13

### Fixed

- Updated CONTRIBUTING to clarify docstring style.
- Fixed docstrings for `calculate_node` and `check_constraint_specific_sum`.

## [0.9.0] - 2021-12-10

### Added

- `prefix_separator` for separating non-executable node types from executable ones.

- `subscript_prefix`, `generator_prefix`, `sublattice_prefix`, `attr_prefix` for prefixes of subscripts, generators,
  sublattices, and attributes, when called on an electron and added to the transport graph.

- `exclude_from_postprocess` list of prefixes to denote those nodes which won't be used in post processing the workflow.

- `__int__()`, `__float__()`, `__complex__()` for converting a node to an integer, float, or complex to a value of 0 then handling those types in post processing.

- `__iter__()` generator added to Electron for supporting multiple return values from an electron execution.

- `__getattr__()` added to Electron for supporting attribute access on the node output.

- `__getitem__()` added to Electron for supporting subscripting on the node output.

- `electron_outputs` added as an attribute to lattice.

### Changed

- `electron_list_prefix`, `electron_dict_prefix`, `parameter_prefix` modified to reflect new way to assign prefixes to nodes.

- In `build_graph` instead of ignoring all exceptions, now the exception is shown alongwith the runtime error notifying that object manipulation should be avoided inside a lattice.

- `node_id` changed to `self.node_id` in Electron's `__call__()`.

- `parameter` type electrons now have the default metadata instead of empty dictionary.

- Instead of deserializing and checking whether a sublattice is there, now a `sublattice_prefix` is used to denote when a node is a sublattice.

- In `dispatcher_stack_test`, `test_dispatcher_flow` updated to indicate the new use of `parameter_prefix`.

### Fixed

- When an execution fails due to something happening in `run_workflow`, then result object's status is now failed and the object is saved alongwith throwing the appropriate exception.

## [0.8.5] - 2021-12-10

### Added

- Added tests for choosing specific executors inside electron initialization.
- Added test for choosing specific Conda environments inside electron initialization.

## [0.8.4] - 2021-12-10

### Changed

- Removed _shared_files directory and contents from covalent_dispatcher. Logging in covalent_dispatcher now uses the logger in covalent/_shared_files/logging.py.

## [0.8.3] - 2021-12-10

### Fixed

- Decorator symbols were added to the pseudo-code in the quantum chemistry tutorial.

## [0.8.2] - 2021-12-06

### Added

- Quantum chemistry tutorial.

## [0.8.1] - 2021-12-08

### Added

- Docstrings with typehints for covalent dispatcher functions added.

### Changed

- Replaced `node` to `node_id` in `electron.py`.

- Removed unnecessary `enumerate` in `covalent_dispatcher/_core/__init__.py`.

- Removed `get_node_device_mapping` function from `covalent_dispatcher/_core/__init__.py`
  and moved the definition to directly add the mapping to `workflow_schedule`.

- Replaced iterable length comparison for `executor_specific_exec_cmds` from `if len(executor_specific_exec_cmds) > 0`
  to `if executor_specific_exec_cmds`.

## [0.8.0] - 2021-12-03

### Added

- Executors can now accept the name of a Conda environment. If that environment exists, the operations of any electron using that executor are performed in that Conda environment.

## [0.7.6] - 2021-12-02

### Changed

- How to estimate lattice execution time has been renamed to How to query lattice execution time.
- Change result querying syntax in how-to guides from `lattice.get_result` to
  `covalent.get_result`.
- Choose random port for Dask dashboard address by setting `dashboard_address` to ':0' in
  `LocalCluster`.

## [0.7.5] - 2021-12-02

### Fixed

- "Default" executor plugins are included as part of the package upon install.

## [0.7.4] - 2021-12-02

### Fixed

- Upgraded dask to 2021.10.0 based on a vulnerability report

## [0.7.3] - 2021-12-02

### Added

- Transportable object tests
- Transport graph tests

### Changed

- Variable name node_num to node_id
- Variable name node_idx to node_id

### Fixed

- Transport graph `get_dependencies()` method return type was changed from Dict to List

## [0.7.2] - 2021-12-01

### Fixed

- Date handling in changelog validation

### Removed

- GitLab CI YAML

## [0.7.1] - 2021-12-02

### Added

- A new parameter to a node's result called `sublattice_result` is added.
  This will be of a `Result` type and will contain the result of that sublattice's
  execution. If a normal electron is executed, this will be `None`.

- In `_delete_result` function in `results_manager.py`, an empty results directory
  will now be deleted.

- Name of a sublattice node will also contain `(sublattice)`.

- Added `_dispatch_sync_serverless` which synchronously dispatches without a server
  and waits for a result to be returned. This is the method used to dispatch a sublattice.

- Test for sublatticing is added.

- How-to guide added for sublatticing explaining the new features.

### Changed

- Partially changed `draw` function in `lattice.py` to also draw the subgraph
  of the sublattice when drawing the main graph of the lattice. The change is
  incomplete as we intend to add this feature later.

- Instead of returning `plt`, `draw` now returns the `ax` object.

- `__call__` function in `lattice.py` now runs the lattice's function normally
  instead of dispatching it.

- `_run_task` function now checks whether current node is a sublattice and acts
  accordingly.

### Fixed

- Unnecessary lines to rename the node's name in `covalent_dispatcher/_core/__init__.py` are removed.

- `test_electron_takes_nested_iterables` test was being ignored due to a spelling mistake. Fixed and
  modified to follow the new pattern.

## [0.7.0] - 2021-12-01

### Added

- Electrons can now accept an executor object using the "backend" keyword argument. "backend" can still take a string naming the executor module.
- Electrons and lattices no longer have Slurm metadata associated with the executor, as that information should be contained in the executor object being used as an input argument.
- The "backend" keyword can still be a string specifying the executor module, but only if the executor doesn't need any metadata.
- Executor plugin classes are now directly available to covalent, eg: covalent.executor.LocalExecutor().

## [0.6.7] - 2021-12-01

### Added

- Docstrings without examples for all the functions in core covalent.
- Typehints in those functions as well.
- Used `typing.TYPE_CHECKING` to prevent cyclic imports when writing typehints.

### Changed

- `convert_to_lattice_function` renamed to `convert_to_lattice_function_call`.
- Context managers now raise a `ValueError` instead of a generic `Exception`.

## [0.6.6] - 2021-11-30

### Fixed

- Fixed the version used in the documentation
- Fixed the badge URLs to prevent caching

## [0.6.5] - 2021-11-30

### Fixed

- Broken how-to links

### Removed

- Redundant lines from .gitignore
- *.ipynb from .gitignore

## [0.6.4] - 2021-11-30

### Added

- How-to guides for workflow orchestration.
  - How to construct an electron
  - How to construct a lattice
  - How to add an electron to lattice
  - How to visualize the lattice
  - How to add constraints to lattices
- How-to guides for workflow and subtask execution.
  - How to execute individual electrons
  - How to execute a lattice
  - How to execute multiple lattices
- How-to guides for status querying.
  - How to query electron execution status
  - How to query lattice execution status
  - How to query lattice execution time
- How-to guides for results collection
  - How to query electron execution results
  - How to query lattice execution results
  - How to query multiple lattice execution results
- Str method for the results object.

### Fixed

- Saving the electron execution status when the subtask is running.

## [0.6.3] - 2021-11-29

### Removed

- JWT token requirement.
- Covalent dispatcher login requirement.
- Update covalent login reference in README.md.
- Changed the default dispatcher server port from 5000 to 47007.

## [0.6.2] - 2021-11-28

### Added

- Github action for tests and coverage
- Badges for tests and coverage
- If tests pass then develop is pushed to master
- Add release action which tags and creates a release for minor version upgrades
- Add badges action which runs linter, and upload badges for version, linter score, and platform
- Add publish action (and badge) which builds a Docker image and uploads it to the AWS ECR

## [0.6.1] - 2021-11-27

### Added

- Github action which checks version increment and changelog entry

## [0.6.0] - 2021-11-26

### Added

- New Covalent RTD theme
- sphinx extension sphinx-click for CLI RTD
- Sections in RTD
- init.py in both covalent-dispatcher logger module and cli module for it to be importable in sphinx

### Changed

- docutils version that was conflicting with sphinx

### Removed

- Old aq-theme

## [0.5.1] - 2021-11-25

### Added

- Integration tests combining both covalent and covalent-dispatcher modules to test that
  lattice workflow are properly planned and executed.
- Integration tests for the covalent-dispatcher init module.
- pytest-asyncio added to requirements.

## [0.5.0] - 2021-11-23

### Added

- Results manager file to get results from a file, delete a result, and redispatch a result object.
- Results can also be awaited to only return a result if it has either been completed or failed.
- Results class which is used to store the results with all the information needed to be used again along with saving the results to a file functionality.
- A result object will be a mercurial object which will be updated by the dispatcher and saved to a file throughout the dispatching and execution parts.
- Direct manipulation of the transport graph inside a result object takes place.
- Utility to convert a function definition string to a function and vice-versa.
- Status class to denote the status of a result object and of each node execution in the transport graph.
- Start and end times are now also stored for each node execution as well as for the whole dispatch.
- Logging of `stdout` and `stderr` can be done by passing in the `log_stdout`, `log_stderr` named metadata respectively while dispatching.
- In order to get the result of a certain dispatch, the `dispatch_id`, the `results_dir`, and the `wait` parameter can be passed in. If everything is default, then only the dispatch id is required, waiting will not be done, and the result directory will be in the current working directory with folder name as `results/` inside which every new dispatch will have a new folder named according to their respective dispatch ids, containing:
  - `result.pkl` - (Cloud)pickled result object.
  - `result_info.yaml` - yaml file with high level information about the result and its execution.
  - `dispatch_source.py` - python file generated, containing the original function definitions of lattice and electrons which can be used to dispatch again.

### Changed

- `logfile` named metadata is now `slurm_logfile`.
- Instead of using `jsonpickle`, `cloudpickle` is being used everywhere to maintain consistency.
- `to_json` function uses `json` instead of `jsonpickle` now in electron and lattice definitions.
- `post_processing` moved to the dispatcher, so the dispatcher will now store a finished execution result in the results folder as specified by the user with no requirement of post processing it from the client/user side.
- `run_task` function in dispatcher modified to check if a node has completed execution and return it if it has, else continue its execution. This also takes care of cases if the server has been closed mid execution, then it can be started again from the last saved state, and the user won't have to wait for the whole execution.
- Instead of passing in the transport graph and dispatch id everywhere, the result object is being passed around, except for the `asyncio` part where the dispatch id and results directory is being passed which afterwards lets the core dispatcher know where to get the result object from and operate on it.
- Getting result of parent node executions of the graph, is now being done using the result object's graph. Storing of each execution's result is also done there.
- Tests updated to reflect the changes made. They are also being run in a serverless manner.

### Removed

- `LatticeResult` class removed.
- `jsonpickle` requirement removed.
- `WorkflowExecutionResult`, `TaskExecutionResult`, and `ExecutionError` singleton classes removed.

### Fixed

- Commented out the `jwt_required()` part in `covalent-dispatcher/_service/app.py`, may be removed in later iterations.
- Dispatcher server will now return the error message in the response of getting result if it fails instead of sending every result ever as a response.

## [0.4.3] - 2021-11-23

### Added

- Added a note in Known Issues regarding port conflict warning.

## [0.4.2] - 2021-11-24

### Added

- Added badges to README.md

## [0.4.1] - 2021-11-23

### Changed

- Removed old coverage badge and fixed the badge URL

## [0.4.0] - 2021-11-23

### Added

- Codecov integrations and badge

### Fixed

- Detached pipelines no longer created

## [0.3.0] - 2021-11-23

### Added

- Wrote a Code of Conduct based on <https://www.contributor-covenant.org/>
- Added installation and environment setup details in CONTRIBUTING
- Added Known Issues section to README

## [0.2.0] - 2021-11-22

### Changed

- Removed non-open-source executors from Covalent. The local SLURM executor is now
- a separate repo. Executors are now plugins.

## [0.1.0] - 2021-11-19

### Added

- Pythonic CLI tool. Install the package and run `covalent --help` for a usage description.
- Login and logout functionality.
- Executor registration/deregistration skeleton code.
- Dispatcher service start, stop, status, and restart.

### Changed

- JWT token is stored to file instead of in an environment variable.
- The Dask client attempts to connect to an existing server.

### Removed

- Removed the Bash CLI tool.

### Fixed

- Version assignment in the covalent init file.

## [0.0.3] - 2021-11-17

### Fixed

- Fixed the Dockerfile so that it runs the dispatcher server from the covalent repo.

## [0.0.2] - 2021-11-15

### Changed

- Single line change in ci script so that it doesn't exit after validating the version.
- Using `rules` in `pytest` so that the behavior in test stage is consistent.

## [0.0.1] - 2021-11-15

### Added

- CHANGELOG.md to track changes (this file).
- Semantic versioning in VERSION.
- CI pipeline job to enforce versioning.<|MERGE_RESOLUTION|>--- conflicted
+++ resolved
@@ -7,7 +7,6 @@
 
 ## [UNRELEASED]
 
-<<<<<<< HEAD
 ### Changed
 
 - Replaced `Session(DispatchDB()._get_data_store().engine)` with `workflow_db.session()`
@@ -16,7 +15,7 @@
 
 - `DevDataStore` class from `datastore.py`
 - workflows manager
-=======
+
 ## [0.160.1] - 2022-08-02
 
 ### Authors
@@ -36,7 +35,6 @@
 ### Operations
 
 - Explicitly check `release == true` in tests.yml
->>>>>>> b42c99df
 
 ## [0.160.0] - 2022-08-02
 
