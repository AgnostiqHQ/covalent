--- conflicted
+++ resolved
@@ -7,17 +7,15 @@
 
 ## [UNRELEASED]
 
-<<<<<<< HEAD
 ### Fixed
 
 - Fix container networking for the local covalent stack in `docker-compose.yml`
-=======
+
 ## [0.85.0] - 2022-04-18
 
 ### Changed
 
 - Covalent branding updated using new guidelines
->>>>>>> d30e10c6
 
 ## [0.84.1] - 2022-04-18
 
