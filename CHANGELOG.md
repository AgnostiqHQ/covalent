--- conflicted
+++ resolved
@@ -7,7 +7,6 @@
 
 ## [UNRELEASED]
 
-<<<<<<< HEAD
 ### Added
 
 - Covalent `config` cli command to alter config values or display covalent configuration
@@ -16,11 +15,9 @@
 
 - Removed environment section from Supervisord config in order to read from root `.env` file instead
 - Refactored config manager to use project root `.env` file for configuration
-=======
 - Fix errors in Dockerfiles
 - Update Dockerfiles to use `multi-stage` container builds to reduce final image size
 - Install all necessary Python modules in all containers
->>>>>>> 9aec118e
 
 ## [0.77.0] - 2022-04-13
 
