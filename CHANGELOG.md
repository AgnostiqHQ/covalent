# Changelog

All notable changes to this project will be documented in this file.

The format is based on [Keep a Changelog](https://keepachangelog.com/en/1.0.0/),
and this project adheres to [Semantic Versioning](https://semver.org/spec/v2.0.0.html).

## [UNRELEASED]

<<<<<<< HEAD
### Added

- S3 File transfer strategy

### Fixed

- Adding maximum number of retries and timeout parameter to the get result http call.
=======
## [0.166.0] - 2022-08-07

### Authors

- Venkat Bala <venkat@agnostiq.ai>


### Tests

- Update dask cli test to match Covalent Dask cluster configuration


### Changed

- Remove newline from log stream formatter for better log statment output
- Jsonify covalent cluster cli outputs

## [0.165.0] - 2022-08-06

### Authors

- Casey Jao <casey@agnostiq.ai>


### Changed

- Make `BaseExecutor` and `BaseAsyncExecutor` class siblings, not parent and child.

### Operations

- Only validate webapp if the webapp was built

### Tests

- Fixed randomly failing lattice json serialization test

## [0.164.0] - 2022-08-05

### Authors

- Sankalp Sanand <sankalp@agnostiq.ai>
- Faiyaz Hasan <faiyaz@agnostiq.ai>
- Co-authored-by: pre-commit-ci[bot] <66853113+pre-commit-ci[bot]@users.noreply.github.com>
- Co-authored-by: Venkat Bala <venkat@agnostiq.ai>
- Co-authored-by: Will Cunningham <wjcunningham7@gmail.com>


### Changed

- Use `update_config` to modify dask configuration from the cluster process
- Simplify `set_config` logic for dask configuration options on `covalent start`
- Removed default values from click options for dask configuration related values

### Added

- Configured default dask configuration options in `defaults.py`

### Fixed 

- Overwriting config address issue.

### Tests

- Moved misplaced functional/integration tests from the unit tests folder to their respective folders.
- All of the unit tests now use test DB instead of hitting a live DB.
- Updated `tests.yml` so that functional tests are run whenever tests get changed or github actions are changed.
- Several broken tests were also fixed.
>>>>>>> 5cec9bf4

## [0.163.0] - 2022-08-04

### Authors

- Alejandro Esquivel <ae@alejandro.ltd>
- Co-authored-by: Casey Jao <casey@agnostiq.ai>
- Will Cunningham <wjcunningham7@users.noreply.github.com>
- Co-authored-by: Scott Wyman Neagle <scott@agnostiq.ai>


### Added

- Added `rsync` dependency in `Dockerfile`

### Removed

- `Makefile` which was previously improperly committed

### Operations

- Functional tests are run only on `develop`
- `tests.yml` can be run manually provided a commit SHA
- `tests.yml` uses a `build` filter to conditionally install and build Covalent if build files are modified
- `docker.yml` is now only for dev work, and is manually triggered given an SHA
- `release.yml` is enhanced to push stable and pre-release images to a public ECR repo

## [0.162.0] - 2022-08-04

### Authors

- Alejandro Esquivel <ae@alejandro.ltd>
- Co-authored-by: Casey Jao <casey@agnostiq.ai>


### Changed

- Updated Base executor to support non-unique `retval_key`s, particularly for use in File Transfer where we may have several CallDeps with the reserved `retval_key` of value `files`.

## [0.161.2] - 2022-08-04

### Authors

- Alejandro Esquivel <ae@alejandro.ltd>
- Co-authored-by: pre-commit-ci[bot] <66853113+pre-commit-ci[bot]@users.noreply.github.com>


### Fixed

- Updated `covalent db migrations` to overwrite `alembic.ini` `script_location` with absolute path to migrations folder
- Updated `covalent db alembic [args]` command to use project root as `cwd` for alembic subprocess  

## [0.161.1] - 2022-08-03

### Authors

- Alejandro Esquivel <ae@alejandro.ltd>
- Scott Wyman Neagle <scott@agnostiq.ai>
- Co-authored-by: Faiyaz Hasan <faiyaz@agnostiq.ai>
- Poojith U Rao <106616820+poojithurao@users.noreply.github.com>
- Co-authored-by: Casey Jao <casey@agnostiq.ai>


### Fixed

- When a list was passed to an electron, the generated electron list
  had metadata copied from the electron. This was resulting in
  call_before and call_after functions being called by the electron
  list as well. The metadata (apart from executor) is now set to
  default values for the electron list.

## [0.161.0] - 2022-08-03

### Authors

- Alejandro Esquivel <ae@alejandro.ltd>
- Scott Wyman Neagle <scott@agnostiq.ai>
- Co-authored-by: Faiyaz Hasan <faiyaz@agnostiq.ai>


### Changed

- Replaced `Session(DispatchDB()._get_data_store().engine)` with `workflow_db.session()`

### Removed

- `DevDataStore` class from `datastore.py`
- workflows manager

## [0.160.1] - 2022-08-02

### Authors

- Alejandro Esquivel <ae@alejandro.ltd>
- Scott Wyman Neagle <scott@agnostiq.ai>


### Fixed

- `script_location` key not found issue when installing with pip (second attempt)

### Docs

- Remove migration guide reference from README

### Operations

- Explicitly check `release == true` in tests.yml

## [0.160.0] - 2022-08-02

### Authors

- Casey Jao <casey@agnostiq.ai>
- Co-authored-by: Faiyaz Hasan <faiyaz@agnostiq.ai>


### Changed

- `Executor.run()` now accepts a `task_metadata` dictionary. Current
  keys consist of `dispatch_id` and `node_id`.

## [0.159.0] - 2022-08-02

### Authors

- Casey Jao <casey@agnostiq.ai>
- Co-authored-by: Faiyaz Hasan <faiyaz@agnostiq.ai>


### Changed

- Database schema has been updated to v11

### Operations

- `paths-filter` will only be run on PRs, i.e on workflow runs, the whole test suite will be run.
- Removed retry action from running on `pytest` steps since they instead use `pytest` retries.
- `codecov.yml` added to enable carry-forward flags
- UI front-end is only built for pull requests when the source changes
- Packaging is only validated on the `develop` branch

## [0.158.0] - 2022-07-29

### Authors

- Okechukwu  Emmanuel Ochia <okechukwu@agnostiq.ai>
- Co-authored-by: Scott Wyman Neagle <scott@agnostiq.ai>
- Will Cunningham <wjcunningham7@users.noreply.github.com>
- Alejandro Esquivel <ae@alejandro.ltd>
- Co-authored-by: pre-commit-ci[bot] <66853113+pre-commit-ci[bot]@users.noreply.github.com>
- Casey Jao <casey@agnostiq.ai>
- Co-authored-by: Faiyaz Hasan <faiyaz@agnostiq.ai>


### Changed

- Construct the result object in the dispatcher `entry_point.py` module in order to avoid the Missing Latticed Id error so frequently.
- Update the sleep statement length to 0.1 seconds in the results.manager.

## [0.157.1] - 2022-07-29

### Authors

- Okechukwu  Emmanuel Ochia <okechukwu@agnostiq.ai>
- Co-authored-by: Scott Wyman Neagle <scott@agnostiq.ai>
- Will Cunningham <wjcunningham7@users.noreply.github.com>
- Alejandro Esquivel <ae@alejandro.ltd>
- Co-authored-by: pre-commit-ci[bot] <66853113+pre-commit-ci[bot]@users.noreply.github.com>
- Casey Jao <casey@agnostiq.ai>

### Fixed

- Pass non-kwargs to electrons in the correct order during dispatch.

## [0.157.0] - 2022-07-28

### Authors

- Okechukwu  Emmanuel Ochia <okechukwu@agnostiq.ai>
- Co-authored-by: Scott Wyman Neagle <scott@agnostiq.ai>
- Will Cunningham <wjcunningham7@users.noreply.github.com>
- Alejandro Esquivel <ae@alejandro.ltd>
- Co-authored-by: pre-commit-ci[bot] <66853113+pre-commit-ci[bot]@users.noreply.github.com>
- Casey Jao <casey@agnostiq.ai>


### Changed

- Expose a public `wait()` function compatible with both calling and dispatching lattices

### Docs

- Updated the RTD on `wait_for()` to use the static `wait()` function

### Operations

- pre-commit autoupdate

### Docs

- Changed the custom executor how-to to be shorter and more concise.

## [0.156.0] - 2022-07-27

### Authors

- Okechukwu  Emmanuel Ochia <okechukwu@agnostiq.ai>
- Co-authored-by: Scott Wyman Neagle <scott@agnostiq.ai>
- Will Cunningham <wjcunningham7@users.noreply.github.com>
- Alejandro Esquivel <ae@alejandro.ltd>
- Co-authored-by: pre-commit-ci[bot] <66853113+pre-commit-ci[bot]@users.noreply.github.com>


### Added

- Bash decorator is introduced
- Lepton commands can be specified as a list of strings rather than strings alone.

## [0.155.1] - 2022-07-26

### Authors

- Okechukwu  Emmanuel Ochia <okechukwu@agnostiq.ai>
- Co-authored-by: Scott Wyman Neagle <scott@agnostiq.ai>
- Will Cunningham <wjcunningham7@users.noreply.github.com>
- Alejandro Esquivel <ae@alejandro.ltd>
- Co-authored-by: pre-commit-ci[bot] <66853113+pre-commit-ci[bot]@users.noreply.github.com>


### Fixed

- `script_location` key not found issue when running alembic programatically

### Operations

- Fixed syntax errors in `stale.yml` and in `hotfix.yml`
- `docker.yml` triggered after version bump in `develop` instead of before
- Enhanced `tests.yml` to upload coverage reports by domain

## [0.155.0] - 2022-07-26

### Authors

- Alejandro Esquivel <ae@alejandro.ltd>


### Added

- Exposing `alembic {args}` cli commands through: `covalent db alembic {args}`

## [0.154.0] - 2022-07-25

### Authors

- Casey Jao <casey@agnostiq.ai>
- Co-authored-by: Venkat Bala <venkat@agnostiq.ai>
- Alejandro Esquivel <ae@alejandro.ltd>


### Added

- Added methods to programatically fetch information from Alembic without needing subprocess

## [0.153.1] - 2022-07-25

### Authors

- Casey Jao <casey@agnostiq.ai>
- Co-authored-by: Venkat Bala <venkat@agnostiq.ai>


### Fixed

- Stdout and stderr are now captured when using the dask executor.


### Tests

- Fixed Dask cluster CLI tests

## [0.153.0] - 2022-07-25

### Authors

- Faiyaz Hasan <faiyaz@agnostiq.ai>


### Added

- Helper function to load and save files corresponding to the DB filenames.

### Changed

- Files with .txt, .log extensions are stored as strings.
- Get result web request timeout to 2 seconds.

## [0.152.0] - 2022-07-25

### Authors

- Faiyaz Hasan <faiyaz@agnostiq.ai>
- Co-authored-by: Scott Wyman Neagle <scott@agnostiq.ai>


### Changed

- Pass default DataStore object to node value retrieval method in the Results object.

## [0.151.1] - 2022-07-22

### Authors

- Faiyaz Hasan <faiyaz@agnostiq.ai>
- Co-authored-by: Scott Wyman Neagle <scott@agnostiq.ai>


### Fixed

- Adding maximum number of retries and timeout parameter to the get result http call.
- Disabling result_webhook for now.

## [0.151.0] - 2022-07-22

### Authors

- Scott Wyman Neagle <scott@agnostiq.ai>
- Co-authored-by: Will Cunningham <wjcunningham7@gmail.com>
- Sankalp Sanand <sankalp@agnostiq.ai>


### Added

- `BaseAsyncExecutor` has been added which can be inherited by new async-aware executors.

### Changed

- Since tasks were basically submitting the functions to a Dask cluster by default, they have been converted into asyncio `Tasks` instead which support a far larger number of concurrent tasks than previously used `ThreadPool`.

- `tasks_pool` will still be used to schedule tasks which use non-async executors.

- Executor's `executor` will now receive a callable instead of a serialized function. This allows deserializing the function where it is going to be executed while providing a simplified `execute` at the same time.

- `uvloop` is being used instead of the default event loop of `asyncio` for better performance.

- Tests have also been updated to reflect above changes.

### Operations

- Made Santosh the sole owner of `/docs`

## [0.150.0] - 2022-07-22

### Authors

- Faiyaz Hasan <faiyaz@agnostiq.ai>


### Added

- Initialize database tables when the covalent server is started.

## [0.149.0] - 2022-07-21

### Authors

- Scott Wyman Neagle <scott@agnostiq.ai>
- Co-authored-by: Venkat Bala <venkat@agnostiq.ai>


### Removed

- `result.save()`
- `result._write_dispatch_to_python_file()`

## [0.148.0] - 2022-07-21

### Authors

- Alejandro Esquivel <ae@alejandro.ltd>


### Changed

- Changed DataStore default db path to correspond to dispatch db config path

### Operations

- Added workflow to stale and close pull requests


### Docs

- Fixed `get_metadata` calls in examples to remove `results_dir` argument
- Removed YouTube video temporarily

## [0.147.0] - 2022-07-21

### Authors

- Casey Jao <casey@agnostiq.ai>


### Changed

- Simplified interface for custom executors. All the boilerplate has
  been moved to `BaseExecutor`.

## [0.146.0] - 2022-07-20

### Authors

- Casey Jao <casey@agnostiq.ai>
- Co-authored-by: Venkat Bala <venkat@agnostiq.ai>
- Faiyaz Hasan <faiyaz@agnostiq.ai>



### Added

- Ensure that transportable objects are rendered correctly when printing the result object.

### Tests

- Check that user data is not unpickled by the Covalent server process

## [0.145.0] - 2022-07-20

### Authors

- Scott Wyman Neagle <scott@agnostiq.ai>
- Co-authored-by: Venkat Bala <venkat@agnostiq.ai>
- Co-authored-by: Faiyaz Hasan <faiyaz@agnostiq.ai>


### Removed

- `entry_point.get_result()`

### Changed

- get_result to query an HTTP endpoint instead of a DB session

## [0.144.0] - 2022-07-20

### Authors

- Will Cunningham <wjcunningham7@users.noreply.github.com>
- Co-authored-by: Scott Wyman Neagle <scott@agnostiq.ai>
- Alejandro Esquivel <ae@alejandro.ltd>


### Added

- Set up alembic migrations & added migration guide (`alembic/README.md`)

## [0.143.0] - 2022-07-19

### Authors

- Will Cunningham <wjcunningham7@users.noreply.github.com>
- Co-authored-by: Scott Wyman Neagle <scott@agnostiq.ai>


### Changed

- Installation will fail if `cova` is installed while trying to install `covalent`.

## [0.142.0] - 2022-07-19

### Authors

- Poojith U Rao <106616820+poojithurao@users.noreply.github.com>
- Co-authored-by: Will Cunningham <wjcunningham7@gmail.com>
- Anna Hughes <annagwen42@gmail.com>
- Co-authored-by: Poojith <poojith@agnostiq.ai>
- Co-authored-by: Scott Wyman Neagle <scott@agnostiq.ai>
- Casey Jao <casey@agnostiq.ai>
- Co-authored-by: Venkat Bala <venkat@agnostiq.ai>
- Co-authored-by: pre-commit-ci[bot] <66853113+pre-commit-ci[bot]@users.noreply.github.com>
- Faiyaz Hasan <faiyaz@agnostiq.ai>


### Added

- `electron_num`, `completed_electron_num` fields to the Lattice table.

## [0.141.0] - 2022-07-19

### Authors

- Poojith U Rao <106616820+poojithurao@users.noreply.github.com>
- Co-authored-by: Will Cunningham <wjcunningham7@gmail.com>
- Anna Hughes <annagwen42@gmail.com>
- Co-authored-by: Poojith <poojith@agnostiq.ai>
- Co-authored-by: Scott Wyman Neagle <scott@agnostiq.ai>
- Casey Jao <casey@agnostiq.ai>
- Co-authored-by: Venkat Bala <venkat@agnostiq.ai>
- Co-authored-by: pre-commit-ci[bot] <66853113+pre-commit-ci[bot]@users.noreply.github.com>


### Changed

- Deprecate topological sort in favor of inspect in-degree of nodes until they are zero before dispatching task
- Use deepcopy to generate a copy of the metadata dictionary before saving result object to the database

### Docs

- Adding incomplete pennylane kernel tutorial
- Adding quantum ensemble tutorial

## [0.140.0] - 2022-07-19

### Authors

- Faiyaz Hasan <faiyaz@agnostiq.ai>
- Co-authored-by: Venkat Bala <venkat@agnostiq.ai>


### Added

- Fields `deps_filename`, `call_before_filename` and `call_after_filename` to the `Electron` table.
- Re-write the deps / call before and after file contents when inserting / updating electron record in the database.

### Changed

- Modify the test and implementation logic of inserting the electron record with these new fields.
- Field `key` to `key_filename` in `Electron` table.

## [0.139.1] - 2022-07-19

### Authors

- Divyanshu Singh <55018955+divshacker@users.noreply.github.com>
- Co-authored-by: Scott Wyman Neagle <wymnea@protonmail.com>
- Co-authored-by: Scott Wyman Neagle <scott@agnostiq.ai>
- Co-authored-by: Will Cunningham <wjcunningham7@users.noreply.github.com>


### Fixed

- Fixes Reverse IP problem. All References to `0.0.0.0` are changed to `localhost` . More details can be found [here](https://github.com/AgnostiqHQ/covalent/issues/202)

## [0.139.0] - 2022-07-19

### Authors

- Venkat Bala <venkat@agnostiq.ai>
- Co-authored-by: Scott Wyman Neagle <scott@agnostiq.ai>
- Faiyaz Hasan <faiyaz@agnostiq.ai>
- Co-authored-by: Will Cunningham <wjcunningham7@gmail.com>


### Added

- Columns `is_active` in the lattice, eLectron and Electron dependency tables.

### Docs

- Adding a RTD tutorial/steps on creating a custom executor

## [0.138.0] - 2022-07-19

### Authors

- Anna Hughes <annagwen42@gmail.com>
- Co-authored-by: Will Cunningham <wjcunningham7@gmail.com>
- Will Cunningham <wjcunningham7@users.noreply.github.com>
- Co-authored-by: Venkat Bala <venkat@agnostiq.ai>


### Added

- Docker build workflow

### Changed

- Dockerfile uses multi-stage build

### Docs

- New tutorial demonstrating how to solve the MaxCut Problem with QAOA and Covalent

## [0.137.0] - 2022-07-19

### Authors

- Prasanna Venkatesh <54540812+Prasy12@users.noreply.github.com>
- Co-authored-by: Alejandro Esquivel <ae@alejandro.ltd>


### Added

- Ability to hide/show labels on the graph
- Graph layout with elk configurations

### Changed

- Changed API socket calls interval for graph optimization.

### Tests

- Disabled several dask functional tests

## [0.136.0] - 2022-07-18

### Authors

- Scott Wyman Neagle <scott@agnostiq.ai>
- Co-authored-by: Faiyaz Hasan <faiyaz@agnostiq.ai>


### Changed

- Result.save() has been deprecated in favor of Result.persist() and querying the database directly.

## [0.135.0] - 2022-07-18

### Authors

- Casey Jao <casey@agnostiq.ai>
- Co-authored-by: Scott Wyman Neagle <scott@agnostiq.ai>
- Co-authored-by: Alejandro Esquivel <ae@alejandro.ltd>


### Operations

- Psiog is only codeowner of js files
- Fix in changelog action to handle null author when a bot is committing

### Added

- Support injecting return values of calldeps into electrons during workflow execution

## [0.134.0] - 2022-07-15

### Authors

- Casey Jao <casey@agnostiq.ai>
- Co-authored-by: Scott Wyman Neagle <scott@agnostiq.ai>


### Changed

- Covalent server can now process workflows without having their deps installed

## [0.133.0] - 2022-07-15

### Authors

- Will Cunningham <wjcunningham7@users.noreply.github.com>


### Removed

- Removed the deprecated function `draw_inline` as well as the `matplotlib` dependency.

### Operations

- Fixing the retry block for tests

## [0.132.0] - 2022-07-14

### Authors

- Will Cunningham <wjcunningham7@users.noreply.github.com>


### Added

- Bash lepton support reintroduced with some UX modifications to the Lepton class. Leptons which use scripting languages can be specified as either (1) a command run in the shell/console or (2) a call to a function in a library/script. Leptons which use compiled languages must specify a library and a function name.
- The keyword argument `display_name` can be used to override the name appearing in the UI. Particularly useful when the lepton is a command.
- All arguments except for language are now keyword arguments.
- Keyword arguments passed to a Bash lepton are understood to define environment variables within the shell.
- Non-keyword arguments fill in `$1`, `$2`, etc.
- Named outputs enumerate variables within the shell which will be returned to the user. These can be either `Lepton.OUTPUT` or `Lepton.INPUT_OUTPUT` types.

### Added

- New fields to the decomposed result object Database: 

## [0.131.0] - 2022-07-13

### Authors

- Sankalp Sanand <sankalp@agnostiq.ai>
- Co-authored-by: Venkat Bala <venkat@agnostiq.ai>


### Fixed

- `covalent --version` now looks for `covalent` metadata instead of `cova`

### Tests

- Updated the cli test to include whether the correct version number is shown when `covalent --version` is run

### Added

- Method to write electron id corresponding to sublattices in `execution.py` when running `_run_task`.

## [0.130.0] - 2022-07-12

### Authors

- Venkat Bala <venkat@agnostiq.ai>
- Co-authored-by: Scott Wyman Neagle <scott@agnostiq.ai>

### Changed

- Ignoring tests for `cancel_dispatch` and `construct_bash`
- Create a dummy requirements.txt file for pip deps tests
- Fix version of `Werkzeug` package to avoid running into ValueError (unexpected kwarg `as_tuple`)
- Update `customization` how to test by specifying the section header `sdk`

## [0.129.0] - 2022-07-12

### Authors

- Sankalp Sanand <sankalp@agnostiq.ai>
- Co-authored-by: Alejandro Esquivel <ae@alejandro.ltd>

### Added

- Support for `wait_for` type edges when two electrons are connected by their execution side effects instead of output-input relation.

### Changed

- `active_lattice.electron_outputs` now contains the node ids as well for the electron which is being post processed.

## [0.128.1] - 2022-07-12

### Authors

- Faiyaz Hasan <faiyaz@agnostiq.ai>


### Fixed

- `Result.persist` test in `result_test.py`.
- Electron dependency `arg_index` is changed back to Nullable.

## [0.128.0] - 2022-07-12

### Authors

- Okechukwu  Emmanuel Ochia <okechukwu@agnostiq.ai>
- Co-authored-by: Casey Jao <casey@agnostiq.ai>
- Co-authored-by: Alejandro Esquivel <ae@alejandro.ltd>
- Co-authored-by: pre-commit-ci[bot] <66853113+pre-commit-ci[bot]@users.noreply.github.com>

### Added

- File transfer support for leptons

## [0.127.0] - 2022-07-11

### Authors

- Scott Wyman Neagle <scott@agnostiq.ai>
- Co-authored-by: Faiyaz Hasan <faiyaz@agnostiq.ai>
- Co-authored-by: Venkat Bala <venkat@agnostiq.ai>


### Added

- When saving to DB, also persist to the new DB if running in develop mode

### Tests

- Flask app route tests

## [0.126.0] - 2022-07-11

### Authors

- Will Cunningham <wjcunningham7@users.noreply.github.com>
- Alejandro Esquivel <ae@alejandro.ltd>
- Co-authored-by: pre-commit-ci[bot] <66853113+pre-commit-ci[bot]@users.noreply.github.com>
- Co-authored-by: Sankalp Sanand <sankalp@agnostiq.ai>


### Added

- Added Folder class
- Added internal call before/after deps to execute File Transfer operations pre/post electron execution.

### Operations

- Enhanced hotfix action to create branches from existing commits

## [0.125.0] - 2022-07-09

### Authors

- Okechukwu  Emmanuel Ochia <okechukwu@agnostiq.ai>
- Co-authored-by: pre-commit-ci[bot] <66853113+pre-commit-ci[bot]@users.noreply.github.com>
- Co-authored-by: Alejandro Esquivel <ae@alejandro.ltd>
- Venkat Bala <venkat@agnostiq.ai>
- Co-authored-by: Okechukwu Ochia <emmirald@gmail.com>
- Co-authored-by: Scott Wyman Neagle <scott@agnostiq.ai>


### Added

- Dask Cluster CLI functional/unit tests

### Docs

- Updated RTD concepts, how-to-guides, and api docs with electron dependencies.

### Operations

- Separate out running tests and uploading coverage report to circumvent bug in
  retry action

## [0.124.0] - 2022-07-07

### Authors

- Will Cunningham <wjcunningham7@users.noreply.github.com>
- Co-authored-by: Scott Wyman Neagle <scott@agnostiq.ai>
- Faiyaz Hasan <faiyaz@agnostiq.ai>


### Added

- `Result.persist` method in `covalent/_results_manager/result.py`.

### Operations

- Package pre-releases go to `covalent` instead of `cova` on PyPI.

## [0.123.0] - 2022-07-07

### Authors

- Scott Wyman Neagle <scott@agnostiq.ai>
- Co-authored-by: Faiyaz Hasan <faiyaz@agnostiq.ai>
- Will Cunningham <wjcunningham7@users.noreply.github.com>
- Alejandro Esquivel <ae@alejandro.ltd>
- Co-authored-by: pre-commit-ci[bot] <66853113+pre-commit-ci[bot]@users.noreply.github.com>


### Added

- Added Folder class
- Added internal call before/after deps to execute File Transfer operations pre/post electron execution.

### Operations

- `codeql.yml` and `condabuild.yml` run nightly instead of on every PR.
- Style fixes in changelog

## [0.122.1] - 2022-07-06

### Authors

Will Cunningham <wjcunningham7@users.noreply.github.com>
Co-authored-by: Scott Wyman Neagle <scott@agnostiq.ai>


### Operations

- Added license scanner action
- Pre-commit autoupdate

### Tests

- Tests for running workflows with more than one iteration

### Fixed

- Attribute error caused by attempts to retrieve the name from the node function when the node function is set to None

## [0.122.0] - 2022-07-04

### Authors

Faiyaz Hasan <faiyaz@agnostiq.ai>
Co-authored-by: pre-commit-ci[bot] <66853113+pre-commit-ci[bot]@users.noreply.github.com>


### Added

- `covalent/_results_manager/write_result_to_db.py` module and methods to insert / update data in the DB.
- `tests/covalent_tests/results_manager_tests/write_result_to_db_test.py` containing the unit tests for corresponding functions.

### Changed

- Electron `type` column to a string type rather than an `ElectronType` in DB models.
- Primary keys from `BigInteger` to `Integer` in DB models.

## [0.121.0] - 2022-07-04

### Authors

Will Cunningham <wjcunningham7@users.noreply.github.com>
Co-authored-by: Alejandro Esquivel <ae@alejandro.ltd>
Co-authored-by: pre-commit-ci[bot] <66853113+pre-commit-ci[bot]@users.noreply.github.com>


### Removed

- Unused requirements `gunicorn` and `eventlet` in `requirements.txt` as well as `dask` in `tests/requirements.txt`, since it is already included in the core requirements.

### Docs

- Updated the compatibility matrix in the docs.

## [0.120.0] - 2022-07-04

### Authors

Okechukwu  Emmanuel Ochia <okechukwu@agnostiq.ai>
Co-authored-by: Venkat Bala <venkat@agnostiq.ai>
Co-authored-by: pre-commit-ci[bot] <66853113+pre-commit-ci[bot]@users.noreply.github.com>
Co-authored-by: Scott Wyman Neagle <scott@agnostiq.ai>


### Added

- Adding `cluster` CLI options to facilitate interacting with the backend Dask cluster
- Adding options to `covalent start` to enable specifying number of workers, memory limit and threads per worker at cluster startup

### Changed

- Update `DaskAdminWorker` docstring with better explanation

## [0.119.1] - 2022-07-04

### Authors

Scott Wyman Neagle <scott@agnostiq.ai>
Casey Jao <casey@agnostiq.ai>


### Fixed

- `covalent status` checks if the server process is still alive.

### Operations

- Updates to changelog logic to handle multiple authors

## [0.119.0] - 2022-07-03
### Authors
@cjao 


### Added

- Introduce support for pip dependencies

## [0.118.0] - 2022-07-02
### Authors
@AlejandroEsquivel 


### Added

- Introduced File, FileTransfer, and FileTransferStrategy classes to support various File Transfer use cases prior/post electron execution

## [0.117.0] - 2022-07-02
### Authors
@Emmanuel289 


### Added

- Included retry action in 'tests.yaml' workflow.

## [0.116.0] - 2022-06-29
### Authors
@Prasy12 

### Changed

- Changed API socket calls interval for graph optimization.

### Added

- Ability to change to different layouts from the GUI.

## [0.115.0] - 2022-06-28
### Authors
@cjao 


### Added

- Introduce support for `call_before`, `call_after`, and bash dependencies

### Operations

- Unit tests performed on Python 3.10 on Ubuntu and MacOS images as well as 3.9 on MacOS
- Updated codeowners so that AQ Engineers doesn't own this CHANGELOG
- pre-commit autoupdate

## [0.114.0] - 2022-06-23
### Authors
@dependabot[bot] 


### Changed

- Changed eventsource version on webapp yarn-lock file.

### Operations

- Added Github push changelog workflow to append commiters username
- Reusable JavaScript action to parse changelog and update version

## [0.113.0] - 2022-06-21

### Added

- Introduce new db models and object store backends

### Operations

- Syntax fix in hotfix.yml

### Docs

- Added new tutorial: Linear and convolutional autoencoders

## [0.112.0] - 2022-06-20

### Changed

- Changed async version on webapp package-lock file.

## [0.111.0] - 2022-06-20

### Changed

- Changed eventsource version on webapp package-lock file.

### Docs

- Added new tutorial: Covalentified version of the Pennylane Variational Classifier tutorial.

## [0.110.3] - 2022-06-17

### Fixed

- Fix error when parsing electron positional arguments in workflows

### Docs

- Remove hardcoding version info in README.md

## [0.110.2] - 2022-06-10

### Docs

- Fix MNIST tutorial
- Fix Quantum Gravity tutorial
- Update RTD with migration guide compatible with latest release
- Convert all references to `covalent start` from Jupyter notebooks to markdown statements
- Update release notes summary in README.md
- Fixed display issues with figure (in dark mode) and bullet points in tutorials

### Operations

- Added a retry block to the webapp build step in `tests.yml`

## [0.110.1] - 2022-06-10

### Fixed

- Configure dask to not use daemonic processes when creating a cluster

### Operations

- Sync the VERSION file within `covalent` directory to match the root level VERSION
- Manually patch `covalent/VERSION`

## [0.110.0] - 2022-06-10

### Changed

- Web GUI list size and status label colors changed.
- Web GUI graph running icon changed to non-static icon.

### Docs

- Removed references to the Dask executor in RTD as they are no longer needed.

## [0.109.1] - 2022-06-10

### Fixed

- `covalent --version` now works for PyPI releases

## [0.109.0] - 2022-06-10

### Docs

- Update CLI help statements

### Added

- Add CLI functionality to start covalent with/without Dask
- Add CLI support to parse `covalent_ui.log` file

### Operations

- Updating codeowners to establish engineering & psiog ownership

### Docs

- Added new tutorial: Training quantum embedding kernels for classification.

## [0.108.0] - 2022-06-08

### Added

- WCI yaml file

### Docs

- Add pandoc installation updates to contributing guide

## [0.107.0] - 2022-06-07

### Changed

- Skipping stdout/stderr redirection tests until implemented in Dask parent process

### Added

- Simplifed starting the dask cluster using `multiprocessing`
- Added `bokeh==2.4.3` to requirements.txt to enable view Dask dashboard

### Fixed

- Changelog-reminder action now works for PRs from forks.

## [0.106.2] - 2022-06-06

### Fixed

- Specifying the version for package `furo` to `2022.4.7` to prevent breaking doc builds

### Docs

- Added new tutorial: Using Covalent with PennyLane for hybrid computation.

## [0.106.1] - 2022-06-01

### Fixed

- Changelog-reminder action now works for PRs from forks

### Docs

- Removed references to microservices in RTD
- Updated README.md.
- Changed `ct.electron` to `ct.lattice(executor=dask_executor)` in MNIST classifier tutorial

## [0.106.0] - 2022-05-26

### Changed

- Visual theme for Webapp GUI changed in accordance to new theme
- Fonts, colors, icons have been updated

## [0.105.0] - 2022-05-25

### Added

- Add a pre-commit hook for `detect-secrets`.
- Updated the actions in accordance with the migration done in the previous version.

## [0.104.0] - 2022-05-23

### Changed

- Services have been moved to a different codebase. This repo is now hosting the Covalent SDK, local dispatcher backend, Covalent web GUI, and documentation. Version is bumped to `0.104.0` in order to avoid conflicts.
- Update tests to match the current dispatcher api
- Skip testing dask executor until dask executor plugin is made public
- Using 2 thread pools to manage multiple workflows better and the other one for executing electrons in parallel.

### Fixed

- Add psutil and PyYAML to requirements.txt
- Passing the same Electron to multiple inputs of an Electron now works. UI fix pending.
- Dask from `requirements.txt`.

### Removed

- Asyncio usage for electron level concurrency.
- References to dask

### Added

- Functional test added for dask executor with the cluster running locally.
- Scalability tests for different workflows and workflow sizes under `tests/stress_tests/scripts`
- Add sample performance testing workflows under `tests/stress_tests`
- Add pipelines to continuously run the tutorial notebooks
- Create notebook with tasks from RTD

## [0.32.3] - 2022-03-16

### Fixed

- Fix missing UI graph edges between parameters and electrons in certain cases.
- Fix UI crashes in cases where legacy localStorage state was being loaded.

## [0.32.2] - 2022-03-16

### Added

- Images for graphs generated in tutorials and how-tos.
- Note for quantum gravity tutorial to tell users that `tensorflow` doesn't work on M1 Macs.
- `Known Issues` added to `README.md`

### Fixed

- `draw` function usage in tutorials and how-tos now reflects the UI images generated instead of using graphviz.
- Images now render properly in RTD of how-tos.

### Changed

- Reran all the tutorials that could run, generating the outputs again.

## [0.32.1] - 2022-03-15

### Fixed

- CLI now starts server directly in the subprocess instead of as a daemon
- Logs are provided as pipes to Popen instead of using a shell redirect
- Restart behavior fixed
- Default port in `covalent_ui/app.py` uses the config manager

### Removed

- `_graceful_restart` function no longer needed without gunicorn

## [0.32.0] - 2022-03-11

### Added

- Dispatcher microservice API endpoint to dispatch and update workflow.
- Added get runnable task endpoint.

## [0.31.0] - 2022-03-11

### Added

- Runner component's main functionality to run a set of tasks, cancel a task, and get a task's status added to its api.

## [0.30.5] - 2022-03-11

### Updated

- Updated Workflow endpoints & API spec to support upload & download of result objects as pickle files

## [0.30.4] - 2022-03-11

### Fixed

- When executing a task on an alternate Conda environment, Covalent no longer has to be installed on that environment. Previously, a Covalent object (the execution function as a TransportableObject) was passed to the environment. Now it is deserialized to a "normal" Python function, which is passed to the alternate Conda environment.

## [0.30.3] - 2022-03-11

### Fixed

- Fixed the order of output storage in `post_process` which should have been the order in which the electron functions are called instead of being the order in which they are executed. This fixes the order in which the replacement of function calls with their output happens, which further fixes any discrepencies in the results obtained by the user.

- Fixed the `post_process` test to check the order as well.

## [0.30.2] - 2022-03-11

### Changed

- Updated eventlet to 0.31.0

## [0.30.1] - 2022-03-10

### Fixed

- Eliminate unhandled exception in Covalent UI backend when calling fetch_result.

## [0.30.0] - 2022-03-09

### Added

- Skeleton code for writing the different services corresponding to each component in the open source refactor.
- OpenAPI specifications for each of the services.

## [0.29.3] - 2022-03-09

### Fixed

- Covalent UI is built in the Dockerfile, the setup file, the pypi workflow, the tests workflow, and the conda build script.

## [0.29.2] - 2022-03-09

### Added

- Defaults defined in executor plugins are read and used to update the in-memory config, as well as the user config file. But only if the parameter in question wasn't already defined.

### Changed

- Input parameter names and docstrings in _shared_files.config.update_config were changed for clarity.

## [0.29.1] - 2022-03-07

### Changed

- Updated fail-fast strategy to run all tests.

## [0.29.0] - 2022-03-07

### Added

- DispatchDB for storing dispatched results

### Changed

- UI loads dispatches from DispatchDB instead of browser local storage

## [0.28.3] - 2022-03-03

### Fixed

Installed executor plugins don't have to be referred to by their full module name. Eg, use "custom_executor", instead of "covalent_custom_plugin.custom_executor".

## [0.28.2] - 2022-03-03

### Added

- A brief overview of the tutorial structure in the MNIST classification tutorial.

## [0.28.1] - 2022-03-02

### Added

- Conda installation is only supported for Linux in the `Getting Started` guide.
- MNIST classifier tutorial.

### Removed

- Removed handling of default values of function parameters in `get_named_params` in `covalent/_shared_files/utils.py`. So, it is actually being handled by not being handled since now `named_args` and `named_kwargs` will only contain parameters that were passed during the function call and not all of them.

## [0.28.0] - 2022-03-02

### Added

- Lepton support, including for Python modules and C libraries
- How-to guides showing how to use leptons for each of these

## [0.27.6] - 2022-03-01

### Added

- Added feature development basic steps in CONTRIBUTING.md.
- Added section on locally building RTD (read the docs) in the contributing guide.

## [0.27.5] - 2022-03-01

### Fixed

- Missing UI input data after backend change - needed to be derived from graph for electrons, lattice inputs fixed on server-side, combining name and positional args
- Broken UI graph due to variable->edge_name renaming
- Missing UI executor data after server-side renaming

## [0.27.4] - 2022-02-28

### Fixed

- Path used in `covalent/executor/__init__.py` for executor plugin modules needed updating to `covalent/executor/executor_plugins`

### Removed

- Disabled workflow cancellation test due to inconsistent outcomes. Test will be re-enabled after cancellation mechanisms are investigated further.

## [0.27.3] - 2022-02-25

### Added

- Added `USING_DOCKER.md` guide for running docker container.
- Added cli args to covalent UI flask server `covalent_ui/app.py` to modify port and log file path.

### Removed

- Removed gunicorn from cli and Dockerfile.

### Changed

- Updated cli `covalent_dispatcher/_cli/service.py` to run flask server directly, and removed dispatcher and UI flags.
- Using Flask blueprints to merge Dispatcher and UI servers.
- Updated Dockerfile to run flask server directly.
- Creating server PID file manually in `covalent_dispatcher/_cli/service.py`.
- Updated tests and docs to reflect merged servers.
- Changed all mentions of port 47007 (for old UI server) to 48008.

## [0.27.2] - 2022-02-24

### Changed

- Removed unnecessary blockquotes from the How-To guide for creating custom executors
- Changed "Covalent Cloud" to "Covalent" in the main code text

## [0.27.1] - 2022-02-24

### Removed

- Removed AQ-Engineers from CODEOWNERS in order to fix PR review notifications

## [0.27.0] - 2022-02-24

### Added

- Support for positional only, positional or keyword, variable positional, keyword only, variable keyword types of parameters is now added, e.g an electron can now use variable args and variable kwargs if the number/names of parameters are unknown during definition as `def task(*args, **kwargs)` which wasn't possible before.

- `Lattice.args` added to store positional arguments passed to the lattice's workflow function.

- `get_named_params` function added in `_shared_files/utils.py` which will return a tuple containing named positional arguments and named keyword arguments. The names help in showing and storing these parameters in the transport graph.

- Tests to verify whether all kinds of input paramaters are supported by electron or a lattice.

### Changed

- No longer merging positional arguments with keyword arguments, instead they are separately stored in respective nodes in the transport graph.

- `inputs` returned from `_get_inputs` function in `covalent_dispatcher/_core/execution.py` now contains positional as well as keyword arguments which further get passed to the executor.

- Executors now support positional and keyword arguments as inputs to their executable functions.

- Result object's `_inputs` attribute now contains both `args` and `kwargs`.

- `add_node_for_nested_iterables` is renamed to `connect_node_with_others` and `add_node_to_graph` also renamed to `add_collection_node_to_graph` in `electron.py`. Some more variable renames to have appropriate self-explanatory names.

- Nodes and edges in the transport graph now have a better interface to assign attributes to them.

- Edge attribute `variable` renamed to `edge_name`.

- In `serialize` function of the transport graph, if `metadata_only` is True, then only `metadata` attribute of node and `source` and `target` attributes of edge are kept in the then return serialized `data`.

- Updated the tests wherever necessary to reflect the above changes

### Removed

- Deprecated `required_params_passed` since an error will automatically be thrown by the `build_graph` function if any of the required parameters are not passed.

- Removed duplicate attributes from nodes in the transport graph.

## [0.26.1] - 2022-02-23

### Added

- Added Local Executor section to the API read the docs.

## [0.26.0] - 2022-02-23

### Added

- Automated reminders to update the changelog

## [0.25.3] - 2022-02-23

## Added

- Listed common mocking commands in the CONTRIBUTING.md guide.
- Additional guidelines on testing.

## [0.25.2] - 2022-02-21

### Changed

- `backend` metadata name changed to `executor`.
- `_plan_workflow` usage updated to reflect how that executor related information is now stored in the specific executor object.
- Updated tests to reflect the above changes.
- Improved the dispatch cancellation test to provide a robust solution which earlier took 10 minutes to run with uncertainty of failing every now and then.

### Removed

- Removed `TaskExecutionMetadata` as a consequence of removing `execution_args`.

## [0.25.1] - 2022-02-18

### Fixed

- Tracking imports that have been used in the workflow takes less time.

### Added

- User-imports are included in the dispatch_source.py script. Covalent-related imports are commented out.

## [0.25.0] - 2022-02-18

### Added

- UI: Lattice draw() method displays in web UI
- UI: New navigation panel

### Changed

- UI: Animated graph changes, panel opacity

### Fixed

- UI: Fixed "Not Found" pages

## [0.24.21] - 2022-02-18

### Added

- RST document describing the expectations from a tutorial.

## [0.24.20] - 2022-02-17

### Added

- Added how to create custom executors

### Changed

- Changed the description of the hyperlink for choosing executors
- Fixed typos in doc/source/api/getting_started/how_to/execution/creating_custom_executors.ipynb

## [0.24.19] - 2022-02-16

### Added

- CODEOWNERS for certain files.

## [0.24.18] - 2022-02-15

### Added

- The user configuration file can now specify an executor plugin directory.

## [0.24.17] - 2022-02-15

### Added

- Added a how-to for making custom executors.

## [0.24.16] - 2022-02-12

### Added

- Errors now contain the traceback as well as the error message in the result object.
- Added test for `_post_process` in `tests/covalent_dispatcher_tests/_core/execution_test.py`.

### Changed

- Post processing logic in `electron` and dispatcher now relies on the order of execution in the transport graph rather than node's function names to allow for a more reliable pairing of nodes and their outputs.

- Renamed `init_test.py` in `tests/covalent_dispatcher_tests/_core/` to `execution_test.py`.

### Removed

- `exclude_from_postprocess` list which contained some non executable node types removed since only executable nodes are post processed now.

## [0.24.15] - 2022-02-11

### Fixed

- If a user's configuration file does not have a needed exeutor parameter, the default parameter (defined in _shared_files/defaults.py) is used.
- Each executor plugin is no longer initialized upon the import of Covalent. This allows required parameters in executor plugins.

## Changed

- Upon updating the configuration data with a user's configuration file, the complete set is written back to file.

## Added

- Tests for the local and base executors.

## [0.24.14] - 2022-02-11

### Added

- UI: add dashboard cards
- UI: add scaling dots background

### Changed

- UI: reduce sidebar font sizes, refine color theme
- UI: refine scrollbar styling, show on container hover
- UI: format executor parameters as YAML code
- UI: update syntax highlighting scheme
- UI: update index.html description meta tag

## [0.24.13] - 2022-02-11

### Added

- Tests for covalent/_shared_files/config.py

## [0.24.12] - 2022-02-10

### Added

- CodeQL code analyzer

## [0.24.11] - 2022-02-10

### Added

- A new dictionary `_DEFAULT_CONSTRAINTS_DEPRECATED` in defaults.py

### Changed

- The `_DEFAULT_CONSTRAINT_VALUES` dictionary now only contains the `backend` argument

## [0.24.10] - 2022-02-09

### Fixed

- Sporadically failing workflow cancellation test in tests/workflow_stack_test.py

## [0.24.9] - 2022-02-09

## Changed

- Implementation of `_port_from_pid` in covalent_dispatcher/_cli/service.py.

## Added

- Unit tests for command line interface (CLI) functionalities in covalent_dispatcher/_cli/service.py and covalent_dispatcher/_cli/cli.py.

## [0.24.8] - 2022-02-07

### Fixed

- If a user's configuration file does not have a needed parameter, the default parameter (defined in _shared_files/defaults.py) is used.

## [0.24.7] - 2022-02-07

### Added

- Typing: Add Type hint `dispatch_info` parameter.
- Documentation: Updated the return_type description in docstring.

### Changed

- Typing: Change return type annotation to `Generator`.

## [0.24.6] - 2022-02-06

### Added

- Type hint to `deserialize` method of `TransportableObject` of `covalent/_workflow/transport.py`.

### Changed

- Description of `data` in `deserialize` method of `TransportableObject` of `covalent/_workflow/transport.py` from `The serialized transportable object` to `Cloudpickled function`.

## [0.24.5] - 2022-02-05

### Fixed

- Removed dependence on Sentinel module

## [0.24.4] - 2022-02-04

### Added

- Tests across multiple versions of Python and multiple operating systems
- Documentation reflecting supported configurations

## [0.24.3] - 2022-02-04

### Changed

- Typing: Use `bool` in place of `Optional[bool]` as type annotation for `develop` parameter in `covalent_dispatcher.service._graceful_start`
- Typing: Use `Any` in place of `Optional[Any]` as type annotation for `new_value` parameter in `covalent._shared_files.config.get_config`

## [0.24.2] - 2022-02-04

### Fixed

- Updated hyperlink of "How to get the results" from "./collection/query_electron_execution_result" to "./collection/query_multiple_lattice_execution_results" in "doc/source/how_to/index.rst".
- Updated hyperlink of "How to get the result of a particular electron" from "./collection/query_multiple_lattice_execution_results" to "./collection/query_electron_execution_result" in "doc/source/how_to/index.rst".

## [0.24.1] - 2022-02-04

### Changed

- Changelog entries are now required to have the current date to enforce ordering.

## [0.24.0] - 2022-02-03

### Added

- UI: log file output - display in Output tab of all available log file output
- UI: show lattice and electron inputs
- UI: display executor attributes
- UI: display error message on failed status for lattice and electron

### Changed

- UI: re-order sidebar sections according to latest figma designs
- UI: update favicon
- UI: remove dispatch id from tab title
- UI: fit new uuids
- UI: adjust theme text primary and secondary colors

### Fixed

- UI: auto-refresh result state on initial render of listing and graph pages
- UI: graph layout issues: truncate long electron/param names

## [0.23.0] - 2022-02-03

### Added

- Added `BaseDispatcher` class to be used for creating custom dispatchers which allow connection to a dispatcher server.
- `LocalDispatcher` inheriting from `BaseDispatcher` allows connection to a local dispatcher server running on the user's machine.
- Covalent only gives interface to the `LocalDispatcher`'s `dispatch` and `dispatch_sync` methods.
- Tests for both `LocalDispatcher` and `BaseDispatcher` added.

### Changed

- Switched from using `lattice.dispatch` and `lattice.dispatch_sync` to `covalent.dispatch` and `covalent.dispatch_sync`.
- Dispatcher address now is passed as a parameter (`dispatcher_addr`) to `covalent.dispatch` and `covalent.dispatch_sync` instead of a metadata field to lattice.
- Updated tests, how tos, and tutorials to use `covalent.dispatch` and `covalent.dispatch_sync`.
- All the contents of `covalent_dispatcher/_core/__init__.py` are moved to `covalent_dispatcher/_core/execution.py` for better organization. `__init__.py` only contains function imports which are needed by external modules.
- `dispatch`, `dispatch_sync` methods deprecated from `Lattice`.

### Removed

- `_server_dispatch` method removed from `Lattice`.
- `dispatcher` metadata field removed from `lattice`.

## [0.22.19] - 2022-02-03

### Fixed

- `_write_dispatch_to_python_file` isn't called each time a task is saved. It is now only called in the final save in `_run_planned_workflow` (in covalent_dispatcher/_core/__init__.py).

## [0.22.18] - 2022-02-03

### Fixed

- Added type information to result.py

## [0.22.17] - 2022-02-02

### Added

- Replaced `"typing.Optional"` with `"str"` in covalent/executor/base.py
- Added missing type hints to `get_dispatch_context` and `write_streams_to_file` in covalent/executor/base.py, BaseExecutor

## [0.22.16] - 2022-02-02

### Added

- Functions to check if UI and dispatcher servers are running.
- Tests for the `is_ui_running` and `is_server_running` in covalent_dispatcher/_cli/service.py.

## [0.22.15] - 2022-02-01

### Fixed

- Covalent CLI command `covalent purge` will now stop the servers before deleting all the pid files.

### Added

- Test for `purge` method in covalent_dispatcher/_cli/service.py.

### Removed

- Unused `covalent_dispatcher` import from covalent_dispatcher/_cli/service.py.

### Changed

- Moved `_config_manager` import from within the `purge` method to the covalent_dispatcher/_cli/service.py for the purpose of mocking in tests.

## [0.22.14] - 2022-02-01

### Added

- Type hint to `_server_dispatch` method in `covalent/_workflow/lattice.py`.

## [0.22.13] - 2022-01-26

### Fixed

- When the local executor's `log_stdout` and `log_stderr` config variables are relative paths, they should go inside the results directory. Previously that was queried from the config, but now it's queried from the lattice metadata.

### Added

- Tests for the corresponding functions in (`covalent_dispatcher/_core/__init__.py`, `covalent/executor/base.py`, `covalent/executor/executor_plugins/local.py` and `covalent/executor/__init__.py`) affected by the bug fix.

### Changed

- Refactored `_delete_result` in result manager to give the option of deleting the result parent directory.

## [0.22.12] - 2022-01-31

### Added

- Diff check in pypi.yml ensures correct files are packaged

## [0.22.11] - 2022-01-31

### Changed

- Removed codecov token
- Removed Slack notifications from feature branches

## [0.22.10] - 2022-01-29

### Changed

- Running tests, conda, and version workflows on pull requests, not just pushes

## [0.22.9] - 2022-01-27

### Fixed

- Fixing version check action so that it doesn't run on commits that are in develop
- Edited PR template so that markdown checklist appears properly

## [0.22.8] - 2022-01-27

### Fixed

- publish workflow, using `docker buildx` to build images for x86 and ARM, prepare manifest and push to ECR so that pulls will match the correct architecture.
- typo in CONTRIBUTING
- installing `gcc` in Docker image so Docker can build wheels for `dask` and other packages that don't provide ARM wheels

### Changed

- updated versions in `requirements.txt` for `matplotlib` and `dask`

## [0.22.7] - 2022-01-27

### Added

- `MANIFEST.in` did not have `covalent_dispatcher/_service` in it due to which the PyPi package was not being built correctly. Added the `covalent_dispatcher/_service` to the `MANIFEST.in` file.

### Fixed

- setuptools properly including data files during installation

## [0.22.6] - 2022-01-26

### Fixed

- Added service folder in covalent dispatcher to package.

## [0.22.5] - 2022-01-25

### Fixed

- `README.md` images now use master branch's raw image urls hosted on <https://github.com> instead of <https://raw.githubusercontent.com>. Also, switched image rendering from html to markdown.

## [0.22.4] - 2022-01-25

### Fixed

- dispatcher server app included in sdist
- raw image urls properly used

## [0.22.3] - 2022-01-25

### Fixed

- raw image urls used in readme

## [0.22.2] - 2022-01-25

### Fixed

- pypi upload

## [0.22.1] - 2022-01-25

### Added

- Code of conduct
- Manifest.in file
- Citation info
- Action to upload to pypi

### Fixed

- Absolute URLs used in README
- Workflow badges updated URLs
- `install_package_data` -> `include_package_data` in `setup.py`

## [0.22.0] - 2022-01-25

### Changed

- Using public ECR for Docker release

## [0.21.0] - 2022-01-25

### Added

- GitHub pull request templates

## [0.20.0] - 2022-01-25

### Added

- GitHub issue templates

## [0.19.0] - 2022-01-25

### Changed

- Covalent Beta Release

## [0.18.9] - 2022-01-24

### Fixed

- iframe in the docs landing page is now responsive

## [0.18.8] - 2022-01-24

### Changed

- Temporarily removed output tab
- Truncated dispatch id to fit left sidebar, add tooltip to show full id

## [0.18.7] - 2022-01-24

### Changed

- Many stylistic improvements to documentation, README, and CONTRIBUTING.

## [0.18.6] - 2022-01-24

### Added

- Test added to check whether an already decorated function works as expected with Covalent.
- `pennylane` package added to the `requirements-dev.txt` file.

### Changed

- Now using `inspect.signature` instead of `function.__code__` to get the names of function's parameters.

## [0.18.5] - 2022-01-21

### Fixed

- Various CI fixes, including rolling back regression in version validation, caching on s3 hosted badges, applying releases and tags correctly.

## [0.18.4] - 2022-01-21

### Changed

- Removed comments and unused functions in covalent_dispatcher
- `result_class.py` renamed to `result.py`

### Fixed

- Version was not being properly imported inside `covalent/__init__.py`
- `dispatch_sync` was not previously using the `results_dir` metadata field

### Removed

- Credentials in config
- `generate_random_filename_in_cache`
- `is_any_atom`
- `to_json`
- `show_subgraph` option in `draw`
- `calculate_node`

## [0.18.3] - 2022-01-20

### Fixed

- The gunicorn servers now restart more gracefully

## [0.18.2] - 2022-01-21

### Changed

- `tempdir` metadata field removed and replaced with `executor.local.cache_dir`

## [0.18.1] - 2022-01-11

## Added

- Concepts page

## [0.18.0] - 2022-01-20

### Added

- `Result.CANCELLED` status to represent the status of a cancelled dispatch.
- Condition to cancel the whole dispatch if any of the nodes are cancelled.
- `cancel_workflow` function which uses a shared variable provided by Dask (`dask.distributed.Variable`) in a dask client to inform nodes to stop execution.
- Cancel function for dispatcher server API which will allow the server to terminate the dispatch.
- How to notebook for cancelling a dispatched job.
- Test to verify whether cancellation of dispatched jobs is working as expected.
- `cancel` function is available as `covalent.cancel`.

### Changed

- In file `covalent/_shared_files/config.py` instead of using a variable to store and then return the config data, now directly returning the configuration.
- Using `fire_and_forget` to dispatch a job instead of a dictionary of Dask's `Future` objects so that we won't have to manage the lifecycle of those futures.
- The `test_run_dispatcher` test was changed to reflect that the dispatcher no longer uses a dictionary of future objects as it was not being utilized anywhere.

### Removed

- `with dask_client` context was removed as the client created in `covalent_dispatcher/_core/__init__.py` is already being used even without the context. Furthermore, it creates issues when that context is exited which is unnecessary at the first place hence not needed to be resolved.

## [0.17.5] - 2022-01-19

### Changed

- Results directory uses a relative path by default and can be overridden by the environment variable `COVALENT_RESULTS_DIR`.

## [0.17.4] - 2022-01-19

### Changed

- Executor parameters use defaults specified in config TOML
- If relative paths are supplied for stdout and stderr, those files are created inside the results directory

## [0.17.3] - 2022-01-18

### Added

- Sync function
- Covalent CLI tool can restart in developer mode

### Fixed

- Updated the UI address referenced in the README

## [0.17.2] - 2022-01-12

### Added

- Quantum gravity tutorial

### Changed

- Moved VERSION file to top level

## [0.17.1] - 2022-01-19

### Added

- `error` attribute was added to the results object to show which node failed and the reason behind it.
- `stdout` and `stderr` attributes were added to a node's result to store any stdout and stderr printing done inside an electron/node.
- Test to verify whether `stdout` and `stderr` are being stored in the result object.

### Changed

- Redesign of how `redirect_stdout` and `redirect_stderr` contexts in executor now work to allow storing their respective outputs.
- Executors now also return `stdout` and `stderr` strings, along with the execution output, so that they can be stored in their result object.

## [0.17.0] - 2022-01-18

### Added

- Added an attribute `__code__` to electron and lattice which is a copy of their respective function's `__code__` attribute.
- Positional arguments, `args`, are now merged with keyword arguments, `kwargs`, as close as possible to where they are passed. This was done to make sure we support both with minimal changes and without losing the name of variables passed.
- Tests to ensure usage of positional arguments works as intended.

### Changed

- Slight rework to how any print statements in lattice are sent to null.
- Changed `test_dispatcher_functional` in `basic_dispatcher_test.py` to account for the support of `args` and removed a an unnecessary `print` statement.

### Removed

- Removed `args` from electron's `init` as it wasn't being used anywhere.

## [0.16.1] - 2022-01-18

### Changed

- Requirement changed from `dask[complete]` to `dask[distributed]`.

## [0.16.0] - 2022-01-14

### Added

- New UI static demo build
- New UI toolbar functions - orientation, toggle params, minimap
- Sortable and searchable lattice name row

### Changed

- Numerous UI style tweaks, mostly around dispatches table states

### Fixed

- Node sidebar info now updates correctly

## [0.15.11] - 2022-01-18

### Removed

- Unused numpy requirement. Note that numpy is still being installed indirectly as other packages in the requirements rely on it.

## [0.15.10] - 2022-01-16

## Added

- How-to guide for Covalent dispatcher CLI.

## [0.15.9] - 2022-01-18

### Changed

- Switched from using human readable ids to using UUIDs

### Removed

- `human-id` package was removed along with its mention in `requirements.txt` and `meta.yaml`

## [0.15.8] - 2022-01-17

### Removed

- Code breaking text from CLI api documentation.
- Unwanted covalent_dispatcher rst file.

### Changed

- Installation of entire covalent_dispatcher instead of covalent_dispatcher/_service in setup.py.

## [0.15.7] - 2022-01-13

### Fixed

- Functions with multi-line or really long decorators are properly serialized in dispatch_source.py.
- Multi-line Covalent output is properly commented out in dispatch_source.py.

## [0.15.6] - 2022-01-11

### Fixed

- Sub-lattice functions are successfully serialized in the utils.py get_serialized_function_str.

### Added

- Function to scan utilized source files and return a set of imported modules (utils.get_imports_from_source)

## [0.15.5] - 2022-01-12

### Changed

- UI runs on port 47007 and the dispatcher runs on port 48008. This is so that when the servers are later merged, users continue using port 47007 in the browser.
- Small modifications to the documentation
- Small fix to the README

### Removed

- Removed a directory `generated` which was improperly added
- Dispatcher web interface
- sqlalchemy requirement

## [0.15.4] - 2022-01-11

### Changed

- In file `covalent/executor/base.py`, `pickle` was changed to `cloudpickle` because of its universal pickling ability.

### Added

- In docstring of `BaseExecutor`, a note was added specifying that `covalent` with its dependencies is assumed to be installed in the conda environments.
- Above note was also added to the conda env selector how-to.

## [0.15.3] - 2022-01-11

### Changed

- Replaced the generic `RuntimeError` telling users to check if there is an object manipulation taking place inside the lattice to a simple warning. This makes the original error more visible.

## [0.15.2] - 2022-01-11

### Added

- If condition added for handling the case where `__getattr__` of an electron is accessed to detect magic functions.

### Changed

- `ActiveLatticeManager` now subclasses from `threading.local` to make it thread-safe.
- `ValueError` in the lattice manager's `claim` function now also shows the name of the lattice that is currently claimed.
- Changed docstring of `ActiveLatticeManager` to note that now it is thread-safe.
- Sublattice dispatching now no longer deletes the result object file and is dispatched normally instead of in a serverless manner.
- `simulate_nitrogen_and_copper_slab_interaction.ipynb` notebook tutorial now does normal dispatching as well instead of serverless dispatching. Also, now 7 datapoints will be shown instead of 10 earlier.

## [0.15.1] - 2022-01-11

### Fixed

- Passing AWS credentials to reusable workflows as a secret

## [0.15.0] - 2022-01-10

### Added

- Action to push development image to ECR

### Changed

- Made the publish action reusable and callable

## [0.14.1] - 2022-01-02

### Changed

- Updated the README
- Updated classifiers in the setup.py file
- Massaged some RTD pages

## [0.14.0] - 2022-01-07

### Added

- Action to push static UI to S3

## [0.13.2] - 2022-01-07

### Changed

- Completed new UI design work

## [0.13.1] - 2022-01-02

### Added

- Added eventlet requirement

### Changed

- The CLI tool can now manage the UI flask server as well
- [Breaking] The CLI option `-t` has been changed to `-d`, which starts the servers in developer mode and exposes unit tests to the server.

## [0.13.0] - 2022-01-01

### Added

- Config manager in `covalent/_shared_files/config.py`
- Default location for the main config file can be overridden using the environment variable `COVALENT_CONFIG_DIR`
- Ability to set and get configuration using `get_config` and `set_config`

### Changed

- The flask servers now reference the config file
- Defaults reference the config file

### Fixed

- `ValueError` caught when running `covalent stop`
- One of the functional tests was using a malformed path

### Deprecated

- The `electron.to_json` function
- The `generate_random_filename_in_cache` function

### Removed

- The `get_api_token` function

## [0.12.13] - 2022-01-04

## Removed

- Tutorial section headings

## Fixed

- Plot background white color

## [0.12.12] - 2022-01-06

### Fixed

- Having a print statement inside electron and lattice code no longer causes the workflow to fail.

## [0.12.11] - 2022-01-04

### Added

- Completed UI feature set for first release

### Changed

- UI server result serialization improvements
- UI result update webhook no longer fails on request exceptions, logs warning intead

## [0.12.10] - 2021-12-17

### Added

- Astrophysics tutorial

## [0.12.9] - 2022-01-04

### Added

- Added `get_all_node_results` method in `result_class.py` to return result of all node executions.

- Added `test_parallelilization` test to verify whether the execution is now being achieved in parallel.

### Changed

- Removed `LocalCluster` cluster creation usage to a simple `Client` one from Dask.

- Removed unnecessary `to_run` function as we no longer needed to run execution through an asyncio loop.

- Removed `async` from function definition of previously asynchronous functions, `_run_task`, `_run_planned_workflow`, `_plan_workflow`, and `_run_workflow`.

- Removed `uvloop` from requirements.

- Renamed `test_get_results` to `test_get_result`.

- Reran the how to notebooks where execution time was mentioned.

- Changed how `dispatch_info` context manager was working to account for multiple nodes accessing it at the same time.

## [0.12.8] - 2022-01-02

### Changed

- Changed the software license to GNU Affero 3.0

### Removed

- `covalent-ui` directory

## [0.12.7] - 2021-12-29

### Fixed

- Gunicorn logging now uses the `capture-output` flag instead of redirecting stdout and stderr

## [0.12.6] - 2021-12-23

### Changed

- Cleaned up the requirements and moved developer requirements to a separate file inside `tests`

## [0.12.5] - 2021-12-16

### Added

- Conda build CI job

## [0.12.4] - 2021-12-23

### Changed

- Gunicorn server now checks for port availability before starting

### Fixed

- The `covalent start` function now prints the correct port if the server is already running.

## [0.12.3] - 2021-12-14

### Added

- Covalent tutorial comparing quantum support vector machines with support vector machine algorithms implemented in qiskit and scikit-learn.

## [0.12.2] - 2021-12-16

### Fixed

- Now using `--daemon` in gunicorn to start the server, which was the original intention.

## [0.12.1] - 2021-12-16

### Fixed

- Removed finance references from docs
- Fixed some other small errors

### Removed

- Removed one of the failing how-to tests from the functional test suite

## [0.12.0] - 2021-12-16

### Added

- Web UI prototype

## [0.11.1] - 2021-12-14

### Added

- CLI command `covalent status` shows port information

### Fixed

- gunicorn management improved

## [0.11.0] - 2021-12-14

### Added

- Slack notifications for test status

## [0.10.4] - 2021-12-15

### Fixed

- Specifying a non-default results directory in a sub-lattice no longer causes a failure in lattice execution.

## [0.10.3] - 2021-12-14

### Added

- Functional tests for how-to's in documentation

### Changed

- Moved example script to a functional test in the pipeline
- Added a test flag to the CLI tool

## [0.10.2] - 2021-12-14

### Fixed

- Check that only `kwargs` without any default values in the workflow definition need to be passed in `lattice.draw(ax=ax, **kwargs)`.

### Added

- Function to check whether all the parameters without default values for a callable function has been passed added to shared utils.

## [0.10.1] - 2021-12-13

### Fixed

- Content and style fixes for getting started doc.

## [0.10.0] - 2021-12-12

### Changed

- Remove all imports from the `covalent` to the `covalent_dispatcher`, except for `_dispatch_serverless`
- Moved CLI into `covalent_dispatcher`
- Moved executors to `covalent` directory

## [0.9.1] - 2021-12-13

### Fixed

- Updated CONTRIBUTING to clarify docstring style.
- Fixed docstrings for `calculate_node` and `check_constraint_specific_sum`.

## [0.9.0] - 2021-12-10

### Added

- `prefix_separator` for separating non-executable node types from executable ones.

- `subscript_prefix`, `generator_prefix`, `sublattice_prefix`, `attr_prefix` for prefixes of subscripts, generators,
  sublattices, and attributes, when called on an electron and added to the transport graph.

- `exclude_from_postprocess` list of prefixes to denote those nodes which won't be used in post processing the workflow.

- `__int__()`, `__float__()`, `__complex__()` for converting a node to an integer, float, or complex to a value of 0 then handling those types in post processing.

- `__iter__()` generator added to Electron for supporting multiple return values from an electron execution.

- `__getattr__()` added to Electron for supporting attribute access on the node output.

- `__getitem__()` added to Electron for supporting subscripting on the node output.

- `electron_outputs` added as an attribute to lattice.

### Changed

- `electron_list_prefix`, `electron_dict_prefix`, `parameter_prefix` modified to reflect new way to assign prefixes to nodes.

- In `build_graph` instead of ignoring all exceptions, now the exception is shown alongwith the runtime error notifying that object manipulation should be avoided inside a lattice.

- `node_id` changed to `self.node_id` in Electron's `__call__()`.

- `parameter` type electrons now have the default metadata instead of empty dictionary.

- Instead of deserializing and checking whether a sublattice is there, now a `sublattice_prefix` is used to denote when a node is a sublattice.

- In `dispatcher_stack_test`, `test_dispatcher_flow` updated to indicate the new use of `parameter_prefix`.

### Fixed

- When an execution fails due to something happening in `run_workflow`, then result object's status is now failed and the object is saved alongwith throwing the appropriate exception.

## [0.8.5] - 2021-12-10

### Added

- Added tests for choosing specific executors inside electron initialization.
- Added test for choosing specific Conda environments inside electron initialization.

## [0.8.4] - 2021-12-10

### Changed

- Removed _shared_files directory and contents from covalent_dispatcher. Logging in covalent_dispatcher now uses the logger in covalent/_shared_files/logging.py.

## [0.8.3] - 2021-12-10

### Fixed

- Decorator symbols were added to the pseudo-code in the quantum chemistry tutorial.

## [0.8.2] - 2021-12-06

### Added

- Quantum chemistry tutorial.

## [0.8.1] - 2021-12-08

### Added

- Docstrings with typehints for covalent dispatcher functions added.

### Changed

- Replaced `node` to `node_id` in `electron.py`.

- Removed unnecessary `enumerate` in `covalent_dispatcher/_core/__init__.py`.

- Removed `get_node_device_mapping` function from `covalent_dispatcher/_core/__init__.py`
  and moved the definition to directly add the mapping to `workflow_schedule`.

- Replaced iterable length comparison for `executor_specific_exec_cmds` from `if len(executor_specific_exec_cmds) > 0`
  to `if executor_specific_exec_cmds`.

## [0.8.0] - 2021-12-03

### Added

- Executors can now accept the name of a Conda environment. If that environment exists, the operations of any electron using that executor are performed in that Conda environment.

## [0.7.6] - 2021-12-02

### Changed

- How to estimate lattice execution time has been renamed to How to query lattice execution time.
- Change result querying syntax in how-to guides from `lattice.get_result` to
  `covalent.get_result`.
- Choose random port for Dask dashboard address by setting `dashboard_address` to ':0' in
  `LocalCluster`.

## [0.7.5] - 2021-12-02

### Fixed

- "Default" executor plugins are included as part of the package upon install.

## [0.7.4] - 2021-12-02

### Fixed

- Upgraded dask to 2021.10.0 based on a vulnerability report

## [0.7.3] - 2021-12-02

### Added

- Transportable object tests
- Transport graph tests

### Changed

- Variable name node_num to node_id
- Variable name node_idx to node_id

### Fixed

- Transport graph `get_dependencies()` method return type was changed from Dict to List

## [0.7.2] - 2021-12-01

### Fixed

- Date handling in changelog validation

### Removed

- GitLab CI YAML

## [0.7.1] - 2021-12-02

### Added

- A new parameter to a node's result called `sublattice_result` is added.
  This will be of a `Result` type and will contain the result of that sublattice's
  execution. If a normal electron is executed, this will be `None`.

- In `_delete_result` function in `results_manager.py`, an empty results directory
  will now be deleted.

- Name of a sublattice node will also contain `(sublattice)`.

- Added `_dispatch_sync_serverless` which synchronously dispatches without a server
  and waits for a result to be returned. This is the method used to dispatch a sublattice.

- Test for sublatticing is added.

- How-to guide added for sublatticing explaining the new features.

### Changed

- Partially changed `draw` function in `lattice.py` to also draw the subgraph
  of the sublattice when drawing the main graph of the lattice. The change is
  incomplete as we intend to add this feature later.

- Instead of returning `plt`, `draw` now returns the `ax` object.

- `__call__` function in `lattice.py` now runs the lattice's function normally
  instead of dispatching it.

- `_run_task` function now checks whether current node is a sublattice and acts
  accordingly.

### Fixed

- Unnecessary lines to rename the node's name in `covalent_dispatcher/_core/__init__.py` are removed.

- `test_electron_takes_nested_iterables` test was being ignored due to a spelling mistake. Fixed and
  modified to follow the new pattern.

## [0.7.0] - 2021-12-01

### Added

- Electrons can now accept an executor object using the "backend" keyword argument. "backend" can still take a string naming the executor module.
- Electrons and lattices no longer have Slurm metadata associated with the executor, as that information should be contained in the executor object being used as an input argument.
- The "backend" keyword can still be a string specifying the executor module, but only if the executor doesn't need any metadata.
- Executor plugin classes are now directly available to covalent, eg: covalent.executor.LocalExecutor().

## [0.6.7] - 2021-12-01

### Added

- Docstrings without examples for all the functions in core covalent.
- Typehints in those functions as well.
- Used `typing.TYPE_CHECKING` to prevent cyclic imports when writing typehints.

### Changed

- `convert_to_lattice_function` renamed to `convert_to_lattice_function_call`.
- Context managers now raise a `ValueError` instead of a generic `Exception`.

## [0.6.6] - 2021-11-30

### Fixed

- Fixed the version used in the documentation
- Fixed the badge URLs to prevent caching

## [0.6.5] - 2021-11-30

### Fixed

- Broken how-to links

### Removed

- Redundant lines from .gitignore
- *.ipynb from .gitignore

## [0.6.4] - 2021-11-30

### Added

- How-to guides for workflow orchestration.
  - How to construct an electron
  - How to construct a lattice
  - How to add an electron to lattice
  - How to visualize the lattice
  - How to add constraints to lattices
- How-to guides for workflow and subtask execution.
  - How to execute individual electrons
  - How to execute a lattice
  - How to execute multiple lattices
- How-to guides for status querying.
  - How to query electron execution status
  - How to query lattice execution status
  - How to query lattice execution time
- How-to guides for results collection
  - How to query electron execution results
  - How to query lattice execution results
  - How to query multiple lattice execution results
- Str method for the results object.

### Fixed

- Saving the electron execution status when the subtask is running.

## [0.6.3] - 2021-11-29

### Removed

- JWT token requirement.
- Covalent dispatcher login requirement.
- Update covalent login reference in README.md.
- Changed the default dispatcher server port from 5000 to 47007.

## [0.6.2] - 2021-11-28

### Added

- Github action for tests and coverage
- Badges for tests and coverage
- If tests pass then develop is pushed to master
- Add release action which tags and creates a release for minor version upgrades
- Add badges action which runs linter, and upload badges for version, linter score, and platform
- Add publish action (and badge) which builds a Docker image and uploads it to the AWS ECR

## [0.6.1] - 2021-11-27

### Added

- Github action which checks version increment and changelog entry

## [0.6.0] - 2021-11-26

### Added

- New Covalent RTD theme
- sphinx extension sphinx-click for CLI RTD
- Sections in RTD
- init.py in both covalent-dispatcher logger module and cli module for it to be importable in sphinx

### Changed

- docutils version that was conflicting with sphinx

### Removed

- Old aq-theme

## [0.5.1] - 2021-11-25

### Added

- Integration tests combining both covalent and covalent-dispatcher modules to test that
  lattice workflow are properly planned and executed.
- Integration tests for the covalent-dispatcher init module.
- pytest-asyncio added to requirements.

## [0.5.0] - 2021-11-23

### Added

- Results manager file to get results from a file, delete a result, and redispatch a result object.
- Results can also be awaited to only return a result if it has either been completed or failed.
- Results class which is used to store the results with all the information needed to be used again along with saving the results to a file functionality.
- A result object will be a mercurial object which will be updated by the dispatcher and saved to a file throughout the dispatching and execution parts.
- Direct manipulation of the transport graph inside a result object takes place.
- Utility to convert a function definition string to a function and vice-versa.
- Status class to denote the status of a result object and of each node execution in the transport graph.
- Start and end times are now also stored for each node execution as well as for the whole dispatch.
- Logging of `stdout` and `stderr` can be done by passing in the `log_stdout`, `log_stderr` named metadata respectively while dispatching.
- In order to get the result of a certain dispatch, the `dispatch_id`, the `results_dir`, and the `wait` parameter can be passed in. If everything is default, then only the dispatch id is required, waiting will not be done, and the result directory will be in the current working directory with folder name as `results/` inside which every new dispatch will have a new folder named according to their respective dispatch ids, containing:
  - `result.pkl` - (Cloud)pickled result object.
  - `result_info.yaml` - yaml file with high level information about the result and its execution.
  - `dispatch_source.py` - python file generated, containing the original function definitions of lattice and electrons which can be used to dispatch again.

### Changed

- `logfile` named metadata is now `slurm_logfile`.
- Instead of using `jsonpickle`, `cloudpickle` is being used everywhere to maintain consistency.
- `to_json` function uses `json` instead of `jsonpickle` now in electron and lattice definitions.
- `post_processing` moved to the dispatcher, so the dispatcher will now store a finished execution result in the results folder as specified by the user with no requirement of post processing it from the client/user side.
- `run_task` function in dispatcher modified to check if a node has completed execution and return it if it has, else continue its execution. This also takes care of cases if the server has been closed mid execution, then it can be started again from the last saved state, and the user won't have to wait for the whole execution.
- Instead of passing in the transport graph and dispatch id everywhere, the result object is being passed around, except for the `asyncio` part where the dispatch id and results directory is being passed which afterwards lets the core dispatcher know where to get the result object from and operate on it.
- Getting result of parent node executions of the graph, is now being done using the result object's graph. Storing of each execution's result is also done there.
- Tests updated to reflect the changes made. They are also being run in a serverless manner.

### Removed

- `LatticeResult` class removed.
- `jsonpickle` requirement removed.
- `WorkflowExecutionResult`, `TaskExecutionResult`, and `ExecutionError` singleton classes removed.

### Fixed

- Commented out the `jwt_required()` part in `covalent-dispatcher/_service/app.py`, may be removed in later iterations.
- Dispatcher server will now return the error message in the response of getting result if it fails instead of sending every result ever as a response.

## [0.4.3] - 2021-11-23

### Added

- Added a note in Known Issues regarding port conflict warning.

## [0.4.2] - 2021-11-24

### Added

- Added badges to README.md

## [0.4.1] - 2021-11-23

### Changed

- Removed old coverage badge and fixed the badge URL

## [0.4.0] - 2021-11-23

### Added

- Codecov integrations and badge

### Fixed

- Detached pipelines no longer created

## [0.3.0] - 2021-11-23

### Added

- Wrote a Code of Conduct based on <https://www.contributor-covenant.org/>
- Added installation and environment setup details in CONTRIBUTING
- Added Known Issues section to README

## [0.2.0] - 2021-11-22

### Changed

- Removed non-open-source executors from Covalent. The local SLURM executor is now
- a separate repo. Executors are now plugins.

## [0.1.0] - 2021-11-19

### Added

- Pythonic CLI tool. Install the package and run `covalent --help` for a usage description.
- Login and logout functionality.
- Executor registration/deregistration skeleton code.
- Dispatcher service start, stop, status, and restart.

### Changed

- JWT token is stored to file instead of in an environment variable.
- The Dask client attempts to connect to an existing server.

### Removed

- Removed the Bash CLI tool.

### Fixed

- Version assignment in the covalent init file.

## [0.0.3] - 2021-11-17

### Fixed

- Fixed the Dockerfile so that it runs the dispatcher server from the covalent repo.

## [0.0.2] - 2021-11-15

### Changed

- Single line change in ci script so that it doesn't exit after validating the version.
- Using `rules` in `pytest` so that the behavior in test stage is consistent.

## [0.0.1] - 2021-11-15

### Added

- CHANGELOG.md to track changes (this file).
- Semantic versioning in VERSION.
- CI pipeline job to enforce versioning.<|MERGE_RESOLUTION|>--- conflicted
+++ resolved
@@ -7,7 +7,6 @@
 
 ## [UNRELEASED]
 
-<<<<<<< HEAD
 ### Added
 
 - S3 File transfer strategy
@@ -15,7 +14,7 @@
 ### Fixed
 
 - Adding maximum number of retries and timeout parameter to the get result http call.
-=======
+
 ## [0.166.0] - 2022-08-07
 
 ### Authors
@@ -83,7 +82,6 @@
 - All of the unit tests now use test DB instead of hitting a live DB.
 - Updated `tests.yml` so that functional tests are run whenever tests get changed or github actions are changed.
 - Several broken tests were also fixed.
->>>>>>> 5cec9bf4
 
 ## [0.163.0] - 2022-08-04
 
