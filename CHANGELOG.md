--- conflicted
+++ resolved
@@ -7,13 +7,11 @@
 
 ## [UNRELEASED]
 
-<<<<<<< HEAD
 ### Docs
 
 - Updated server management how-to guide
-=======
+
 ## [0.94.0] - 2022-04-25
->>>>>>> 7457506e
 
 ### Added
 
