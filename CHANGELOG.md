--- conflicted
+++ resolved
@@ -7,11 +7,10 @@
 
 ## [UNRELEASED]
 
-<<<<<<< HEAD
 ### Added
 
 - Added methods to programatically fetch information from Alembic without needing subprocess
-=======
+
 ## [0.146.0] - 2022-07-20
 
 ### Authors
@@ -26,7 +25,6 @@
 
 - Ensure that transportable objects are rendered correctly when printing the result object.
 
->>>>>>> 78d15b1f
 ### Tests
 
 - Check that user data is not unpickled by the Covalent server process
