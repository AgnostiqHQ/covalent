--- conflicted
+++ resolved
@@ -7,11 +7,10 @@
 
 ## [UNRELEASED]
 
-<<<<<<< HEAD
 ### Added
 
 - Added feature to use custom python files as modules to be used in the electron function
-=======
+
 ### Changed
 
 - SDK no longer uploads empty assets when submitting a dispatch.
@@ -23,20 +22,16 @@
   important, whether the size is reported to be zero or positive does
   have consequences.
 - Pack deps, call_before, and call_after assets into one file.
+- Changed handling of tuples and sets when building the transport graph - they will be converted to electron lists as well for now
 
 ### Fixed
 
 - Reduced number of assets to upload when submitting a dispatch.
->>>>>>> 60b09e14
 
 ### Operations
 
 - Allow `cloudpickle` >= 3.0.0
 - Remove `boto3` dependency from `tests/requirements.txt`
-
-### Changed
-
-- Changed handling of tuples and sets when building the transport graph - they will be converted to electron lists as well for now
 
 ## [0.232.0-rc.0] - 2023-12-01
 
