--- conflicted
+++ resolved
@@ -7,11 +7,10 @@
 
 ## [UNRELEASED]
 
-<<<<<<< HEAD
 ### Added
 
 - File transfer strategy for Azure blob storage
-=======
+
 ## [0.226.0-rc.0] - 2023-06-09
 
 ### Authors
@@ -46,7 +45,6 @@
 ### Changed
 
 - Temporarily changing the nightly frequency to every hour
->>>>>>> a9750740
 
 ## [0.224.0-rc.0] - 2023-06-04
 
