--- conflicted
+++ resolved
@@ -7,12 +7,10 @@
 
 ## [UNRELEASED]
 
-<<<<<<< HEAD
 ### Operations
 
 - Conda package is built and tested on a nightly schedule
 - Conda deployment step is added to `release.yml`
-=======
 ## [0.163.0] - 2022-08-04
 
 ### Authors
@@ -320,7 +318,6 @@
 ### Changed
 
 - Pass default DataStore object to node value retrieval method in the Results object.
->>>>>>> 09dce1bc
 
 ## [0.151.1] - 2022-07-22
 
