--- conflicted
+++ resolved
@@ -7,11 +7,10 @@
 
 ## [UNRELEASED]
 
-<<<<<<< HEAD
 ### Fixed
 
 - Adding maximum number of retries and timeout parameter to the get result http call.
-=======
+
 ## [0.148.0] - 2022-07-21
 
 ### Authors
@@ -26,7 +25,6 @@
 ### Operations
 
 - Added workflow to stale and close pull requests
->>>>>>> 87b67838
 
 ### Docs
 
