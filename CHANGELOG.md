--- conflicted
+++ resolved
@@ -7,7 +7,6 @@
 
 ## [UNRELEASED]
 
-<<<<<<< HEAD
 ### Added
 
 - Adding `cluster` CLI options to facilitate interacting with the backend Dask cluster
@@ -16,7 +15,7 @@
 ### Changed
 
 - Update `DaskAdminWorker` docstring with better explanation
-=======
+
 ## [0.119.1] - 2022-07-04
 
 ### Authors
@@ -28,7 +27,6 @@
 ### Fixed
 
 - `covalent status` checks if the server process is still alive.
->>>>>>> 8b86679d
 
 ### Operations
 
