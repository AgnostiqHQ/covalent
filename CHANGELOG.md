# Changelog

All notable changes to this project will be documented in this file.

The format is based on [Keep a Changelog](https://keepachangelog.com/en/1.0.0/),
and this project adheres to [Semantic Versioning](https://semver.org/spec/v2.0.0.html).

## [UNRELEASED]

<<<<<<< HEAD
### Changed

- Updated API calls accross services to use standarized env vars from Settings class
- Normalized env vars accross services and updated Supervisord template

### Added

=======
## [0.45.0] - 2022-03-31

### Changed

- Using `Result.RUNNING` instead of str "RUNNING"
- Using process safe `is_empty` method rather than `empty()` method for multiprocessing queue.
- Multprocessing `is_queue` method.

### Added

- Workflow status as running in the `workflow_status_queue`.

### Tests

>>>>>>> a5e7906d
- Added a test for the `_check_version` method in `covalent/executor/__init__.py`.

## [0.44.0] - 2022-03-31

### Added

- A version check is done at Covalent startup to ensure that executor plugins are compatible.

## [0.43.0] - 2022-03-31

### Added

- Function to call UI update method in the UI microservice for use in the Dispatcher micro-service.
- Refactor updating results and ui into one function.

## [0.42.2] - 2022-03-31

### Fixed

- Using functions for getting result object in cancel endpoint and sending cancel task signal to runner in the dispatcher.

## [0.42.1] - 2022-03-31

### Fixed

- `update_workflow_results` in `update_workflow.py` now also takes care of sending the next set of tasks to the runner.

- Also handling the cases of sublattices in `update_workflow_results`.

## [0.42.0] - 2022-03-31

### Changed

- Moved some unused for-the-future files to the refactor directory and out of the main codebase.

## [0.41.3] - 2022-03-31

### Fixed

- Dispatch DB is now created upon server start.

## [0.41.2] - 2022-03-30

### Fixed

- Oneline bugfix to remove `fetch --unshallow`

## [0.41.1] - 2022-03-30

### Fixed

- Get master version from release tags rather than master branch

## [0.41.0] - 2022-03-30

### Added

- Dockerized the Dispatcher and Runner Services.
- Added required packages for running containerized instances of the Dispatcher and Runner.

## [0.40.0] - 2022-03-30

### Added

- Dockerized the Data and UI-backend services.
- Required packages to run containerized instances of the Data and UI-backend.

## [0.39.1] - 2022-03-30

### Fixed

- Supervisord & Results service integration by making results service port configurable by an env var

## [0.39.0] - 2022-03-29

### Changed

- Runner and dispatcher implementation in order to integrate the microservices partially complete.

## [0.38.0] - 2022-03-29

### Added

- Added UI backend component to serve post-refactor frontend and dispatch websocket messages to UI using Socket.io
- Updated UI socket.io configuration to use different ws path, and using localstorage for fetching all results (temporary)
- Added post-refactor cli commands to use Supervisord to manage local service processes
- Added `covalent logs` and `covalent config` cli commands

## [0.37.1] - 2022-03-29

### Fixed

- Oneline bugfix in tests.yml

## [0.37.0] - 2022-03-29

### Added

- Results management endpoints; GET, PUT, POST for results object
- Checks in setup.py to confirm node version compatibility.
- Instructions in CONTRIBUTING to address some common Debian setup issues.

## [0.36.1] - 2022-03-29

### Fixed

- Filesystem service now reads config from environment variables.

## [0.36.0] - 2022-03-29

### Added

- Picking up dispatch jobs from the queue and ensuring that only one workflow is processed (locally) at any given time.

### Changed

- Dispatcher implementation in order to integrate with Queuer microservice.

## [0.35.0] - 2022-03-29

### Added

- Automated changelog and version management
- Added a Dockerfile to build an image for OS Queuer.
- Added the required packages to run a container instance of the Queuer.

### Fixed

- Single quotes in github env
- Don't use for loops to iterate over a variable in bash
- Issue with checkout actions
- Run tests on changelog workflow completion instead of push to develop to avoid race condition
- Use covalent ops bot token for automated pushes to develop
- sed command syntax in changelog.yml

## [0.34.5] - 2022-03-28

### Fixed

- Moved `example_dispatch.py` into `tests/` directory.

## [0.34.4] - 2022-03-28

### Added

- Unit tests for utils, leptons, and base executor

## [0.34.3] - 2022-03-27

### Added

- Tests for lattice.py

## [0.34.2] - 2022-03-27

### Added

- Unit tests for the base executor, the results manager, the logger, and leptons

## [0.34.1] - 2022-03-24

### Fixed

- Pinned jinja2 to less than 3.1.0 so that nbconvert remains stable in the docs build.

## [0.34.0] - 2022-03-24

### Added

- API endpoints to upload and download files

## [0.33.1] - 2022-03-24

### Fixed

- Retrieving results from running container via HTTP
- Adding tests for Docker image in workflows

## [0.33.0] - 2022-03-24

### Added

- Slack and webhook notifications

## [0.32.9] - 2022-03-23

### Fixed

- Updated OS Queuer imports to remove top level modules `refactor.queuer`

## [0.32.8] - 2022-03-22

### Added

- Websocket notify endpoint with leaky bucket algo implementation to rate limit messages to frontend

## [0.32.7] - 2022-03-22

### Added

- Queuer API submit endpoint to publish dispatch message to MQ & send result file to Data Service
- API Service class for interfacing with local services
- Tests covering submit endpoint and API Service

## [0.32.6] - 2022-03-22

### Fixed

- Input path for external libraries in the Lepton wrapper can (and should) now be a full path to the file.

## [0.32.5] - 2022-03-21

### Fixed

- Fix HTTP status code for blank POST requests.

## [0.32.4] - 2022-03-17

### Fixed

- Docker commands in docs

## [0.32.3] - 2022-03-16

### Fixed

- Fix missing UI graph edges between parameters and electrons in certain cases.
- Fix UI crashes in cases where legacy localStorage state was being loaded.

## [0.32.2] - 2022-03-16

### Added

- Images for graphs generated in tutorials and how-tos.
- Note for quantum gravity tutorial to tell users that `tensorflow` doesn't work on M1 Macs.
- `Known Issues` added to `README.md`

### Fixed

- `draw` function usage in tutorials and how-tos now reflects the UI images generated instead of using graphviz.
- Images now render properly in RTD of how-tos.

### Changed

- Reran all the tutorials that could run, generating the outputs again.

## [0.32.1] - 2022-03-15

### Fixed

- CLI now starts server directly in the subprocess instead of as a daemon
- Logs are provided as pipes to Popen instead of using a shell redirect
- Restart behavior fixed
- Default port in `covalent_ui/app.py` uses the config manager

### Removed

- `_graceful_restart` function no longer needed without gunicorn

## [0.32.0] - 2022-03-11

### Added

- Dispatcher microservice API endpoint to dispatch and update workflow.
- Added get runnable task endpoint.

## [0.31.0] - 2022-03-11

### Added

- Runner component's main functionality to run a set of tasks, cancel a task, and get a task's status added to its api.

## [0.30.5] - 2022-03-11

### Updated

- Updated Workflow endpoints & API spec to support upload & download of result objects as pickle files

## [0.30.4] - 2022-03-11

### Fixed

- When executing a task on an alternate Conda environment, Covalent no longer has to be installed on that environment. Previously, a Covalent object (the execution function as a TransportableObject) was passed to the environment. Now it is deserialized to a "normal" Python function, which is passed to the alternate Conda environment.

## [0.30.3] - 2022-03-11

### Fixed

- Fixed the order of output storage in `post_process` which should have been the order in which the electron functions are called instead of being the order in which they are executed. This fixes the order in which the replacement of function calls with their output happens, which further fixes any discrepencies in the results obtained by the user.

- Fixed the `post_process` test to check the order as well.

## [0.30.2] - 2022-03-11

### Changed

- Updated eventlet to 0.31.0

## [0.30.1] - 2022-03-10

### Fixed

- Eliminate unhandled exception in Covalent UI backend when calling fetch_result.

## [0.30.0] - 2022-03-09

### Added

- Skeleton code for writing the different services corresponding to each component in the open source refactor.
- OpenAPI specifications for each of the services.

## [0.29.3] - 2022-03-09

### Fixed

- Covalent UI is built in the Dockerfile, the setup file, the pypi workflow, the tests workflow, and the conda build script.

## [0.29.2] - 2022-03-09

### Added

- Defaults defined in executor plugins are read and used to update the in-memory config, as well as the user config file. But only if the parameter in question wasn't already defined.

### Changed

- Input parameter names and docstrings in _shared_files.config.update_config were changed for clarity.

## [0.29.1] - 2022-03-07

### Changed

- Updated fail-fast strategy to run all tests.

## [0.29.0] - 2022-03-07

### Added

- DispatchDB for storing dispatched results

### Changed

- UI loads dispatches from DispatchDB instead of browser local storage

## [0.28.3] - 2022-03-03

### Fixed

Installed executor plugins don't have to be referred to by their full module name. Eg, use "custom_executor", instead of "covalent_custom_plugin.custom_executor".

## [0.28.2] - 2022-03-03

### Added

- A brief overview of the tutorial structure in the MNIST classification tutorial.

## [0.28.1] - 2022-03-02

### Added

- Conda installation is only supported for Linux in the `Getting Started` guide.
- MNIST classifier tutorial.

### Removed

- Removed handling of default values of function parameters in `get_named_params` in `covalent/_shared_files/utils.py`. So, it is actually being handled by not being handled since now `named_args` and `named_kwargs` will only contain parameters that were passed during the function call and not all of them.

## [0.28.0] - 2022-03-02

### Added

- Lepton support, including for Python modules and C libraries
- How-to guides showing how to use leptons for each of these

## [0.27.6] - 2022-03-01

### Added

- Added feature development basic steps in CONTRIBUTING.md.
- Added section on locally building RTD (read the docs) in the contributing guide.

## [0.27.5] - 2022-03-01

### Fixed

- Missing UI input data after backend change - needed to be derived from graph for electrons, lattice inputs fixed on server-side, combining name and positional args
- Broken UI graph due to variable->edge_name renaming
- Missing UI executor data after server-side renaming

## [0.27.4] - 2022-02-28

### Fixed

- Path used in `covalent/executor/__init__.py` for executor plugin modules needed updating to `covalent/executor/executor_plugins`

### Removed

- Disabled workflow cancellation test due to inconsistent outcomes. Test will be re-enabled after cancellation mechanisms are investigated further.

## [0.27.3] - 2022-02-25

### Added

- Added `USING_DOCKER.md` guide for running docker container.
- Added cli args to covalent UI flask server `covalent_ui/app.py` to modify port and log file path.

### Removed

- Removed gunicorn from cli and Dockerfile.

### Changed

- Updated cli `covalent_dispatcher/_cli/service.py` to run flask server directly, and removed dispatcher and UI flags.
- Using Flask blueprints to merge Dispatcher and UI servers.
- Updated Dockerfile to run flask server directly.
- Creating server PID file manually in `covalent_dispatcher/_cli/service.py`.
- Updated tests and docs to reflect merged servers.
- Changed all mentions of port 47007 (for old UI server) to 48008.

## [0.27.2] - 2022-02-24

### Changed

- Removed unnecessary blockquotes from the How-To guide for creating custom executors
- Changed "Covalent Cloud" to "Covalent" in the main code text

## [0.27.1] - 2022-02-24

### Removed

- Removed AQ-Engineers from CODEOWNERS in order to fix PR review notifications

## [0.27.0] - 2022-02-24

### Added

- Support for positional only, positional or keyword, variable positional, keyword only, variable keyword types of parameters is now added, e.g an electron can now use variable args and variable kwargs if the number/names of parameters are unknown during definition as `def task(*args, **kwargs)` which wasn't possible before.

- `Lattice.args` added to store positional arguments passed to the lattice's workflow function.

- `get_named_params` function added in `_shared_files/utils.py` which will return a tuple containing named positional arguments and named keyword arguments. The names help in showing and storing these parameters in the transport graph.

- Tests to verify whether all kinds of input paramaters are supported by electron or a lattice.

### Changed

- No longer merging positional arguments with keyword arguments, instead they are separately stored in respective nodes in the transport graph.

- `inputs` returned from `_get_inputs` function in `covalent_dispatcher/_core/execution.py` now contains positional as well as keyword arguments which further get passed to the executor.

- Executors now support positional and keyword arguments as inputs to their executable functions.

- Result object's `_inputs` attribute now contains both `args` and `kwargs`.

- `add_node_for_nested_iterables` is renamed to `connect_node_with_others` and `add_node_to_graph` also renamed to `add_collection_node_to_graph` in `electron.py`. Some more variable renames to have appropriate self-explanatory names.

- Nodes and edges in the transport graph now have a better interface to assign attributes to them.

- Edge attribute `variable` renamed to `edge_name`.

- In `serialize` function of the transport graph, if `metadata_only` is True, then only `metadata` attribute of node and `source` and `target` attributes of edge are kept in the then return serialized `data`.

- Updated the tests wherever necessary to reflect the above changes

### Removed

- Deprecated `required_params_passed` since an error will automatically be thrown by the `build_graph` function if any of the required parameters are not passed.

- Removed duplicate attributes from nodes in the transport graph.

## [0.26.1] - 2022-02-23

### Added

- Added Local Executor section to the API read the docs.

## [0.26.0] - 2022-02-23

### Added

- Automated reminders to update the changelog

## [0.25.3] - 2022-02-23

## Added

- Listed common mocking commands in the CONTRIBUTING.md guide.
- Additional guidelines on testing.

## [0.25.2] - 2022-02-21

### Changed

- `backend` metadata name changed to `executor`.
- `_plan_workflow` usage updated to reflect how that executor related information is now stored in the specific executor object.
- Updated tests to reflect the above changes.
- Improved the dispatch cancellation test to provide a robust solution which earlier took 10 minutes to run with uncertainty of failing every now and then.

### Removed

- Removed `TaskExecutionMetadata` as a consequence of removing `execution_args`.

## [0.25.1] - 2022-02-18

### Fixed

- Tracking imports that have been used in the workflow takes less time.

### Added

- User-imports are included in the dispatch_source.py script. Covalent-related imports are commented out.

## [0.25.0] - 2022-02-18

### Added

- UI: Lattice draw() method displays in web UI
- UI: New navigation panel

### Changed

- UI: Animated graph changes, panel opacity

### Fixed

- UI: Fixed "Not Found" pages

## [0.24.21] - 2022-02-18

### Added

- RST document describing the expectations from a tutorial.

## [0.24.20] - 2022-02-17

### Added

- Added how to create custom executors

### Changed

- Changed the description of the hyperlink for choosing executors
- Fixed typos in doc/source/api/getting_started/how_to/execution/creating_custom_executors.ipynb

## [0.24.19] - 2022-02-16

### Added

- CODEOWNERS for certain files.

## [0.24.18] - 2022-02-15

### Added

- The user configuration file can now specify an executor plugin directory.

## [0.24.17] - 2022-02-15

### Added

- Added a how-to for making custom executors.

## [0.24.16] - 2022-02-12

### Added

- Errors now contain the traceback as well as the error message in the result object.
- Added test for `_post_process` in `tests/covalent_dispatcher_tests/_core/execution_test.py`.

### Changed

- Post processing logic in `electron` and dispatcher now relies on the order of execution in the transport graph rather than node's function names to allow for a more reliable pairing of nodes and their outputs.

- Renamed `init_test.py` in `tests/covalent_dispatcher_tests/_core/` to `execution_test.py`.

### Removed

- `exclude_from_postprocess` list which contained some non executable node types removed since only executable nodes are post processed now.

## [0.24.15] - 2022-02-11

### Fixed

- If a user's configuration file does not have a needed exeutor parameter, the default parameter (defined in _shared_files/defaults.py) is used.
- Each executor plugin is no longer initialized upon the import of Covalent. This allows required parameters in executor plugins.

## Changed

- Upon updating the configuration data with a user's configuration file, the complete set is written back to file.

## Added

- Tests for the local and base executors.

## [0.24.14] - 2022-02-11

### Added

- UI: add dashboard cards
- UI: add scaling dots background

### Changed

- UI: reduce sidebar font sizes, refine color theme
- UI: refine scrollbar styling, show on container hover
- UI: format executor parameters as YAML code
- UI: update syntax highlighting scheme
- UI: update index.html description meta tag

## [0.24.13] - 2022-02-11

### Added

- Tests for covalent/_shared_files/config.py

## [0.24.12] - 2022-02-10

### Added

- CodeQL code analyzer

## [0.24.11] - 2022-02-10

### Added

- A new dictionary `_DEFAULT_CONSTRAINTS_DEPRECATED` in defaults.py

### Changed

- The `_DEFAULT_CONSTRAINT_VALUES` dictionary now only contains the `backend` argument

## [0.24.10] - 2022-02-09

### Fixed

- Sporadically failing workflow cancellation test in tests/workflow_stack_test.py

## [0.24.9] - 2022-02-09

## Changed

- Implementation of `_port_from_pid` in covalent_dispatcher/_cli/service.py.

## Added

- Unit tests for command line interface (CLI) functionalities in covalent_dispatcher/_cli/service.py and covalent_dispatcher/_cli/cli.py.

## [0.24.8] - 2022-02-07

### Fixed

- If a user's configuration file does not have a needed parameter, the default parameter (defined in _shared_files/defaults.py) is used.

## [0.24.7] - 2022-02-07

### Added

- Typing: Add Type hint `dispatch_info` parameter.
- Documentation: Updated the return_type description in docstring.

### Changed

- Typing: Change return type annotation to `Generator`.

## [0.24.6] - 2022-02-06

### Added

- Type hint to `deserialize` method of `TransportableObject` of `covalent/_workflow/transport.py`.

### Changed

- Description of `data` in `deserialize` method of `TransportableObject` of `covalent/_workflow/transport.py` from `The serialized transportable object` to `Cloudpickled function`.

## [0.24.5] - 2022-02-05

### Fixed

- Removed dependence on Sentinel module

## [0.24.4] - 2022-02-04

### Added

- Tests across multiple versions of Python and multiple operating systems
- Documentation reflecting supported configurations

## [0.24.3] - 2022-02-04

### Changed

- Typing: Use `bool` in place of `Optional[bool]` as type annotation for `develop` parameter in `covalent_dispatcher.service._graceful_start`
- Typing: Use `Any` in place of `Optional[Any]` as type annotation for `new_value` parameter in `covalent._shared_files.config.get_config`

## [0.24.2] - 2022-02-04

### Fixed

- Updated hyperlink of "How to get the results" from "./collection/query_electron_execution_result" to "./collection/query_multiple_lattice_execution_results" in "doc/source/how_to/index.rst".
- Updated hyperlink of "How to get the result of a particular electron" from "./collection/query_multiple_lattice_execution_results" to "./collection/query_electron_execution_result" in "doc/source/how_to/index.rst".

## [0.24.1] - 2022-02-04

### Changed

- Changelog entries are now required to have the current date to enforce ordering.

## [0.24.0] - 2022-02-03

### Added

- UI: log file output - display in Output tab of all available log file output
- UI: show lattice and electron inputs
- UI: display executor attributes
- UI: display error message on failed status for lattice and electron

### Changed

- UI: re-order sidebar sections according to latest figma designs
- UI: update favicon
- UI: remove dispatch id from tab title
- UI: fit new uuids
- UI: adjust theme text primary and secondary colors

### Fixed

- UI: auto-refresh result state on initial render of listing and graph pages
- UI: graph layout issues: truncate long electron/param names

## [0.23.0] - 2022-02-03

### Added

- Added `BaseDispatcher` class to be used for creating custom dispatchers which allow connection to a dispatcher server.
- `LocalDispatcher` inheriting from `BaseDispatcher` allows connection to a local dispatcher server running on the user's machine.
- Covalent only gives interface to the `LocalDispatcher`'s `dispatch` and `dispatch_sync` methods.
- Tests for both `LocalDispatcher` and `BaseDispatcher` added.

### Changed

- Switched from using `lattice.dispatch` and `lattice.dispatch_sync` to `covalent.dispatch` and `covalent.dispatch_sync`.
- Dispatcher address now is passed as a parameter (`dispatcher_addr`) to `covalent.dispatch` and `covalent.dispatch_sync` instead of a metadata field to lattice.
- Updated tests, how tos, and tutorials to use `covalent.dispatch` and `covalent.dispatch_sync`.
- All the contents of `covalent_dispatcher/_core/__init__.py` are moved to `covalent_dispatcher/_core/execution.py` for better organization. `__init__.py` only contains function imports which are needed by external modules.
- `dispatch`, `dispatch_sync` methods deprecated from `Lattice`.

### Removed

- `_server_dispatch` method removed from `Lattice`.
- `dispatcher` metadata field removed from `lattice`.

## [0.22.19] - 2022-02-03

### Fixed

- `_write_dispatch_to_python_file` isn't called each time a task is saved. It is now only called in the final save in `_run_planned_workflow` (in covalent_dispatcher/_core/__init__.py).

## [0.22.18] - 2022-02-03

### Fixed

- Added type information to result.py

## [0.22.17] - 2022-02-02

### Added

- Replaced `"typing.Optional"` with `"str"` in covalent/executor/base.py
- Added missing type hints to `get_dispatch_context` and `write_streams_to_file` in covalent/executor/base.py, BaseExecutor

## [0.22.16] - 2022-02-02

### Added

- Functions to check if UI and dispatcher servers are running.
- Tests for the `is_ui_running` and `is_server_running` in covalent_dispatcher/_cli/service.py.

## [0.22.15] - 2022-02-01

### Fixed

- Covalent CLI command `covalent purge` will now stop the servers before deleting all the pid files.

### Added

- Test for `purge` method in covalent_dispatcher/_cli/service.py.

### Removed

- Unused `covalent_dispatcher` import from covalent_dispatcher/_cli/service.py.

### Changed

- Moved `_config_manager` import from within the `purge` method to the covalent_dispatcher/_cli/service.py for the purpose of mocking in tests.

## [0.22.14] - 2022-02-01

### Added

- Type hint to `_server_dispatch` method in `covalent/_workflow/lattice.py`.

## [0.22.13] - 2022-01-26

### Fixed

- When the local executor's `log_stdout` and `log_stderr` config variables are relative paths, they should go inside the results directory. Previously that was queried from the config, but now it's queried from the lattice metadata.

### Added

- Tests for the corresponding functions in (`covalent_dispatcher/_core/__init__.py`, `covalent/executor/base.py`, `covalent/executor/executor_plugins/local.py` and `covalent/executor/__init__.py`) affected by the bug fix.

### Changed

- Refactored `_delete_result` in result manager to give the option of deleting the result parent directory.

## [0.22.12] - 2022-01-31

### Added

- Diff check in pypi.yml ensures correct files are packaged

## [0.22.11] - 2022-01-31

### Changed

- Removed codecov token
- Removed Slack notifications from feature branches

## [0.22.10] - 2022-01-29

### Changed

- Running tests, conda, and version workflows on pull requests, not just pushes

## [0.22.9] - 2022-01-27

### Fixed

- Fixing version check action so that it doesn't run on commits that are in develop
- Edited PR template so that markdown checklist appears properly

## [0.22.8] - 2022-01-27

### Fixed

- publish workflow, using `docker buildx` to build images for x86 and ARM, prepare manifest and push to ECR so that pulls will match the correct architecture.
- typo in CONTRIBUTING
- installing `gcc` in Docker image so Docker can build wheels for `dask` and other packages that don't provide ARM wheels

### Changed

- updated versions in `requirements.txt` for `matplotlib` and `dask`

## [0.22.7] - 2022-01-27

### Added

- `MANIFEST.in` did not have `covalent_dispatcher/_service` in it due to which the PyPi package was not being built correctly. Added the `covalent_dispatcher/_service` to the `MANIFEST.in` file.

### Fixed

- setuptools properly including data files during installation

## [0.22.6] - 2022-01-26

### Fixed

- Added service folder in covalent dispatcher to package.

## [0.22.5] - 2022-01-25

### Fixed

- `README.md` images now use master branch's raw image urls hosted on <https://github.com> instead of <https://raw.githubusercontent.com>. Also, switched image rendering from html to markdown.

## [0.22.4] - 2022-01-25

### Fixed

- dispatcher server app included in sdist
- raw image urls properly used

## [0.22.3] - 2022-01-25

### Fixed

- raw image urls used in readme

## [0.22.2] - 2022-01-25

### Fixed

- pypi upload

## [0.22.1] - 2022-01-25

### Added

- Code of conduct
- Manifest.in file
- Citation info
- Action to upload to pypi

### Fixed

- Absolute URLs used in README
- Workflow badges updated URLs
- `install_package_data` -> `include_package_data` in `setup.py`

## [0.22.0] - 2022-01-25

### Changed

- Using public ECR for Docker release

## [0.21.0] - 2022-01-25

### Added

- GitHub pull request templates

## [0.20.0] - 2022-01-25

### Added

- GitHub issue templates

## [0.19.0] - 2022-01-25

### Changed

- Covalent Beta Release

## [0.18.9] - 2022-01-24

### Fixed

- iframe in the docs landing page is now responsive

## [0.18.8] - 2022-01-24

### Changed

- Temporarily removed output tab
- Truncated dispatch id to fit left sidebar, add tooltip to show full id

## [0.18.7] - 2022-01-24

### Changed

- Many stylistic improvements to documentation, README, and CONTRIBUTING.

## [0.18.6] - 2022-01-24

### Added

- Test added to check whether an already decorated function works as expected with Covalent.
- `pennylane` package added to the `requirements-dev.txt` file.

### Changed

- Now using `inspect.signature` instead of `function.__code__` to get the names of function's parameters.

## [0.18.5] - 2022-01-21

### Fixed

- Various CI fixes, including rolling back regression in version validation, caching on s3 hosted badges, applying releases and tags correctly.

## [0.18.4] - 2022-01-21

### Changed

- Removed comments and unused functions in covalent_dispatcher
- `result_class.py` renamed to `result.py`

### Fixed

- Version was not being properly imported inside `covalent/__init__.py`
- `dispatch_sync` was not previously using the `results_dir` metadata field

### Removed

- Credentials in config
- `generate_random_filename_in_cache`
- `is_any_atom`
- `to_json`
- `show_subgraph` option in `draw`
- `calculate_node`

## [0.18.3] - 2022-01-20

### Fixed

- The gunicorn servers now restart more gracefully

## [0.18.2] - 2022-01-21

### Changed

- `tempdir` metadata field removed and replaced with `executor.local.cache_dir`

## [0.18.1] - 2022-01-11

## Added

- Concepts page

## [0.18.0] - 2022-01-20

### Added

- `Result.CANCELLED` status to represent the status of a cancelled dispatch.
- Condition to cancel the whole dispatch if any of the nodes are cancelled.
- `cancel_workflow` function which uses a shared variable provided by Dask (`dask.distributed.Variable`) in a dask client to inform nodes to stop execution.
- Cancel function for dispatcher server API which will allow the server to terminate the dispatch.
- How to notebook for cancelling a dispatched job.
- Test to verify whether cancellation of dispatched jobs is working as expected.
- `cancel` function is available as `covalent.cancel`.

### Changed

- In file `covalent/_shared_files/config.py` instead of using a variable to store and then return the config data, now directly returning the configuration.
- Using `fire_and_forget` to dispatch a job instead of a dictionary of Dask's `Future` objects so that we won't have to manage the lifecycle of those futures.
- The `test_run_dispatcher` test was changed to reflect that the dispatcher no longer uses a dictionary of future objects as it was not being utilized anywhere.

### Removed

- `with dask_client` context was removed as the client created in `covalent_dispatcher/_core/__init__.py` is already being used even without the context. Furthermore, it creates issues when that context is exited which is unnecessary at the first place hence not needed to be resolved.

## [0.17.5] - 2022-01-19

### Changed

- Results directory uses a relative path by default and can be overridden by the environment variable `COVALENT_RESULTS_DIR`.

## [0.17.4] - 2022-01-19

### Changed

- Executor parameters use defaults specified in config TOML
- If relative paths are supplied for stdout and stderr, those files are created inside the results directory

## [0.17.3] - 2022-01-18

### Added

- Sync function
- Covalent CLI tool can restart in developer mode

### Fixed

- Updated the UI address referenced in the README

## [0.17.2] - 2022-01-12

### Added

- Quantum gravity tutorial

### Changed

- Moved VERSION file to top level

## [0.17.1] - 2022-01-19

### Added

- `error` attribute was added to the results object to show which node failed and the reason behind it.
- `stdout` and `stderr` attributes were added to a node's result to store any stdout and stderr printing done inside an electron/node.
- Test to verify whether `stdout` and `stderr` are being stored in the result object.

### Changed

- Redesign of how `redirect_stdout` and `redirect_stderr` contexts in executor now work to allow storing their respective outputs.
- Executors now also return `stdout` and `stderr` strings, along with the execution output, so that they can be stored in their result object.

## [0.17.0] - 2022-01-18

### Added

- Added an attribute `__code__` to electron and lattice which is a copy of their respective function's `__code__` attribute.
- Positional arguments, `args`, are now merged with keyword arguments, `kwargs`, as close as possible to where they are passed. This was done to make sure we support both with minimal changes and without losing the name of variables passed.
- Tests to ensure usage of positional arguments works as intended.

### Changed

- Slight rework to how any print statements in lattice are sent to null.
- Changed `test_dispatcher_functional` in `basic_dispatcher_test.py` to account for the support of `args` and removed a an unnecessary `print` statement.

### Removed

- Removed `args` from electron's `init` as it wasn't being used anywhere.

## [0.16.1] - 2022-01-18

### Changed

- Requirement changed from `dask[complete]` to `dask[distributed]`.

## [0.16.0] - 2022-01-14

### Added

- New UI static demo build
- New UI toolbar functions - orientation, toggle params, minimap
- Sortable and searchable lattice name row

### Changed

- Numerous UI style tweaks, mostly around dispatches table states

### Fixed

- Node sidebar info now updates correctly

## [0.15.11] - 2022-01-18

### Removed

- Unused numpy requirement. Note that numpy is still being installed indirectly as other packages in the requirements rely on it.

## [0.15.10] - 2022-01-16

## Added

- How-to guide for Covalent dispatcher CLI.

## [0.15.9] - 2022-01-18

### Changed

- Switched from using human readable ids to using UUIDs

### Removed

- `human-id` package was removed along with its mention in `requirements.txt` and `meta.yaml`

## [0.15.8] - 2022-01-17

### Removed

- Code breaking text from CLI api documentation.
- Unwanted covalent_dispatcher rst file.

### Changed

- Installation of entire covalent_dispatcher instead of covalent_dispatcher/_service in setup.py.

## [0.15.7] - 2022-01-13

### Fixed

- Functions with multi-line or really long decorators are properly serialized in dispatch_source.py.
- Multi-line Covalent output is properly commented out in dispatch_source.py.

## [0.15.6] - 2022-01-11

### Fixed

- Sub-lattice functions are successfully serialized in the utils.py get_serialized_function_str.

### Added

- Function to scan utilized source files and return a set of imported modules (utils.get_imports_from_source)

## [0.15.5] - 2022-01-12

### Changed

- UI runs on port 47007 and the dispatcher runs on port 48008. This is so that when the servers are later merged, users continue using port 47007 in the browser.
- Small modifications to the documentation
- Small fix to the README

### Removed

- Removed a directory `generated` which was improperly added
- Dispatcher web interface
- sqlalchemy requirement

## [0.15.4] - 2022-01-11

### Changed

- In file `covalent/executor/base.py`, `pickle` was changed to `cloudpickle` because of its universal pickling ability.

### Added

- In docstring of `BaseExecutor`, a note was added specifying that `covalent` with its dependencies is assumed to be installed in the conda environments.
- Above note was also added to the conda env selector how-to.

## [0.15.3] - 2022-01-11

### Changed

- Replaced the generic `RuntimeError` telling users to check if there is an object manipulation taking place inside the lattice to a simple warning. This makes the original error more visible.

## [0.15.2] - 2022-01-11

### Added

- If condition added for handling the case where `__getattr__` of an electron is accessed to detect magic functions.

### Changed

- `ActiveLatticeManager` now subclasses from `threading.local` to make it thread-safe.
- `ValueError` in the lattice manager's `claim` function now also shows the name of the lattice that is currently claimed.
- Changed docstring of `ActiveLatticeManager` to note that now it is thread-safe.
- Sublattice dispatching now no longer deletes the result object file and is dispatched normally instead of in a serverless manner.
- `simulate_nitrogen_and_copper_slab_interaction.ipynb` notebook tutorial now does normal dispatching as well instead of serverless dispatching. Also, now 7 datapoints will be shown instead of 10 earlier.

## [0.15.1] - 2022-01-11

### Fixed

- Passing AWS credentials to reusable workflows as a secret

## [0.15.0] - 2022-01-10

### Added

- Action to push development image to ECR

### Changed

- Made the publish action reusable and callable

## [0.14.1] - 2022-01-02

### Changed

- Updated the README
- Updated classifiers in the setup.py file
- Massaged some RTD pages

## [0.14.0] - 2022-01-07

### Added

- Action to push static UI to S3

## [0.13.2] - 2022-01-07

### Changed

- Completed new UI design work

## [0.13.1] - 2022-01-02

### Added

- Added eventlet requirement

### Changed

- The CLI tool can now manage the UI flask server as well
- [Breaking] The CLI option `-t` has been changed to `-d`, which starts the servers in developer mode and exposes unit tests to the server.

## [0.13.0] - 2022-01-01

### Added

- Config manager in `covalent/_shared_files/config.py`
- Default location for the main config file can be overridden using the environment variable `COVALENT_CONFIG_DIR`
- Ability to set and get configuration using `get_config` and `set_config`

### Changed

- The flask servers now reference the config file
- Defaults reference the config file

### Fixed

- `ValueError` caught when running `covalent stop`
- One of the functional tests was using a malformed path

### Deprecated

- The `electron.to_json` function
- The `generate_random_filename_in_cache` function

### Removed

- The `get_api_token` function

## [0.12.13] - 2022-01-04

## Removed

- Tutorial section headings

## Fixed

- Plot background white color

## [0.12.12] - 2022-01-06

### Fixed

- Having a print statement inside electron and lattice code no longer causes the workflow to fail.

## [0.12.11] - 2022-01-04

### Added

- Completed UI feature set for first release

### Changed

- UI server result serialization improvements
- UI result update webhook no longer fails on request exceptions, logs warning intead

## [0.12.10] - 2021-12-17

### Added

- Astrophysics tutorial

## [0.12.9] - 2022-01-04

### Added

- Added `get_all_node_results` method in `result_class.py` to return result of all node executions.

- Added `test_parallelilization` test to verify whether the execution is now being achieved in parallel.

### Changed

- Removed `LocalCluster` cluster creation usage to a simple `Client` one from Dask.

- Removed unnecessary `to_run` function as we no longer needed to run execution through an asyncio loop.

- Removed `async` from function definition of previously asynchronous functions, `_run_task`, `_run_planned_workflow`, `_plan_workflow`, and `_run_workflow`.

- Removed `uvloop` from requirements.

- Renamed `test_get_results` to `test_get_result`.

- Reran the how to notebooks where execution time was mentioned.

- Changed how `dispatch_info` context manager was working to account for multiple nodes accessing it at the same time.

## [0.12.8] - 2022-01-02

### Changed

- Changed the software license to GNU Affero 3.0

### Removed

- `covalent-ui` directory

## [0.12.7] - 2021-12-29

### Fixed

- Gunicorn logging now uses the `capture-output` flag instead of redirecting stdout and stderr

## [0.12.6] - 2021-12-23

### Changed

- Cleaned up the requirements and moved developer requirements to a separate file inside `tests`

## [0.12.5] - 2021-12-16

### Added

- Conda build CI job

## [0.12.4] - 2021-12-23

### Changed

- Gunicorn server now checks for port availability before starting

### Fixed

- The `covalent start` function now prints the correct port if the server is already running.

## [0.12.3] - 2021-12-14

### Added

- Covalent tutorial comparing quantum support vector machines with support vector machine algorithms implemented in qiskit and scikit-learn.

## [0.12.2] - 2021-12-16

### Fixed

- Now using `--daemon` in gunicorn to start the server, which was the original intention.

## [0.12.1] - 2021-12-16

### Fixed

- Removed finance references from docs
- Fixed some other small errors

### Removed

- Removed one of the failing how-to tests from the functional test suite

## [0.12.0] - 2021-12-16

### Added

- Web UI prototype

## [0.11.1] - 2021-12-14

### Added

- CLI command `covalent status` shows port information

### Fixed

- gunicorn management improved

## [0.11.0] - 2021-12-14

### Added

- Slack notifications for test status

## [0.10.4] - 2021-12-15

### Fixed

- Specifying a non-default results directory in a sub-lattice no longer causes a failure in lattice execution.

## [0.10.3] - 2021-12-14

### Added

- Functional tests for how-to's in documentation

### Changed

- Moved example script to a functional test in the pipeline
- Added a test flag to the CLI tool

## [0.10.2] - 2021-12-14

### Fixed

- Check that only `kwargs` without any default values in the workflow definition need to be passed in `lattice.draw(ax=ax, **kwargs)`.

### Added

- Function to check whether all the parameters without default values for a callable function has been passed added to shared utils.

## [0.10.1] - 2021-12-13

### Fixed

- Content and style fixes for getting started doc.

## [0.10.0] - 2021-12-12

### Changed

- Remove all imports from the `covalent` to the `covalent_dispatcher`, except for `_dispatch_serverless`
- Moved CLI into `covalent_dispatcher`
- Moved executors to `covalent` directory

## [0.9.1] - 2021-12-13

### Fixed

- Updated CONTRIBUTING to clarify docstring style.
- Fixed docstrings for `calculate_node` and `check_constraint_specific_sum`.

## [0.9.0] - 2021-12-10

### Added

- `prefix_separator` for separating non-executable node types from executable ones.

- `subscript_prefix`, `generator_prefix`, `sublattice_prefix`, `attr_prefix` for prefixes of subscripts, generators,
  sublattices, and attributes, when called on an electron and added to the transport graph.

- `exclude_from_postprocess` list of prefixes to denote those nodes which won't be used in post processing the workflow.

- `__int__()`, `__float__()`, `__complex__()` for converting a node to an integer, float, or complex to a value of 0 then handling those types in post processing.

- `__iter__()` generator added to Electron for supporting multiple return values from an electron execution.

- `__getattr__()` added to Electron for supporting attribute access on the node output.

- `__getitem__()` added to Electron for supporting subscripting on the node output.

- `electron_outputs` added as an attribute to lattice.

### Changed

- `electron_list_prefix`, `electron_dict_prefix`, `parameter_prefix` modified to reflect new way to assign prefixes to nodes.

- In `build_graph` instead of ignoring all exceptions, now the exception is shown alongwith the runtime error notifying that object manipulation should be avoided inside a lattice.

- `node_id` changed to `self.node_id` in Electron's `__call__()`.

- `parameter` type electrons now have the default metadata instead of empty dictionary.

- Instead of deserializing and checking whether a sublattice is there, now a `sublattice_prefix` is used to denote when a node is a sublattice.

- In `dispatcher_stack_test`, `test_dispatcher_flow` updated to indicate the new use of `parameter_prefix`.

### Fixed

- When an execution fails due to something happening in `run_workflow`, then result object's status is now failed and the object is saved alongwith throwing the appropriate exception.

## [0.8.5] - 2021-12-10

### Added

- Added tests for choosing specific executors inside electron initialization.
- Added test for choosing specific Conda environments inside electron initialization.

## [0.8.4] - 2021-12-10

### Changed

- Removed _shared_files directory and contents from covalent_dispatcher. Logging in covalent_dispatcher now uses the logger in covalent/_shared_files/logging.py.

## [0.8.3] - 2021-12-10

### Fixed

- Decorator symbols were added to the pseudo-code in the quantum chemistry tutorial.

## [0.8.2] - 2021-12-06

### Added

- Quantum chemistry tutorial.

## [0.8.1] - 2021-12-08

### Added

- Docstrings with typehints for covalent dispatcher functions added.

### Changed

- Replaced `node` to `node_id` in `electron.py`.

- Removed unnecessary `enumerate` in `covalent_dispatcher/_core/__init__.py`.

- Removed `get_node_device_mapping` function from `covalent_dispatcher/_core/__init__.py`
  and moved the definition to directly add the mapping to `workflow_schedule`.

- Replaced iterable length comparison for `executor_specific_exec_cmds` from `if len(executor_specific_exec_cmds) > 0`
  to `if executor_specific_exec_cmds`.

## [0.8.0] - 2021-12-03

### Added

- Executors can now accept the name of a Conda environment. If that environment exists, the operations of any electron using that executor are performed in that Conda environment.

## [0.7.6] - 2021-12-02

### Changed

- How to estimate lattice execution time has been renamed to How to query lattice execution time.
- Change result querying syntax in how-to guides from `lattice.get_result` to
  `covalent.get_result`.
- Choose random port for Dask dashboard address by setting `dashboard_address` to ':0' in
  `LocalCluster`.

## [0.7.5] - 2021-12-02

### Fixed

- "Default" executor plugins are included as part of the package upon install.

## [0.7.4] - 2021-12-02

### Fixed

- Upgraded dask to 2021.10.0 based on a vulnerability report

## [0.7.3] - 2021-12-02

### Added

- Transportable object tests
- Transport graph tests

### Changed

- Variable name node_num to node_id
- Variable name node_idx to node_id

### Fixed

- Transport graph `get_dependencies()` method return type was changed from Dict to List

## [0.7.2] - 2021-12-01

### Fixed

- Date handling in changelog validation

### Removed

- GitLab CI YAML

## [0.7.1] - 2021-12-02

### Added

- A new parameter to a node's result called `sublattice_result` is added.
  This will be of a `Result` type and will contain the result of that sublattice's
  execution. If a normal electron is executed, this will be `None`.

- In `_delete_result` function in `results_manager.py`, an empty results directory
  will now be deleted.

- Name of a sublattice node will also contain `(sublattice)`.

- Added `_dispatch_sync_serverless` which synchronously dispatches without a server
  and waits for a result to be returned. This is the method used to dispatch a sublattice.

- Test for sublatticing is added.

- How-to guide added for sublatticing explaining the new features.

### Changed

- Partially changed `draw` function in `lattice.py` to also draw the subgraph
  of the sublattice when drawing the main graph of the lattice. The change is
  incomplete as we intend to add this feature later.

- Instead of returning `plt`, `draw` now returns the `ax` object.

- `__call__` function in `lattice.py` now runs the lattice's function normally
  instead of dispatching it.

- `_run_task` function now checks whether current node is a sublattice and acts
  accordingly.

### Fixed

- Unnecessary lines to rename the node's name in `covalent_dispatcher/_core/__init__.py` are removed.

- `test_electron_takes_nested_iterables` test was being ignored due to a spelling mistake. Fixed and
  modified to follow the new pattern.

## [0.7.0] - 2021-12-01

### Added

- Electrons can now accept an executor object using the "backend" keyword argument. "backend" can still take a string naming the executor module.
- Electrons and lattices no longer have Slurm metadata associated with the executor, as that information should be contained in the executor object being used as an input argument.
- The "backend" keyword can still be a string specifying the executor module, but only if the executor doesn't need any metadata.
- Executor plugin classes are now directly available to covalent, eg: covalent.executor.LocalExecutor().

## [0.6.7] - 2021-12-01

### Added

- Docstrings without examples for all the functions in core covalent.
- Typehints in those functions as well.
- Used `typing.TYPE_CHECKING` to prevent cyclic imports when writing typehints.

### Changed

- `convert_to_lattice_function` renamed to `convert_to_lattice_function_call`.
- Context managers now raise a `ValueError` instead of a generic `Exception`.

## [0.6.6] - 2021-11-30

### Fixed

- Fixed the version used in the documentation
- Fixed the badge URLs to prevent caching

## [0.6.5] - 2021-11-30

### Fixed

- Broken how-to links

### Removed

- Redundant lines from .gitignore
- *.ipynb from .gitignore

## [0.6.4] - 2021-11-30

### Added

- How-to guides for workflow orchestration.
  - How to construct an electron
  - How to construct a lattice
  - How to add an electron to lattice
  - How to visualize the lattice
  - How to add constraints to lattices
- How-to guides for workflow and subtask execution.
  - How to execute individual electrons
  - How to execute a lattice
  - How to execute multiple lattices
- How-to guides for status querying.
  - How to query electron execution status
  - How to query lattice execution status
  - How to query lattice execution time
- How-to guides for results collection
  - How to query electron execution results
  - How to query lattice execution results
  - How to query multiple lattice execution results
- Str method for the results object.

### Fixed

- Saving the electron execution status when the subtask is running.

## [0.6.3] - 2021-11-29

### Removed

- JWT token requirement.
- Covalent dispatcher login requirement.
- Update covalent login reference in README.md.
- Changed the default dispatcher server port from 5000 to 47007.

## [0.6.2] - 2021-11-28

### Added

- Github action for tests and coverage
- Badges for tests and coverage
- If tests pass then develop is pushed to master
- Add release action which tags and creates a release for minor version upgrades
- Add badges action which runs linter, and upload badges for version, linter score, and platform
- Add publish action (and badge) which builds a Docker image and uploads it to the AWS ECR

## [0.6.1] - 2021-11-27

### Added

- Github action which checks version increment and changelog entry

## [0.6.0] - 2021-11-26

### Added

- New Covalent RTD theme
- sphinx extension sphinx-click for CLI RTD
- Sections in RTD
- init.py in both covalent-dispatcher logger module and cli module for it to be importable in sphinx

### Changed

- docutils version that was conflicting with sphinx

### Removed

- Old aq-theme

## [0.5.1] - 2021-11-25

### Added

- Integration tests combining both covalent and covalent-dispatcher modules to test that
  lattice workflow are properly planned and executed.
- Integration tests for the covalent-dispatcher init module.
- pytest-asyncio added to requirements.

## [0.5.0] - 2021-11-23

### Added

- Results manager file to get results from a file, delete a result, and redispatch a result object.
- Results can also be awaited to only return a result if it has either been completed or failed.
- Results class which is used to store the results with all the information needed to be used again along with saving the results to a file functionality.
- A result object will be a mercurial object which will be updated by the dispatcher and saved to a file throughout the dispatching and execution parts.
- Direct manipulation of the transport graph inside a result object takes place.
- Utility to convert a function definition string to a function and vice-versa.
- Status class to denote the status of a result object and of each node execution in the transport graph.
- Start and end times are now also stored for each node execution as well as for the whole dispatch.
- Logging of `stdout` and `stderr` can be done by passing in the `log_stdout`, `log_stderr` named metadata respectively while dispatching.
- In order to get the result of a certain dispatch, the `dispatch_id`, the `results_dir`, and the `wait` parameter can be passed in. If everything is default, then only the dispatch id is required, waiting will not be done, and the result directory will be in the current working directory with folder name as `results/` inside which every new dispatch will have a new folder named according to their respective dispatch ids, containing:
  - `result.pkl` - (Cloud)pickled result object.
  - `result_info.yaml` - yaml file with high level information about the result and its execution.
  - `dispatch_source.py` - python file generated, containing the original function definitions of lattice and electrons which can be used to dispatch again.

### Changed

- `logfile` named metadata is now `slurm_logfile`.
- Instead of using `jsonpickle`, `cloudpickle` is being used everywhere to maintain consistency.
- `to_json` function uses `json` instead of `jsonpickle` now in electron and lattice definitions.
- `post_processing` moved to the dispatcher, so the dispatcher will now store a finished execution result in the results folder as specified by the user with no requirement of post processing it from the client/user side.
- `run_task` function in dispatcher modified to check if a node has completed execution and return it if it has, else continue its execution. This also takes care of cases if the server has been closed mid execution, then it can be started again from the last saved state, and the user won't have to wait for the whole execution.
- Instead of passing in the transport graph and dispatch id everywhere, the result object is being passed around, except for the `asyncio` part where the dispatch id and results directory is being passed which afterwards lets the core dispatcher know where to get the result object from and operate on it.
- Getting result of parent node executions of the graph, is now being done using the result object's graph. Storing of each execution's result is also done there.
- Tests updated to reflect the changes made. They are also being run in a serverless manner.

### Removed

- `LatticeResult` class removed.
- `jsonpickle` requirement removed.
- `WorkflowExecutionResult`, `TaskExecutionResult`, and `ExecutionError` singleton classes removed.

### Fixed

- Commented out the `jwt_required()` part in `covalent-dispatcher/_service/app.py`, may be removed in later iterations.
- Dispatcher server will now return the error message in the response of getting result if it fails instead of sending every result ever as a response.

## [0.4.3] - 2021-11-23

### Added

- Added a note in Known Issues regarding port conflict warning.

## [0.4.2] - 2021-11-24

### Added

- Added badges to README.md

## [0.4.1] - 2021-11-23

### Changed

- Removed old coverage badge and fixed the badge URL

## [0.4.0] - 2021-11-23

### Added

- Codecov integrations and badge

### Fixed

- Detached pipelines no longer created

## [0.3.0] - 2021-11-23

### Added

- Wrote a Code of Conduct based on <https://www.contributor-covenant.org/>
- Added installation and environment setup details in CONTRIBUTING
- Added Known Issues section to README

## [0.2.0] - 2021-11-22

### Changed

- Removed non-open-source executors from Covalent. The local SLURM executor is now
- a separate repo. Executors are now plugins.

## [0.1.0] - 2021-11-19

### Added

- Pythonic CLI tool. Install the package and run `covalent --help` for a usage description.
- Login and logout functionality.
- Executor registration/deregistration skeleton code.
- Dispatcher service start, stop, status, and restart.

### Changed

- JWT token is stored to file instead of in an environment variable.
- The Dask client attempts to connect to an existing server.

### Removed

- Removed the Bash CLI tool.

### Fixed

- Version assignment in the covalent init file.

## [0.0.3] - 2021-11-17

### Fixed

- Fixed the Dockerfile so that it runs the dispatcher server from the covalent repo.

## [0.0.2] - 2021-11-15

### Changed

- Single line change in ci script so that it doesn't exit after validating the version.
- Using `rules` in `pytest` so that the behavior in test stage is consistent.

## [0.0.1] - 2021-11-15

### Added

- CHANGELOG.md to track changes (this file).
- Semantic versioning in VERSION.
- CI pipeline job to enforce versioning.<|MERGE_RESOLUTION|>--- conflicted
+++ resolved
@@ -7,15 +7,11 @@
 
 ## [UNRELEASED]
 
-<<<<<<< HEAD
 ### Changed
 
 - Updated API calls accross services to use standarized env vars from Settings class
 - Normalized env vars accross services and updated Supervisord template
 
-### Added
-
-=======
 ## [0.45.0] - 2022-03-31
 
 ### Changed
@@ -30,7 +26,6 @@
 
 ### Tests
 
->>>>>>> a5e7906d
 - Added a test for the `_check_version` method in `covalent/executor/__init__.py`.
 
 ## [0.44.0] - 2022-03-31
