--- conflicted
+++ resolved
@@ -7,11 +7,10 @@
 
 ## [UNRELEASED]
 
-<<<<<<< HEAD
 ### Docs
 
 - Added `covalent db` cli command to API section of RTD
-=======
+
 ## [0.174.0] - 2022-08-11
 
 ### Authors
@@ -19,7 +18,6 @@
 - Casey Jao <casey@agnostiq.ai>
 - Alejandro Esquivel <ae@alejandro.ltd>
 
->>>>>>> c714c10c
 
 ### Changed
 
