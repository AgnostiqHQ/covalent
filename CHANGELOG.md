--- conflicted
+++ resolved
@@ -7,15 +7,13 @@
 
 ## [UNRELEASED]
 
-<<<<<<< HEAD
 ### Fixed
 
 - Resolving correct python executable
-=======
+
 ### Added
 
 - `executor` property to `Electron` class, allowing updation of executor after electron function definition
->>>>>>> 276fd4b1
 
 ### Operations
 
