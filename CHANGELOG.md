# Changelog

All notable changes to this project will be documented in this file.

The format is based on [Keep a Changelog](https://keepachangelog.com/en/1.0.0/),
and this project adheres to [Semantic Versioning](https://semver.org/spec/v2.0.0.html).

## [UNRELEASED]

<<<<<<< HEAD
=======
### Added

- Corrected support from distributed Hamiltonian expval calculations
- Exposed qelectron db in sdk result object
- UI changes added for qelectrons and fix for related config file corruption
- UI fix regarding Qelectron not showing up
- Performance optimisation of UI for large Qelectrons
## Tests

- Changed the method for startup and shutdown events for pytest to work with fastapi version 0.93.0
- Fixed test cases to adapt changes to SQLAlchemy version 1.4.49
- Add tests for GUI frontend and backend.

### Docs

- Fix autodoc for SSH, Slurm, AWS Braket, AWS Lambda, AWS EC2, AWS Batch, Google Batch 
- Updated documentation links in README

>>>>>>> 7ef3e4a0
### Operations

- Respecting node version as specified in `.nvmrc` file for tests workflow
- Bumped versions in pre-commit config
- Added prettier for markdown files.
- Reduce the number of pinned version numbers in the `setup.py`, `requirements.txt`, and `requirements-client.txt`
- Updated the `wci.yml` file with new features
- Bumped pre-commit versions
- Temporarily running nightly hourly to test whether the fix worked
- Reverted to daily frequency for nightly

### Added

- File transfer strategy for GCP storage
- Add CLI status for zombie, stopped process.
- Fix for double locking file in configurations.

### Docs

- Added documentation for Azure Blob Storage file transfers
- Added documentation for Google Cloud Storage file transfers
- Enhanced the quickstart with a set of commonly used features
- Removed duplicate "stop server" warning in the First Experimemnt page
- Fixed typo in quickstart
- Fix autodoc for SSH, Slurm, AWS Braket, AWS Lambda, AWS EC2, AWS Batch, Google Batch 
- Fix autodoc for SSH, Slurm, AWS Braket, AWS Lambda, AWS EC2, AWS Batch, Google Batch 
- Updated documentation links in README
- Updating and reorganizing RTD API documentation
- Adding example links in API documentation

### Changed

- Removed the upper limit from `dask` and `distributed` packages' versions until we find a version which is incompatible with Covalent.
- When the server is stopped, any workflows in a non-terminal state are first cancelled
- Pinned sqlalchemy version with upper limit <2.0.0.
- Added rich support to cli for better printing statements. 

### Tests

- Skipping functional tests for azure blob storage and gcp storage how to guides since they require credentials to run.
- Added testcases for GUI backend.
- Changed the method for startup and shutdown events for pytest to work with fastapi version 0.93.0
- Fixed test cases to adapt changes to SQLAlchemy version 1.4.49
- Ignored remote file transfer how-to functional tests.
- Skipping a UI backend test for now
- Fixed `test_decorated_function` test case in functional tests

### Fixed

- Using `filelock` package now for platform independent file locking of config file. This should fix the failing tests as well as improve compatibility with Windows.
- When stopping the server, we send the proper `SIGINT` signal to uvicorn instead of `SIGKILL` which allows the second part of the FastAPI `lifespan` to execute properly.
- Fixed the outstanding incompatibities between front-end data layer and a postgres database
- Reverted file-lock changes
- Fixed dispatches list UI api caused by pydantic config.
- Fixed graph API.
- Fixed UI backend unit test case.
- Executor and workflow executor data dictionaries are passed to sublattices

## [0.227.0-rc.0] - 2023-06-13

### Authors

- Andrew S. Rosen <asrosen93@gmail.com>
- Co-authored-by: Sankalp Sanand <sankalp@agnostiq.ai>
- Will Cunningham <wjcunningham7@users.noreply.github.com>
- Co-authored-by: pre-commit-ci[bot] <66853113+pre-commit-ci[bot]@users.noreply.github.com>
- Co-authored-by: Casey Jao <casey@agnostiq.ai>


### Added

- File transfer strategy for Azure blob storage

### Fixed

- Read in `README.md` with `encoding="utf-8"` in `setup.py`

### Docs

- Fix `Lattice` docstring in RTD.
- Added a missing `,` to the Slurm docs.

### Operations

- Update the PR template.

## [0.226.0-rc.0] - 2023-06-09

### Authors

- Sankalp Sanand <sankalp@agnostiq.ai>

### Changed

- Reverting nightly frequency back to midnight basis

## [0.225.0-rc.0] - 2023-06-08

### Authors

- Sankalp Sanand <sankalp@agnostiq.ai>
- Madhur Tandon <20173739+madhur-tandon@users.noreply.github.com>
- Prasanna Venkatesh <54540812+Prasy12@users.noreply.github.com>
- Co-authored-by: kamalesh.suresh <kamalesh.suresh@psiog.com>
- Co-authored-by: pre-commit-ci[bot] <66853113+pre-commit-ci[bot]@users.noreply.github.com>
- Co-authored-by: Andrew S. Rosen <asrosen93@gmail.com>
- Faiyaz Hasan <faiyaz@agnostiq.ai>
- Co-authored-by: sriranjani venkatesan <sriranjani.venkatesan@psiog.com>
- Will Cunningham <wjcunningham7@users.noreply.github.com>
- Co-authored-by: kessler-frost <ssanand@hawk.iit.edu>
- Co-authored-by: santoshkumarradha <santosh@agnostiq.ai>
- Co-authored-by: Casey Jao <casey@agnostiq.ai>

### Changed

- Temporarily changing the nightly frequency to every hour

## [0.224.0-rc.0] - 2023-06-04

### Authors

- Sankalp Sanand <sankalp@agnostiq.ai>
- Madhur Tandon <20173739+madhur-tandon@users.noreply.github.com>
- Prasanna Venkatesh <54540812+Prasy12@users.noreply.github.com>
- Co-authored-by: kamalesh.suresh <kamalesh.suresh@psiog.com>
- Co-authored-by: pre-commit-ci[bot] <66853113+pre-commit-ci[bot]@users.noreply.github.com>
- Co-authored-by: Andrew S. Rosen <asrosen93@gmail.com>
- Faiyaz Hasan <faiyaz@agnostiq.ai>
- Co-authored-by: sriranjani venkatesan <sriranjani.venkatesan@psiog.com>
- Will Cunningham <wjcunningham7@users.noreply.github.com>
- Co-authored-by: kessler-frost <ssanand@hawk.iit.edu>
- Co-authored-by: santoshkumarradha <santosh@agnostiq.ai>
- Co-authored-by: Casey Jao <casey@agnostiq.ai>

### Changed

- Error messages are propagated to stdout when the server is not started. These changes are applied to `dispatch`, `redispatch`, and `get_result`.


### Docs

- Fix typo in GCP Batch executor RTD.
- Add steps for setting up GUI for local development in contribution guidelines.

### Fixed

- Resolving correct python executable
- Error handling for random URLs/random dispatchId entered on the GUI
- Fixed support for dynamically assigning `executor` to `Electron` class
- Fixed nightly by activating environment before running tests in `tests.yml`

### Added

- `executor` property to `Electron` class, allowing updation of executor after electron function definition
- Added ability to hide post-processing electrons on the UI.
- Added prettify of names for the graph screen on the UI.
- Ability to specify a `workdir` for `local` and `dask` executors along with `create_unique_workdir` option for each electron / node.
- Heartbeat file is created and updated when the server is running
- Added `SQLiteTrigger` class to the `triggers` module.

### Removed

- Removed unused module `covalent._data_store`
- Stress test files of cpu and sublattice stress tests removed from functional tests suite.

### Operations

- Nightly frequency set to midnight EST

## [0.223.1-rc.0] - 2023-05-17

### Authors

- Janosh Riebesell <janosh.riebesell@gmail.com>
- Co-authored-by: Alejandro Esquivel <ae@alejandro.ltd>

### Fixed

- only pin `aiohttp` downwards to fix install on Python 3.11 [#1654](https://github.com/AgnostiqHQ/covalent/pulls/1654)

## [0.223.0-rc.0] - 2023-05-17

### Authors

- Alejandro Esquivel <ae@alejandro.ltd>
- Madhur Tandon <20173739+madhur-tandon@users.noreply.github.com>
- Sankalp Sanand <sankalp@agnostiq.ai>
- Co-authored-by: kessler-frost <ssanand@hawk.iit.edu>
- Faiyaz Hasan <faiyaz@agnostiq.ai>
- Andrew S. Rosen <asrosen93@gmail.com>
- Co-authored-by: pre-commit-ci[bot] <66853113+pre-commit-ci[bot]@users.noreply.github.com>
- Co-authored-by: Santosh kumar <29346072+santoshkumarradha@users.noreply.github.com>

### Added

- Added the `CloudResourceManager` class
- A new tutorial for a dynamic quantum chemistry workflow

### Tests

- Added tests for the `CloudResourceManager` class

### Docs

- Fix docstring for set_config
- Redispatch feature page in Read the Docs.
- Clarify installation instructions for SLURM plugin in Read the Docs (x2).
- Fix waiting order of electrons in docs inside snippet for adding a dependency when inputs and outputs are independent.
- Expose GCP Batch executor RTD.
- Add GCP Batch executor image in RTD.

### Fixed

- DB path creation now takes place at import time so that the CLI commands don't fail
- Raise error on dispatching a non-lattice
- Helpful message when trying to dispatch a workflow when covalent server is not available
- Open UI preview of transport graph when `lattice.draw()` is invoked and print URL of the same
- Defer creation of server specific config entries until covalent is started
- Functional tests on CI
- Move dask worker space to covalent cache instead of `site-packages`

### Docs

- Updated Feature documentation for Triggers with an example and minor corrections

### Removed

- Duplicate mocks for `UI_SRVDIR`
- Duplicate `_get_cancel_requested` method from `covalent_dispatcher/_core/runner.py`

### Tests

- Re-enable `test_run_workflow_does_not_deserialize`

### Authors

- Madhur Tandon <madhurtandon23@gmail.com>

### Operations

- Removed "already released" check from stable changelog action

## [0.222.0-rc.0] - 2023-04-27

### Authors

- Faiyaz Hasan <faiyaz@agnostiq.ai>
- Co-authored-by: kessler-frost <ssanand@hawk.iit.edu>
- Co-authored-by: Alejandro Esquivel <ae@alejandro.ltd>

### Changed

- Implementation of `TransportableObject` property method to be backwards compatible with version 0.209.1.

### Tests

- Updated QA stress test execution time baseline.

## [0.221.1-rc.0] - 2023-04-26

### Authors

- Madhur Tandon <20173739+madhur-tandon@users.noreply.github.com>
- Co-authored-by: Alejandro Esquivel <ae@alejandro.ltd>
- Faiyaz Hasan <faiyaz@agnostiq.ai>
- Rob de Wit <RCdeWit@users.noreply.github.com>
- Co-authored-by: pre-commit-ci[bot] <66853113+pre-commit-ci[bot]@users.noreply.github.com>
- Sankalp Sanand <sankalp@agnostiq.ai>
- Co-authored-by: kessler-frost <ssanand@hawk.iit.edu>

### Tests

- Move QA scripts from QA repo to Covalent functional tests.

### Docs

- Update requirements file for the tutorials: `1_QuantumMachineLearning/pennylane_kernel/source.ipynb` and `machine_learning/dnn_comparison.ipynb`.
- Add macOS 13 (Ventura) to [compatibility list](doc/source/getting_started/compatibility.rst).
- Fixed broken links and typos in the documentation.

### Authors

- Madhur Tandon <madhurtandon23@gmail.com>

### Fixed

- Result status comparison
- Raise error on extra args/kwargs
- Fixed redispatching and trigger server address passing in base trigger

## [0.221.0-rc.0] - 2023-04-17

### Authors

- Faiyaz Hasan <faiyaz@agnostiq.ai>

### Changed

- Moved TransportableObject from transport.py to a new file transportable_object.py.

## [0.220.0-rc.0] - 2023-04-14

### Authors

- Alejandro Esquivel <ae@alejandro.ltd>
- Faiyaz Hasan <faiyaz@agnostiq.ai>
- Sankalp Sanand <sankalp@agnostiq.ai>
- Co-authored-by: kessler-frost <ssanand@hawk.iit.edu>
- Co-authored-by: pre-commit-ci[bot] <66853113+pre-commit-ci[bot]@users.noreply.github.com>
- Venkat Bala <15014089+venkatBala@users.noreply.github.com>
- Co-authored-by: Santosh kumar <29346072+santoshkumarradha@users.noreply.github.com>
- dwelsch-esi <116022979+dwelsch-esi@users.noreply.github.com>
- Ara Ghukasyan <38226926+araghukas@users.noreply.github.com>

### Operations

- Updating `nightly` frequency (temp)

### Added

- Tutorial for hybrid neural network using Covalent, AWSBatch, and Qiskit Runtime.
- Environment variable that users can set to specify the location where Covalent can find their defined executors.
- Task group id in Electrons.
- Reconstruct postprocessing method.

### Fixed

- Doubling of nodes that are added to the transport graph.
- Ensure postprocessing node end time is added as the workflow end time.
- Functional tests
- Custom executor how to guide, and its loading mechanism in covalent server.
- Broken postprocessing unit test.

### Added

- Postprocessing as electrons.
- Postprocessing class in `postprocessing.py` module for all the different postprocessing helper methods and algorithms.

### Changed

- Postprocessing logic.
- Sublattice logic. Sublattices are now treated as electrons. Once the transport graph has been built, the status get changed to `DISPATCHING` at which point it is executed as another workflow.

### Removed

- Postprocessing from runners.

### Docs

- Updated How-to documents.
- Port of Pennylane's Univariate QVR tutorial using Covalent to this repo.
- Adding troubleshooting guide to RTD's
- Added a note to First Experiment offering initial intro to executors.
- Adding Google Batch executor plugin RTD

## [0.219.0-rc.0] - 2023-03-01

### Authors

- Alejandro Esquivel <ae@alejandro.ltd>
- Faiyaz Hasan <faiyaz@agnostiq.ai>
- Sankalp Sanand <sankalp@agnostiq.ai>
- Co-authored-by: kessler-frost <ssanand@hawk.iit.edu>
- Co-authored-by: pre-commit-ci[bot] <66853113+pre-commit-ci[bot]@users.noreply.github.com>
- Venkat Bala <15014089+venkatBala@users.noreply.github.com>
- Co-authored-by: Santosh kumar <29346072+santoshkumarradha@users.noreply.github.com>

### Docs

- Adding `cancellation` RTD text files

### Added

- `disable_run` option added to enable "saving-only" option on covalent server and not executing the workflow
- `register_triggers`, `stop_triggers` functions added to `LocalDispatcher` class
- `triggers` parameter to the lattice metadata
- `BaseTrigger`, `DirTrigger`, `TimeTrigger` classes added available to be assigned to any lattice enabling the triggers feature
- `TriggerLoader` class added enabling loading of any kind of triggers including user defined ones without requiring installation
- CLI options to start covalent server in triggers only, and no triggers mode
- `is_pending` option added during redispatch to resume execution of a previously "saved-only", i.e pending workflow
- API routes added for Triggers server

### Changed

- Modified `ct.get_result` to allow for status only requests

### Fixed

- UI crashing if time values are null
- No longer adding "http://" every time a dispatcher address is provided in local dispatcher class in order to use the provided address exactly

### Docs

- Added documentation for "Triggers" and a separate section for similar "Features"
- Tutorial guidelines

### Tests

- Updated and added tests to account for all of the above triggers related changes

### Operations

- Lowering number of jest workers as an attempt to fix flaky UI functional tests
- Added exception for nightly to pass if conda release fails

## [0.218.0-rc.0] - 2023-02-21

### Authors

- Will Cunningham <wjcunningham7@users.noreply.github.com>
- Venkat Bala <15014089+venkatBala@users.noreply.github.com>
- Co-authored-by: Santosh kumar <29346072+santoshkumarradha@users.noreply.github.com>
- Co-authored-by: Alejandro Esquivel <ae@alejandro.ltd>
- Faiyaz Hasan <faiyaz@agnostiq.ai>
- Sankalp Sanand <sankalp@agnostiq.ai>
- Co-authored-by: kessler-frost <ssanand@hawk.iit.edu>
- Co-authored-by: Venkat Bala <venkat@agnostiq.ai>

### Added

- Added feature to support cancelling workflow dispatches
- Updating/adding new tests to improve code coverage

### Fixed

- Redispatch bug involving copying reusable nodes from old transport graph to new transport graph.
- Pennylane tutorial notebook.

### Docs

- Redispatch API section.
- Add how to for redispatch.
- Mention redispatch in the concepts section.
- Update `AWS Lambda` executor RTD with steps to extend the base executor image for installing custom packages

### Changed

- Enhanced the Dockerfile to include builds from various sources and a differentiation between SDK and Server builds

### Operations

- Updated pre-commit hook versions
- Updated codecov upload steps in tests workflow to fail if upload to codecov fails

## [0.217.0-rc.0] - 2023-02-12

### Authors

- Faiyaz Hasan <faiyaz@agnostiq.ai>
- dwelsch-esi <116022979+dwelsch-esi@users.noreply.github.com>
- Co-authored-by: dwelsch-memverge <david.welsch@memverge.com>
- Co-authored-by: pre-commit-ci[bot] <66853113+pre-commit-ci[bot]@users.noreply.github.com>
- Co-authored-by: Santosh kumar <29346072+santoshkumarradha@users.noreply.github.com>
- Co-authored-by: Will Cunningham <wjcunningham7@gmail.com>

### Fixed

- Redispatch bug.

### Changed

- Location of function to load result from the database now moved to load module in covalent_dispatcher/\_db folde.

### Added

- API endpoint for redispatching.
- Unit and functional tests for redispatching.

### Docs

- Updated self-deployment (server deployment).

## [0.216.0-rc.0] - 2023-02-05

### Authors

- Venkat Bala <15014089+venkatBala@users.noreply.github.com>
- Co-authored-by: Alejandro Esquivel <ae@alejandro.ltd>
- Faiyaz Hasan <faiyaz@agnostiq.ai>
- Ara Ghukasyan <38226926+araghukas@users.noreply.github.com>

### Removed

- References to specific IBMQ hub/group/project in tutorial 5

### Added

- TransportGraphOps class for diffing operations on transport graphs.
- Added make derived dispatch method.
- Apply electron updates method to \_TransportGraph.

### Operations

- Added job in `nightly` to trigger base executor image builds after a Covalent `pre-release`

## [0.215.0-rc.0] - 2023-02-01

### Authors

- Faiyaz Hasan <faiyaz@agnostiq.ai>
- Alejandro Esquivel <ae@alejandro.ltd>

### Docs

- Added IBMQ tutorial

### Added

- Workflow re-dispatching functionality.

## [0.214.0-rc.0] - 2023-01-25

### Authors

- Faiyaz Hasan <faiyaz@agnostiq.ai>
- Alejandro Esquivel <ae@alejandro.ltd>

### Operations

- Fixed stable-changelog action removed `.catch` added `.on('error')`
- Removed AWS base executor deployment from `release.yml`
- Removed experimental tests from nightly test matrix (will be brought back but in different workflow)
- Updated release workflow to continue if release tag already exists

### Removed

- Slurm executor reference from qaoa tutorial since it's not compatible with conda env at the moment.

### Fixed

- Braket pip installation instructions.

## [0.213.2-rc.0] - 2023-01-21

### Authors

- Will Cunningham <wjcunningham7@users.noreply.github.com>

### Fixed

- Removing the entrypoint for SDK-only install
- Updating client requirements to match server versions

## [0.213.1-rc.0] - 2023-01-20

### Authors

- Faiyaz Hasan <faiyaz@agnostiq.ai>
- Alejandro Esquivel <ae@alejandro.ltd>
- dwelsch-esi <116022979+dwelsch-esi@users.noreply.github.com>

### Fixed

- Load plugins only when COVALENT_PLUGIN_LOAD environment variable has been set to a Truthy value.

### Docs

- Published Self-Deployment Guide

## [0.213.0-rc.0] - 2023-01-18

### Authors

- dwelsch-esi <116022979+dwelsch-esi@users.noreply.github.com>
- Co-authored-by: dwelsch-memverge <david.welsch@memverge.com>
- Co-authored-by: pre-commit-ci[bot] <66853113+pre-commit-ci[bot]@users.noreply.github.com>
- Sankalp Sanand <sankalp@agnostiq.ai>
- Co-authored-by: kessler-frost <ssanand@hawk.iit.edu>
- Co-authored-by: Faiyaz Hasan <faiyaz@agnostiq.ai>
- Co-authored-by: Casey Jao <casey@agnostiq.ai>
- Co-authored-by: Santosh kumar <29346072+santoshkumarradha@users.noreply.github.com>
- Co-authored-by: Will Cunningham <wjcunningham7@gmail.com>
- Will Cunningham <wjcunningham7@users.noreply.github.com>
- Co-authored-by: Alejandro Esquivel <ae@alejandro.ltd>

### Fixed

- MNIST tutorial now shows non-Null outputs and the classifier training log image has been updated.
- Minor changes to tutorials: autoencoder, quantum and classical svm, ensemble classification, iris classification with Pennylane, quantum chemistry, DNN tutorial, qaoa, spacetime tutorial etc.
- The range of `networkx` versions in requirements.txt weren't compatible with each other, thus it is pinned to `2.8.6` now
- SDK-only sdist and installation should now work as expected, not packaging the server

### Added

- Added `dispatcher_addr` argument to `ct.get_result` similar to `ct.dispatch` so that it doesn't always fallback to using the default configured address

### Tests

- Updated `_get_result_from_dispatcher` test to verify whether using a link directly works or not

### Docs

- Revised UI reference. Added Settings page documentation.
- Added broken UI links in README

## [0.212.1-rc.0] - 2023-01-14

### Authors

- Casey Jao <casey@agnostiq.ai>

### Fixed

- Fixed naming of collection nodes (was breaking postprocessing)
- Restored compatibility with stable release of AWS executors

## [0.212.0-rc.0] - 2023-01-13

### Authors

- Prasanna Venkatesh <54540812+Prasy12@users.noreply.github.com>
- Co-authored-by: kamalesh.suresh <kamalesh.suresh@psiog.com>
- Co-authored-by: Amalan Jenicious F <amalan.jenicious@psiog.com>
- Co-authored-by: Alejandro Esquivel <ae@alejandro.ltd>

### Added

- Front-end pending unit tests for the GUI.

## [0.211.1-rc.0] - 2023-01-12

### Authors

- Prasanna Venkatesh <54540812+Prasy12@users.noreply.github.com>
- Co-authored-by: Aravind-psiog <aravind.prabaharan@psiog.com>
- Co-authored-by: ArunPsiog <arun.mukesh@psiog.com>
- Co-authored-by: Alejandro Esquivel <ae@alejandro.ltd>

### Fixed

- Optimization of logs on the GUI for large log file sizes.
- Fixed UI pagination not working for more than 11 pages
- Runtime field counting down for select running dispatches

## [0.211.0-rc.0] - 2023-01-10

### Authors

- Alejandro Esquivel <ae@alejandro.ltd>

### Changed

- Changed decode-uri-component package version on webapp yarn-lock file.
- Changed json5 package version on webapp yarn-lock file.

## [0.210.0-rc.0] - 2023-01-05

### Authors

- Alejandro Esquivel <ae@alejandro.ltd>

### Changed

- Reverted nightly frequency back to once a day

### Docs

- Updated compatibility matrix

## [0.209.1-rc.0] - 2022-12-15

### Authors

- Alejandro Esquivel <ae@alejandro.ltd>
- dwelsch-esi <116022979+dwelsch-esi@users.noreply.github.com>
- Co-authored-by: dwelsch-memverge <david.welsch@memverge.com>
- Co-authored-by: Santosh kumar <29346072+santoshkumarradha@users.noreply.github.com>
- Co-authored-by: pre-commit-ci[bot] <66853113+pre-commit-ci[bot]@users.noreply.github.com>
- Co-authored-by: santoshkumarradha <santosh@agnostiq.ai>
- RaviPsiog <111348352+RaviPsiog@users.noreply.github.com>
- Co-authored-by: RaviPsiog <ravieja.gurram@psiog.com>
- Co-authored-by: Faiyaz Hasan <faiyaz@agnostiq.ai>
- Casey Jao <casey@agnostiq.ai>
- Co-authored-by: Will Cunningham <wjcunningham7@users.noreply.github.com>
- Prasanna Venkatesh <54540812+Prasy12@users.noreply.github.com>
- Ara Ghukasyan <38226926+araghukas@users.noreply.github.com>
- Venkat Bala <15014089+venkatBala@users.noreply.github.com>
- Co-authored-by: Venkat Bala <venkat@agnostiq.ai>

### Fixed

- Removed merge conflict symbols in changelog

## [0.209.0-rc.0] - 2022-12-15

### Authors

- Alejandro Esquivel <ae@alejandro.ltd>
- dwelsch-esi <116022979+dwelsch-esi@users.noreply.github.com>
- Co-authored-by: dwelsch-memverge <david.welsch@memverge.com>
- Co-authored-by: Santosh kumar <29346072+santoshkumarradha@users.noreply.github.com>
- Co-authored-by: pre-commit-ci[bot] <66853113+pre-commit-ci[bot]@users.noreply.github.com>
- Co-authored-by: santoshkumarradha <santosh@agnostiq.ai>
- RaviPsiog <111348352+RaviPsiog@users.noreply.github.com>
- Co-authored-by: RaviPsiog <ravieja.gurram@psiog.com>
- Co-authored-by: Faiyaz Hasan <faiyaz@agnostiq.ai>
- Casey Jao <casey@agnostiq.ai>
- Co-authored-by: Will Cunningham <wjcunningham7@users.noreply.github.com>
- Prasanna Venkatesh <54540812+Prasy12@users.noreply.github.com>
- Ara Ghukasyan <38226926+araghukas@users.noreply.github.com>
- Venkat Bala <15014089+venkatBala@users.noreply.github.com>
- Co-authored-by: Venkat Bala <venkat@agnostiq.ai>

### Added

- Adding support for PostgresQL DB backend
- Added check for `COVALENT_DATABASE_URL`, if exists connect sqlalchemy engine using that
- Adding `COVALENT_DATABASE_USER` and `COVALENT_DATABASE_PASSWORD` environment variables
- Adding `COVALENT_DATABASE_HOSTNAME` and `COVALENT_DATABASE_PORT` environment variables for easy configuration

### Changed

- Updated `requirements.txt` to include `pyscopg2`
- Refactored execution.py into loosely coupled modular pieces

### Fixed

- Build graph now sets all unset lattice constraints from defaults
- Fixed all failing functional tests
- Fixed local executor tests on MacOS by adding ProcessPoolExecutor

### Changed

- Updated `directory` like default environment variable paths to avoid creating redundant nested directories when self-hosting

### Docs

- Adding `Deployment` section for self-hosting guide

### Docs

- Rewrote Concepts section in docs
- Split Concepts into API, server, and UI sections
- Added new examples and graphics for Concepts

### Fixed

- Respecting specified AWS profile & region in remote executed S3 file transfers, defaulting to env vars of execution backend

### Added

- Added `TaskRuntimeError` exception for executor plugin implementations to signal to Covalent that a task raised an
  unhandled exception while running in the executor backend.
- Added environment variable for a remote database backend
- Added support for mysql and postgresql

### Changed

- Docs for Covalent's Slurm plugin updated with explanation for optional `srun` parameters.
- Electron errors are segregated by type; task runtime errors are
  stored in `stderr` while the `error` attribute of a node is reserved
  for exceptions raised by Covalent itself.
- When tasks fail in a workflow, the Lattice ErrorCard in the UI summarizes the failed tasks.

### Fixed

- Electrons will inherit the lattice executors.
- Sublattices inherit the parent lattice executor.
- When several electrons are running concurrently, their stdout and stderr are stored in the correct graph nodes.
- Electron errors now appear in the Electron ErrorCard when one clicks on a failed task in the UI.
- When an electron raises an exception during execution, the local and dask executors now try to recover any output that was already
  written.
- Fixed functional tests.
- Added `requirements-client.txt` to MANIFEST file
- Respecting specified AWS profile & region in remote executed S3 file transfers, defaulting to env vars of execution backend
- Fixed local executor tests on MacOS (second attempt)
- The `initialize_results_dir` method attempts to use an environment variable instead of the results directory in the payload
- Modified certain sqlalchemy commands for postgres compatibility
- Removed references to results_dir in the payload

### Docs

- Added DNN tutorial
- Updated AWS Plugins install instructions
- Updated AWS Plugins documentation (minor fixes)
- Rewrote intro material in README.
- Changed "Citation" in the README.
- Renamed "Release Notes" to "What's New?" in the README. Updated What's New with a description of the newest GUI functionality.
- Added "Quick Start" guide.
- Updated and reorganized doc landing page.
- Rewrote "Getting Started" page.
- Broke out "Installing from Source" instructions to separate page.
- Corrected some API class names in headers.
- Added an executors-and-UI graphic.
- Adding `Deployment` section for self-hosting guide

## [0.208.0-rc.0] - 2022-11-05

### Authors

- Faiyaz Hasan <faiyaz@agnostiq.ai>
- Casey Jao <casey@agnostiq.ai>
- Alejandro Esquivel <ae@alejandro.ltd>

### Operations

- Reverted nightly schedule back to daily at 4:00am
- Added Alejandro to PAUL_BLART group to allow trigerring of releases

### Added

- Support for transferring the contents of folders to and from S3 buckets using the file transfer module.

### Docs

- Rewrote intro material in README.
- Changed "Citation" in the README.
- Renamed "Release Notes" to "What's New?" in the README. Updated What's New with a description of the newest GUI functionality.

### Fixed

- Folder transfer unit test.
- Folder transfer download bug
- Result objects now print correctly when nodes fail

### Changed

- Width of lattice name column on dispatch list GUI.
- Optimzing larger graphs for better performance.

## [0.207.0-rc.0] - 2022-10-26

### Authors

- Alejandro Esquivel <ae@alejandro.ltd>
- Co-authored-by: pre-commit-ci[bot] <66853113+pre-commit-ci[bot]@users.noreply.github.com>

### Changed

- Running migrations automatically if none have run in the past (fresh installs, after purging)

## [0.206.0-rc.0] - 2022-10-26

### Authors

- Akalanka <8133713+boneyag@users.noreply.github.com>
- Co-authored-by: Will Cunningham <wjcunningham7@users.noreply.github.com>
- Co-authored-by: Scott Wyman Neagle <scott@agnostiq.ai>
- Scott Wyman Neagle <wymnea@protonmail.com>
- Co-authored-by: Will Cunningham <wjcunningham7@gmail.com>
- Co-authored-by: Alejandro Esquivel <ae@alejandro.ltd>
- Co-authored-by: Faiyaz Hasan <faiyaz@agnostiq.ai>
- Casey Jao <casey@agnostiq.ai>
- Venkat Bala <15014089+venkatBala@users.noreply.github.com>

### Docs

- Updated AWS Lambda executor docs to address conflict with using public ecr registries

### Docs

- Fixed missing RTD content under API section for covalent, cli, leptons, deps, data transfer

### Fixed

- Enabling logging by default
- Removed debugging output
- Clarify cli output when `covalent db migrate` needs to be run

### Changed

- Single line call to join instead of a for loop
- Updated black, mirrors-prettier, and detect-secrets in pre-commit hooks

### Operations

- Updated hotfix logic to run on a merge to a release branch
- CodeQL workflow uses a test matrix to scan all repos in the Covalent ecosystem

## [0.205.0-rc.0] - 2022-10-19

### Authors

- Alejandro Esquivel <ae@alejandro.ltd>
- Venkat Bala <15014089+venkatBala@users.noreply.github.com>
- Casey Jao <casey@agnostiq.ai>

### Changed

- Made `root_dispatch_id` nullable to circumvent migration issues with sqlite in certain platforms

### Operations

- Updated all CI Slack alerts to all go to the #covalent-ci channel

### Fixed

- Rendering newlines in ErrorCard on the UI for displaying error stacktraces
- VERSION incrementing logic in changelog
- Fixed v11 migration to use render as batch to make DROP operations compatible with sqlite

## [0.204.1-rc.0] - 2022-10-18

### Authors

- Alejandro Esquivel <ae@alejandro.ltd>
- Venkat Bala <15014089+venkatBala@users.noreply.github.com>
- Casey Jao <casey@agnostiq.ai>

### Fixed

- `covalent restart` honors the `sdk.no_cluster` setting

### Docs

- Updated RTD with details about the new AWS lambda executor interface

### Operations

- Removed PAUL_BLART check on build sdist step in release.yml
- Consolidated pre & stable build into one step in release.yml

## [0.204.0-rc.0] - 2022-10-17

### Authors

- Alejandro Esquivel <ae@alejandro.ltd>
- Prasanna Venkatesh <54540812+Prasy12@users.noreply.github.com>
- Co-authored-by: Aravind-psiog <aravind.prabaharan@psiog.com>
- Co-authored-by: Manjunath PV <manjunath.poilath@psiog.com>
- Co-authored-by: pre-commit-ci[bot] <66853113+pre-commit-ci[bot]@users.noreply.github.com>
- Co-authored-by: RaviPsiog <raviteja.gurram@psiog.com>
- Co-authored-by: RaviPsiog <ravieja.gurram@psiog.com>
- Aravind <100823292+Aravind-psiog@users.noreply.github.com>
- Co-authored-by: Prasy12 <prasanna.venkatesh@psiog.com>

### Operations

- Fixing the validate distribution step given changes in -rc0 suffix to version

### Added

- RTD for User Interface
- Minor GUI fixes

### Fixed

- Re-applying default executor fix post config file reunification

## [0.203.0-rc.0] - 2022-10-14

### Authors

- Prasanna Venkatesh <54540812+Prasy12@users.noreply.github.com>
- Co-authored-by: Aravind-psiog <aravind.prabaharan@psiog.com>
- Co-authored-by: kamalesh.suresh <kamalesh.suresh@psiog.com>
- Co-authored-by: pre-commit-ci[bot] <66853113+pre-commit-ci[bot]@users.noreply.github.com>
- Casey Jao <casey@agnostiq.ai>
- Scott Wyman Neagle <wymnea@protonmail.com>
- Co-authored-by: Scott Wyman Neagle <scott@agnostiq.ai>
- Co-authored-by: Alejandro Esquivel <ae@alejandro.ltd>
- Will Cunningham <wjcunningham7@users.noreply.github.com>
- Will Cunningham <wjcunningham7@gmail.com>

### Added

- Ability to use terminal on the GUI.

### Fixed

- Exceptions when instantiating executors are handled
- Covalent start now waits for the server to settle before returning

### Operations

- updated hotfix logic to run on a merge to a release branch
- Fixing js github actions dist by re-building from develop
- Fixing syntax in describe action & compiled action manually

## [0.202.0] - 2022-10-11

### Authors

- Prasanna Venkatesh <54540812+Prasy12@users.noreply.github.com>
- Co-authored-by: ArunPsiog <arun.mukesh@psiog.com>
- Co-authored-by: kamalesh.suresh <kamalesh.suresh@psiog.com>
- Co-authored-by: Amalan Jenicious F <amalan.jenicious@psiog.com>
- Co-authored-by: Alejandro Esquivel <ae@alejandro.ltd>
- Casey Jao <casey@agnostiq.ai>

### Added

- Ability to view sublattices list as part of the main lattice
- Ability to view subalattices graph as part of main lattice

### Fixed

- Electron dependencies are no longer written twice to the DB during a workflow

## [0.201.0] - 2022-10-09

### Authors

- Venkat Bala <15014089+venkatBala@users.noreply.github.com>
- Will Cunningham <wjcunningham7@users.noreply.github.com>
- Co-authored-by: Scott Wyman Neagle <scott@agnostiq.ai>
- Co-authored-by: Alejandro Esquivel <ae@alejandro.ltd>
- Aravind <100823292+Aravind-psiog@users.noreply.github.com>
- Co-authored-by: Amalan Jenicious F <amalan.jenicious@psiog.com>
- Co-authored-by: kamalesh.suresh <kamalesh.suresh@psiog.com>
- Co-authored-by: Prasy12 <prasanna.venkatesh@psiog.com>
- Co-authored-by: ArunPsiog <arun.mukesh@psiog.com>
- Co-authored-by: pre-commit-ci[bot] <66853113+pre-commit-ci[bot]@users.noreply.github.com>
- Co-authored-by: Casey Jao <casey@agnostiq.ai>
- Co-authored-by: Will Cunningham <wjcunningham7@gmail.com>
- Okechukwu Emmanuel Ochia <okechukwu@agnostiq.ai>
- Scott Wyman Neagle <wymnea@protonmail.com>

### Docs

- Added AWS Plugins RTD page

### Fixed

- Updated import statements in alembic `env.py` file to refer to updated location of `DataStore` class
- Imports in entry_point

### Docs

- Fixed the docstring for `get_node_error`

### Changed

- move `upsert_lattice_data()` to dispatcher
- move `upsert_electron_data()` to dispatcher
- move `insert_electron_dependency_data()` to dispatcher
- move `persist()` to dispatcher
- move `get_unique_id()` to dispatcher
- move `initialize_result_object()` to dispatcher

### Removed

- `get_node_value` from `Result`

### Tests

- Updated more functional tests

## [0.200.0] - 2022-10-05

### Authors

- Venkat Bala <15014089+venkatBala@users.noreply.github.com>
- Scott Wyman Neagle <scott@agnostiq.ai>
- Co-authored-by: Faiyaz Hasan <faiyaz@agnostiq.ai>
- Co-authored-by: Will Cunningham <wjcunningham7@gmail.com>
- Will Cunningham <wjcunningham7@users.noreply.github.com>
- Co-authored-by: Alejandro Esquivel <ae@alejandro.ltd>
- Co-authored-by: pre-commit-ci[bot] <66853113+pre-commit-ci[bot]@users.noreply.github.com>
- Aravind <100823292+Aravind-psiog@users.noreply.github.com>
- Co-authored-by: Amalan Jenicious F <amalan.jenicious@psiog.com>
- Co-authored-by: kamalesh.suresh <kamalesh.suresh@psiog.com>
- Co-authored-by: Prasy12 <prasanna.venkatesh@psiog.com>
- Co-authored-by: ArunPsiog <arun.mukesh@psiog.com>
- Co-authored-by: Casey Jao <casey@agnostiq.ai>
- Okechukwu Emmanuel Ochia <okechukwu@agnostiq.ai>

## Docs

- Updated ECS Executor RTD with config & cloud resources table

### Added

- Ability to view the configuration file on the GUI as settings
- Ability to copy python objects for inputs and results for lattice and electrons

### Fixed

- Minor GUI bugs and improvements

### Docs

- Updated Lambda Executor RTD with config & cloud resources table
- Updated EC2, Braket, and Batch AWS Executors RTD with config & cloud resources table

### Operations

- Fixed syntax issues in `nightly.yml`
- Add `repository` arg to checkout in `version`
- fix `octokit` request action route, update env token
- create stable versions for stable releases
- add `fetch-depth: 0` to fetch entire history
- fix regex for matching version
- add `persist-credentials: false` in nightly
- Update `nightly` schedule to midnight EST
- Added CI for Ubuntu 22.04 / Python 3.8, 3.9
- Added CI for Centos 7 / Python 3.9
- Added experimental CI for Debian 11 / Python 3.11rc2
- Renamed Ubuntu images to Debian for accuracy
- Adding boilerplate workflow
- Syntax fixes in release.yml
- Verbose failure messages in boilerplate workflow
- Change license.yml to pip-license-checker action

## [0.199.0] - 2022-09-29

### Authors

- Venkat Bala <15014089+venkatBala@users.noreply.github.com>
- Co-authored-by: Will Cunningham <wjcunningham7@gmail.com>
- Co-authored-by: Scott Wyman Neagle <scott@agnostiq.ai>
- Will Cunningham <wjcunningham7@users.noreply.github.com>
- Sankalp Sanand <sankalp@agnostiq.ai>
- Casey Jao <casey@agnostiq.ai>
- Prasanna Venkatesh <54540812+Prasy12@users.noreply.github.com>
- Co-authored-by: Manjunath PV <manjunath.poilath@psiog.com>
- Co-authored-by: kamalesh.suresh <kamalesh.suresh@psiog.com>
- Co-authored-by: ArunPsiog <arun.mukesh@psiog.com>
- Co-authored-by: RaviPsiog <raviteja.gurram@psiog.com>
- Co-authored-by: pre-commit-ci[bot] <66853113+pre-commit-ci[bot]@users.noreply.github.com>
- Co-authored-by: Faiyaz Hasan <faiyaz@agnostiq.ai>
- Co-authored-by: Alejandro Esquivel <ae@alejandro.ltd>

### Tests

- Fixed `asserts` in stress tests
- Added unit tests for `defaults.py`
- Updated `test_sync()` to match the new function signature.

### Added

- `requirements-client.txt` file added.
- Logs tab on the GUI which displays the covalent logs and also the ability to download the log file.
- Missing copyrights to the file transfer module.

### Fixed

- Config file is now locked during reads and writes to mitigate concurrency issues
- In `defaults.py/get_default_executor`, condition to return `local` or `dask` is now fixed
- Strip "/" from the S3 bucket download "from file path" and the upload "to file path"
- Correctly return stderr in get_node_result

### Changed

- Installation requirements are now split into client side and server side requirements' files.
- `setup.py` modified to install client side requirements only, if `COVALENT_SDK_ONLY` environment variable is present and `True`.
- Updated `requirements.txt` and `tests/requirements.txt`
- Updated `nbconvert` by dependabot
- Split the `ConfigManager` into `Client` and `Server` components
- Update the `set/get/update` config methods to distinguish between the client and server parts
- `get_all_node_results()` uses in memory `Result` instead of DB
- `get_all_node_outputs()` uses in memory Result instead of DB

### Removed

- The DB dependency in `sync()`
- The ability for `sync()` to wait for all dispatches.

### Docs

- Fixed a notebook which was not rendering

### Operations

- Updating all references to local workflows
- Adding `nightly.yml` workflow for nightly CI
- Updated triggers to `tests` and `changelog` workflows
- Enhanced pre-release workflows
- `codecov` passthrough jobs added for when tests are not run
- Tests are run on one platform on pushes to `develop` to keep codecov reports accurate
- Test matrix source triggers changed from `workflow_call` to `schedule` since contexts are inherited
- Removed badges workflow; version badge is now generated using the latest pre-release tag
- Removed unused `push_to_s3` workflow
- Workflows authenticate to AWS using OIDC with specific roles
- Only the recommended platform is tested on pull requests
- Update check blocks to assert the `workflow_call` event type is replaced with `schedule`
- Create a hotfix when pushing to a release branch
- Update nightly trigger to `hourly` for testing
- Update `changelog` action token to `COVALENT_OPS_BOT_TOKEN`
- Remove `benchmark` workflow from `nightly` schedule
- Removed payload dependency from changelog action so it can run on a schedule
- Remove `benchmark` workflow from `nightly` schedule

## [0.198.0] - 2022-09-14

### Authors

- Scott Wyman Neagle <scott@agnostiq.ai>
- Co-authored-by: Will Cunningham <wjcunningham7@gmail.com>

### Operations

- Fix `release.yml` workflow
- Adding a step in `release.yml/docker` job to trigger the AWS executor base image build in the remote repo `covalent-aws-plugins`
- Pass all the necessary inputs for the triggered workflow as part of the HTTP POST request body
- Added MacOS 12 to test matrix

### Changed

- Skipping stalling `dask_executor` functional test
- Database is initialized in `covalent_ui/app.py` instead of in the CLI's `start` method in order to support management via `start-stop-daemon`.
- Convert `COVALENT_SVC_PORT` to `int` when parsing env var
- Skipping stalling `dask_executor` functional test

### Added

- Modified `_DEFAULT_CONSTRAINT_VALUES` to a dataclass called `DefaultMetadataValues`, it is still used as a dictionary everywhere (named `DEFAULT_METADATA_VALUES` instead) but in an object-like manner.
- Modified `_DEFAULT_CONFIG` to also be a dataclass called `DefaultConfig`, which is initialized whenever needed and used like a dictionary (named `DEFAULT_CONFIG`).
- `ConfigManager` is now thread safe since it is initialized whenever needed instead of one object being accessed by multiple processes/threads leading to corruption of the config file.
- Using `contextlib.supress` to ignore `psutil.NoSuchProcess` errors instead of `try/except` with `pass`.
- Filter workflow dispatches by status on the GUI.
- Delete all workflow dispatches present in the database from the GUI and add filter level deletion of workflow dispatches as well.
- Theme changes as part of latest wireframe.
- Factory functions to generate configurations and default metadata at the time when required. This is because certain values like default executors are only determined when the covalent server starts.
- Respecting the configuration options like default executor, no. of workers, developer mode, etc. when restarting the server.
- Unit tests for `remote_executor.py`
- Added alembic migrations script for DB schema v12
- Environment variables added to `defaults.py` in order to support system services
- Covalent OpenRC init script added

### Removed

- Deprecated `_DEFAULT_CONSTRAINTS_DEPRECATED` removed.
- Confusing `click` argument `no-cluster` instead of flag `--no-cluster` removed; this was also partially responsible for unexpected behaviour with using `no-cluster` option when starting covalent.

### Operations

- Fixed a bug in changelog.yml caused by passing a large list of commits as a var

### Tests

- Updated tests to reflect above changes.
- Updated more tests to DB schema v12
- Improved DB mocking in dispatcher tests

### Fixed

- Removed inheritance of `call_before` metadata related to file transfers from parent electron to collected nodes.
- Executor instances at runtime no longer inadvertently modify
  transport graph nodes when modifying their attributes.
- Syntax error in `tests.yml`

### Docs

- Updated AWS Lambda plugin rtd with mention to its limitations.
- Updated RTD concepts and tutorials to reflect new UI.

## [0.197.0] - 2022-09-08

### Authors

- Will Cunningham <wjcunningham7@users.noreply.github.com>
- Co-authored-by: Scott Wyman Neagle <scott@agnostiq.ai>
- Alejandro Esquivel <ae@alejandro.ltd>
- Co-authored-by: Will Cunningham <wjcunningham7@gmail.com>
- Aravind-psiog <100823292+Aravind-psiog@users.noreply.github.com>
- Faiyaz Hasan <faiyaz@agnostiq.ai>
- Co-authored-by: Venkat Bala <venkat@agnostiq.ai>
- Prasanna Venkatesh <54540812+Prasy12@users.noreply.github.com>
- Co-authored-by: Amalan Jenicious F <amalan.jenicious@psiog.com>
- Okechukwu Emmanuel Ochia <okechukwu@agnostiq.ai>
- Co-authored-by: pre-commit-ci[bot] <66853113+pre-commit-ci[bot]@users.noreply.github.com>
- Casey Jao <casey@agnostiq.ai>

### Fixed

- Fixed missing lattice and result object attributes after rehydrating from datastore.

### Changed

- Implemented v12 of the DB schema

### Tests

- Enhanced DB tests to check faithfulness of persist and rehydrate operations

### Docs

- Update user interface docs for filter and delete features.
- Added credential management page

## [0.196.0] - 2022-09-07

### Authors

- Will Cunningham <wjcunningham7@users.noreply.github.com>
- Co-authored-by: Scott Wyman Neagle <scott@agnostiq.ai>
- Alejandro Esquivel <ae@alejandro.ltd>
- Co-authored-by: Will Cunningham <wjcunningham7@gmail.com>
- Aravind-psiog <100823292+Aravind-psiog@users.noreply.github.com>
- Faiyaz Hasan <faiyaz@agnostiq.ai>
- Co-authored-by: Venkat Bala <venkat@agnostiq.ai>
- Prasanna Venkatesh <54540812+Prasy12@users.noreply.github.com>
- Co-authored-by: Amalan Jenicious F <amalan.jenicious@psiog.com>
- Okechukwu Emmanuel Ochia <okechukwu@agnostiq.ai>
- Co-authored-by: pre-commit-ci[bot] <66853113+pre-commit-ci[bot]@users.noreply.github.com>
- Casey Jao <casey@agnostiq.ai>

### Changed

- Sublattices are now run completely internally, without any HTTP calls.
- Lattice-level metadata is persisted atomically for sublattices.

## [0.195.0] - 2022-09-06

### Authors

- Will Cunningham <wjcunningham7@users.noreply.github.com>
- Co-authored-by: Scott Wyman Neagle <scott@agnostiq.ai>
- Alejandro Esquivel <ae@alejandro.ltd>
- Co-authored-by: Will Cunningham <wjcunningham7@gmail.com>
- Aravind-psiog <100823292+Aravind-psiog@users.noreply.github.com>
- Faiyaz Hasan <faiyaz@agnostiq.ai>
- Co-authored-by: Venkat Bala <venkat@agnostiq.ai>
- Prasanna Venkatesh <54540812+Prasy12@users.noreply.github.com>
- Co-authored-by: Amalan Jenicious F <amalan.jenicious@psiog.com>
- Okechukwu Emmanuel Ochia <okechukwu@agnostiq.ai>
- Co-authored-by: pre-commit-ci[bot] <66853113+pre-commit-ci[bot]@users.noreply.github.com>
- Casey Jao <casey@agnostiq.ai>

### Changed

- `import covalent` no longer pulls in the server components

### Operations

- Fixed `tests.yml` where `RECOMMENDED_PLATFORM` was not properly set

## [0.194.0] - 2022-09-06

### Authors

- Will Cunningham <wjcunningham7@users.noreply.github.com>
- Co-authored-by: Scott Wyman Neagle <scott@agnostiq.ai>
- Alejandro Esquivel <ae@alejandro.ltd>
- Co-authored-by: Will Cunningham <wjcunningham7@gmail.com>
- Aravind-psiog <100823292+Aravind-psiog@users.noreply.github.com>
- Faiyaz Hasan <faiyaz@agnostiq.ai>
- Co-authored-by: Venkat Bala <venkat@agnostiq.ai>
- Prasanna Venkatesh <54540812+Prasy12@users.noreply.github.com>
- Co-authored-by: Amalan Jenicious F <amalan.jenicious@psiog.com>
- Okechukwu Emmanuel Ochia <okechukwu@agnostiq.ai>
- Co-authored-by: pre-commit-ci[bot] <66853113+pre-commit-ci[bot]@users.noreply.github.com>
- Casey Jao <casey@agnostiq.ai>

### Operations

- Added a workflow which checks for missing or extra requirements
- Added pycln to pre-commit hooks #867

### Removed

- PyYAML
- tailer

## [0.193.0] - 2022-09-06

### Authors

- Will Cunningham <wjcunningham7@users.noreply.github.com>
- Co-authored-by: Scott Wyman Neagle <scott@agnostiq.ai>
- Alejandro Esquivel <ae@alejandro.ltd>
- Co-authored-by: Will Cunningham <wjcunningham7@gmail.com>
- Aravind-psiog <100823292+Aravind-psiog@users.noreply.github.com>
- Faiyaz Hasan <faiyaz@agnostiq.ai>
- Co-authored-by: Venkat Bala <venkat@agnostiq.ai>
- Prasanna Venkatesh <54540812+Prasy12@users.noreply.github.com>
- Co-authored-by: Amalan Jenicious F <amalan.jenicious@psiog.com>
- Okechukwu Emmanuel Ochia <okechukwu@agnostiq.ai>
- Co-authored-by: pre-commit-ci[bot] <66853113+pre-commit-ci[bot]@users.noreply.github.com>
- Casey Jao <casey@agnostiq.ai>

### Changed

- Refactored executor base classes

### Operations

- pre-commit autoupdate

## [0.192.0] - 2022-09-02

### Authors

- Will Cunningham <wjcunningham7@users.noreply.github.com>
- Co-authored-by: Scott Wyman Neagle <scott@agnostiq.ai>
- Alejandro Esquivel <ae@alejandro.ltd>
- Co-authored-by: Will Cunningham <wjcunningham7@gmail.com>
- Aravind-psiog <100823292+Aravind-psiog@users.noreply.github.com>
- Faiyaz Hasan <faiyaz@agnostiq.ai>
- Co-authored-by: Venkat Bala <venkat@agnostiq.ai>
- Prasanna Venkatesh <54540812+Prasy12@users.noreply.github.com>
- Co-authored-by: Amalan Jenicious F <amalan.jenicious@psiog.com>
- Okechukwu Emmanuel Ochia <okechukwu@agnostiq.ai>
- Co-authored-by: pre-commit-ci[bot] <66853113+pre-commit-ci[bot]@users.noreply.github.com>

### Changed

- Modified how `no_cluster` is passed to `app.py` from the CLI

## [0.191.0] - 2022-09-01

### Authors

- Will Cunningham <wjcunningham7@users.noreply.github.com>
- Co-authored-by: Scott Wyman Neagle <scott@agnostiq.ai>
- Alejandro Esquivel <ae@alejandro.ltd>
- Co-authored-by: Will Cunningham <wjcunningham7@gmail.com>
- Aravind-psiog <100823292+Aravind-psiog@users.noreply.github.com>
- Faiyaz Hasan <faiyaz@agnostiq.ai>
- Co-authored-by: Venkat Bala <venkat@agnostiq.ai>
- Prasanna Venkatesh <54540812+Prasy12@users.noreply.github.com>
- Co-authored-by: Amalan Jenicious F <amalan.jenicious@psiog.com>
- Okechukwu Emmanuel Ochia <okechukwu@agnostiq.ai>
- Co-authored-by: pre-commit-ci[bot] <66853113+pre-commit-ci[bot]@users.noreply.github.com>

### Added

- Implementation of RemoteExecutor

## [0.190.0] - 2022-09-01

### Authors

- Will Cunningham <wjcunningham7@users.noreply.github.com>
- Co-authored-by: Scott Wyman Neagle <scott@agnostiq.ai>
- Alejandro Esquivel <ae@alejandro.ltd>
- Co-authored-by: Will Cunningham <wjcunningham7@gmail.com>
- Aravind-psiog <100823292+Aravind-psiog@users.noreply.github.com>
- Faiyaz Hasan <faiyaz@agnostiq.ai>
- Co-authored-by: Venkat Bala <venkat@agnostiq.ai>
- Prasanna Venkatesh <54540812+Prasy12@users.noreply.github.com>
- Co-authored-by: Amalan Jenicious F <amalan.jenicious@psiog.com>
- Okechukwu Emmanuel Ochia <okechukwu@agnostiq.ai>

### Changed

- Renamed `BaseAsyncExecutor` and its references to `AsyncBaseExecutor`.

## [0.189.0] - 2022-08-31

### Authors

- Will Cunningham <wjcunningham7@users.noreply.github.com>
- Co-authored-by: Scott Wyman Neagle <scott@agnostiq.ai>
- Alejandro Esquivel <ae@alejandro.ltd>
- Co-authored-by: Will Cunningham <wjcunningham7@gmail.com>
- Aravind-psiog <100823292+Aravind-psiog@users.noreply.github.com>
- Faiyaz Hasan <faiyaz@agnostiq.ai>
- Co-authored-by: Venkat Bala <venkat@agnostiq.ai>
- Prasanna Venkatesh <54540812+Prasy12@users.noreply.github.com>
- Co-authored-by: Amalan Jenicious F <amalan.jenicious@psiog.com>

### Added

- Added capability to take screenshot of the graph with covalent logo on the GUI.

### Operations

- Changed the environment switches in tests.yml to be `true`/empty instead of 1/0

- Adding `benchmark.yml` workflow

### Tests

- Adding scripts in `tests/stress_tests/benchmarks`

## [0.188.0] - 2022-08-31

### Authors

- Will Cunningham <wjcunningham7@users.noreply.github.com>
- Co-authored-by: Scott Wyman Neagle <scott@agnostiq.ai>
- Alejandro Esquivel <ae@alejandro.ltd>
- Co-authored-by: Will Cunningham <wjcunningham7@gmail.com>
- Aravind-psiog <100823292+Aravind-psiog@users.noreply.github.com>

### Added

- Created a prototype of a production Dockerfile
- The old Dockerfile has been moved to Dockerfile.dev

### Docs

- Added db schema migration error guide in RTD
- Removed `get_data_store` from quantum chemistry tutorial #1046

### Operations

- Front-end test coverage measured and reported in CI
- Added reusable version action

- Added read the docs for user interface

## [0.187.0] - 2022-08-28

### Authors

- Prasanna Venkatesh <54540812+Prasy12@users.noreply.github.com>
- Co-authored-by: Kamalesh-suresh <kamalesh.suresh@psiog.com>
- Co-authored-by: Amalan Jenicious F <amalan.jenicious@psiog.com>
- Co-authored-by: pre-commit-ci[bot] <66853113+pre-commit-ci[bot]@users.noreply.github.com>

### Tests

- Fixed `test_using_executor_names` and `test_internal_sublattice_dispatch` tests to also work with `--no-cluster` option.

### Added

- Added test cases for front-end react components.

## [0.186.0] - 2022-08-25

### Authors

- Sankalp Sanand <sankalp@agnostiq.ai>
- Co-authored-by: Alejandro Esquivel <ae@alejandro.ltd>
- Venkat Bala <venkat@agnostiq.ai>
- Okechukwu Emmanuel Ochia <okechukwu@agnostiq.ai>
- Co-authored-by: pre-commit-ci[bot] <66853113+pre-commit-ci[bot]@users.noreply.github.com>
- Co-authored-by: Will Cunningham <wjcunningham7@gmail.com>
- Co-authored-by: Scott Wyman Neagle <scott@agnostiq.ai>
- Venkat Bala <15014089+venkatBala@users.noreply.github.com>
- Aravind-psiog <100823292+Aravind-psiog@users.noreply.github.com>
- Co-authored-by: Kamalesh-suresh <kamalesh.suresh@psiog.com>
- Co-authored-by: Prasy12 <prasanna.venkatesh@psiog.com>

### Operations

- Fix conditional logic around dumping of `covalent` logs to stdout in test workflows
- Build test matrix by parsing configs from json
- Dump covalent logs if any of the tests step fail
- changed-files action uses the proper sha in version.yml

### Docs

- Added RTD and header for the AWS EC2 executor plugin.
- Refactored tutorials for better organization

### Added

- Added executor label, node id and node type to graph node UI

### Changed

- Runtime has been modified to be more precise on the lattice and electron sidebar

## [0.185.0] - 2022-08-23

### Authors

- Sankalp Sanand <sankalp@agnostiq.ai>
- Co-authored-by: Alejandro Esquivel <ae@alejandro.ltd>
- Venkat Bala <venkat@agnostiq.ai>

### Added

- Adding `load_tests` subdirectory to tests to facilitate execution of Covalent benchmarks during nightly runs
- Added `locust` requirements to tests `requirements.txt`

## [0.184.2] - 2022-08-23

### Authors

- Sankalp Sanand <sankalp@agnostiq.ai>
- Co-authored-by: Alejandro Esquivel <ae@alejandro.ltd>

### Fixed

- Switched the `render_as_batch` flag in the alembic env context so that `ALTER` commands are supported in SQLite migrations.

### Docs

- Updated custom executor RTD to show a simpler example

### Operations

- pre-commit autoupdate

## [0.184.1] - 2022-08-23

### Authors

- Alejandro Esquivel <ae@alejandro.ltd>
- Venkat Bala <venkat@agnostiq.ai>
- Co-authored-by: Scott Wyman Neagle <scott@agnostiq.ai>
- Casey Jao <casey@agnostiq.ai>
- Sankalp Sanand <sankalp@agnostiq.ai>

### Fixed

- Function's `__doc__` and `__name__` storage in dict/json for transportable object fixed.

### Tests

- Added unit test for the above fix.

## [0.184.0] - 2022-08-22

### Authors

- Alejandro Esquivel <ae@alejandro.ltd>
- Venkat Bala <venkat@agnostiq.ai>
- Co-authored-by: Scott Wyman Neagle <scott@agnostiq.ai>
- Casey Jao <casey@agnostiq.ai>

### Changed

- Electron metadata is serialized earlier during workflow construction
  to reduce unexpected executor pip requirements.

### Operations

- Updating conditional logic for the different steps in `release` workflow
- Dependabot update

### Docs

- Removed "How to synchronize lattices" section from RTD

## [0.183.0] - 2022-08-18

### Authors

- Scott Wyman Neagle <scott@agnostiq.ai>
- Venkat Bala <venkat@agnostiq.ai>

### Added

- Adding tests to update patch coverage for the `covalent logs` cli

### Changed

- Modify the `covalent logs` CLI handler to read logs line by line

### Operations

- Update release workflow
- Adding a `wait` input for the Conda action

## [0.182.2] - 2022-08-18

### Authors

- Scott Wyman Neagle <scott@agnostiq.ai>
- Will Cunningham <wjcunningham7@users.noreply.github.com>
- Alejandro Esquivel <ae@alejandro.ltd>
- Co-authored-by: Will Cunningham <wjcunningham7@gmail.com>
- Co-authored-by: Faiyaz Hasan <faiyaz@agnostiq.ai>

### Fixed

- CLI `service.py` tests to run without the server needing to be started.

### Docs

- Added `covalent db` cli command to API section of RTD

### Docs

- Fixed RTD downloads badge image to point to `covalent` rather than `cova`

### Operations

- Use conda skeleton action for build and upload

### Docs

- Updating WCI yaml with new file transfer protocols

## [0.182.1] - 2022-08-17

### Authors

- Will Cunningham <wjcunningham7@users.noreply.github.com>
- Venkat Bala <venkat@agnostiq.ai>
- Co-authored-by: santoshkumarradha <santosh@agnostiq.ai>
- Co-authored-by: pre-commit-ci[bot] <66853113+pre-commit-ci[bot]@users.noreply.github.com>
- Co-authored-by: Santosh kumar <29346072+santoshkumarradha@users.noreply.github.com>
- Co-authored-by: Scott Wyman Neagle <scott@agnostiq.ai>
- Prasanna Venkatesh <54540812+Prasy12@users.noreply.github.com>
- Co-authored-by: Will Cunningham <wjcunningham7@gmail.com>

### Fixed

- lattice.draw() fix on the GUI.

## [0.182.0] - 2022-08-17

### Authors

- Will Cunningham <wjcunningham7@users.noreply.github.com>
- Venkat Bala <venkat@agnostiq.ai>
- Co-authored-by: santoshkumarradha <santosh@agnostiq.ai>
- Co-authored-by: pre-commit-ci[bot] <66853113+pre-commit-ci[bot]@users.noreply.github.com>
- Co-authored-by: Santosh kumar <29346072+santoshkumarradha@users.noreply.github.com>
- Co-authored-by: Scott Wyman Neagle <scott@agnostiq.ai>

### Added

- Update RTD for `AWS Batch` executor
- Removed `AWS Lambda` executor RTD from this branch in order to keep changes atomic

### Changed

- Synced with latest develop

### Docs

- Adding RTD for `AWS Braket` executor
- Adding dropdown menu for the IAM policy
- Delete RTD for other cloud executor to keep changes atomic
- Renamed `executers` folder to `executors`

### Docs

- Updated short release notes

## [0.181.0] - 2022-08-17

### Authors

- Alejandro Esquivel <ae@alejandro.ltd>
- Will Cunningham <wjcunningham7@users.noreply.github.com>
- Scott Wyman Neagle <scott@agnostiq.ai>
- Venkat Bala <venkat@agnostiq.ai>
- Co-authored-by: santoshkumarradha <santosh@agnostiq.ai>
- Co-authored-by: pre-commit-ci[bot] <66853113+pre-commit-ci[bot]@users.noreply.github.com>
- Co-authored-by: Santosh kumar <29346072+santoshkumarradha@users.noreply.github.com>
- Co-authored-by: Will Cunningham <wjcunningham7@gmail.com>
- Prasanna Venkatesh <54540812+Prasy12@users.noreply.github.com>
- Co-authored-by: Kamalesh-suresh <kamalesh.suresh@psiog.com>
- Co-authored-by: Manjunath PV <manjunath.poilath@psiog.com>
- Co-authored-by: ArunPsiog <arun.mukesh@psiog.com>

### Changed

- Lazy loading mechanism on the GUI.

### Fixed

- Displaying electron executor and inputs information on the GUI.
- Animated spinner for running statuses on the GUI.

## Docs

- Add `AWSLambdaExecutor` RTD
- Update `api.rst` to include `cluster` CLI command option
- Added version migration guide section in RTD
- Update RTD for `AWS ECS` executor
- Remove AWS Lambda and Batch RTDs to keep changes atomic
- Adding dropdowns to IAM policy documents
- Updated compatibility matrix
- Updated pip, bash and callable deps how-to guides

### Operations

- NPM install on CentOS done explicitly
- `-y` flag for `conda install`

## [0.180.0] - 2022-08-16

### Authors

- Casey Jao <casey@agnostiq.ai>
- Co-authored-by: Alejandro Esquivel <ae@alejandro.ltd>
- Okechukwu Emmanuel Ochia <okechukwu@agnostiq.ai>
- Scott Wyman Neagle <scott@agnostiq.ai>
- Co-authored-by: pre-commit-ci[bot] <66853113+pre-commit-ci[bot]@users.noreply.github.com>
- Co-authored-by: Will Cunningham <wjcunningham7@gmail.com>
- Sankalp Sanand <sankalp@agnostiq.ai>

### Removed

- Removed `ct.wait.LONG` etc. constants from covalent's init

### Changed

- `wait` in `_get_result_from_dispatcher` will now use `_results_manager.wait.EXTREME` if `True` has been passed to it.

### Operations

- Prettierified release.yml
- Cleaned up pre-commit-config.yml

### Docs

- Updated Bash Lepton tutorial to conform with the latest Lepton interface changes
- Disabling how-to guide for executing an electron with a specified Conda environment.
- Fixed "How To" for Python leptons

## [0.179.0] - 2022-08-16

### Authors

### Changed

- Changed terser package version on webapp yarn-lock file.

## [0.178.0] - 2022-08-15

### Authors

- Will Cunningham <wjcunningham7@users.noreply.github.com>
- Co-authored-by: Alejandro Esquivel <ae@alejandro.ltd>
- Casey Jao <casey@agnostiq.ai>

### Changed

- Dispatch workflows as asyncio tasks on the FastAPI event loop instead of in separate threads

### Fixed

- Deconflict wait enum with `ct.wait` function; `wait` -> `WAIT`

### Operations

- Conda package is built and tested on a nightly schedule
- Conda deployment step is added to `release.yml`
- Install yarn and npm on Ubuntu whenever the webapp needs to be built

## [0.177.0] - 2022-08-11

### Authors

- Scott Wyman Neagle <scott@agnostiq.ai>
- Co-authored-by: Faiyaz Hasan <faiyaz@agnostiq.ai>
- Casey Jao <casey@agnostiq.ai>
- Venkat Bala <venkat@agnostiq.ai>
- Co-authored-by: pre-commit-ci[bot] <66853113+pre-commit-ci[bot]@users.noreply.github.com>

### Removed

- `while True` in `app.get_result`

### Changed

- Flask route logic to return 503 when the result is not ready

### Tests

- results_manager tests

### Operations

- Fix conditional checks for `pre-release` and `stable` Covalent docker image builds

## [0.176.0] - 2022-08-11

### Authors

- Scott Wyman Neagle <scott@agnostiq.ai>
- Co-authored-by: Faiyaz Hasan <faiyaz@agnostiq.ai>
- Casey Jao <casey@agnostiq.ai>

### Operations

- Update precommit yaml.

### Removed

- `Lattice.check_consumables()`, `_TransportGraph.get_topologically_sorted_graph()`

### Operations

- Trigger webapp build if `build==true`

## [0.175.0] - 2022-08-11

### Authors

- Scott Wyman Neagle <scott@agnostiq.ai>
- Co-authored-by: Faiyaz Hasan <faiyaz@agnostiq.ai>
- Casey Jao <casey@agnostiq.ai>

### Operations

- Trigger Slack alert for failed tests on `workflow_run`

## [0.174.0] - 2022-08-11

### Authors

- Casey Jao <casey@agnostiq.ai>
- Alejandro Esquivel <ae@alejandro.ltd>

### Changed

- Changed return value for TransferFromRemote and TransferToRemote (download/upload) operations to be consistent and always return filepath tuples

### Docs

- Updated docs with File Transfer return value changes and `files` kwarg injections

### Fixed

- Fixed postprocessing workflows that return an electron with an incoming wait_for edge

## [0.173.0] - 2022-08-10

### Authors

- Sankalp Sanand <sankalp@agnostiq.ai>

### Added

- `--hard` and `--yes` flags added to `covalent purge` for hard purging (also deletes the databse) and autoapproving respectively.

### Changed

- `covalent purge` now shows the user a prompt informing them what dirs and files will be deleted.
- Improved shown messages in some commands.

### Tests

- Updated tests to reflect above changes.

## [0.172.0] - 2022-08-10

### Authors

- Will Cunningham <wjcunningham7@users.noreply.github.com>
- Prasanna Venkatesh <54540812+Prasy12@users.noreply.github.com>
- Co-authored-by: pre-commit-ci[bot] <66853113+pre-commit-ci[bot]@users.noreply.github.com>
- Co-authored-by: Aravind-psiog <100823292+Aravind-psiog@users.noreply.github.com>
- Co-authored-by: ArunPsiog <arun.mukesh@psiog.com>
- Co-authored-by: manjunath.poilath <manjunath.poilath@psiog.com>
- Co-authored-by: Kamalesh-suresh <kamalesh.suresh@psiog.com>
- Co-authored-by: Amalan Jenicious F <amalan.jenicious@psiog.com>
- Co-authored-by: M Shrikanth <shrikanth.mohan@psiog.com>
- Co-authored-by: Casey Jao <casey@agnostiq.ai>
- Co-authored-by: Aravind-psiog <aravind.prabaharan@psiog.com>
- Co-authored-by: Will Cunningham <wjcunningham7@gmail.com>
- Co-authored-by: Alejandro Esquivel <ae@alejandro.ltd>

### Changed

- Covalent dispatcher flask web apis ported to FastAPI in `covalent_dispatcher/_service/app.py`
- Unit tests written for Covalent dispatcher flask web apis ported to FastAPI in `covalent_dispatcher_tests/_service/app.test.py`
- Web apis of `covalent_ui` refactored to adhere to v11 DB schema
- Electron graph mini map has been moved next to controls on the GUI.
- Lattice status and count of completed & total electrons has been moved to the top of the graph on the GUI.
- Some of the Flask APIs earlier consumed by the GUI have been deprecated & removed from the code base.
- APIs exposed by the web app back end have been re-factored to adhere to the new DB schema v10

### Added

- Added count of dispatches by status on the dispatch list section of the GUI.
- APIs that the GUI consumes have been re-written using FastAPI. This includes re-factoring of older APIs and adding of new APIs.
- Added COVALENT_SERVER_IFACE_ANY flag for uvicorn to start with 0.0.0.0

### Docs

- ReadTheDocs landing page has been improved

## [0.171.0] - 2022-08-10

### Authors

- Casey Jao <casey@agnostiq.ai>
- Co-authored-by: Scott Wyman Neagle <scott@agnostiq.ai>

### Added

- Added `covalent migrate_legacy_result_object` command to save pickled Result objects to the DataStore

## [0.170.1] - 2022-08-09

### Authors

- Venkat Bala <venkat@agnostiq.ai>

### Fixed

- Remove `attr` import added inadvertently

### Tests

- Fix `start` cli test, update `set_config` call count

## [0.170.0] - 2022-08-08

### Authors

- Venkat Bala <venkat@agnostiq.ai>
- Co-authored-by: pre-commit-ci[bot] <66853113+pre-commit-ci[bot]@users.noreply.github.com>

### Changed

- Temporarily allow executor plugin variable name to be either in uppercase or lowercase

## [0.169.0] - 2022-08-08

### Authors

- Venkat Bala <venkat@agnostiq.ai>
- Co-authored-by: pre-commit-ci[bot] <66853113+pre-commit-ci[bot]@users.noreply.github.com>

### Added

- Adding a `covalent config` convenience CLI to quickly view retrive the covalent configuration

## [0.168.0] - 2022-08-08

### Authors

- Venkat Bala <venkat@agnostiq.ai>
- Co-authored-by: pre-commit-ci[bot] <66853113+pre-commit-ci[bot]@users.noreply.github.com>

### Added

- Adding `setup/teardown` methods as placeholders for any executor specific setup and teardown tasks

## [0.167.0] - 2022-08-08

### Authors

- Poojith U Rao <106616820+poojithurao@users.noreply.github.com>
- Co-authored-by: Venkat Bala <venkat@agnostiq.ai>
- Co-authored-by: Faiyaz Hasan <faiyaz@agnostiq.ai>
- Co-authored-by: pre-commit-ci[bot] <66853113+pre-commit-ci[bot]@users.noreply.github.com>
- Co-authored-by: Alejandro Esquivel <ae@alejandro.ltd>

### Added

- S3 File transfer strategy

### Fixed

- Adding maximum number of retries and timeout parameter to the get result http call.

## [0.166.0] - 2022-08-07

### Authors

- Venkat Bala <venkat@agnostiq.ai>

### Tests

- Update dask cli test to match Covalent Dask cluster configuration

### Changed

- Remove newline from log stream formatter for better log statment output
- Jsonify covalent cluster cli outputs

## [0.165.0] - 2022-08-06

### Authors

- Casey Jao <casey@agnostiq.ai>

### Changed

- Make `BaseExecutor` and `BaseAsyncExecutor` class siblings, not parent and child.

### Operations

- Only validate webapp if the webapp was built

### Tests

- Fixed randomly failing lattice json serialization test

## [0.164.0] - 2022-08-05

### Authors

- Sankalp Sanand <sankalp@agnostiq.ai>
- Faiyaz Hasan <faiyaz@agnostiq.ai>
- Co-authored-by: pre-commit-ci[bot] <66853113+pre-commit-ci[bot]@users.noreply.github.com>
- Co-authored-by: Venkat Bala <venkat@agnostiq.ai>
- Co-authored-by: Will Cunningham <wjcunningham7@gmail.com>

### Changed

- Use `update_config` to modify dask configuration from the cluster process
- Simplify `set_config` logic for dask configuration options on `covalent start`
- Removed default values from click options for dask configuration related values

### Added

- Configured default dask configuration options in `defaults.py`

### Fixed

- Overwriting config address issue.

### Tests

- Moved misplaced functional/integration tests from the unit tests folder to their respective folders.
- All of the unit tests now use test DB instead of hitting a live DB.
- Updated `tests.yml` so that functional tests are run whenever tests get changed or github actions are changed.
- Several broken tests were also fixed.

## [0.163.0] - 2022-08-04

### Authors

- Alejandro Esquivel <ae@alejandro.ltd>
- Co-authored-by: Casey Jao <casey@agnostiq.ai>
- Will Cunningham <wjcunningham7@users.noreply.github.com>
- Co-authored-by: Scott Wyman Neagle <scott@agnostiq.ai>

### Added

- Added `rsync` dependency in `Dockerfile`

### Removed

- `Makefile` which was previously improperly committed

### Operations

- Functional tests are run only on `develop`
- `tests.yml` can be run manually provided a commit SHA
- `tests.yml` uses a `build` filter to conditionally install and build Covalent if build files are modified
- `docker.yml` is now only for dev work, and is manually triggered given an SHA
- `release.yml` is enhanced to push stable and pre-release images to a public ECR repo

## [0.162.0] - 2022-08-04

### Authors

- Alejandro Esquivel <ae@alejandro.ltd>
- Co-authored-by: Casey Jao <casey@agnostiq.ai>

### Changed

- Updated Base executor to support non-unique `retval_key`s, particularly for use in File Transfer where we may have several CallDeps with the reserved `retval_key` of value `files`.

## [0.161.2] - 2022-08-04

### Authors

- Alejandro Esquivel <ae@alejandro.ltd>
- Co-authored-by: pre-commit-ci[bot] <66853113+pre-commit-ci[bot]@users.noreply.github.com>

### Fixed

- Updated `covalent db migrations` to overwrite `alembic.ini` `script_location` with absolute path to migrations folder
- Updated `covalent db alembic [args]` command to use project root as `cwd` for alembic subprocess

## [0.161.1] - 2022-08-03

### Authors

- Alejandro Esquivel <ae@alejandro.ltd>
- Scott Wyman Neagle <scott@agnostiq.ai>
- Co-authored-by: Faiyaz Hasan <faiyaz@agnostiq.ai>
- Poojith U Rao <106616820+poojithurao@users.noreply.github.com>
- Co-authored-by: Casey Jao <casey@agnostiq.ai>

### Fixed

- When a list was passed to an electron, the generated electron list
  had metadata copied from the electron. This was resulting in
  call_before and call_after functions being called by the electron
  list as well. The metadata (apart from executor) is now set to
  default values for the electron list.

## [0.161.0] - 2022-08-03

### Authors

- Alejandro Esquivel <ae@alejandro.ltd>
- Scott Wyman Neagle <scott@agnostiq.ai>
- Co-authored-by: Faiyaz Hasan <faiyaz@agnostiq.ai>

### Changed

- Replaced `Session(DispatchDB()._get_data_store().engine)` with `workflow_db.session()`

### Removed

- `DevDataStore` class from `datastore.py`
- workflows manager

## [0.160.1] - 2022-08-02

### Authors

- Alejandro Esquivel <ae@alejandro.ltd>
- Scott Wyman Neagle <scott@agnostiq.ai>

### Fixed

- `script_location` key not found issue when installing with pip (second attempt)

### Docs

- Remove migration guide reference from README

### Operations

- Explicitly check `release == true` in tests.yml

## [0.160.0] - 2022-08-02

### Authors

- Casey Jao <casey@agnostiq.ai>
- Co-authored-by: Faiyaz Hasan <faiyaz@agnostiq.ai>

### Changed

- `Executor.run()` now accepts a `task_metadata` dictionary. Current
  keys consist of `dispatch_id` and `node_id`.

## [0.159.0] - 2022-08-02

### Authors

- Casey Jao <casey@agnostiq.ai>
- Co-authored-by: Faiyaz Hasan <faiyaz@agnostiq.ai>

### Changed

- Database schema has been updated to v11

### Operations

- `paths-filter` will only be run on PRs, i.e on workflow runs, the whole test suite will be run.
- Removed retry action from running on `pytest` steps since they instead use `pytest` retries.
- `codecov.yml` added to enable carry-forward flags
- UI front-end is only built for pull requests when the source changes
- Packaging is only validated on the `develop` branch

## [0.158.0] - 2022-07-29

### Authors

- Okechukwu Emmanuel Ochia <okechukwu@agnostiq.ai>
- Co-authored-by: Scott Wyman Neagle <scott@agnostiq.ai>
- Will Cunningham <wjcunningham7@users.noreply.github.com>
- Alejandro Esquivel <ae@alejandro.ltd>
- Co-authored-by: pre-commit-ci[bot] <66853113+pre-commit-ci[bot]@users.noreply.github.com>
- Casey Jao <casey@agnostiq.ai>
- Co-authored-by: Faiyaz Hasan <faiyaz@agnostiq.ai>

### Changed

- Construct the result object in the dispatcher `entry_point.py` module in order to avoid the Missing Latticed Id error so frequently.
- Update the sleep statement length to 0.1 seconds in the results.manager.

## [0.157.1] - 2022-07-29

### Authors

- Okechukwu Emmanuel Ochia <okechukwu@agnostiq.ai>
- Co-authored-by: Scott Wyman Neagle <scott@agnostiq.ai>
- Will Cunningham <wjcunningham7@users.noreply.github.com>
- Alejandro Esquivel <ae@alejandro.ltd>
- Co-authored-by: pre-commit-ci[bot] <66853113+pre-commit-ci[bot]@users.noreply.github.com>
- Casey Jao <casey@agnostiq.ai>

### Fixed

- Pass non-kwargs to electrons in the correct order during dispatch.

## [0.157.0] - 2022-07-28

### Authors

- Okechukwu Emmanuel Ochia <okechukwu@agnostiq.ai>
- Co-authored-by: Scott Wyman Neagle <scott@agnostiq.ai>
- Will Cunningham <wjcunningham7@users.noreply.github.com>
- Alejandro Esquivel <ae@alejandro.ltd>
- Co-authored-by: pre-commit-ci[bot] <66853113+pre-commit-ci[bot]@users.noreply.github.com>
- Casey Jao <casey@agnostiq.ai>

### Changed

- Expose a public `wait()` function compatible with both calling and dispatching lattices

### Docs

- Updated the RTD on `wait_for()` to use the static `wait()` function

### Operations

- pre-commit autoupdate

### Docs

- Changed the custom executor how-to to be shorter and more concise.
- Re-structured the docs

## [0.156.0] - 2022-07-27

### Authors

- Okechukwu Emmanuel Ochia <okechukwu@agnostiq.ai>
- Co-authored-by: Scott Wyman Neagle <scott@agnostiq.ai>
- Will Cunningham <wjcunningham7@users.noreply.github.com>
- Alejandro Esquivel <ae@alejandro.ltd>
- Co-authored-by: pre-commit-ci[bot] <66853113+pre-commit-ci[bot]@users.noreply.github.com>

### Added

- Bash decorator is introduced
- Lepton commands can be specified as a list of strings rather than strings alone.

## [0.155.1] - 2022-07-26

### Authors

- Okechukwu Emmanuel Ochia <okechukwu@agnostiq.ai>
- Co-authored-by: Scott Wyman Neagle <scott@agnostiq.ai>
- Will Cunningham <wjcunningham7@users.noreply.github.com>
- Alejandro Esquivel <ae@alejandro.ltd>
- Co-authored-by: pre-commit-ci[bot] <66853113+pre-commit-ci[bot]@users.noreply.github.com>

### Fixed

- `script_location` key not found issue when running alembic programatically

### Operations

- Fixed syntax errors in `stale.yml` and in `hotfix.yml`
- `docker.yml` triggered after version bump in `develop` instead of before
- Enhanced `tests.yml` to upload coverage reports by domain

## [0.155.0] - 2022-07-26

### Authors

- Alejandro Esquivel <ae@alejandro.ltd>

### Added

- Exposing `alembic {args}` cli commands through: `covalent db alembic {args}`

## [0.154.0] - 2022-07-25

### Authors

- Casey Jao <casey@agnostiq.ai>
- Co-authored-by: Venkat Bala <venkat@agnostiq.ai>
- Alejandro Esquivel <ae@alejandro.ltd>

### Added

- Added methods to programatically fetch information from Alembic without needing subprocess

## [0.153.1] - 2022-07-25

### Authors

- Casey Jao <casey@agnostiq.ai>
- Co-authored-by: Venkat Bala <venkat@agnostiq.ai>

### Fixed

- Stdout and stderr are now captured when using the dask executor.

### Tests

- Fixed Dask cluster CLI tests

## [0.153.0] - 2022-07-25

### Authors

- Faiyaz Hasan <faiyaz@agnostiq.ai>

### Added

- Helper function to load and save files corresponding to the DB filenames.

### Changed

- Files with .txt, .log extensions are stored as strings.
- Get result web request timeout to 2 seconds.

## [0.152.0] - 2022-07-25

### Authors

- Faiyaz Hasan <faiyaz@agnostiq.ai>
- Co-authored-by: Scott Wyman Neagle <scott@agnostiq.ai>

### Changed

- Pass default DataStore object to node value retrieval method in the Results object.

## [0.151.1] - 2022-07-22

### Authors

- Faiyaz Hasan <faiyaz@agnostiq.ai>
- Co-authored-by: Scott Wyman Neagle <scott@agnostiq.ai>

### Fixed

- Adding maximum number of retries and timeout parameter to the get result http call.
- Disabling result_webhook for now.

## [0.151.0] - 2022-07-22

### Authors

- Scott Wyman Neagle <scott@agnostiq.ai>
- Co-authored-by: Will Cunningham <wjcunningham7@gmail.com>
- Sankalp Sanand <sankalp@agnostiq.ai>

### Added

- `BaseAsyncExecutor` has been added which can be inherited by new async-aware executors.

### Changed

- Since tasks were basically submitting the functions to a Dask cluster by default, they have been converted into asyncio `Tasks` instead which support a far larger number of concurrent tasks than previously used `ThreadPool`.

- `tasks_pool` will still be used to schedule tasks which use non-async executors.

- Executor's `executor` will now receive a callable instead of a serialized function. This allows deserializing the function where it is going to be executed while providing a simplified `execute` at the same time.

- `uvloop` is being used instead of the default event loop of `asyncio` for better performance.

- Tests have also been updated to reflect above changes.

### Operations

- Made Santosh the sole owner of `/docs`

## [0.150.0] - 2022-07-22

### Authors

- Faiyaz Hasan <faiyaz@agnostiq.ai>

### Added

- Initialize database tables when the covalent server is started.

## [0.149.0] - 2022-07-21

### Authors

- Scott Wyman Neagle <scott@agnostiq.ai>
- Co-authored-by: Venkat Bala <venkat@agnostiq.ai>

### Removed

- `result.save()`
- `result._write_dispatch_to_python_file()`

## [0.148.0] - 2022-07-21

### Authors

- Alejandro Esquivel <ae@alejandro.ltd>

### Changed

- Changed DataStore default db path to correspond to dispatch db config path

### Operations

- Added workflow to stale and close pull requests

### Docs

- Fixed `get_metadata` calls in examples to remove `results_dir` argument
- Removed YouTube video temporarily

## [0.147.0] - 2022-07-21

### Authors

- Casey Jao <casey@agnostiq.ai>

### Changed

- Simplified interface for custom executors. All the boilerplate has
  been moved to `BaseExecutor`.

## [0.146.0] - 2022-07-20

### Authors

- Casey Jao <casey@agnostiq.ai>
- Co-authored-by: Venkat Bala <venkat@agnostiq.ai>
- Faiyaz Hasan <faiyaz@agnostiq.ai>

### Added

- Ensure that transportable objects are rendered correctly when printing the result object.

### Tests

- Check that user data is not unpickled by the Covalent server process

## [0.145.0] - 2022-07-20

### Authors

- Scott Wyman Neagle <scott@agnostiq.ai>
- Co-authored-by: Venkat Bala <venkat@agnostiq.ai>
- Co-authored-by: Faiyaz Hasan <faiyaz@agnostiq.ai>

### Removed

- `entry_point.get_result()`

### Changed

- get_result to query an HTTP endpoint instead of a DB session

## [0.144.0] - 2022-07-20

### Authors

- Will Cunningham <wjcunningham7@users.noreply.github.com>
- Co-authored-by: Scott Wyman Neagle <scott@agnostiq.ai>
- Alejandro Esquivel <ae@alejandro.ltd>

### Added

- Set up alembic migrations & added migration guide (`alembic/README.md`)

## [0.143.0] - 2022-07-19

### Authors

- Will Cunningham <wjcunningham7@users.noreply.github.com>
- Co-authored-by: Scott Wyman Neagle <scott@agnostiq.ai>

### Changed

- Installation will fail if `cova` is installed while trying to install `covalent`.

## [0.142.0] - 2022-07-19

### Authors

- Poojith U Rao <106616820+poojithurao@users.noreply.github.com>
- Co-authored-by: Will Cunningham <wjcunningham7@gmail.com>
- Anna Hughes <annagwen42@gmail.com>
- Co-authored-by: Poojith <poojith@agnostiq.ai>
- Co-authored-by: Scott Wyman Neagle <scott@agnostiq.ai>
- Casey Jao <casey@agnostiq.ai>
- Co-authored-by: Venkat Bala <venkat@agnostiq.ai>
- Co-authored-by: pre-commit-ci[bot] <66853113+pre-commit-ci[bot]@users.noreply.github.com>
- Faiyaz Hasan <faiyaz@agnostiq.ai>

### Added

- `electron_num`, `completed_electron_num` fields to the Lattice table.

## [0.141.0] - 2022-07-19

### Authors

- Poojith U Rao <106616820+poojithurao@users.noreply.github.com>
- Co-authored-by: Will Cunningham <wjcunningham7@gmail.com>
- Anna Hughes <annagwen42@gmail.com>
- Co-authored-by: Poojith <poojith@agnostiq.ai>
- Co-authored-by: Scott Wyman Neagle <scott@agnostiq.ai>
- Casey Jao <casey@agnostiq.ai>
- Co-authored-by: Venkat Bala <venkat@agnostiq.ai>
- Co-authored-by: pre-commit-ci[bot] <66853113+pre-commit-ci[bot]@users.noreply.github.com>

### Changed

- Deprecate topological sort in favor of inspect in-degree of nodes until they are zero before dispatching task
- Use deepcopy to generate a copy of the metadata dictionary before saving result object to the database

### Docs

- Adding incomplete pennylane kernel tutorial
- Adding quantum ensemble tutorial

## [0.140.0] - 2022-07-19

### Authors

- Faiyaz Hasan <faiyaz@agnostiq.ai>
- Co-authored-by: Venkat Bala <venkat@agnostiq.ai>

### Added

- Fields `deps_filename`, `call_before_filename` and `call_after_filename` to the `Electron` table.
- Re-write the deps / call before and after file contents when inserting / updating electron record in the database.

### Changed

- Modify the test and implementation logic of inserting the electron record with these new fields.
- Field `key` to `key_filename` in `Electron` table.

## [0.139.1] - 2022-07-19

### Authors

- Divyanshu Singh <55018955+divshacker@users.noreply.github.com>
- Co-authored-by: Scott Wyman Neagle <wymnea@protonmail.com>
- Co-authored-by: Scott Wyman Neagle <scott@agnostiq.ai>
- Co-authored-by: Will Cunningham <wjcunningham7@users.noreply.github.com>

### Fixed

- Fixes Reverse IP problem. All References to `0.0.0.0` are changed to `localhost` . More details can be found [here](https://github.com/AgnostiqHQ/covalent/issues/202)

## [0.139.0] - 2022-07-19

### Authors

- Venkat Bala <venkat@agnostiq.ai>
- Co-authored-by: Scott Wyman Neagle <scott@agnostiq.ai>
- Faiyaz Hasan <faiyaz@agnostiq.ai>
- Co-authored-by: Will Cunningham <wjcunningham7@gmail.com>

### Added

- Columns `is_active` in the lattice, eLectron and Electron dependency tables.

### Docs

- Adding a RTD tutorial/steps on creating a custom executor

## [0.138.0] - 2022-07-19

### Authors

- Anna Hughes <annagwen42@gmail.com>
- Co-authored-by: Will Cunningham <wjcunningham7@gmail.com>
- Will Cunningham <wjcunningham7@users.noreply.github.com>
- Co-authored-by: Venkat Bala <venkat@agnostiq.ai>

### Added

- Docker build workflow

### Changed

- Dockerfile uses multi-stage build

### Docs

- New tutorial demonstrating how to solve the MaxCut Problem with QAOA and Covalent

## [0.137.0] - 2022-07-19

### Authors

- Prasanna Venkatesh <54540812+Prasy12@users.noreply.github.com>
- Co-authored-by: Alejandro Esquivel <ae@alejandro.ltd>

### Added

- Ability to hide/show labels on the graph
- Graph layout with elk configurations

### Changed

- Changed API socket calls interval for graph optimization.

### Tests

- Disabled several dask functional tests

## [0.136.0] - 2022-07-18

### Authors

- Scott Wyman Neagle <scott@agnostiq.ai>
- Co-authored-by: Faiyaz Hasan <faiyaz@agnostiq.ai>

### Changed

- Result.save() has been deprecated in favor of Result.persist() and querying the database directly.

## [0.135.0] - 2022-07-18

### Authors

- Casey Jao <casey@agnostiq.ai>
- Co-authored-by: Scott Wyman Neagle <scott@agnostiq.ai>
- Co-authored-by: Alejandro Esquivel <ae@alejandro.ltd>

### Operations

- Psiog is only codeowner of js files
- Fix in changelog action to handle null author when a bot is committing

### Added

- Support injecting return values of calldeps into electrons during workflow execution

## [0.134.0] - 2022-07-15

### Authors

- Casey Jao <casey@agnostiq.ai>
- Co-authored-by: Scott Wyman Neagle <scott@agnostiq.ai>

### Changed

- Covalent server can now process workflows without having their deps installed

## [0.133.0] - 2022-07-15

### Authors

- Will Cunningham <wjcunningham7@users.noreply.github.com>

### Removed

- Removed the deprecated function `draw_inline` as well as the `matplotlib` dependency.

### Operations

- Fixing the retry block for tests

## [0.132.0] - 2022-07-14

### Authors

- Will Cunningham <wjcunningham7@users.noreply.github.com>

### Added

- Bash lepton support reintroduced with some UX modifications to the Lepton class. Leptons which use scripting languages can be specified as either (1) a command run in the shell/console or (2) a call to a function in a library/script. Leptons which use compiled languages must specify a library and a function name.
- The keyword argument `display_name` can be used to override the name appearing in the UI. Particularly useful when the lepton is a command.
- All arguments except for language are now keyword arguments.
- Keyword arguments passed to a Bash lepton are understood to define environment variables within the shell.
- Non-keyword arguments fill in `$1`, `$2`, etc.
- Named outputs enumerate variables within the shell which will be returned to the user. These can be either `Lepton.OUTPUT` or `Lepton.INPUT_OUTPUT` types.

### Added

- New fields to the decomposed result object Database:

## [0.131.0] - 2022-07-13

### Authors

- Sankalp Sanand <sankalp@agnostiq.ai>
- Co-authored-by: Venkat Bala <venkat@agnostiq.ai>

### Fixed

- `covalent --version` now looks for `covalent` metadata instead of `cova`

### Tests

- Updated the cli test to include whether the correct version number is shown when `covalent --version` is run

### Added

- Method to write electron id corresponding to sublattices in `execution.py` when running `_run_task`.

## [0.130.0] - 2022-07-12

### Authors

- Venkat Bala <venkat@agnostiq.ai>
- Co-authored-by: Scott Wyman Neagle <scott@agnostiq.ai>

### Changed

- Ignoring tests for `cancel_dispatch` and `construct_bash`
- Create a dummy requirements.txt file for pip deps tests
- Fix version of `Werkzeug` package to avoid running into ValueError (unexpected kwarg `as_tuple`)
- Update `customization` how to test by specifying the section header `sdk`

## [0.129.0] - 2022-07-12

### Authors

- Sankalp Sanand <sankalp@agnostiq.ai>
- Co-authored-by: Alejandro Esquivel <ae@alejandro.ltd>

### Added

- Support for `wait_for` type edges when two electrons are connected by their execution side effects instead of output-input relation.

### Changed

- `active_lattice.electron_outputs` now contains the node ids as well for the electron which is being post processed.

## [0.128.1] - 2022-07-12

### Authors

- Faiyaz Hasan <faiyaz@agnostiq.ai>

### Fixed

- `Result.persist` test in `result_test.py`.
- Electron dependency `arg_index` is changed back to Nullable.

## [0.128.0] - 2022-07-12

### Authors

- Okechukwu Emmanuel Ochia <okechukwu@agnostiq.ai>
- Co-authored-by: Casey Jao <casey@agnostiq.ai>
- Co-authored-by: Alejandro Esquivel <ae@alejandro.ltd>
- Co-authored-by: pre-commit-ci[bot] <66853113+pre-commit-ci[bot]@users.noreply.github.com>

### Added

- File transfer support for leptons

## [0.127.0] - 2022-07-11

### Authors

- Scott Wyman Neagle <scott@agnostiq.ai>
- Co-authored-by: Faiyaz Hasan <faiyaz@agnostiq.ai>
- Co-authored-by: Venkat Bala <venkat@agnostiq.ai>

### Added

- When saving to DB, also persist to the new DB if running in develop mode

### Tests

- Flask app route tests

## [0.126.0] - 2022-07-11

### Authors

- Will Cunningham <wjcunningham7@users.noreply.github.com>
- Alejandro Esquivel <ae@alejandro.ltd>
- Co-authored-by: pre-commit-ci[bot] <66853113+pre-commit-ci[bot]@users.noreply.github.com>
- Co-authored-by: Sankalp Sanand <sankalp@agnostiq.ai>

### Added

- Added Folder class
- Added internal call before/after deps to execute File Transfer operations pre/post electron execution.

### Operations

- Enhanced hotfix action to create branches from existing commits

## [0.125.0] - 2022-07-09

### Authors

- Okechukwu Emmanuel Ochia <okechukwu@agnostiq.ai>
- Co-authored-by: pre-commit-ci[bot] <66853113+pre-commit-ci[bot]@users.noreply.github.com>
- Co-authored-by: Alejandro Esquivel <ae@alejandro.ltd>
- Venkat Bala <venkat@agnostiq.ai>
- Co-authored-by: Okechukwu Ochia <emmirald@gmail.com>
- Co-authored-by: Scott Wyman Neagle <scott@agnostiq.ai>

### Added

- Dask Cluster CLI functional/unit tests

### Docs

- Updated RTD concepts, how-to-guides, and api docs with electron dependencies.

### Operations

- Separate out running tests and uploading coverage report to circumvent bug in
  retry action

## [0.124.0] - 2022-07-07

### Authors

- Will Cunningham <wjcunningham7@users.noreply.github.com>
- Co-authored-by: Scott Wyman Neagle <scott@agnostiq.ai>
- Faiyaz Hasan <faiyaz@agnostiq.ai>

### Added

- `Result.persist` method in `covalent/_results_manager/result.py`.

### Operations

- Package pre-releases go to `covalent` instead of `cova` on PyPI.

## [0.123.0] - 2022-07-07

### Authors

- Scott Wyman Neagle <scott@agnostiq.ai>
- Co-authored-by: Faiyaz Hasan <faiyaz@agnostiq.ai>
- Will Cunningham <wjcunningham7@users.noreply.github.com>
- Alejandro Esquivel <ae@alejandro.ltd>
- Co-authored-by: pre-commit-ci[bot] <66853113+pre-commit-ci[bot]@users.noreply.github.com>

### Added

- Added Folder class
- Added internal call before/after deps to execute File Transfer operations pre/post electron execution.

### Operations

- `codeql.yml` and `condabuild.yml` run nightly instead of on every PR.
- Style fixes in changelog

## [0.122.1] - 2022-07-06

### Authors

Will Cunningham <wjcunningham7@users.noreply.github.com>
Co-authored-by: Scott Wyman Neagle <scott@agnostiq.ai>

### Operations

- Added license scanner action
- Pre-commit autoupdate

### Tests

- Tests for running workflows with more than one iteration

### Fixed

- Attribute error caused by attempts to retrieve the name from the node function when the node function is set to None

## [0.122.0] - 2022-07-04

### Authors

Faiyaz Hasan <faiyaz@agnostiq.ai>
Co-authored-by: pre-commit-ci[bot] <66853113+pre-commit-ci[bot]@users.noreply.github.com>

### Added

- `covalent/_results_manager/write_result_to_db.py` module and methods to insert / update data in the DB.
- `tests/covalent_tests/results_manager_tests/write_result_to_db_test.py` containing the unit tests for corresponding functions.

### Changed

- Electron `type` column to a string type rather than an `ElectronType` in DB models.
- Primary keys from `BigInteger` to `Integer` in DB models.

## [0.121.0] - 2022-07-04

### Authors

Will Cunningham <wjcunningham7@users.noreply.github.com>
Co-authored-by: Alejandro Esquivel <ae@alejandro.ltd>
Co-authored-by: pre-commit-ci[bot] <66853113+pre-commit-ci[bot]@users.noreply.github.com>

### Removed

- Unused requirements `gunicorn` and `eventlet` in `requirements.txt` as well as `dask` in `tests/requirements.txt`, since it is already included in the core requirements.

### Docs

- Updated the compatibility matrix in the docs.

## [0.120.0] - 2022-07-04

### Authors

Okechukwu Emmanuel Ochia <okechukwu@agnostiq.ai>
Co-authored-by: Venkat Bala <venkat@agnostiq.ai>
Co-authored-by: pre-commit-ci[bot] <66853113+pre-commit-ci[bot]@users.noreply.github.com>
Co-authored-by: Scott Wyman Neagle <scott@agnostiq.ai>

### Added

- Adding `cluster` CLI options to facilitate interacting with the backend Dask cluster
- Adding options to `covalent start` to enable specifying number of workers, memory limit and threads per worker at cluster startup

### Changed

- Update `DaskAdminWorker` docstring with better explanation

## [0.119.1] - 2022-07-04

### Authors

Scott Wyman Neagle <scott@agnostiq.ai>
Casey Jao <casey@agnostiq.ai>

### Fixed

- `covalent status` checks if the server process is still alive.

### Operations

- Updates to changelog logic to handle multiple authors

## [0.119.0] - 2022-07-03

### Authors

@cjao

### Added

- Introduce support for pip dependencies

## [0.118.0] - 2022-07-02

### Authors

@AlejandroEsquivel

### Added

- Introduced File, FileTransfer, and FileTransferStrategy classes to support various File Transfer use cases prior/post electron execution

## [0.117.0] - 2022-07-02

### Authors

@Emmanuel289

### Added

- Included retry action in 'tests.yaml' workflow.

## [0.116.0] - 2022-06-29

### Authors

@Prasy12

### Changed

- Changed API socket calls interval for graph optimization.

### Added

- Ability to change to different layouts from the GUI.

## [0.115.0] - 2022-06-28

### Authors

@cjao

### Added

- Introduce support for `call_before`, `call_after`, and bash dependencies

### Operations

- Unit tests performed on Python 3.10 on Ubuntu and MacOS images as well as 3.9 on MacOS
- Updated codeowners so that AQ Engineers doesn't own this CHANGELOG
- pre-commit autoupdate

## [0.114.0] - 2022-06-23

### Authors

@dependabot[bot]

### Changed

- Changed eventsource version on webapp yarn-lock file.

### Operations

- Added Github push changelog workflow to append commiters username
- Reusable JavaScript action to parse changelog and update version

## [0.113.0] - 2022-06-21

### Added

- Introduce new db models and object store backends

### Operations

- Syntax fix in hotfix.yml

### Docs

- Added new tutorial: Linear and convolutional autoencoders

## [0.112.0] - 2022-06-20

### Changed

- Changed async version on webapp package-lock file.

## [0.111.0] - 2022-06-20

### Changed

- Changed eventsource version on webapp package-lock file.

### Docs

- Added new tutorial: Covalentified version of the Pennylane Variational Classifier tutorial.

## [0.110.3] - 2022-06-17

### Fixed

- Fix error when parsing electron positional arguments in workflows

### Docs

- Remove hardcoding version info in README.md

## [0.110.2] - 2022-06-10

### Docs

- Fix MNIST tutorial
- Fix Quantum Gravity tutorial
- Update RTD with migration guide compatible with latest release
- Convert all references to `covalent start` from Jupyter notebooks to markdown statements
- Update release notes summary in README.md
- Fixed display issues with figure (in dark mode) and bullet points in tutorials

### Operations

- Added a retry block to the webapp build step in `tests.yml`

## [0.110.1] - 2022-06-10

### Fixed

- Configure dask to not use daemonic processes when creating a cluster

### Operations

- Sync the VERSION file within `covalent` directory to match the root level VERSION
- Manually patch `covalent/VERSION`

## [0.110.0] - 2022-06-10

### Changed

- Web GUI list size and status label colors changed.
- Web GUI graph running icon changed to non-static icon.

### Docs

- Removed references to the Dask executor in RTD as they are no longer needed.

## [0.109.1] - 2022-06-10

### Fixed

- `covalent --version` now works for PyPI releases

## [0.109.0] - 2022-06-10

### Docs

- Update CLI help statements

### Added

- Add CLI functionality to start covalent with/without Dask
- Add CLI support to parse `covalent_ui.log` file

### Operations

- Updating codeowners to establish engineering & psiog ownership

### Docs

- Added new tutorial: Training quantum embedding kernels for classification.

## [0.108.0] - 2022-06-08

### Added

- WCI yaml file

### Docs

- Add pandoc installation updates to contributing guide

## [0.107.0] - 2022-06-07

### Changed

- Skipping stdout/stderr redirection tests until implemented in Dask parent process

### Added

- Simplifed starting the dask cluster using `multiprocessing`
- Added `bokeh==2.4.3` to requirements.txt to enable view Dask dashboard

### Fixed

- Changelog-reminder action now works for PRs from forks.

## [0.106.2] - 2022-06-06

### Fixed

- Specifying the version for package `furo` to `2022.4.7` to prevent breaking doc builds

### Docs

- Added new tutorial: Using Covalent with PennyLane for hybrid computation.

## [0.106.1] - 2022-06-01

### Fixed

- Changelog-reminder action now works for PRs from forks

### Docs

- Removed references to microservices in RTD
- Updated README.md.
- Changed `ct.electron` to `ct.lattice(executor=dask_executor)` in MNIST classifier tutorial

## [0.106.0] - 2022-05-26

### Changed

- Visual theme for Webapp GUI changed in accordance to new theme
- Fonts, colors, icons have been updated

## [0.105.0] - 2022-05-25

### Added

- Add a pre-commit hook for `detect-secrets`.
- Updated the actions in accordance with the migration done in the previous version.

## [0.104.0] - 2022-05-23

### Changed

- Services have been moved to a different codebase. This repo is now hosting the Covalent SDK, local dispatcher backend, Covalent web GUI, and documentation. Version is bumped to `0.104.0` in order to avoid conflicts.
- Update tests to match the current dispatcher api
- Skip testing dask executor until dask executor plugin is made public
- Using 2 thread pools to manage multiple workflows better and the other one for executing electrons in parallel.

### Fixed

- Add psutil and PyYAML to requirements.txt
- Passing the same Electron to multiple inputs of an Electron now works. UI fix pending.
- Dask from `requirements.txt`.

### Removed

- Asyncio usage for electron level concurrency.
- References to dask

### Added

- Functional test added for dask executor with the cluster running locally.
- Scalability tests for different workflows and workflow sizes under `tests/stress_tests/scripts`
- Add sample performance testing workflows under `tests/stress_tests`
- Add pipelines to continuously run the tutorial notebooks
- Create notebook with tasks from RTD

## [0.32.3] - 2022-03-16

### Fixed

- Fix missing UI graph edges between parameters and electrons in certain cases.
- Fix UI crashes in cases where legacy localStorage state was being loaded.

## [0.32.2] - 2022-03-16

### Added

- Images for graphs generated in tutorials and how-tos.
- Note for quantum gravity tutorial to tell users that `tensorflow` doesn't work on M1 Macs.
- `Known Issues` added to `README.md`

### Fixed

- `draw` function usage in tutorials and how-tos now reflects the UI images generated instead of using graphviz.
- Images now render properly in RTD of how-tos.

### Changed

- Reran all the tutorials that could run, generating the outputs again.

## [0.32.1] - 2022-03-15

### Fixed

- CLI now starts server directly in the subprocess instead of as a daemon
- Logs are provided as pipes to Popen instead of using a shell redirect
- Restart behavior fixed
- Default port in `covalent_ui/app.py` uses the config manager

### Removed

- `_graceful_restart` function no longer needed without gunicorn

## [0.32.0] - 2022-03-11

### Added

- Dispatcher microservice API endpoint to dispatch and update workflow.
- Added get runnable task endpoint.

## [0.31.0] - 2022-03-11

### Added

- Runner component's main functionality to run a set of tasks, cancel a task, and get a task's status added to its api.

## [0.30.5] - 2022-03-11

### Updated

- Updated Workflow endpoints & API spec to support upload & download of result objects as pickle files

## [0.30.4] - 2022-03-11

### Fixed

- When executing a task on an alternate Conda environment, Covalent no longer has to be installed on that environment. Previously, a Covalent object (the execution function as a TransportableObject) was passed to the environment. Now it is deserialized to a "normal" Python function, which is passed to the alternate Conda environment.

## [0.30.3] - 2022-03-11

### Fixed

- Fixed the order of output storage in `post_process` which should have been the order in which the electron functions are called instead of being the order in which they are executed. This fixes the order in which the replacement of function calls with their output happens, which further fixes any discrepencies in the results obtained by the user.

- Fixed the `post_process` test to check the order as well.

## [0.30.2] - 2022-03-11

### Changed

- Updated eventlet to 0.31.0

## [0.30.1] - 2022-03-10

### Fixed

- Eliminate unhandled exception in Covalent UI backend when calling fetch_result.

## [0.30.0] - 2022-03-09

### Added

- Skeleton code for writing the different services corresponding to each component in the open source refactor.
- OpenAPI specifications for each of the services.

## [0.29.3] - 2022-03-09

### Fixed

- Covalent UI is built in the Dockerfile, the setup file, the pypi workflow, the tests workflow, and the conda build script.

## [0.29.2] - 2022-03-09

### Added

- Defaults defined in executor plugins are read and used to update the in-memory config, as well as the user config file. But only if the parameter in question wasn't already defined.

### Changed

- Input parameter names and docstrings in \_shared_files.config.update_config were changed for clarity.

## [0.29.1] - 2022-03-07

### Changed

- Updated fail-fast strategy to run all tests.

## [0.29.0] - 2022-03-07

### Added

- DispatchDB for storing dispatched results

### Changed

- UI loads dispatches from DispatchDB instead of browser local storage

## [0.28.3] - 2022-03-03

### Fixed

Installed executor plugins don't have to be referred to by their full module name. Eg, use "custom_executor", instead of "covalent_custom_plugin.custom_executor".

## [0.28.2] - 2022-03-03

### Added

- A brief overview of the tutorial structure in the MNIST classification tutorial.

## [0.28.1] - 2022-03-02

### Added

- Conda installation is only supported for Linux in the `Getting Started` guide.
- MNIST classifier tutorial.

### Removed

- Removed handling of default values of function parameters in `get_named_params` in `covalent/_shared_files/utils.py`. So, it is actually being handled by not being handled since now `named_args` and `named_kwargs` will only contain parameters that were passed during the function call and not all of them.

## [0.28.0] - 2022-03-02

### Added

- Lepton support, including for Python modules and C libraries
- How-to guides showing how to use leptons for each of these

## [0.27.6] - 2022-03-01

### Added

- Added feature development basic steps in CONTRIBUTING.md.
- Added section on locally building RTD (read the docs) in the contributing guide.

## [0.27.5] - 2022-03-01

### Fixed

- Missing UI input data after backend change - needed to be derived from graph for electrons, lattice inputs fixed on server-side, combining name and positional args
- Broken UI graph due to variable->edge_name renaming
- Missing UI executor data after server-side renaming

## [0.27.4] - 2022-02-28

### Fixed

- Path used in `covalent/executor/__init__.py` for executor plugin modules needed updating to `covalent/executor/executor_plugins`

### Removed

- Disabled workflow cancellation test due to inconsistent outcomes. Test will be re-enabled after cancellation mechanisms are investigated further.

## [0.27.3] - 2022-02-25

### Added

- Added `USING_DOCKER.md` guide for running docker container.
- Added cli args to covalent UI flask server `covalent_ui/app.py` to modify port and log file path.

### Removed

- Removed gunicorn from cli and Dockerfile.

### Changed

- Updated cli `covalent_dispatcher/_cli/service.py` to run flask server directly, and removed dispatcher and UI flags.
- Using Flask blueprints to merge Dispatcher and UI servers.
- Updated Dockerfile to run flask server directly.
- Creating server PID file manually in `covalent_dispatcher/_cli/service.py`.
- Updated tests and docs to reflect merged servers.
- Changed all mentions of port 47007 (for old UI server) to 48008.

## [0.27.2] - 2022-02-24

### Changed

- Removed unnecessary blockquotes from the How-To guide for creating custom executors
- Changed "Covalent Cloud" to "Covalent" in the main code text

## [0.27.1] - 2022-02-24

### Removed

- Removed AQ-Engineers from CODEOWNERS in order to fix PR review notifications

## [0.27.0] - 2022-02-24

### Added

- Support for positional only, positional or keyword, variable positional, keyword only, variable keyword types of parameters is now added, e.g an electron can now use variable args and variable kwargs if the number/names of parameters are unknown during definition as `def task(*args, **kwargs)` which wasn't possible before.

- `Lattice.args` added to store positional arguments passed to the lattice's workflow function.

- `get_named_params` function added in `_shared_files/utils.py` which will return a tuple containing named positional arguments and named keyword arguments. The names help in showing and storing these parameters in the transport graph.

- Tests to verify whether all kinds of input paramaters are supported by electron or a lattice.

### Changed

- No longer merging positional arguments with keyword arguments, instead they are separately stored in respective nodes in the transport graph.

- `inputs` returned from `_get_inputs` function in `covalent_dispatcher/_core/execution.py` now contains positional as well as keyword arguments which further get passed to the executor.

- Executors now support positional and keyword arguments as inputs to their executable functions.

- Result object's `_inputs` attribute now contains both `args` and `kwargs`.

- `add_node_for_nested_iterables` is renamed to `connect_node_with_others` and `add_node_to_graph` also renamed to `add_collection_node_to_graph` in `electron.py`. Some more variable renames to have appropriate self-explanatory names.

- Nodes and edges in the transport graph now have a better interface to assign attributes to them.

- Edge attribute `variable` renamed to `edge_name`.

- In `serialize` function of the transport graph, if `metadata_only` is True, then only `metadata` attribute of node and `source` and `target` attributes of edge are kept in the then return serialized `data`.

- Updated the tests wherever necessary to reflect the above changes

### Removed

- Deprecated `required_params_passed` since an error will automatically be thrown by the `build_graph` function if any of the required parameters are not passed.

- Removed duplicate attributes from nodes in the transport graph.

## [0.26.1] - 2022-02-23

### Added

- Added Local Executor section to the API read the docs.

## [0.26.0] - 2022-02-23

### Added

- Automated reminders to update the changelog

## [0.25.3] - 2022-02-23

## Added

- Listed common mocking commands in the CONTRIBUTING.md guide.
- Additional guidelines on testing.

## [0.25.2] - 2022-02-21

### Changed

- `backend` metadata name changed to `executor`.
- `_plan_workflow` usage updated to reflect how that executor related information is now stored in the specific executor object.
- Updated tests to reflect the above changes.
- Improved the dispatch cancellation test to provide a robust solution which earlier took 10 minutes to run with uncertainty of failing every now and then.

### Removed

- Removed `TaskExecutionMetadata` as a consequence of removing `execution_args`.

## [0.25.1] - 2022-02-18

### Fixed

- Tracking imports that have been used in the workflow takes less time.

### Added

- User-imports are included in the dispatch_source.py script. Covalent-related imports are commented out.

## [0.25.0] - 2022-02-18

### Added

- UI: Lattice draw() method displays in web UI
- UI: New navigation panel

### Changed

- UI: Animated graph changes, panel opacity

### Fixed

- UI: Fixed "Not Found" pages

## [0.24.21] - 2022-02-18

### Added

- RST document describing the expectations from a tutorial.

## [0.24.20] - 2022-02-17

### Added

- Added how to create custom executors

### Changed

- Changed the description of the hyperlink for choosing executors
- Fixed typos in doc/source/api/getting_started/how_to/execution/creating_custom_executors.ipynb

## [0.24.19] - 2022-02-16

### Added

- CODEOWNERS for certain files.

## [0.24.18] - 2022-02-15

### Added

- The user configuration file can now specify an executor plugin directory.

## [0.24.17] - 2022-02-15

### Added

- Added a how-to for making custom executors.

## [0.24.16] - 2022-02-12

### Added

- Errors now contain the traceback as well as the error message in the result object.
- Added test for `_post_process` in `tests/covalent_dispatcher_tests/_core/execution_test.py`.

### Changed

- Post processing logic in `electron` and dispatcher now relies on the order of execution in the transport graph rather than node's function names to allow for a more reliable pairing of nodes and their outputs.

- Renamed `init_test.py` in `tests/covalent_dispatcher_tests/_core/` to `execution_test.py`.

### Removed

- `exclude_from_postprocess` list which contained some non executable node types removed since only executable nodes are post processed now.

## [0.24.15] - 2022-02-11

### Fixed

- If a user's configuration file does not have a needed exeutor parameter, the default parameter (defined in \_shared_files/defaults.py) is used.
- Each executor plugin is no longer initialized upon the import of Covalent. This allows required parameters in executor plugins.

## Changed

- Upon updating the configuration data with a user's configuration file, the complete set is written back to file.

## Added

- Tests for the local and base executors.

## [0.24.14] - 2022-02-11

### Added

- UI: add dashboard cards
- UI: add scaling dots background

### Changed

- UI: reduce sidebar font sizes, refine color theme
- UI: refine scrollbar styling, show on container hover
- UI: format executor parameters as YAML code
- UI: update syntax highlighting scheme
- UI: update index.html description meta tag

## [0.24.13] - 2022-02-11

### Added

- Tests for covalent/\_shared_files/config.py

## [0.24.12] - 2022-02-10

### Added

- CodeQL code analyzer

## [0.24.11] - 2022-02-10

### Added

- A new dictionary `_DEFAULT_CONSTRAINTS_DEPRECATED` in defaults.py

### Changed

- The `_DEFAULT_CONSTRAINT_VALUES` dictionary now only contains the `backend` argument

## [0.24.10] - 2022-02-09

### Fixed

- Sporadically failing workflow cancellation test in tests/workflow_stack_test.py

## [0.24.9] - 2022-02-09

## Changed

- Implementation of `_port_from_pid` in covalent_dispatcher/\_cli/service.py.

## Added

- Unit tests for command line interface (CLI) functionalities in covalent_dispatcher/\_cli/service.py and covalent_dispatcher/\_cli/cli.py.

## [0.24.8] - 2022-02-07

### Fixed

- If a user's configuration file does not have a needed parameter, the default parameter (defined in \_shared_files/defaults.py) is used.

## [0.24.7] - 2022-02-07

### Added

- Typing: Add Type hint `dispatch_info` parameter.
- Documentation: Updated the return_type description in docstring.

### Changed

- Typing: Change return type annotation to `Generator`.

## [0.24.6] - 2022-02-06

### Added

- Type hint to `deserialize` method of `TransportableObject` of `covalent/_workflow/transport.py`.

### Changed

- Description of `data` in `deserialize` method of `TransportableObject` of `covalent/_workflow/transport.py` from `The serialized transportable object` to `Cloudpickled function`.

## [0.24.5] - 2022-02-05

### Fixed

- Removed dependence on Sentinel module

## [0.24.4] - 2022-02-04

### Added

- Tests across multiple versions of Python and multiple operating systems
- Documentation reflecting supported configurations

## [0.24.3] - 2022-02-04

### Changed

- Typing: Use `bool` in place of `Optional[bool]` as type annotation for `develop` parameter in `covalent_dispatcher.service._graceful_start`
- Typing: Use `Any` in place of `Optional[Any]` as type annotation for `new_value` parameter in `covalent._shared_files.config.get_config`

## [0.24.2] - 2022-02-04

### Fixed

- Updated hyperlink of "How to get the results" from "./collection/query_electron_execution_result" to "./collection/query_multiple_lattice_execution_results" in "doc/source/how_to/index.rst".
- Updated hyperlink of "How to get the result of a particular electron" from "./collection/query_multiple_lattice_execution_results" to "./collection/query_electron_execution_result" in "doc/source/how_to/index.rst".

## [0.24.1] - 2022-02-04

### Changed

- Changelog entries are now required to have the current date to enforce ordering.

## [0.24.0] - 2022-02-03

### Added

- UI: log file output - display in Output tab of all available log file output
- UI: show lattice and electron inputs
- UI: display executor attributes
- UI: display error message on failed status for lattice and electron

### Changed

- UI: re-order sidebar sections according to latest figma designs
- UI: update favicon
- UI: remove dispatch id from tab title
- UI: fit new uuids
- UI: adjust theme text primary and secondary colors

### Fixed

- UI: auto-refresh result state on initial render of listing and graph pages
- UI: graph layout issues: truncate long electron/param names

## [0.23.0] - 2022-02-03

### Added

- Added `BaseDispatcher` class to be used for creating custom dispatchers which allow connection to a dispatcher server.
- `LocalDispatcher` inheriting from `BaseDispatcher` allows connection to a local dispatcher server running on the user's machine.
- Covalent only gives interface to the `LocalDispatcher`'s `dispatch` and `dispatch_sync` methods.
- Tests for both `LocalDispatcher` and `BaseDispatcher` added.

### Changed

- Switched from using `lattice.dispatch` and `lattice.dispatch_sync` to `covalent.dispatch` and `covalent.dispatch_sync`.
- Dispatcher address now is passed as a parameter (`dispatcher_addr`) to `covalent.dispatch` and `covalent.dispatch_sync` instead of a metadata field to lattice.
- Updated tests, how tos, and tutorials to use `covalent.dispatch` and `covalent.dispatch_sync`.
- All the contents of `covalent_dispatcher/_core/__init__.py` are moved to `covalent_dispatcher/_core/execution.py` for better organization. `__init__.py` only contains function imports which are needed by external modules.
- `dispatch`, `dispatch_sync` methods deprecated from `Lattice`.

### Removed

- `_server_dispatch` method removed from `Lattice`.
- `dispatcher` metadata field removed from `lattice`.

## [0.22.19] - 2022-02-03

### Fixed

- `_write_dispatch_to_python_file` isn't called each time a task is saved. It is now only called in the final save in `_run_planned_workflow` (in covalent_dispatcher/\_core/**init**.py).

## [0.22.18] - 2022-02-03

### Fixed

- Added type information to result.py

## [0.22.17] - 2022-02-02

### Added

- Replaced `"typing.Optional"` with `"str"` in covalent/executor/base.py
- Added missing type hints to `get_dispatch_context` and `write_streams_to_file` in covalent/executor/base.py, BaseExecutor

## [0.22.16] - 2022-02-02

### Added

- Functions to check if UI and dispatcher servers are running.
- Tests for the `is_ui_running` and `is_server_running` in covalent_dispatcher/\_cli/service.py.

## [0.22.15] - 2022-02-01

### Fixed

- Covalent CLI command `covalent purge` will now stop the servers before deleting all the pid files.

### Added

- Test for `purge` method in covalent_dispatcher/\_cli/service.py.

### Removed

- Unused `covalent_dispatcher` import from covalent_dispatcher/\_cli/service.py.

### Changed

- Moved `_config_manager` import from within the `purge` method to the covalent_dispatcher/\_cli/service.py for the purpose of mocking in tests.

## [0.22.14] - 2022-02-01

### Added

- Type hint to `_server_dispatch` method in `covalent/_workflow/lattice.py`.

## [0.22.13] - 2022-01-26

### Fixed

- When the local executor's `log_stdout` and `log_stderr` config variables are relative paths, they should go inside the results directory. Previously that was queried from the config, but now it's queried from the lattice metadata.

### Added

- Tests for the corresponding functions in (`covalent_dispatcher/_core/__init__.py`, `covalent/executor/base.py`, `covalent/executor/executor_plugins/local.py` and `covalent/executor/__init__.py`) affected by the bug fix.

### Changed

- Refactored `_delete_result` in result manager to give the option of deleting the result parent directory.

## [0.22.12] - 2022-01-31

### Added

- Diff check in pypi.yml ensures correct files are packaged

## [0.22.11] - 2022-01-31

### Changed

- Removed codecov token
- Removed Slack notifications from feature branches

## [0.22.10] - 2022-01-29

### Changed

- Running tests, conda, and version workflows on pull requests, not just pushes

## [0.22.9] - 2022-01-27

### Fixed

- Fixing version check action so that it doesn't run on commits that are in develop
- Edited PR template so that markdown checklist appears properly

## [0.22.8] - 2022-01-27

### Fixed

- publish workflow, using `docker buildx` to build images for x86 and ARM, prepare manifest and push to ECR so that pulls will match the correct architecture.
- typo in CONTRIBUTING
- installing `gcc` in Docker image so Docker can build wheels for `dask` and other packages that don't provide ARM wheels

### Changed

- updated versions in `requirements.txt` for `matplotlib` and `dask`

## [0.22.7] - 2022-01-27

### Added

- `MANIFEST.in` did not have `covalent_dispatcher/_service` in it due to which the PyPi package was not being built correctly. Added the `covalent_dispatcher/_service` to the `MANIFEST.in` file.

### Fixed

- setuptools properly including data files during installation

## [0.22.6] - 2022-01-26

### Fixed

- Added service folder in covalent dispatcher to package.

## [0.22.5] - 2022-01-25

### Fixed

- `README.md` images now use master branch's raw image urls hosted on <https://github.com> instead of <https://raw.githubusercontent.com>. Also, switched image rendering from html to markdown.

## [0.22.4] - 2022-01-25

### Fixed

- dispatcher server app included in sdist
- raw image urls properly used

## [0.22.3] - 2022-01-25

### Fixed

- raw image urls used in readme

## [0.22.2] - 2022-01-25

### Fixed

- pypi upload

## [0.22.1] - 2022-01-25

### Added

- Code of conduct
- Manifest.in file
- Citation info
- Action to upload to pypi

### Fixed

- Absolute URLs used in README
- Workflow badges updated URLs
- `install_package_data` -> `include_package_data` in `setup.py`

## [0.22.0] - 2022-01-25

### Changed

- Using public ECR for Docker release

## [0.21.0] - 2022-01-25

### Added

- GitHub pull request templates

## [0.20.0] - 2022-01-25

### Added

- GitHub issue templates

## [0.19.0] - 2022-01-25

### Changed

- Covalent Beta Release

## [0.18.9] - 2022-01-24

### Fixed

- iframe in the docs landing page is now responsive

## [0.18.8] - 2022-01-24

### Changed

- Temporarily removed output tab
- Truncated dispatch id to fit left sidebar, add tooltip to show full id

## [0.18.7] - 2022-01-24

### Changed

- Many stylistic improvements to documentation, README, and CONTRIBUTING.

## [0.18.6] - 2022-01-24

### Added

- Test added to check whether an already decorated function works as expected with Covalent.
- `pennylane` package added to the `requirements-dev.txt` file.

### Changed

- Now using `inspect.signature` instead of `function.__code__` to get the names of function's parameters.

## [0.18.5] - 2022-01-21

### Fixed

- Various CI fixes, including rolling back regression in version validation, caching on s3 hosted badges, applying releases and tags correctly.

## [0.18.4] - 2022-01-21

### Changed

- Removed comments and unused functions in covalent_dispatcher
- `result_class.py` renamed to `result.py`

### Fixed

- Version was not being properly imported inside `covalent/__init__.py`
- `dispatch_sync` was not previously using the `results_dir` metadata field

### Removed

- Credentials in config
- `generate_random_filename_in_cache`
- `is_any_atom`
- `to_json`
- `show_subgraph` option in `draw`
- `calculate_node`

## [0.18.3] - 2022-01-20

### Fixed

- The gunicorn servers now restart more gracefully

## [0.18.2] - 2022-01-21

### Changed

- `tempdir` metadata field removed and replaced with `executor.local.cache_dir`

## [0.18.1] - 2022-01-11

## Added

- Concepts page

## [0.18.0] - 2022-01-20

### Added

- `Result.CANCELLED` status to represent the status of a cancelled dispatch.
- Condition to cancel the whole dispatch if any of the nodes are cancelled.
- `cancel_workflow` function which uses a shared variable provided by Dask (`dask.distributed.Variable`) in a dask client to inform nodes to stop execution.
- Cancel function for dispatcher server API which will allow the server to terminate the dispatch.
- How to notebook for cancelling a dispatched job.
- Test to verify whether cancellation of dispatched jobs is working as expected.
- `cancel` function is available as `covalent.cancel`.

### Changed

- In file `covalent/_shared_files/config.py` instead of using a variable to store and then return the config data, now directly returning the configuration.
- Using `fire_and_forget` to dispatch a job instead of a dictionary of Dask's `Future` objects so that we won't have to manage the lifecycle of those futures.
- The `test_run_dispatcher` test was changed to reflect that the dispatcher no longer uses a dictionary of future objects as it was not being utilized anywhere.

### Removed

- `with dask_client` context was removed as the client created in `covalent_dispatcher/_core/__init__.py` is already being used even without the context. Furthermore, it creates issues when that context is exited which is unnecessary at the first place hence not needed to be resolved.

## [0.17.5] - 2022-01-19

### Changed

- Results directory uses a relative path by default and can be overridden by the environment variable `COVALENT_RESULTS_DIR`.

## [0.17.4] - 2022-01-19

### Changed

- Executor parameters use defaults specified in config TOML
- If relative paths are supplied for stdout and stderr, those files are created inside the results directory

## [0.17.3] - 2022-01-18

### Added

- Sync function
- Covalent CLI tool can restart in developer mode

### Fixed

- Updated the UI address referenced in the README

## [0.17.2] - 2022-01-12

### Added

- Quantum gravity tutorial

### Changed

- Moved VERSION file to top level

## [0.17.1] - 2022-01-19

### Added

- `error` attribute was added to the results object to show which node failed and the reason behind it.
- `stdout` and `stderr` attributes were added to a node's result to store any stdout and stderr printing done inside an electron/node.
- Test to verify whether `stdout` and `stderr` are being stored in the result object.

### Changed

- Redesign of how `redirect_stdout` and `redirect_stderr` contexts in executor now work to allow storing their respective outputs.
- Executors now also return `stdout` and `stderr` strings, along with the execution output, so that they can be stored in their result object.

## [0.17.0] - 2022-01-18

### Added

- Added an attribute `__code__` to electron and lattice which is a copy of their respective function's `__code__` attribute.
- Positional arguments, `args`, are now merged with keyword arguments, `kwargs`, as close as possible to where they are passed. This was done to make sure we support both with minimal changes and without losing the name of variables passed.
- Tests to ensure usage of positional arguments works as intended.

### Changed

- Slight rework to how any print statements in lattice are sent to null.
- Changed `test_dispatcher_functional` in `basic_dispatcher_test.py` to account for the support of `args` and removed a an unnecessary `print` statement.

### Removed

- Removed `args` from electron's `init` as it wasn't being used anywhere.

## [0.16.1] - 2022-01-18

### Changed

- Requirement changed from `dask[complete]` to `dask[distributed]`.

## [0.16.0] - 2022-01-14

### Added

- New UI static demo build
- New UI toolbar functions - orientation, toggle params, minimap
- Sortable and searchable lattice name row

### Changed

- Numerous UI style tweaks, mostly around dispatches table states

### Fixed

- Node sidebar info now updates correctly

## [0.15.11] - 2022-01-18

### Removed

- Unused numpy requirement. Note that numpy is still being installed indirectly as other packages in the requirements rely on it.

## [0.15.10] - 2022-01-16

## Added

- How-to guide for Covalent dispatcher CLI.

## [0.15.9] - 2022-01-18

### Changed

- Switched from using human readable ids to using UUIDs

### Removed

- `human-id` package was removed along with its mention in `requirements.txt` and `meta.yaml`

## [0.15.8] - 2022-01-17

### Removed

- Code breaking text from CLI api documentation.
- Unwanted covalent_dispatcher rst file.

### Changed

- Installation of entire covalent_dispatcher instead of covalent_dispatcher/\_service in setup.py.

## [0.15.7] - 2022-01-13

### Fixed

- Functions with multi-line or really long decorators are properly serialized in dispatch_source.py.
- Multi-line Covalent output is properly commented out in dispatch_source.py.

## [0.15.6] - 2022-01-11

### Fixed

- Sub-lattice functions are successfully serialized in the utils.py get_serialized_function_str.

### Added

- Function to scan utilized source files and return a set of imported modules (utils.get_imports_from_source)

## [0.15.5] - 2022-01-12

### Changed

- UI runs on port 47007 and the dispatcher runs on port 48008. This is so that when the servers are later merged, users continue using port 47007 in the browser.
- Small modifications to the documentation
- Small fix to the README

### Removed

- Removed a directory `generated` which was improperly added
- Dispatcher web interface
- sqlalchemy requirement

## [0.15.4] - 2022-01-11

### Changed

- In file `covalent/executor/base.py`, `pickle` was changed to `cloudpickle` because of its universal pickling ability.

### Added

- In docstring of `BaseExecutor`, a note was added specifying that `covalent` with its dependencies is assumed to be installed in the conda environments.
- Above note was also added to the conda env selector how-to.

## [0.15.3] - 2022-01-11

### Changed

- Replaced the generic `RuntimeError` telling users to check if there is an object manipulation taking place inside the lattice to a simple warning. This makes the original error more visible.

## [0.15.2] - 2022-01-11

### Added

- If condition added for handling the case where `__getattr__` of an electron is accessed to detect magic functions.

### Changed

- `ActiveLatticeManager` now subclasses from `threading.local` to make it thread-safe.
- `ValueError` in the lattice manager's `claim` function now also shows the name of the lattice that is currently claimed.
- Changed docstring of `ActiveLatticeManager` to note that now it is thread-safe.
- Sublattice dispatching now no longer deletes the result object file and is dispatched normally instead of in a serverless manner.
- `simulate_nitrogen_and_copper_slab_interaction.ipynb` notebook tutorial now does normal dispatching as well instead of serverless dispatching. Also, now 7 datapoints will be shown instead of 10 earlier.

## [0.15.1] - 2022-01-11

### Fixed

- Passing AWS credentials to reusable workflows as a secret

## [0.15.0] - 2022-01-10

### Added

- Action to push development image to ECR

### Changed

- Made the publish action reusable and callable

## [0.14.1] - 2022-01-02

### Changed

- Updated the README
- Updated classifiers in the setup.py file
- Massaged some RTD pages

## [0.14.0] - 2022-01-07

### Added

- Action to push static UI to S3

## [0.13.2] - 2022-01-07

### Changed

- Completed new UI design work

## [0.13.1] - 2022-01-02

### Added

- Added eventlet requirement

### Changed

- The CLI tool can now manage the UI flask server as well
- [Breaking] The CLI option `-t` has been changed to `-d`, which starts the servers in developer mode and exposes unit tests to the server.

## [0.13.0] - 2022-01-01

### Added

- Config manager in `covalent/_shared_files/config.py`
- Default location for the main config file can be overridden using the environment variable `COVALENT_CONFIG_DIR`
- Ability to set and get configuration using `get_config` and `set_config`

### Changed

- The flask servers now reference the config file
- Defaults reference the config file

### Fixed

- `ValueError` caught when running `covalent stop`
- One of the functional tests was using a malformed path

### Deprecated

- The `electron.to_json` function
- The `generate_random_filename_in_cache` function

### Removed

- The `get_api_token` function

## [0.12.13] - 2022-01-04

## Removed

- Tutorial section headings

## Fixed

- Plot background white color

## [0.12.12] - 2022-01-06

### Fixed

- Having a print statement inside electron and lattice code no longer causes the workflow to fail.

## [0.12.11] - 2022-01-04

### Added

- Completed UI feature set for first release

### Changed

- UI server result serialization improvements
- UI result update webhook no longer fails on request exceptions, logs warning intead

## [0.12.10] - 2021-12-17

### Added

- Astrophysics tutorial

## [0.12.9] - 2022-01-04

### Added

- Added `get_all_node_results` method in `result_class.py` to return result of all node executions.

- Added `test_parallelilization` test to verify whether the execution is now being achieved in parallel.

### Changed

- Removed `LocalCluster` cluster creation usage to a simple `Client` one from Dask.

- Removed unnecessary `to_run` function as we no longer needed to run execution through an asyncio loop.

- Removed `async` from function definition of previously asynchronous functions, `_run_task`, `_run_planned_workflow`, `_plan_workflow`, and `_run_workflow`.

- Removed `uvloop` from requirements.

- Renamed `test_get_results` to `test_get_result`.

- Reran the how to notebooks where execution time was mentioned.

- Changed how `dispatch_info` context manager was working to account for multiple nodes accessing it at the same time.

## [0.12.8] - 2022-01-02

### Changed

- Changed the software license to GNU Affero 3.0

### Removed

- `covalent-ui` directory

## [0.12.7] - 2021-12-29

### Fixed

- Gunicorn logging now uses the `capture-output` flag instead of redirecting stdout and stderr

## [0.12.6] - 2021-12-23

### Changed

- Cleaned up the requirements and moved developer requirements to a separate file inside `tests`

## [0.12.5] - 2021-12-16

### Added

- Conda build CI job

## [0.12.4] - 2021-12-23

### Changed

- Gunicorn server now checks for port availability before starting

### Fixed

- The `covalent start` function now prints the correct port if the server is already running.

## [0.12.3] - 2021-12-14

### Added

- Covalent tutorial comparing quantum support vector machines with support vector machine algorithms implemented in qiskit and scikit-learn.

## [0.12.2] - 2021-12-16

### Fixed

- Now using `--daemon` in gunicorn to start the server, which was the original intention.

## [0.12.1] - 2021-12-16

### Fixed

- Removed finance references from docs
- Fixed some other small errors

### Removed

- Removed one of the failing how-to tests from the functional test suite

## [0.12.0] - 2021-12-16

### Added

- Web UI prototype

## [0.11.1] - 2021-12-14

### Added

- CLI command `covalent status` shows port information

### Fixed

- gunicorn management improved

## [0.11.0] - 2021-12-14

### Added

- Slack notifications for test status

## [0.10.4] - 2021-12-15

### Fixed

- Specifying a non-default results directory in a sub-lattice no longer causes a failure in lattice execution.

## [0.10.3] - 2021-12-14

### Added

- Functional tests for how-to's in documentation

### Changed

- Moved example script to a functional test in the pipeline
- Added a test flag to the CLI tool

## [0.10.2] - 2021-12-14

### Fixed

- Check that only `kwargs` without any default values in the workflow definition need to be passed in `lattice.draw(ax=ax, **kwargs)`.

### Added

- Function to check whether all the parameters without default values for a callable function has been passed added to shared utils.

## [0.10.1] - 2021-12-13

### Fixed

- Content and style fixes for getting started doc.

## [0.10.0] - 2021-12-12

### Changed

- Remove all imports from the `covalent` to the `covalent_dispatcher`, except for `_dispatch_serverless`
- Moved CLI into `covalent_dispatcher`
- Moved executors to `covalent` directory

## [0.9.1] - 2021-12-13

### Fixed

- Updated CONTRIBUTING to clarify docstring style.
- Fixed docstrings for `calculate_node` and `check_constraint_specific_sum`.

## [0.9.0] - 2021-12-10

### Added

- `prefix_separator` for separating non-executable node types from executable ones.

- `subscript_prefix`, `generator_prefix`, `sublattice_prefix`, `attr_prefix` for prefixes of subscripts, generators,
  sublattices, and attributes, when called on an electron and added to the transport graph.

- `exclude_from_postprocess` list of prefixes to denote those nodes which won't be used in post processing the workflow.

- `__int__()`, `__float__()`, `__complex__()` for converting a node to an integer, float, or complex to a value of 0 then handling those types in post processing.

- `__iter__()` generator added to Electron for supporting multiple return values from an electron execution.

- `__getattr__()` added to Electron for supporting attribute access on the node output.

- `__getitem__()` added to Electron for supporting subscripting on the node output.

- `electron_outputs` added as an attribute to lattice.

### Changed

- `electron_list_prefix`, `electron_dict_prefix`, `parameter_prefix` modified to reflect new way to assign prefixes to nodes.

- In `build_graph` instead of ignoring all exceptions, now the exception is shown alongwith the runtime error notifying that object manipulation should be avoided inside a lattice.

- `node_id` changed to `self.node_id` in Electron's `__call__()`.

- `parameter` type electrons now have the default metadata instead of empty dictionary.

- Instead of deserializing and checking whether a sublattice is there, now a `sublattice_prefix` is used to denote when a node is a sublattice.

- In `dispatcher_stack_test`, `test_dispatcher_flow` updated to indicate the new use of `parameter_prefix`.

### Fixed

- When an execution fails due to something happening in `run_workflow`, then result object's status is now failed and the object is saved alongwith throwing the appropriate exception.

## [0.8.5] - 2021-12-10

### Added

- Added tests for choosing specific executors inside electron initialization.
- Added test for choosing specific Conda environments inside electron initialization.

## [0.8.4] - 2021-12-10

### Changed

- Removed \_shared_files directory and contents from covalent_dispatcher. Logging in covalent_dispatcher now uses the logger in covalent/\_shared_files/logging.py.

## [0.8.3] - 2021-12-10

### Fixed

- Decorator symbols were added to the pseudo-code in the quantum chemistry tutorial.

## [0.8.2] - 2021-12-06

### Added

- Quantum chemistry tutorial.

## [0.8.1] - 2021-12-08

### Added

- Docstrings with typehints for covalent dispatcher functions added.

### Changed

- Replaced `node` to `node_id` in `electron.py`.

- Removed unnecessary `enumerate` in `covalent_dispatcher/_core/__init__.py`.

- Removed `get_node_device_mapping` function from `covalent_dispatcher/_core/__init__.py`
  and moved the definition to directly add the mapping to `workflow_schedule`.

- Replaced iterable length comparison for `executor_specific_exec_cmds` from `if len(executor_specific_exec_cmds) > 0`
  to `if executor_specific_exec_cmds`.

## [0.8.0] - 2021-12-03

### Added

- Executors can now accept the name of a Conda environment. If that environment exists, the operations of any electron using that executor are performed in that Conda environment.

## [0.7.6] - 2021-12-02

### Changed

- How to estimate lattice execution time has been renamed to How to query lattice execution time.
- Change result querying syntax in how-to guides from `lattice.get_result` to
  `covalent.get_result`.
- Choose random port for Dask dashboard address by setting `dashboard_address` to ':0' in
  `LocalCluster`.

## [0.7.5] - 2021-12-02

### Fixed

- "Default" executor plugins are included as part of the package upon install.

## [0.7.4] - 2021-12-02

### Fixed

- Upgraded dask to 2021.10.0 based on a vulnerability report

## [0.7.3] - 2021-12-02

### Added

- Transportable object tests
- Transport graph tests

### Changed

- Variable name node_num to node_id
- Variable name node_idx to node_id

### Fixed

- Transport graph `get_dependencies()` method return type was changed from Dict to List

## [0.7.2] - 2021-12-01

### Fixed

- Date handling in changelog validation

### Removed

- GitLab CI YAML

## [0.7.1] - 2021-12-02

### Added

- A new parameter to a node's result called `sublattice_result` is added.
  This will be of a `Result` type and will contain the result of that sublattice's
  execution. If a normal electron is executed, this will be `None`.

- In `_delete_result` function in `results_manager.py`, an empty results directory
  will now be deleted.

- Name of a sublattice node will also contain `(sublattice)`.

- Added `_dispatch_sync_serverless` which synchronously dispatches without a server
  and waits for a result to be returned. This is the method used to dispatch a sublattice.

- Test for sublatticing is added.

- How-to guide added for sublatticing explaining the new features.

### Changed

- Partially changed `draw` function in `lattice.py` to also draw the subgraph
  of the sublattice when drawing the main graph of the lattice. The change is
  incomplete as we intend to add this feature later.

- Instead of returning `plt`, `draw` now returns the `ax` object.

- `__call__` function in `lattice.py` now runs the lattice's function normally
  instead of dispatching it.

- `_run_task` function now checks whether current node is a sublattice and acts
  accordingly.

### Fixed

- Unnecessary lines to rename the node's name in `covalent_dispatcher/_core/__init__.py` are removed.

- `test_electron_takes_nested_iterables` test was being ignored due to a spelling mistake. Fixed and
  modified to follow the new pattern.

## [0.7.0] - 2021-12-01

### Added

- Electrons can now accept an executor object using the "backend" keyword argument. "backend" can still take a string naming the executor module.
- Electrons and lattices no longer have Slurm metadata associated with the executor, as that information should be contained in the executor object being used as an input argument.
- The "backend" keyword can still be a string specifying the executor module, but only if the executor doesn't need any metadata.
- Executor plugin classes are now directly available to covalent, eg: covalent.executor.LocalExecutor().

## [0.6.7] - 2021-12-01

### Added

- Docstrings without examples for all the functions in core covalent.
- Typehints in those functions as well.
- Used `typing.TYPE_CHECKING` to prevent cyclic imports when writing typehints.

### Changed

- `convert_to_lattice_function` renamed to `convert_to_lattice_function_call`.
- Context managers now raise a `ValueError` instead of a generic `Exception`.

## [0.6.6] - 2021-11-30

### Fixed

- Fixed the version used in the documentation
- Fixed the badge URLs to prevent caching

## [0.6.5] - 2021-11-30

### Fixed

- Broken how-to links

### Removed

- Redundant lines from .gitignore
- \*.ipynb from .gitignore

## [0.6.4] - 2021-11-30

### Added

- How-to guides for workflow orchestration.
  - How to construct an electron
  - How to construct a lattice
  - How to add an electron to lattice
  - How to visualize the lattice
  - How to add constraints to lattices
- How-to guides for workflow and subtask execution.
  - How to execute individual electrons
  - How to execute a lattice
  - How to execute multiple lattices
- How-to guides for status querying.
  - How to query electron execution status
  - How to query lattice execution status
  - How to query lattice execution time
- How-to guides for results collection
  - How to query electron execution results
  - How to query lattice execution results
  - How to query multiple lattice execution results
- Str method for the results object.

### Fixed

- Saving the electron execution status when the subtask is running.

## [0.6.3] - 2021-11-29

### Removed

- JWT token requirement.
- Covalent dispatcher login requirement.
- Update covalent login reference in README.md.
- Changed the default dispatcher server port from 5000 to 47007.

## [0.6.2] - 2021-11-28

### Added

- Github action for tests and coverage
- Badges for tests and coverage
- If tests pass then develop is pushed to master
- Add release action which tags and creates a release for minor version upgrades
- Add badges action which runs linter, and upload badges for version, linter score, and platform
- Add publish action (and badge) which builds a Docker image and uploads it to the AWS ECR

## [0.6.1] - 2021-11-27

### Added

- Github action which checks version increment and changelog entry

## [0.6.0] - 2021-11-26

### Added

- New Covalent RTD theme
- sphinx extension sphinx-click for CLI RTD
- Sections in RTD
- init.py in both covalent-dispatcher logger module and cli module for it to be importable in sphinx

### Changed

- docutils version that was conflicting with sphinx

### Removed

- Old aq-theme

## [0.5.1] - 2021-11-25

### Added

- Integration tests combining both covalent and covalent-dispatcher modules to test that
  lattice workflow are properly planned and executed.
- Integration tests for the covalent-dispatcher init module.
- pytest-asyncio added to requirements.

## [0.5.0] - 2021-11-23

### Added

- Results manager file to get results from a file, delete a result, and redispatch a result object.
- Results can also be awaited to only return a result if it has either been completed or failed.
- Results class which is used to store the results with all the information needed to be used again along with saving the results to a file functionality.
- A result object will be a mercurial object which will be updated by the dispatcher and saved to a file throughout the dispatching and execution parts.
- Direct manipulation of the transport graph inside a result object takes place.
- Utility to convert a function definition string to a function and vice-versa.
- Status class to denote the status of a result object and of each node execution in the transport graph.
- Start and end times are now also stored for each node execution as well as for the whole dispatch.
- Logging of `stdout` and `stderr` can be done by passing in the `log_stdout`, `log_stderr` named metadata respectively while dispatching.
- In order to get the result of a certain dispatch, the `dispatch_id`, the `results_dir`, and the `wait` parameter can be passed in. If everything is default, then only the dispatch id is required, waiting will not be done, and the result directory will be in the current working directory with folder name as `results/` inside which every new dispatch will have a new folder named according to their respective dispatch ids, containing:
  - `result.pkl` - (Cloud)pickled result object.
  - `result_info.yaml` - yaml file with high level information about the result and its execution.
  - `dispatch_source.py` - python file generated, containing the original function definitions of lattice and electrons which can be used to dispatch again.

### Changed

- `logfile` named metadata is now `slurm_logfile`.
- Instead of using `jsonpickle`, `cloudpickle` is being used everywhere to maintain consistency.
- `to_json` function uses `json` instead of `jsonpickle` now in electron and lattice definitions.
- `post_processing` moved to the dispatcher, so the dispatcher will now store a finished execution result in the results folder as specified by the user with no requirement of post processing it from the client/user side.
- `run_task` function in dispatcher modified to check if a node has completed execution and return it if it has, else continue its execution. This also takes care of cases if the server has been closed mid execution, then it can be started again from the last saved state, and the user won't have to wait for the whole execution.
- Instead of passing in the transport graph and dispatch id everywhere, the result object is being passed around, except for the `asyncio` part where the dispatch id and results directory is being passed which afterwards lets the core dispatcher know where to get the result object from and operate on it.
- Getting result of parent node executions of the graph, is now being done using the result object's graph. Storing of each execution's result is also done there.
- Tests updated to reflect the changes made. They are also being run in a serverless manner.

### Removed

- `LatticeResult` class removed.
- `jsonpickle` requirement removed.
- `WorkflowExecutionResult`, `TaskExecutionResult`, and `ExecutionError` singleton classes removed.

### Fixed

- Commented out the `jwt_required()` part in `covalent-dispatcher/_service/app.py`, may be removed in later iterations.
- Dispatcher server will now return the error message in the response of getting result if it fails instead of sending every result ever as a response.

## [0.4.3] - 2021-11-23

### Added

- Added a note in Known Issues regarding port conflict warning.

## [0.4.2] - 2021-11-24

### Added

- Added badges to README.md

## [0.4.1] - 2021-11-23

### Changed

- Removed old coverage badge and fixed the badge URL

## [0.4.0] - 2021-11-23

### Added

- Codecov integrations and badge

### Fixed

- Detached pipelines no longer created

## [0.3.0] - 2021-11-23

### Added

- Wrote a Code of Conduct based on <https://www.contributor-covenant.org/>
- Added installation and environment setup details in CONTRIBUTING
- Added Known Issues section to README

## [0.2.0] - 2021-11-22

### Changed

- Removed non-open-source executors from Covalent. The local SLURM executor is now
- a separate repo. Executors are now plugins.

## [0.1.0] - 2021-11-19

### Added

- Pythonic CLI tool. Install the package and run `covalent --help` for a usage description.
- Login and logout functionality.
- Executor registration/deregistration skeleton code.
- Dispatcher service start, stop, status, and restart.

### Changed

- JWT token is stored to file instead of in an environment variable.
- The Dask client attempts to connect to an existing server.

### Removed

- Removed the Bash CLI tool.

### Fixed

- Version assignment in the covalent init file.

## [0.0.3] - 2021-11-17

### Fixed

- Fixed the Dockerfile so that it runs the dispatcher server from the covalent repo.

## [0.0.2] - 2021-11-15

### Changed

- Single line change in ci script so that it doesn't exit after validating the version.
- Using `rules` in `pytest` so that the behavior in test stage is consistent.

## [0.0.1] - 2021-11-15

### Added

- CHANGELOG.md to track changes (this file).
- Semantic versioning in VERSION.
- CI pipeline job to enforce versioning.<|MERGE_RESOLUTION|>--- conflicted
+++ resolved
@@ -7,8 +7,6 @@
 
 ## [UNRELEASED]
 
-<<<<<<< HEAD
-=======
 ### Added
 
 - Corrected support from distributed Hamiltonian expval calculations
@@ -27,7 +25,6 @@
 - Fix autodoc for SSH, Slurm, AWS Braket, AWS Lambda, AWS EC2, AWS Batch, Google Batch 
 - Updated documentation links in README
 
->>>>>>> 7ef3e4a0
 ### Operations
 
 - Respecting node version as specified in `.nvmrc` file for tests workflow
