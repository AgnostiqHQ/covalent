# Changelog

All notable changes to this project will be documented in this file.

The format is based on [Keep a Changelog](https://keepachangelog.com/en/1.0.0/),
and this project adheres to [Semantic Versioning](https://semver.org/spec/v2.0.0.html).

## [UNRELEASED]

<<<<<<< HEAD
### Operations

- Adding `benchmark.yml` workflow

### Tests

- Adding scripts in `tests/stress_tests/benchmarks`
=======
## [0.187.0] - 2022-08-28

### Authors

- Prasanna Venkatesh <54540812+Prasy12@users.noreply.github.com>
- Co-authored-by: Kamalesh-suresh <kamalesh.suresh@psiog.com>
- Co-authored-by: Amalan Jenicious F <amalan.jenicious@psiog.com>
- Co-authored-by: pre-commit-ci[bot] <66853113+pre-commit-ci[bot]@users.noreply.github.com>


### Tests

- Fixed `test_using_executor_names` and `test_internal_sublattice_dispatch` tests to also work with `--no-cluster` option.

### Added

- Added test cases for front-end react components.
>>>>>>> 362d5548

## [0.186.0] - 2022-08-25

### Authors

- Sankalp Sanand <sankalp@agnostiq.ai>
- Co-authored-by: Alejandro Esquivel <ae@alejandro.ltd>
- Venkat Bala <venkat@agnostiq.ai>
- Okechukwu  Emmanuel Ochia <okechukwu@agnostiq.ai>
- Co-authored-by: pre-commit-ci[bot] <66853113+pre-commit-ci[bot]@users.noreply.github.com>
- Co-authored-by: Will Cunningham <wjcunningham7@gmail.com>
- Co-authored-by: Scott Wyman Neagle <scott@agnostiq.ai>
- Venkat Bala <15014089+venkatBala@users.noreply.github.com>
- Aravind-psiog <100823292+Aravind-psiog@users.noreply.github.com>
- Co-authored-by: Kamalesh-suresh <kamalesh.suresh@psiog.com>
- Co-authored-by: Prasy12 <prasanna.venkatesh@psiog.com>

### Operations

- Fix conditional logic around dumping of `covalent` logs to stdout in test workflows
- Build test matrix by parsing configs from json
- Dump covalent logs if any of the tests step fail
- changed-files action uses the proper sha in version.yml

### Docs

- Added RTD and header for the AWS EC2 executor plugin.
- Refactored tutorials for better organization

### Added

- Added executor label, node id and node type to graph node UI

### Changed

- Runtime has been modified to be more precise on the lattice and electron sidebar

## [0.185.0] - 2022-08-23

### Authors

- Sankalp Sanand <sankalp@agnostiq.ai>
- Co-authored-by: Alejandro Esquivel <ae@alejandro.ltd>
- Venkat Bala <venkat@agnostiq.ai>

### Added

- Adding `load_tests` subdirectory to tests to facilitate execution of Covalent benchmarks during nightly runs
- Added `locust` requirements to tests `requirements.txt`

## [0.184.2] - 2022-08-23

### Authors

- Sankalp Sanand <sankalp@agnostiq.ai>
- Co-authored-by: Alejandro Esquivel <ae@alejandro.ltd>


### Fixed

- Switched the `render_as_batch` flag in the alembic env context so that `ALTER` commands are supported in SQLite migrations.

### Docs

- Updated custom executor RTD to show a simpler example

### Operations

- pre-commit autoupdate

## [0.184.1] - 2022-08-23

### Authors

- Alejandro Esquivel <ae@alejandro.ltd>
- Venkat Bala <venkat@agnostiq.ai>
- Co-authored-by: Scott Wyman Neagle <scott@agnostiq.ai>
- Casey Jao <casey@agnostiq.ai>
- Sankalp Sanand <sankalp@agnostiq.ai>


### Fixed

- Function's `__doc__` and `__name__` storage in dict/json for transportable object fixed.

### Tests

- Added unit test for the above fix.

## [0.184.0] - 2022-08-22

### Authors

- Alejandro Esquivel <ae@alejandro.ltd>
- Venkat Bala <venkat@agnostiq.ai>
- Co-authored-by: Scott Wyman Neagle <scott@agnostiq.ai>
- Casey Jao <casey@agnostiq.ai>


### Changed

- Electron metadata is serialized earlier during workflow construction
  to reduce unexpected executor pip requirements.
  
### Operations

- Updating conditional logic for the different steps in `release` workflow
- Dependabot update

### Docs

- Removed "How to synchronize lattices" section from RTD

## [0.183.0] - 2022-08-18

### Authors

- Scott Wyman Neagle <scott@agnostiq.ai>
- Venkat Bala <venkat@agnostiq.ai>


### Added

- Adding tests to update patch coverage for the `covalent logs` cli

### Changed

- Modify the `covalent logs` CLI handler to read logs line by line

### Operations

- Update release workflow
- Adding a `wait` input for the Conda action

## [0.182.2] - 2022-08-18

### Authors

- Scott Wyman Neagle <scott@agnostiq.ai>
- Will Cunningham <wjcunningham7@users.noreply.github.com>
- Alejandro Esquivel <ae@alejandro.ltd>
- Co-authored-by: Will Cunningham <wjcunningham7@gmail.com>
- Co-authored-by: Faiyaz Hasan <faiyaz@agnostiq.ai>


### Fixed

- CLI `service.py` tests to run without the server needing to be started.

### Docs

- Added `covalent db` cli command to API section of RTD

### Docs

- Fixed RTD downloads badge image to point to `covalent` rather than `cova`

### Operations

- Use conda skeleton action for build and upload

### Docs

- Updating WCI yaml with new file transfer protocols

## [0.182.1] - 2022-08-17

### Authors

- Will Cunningham <wjcunningham7@users.noreply.github.com>
- Venkat Bala <venkat@agnostiq.ai>
- Co-authored-by: santoshkumarradha <santosh@agnostiq.ai>
- Co-authored-by: pre-commit-ci[bot] <66853113+pre-commit-ci[bot]@users.noreply.github.com>
- Co-authored-by: Santosh kumar <29346072+santoshkumarradha@users.noreply.github.com>
- Co-authored-by: Scott Wyman Neagle <scott@agnostiq.ai>
- Prasanna Venkatesh <54540812+Prasy12@users.noreply.github.com>
- Co-authored-by: Will Cunningham <wjcunningham7@gmail.com>


### Fixed

- lattice.draw() fix on the GUI.

## [0.182.0] - 2022-08-17

### Authors

- Will Cunningham <wjcunningham7@users.noreply.github.com>
- Venkat Bala <venkat@agnostiq.ai>
- Co-authored-by: santoshkumarradha <santosh@agnostiq.ai>
- Co-authored-by: pre-commit-ci[bot] <66853113+pre-commit-ci[bot]@users.noreply.github.com>
- Co-authored-by: Santosh kumar <29346072+santoshkumarradha@users.noreply.github.com>
- Co-authored-by: Scott Wyman Neagle <scott@agnostiq.ai>


### Added

- Update RTD for `AWS Batch` executor
- Removed `AWS Lambda` executor RTD from this branch in order to keep changes atomic

### Changed

- Synced with latest develop

### Docs

- Adding RTD for `AWS Braket` executor
- Adding dropdown menu for the IAM policy
- Delete RTD for other cloud executor to keep changes atomic
- Renamed `executers` folder to `executors`

### Docs

- Updated short release notes

## [0.181.0] - 2022-08-17

### Authors

- Alejandro Esquivel <ae@alejandro.ltd>
- Will Cunningham <wjcunningham7@users.noreply.github.com>
- Scott Wyman Neagle <scott@agnostiq.ai>
- Venkat Bala <venkat@agnostiq.ai>
- Co-authored-by: santoshkumarradha <santosh@agnostiq.ai>
- Co-authored-by: pre-commit-ci[bot] <66853113+pre-commit-ci[bot]@users.noreply.github.com>
- Co-authored-by: Santosh kumar <29346072+santoshkumarradha@users.noreply.github.com>
- Co-authored-by: Will Cunningham <wjcunningham7@gmail.com>
- Prasanna Venkatesh <54540812+Prasy12@users.noreply.github.com>
- Co-authored-by: Kamalesh-suresh <kamalesh.suresh@psiog.com>
- Co-authored-by: Manjunath PV <manjunath.poilath@psiog.com>
- Co-authored-by: ArunPsiog <arun.mukesh@psiog.com>


### Changed

- Lazy loading mechanism on the GUI.

### Fixed

- Displaying electron executor and inputs information on the GUI.
- Animated spinner for running statuses on the GUI.

## Docs

- Add `AWSLambdaExecutor` RTD
- Update `api.rst` to include `cluster` CLI command option
- Added version migration guide section in RTD
- Update RTD for `AWS ECS` executor
- Remove AWS Lambda and Batch RTDs to keep changes atomic
- Adding dropdowns to IAM policy documents
- Updated compatibility matrix
- Updated pip, bash and callable deps how-to guides

### Operations

- NPM install on CentOS done explicitly
- `-y` flag for `conda install`

## [0.180.0] - 2022-08-16

### Authors

- Casey Jao <casey@agnostiq.ai>
- Co-authored-by: Alejandro Esquivel <ae@alejandro.ltd>
- Okechukwu  Emmanuel Ochia <okechukwu@agnostiq.ai>
- Scott Wyman Neagle <scott@agnostiq.ai>
- Co-authored-by: pre-commit-ci[bot] <66853113+pre-commit-ci[bot]@users.noreply.github.com>
- Co-authored-by: Will Cunningham <wjcunningham7@gmail.com>
- Sankalp Sanand <sankalp@agnostiq.ai>


### Removed

- Removed `ct.wait.LONG` etc. constants from covalent's init

### Changed

- `wait` in `_get_result_from_dispatcher` will now use `_results_manager.wait.EXTREME` if `True` has been passed to it.

### Operations

- Prettierified release.yml
- Cleaned up pre-commit-config.yml

### Docs

- Updated Bash Lepton tutorial to conform with the latest Lepton interface changes
- Disabling how-to guide for executing an electron with a specified Conda environment.
- Fixed "How To" for Python leptons

## [0.179.0] - 2022-08-16

### Authors



### Changed

- Changed terser package version on webapp yarn-lock file.

## [0.178.0] - 2022-08-15

### Authors

- Will Cunningham <wjcunningham7@users.noreply.github.com>
- Co-authored-by: Alejandro Esquivel <ae@alejandro.ltd>
- Casey Jao <casey@agnostiq.ai>


### Changed

- Dispatch workflows as asyncio tasks on the FastAPI event loop instead of in separate threads

### Fixed

- Deconflict wait enum with `ct.wait` function; `wait` -> `WAIT`

### Operations

- Conda package is built and tested on a nightly schedule
- Conda deployment step is added to `release.yml`
- Install yarn and npm on Ubuntu whenever the webapp needs to be built

## [0.177.0] - 2022-08-11

### Authors

- Scott Wyman Neagle <scott@agnostiq.ai>
- Co-authored-by: Faiyaz Hasan <faiyaz@agnostiq.ai>
- Casey Jao <casey@agnostiq.ai>
- Venkat Bala <venkat@agnostiq.ai>
- Co-authored-by: pre-commit-ci[bot] <66853113+pre-commit-ci[bot]@users.noreply.github.com>

### Removed

- `while True` in `app.get_result`

### Changed

- Flask route logic to return 503 when the result is not ready

### Tests

- results_manager tests

### Operations

- Fix conditional checks for `pre-release` and `stable` Covalent docker image builds

## [0.176.0] - 2022-08-11

### Authors

- Scott Wyman Neagle <scott@agnostiq.ai>
- Co-authored-by: Faiyaz Hasan <faiyaz@agnostiq.ai>
- Casey Jao <casey@agnostiq.ai>


### Operations

- Update precommit yaml.

### Removed

- `Lattice.check_consumables()`, `_TransportGraph.get_topologically_sorted_graph()`

### Operations

- Trigger webapp build if `build==true`

## [0.175.0] - 2022-08-11

### Authors

- Scott Wyman Neagle <scott@agnostiq.ai>
- Co-authored-by: Faiyaz Hasan <faiyaz@agnostiq.ai>
- Casey Jao <casey@agnostiq.ai>


### Operations

- Trigger Slack alert for failed tests on `workflow_run`

## [0.174.0] - 2022-08-11

### Authors

- Casey Jao <casey@agnostiq.ai>
- Alejandro Esquivel <ae@alejandro.ltd>


### Changed

- Changed return value for TransferFromRemote and TransferToRemote (download/upload) operations to be consistent and always return filepath tuples

### Docs

- Updated docs with File Transfer return value changes and `files` kwarg injections

### Fixed

- Fixed postprocessing workflows that return an electron with an incoming wait_for edge

## [0.173.0] - 2022-08-10

### Authors

- Sankalp Sanand <sankalp@agnostiq.ai>


### Added

- `--hard` and `--yes` flags added to `covalent purge` for hard purging (also deletes the databse) and autoapproving respectively.

### Changed

- `covalent purge` now shows the user a prompt informing them what dirs and files will be deleted.
- Improved shown messages in some commands.

### Tests

- Updated tests to reflect above changes.

## [0.172.0] - 2022-08-10

### Authors

- Will Cunningham <wjcunningham7@users.noreply.github.com>
- Prasanna Venkatesh <54540812+Prasy12@users.noreply.github.com>
- Co-authored-by: pre-commit-ci[bot] <66853113+pre-commit-ci[bot]@users.noreply.github.com>
- Co-authored-by: Aravind-psiog <100823292+Aravind-psiog@users.noreply.github.com>
- Co-authored-by: ArunPsiog <arun.mukesh@psiog.com>
- Co-authored-by: manjunath.poilath <manjunath.poilath@psiog.com>
- Co-authored-by: Kamalesh-suresh <kamalesh.suresh@psiog.com>
- Co-authored-by: Amalan Jenicious F <amalan.jenicious@psiog.com>
- Co-authored-by: M Shrikanth <shrikanth.mohan@psiog.com>
- Co-authored-by: Casey Jao <casey@agnostiq.ai>
- Co-authored-by: Aravind-psiog <aravind.prabaharan@psiog.com>
- Co-authored-by: Will Cunningham <wjcunningham7@gmail.com>
- Co-authored-by: Alejandro Esquivel <ae@alejandro.ltd>


### Changed

- Covalent dispatcher flask web apis ported to FastAPI in `covalent_dispatcher/_service/app.py`
- Unit tests written for Covalent dispatcher flask web apis ported to FastAPI in `covalent_dispatcher_tests/_service/app.test.py`
- Web apis of `covalent_ui` refactored to adhere to v11 DB schema
- Electron graph mini map has been moved next to controls on the GUI.
- Lattice status and count of completed & total electrons has been moved to the top of the graph on the GUI.
- Some of the Flask APIs earlier consumed by the GUI have been deprecated & removed from the code base.
- APIs exposed by the web app back end have been re-factored to adhere to the new DB schema v10

### Added

- Added count of dispatches by status on the dispatch list section of the GUI.
- APIs that the GUI consumes have been re-written using FastAPI. This includes re-factoring of older APIs and adding of new APIs.
- Added COVALENT_SERVER_IFACE_ANY flag for uvicorn to start with 0.0.0.0

### Docs

- ReadTheDocs landing page has been improved

## [0.171.0] - 2022-08-10

### Authors

- Casey Jao <casey@agnostiq.ai>
- Co-authored-by: Scott Wyman Neagle <scott@agnostiq.ai>

### Added

- Added `covalent migrate_legacy_result_object` command to save pickled Result objects to the DataStore

## [0.170.1] - 2022-08-09

### Authors

- Venkat Bala <venkat@agnostiq.ai>

### Fixed

- Remove `attr` import added inadvertently

### Tests

- Fix `start` cli test, update `set_config` call count

## [0.170.0] - 2022-08-08

### Authors

- Venkat Bala <venkat@agnostiq.ai>
- Co-authored-by: pre-commit-ci[bot] <66853113+pre-commit-ci[bot]@users.noreply.github.com>


### Changed

- Temporarily allow executor plugin variable name to be either in uppercase or lowercase

## [0.169.0] - 2022-08-08

### Authors

- Venkat Bala <venkat@agnostiq.ai>
- Co-authored-by: pre-commit-ci[bot] <66853113+pre-commit-ci[bot]@users.noreply.github.com>


### Added

- Adding a `covalent config` convenience CLI to quickly view retrive the covalent configuration

## [0.168.0] - 2022-08-08

### Authors

- Venkat Bala <venkat@agnostiq.ai>
- Co-authored-by: pre-commit-ci[bot] <66853113+pre-commit-ci[bot]@users.noreply.github.com>


### Added

- Adding `setup/teardown` methods as placeholders for any executor specific setup and teardown tasks

## [0.167.0] - 2022-08-08

### Authors

- Poojith U Rao <106616820+poojithurao@users.noreply.github.com>
- Co-authored-by: Venkat Bala <venkat@agnostiq.ai>
- Co-authored-by: Faiyaz Hasan <faiyaz@agnostiq.ai>
- Co-authored-by: pre-commit-ci[bot] <66853113+pre-commit-ci[bot]@users.noreply.github.com>
- Co-authored-by: Alejandro Esquivel <ae@alejandro.ltd>


### Added

- S3 File transfer strategy

### Fixed

- Adding maximum number of retries and timeout parameter to the get result http call.

## [0.166.0] - 2022-08-07

### Authors

- Venkat Bala <venkat@agnostiq.ai>


### Tests

- Update dask cli test to match Covalent Dask cluster configuration


### Changed

- Remove newline from log stream formatter for better log statment output
- Jsonify covalent cluster cli outputs

## [0.165.0] - 2022-08-06

### Authors

- Casey Jao <casey@agnostiq.ai>


### Changed

- Make `BaseExecutor` and `BaseAsyncExecutor` class siblings, not parent and child.

### Operations

- Only validate webapp if the webapp was built

### Tests

- Fixed randomly failing lattice json serialization test

## [0.164.0] - 2022-08-05

### Authors

- Sankalp Sanand <sankalp@agnostiq.ai>
- Faiyaz Hasan <faiyaz@agnostiq.ai>
- Co-authored-by: pre-commit-ci[bot] <66853113+pre-commit-ci[bot]@users.noreply.github.com>
- Co-authored-by: Venkat Bala <venkat@agnostiq.ai>
- Co-authored-by: Will Cunningham <wjcunningham7@gmail.com>


### Changed

- Use `update_config` to modify dask configuration from the cluster process
- Simplify `set_config` logic for dask configuration options on `covalent start`
- Removed default values from click options for dask configuration related values

### Added

- Configured default dask configuration options in `defaults.py`

### Fixed 

- Overwriting config address issue.

### Tests

- Moved misplaced functional/integration tests from the unit tests folder to their respective folders.
- All of the unit tests now use test DB instead of hitting a live DB.
- Updated `tests.yml` so that functional tests are run whenever tests get changed or github actions are changed.
- Several broken tests were also fixed.

## [0.163.0] - 2022-08-04

### Authors

- Alejandro Esquivel <ae@alejandro.ltd>
- Co-authored-by: Casey Jao <casey@agnostiq.ai>
- Will Cunningham <wjcunningham7@users.noreply.github.com>
- Co-authored-by: Scott Wyman Neagle <scott@agnostiq.ai>


### Added

- Added `rsync` dependency in `Dockerfile`

### Removed

- `Makefile` which was previously improperly committed

### Operations

- Functional tests are run only on `develop`
- `tests.yml` can be run manually provided a commit SHA
- `tests.yml` uses a `build` filter to conditionally install and build Covalent if build files are modified
- `docker.yml` is now only for dev work, and is manually triggered given an SHA
- `release.yml` is enhanced to push stable and pre-release images to a public ECR repo

## [0.162.0] - 2022-08-04

### Authors

- Alejandro Esquivel <ae@alejandro.ltd>
- Co-authored-by: Casey Jao <casey@agnostiq.ai>


### Changed

- Updated Base executor to support non-unique `retval_key`s, particularly for use in File Transfer where we may have several CallDeps with the reserved `retval_key` of value `files`.

## [0.161.2] - 2022-08-04

### Authors

- Alejandro Esquivel <ae@alejandro.ltd>
- Co-authored-by: pre-commit-ci[bot] <66853113+pre-commit-ci[bot]@users.noreply.github.com>


### Fixed

- Updated `covalent db migrations` to overwrite `alembic.ini` `script_location` with absolute path to migrations folder
- Updated `covalent db alembic [args]` command to use project root as `cwd` for alembic subprocess  

## [0.161.1] - 2022-08-03

### Authors

- Alejandro Esquivel <ae@alejandro.ltd>
- Scott Wyman Neagle <scott@agnostiq.ai>
- Co-authored-by: Faiyaz Hasan <faiyaz@agnostiq.ai>
- Poojith U Rao <106616820+poojithurao@users.noreply.github.com>
- Co-authored-by: Casey Jao <casey@agnostiq.ai>


### Fixed

- When a list was passed to an electron, the generated electron list
  had metadata copied from the electron. This was resulting in
  call_before and call_after functions being called by the electron
  list as well. The metadata (apart from executor) is now set to
  default values for the electron list.

## [0.161.0] - 2022-08-03

### Authors

- Alejandro Esquivel <ae@alejandro.ltd>
- Scott Wyman Neagle <scott@agnostiq.ai>
- Co-authored-by: Faiyaz Hasan <faiyaz@agnostiq.ai>


### Changed

- Replaced `Session(DispatchDB()._get_data_store().engine)` with `workflow_db.session()`

### Removed

- `DevDataStore` class from `datastore.py`
- workflows manager

## [0.160.1] - 2022-08-02

### Authors

- Alejandro Esquivel <ae@alejandro.ltd>
- Scott Wyman Neagle <scott@agnostiq.ai>


### Fixed

- `script_location` key not found issue when installing with pip (second attempt)

### Docs

- Remove migration guide reference from README

### Operations

- Explicitly check `release == true` in tests.yml

## [0.160.0] - 2022-08-02

### Authors

- Casey Jao <casey@agnostiq.ai>
- Co-authored-by: Faiyaz Hasan <faiyaz@agnostiq.ai>


### Changed

- `Executor.run()` now accepts a `task_metadata` dictionary. Current
  keys consist of `dispatch_id` and `node_id`.

## [0.159.0] - 2022-08-02

### Authors

- Casey Jao <casey@agnostiq.ai>
- Co-authored-by: Faiyaz Hasan <faiyaz@agnostiq.ai>


### Changed

- Database schema has been updated to v11

### Operations

- `paths-filter` will only be run on PRs, i.e on workflow runs, the whole test suite will be run.
- Removed retry action from running on `pytest` steps since they instead use `pytest` retries.
- `codecov.yml` added to enable carry-forward flags
- UI front-end is only built for pull requests when the source changes
- Packaging is only validated on the `develop` branch

## [0.158.0] - 2022-07-29

### Authors

- Okechukwu  Emmanuel Ochia <okechukwu@agnostiq.ai>
- Co-authored-by: Scott Wyman Neagle <scott@agnostiq.ai>
- Will Cunningham <wjcunningham7@users.noreply.github.com>
- Alejandro Esquivel <ae@alejandro.ltd>
- Co-authored-by: pre-commit-ci[bot] <66853113+pre-commit-ci[bot]@users.noreply.github.com>
- Casey Jao <casey@agnostiq.ai>
- Co-authored-by: Faiyaz Hasan <faiyaz@agnostiq.ai>


### Changed

- Construct the result object in the dispatcher `entry_point.py` module in order to avoid the Missing Latticed Id error so frequently.
- Update the sleep statement length to 0.1 seconds in the results.manager.

## [0.157.1] - 2022-07-29

### Authors

- Okechukwu  Emmanuel Ochia <okechukwu@agnostiq.ai>
- Co-authored-by: Scott Wyman Neagle <scott@agnostiq.ai>
- Will Cunningham <wjcunningham7@users.noreply.github.com>
- Alejandro Esquivel <ae@alejandro.ltd>
- Co-authored-by: pre-commit-ci[bot] <66853113+pre-commit-ci[bot]@users.noreply.github.com>
- Casey Jao <casey@agnostiq.ai>

### Fixed

- Pass non-kwargs to electrons in the correct order during dispatch.

## [0.157.0] - 2022-07-28

### Authors

- Okechukwu  Emmanuel Ochia <okechukwu@agnostiq.ai>
- Co-authored-by: Scott Wyman Neagle <scott@agnostiq.ai>
- Will Cunningham <wjcunningham7@users.noreply.github.com>
- Alejandro Esquivel <ae@alejandro.ltd>
- Co-authored-by: pre-commit-ci[bot] <66853113+pre-commit-ci[bot]@users.noreply.github.com>
- Casey Jao <casey@agnostiq.ai>


### Changed

- Expose a public `wait()` function compatible with both calling and dispatching lattices

### Docs

- Updated the RTD on `wait_for()` to use the static `wait()` function

### Operations

- pre-commit autoupdate

### Docs

- Changed the custom executor how-to to be shorter and more concise.
- Re-structured the docs

## [0.156.0] - 2022-07-27

### Authors

- Okechukwu  Emmanuel Ochia <okechukwu@agnostiq.ai>
- Co-authored-by: Scott Wyman Neagle <scott@agnostiq.ai>
- Will Cunningham <wjcunningham7@users.noreply.github.com>
- Alejandro Esquivel <ae@alejandro.ltd>
- Co-authored-by: pre-commit-ci[bot] <66853113+pre-commit-ci[bot]@users.noreply.github.com>


### Added

- Bash decorator is introduced
- Lepton commands can be specified as a list of strings rather than strings alone.

## [0.155.1] - 2022-07-26

### Authors

- Okechukwu  Emmanuel Ochia <okechukwu@agnostiq.ai>
- Co-authored-by: Scott Wyman Neagle <scott@agnostiq.ai>
- Will Cunningham <wjcunningham7@users.noreply.github.com>
- Alejandro Esquivel <ae@alejandro.ltd>
- Co-authored-by: pre-commit-ci[bot] <66853113+pre-commit-ci[bot]@users.noreply.github.com>


### Fixed

- `script_location` key not found issue when running alembic programatically

### Operations

- Fixed syntax errors in `stale.yml` and in `hotfix.yml`
- `docker.yml` triggered after version bump in `develop` instead of before
- Enhanced `tests.yml` to upload coverage reports by domain

## [0.155.0] - 2022-07-26

### Authors

- Alejandro Esquivel <ae@alejandro.ltd>


### Added

- Exposing `alembic {args}` cli commands through: `covalent db alembic {args}`

## [0.154.0] - 2022-07-25

### Authors

- Casey Jao <casey@agnostiq.ai>
- Co-authored-by: Venkat Bala <venkat@agnostiq.ai>
- Alejandro Esquivel <ae@alejandro.ltd>


### Added

- Added methods to programatically fetch information from Alembic without needing subprocess

## [0.153.1] - 2022-07-25

### Authors

- Casey Jao <casey@agnostiq.ai>
- Co-authored-by: Venkat Bala <venkat@agnostiq.ai>


### Fixed

- Stdout and stderr are now captured when using the dask executor.


### Tests

- Fixed Dask cluster CLI tests

## [0.153.0] - 2022-07-25

### Authors

- Faiyaz Hasan <faiyaz@agnostiq.ai>


### Added

- Helper function to load and save files corresponding to the DB filenames.

### Changed

- Files with .txt, .log extensions are stored as strings.
- Get result web request timeout to 2 seconds.

## [0.152.0] - 2022-07-25

### Authors

- Faiyaz Hasan <faiyaz@agnostiq.ai>
- Co-authored-by: Scott Wyman Neagle <scott@agnostiq.ai>


### Changed

- Pass default DataStore object to node value retrieval method in the Results object.

## [0.151.1] - 2022-07-22

### Authors

- Faiyaz Hasan <faiyaz@agnostiq.ai>
- Co-authored-by: Scott Wyman Neagle <scott@agnostiq.ai>


### Fixed

- Adding maximum number of retries and timeout parameter to the get result http call.
- Disabling result_webhook for now.

## [0.151.0] - 2022-07-22

### Authors

- Scott Wyman Neagle <scott@agnostiq.ai>
- Co-authored-by: Will Cunningham <wjcunningham7@gmail.com>
- Sankalp Sanand <sankalp@agnostiq.ai>


### Added

- `BaseAsyncExecutor` has been added which can be inherited by new async-aware executors.

### Changed

- Since tasks were basically submitting the functions to a Dask cluster by default, they have been converted into asyncio `Tasks` instead which support a far larger number of concurrent tasks than previously used `ThreadPool`.

- `tasks_pool` will still be used to schedule tasks which use non-async executors.

- Executor's `executor` will now receive a callable instead of a serialized function. This allows deserializing the function where it is going to be executed while providing a simplified `execute` at the same time.

- `uvloop` is being used instead of the default event loop of `asyncio` for better performance.

- Tests have also been updated to reflect above changes.

### Operations

- Made Santosh the sole owner of `/docs`

## [0.150.0] - 2022-07-22

### Authors

- Faiyaz Hasan <faiyaz@agnostiq.ai>


### Added

- Initialize database tables when the covalent server is started.

## [0.149.0] - 2022-07-21

### Authors

- Scott Wyman Neagle <scott@agnostiq.ai>
- Co-authored-by: Venkat Bala <venkat@agnostiq.ai>


### Removed

- `result.save()`
- `result._write_dispatch_to_python_file()`

## [0.148.0] - 2022-07-21

### Authors

- Alejandro Esquivel <ae@alejandro.ltd>


### Changed

- Changed DataStore default db path to correspond to dispatch db config path

### Operations

- Added workflow to stale and close pull requests


### Docs

- Fixed `get_metadata` calls in examples to remove `results_dir` argument
- Removed YouTube video temporarily

## [0.147.0] - 2022-07-21

### Authors

- Casey Jao <casey@agnostiq.ai>


### Changed

- Simplified interface for custom executors. All the boilerplate has
  been moved to `BaseExecutor`.

## [0.146.0] - 2022-07-20

### Authors

- Casey Jao <casey@agnostiq.ai>
- Co-authored-by: Venkat Bala <venkat@agnostiq.ai>
- Faiyaz Hasan <faiyaz@agnostiq.ai>



### Added

- Ensure that transportable objects are rendered correctly when printing the result object.

### Tests

- Check that user data is not unpickled by the Covalent server process

## [0.145.0] - 2022-07-20

### Authors

- Scott Wyman Neagle <scott@agnostiq.ai>
- Co-authored-by: Venkat Bala <venkat@agnostiq.ai>
- Co-authored-by: Faiyaz Hasan <faiyaz@agnostiq.ai>


### Removed

- `entry_point.get_result()`

### Changed

- get_result to query an HTTP endpoint instead of a DB session

## [0.144.0] - 2022-07-20

### Authors

- Will Cunningham <wjcunningham7@users.noreply.github.com>
- Co-authored-by: Scott Wyman Neagle <scott@agnostiq.ai>
- Alejandro Esquivel <ae@alejandro.ltd>


### Added

- Set up alembic migrations & added migration guide (`alembic/README.md`)

## [0.143.0] - 2022-07-19

### Authors

- Will Cunningham <wjcunningham7@users.noreply.github.com>
- Co-authored-by: Scott Wyman Neagle <scott@agnostiq.ai>


### Changed

- Installation will fail if `cova` is installed while trying to install `covalent`.

## [0.142.0] - 2022-07-19

### Authors

- Poojith U Rao <106616820+poojithurao@users.noreply.github.com>
- Co-authored-by: Will Cunningham <wjcunningham7@gmail.com>
- Anna Hughes <annagwen42@gmail.com>
- Co-authored-by: Poojith <poojith@agnostiq.ai>
- Co-authored-by: Scott Wyman Neagle <scott@agnostiq.ai>
- Casey Jao <casey@agnostiq.ai>
- Co-authored-by: Venkat Bala <venkat@agnostiq.ai>
- Co-authored-by: pre-commit-ci[bot] <66853113+pre-commit-ci[bot]@users.noreply.github.com>
- Faiyaz Hasan <faiyaz@agnostiq.ai>


### Added

- `electron_num`, `completed_electron_num` fields to the Lattice table.

## [0.141.0] - 2022-07-19

### Authors

- Poojith U Rao <106616820+poojithurao@users.noreply.github.com>
- Co-authored-by: Will Cunningham <wjcunningham7@gmail.com>
- Anna Hughes <annagwen42@gmail.com>
- Co-authored-by: Poojith <poojith@agnostiq.ai>
- Co-authored-by: Scott Wyman Neagle <scott@agnostiq.ai>
- Casey Jao <casey@agnostiq.ai>
- Co-authored-by: Venkat Bala <venkat@agnostiq.ai>
- Co-authored-by: pre-commit-ci[bot] <66853113+pre-commit-ci[bot]@users.noreply.github.com>


### Changed

- Deprecate topological sort in favor of inspect in-degree of nodes until they are zero before dispatching task
- Use deepcopy to generate a copy of the metadata dictionary before saving result object to the database

### Docs

- Adding incomplete pennylane kernel tutorial
- Adding quantum ensemble tutorial

## [0.140.0] - 2022-07-19

### Authors

- Faiyaz Hasan <faiyaz@agnostiq.ai>
- Co-authored-by: Venkat Bala <venkat@agnostiq.ai>


### Added

- Fields `deps_filename`, `call_before_filename` and `call_after_filename` to the `Electron` table.
- Re-write the deps / call before and after file contents when inserting / updating electron record in the database.

### Changed

- Modify the test and implementation logic of inserting the electron record with these new fields.
- Field `key` to `key_filename` in `Electron` table.

## [0.139.1] - 2022-07-19

### Authors

- Divyanshu Singh <55018955+divshacker@users.noreply.github.com>
- Co-authored-by: Scott Wyman Neagle <wymnea@protonmail.com>
- Co-authored-by: Scott Wyman Neagle <scott@agnostiq.ai>
- Co-authored-by: Will Cunningham <wjcunningham7@users.noreply.github.com>


### Fixed

- Fixes Reverse IP problem. All References to `0.0.0.0` are changed to `localhost` . More details can be found [here](https://github.com/AgnostiqHQ/covalent/issues/202)

## [0.139.0] - 2022-07-19

### Authors

- Venkat Bala <venkat@agnostiq.ai>
- Co-authored-by: Scott Wyman Neagle <scott@agnostiq.ai>
- Faiyaz Hasan <faiyaz@agnostiq.ai>
- Co-authored-by: Will Cunningham <wjcunningham7@gmail.com>


### Added

- Columns `is_active` in the lattice, eLectron and Electron dependency tables.

### Docs

- Adding a RTD tutorial/steps on creating a custom executor

## [0.138.0] - 2022-07-19

### Authors

- Anna Hughes <annagwen42@gmail.com>
- Co-authored-by: Will Cunningham <wjcunningham7@gmail.com>
- Will Cunningham <wjcunningham7@users.noreply.github.com>
- Co-authored-by: Venkat Bala <venkat@agnostiq.ai>


### Added

- Docker build workflow

### Changed

- Dockerfile uses multi-stage build

### Docs

- New tutorial demonstrating how to solve the MaxCut Problem with QAOA and Covalent

## [0.137.0] - 2022-07-19

### Authors

- Prasanna Venkatesh <54540812+Prasy12@users.noreply.github.com>
- Co-authored-by: Alejandro Esquivel <ae@alejandro.ltd>


### Added

- Ability to hide/show labels on the graph
- Graph layout with elk configurations

### Changed

- Changed API socket calls interval for graph optimization.

### Tests

- Disabled several dask functional tests

## [0.136.0] - 2022-07-18

### Authors

- Scott Wyman Neagle <scott@agnostiq.ai>
- Co-authored-by: Faiyaz Hasan <faiyaz@agnostiq.ai>


### Changed

- Result.save() has been deprecated in favor of Result.persist() and querying the database directly.

## [0.135.0] - 2022-07-18

### Authors

- Casey Jao <casey@agnostiq.ai>
- Co-authored-by: Scott Wyman Neagle <scott@agnostiq.ai>
- Co-authored-by: Alejandro Esquivel <ae@alejandro.ltd>


### Operations

- Psiog is only codeowner of js files
- Fix in changelog action to handle null author when a bot is committing

### Added

- Support injecting return values of calldeps into electrons during workflow execution

## [0.134.0] - 2022-07-15

### Authors

- Casey Jao <casey@agnostiq.ai>
- Co-authored-by: Scott Wyman Neagle <scott@agnostiq.ai>


### Changed

- Covalent server can now process workflows without having their deps installed

## [0.133.0] - 2022-07-15

### Authors

- Will Cunningham <wjcunningham7@users.noreply.github.com>


### Removed

- Removed the deprecated function `draw_inline` as well as the `matplotlib` dependency.

### Operations

- Fixing the retry block for tests

## [0.132.0] - 2022-07-14

### Authors

- Will Cunningham <wjcunningham7@users.noreply.github.com>


### Added

- Bash lepton support reintroduced with some UX modifications to the Lepton class. Leptons which use scripting languages can be specified as either (1) a command run in the shell/console or (2) a call to a function in a library/script. Leptons which use compiled languages must specify a library and a function name.
- The keyword argument `display_name` can be used to override the name appearing in the UI. Particularly useful when the lepton is a command.
- All arguments except for language are now keyword arguments.
- Keyword arguments passed to a Bash lepton are understood to define environment variables within the shell.
- Non-keyword arguments fill in `$1`, `$2`, etc.
- Named outputs enumerate variables within the shell which will be returned to the user. These can be either `Lepton.OUTPUT` or `Lepton.INPUT_OUTPUT` types.

### Added

- New fields to the decomposed result object Database: 

## [0.131.0] - 2022-07-13

### Authors

- Sankalp Sanand <sankalp@agnostiq.ai>
- Co-authored-by: Venkat Bala <venkat@agnostiq.ai>


### Fixed

- `covalent --version` now looks for `covalent` metadata instead of `cova`

### Tests

- Updated the cli test to include whether the correct version number is shown when `covalent --version` is run

### Added

- Method to write electron id corresponding to sublattices in `execution.py` when running `_run_task`.

## [0.130.0] - 2022-07-12

### Authors

- Venkat Bala <venkat@agnostiq.ai>
- Co-authored-by: Scott Wyman Neagle <scott@agnostiq.ai>

### Changed

- Ignoring tests for `cancel_dispatch` and `construct_bash`
- Create a dummy requirements.txt file for pip deps tests
- Fix version of `Werkzeug` package to avoid running into ValueError (unexpected kwarg `as_tuple`)
- Update `customization` how to test by specifying the section header `sdk`

## [0.129.0] - 2022-07-12

### Authors

- Sankalp Sanand <sankalp@agnostiq.ai>
- Co-authored-by: Alejandro Esquivel <ae@alejandro.ltd>

### Added

- Support for `wait_for` type edges when two electrons are connected by their execution side effects instead of output-input relation.

### Changed

- `active_lattice.electron_outputs` now contains the node ids as well for the electron which is being post processed.

## [0.128.1] - 2022-07-12

### Authors

- Faiyaz Hasan <faiyaz@agnostiq.ai>


### Fixed

- `Result.persist` test in `result_test.py`.
- Electron dependency `arg_index` is changed back to Nullable.

## [0.128.0] - 2022-07-12

### Authors

- Okechukwu  Emmanuel Ochia <okechukwu@agnostiq.ai>
- Co-authored-by: Casey Jao <casey@agnostiq.ai>
- Co-authored-by: Alejandro Esquivel <ae@alejandro.ltd>
- Co-authored-by: pre-commit-ci[bot] <66853113+pre-commit-ci[bot]@users.noreply.github.com>

### Added

- File transfer support for leptons

## [0.127.0] - 2022-07-11

### Authors

- Scott Wyman Neagle <scott@agnostiq.ai>
- Co-authored-by: Faiyaz Hasan <faiyaz@agnostiq.ai>
- Co-authored-by: Venkat Bala <venkat@agnostiq.ai>


### Added

- When saving to DB, also persist to the new DB if running in develop mode

### Tests

- Flask app route tests

## [0.126.0] - 2022-07-11

### Authors

- Will Cunningham <wjcunningham7@users.noreply.github.com>
- Alejandro Esquivel <ae@alejandro.ltd>
- Co-authored-by: pre-commit-ci[bot] <66853113+pre-commit-ci[bot]@users.noreply.github.com>
- Co-authored-by: Sankalp Sanand <sankalp@agnostiq.ai>


### Added

- Added Folder class
- Added internal call before/after deps to execute File Transfer operations pre/post electron execution.

### Operations

- Enhanced hotfix action to create branches from existing commits

## [0.125.0] - 2022-07-09

### Authors

- Okechukwu  Emmanuel Ochia <okechukwu@agnostiq.ai>
- Co-authored-by: pre-commit-ci[bot] <66853113+pre-commit-ci[bot]@users.noreply.github.com>
- Co-authored-by: Alejandro Esquivel <ae@alejandro.ltd>
- Venkat Bala <venkat@agnostiq.ai>
- Co-authored-by: Okechukwu Ochia <emmirald@gmail.com>
- Co-authored-by: Scott Wyman Neagle <scott@agnostiq.ai>


### Added

- Dask Cluster CLI functional/unit tests

### Docs

- Updated RTD concepts, how-to-guides, and api docs with electron dependencies.

### Operations

- Separate out running tests and uploading coverage report to circumvent bug in
  retry action

## [0.124.0] - 2022-07-07

### Authors

- Will Cunningham <wjcunningham7@users.noreply.github.com>
- Co-authored-by: Scott Wyman Neagle <scott@agnostiq.ai>
- Faiyaz Hasan <faiyaz@agnostiq.ai>


### Added

- `Result.persist` method in `covalent/_results_manager/result.py`.

### Operations

- Package pre-releases go to `covalent` instead of `cova` on PyPI.

## [0.123.0] - 2022-07-07

### Authors

- Scott Wyman Neagle <scott@agnostiq.ai>
- Co-authored-by: Faiyaz Hasan <faiyaz@agnostiq.ai>
- Will Cunningham <wjcunningham7@users.noreply.github.com>
- Alejandro Esquivel <ae@alejandro.ltd>
- Co-authored-by: pre-commit-ci[bot] <66853113+pre-commit-ci[bot]@users.noreply.github.com>


### Added

- Added Folder class
- Added internal call before/after deps to execute File Transfer operations pre/post electron execution.

### Operations

- `codeql.yml` and `condabuild.yml` run nightly instead of on every PR.
- Style fixes in changelog

## [0.122.1] - 2022-07-06

### Authors

Will Cunningham <wjcunningham7@users.noreply.github.com>
Co-authored-by: Scott Wyman Neagle <scott@agnostiq.ai>


### Operations

- Added license scanner action
- Pre-commit autoupdate

### Tests

- Tests for running workflows with more than one iteration

### Fixed

- Attribute error caused by attempts to retrieve the name from the node function when the node function is set to None

## [0.122.0] - 2022-07-04

### Authors

Faiyaz Hasan <faiyaz@agnostiq.ai>
Co-authored-by: pre-commit-ci[bot] <66853113+pre-commit-ci[bot]@users.noreply.github.com>


### Added

- `covalent/_results_manager/write_result_to_db.py` module and methods to insert / update data in the DB.
- `tests/covalent_tests/results_manager_tests/write_result_to_db_test.py` containing the unit tests for corresponding functions.

### Changed

- Electron `type` column to a string type rather than an `ElectronType` in DB models.
- Primary keys from `BigInteger` to `Integer` in DB models.

## [0.121.0] - 2022-07-04

### Authors

Will Cunningham <wjcunningham7@users.noreply.github.com>
Co-authored-by: Alejandro Esquivel <ae@alejandro.ltd>
Co-authored-by: pre-commit-ci[bot] <66853113+pre-commit-ci[bot]@users.noreply.github.com>


### Removed

- Unused requirements `gunicorn` and `eventlet` in `requirements.txt` as well as `dask` in `tests/requirements.txt`, since it is already included in the core requirements.

### Docs

- Updated the compatibility matrix in the docs.

## [0.120.0] - 2022-07-04

### Authors

Okechukwu  Emmanuel Ochia <okechukwu@agnostiq.ai>
Co-authored-by: Venkat Bala <venkat@agnostiq.ai>
Co-authored-by: pre-commit-ci[bot] <66853113+pre-commit-ci[bot]@users.noreply.github.com>
Co-authored-by: Scott Wyman Neagle <scott@agnostiq.ai>


### Added

- Adding `cluster` CLI options to facilitate interacting with the backend Dask cluster
- Adding options to `covalent start` to enable specifying number of workers, memory limit and threads per worker at cluster startup

### Changed

- Update `DaskAdminWorker` docstring with better explanation

## [0.119.1] - 2022-07-04

### Authors

Scott Wyman Neagle <scott@agnostiq.ai>
Casey Jao <casey@agnostiq.ai>


### Fixed

- `covalent status` checks if the server process is still alive.

### Operations

- Updates to changelog logic to handle multiple authors

## [0.119.0] - 2022-07-03
### Authors
@cjao 


### Added

- Introduce support for pip dependencies

## [0.118.0] - 2022-07-02
### Authors
@AlejandroEsquivel 


### Added

- Introduced File, FileTransfer, and FileTransferStrategy classes to support various File Transfer use cases prior/post electron execution

## [0.117.0] - 2022-07-02
### Authors
@Emmanuel289 


### Added

- Included retry action in 'tests.yaml' workflow.

## [0.116.0] - 2022-06-29
### Authors
@Prasy12 

### Changed

- Changed API socket calls interval for graph optimization.

### Added

- Ability to change to different layouts from the GUI.

## [0.115.0] - 2022-06-28
### Authors
@cjao 


### Added

- Introduce support for `call_before`, `call_after`, and bash dependencies

### Operations

- Unit tests performed on Python 3.10 on Ubuntu and MacOS images as well as 3.9 on MacOS
- Updated codeowners so that AQ Engineers doesn't own this CHANGELOG
- pre-commit autoupdate

## [0.114.0] - 2022-06-23
### Authors
@dependabot[bot] 


### Changed

- Changed eventsource version on webapp yarn-lock file.

### Operations

- Added Github push changelog workflow to append commiters username
- Reusable JavaScript action to parse changelog and update version

## [0.113.0] - 2022-06-21

### Added

- Introduce new db models and object store backends

### Operations

- Syntax fix in hotfix.yml

### Docs

- Added new tutorial: Linear and convolutional autoencoders

## [0.112.0] - 2022-06-20

### Changed

- Changed async version on webapp package-lock file.

## [0.111.0] - 2022-06-20

### Changed

- Changed eventsource version on webapp package-lock file.

### Docs

- Added new tutorial: Covalentified version of the Pennylane Variational Classifier tutorial.

## [0.110.3] - 2022-06-17

### Fixed

- Fix error when parsing electron positional arguments in workflows

### Docs

- Remove hardcoding version info in README.md

## [0.110.2] - 2022-06-10

### Docs

- Fix MNIST tutorial
- Fix Quantum Gravity tutorial
- Update RTD with migration guide compatible with latest release
- Convert all references to `covalent start` from Jupyter notebooks to markdown statements
- Update release notes summary in README.md
- Fixed display issues with figure (in dark mode) and bullet points in tutorials

### Operations

- Added a retry block to the webapp build step in `tests.yml`

## [0.110.1] - 2022-06-10

### Fixed

- Configure dask to not use daemonic processes when creating a cluster

### Operations

- Sync the VERSION file within `covalent` directory to match the root level VERSION
- Manually patch `covalent/VERSION`

## [0.110.0] - 2022-06-10

### Changed

- Web GUI list size and status label colors changed.
- Web GUI graph running icon changed to non-static icon.

### Docs

- Removed references to the Dask executor in RTD as they are no longer needed.

## [0.109.1] - 2022-06-10

### Fixed

- `covalent --version` now works for PyPI releases

## [0.109.0] - 2022-06-10

### Docs

- Update CLI help statements

### Added

- Add CLI functionality to start covalent with/without Dask
- Add CLI support to parse `covalent_ui.log` file

### Operations

- Updating codeowners to establish engineering & psiog ownership

### Docs

- Added new tutorial: Training quantum embedding kernels for classification.

## [0.108.0] - 2022-06-08

### Added

- WCI yaml file

### Docs

- Add pandoc installation updates to contributing guide

## [0.107.0] - 2022-06-07

### Changed

- Skipping stdout/stderr redirection tests until implemented in Dask parent process

### Added

- Simplifed starting the dask cluster using `multiprocessing`
- Added `bokeh==2.4.3` to requirements.txt to enable view Dask dashboard

### Fixed

- Changelog-reminder action now works for PRs from forks.

## [0.106.2] - 2022-06-06

### Fixed

- Specifying the version for package `furo` to `2022.4.7` to prevent breaking doc builds

### Docs

- Added new tutorial: Using Covalent with PennyLane for hybrid computation.

## [0.106.1] - 2022-06-01

### Fixed

- Changelog-reminder action now works for PRs from forks

### Docs

- Removed references to microservices in RTD
- Updated README.md.
- Changed `ct.electron` to `ct.lattice(executor=dask_executor)` in MNIST classifier tutorial

## [0.106.0] - 2022-05-26

### Changed

- Visual theme for Webapp GUI changed in accordance to new theme
- Fonts, colors, icons have been updated

## [0.105.0] - 2022-05-25

### Added

- Add a pre-commit hook for `detect-secrets`.
- Updated the actions in accordance with the migration done in the previous version.

## [0.104.0] - 2022-05-23

### Changed

- Services have been moved to a different codebase. This repo is now hosting the Covalent SDK, local dispatcher backend, Covalent web GUI, and documentation. Version is bumped to `0.104.0` in order to avoid conflicts.
- Update tests to match the current dispatcher api
- Skip testing dask executor until dask executor plugin is made public
- Using 2 thread pools to manage multiple workflows better and the other one for executing electrons in parallel.

### Fixed

- Add psutil and PyYAML to requirements.txt
- Passing the same Electron to multiple inputs of an Electron now works. UI fix pending.
- Dask from `requirements.txt`.

### Removed

- Asyncio usage for electron level concurrency.
- References to dask

### Added

- Functional test added for dask executor with the cluster running locally.
- Scalability tests for different workflows and workflow sizes under `tests/stress_tests/scripts`
- Add sample performance testing workflows under `tests/stress_tests`
- Add pipelines to continuously run the tutorial notebooks
- Create notebook with tasks from RTD

## [0.32.3] - 2022-03-16

### Fixed

- Fix missing UI graph edges between parameters and electrons in certain cases.
- Fix UI crashes in cases where legacy localStorage state was being loaded.

## [0.32.2] - 2022-03-16

### Added

- Images for graphs generated in tutorials and how-tos.
- Note for quantum gravity tutorial to tell users that `tensorflow` doesn't work on M1 Macs.
- `Known Issues` added to `README.md`

### Fixed

- `draw` function usage in tutorials and how-tos now reflects the UI images generated instead of using graphviz.
- Images now render properly in RTD of how-tos.

### Changed

- Reran all the tutorials that could run, generating the outputs again.

## [0.32.1] - 2022-03-15

### Fixed

- CLI now starts server directly in the subprocess instead of as a daemon
- Logs are provided as pipes to Popen instead of using a shell redirect
- Restart behavior fixed
- Default port in `covalent_ui/app.py` uses the config manager

### Removed

- `_graceful_restart` function no longer needed without gunicorn

## [0.32.0] - 2022-03-11

### Added

- Dispatcher microservice API endpoint to dispatch and update workflow.
- Added get runnable task endpoint.

## [0.31.0] - 2022-03-11

### Added

- Runner component's main functionality to run a set of tasks, cancel a task, and get a task's status added to its api.

## [0.30.5] - 2022-03-11

### Updated

- Updated Workflow endpoints & API spec to support upload & download of result objects as pickle files

## [0.30.4] - 2022-03-11

### Fixed

- When executing a task on an alternate Conda environment, Covalent no longer has to be installed on that environment. Previously, a Covalent object (the execution function as a TransportableObject) was passed to the environment. Now it is deserialized to a "normal" Python function, which is passed to the alternate Conda environment.

## [0.30.3] - 2022-03-11

### Fixed

- Fixed the order of output storage in `post_process` which should have been the order in which the electron functions are called instead of being the order in which they are executed. This fixes the order in which the replacement of function calls with their output happens, which further fixes any discrepencies in the results obtained by the user.

- Fixed the `post_process` test to check the order as well.

## [0.30.2] - 2022-03-11

### Changed

- Updated eventlet to 0.31.0

## [0.30.1] - 2022-03-10

### Fixed

- Eliminate unhandled exception in Covalent UI backend when calling fetch_result.

## [0.30.0] - 2022-03-09

### Added

- Skeleton code for writing the different services corresponding to each component in the open source refactor.
- OpenAPI specifications for each of the services.

## [0.29.3] - 2022-03-09

### Fixed

- Covalent UI is built in the Dockerfile, the setup file, the pypi workflow, the tests workflow, and the conda build script.

## [0.29.2] - 2022-03-09

### Added

- Defaults defined in executor plugins are read and used to update the in-memory config, as well as the user config file. But only if the parameter in question wasn't already defined.

### Changed

- Input parameter names and docstrings in _shared_files.config.update_config were changed for clarity.

## [0.29.1] - 2022-03-07

### Changed

- Updated fail-fast strategy to run all tests.

## [0.29.0] - 2022-03-07

### Added

- DispatchDB for storing dispatched results

### Changed

- UI loads dispatches from DispatchDB instead of browser local storage

## [0.28.3] - 2022-03-03

### Fixed

Installed executor plugins don't have to be referred to by their full module name. Eg, use "custom_executor", instead of "covalent_custom_plugin.custom_executor".

## [0.28.2] - 2022-03-03

### Added

- A brief overview of the tutorial structure in the MNIST classification tutorial.

## [0.28.1] - 2022-03-02

### Added

- Conda installation is only supported for Linux in the `Getting Started` guide.
- MNIST classifier tutorial.

### Removed

- Removed handling of default values of function parameters in `get_named_params` in `covalent/_shared_files/utils.py`. So, it is actually being handled by not being handled since now `named_args` and `named_kwargs` will only contain parameters that were passed during the function call and not all of them.

## [0.28.0] - 2022-03-02

### Added

- Lepton support, including for Python modules and C libraries
- How-to guides showing how to use leptons for each of these

## [0.27.6] - 2022-03-01

### Added

- Added feature development basic steps in CONTRIBUTING.md.
- Added section on locally building RTD (read the docs) in the contributing guide.

## [0.27.5] - 2022-03-01

### Fixed

- Missing UI input data after backend change - needed to be derived from graph for electrons, lattice inputs fixed on server-side, combining name and positional args
- Broken UI graph due to variable->edge_name renaming
- Missing UI executor data after server-side renaming

## [0.27.4] - 2022-02-28

### Fixed

- Path used in `covalent/executor/__init__.py` for executor plugin modules needed updating to `covalent/executor/executor_plugins`

### Removed

- Disabled workflow cancellation test due to inconsistent outcomes. Test will be re-enabled after cancellation mechanisms are investigated further.

## [0.27.3] - 2022-02-25

### Added

- Added `USING_DOCKER.md` guide for running docker container.
- Added cli args to covalent UI flask server `covalent_ui/app.py` to modify port and log file path.

### Removed

- Removed gunicorn from cli and Dockerfile.

### Changed

- Updated cli `covalent_dispatcher/_cli/service.py` to run flask server directly, and removed dispatcher and UI flags.
- Using Flask blueprints to merge Dispatcher and UI servers.
- Updated Dockerfile to run flask server directly.
- Creating server PID file manually in `covalent_dispatcher/_cli/service.py`.
- Updated tests and docs to reflect merged servers.
- Changed all mentions of port 47007 (for old UI server) to 48008.

## [0.27.2] - 2022-02-24

### Changed

- Removed unnecessary blockquotes from the How-To guide for creating custom executors
- Changed "Covalent Cloud" to "Covalent" in the main code text

## [0.27.1] - 2022-02-24

### Removed

- Removed AQ-Engineers from CODEOWNERS in order to fix PR review notifications

## [0.27.0] - 2022-02-24

### Added

- Support for positional only, positional or keyword, variable positional, keyword only, variable keyword types of parameters is now added, e.g an electron can now use variable args and variable kwargs if the number/names of parameters are unknown during definition as `def task(*args, **kwargs)` which wasn't possible before.

- `Lattice.args` added to store positional arguments passed to the lattice's workflow function.

- `get_named_params` function added in `_shared_files/utils.py` which will return a tuple containing named positional arguments and named keyword arguments. The names help in showing and storing these parameters in the transport graph.

- Tests to verify whether all kinds of input paramaters are supported by electron or a lattice.

### Changed

- No longer merging positional arguments with keyword arguments, instead they are separately stored in respective nodes in the transport graph.

- `inputs` returned from `_get_inputs` function in `covalent_dispatcher/_core/execution.py` now contains positional as well as keyword arguments which further get passed to the executor.

- Executors now support positional and keyword arguments as inputs to their executable functions.

- Result object's `_inputs` attribute now contains both `args` and `kwargs`.

- `add_node_for_nested_iterables` is renamed to `connect_node_with_others` and `add_node_to_graph` also renamed to `add_collection_node_to_graph` in `electron.py`. Some more variable renames to have appropriate self-explanatory names.

- Nodes and edges in the transport graph now have a better interface to assign attributes to them.

- Edge attribute `variable` renamed to `edge_name`.

- In `serialize` function of the transport graph, if `metadata_only` is True, then only `metadata` attribute of node and `source` and `target` attributes of edge are kept in the then return serialized `data`.

- Updated the tests wherever necessary to reflect the above changes

### Removed

- Deprecated `required_params_passed` since an error will automatically be thrown by the `build_graph` function if any of the required parameters are not passed.

- Removed duplicate attributes from nodes in the transport graph.

## [0.26.1] - 2022-02-23

### Added

- Added Local Executor section to the API read the docs.

## [0.26.0] - 2022-02-23

### Added

- Automated reminders to update the changelog

## [0.25.3] - 2022-02-23

## Added

- Listed common mocking commands in the CONTRIBUTING.md guide.
- Additional guidelines on testing.

## [0.25.2] - 2022-02-21

### Changed

- `backend` metadata name changed to `executor`.
- `_plan_workflow` usage updated to reflect how that executor related information is now stored in the specific executor object.
- Updated tests to reflect the above changes.
- Improved the dispatch cancellation test to provide a robust solution which earlier took 10 minutes to run with uncertainty of failing every now and then.

### Removed

- Removed `TaskExecutionMetadata` as a consequence of removing `execution_args`.

## [0.25.1] - 2022-02-18

### Fixed

- Tracking imports that have been used in the workflow takes less time.

### Added

- User-imports are included in the dispatch_source.py script. Covalent-related imports are commented out.

## [0.25.0] - 2022-02-18

### Added

- UI: Lattice draw() method displays in web UI
- UI: New navigation panel

### Changed

- UI: Animated graph changes, panel opacity

### Fixed

- UI: Fixed "Not Found" pages

## [0.24.21] - 2022-02-18

### Added

- RST document describing the expectations from a tutorial.

## [0.24.20] - 2022-02-17

### Added

- Added how to create custom executors

### Changed

- Changed the description of the hyperlink for choosing executors
- Fixed typos in doc/source/api/getting_started/how_to/execution/creating_custom_executors.ipynb

## [0.24.19] - 2022-02-16

### Added

- CODEOWNERS for certain files.

## [0.24.18] - 2022-02-15

### Added

- The user configuration file can now specify an executor plugin directory.

## [0.24.17] - 2022-02-15

### Added

- Added a how-to for making custom executors.

## [0.24.16] - 2022-02-12

### Added

- Errors now contain the traceback as well as the error message in the result object.
- Added test for `_post_process` in `tests/covalent_dispatcher_tests/_core/execution_test.py`.

### Changed

- Post processing logic in `electron` and dispatcher now relies on the order of execution in the transport graph rather than node's function names to allow for a more reliable pairing of nodes and their outputs.

- Renamed `init_test.py` in `tests/covalent_dispatcher_tests/_core/` to `execution_test.py`.

### Removed

- `exclude_from_postprocess` list which contained some non executable node types removed since only executable nodes are post processed now.

## [0.24.15] - 2022-02-11

### Fixed

- If a user's configuration file does not have a needed exeutor parameter, the default parameter (defined in _shared_files/defaults.py) is used.
- Each executor plugin is no longer initialized upon the import of Covalent. This allows required parameters in executor plugins.

## Changed

- Upon updating the configuration data with a user's configuration file, the complete set is written back to file.

## Added

- Tests for the local and base executors.

## [0.24.14] - 2022-02-11

### Added

- UI: add dashboard cards
- UI: add scaling dots background

### Changed

- UI: reduce sidebar font sizes, refine color theme
- UI: refine scrollbar styling, show on container hover
- UI: format executor parameters as YAML code
- UI: update syntax highlighting scheme
- UI: update index.html description meta tag

## [0.24.13] - 2022-02-11

### Added

- Tests for covalent/_shared_files/config.py

## [0.24.12] - 2022-02-10

### Added

- CodeQL code analyzer

## [0.24.11] - 2022-02-10

### Added

- A new dictionary `_DEFAULT_CONSTRAINTS_DEPRECATED` in defaults.py

### Changed

- The `_DEFAULT_CONSTRAINT_VALUES` dictionary now only contains the `backend` argument

## [0.24.10] - 2022-02-09

### Fixed

- Sporadically failing workflow cancellation test in tests/workflow_stack_test.py

## [0.24.9] - 2022-02-09

## Changed

- Implementation of `_port_from_pid` in covalent_dispatcher/_cli/service.py.

## Added

- Unit tests for command line interface (CLI) functionalities in covalent_dispatcher/_cli/service.py and covalent_dispatcher/_cli/cli.py.

## [0.24.8] - 2022-02-07

### Fixed

- If a user's configuration file does not have a needed parameter, the default parameter (defined in _shared_files/defaults.py) is used.

## [0.24.7] - 2022-02-07

### Added

- Typing: Add Type hint `dispatch_info` parameter.
- Documentation: Updated the return_type description in docstring.

### Changed

- Typing: Change return type annotation to `Generator`.

## [0.24.6] - 2022-02-06

### Added

- Type hint to `deserialize` method of `TransportableObject` of `covalent/_workflow/transport.py`.

### Changed

- Description of `data` in `deserialize` method of `TransportableObject` of `covalent/_workflow/transport.py` from `The serialized transportable object` to `Cloudpickled function`.

## [0.24.5] - 2022-02-05

### Fixed

- Removed dependence on Sentinel module

## [0.24.4] - 2022-02-04

### Added

- Tests across multiple versions of Python and multiple operating systems
- Documentation reflecting supported configurations

## [0.24.3] - 2022-02-04

### Changed

- Typing: Use `bool` in place of `Optional[bool]` as type annotation for `develop` parameter in `covalent_dispatcher.service._graceful_start`
- Typing: Use `Any` in place of `Optional[Any]` as type annotation for `new_value` parameter in `covalent._shared_files.config.get_config`

## [0.24.2] - 2022-02-04

### Fixed

- Updated hyperlink of "How to get the results" from "./collection/query_electron_execution_result" to "./collection/query_multiple_lattice_execution_results" in "doc/source/how_to/index.rst".
- Updated hyperlink of "How to get the result of a particular electron" from "./collection/query_multiple_lattice_execution_results" to "./collection/query_electron_execution_result" in "doc/source/how_to/index.rst".

## [0.24.1] - 2022-02-04

### Changed

- Changelog entries are now required to have the current date to enforce ordering.

## [0.24.0] - 2022-02-03

### Added

- UI: log file output - display in Output tab of all available log file output
- UI: show lattice and electron inputs
- UI: display executor attributes
- UI: display error message on failed status for lattice and electron

### Changed

- UI: re-order sidebar sections according to latest figma designs
- UI: update favicon
- UI: remove dispatch id from tab title
- UI: fit new uuids
- UI: adjust theme text primary and secondary colors

### Fixed

- UI: auto-refresh result state on initial render of listing and graph pages
- UI: graph layout issues: truncate long electron/param names

## [0.23.0] - 2022-02-03

### Added

- Added `BaseDispatcher` class to be used for creating custom dispatchers which allow connection to a dispatcher server.
- `LocalDispatcher` inheriting from `BaseDispatcher` allows connection to a local dispatcher server running on the user's machine.
- Covalent only gives interface to the `LocalDispatcher`'s `dispatch` and `dispatch_sync` methods.
- Tests for both `LocalDispatcher` and `BaseDispatcher` added.

### Changed

- Switched from using `lattice.dispatch` and `lattice.dispatch_sync` to `covalent.dispatch` and `covalent.dispatch_sync`.
- Dispatcher address now is passed as a parameter (`dispatcher_addr`) to `covalent.dispatch` and `covalent.dispatch_sync` instead of a metadata field to lattice.
- Updated tests, how tos, and tutorials to use `covalent.dispatch` and `covalent.dispatch_sync`.
- All the contents of `covalent_dispatcher/_core/__init__.py` are moved to `covalent_dispatcher/_core/execution.py` for better organization. `__init__.py` only contains function imports which are needed by external modules.
- `dispatch`, `dispatch_sync` methods deprecated from `Lattice`.

### Removed

- `_server_dispatch` method removed from `Lattice`.
- `dispatcher` metadata field removed from `lattice`.

## [0.22.19] - 2022-02-03

### Fixed

- `_write_dispatch_to_python_file` isn't called each time a task is saved. It is now only called in the final save in `_run_planned_workflow` (in covalent_dispatcher/_core/__init__.py).

## [0.22.18] - 2022-02-03

### Fixed

- Added type information to result.py

## [0.22.17] - 2022-02-02

### Added

- Replaced `"typing.Optional"` with `"str"` in covalent/executor/base.py
- Added missing type hints to `get_dispatch_context` and `write_streams_to_file` in covalent/executor/base.py, BaseExecutor

## [0.22.16] - 2022-02-02

### Added

- Functions to check if UI and dispatcher servers are running.
- Tests for the `is_ui_running` and `is_server_running` in covalent_dispatcher/_cli/service.py.

## [0.22.15] - 2022-02-01

### Fixed

- Covalent CLI command `covalent purge` will now stop the servers before deleting all the pid files.

### Added

- Test for `purge` method in covalent_dispatcher/_cli/service.py.

### Removed

- Unused `covalent_dispatcher` import from covalent_dispatcher/_cli/service.py.

### Changed

- Moved `_config_manager` import from within the `purge` method to the covalent_dispatcher/_cli/service.py for the purpose of mocking in tests.

## [0.22.14] - 2022-02-01

### Added

- Type hint to `_server_dispatch` method in `covalent/_workflow/lattice.py`.

## [0.22.13] - 2022-01-26

### Fixed

- When the local executor's `log_stdout` and `log_stderr` config variables are relative paths, they should go inside the results directory. Previously that was queried from the config, but now it's queried from the lattice metadata.

### Added

- Tests for the corresponding functions in (`covalent_dispatcher/_core/__init__.py`, `covalent/executor/base.py`, `covalent/executor/executor_plugins/local.py` and `covalent/executor/__init__.py`) affected by the bug fix.

### Changed

- Refactored `_delete_result` in result manager to give the option of deleting the result parent directory.

## [0.22.12] - 2022-01-31

### Added

- Diff check in pypi.yml ensures correct files are packaged

## [0.22.11] - 2022-01-31

### Changed

- Removed codecov token
- Removed Slack notifications from feature branches

## [0.22.10] - 2022-01-29

### Changed

- Running tests, conda, and version workflows on pull requests, not just pushes

## [0.22.9] - 2022-01-27

### Fixed

- Fixing version check action so that it doesn't run on commits that are in develop
- Edited PR template so that markdown checklist appears properly

## [0.22.8] - 2022-01-27

### Fixed

- publish workflow, using `docker buildx` to build images for x86 and ARM, prepare manifest and push to ECR so that pulls will match the correct architecture.
- typo in CONTRIBUTING
- installing `gcc` in Docker image so Docker can build wheels for `dask` and other packages that don't provide ARM wheels

### Changed

- updated versions in `requirements.txt` for `matplotlib` and `dask`

## [0.22.7] - 2022-01-27

### Added

- `MANIFEST.in` did not have `covalent_dispatcher/_service` in it due to which the PyPi package was not being built correctly. Added the `covalent_dispatcher/_service` to the `MANIFEST.in` file.

### Fixed

- setuptools properly including data files during installation

## [0.22.6] - 2022-01-26

### Fixed

- Added service folder in covalent dispatcher to package.

## [0.22.5] - 2022-01-25

### Fixed

- `README.md` images now use master branch's raw image urls hosted on <https://github.com> instead of <https://raw.githubusercontent.com>. Also, switched image rendering from html to markdown.

## [0.22.4] - 2022-01-25

### Fixed

- dispatcher server app included in sdist
- raw image urls properly used

## [0.22.3] - 2022-01-25

### Fixed

- raw image urls used in readme

## [0.22.2] - 2022-01-25

### Fixed

- pypi upload

## [0.22.1] - 2022-01-25

### Added

- Code of conduct
- Manifest.in file
- Citation info
- Action to upload to pypi

### Fixed

- Absolute URLs used in README
- Workflow badges updated URLs
- `install_package_data` -> `include_package_data` in `setup.py`

## [0.22.0] - 2022-01-25

### Changed

- Using public ECR for Docker release

## [0.21.0] - 2022-01-25

### Added

- GitHub pull request templates

## [0.20.0] - 2022-01-25

### Added

- GitHub issue templates

## [0.19.0] - 2022-01-25

### Changed

- Covalent Beta Release

## [0.18.9] - 2022-01-24

### Fixed

- iframe in the docs landing page is now responsive

## [0.18.8] - 2022-01-24

### Changed

- Temporarily removed output tab
- Truncated dispatch id to fit left sidebar, add tooltip to show full id

## [0.18.7] - 2022-01-24

### Changed

- Many stylistic improvements to documentation, README, and CONTRIBUTING.

## [0.18.6] - 2022-01-24

### Added

- Test added to check whether an already decorated function works as expected with Covalent.
- `pennylane` package added to the `requirements-dev.txt` file.

### Changed

- Now using `inspect.signature` instead of `function.__code__` to get the names of function's parameters.

## [0.18.5] - 2022-01-21

### Fixed

- Various CI fixes, including rolling back regression in version validation, caching on s3 hosted badges, applying releases and tags correctly.

## [0.18.4] - 2022-01-21

### Changed

- Removed comments and unused functions in covalent_dispatcher
- `result_class.py` renamed to `result.py`

### Fixed

- Version was not being properly imported inside `covalent/__init__.py`
- `dispatch_sync` was not previously using the `results_dir` metadata field

### Removed

- Credentials in config
- `generate_random_filename_in_cache`
- `is_any_atom`
- `to_json`
- `show_subgraph` option in `draw`
- `calculate_node`

## [0.18.3] - 2022-01-20

### Fixed

- The gunicorn servers now restart more gracefully

## [0.18.2] - 2022-01-21

### Changed

- `tempdir` metadata field removed and replaced with `executor.local.cache_dir`

## [0.18.1] - 2022-01-11

## Added

- Concepts page

## [0.18.0] - 2022-01-20

### Added

- `Result.CANCELLED` status to represent the status of a cancelled dispatch.
- Condition to cancel the whole dispatch if any of the nodes are cancelled.
- `cancel_workflow` function which uses a shared variable provided by Dask (`dask.distributed.Variable`) in a dask client to inform nodes to stop execution.
- Cancel function for dispatcher server API which will allow the server to terminate the dispatch.
- How to notebook for cancelling a dispatched job.
- Test to verify whether cancellation of dispatched jobs is working as expected.
- `cancel` function is available as `covalent.cancel`.

### Changed

- In file `covalent/_shared_files/config.py` instead of using a variable to store and then return the config data, now directly returning the configuration.
- Using `fire_and_forget` to dispatch a job instead of a dictionary of Dask's `Future` objects so that we won't have to manage the lifecycle of those futures.
- The `test_run_dispatcher` test was changed to reflect that the dispatcher no longer uses a dictionary of future objects as it was not being utilized anywhere.

### Removed

- `with dask_client` context was removed as the client created in `covalent_dispatcher/_core/__init__.py` is already being used even without the context. Furthermore, it creates issues when that context is exited which is unnecessary at the first place hence not needed to be resolved.

## [0.17.5] - 2022-01-19

### Changed

- Results directory uses a relative path by default and can be overridden by the environment variable `COVALENT_RESULTS_DIR`.

## [0.17.4] - 2022-01-19

### Changed

- Executor parameters use defaults specified in config TOML
- If relative paths are supplied for stdout and stderr, those files are created inside the results directory

## [0.17.3] - 2022-01-18

### Added

- Sync function
- Covalent CLI tool can restart in developer mode

### Fixed

- Updated the UI address referenced in the README

## [0.17.2] - 2022-01-12

### Added

- Quantum gravity tutorial

### Changed

- Moved VERSION file to top level

## [0.17.1] - 2022-01-19

### Added

- `error` attribute was added to the results object to show which node failed and the reason behind it.
- `stdout` and `stderr` attributes were added to a node's result to store any stdout and stderr printing done inside an electron/node.
- Test to verify whether `stdout` and `stderr` are being stored in the result object.

### Changed

- Redesign of how `redirect_stdout` and `redirect_stderr` contexts in executor now work to allow storing their respective outputs.
- Executors now also return `stdout` and `stderr` strings, along with the execution output, so that they can be stored in their result object.

## [0.17.0] - 2022-01-18

### Added

- Added an attribute `__code__` to electron and lattice which is a copy of their respective function's `__code__` attribute.
- Positional arguments, `args`, are now merged with keyword arguments, `kwargs`, as close as possible to where they are passed. This was done to make sure we support both with minimal changes and without losing the name of variables passed.
- Tests to ensure usage of positional arguments works as intended.

### Changed

- Slight rework to how any print statements in lattice are sent to null.
- Changed `test_dispatcher_functional` in `basic_dispatcher_test.py` to account for the support of `args` and removed a an unnecessary `print` statement.

### Removed

- Removed `args` from electron's `init` as it wasn't being used anywhere.

## [0.16.1] - 2022-01-18

### Changed

- Requirement changed from `dask[complete]` to `dask[distributed]`.

## [0.16.0] - 2022-01-14

### Added

- New UI static demo build
- New UI toolbar functions - orientation, toggle params, minimap
- Sortable and searchable lattice name row

### Changed

- Numerous UI style tweaks, mostly around dispatches table states

### Fixed

- Node sidebar info now updates correctly

## [0.15.11] - 2022-01-18

### Removed

- Unused numpy requirement. Note that numpy is still being installed indirectly as other packages in the requirements rely on it.

## [0.15.10] - 2022-01-16

## Added

- How-to guide for Covalent dispatcher CLI.

## [0.15.9] - 2022-01-18

### Changed

- Switched from using human readable ids to using UUIDs

### Removed

- `human-id` package was removed along with its mention in `requirements.txt` and `meta.yaml`

## [0.15.8] - 2022-01-17

### Removed

- Code breaking text from CLI api documentation.
- Unwanted covalent_dispatcher rst file.

### Changed

- Installation of entire covalent_dispatcher instead of covalent_dispatcher/_service in setup.py.

## [0.15.7] - 2022-01-13

### Fixed

- Functions with multi-line or really long decorators are properly serialized in dispatch_source.py.
- Multi-line Covalent output is properly commented out in dispatch_source.py.

## [0.15.6] - 2022-01-11

### Fixed

- Sub-lattice functions are successfully serialized in the utils.py get_serialized_function_str.

### Added

- Function to scan utilized source files and return a set of imported modules (utils.get_imports_from_source)

## [0.15.5] - 2022-01-12

### Changed

- UI runs on port 47007 and the dispatcher runs on port 48008. This is so that when the servers are later merged, users continue using port 47007 in the browser.
- Small modifications to the documentation
- Small fix to the README

### Removed

- Removed a directory `generated` which was improperly added
- Dispatcher web interface
- sqlalchemy requirement

## [0.15.4] - 2022-01-11

### Changed

- In file `covalent/executor/base.py`, `pickle` was changed to `cloudpickle` because of its universal pickling ability.

### Added

- In docstring of `BaseExecutor`, a note was added specifying that `covalent` with its dependencies is assumed to be installed in the conda environments.
- Above note was also added to the conda env selector how-to.

## [0.15.3] - 2022-01-11

### Changed

- Replaced the generic `RuntimeError` telling users to check if there is an object manipulation taking place inside the lattice to a simple warning. This makes the original error more visible.

## [0.15.2] - 2022-01-11

### Added

- If condition added for handling the case where `__getattr__` of an electron is accessed to detect magic functions.

### Changed

- `ActiveLatticeManager` now subclasses from `threading.local` to make it thread-safe.
- `ValueError` in the lattice manager's `claim` function now also shows the name of the lattice that is currently claimed.
- Changed docstring of `ActiveLatticeManager` to note that now it is thread-safe.
- Sublattice dispatching now no longer deletes the result object file and is dispatched normally instead of in a serverless manner.
- `simulate_nitrogen_and_copper_slab_interaction.ipynb` notebook tutorial now does normal dispatching as well instead of serverless dispatching. Also, now 7 datapoints will be shown instead of 10 earlier.

## [0.15.1] - 2022-01-11

### Fixed

- Passing AWS credentials to reusable workflows as a secret

## [0.15.0] - 2022-01-10

### Added

- Action to push development image to ECR

### Changed

- Made the publish action reusable and callable

## [0.14.1] - 2022-01-02

### Changed

- Updated the README
- Updated classifiers in the setup.py file
- Massaged some RTD pages

## [0.14.0] - 2022-01-07

### Added

- Action to push static UI to S3

## [0.13.2] - 2022-01-07

### Changed

- Completed new UI design work

## [0.13.1] - 2022-01-02

### Added

- Added eventlet requirement

### Changed

- The CLI tool can now manage the UI flask server as well
- [Breaking] The CLI option `-t` has been changed to `-d`, which starts the servers in developer mode and exposes unit tests to the server.

## [0.13.0] - 2022-01-01

### Added

- Config manager in `covalent/_shared_files/config.py`
- Default location for the main config file can be overridden using the environment variable `COVALENT_CONFIG_DIR`
- Ability to set and get configuration using `get_config` and `set_config`

### Changed

- The flask servers now reference the config file
- Defaults reference the config file

### Fixed

- `ValueError` caught when running `covalent stop`
- One of the functional tests was using a malformed path

### Deprecated

- The `electron.to_json` function
- The `generate_random_filename_in_cache` function

### Removed

- The `get_api_token` function

## [0.12.13] - 2022-01-04

## Removed

- Tutorial section headings

## Fixed

- Plot background white color

## [0.12.12] - 2022-01-06

### Fixed

- Having a print statement inside electron and lattice code no longer causes the workflow to fail.

## [0.12.11] - 2022-01-04

### Added

- Completed UI feature set for first release

### Changed

- UI server result serialization improvements
- UI result update webhook no longer fails on request exceptions, logs warning intead

## [0.12.10] - 2021-12-17

### Added

- Astrophysics tutorial

## [0.12.9] - 2022-01-04

### Added

- Added `get_all_node_results` method in `result_class.py` to return result of all node executions.

- Added `test_parallelilization` test to verify whether the execution is now being achieved in parallel.

### Changed

- Removed `LocalCluster` cluster creation usage to a simple `Client` one from Dask.

- Removed unnecessary `to_run` function as we no longer needed to run execution through an asyncio loop.

- Removed `async` from function definition of previously asynchronous functions, `_run_task`, `_run_planned_workflow`, `_plan_workflow`, and `_run_workflow`.

- Removed `uvloop` from requirements.

- Renamed `test_get_results` to `test_get_result`.

- Reran the how to notebooks where execution time was mentioned.

- Changed how `dispatch_info` context manager was working to account for multiple nodes accessing it at the same time.

## [0.12.8] - 2022-01-02

### Changed

- Changed the software license to GNU Affero 3.0

### Removed

- `covalent-ui` directory

## [0.12.7] - 2021-12-29

### Fixed

- Gunicorn logging now uses the `capture-output` flag instead of redirecting stdout and stderr

## [0.12.6] - 2021-12-23

### Changed

- Cleaned up the requirements and moved developer requirements to a separate file inside `tests`

## [0.12.5] - 2021-12-16

### Added

- Conda build CI job

## [0.12.4] - 2021-12-23

### Changed

- Gunicorn server now checks for port availability before starting

### Fixed

- The `covalent start` function now prints the correct port if the server is already running.

## [0.12.3] - 2021-12-14

### Added

- Covalent tutorial comparing quantum support vector machines with support vector machine algorithms implemented in qiskit and scikit-learn.

## [0.12.2] - 2021-12-16

### Fixed

- Now using `--daemon` in gunicorn to start the server, which was the original intention.

## [0.12.1] - 2021-12-16

### Fixed

- Removed finance references from docs
- Fixed some other small errors

### Removed

- Removed one of the failing how-to tests from the functional test suite

## [0.12.0] - 2021-12-16

### Added

- Web UI prototype

## [0.11.1] - 2021-12-14

### Added

- CLI command `covalent status` shows port information

### Fixed

- gunicorn management improved

## [0.11.0] - 2021-12-14

### Added

- Slack notifications for test status

## [0.10.4] - 2021-12-15

### Fixed

- Specifying a non-default results directory in a sub-lattice no longer causes a failure in lattice execution.

## [0.10.3] - 2021-12-14

### Added

- Functional tests for how-to's in documentation

### Changed

- Moved example script to a functional test in the pipeline
- Added a test flag to the CLI tool

## [0.10.2] - 2021-12-14

### Fixed

- Check that only `kwargs` without any default values in the workflow definition need to be passed in `lattice.draw(ax=ax, **kwargs)`.

### Added

- Function to check whether all the parameters without default values for a callable function has been passed added to shared utils.

## [0.10.1] - 2021-12-13

### Fixed

- Content and style fixes for getting started doc.

## [0.10.0] - 2021-12-12

### Changed

- Remove all imports from the `covalent` to the `covalent_dispatcher`, except for `_dispatch_serverless`
- Moved CLI into `covalent_dispatcher`
- Moved executors to `covalent` directory

## [0.9.1] - 2021-12-13

### Fixed

- Updated CONTRIBUTING to clarify docstring style.
- Fixed docstrings for `calculate_node` and `check_constraint_specific_sum`.

## [0.9.0] - 2021-12-10

### Added

- `prefix_separator` for separating non-executable node types from executable ones.

- `subscript_prefix`, `generator_prefix`, `sublattice_prefix`, `attr_prefix` for prefixes of subscripts, generators,
  sublattices, and attributes, when called on an electron and added to the transport graph.

- `exclude_from_postprocess` list of prefixes to denote those nodes which won't be used in post processing the workflow.

- `__int__()`, `__float__()`, `__complex__()` for converting a node to an integer, float, or complex to a value of 0 then handling those types in post processing.

- `__iter__()` generator added to Electron for supporting multiple return values from an electron execution.

- `__getattr__()` added to Electron for supporting attribute access on the node output.

- `__getitem__()` added to Electron for supporting subscripting on the node output.

- `electron_outputs` added as an attribute to lattice.

### Changed

- `electron_list_prefix`, `electron_dict_prefix`, `parameter_prefix` modified to reflect new way to assign prefixes to nodes.

- In `build_graph` instead of ignoring all exceptions, now the exception is shown alongwith the runtime error notifying that object manipulation should be avoided inside a lattice.

- `node_id` changed to `self.node_id` in Electron's `__call__()`.

- `parameter` type electrons now have the default metadata instead of empty dictionary.

- Instead of deserializing and checking whether a sublattice is there, now a `sublattice_prefix` is used to denote when a node is a sublattice.

- In `dispatcher_stack_test`, `test_dispatcher_flow` updated to indicate the new use of `parameter_prefix`.

### Fixed

- When an execution fails due to something happening in `run_workflow`, then result object's status is now failed and the object is saved alongwith throwing the appropriate exception.

## [0.8.5] - 2021-12-10

### Added

- Added tests for choosing specific executors inside electron initialization.
- Added test for choosing specific Conda environments inside electron initialization.

## [0.8.4] - 2021-12-10

### Changed

- Removed _shared_files directory and contents from covalent_dispatcher. Logging in covalent_dispatcher now uses the logger in covalent/_shared_files/logging.py.

## [0.8.3] - 2021-12-10

### Fixed

- Decorator symbols were added to the pseudo-code in the quantum chemistry tutorial.

## [0.8.2] - 2021-12-06

### Added

- Quantum chemistry tutorial.

## [0.8.1] - 2021-12-08

### Added

- Docstrings with typehints for covalent dispatcher functions added.

### Changed

- Replaced `node` to `node_id` in `electron.py`.

- Removed unnecessary `enumerate` in `covalent_dispatcher/_core/__init__.py`.

- Removed `get_node_device_mapping` function from `covalent_dispatcher/_core/__init__.py`
  and moved the definition to directly add the mapping to `workflow_schedule`.

- Replaced iterable length comparison for `executor_specific_exec_cmds` from `if len(executor_specific_exec_cmds) > 0`
  to `if executor_specific_exec_cmds`.

## [0.8.0] - 2021-12-03

### Added

- Executors can now accept the name of a Conda environment. If that environment exists, the operations of any electron using that executor are performed in that Conda environment.

## [0.7.6] - 2021-12-02

### Changed

- How to estimate lattice execution time has been renamed to How to query lattice execution time.
- Change result querying syntax in how-to guides from `lattice.get_result` to
  `covalent.get_result`.
- Choose random port for Dask dashboard address by setting `dashboard_address` to ':0' in
  `LocalCluster`.

## [0.7.5] - 2021-12-02

### Fixed

- "Default" executor plugins are included as part of the package upon install.

## [0.7.4] - 2021-12-02

### Fixed

- Upgraded dask to 2021.10.0 based on a vulnerability report

## [0.7.3] - 2021-12-02

### Added

- Transportable object tests
- Transport graph tests

### Changed

- Variable name node_num to node_id
- Variable name node_idx to node_id

### Fixed

- Transport graph `get_dependencies()` method return type was changed from Dict to List

## [0.7.2] - 2021-12-01

### Fixed

- Date handling in changelog validation

### Removed

- GitLab CI YAML

## [0.7.1] - 2021-12-02

### Added

- A new parameter to a node's result called `sublattice_result` is added.
  This will be of a `Result` type and will contain the result of that sublattice's
  execution. If a normal electron is executed, this will be `None`.

- In `_delete_result` function in `results_manager.py`, an empty results directory
  will now be deleted.

- Name of a sublattice node will also contain `(sublattice)`.

- Added `_dispatch_sync_serverless` which synchronously dispatches without a server
  and waits for a result to be returned. This is the method used to dispatch a sublattice.

- Test for sublatticing is added.

- How-to guide added for sublatticing explaining the new features.

### Changed

- Partially changed `draw` function in `lattice.py` to also draw the subgraph
  of the sublattice when drawing the main graph of the lattice. The change is
  incomplete as we intend to add this feature later.

- Instead of returning `plt`, `draw` now returns the `ax` object.

- `__call__` function in `lattice.py` now runs the lattice's function normally
  instead of dispatching it.

- `_run_task` function now checks whether current node is a sublattice and acts
  accordingly.

### Fixed

- Unnecessary lines to rename the node's name in `covalent_dispatcher/_core/__init__.py` are removed.

- `test_electron_takes_nested_iterables` test was being ignored due to a spelling mistake. Fixed and
  modified to follow the new pattern.

## [0.7.0] - 2021-12-01

### Added

- Electrons can now accept an executor object using the "backend" keyword argument. "backend" can still take a string naming the executor module.
- Electrons and lattices no longer have Slurm metadata associated with the executor, as that information should be contained in the executor object being used as an input argument.
- The "backend" keyword can still be a string specifying the executor module, but only if the executor doesn't need any metadata.
- Executor plugin classes are now directly available to covalent, eg: covalent.executor.LocalExecutor().

## [0.6.7] - 2021-12-01

### Added

- Docstrings without examples for all the functions in core covalent.
- Typehints in those functions as well.
- Used `typing.TYPE_CHECKING` to prevent cyclic imports when writing typehints.

### Changed

- `convert_to_lattice_function` renamed to `convert_to_lattice_function_call`.
- Context managers now raise a `ValueError` instead of a generic `Exception`.

## [0.6.6] - 2021-11-30

### Fixed

- Fixed the version used in the documentation
- Fixed the badge URLs to prevent caching

## [0.6.5] - 2021-11-30

### Fixed

- Broken how-to links

### Removed

- Redundant lines from .gitignore
- *.ipynb from .gitignore

## [0.6.4] - 2021-11-30

### Added

- How-to guides for workflow orchestration.
  - How to construct an electron
  - How to construct a lattice
  - How to add an electron to lattice
  - How to visualize the lattice
  - How to add constraints to lattices
- How-to guides for workflow and subtask execution.
  - How to execute individual electrons
  - How to execute a lattice
  - How to execute multiple lattices
- How-to guides for status querying.
  - How to query electron execution status
  - How to query lattice execution status
  - How to query lattice execution time
- How-to guides for results collection
  - How to query electron execution results
  - How to query lattice execution results
  - How to query multiple lattice execution results
- Str method for the results object.

### Fixed

- Saving the electron execution status when the subtask is running.

## [0.6.3] - 2021-11-29

### Removed

- JWT token requirement.
- Covalent dispatcher login requirement.
- Update covalent login reference in README.md.
- Changed the default dispatcher server port from 5000 to 47007.

## [0.6.2] - 2021-11-28

### Added

- Github action for tests and coverage
- Badges for tests and coverage
- If tests pass then develop is pushed to master
- Add release action which tags and creates a release for minor version upgrades
- Add badges action which runs linter, and upload badges for version, linter score, and platform
- Add publish action (and badge) which builds a Docker image and uploads it to the AWS ECR

## [0.6.1] - 2021-11-27

### Added

- Github action which checks version increment and changelog entry

## [0.6.0] - 2021-11-26

### Added

- New Covalent RTD theme
- sphinx extension sphinx-click for CLI RTD
- Sections in RTD
- init.py in both covalent-dispatcher logger module and cli module for it to be importable in sphinx

### Changed

- docutils version that was conflicting with sphinx

### Removed

- Old aq-theme

## [0.5.1] - 2021-11-25

### Added

- Integration tests combining both covalent and covalent-dispatcher modules to test that
  lattice workflow are properly planned and executed.
- Integration tests for the covalent-dispatcher init module.
- pytest-asyncio added to requirements.

## [0.5.0] - 2021-11-23

### Added

- Results manager file to get results from a file, delete a result, and redispatch a result object.
- Results can also be awaited to only return a result if it has either been completed or failed.
- Results class which is used to store the results with all the information needed to be used again along with saving the results to a file functionality.
- A result object will be a mercurial object which will be updated by the dispatcher and saved to a file throughout the dispatching and execution parts.
- Direct manipulation of the transport graph inside a result object takes place.
- Utility to convert a function definition string to a function and vice-versa.
- Status class to denote the status of a result object and of each node execution in the transport graph.
- Start and end times are now also stored for each node execution as well as for the whole dispatch.
- Logging of `stdout` and `stderr` can be done by passing in the `log_stdout`, `log_stderr` named metadata respectively while dispatching.
- In order to get the result of a certain dispatch, the `dispatch_id`, the `results_dir`, and the `wait` parameter can be passed in. If everything is default, then only the dispatch id is required, waiting will not be done, and the result directory will be in the current working directory with folder name as `results/` inside which every new dispatch will have a new folder named according to their respective dispatch ids, containing:
  - `result.pkl` - (Cloud)pickled result object.
  - `result_info.yaml` - yaml file with high level information about the result and its execution.
  - `dispatch_source.py` - python file generated, containing the original function definitions of lattice and electrons which can be used to dispatch again.

### Changed

- `logfile` named metadata is now `slurm_logfile`.
- Instead of using `jsonpickle`, `cloudpickle` is being used everywhere to maintain consistency.
- `to_json` function uses `json` instead of `jsonpickle` now in electron and lattice definitions.
- `post_processing` moved to the dispatcher, so the dispatcher will now store a finished execution result in the results folder as specified by the user with no requirement of post processing it from the client/user side.
- `run_task` function in dispatcher modified to check if a node has completed execution and return it if it has, else continue its execution. This also takes care of cases if the server has been closed mid execution, then it can be started again from the last saved state, and the user won't have to wait for the whole execution.
- Instead of passing in the transport graph and dispatch id everywhere, the result object is being passed around, except for the `asyncio` part where the dispatch id and results directory is being passed which afterwards lets the core dispatcher know where to get the result object from and operate on it.
- Getting result of parent node executions of the graph, is now being done using the result object's graph. Storing of each execution's result is also done there.
- Tests updated to reflect the changes made. They are also being run in a serverless manner.

### Removed

- `LatticeResult` class removed.
- `jsonpickle` requirement removed.
- `WorkflowExecutionResult`, `TaskExecutionResult`, and `ExecutionError` singleton classes removed.

### Fixed

- Commented out the `jwt_required()` part in `covalent-dispatcher/_service/app.py`, may be removed in later iterations.
- Dispatcher server will now return the error message in the response of getting result if it fails instead of sending every result ever as a response.

## [0.4.3] - 2021-11-23

### Added

- Added a note in Known Issues regarding port conflict warning.

## [0.4.2] - 2021-11-24

### Added

- Added badges to README.md

## [0.4.1] - 2021-11-23

### Changed

- Removed old coverage badge and fixed the badge URL

## [0.4.0] - 2021-11-23

### Added

- Codecov integrations and badge

### Fixed

- Detached pipelines no longer created

## [0.3.0] - 2021-11-23

### Added

- Wrote a Code of Conduct based on <https://www.contributor-covenant.org/>
- Added installation and environment setup details in CONTRIBUTING
- Added Known Issues section to README

## [0.2.0] - 2021-11-22

### Changed

- Removed non-open-source executors from Covalent. The local SLURM executor is now
- a separate repo. Executors are now plugins.

## [0.1.0] - 2021-11-19

### Added

- Pythonic CLI tool. Install the package and run `covalent --help` for a usage description.
- Login and logout functionality.
- Executor registration/deregistration skeleton code.
- Dispatcher service start, stop, status, and restart.

### Changed

- JWT token is stored to file instead of in an environment variable.
- The Dask client attempts to connect to an existing server.

### Removed

- Removed the Bash CLI tool.

### Fixed

- Version assignment in the covalent init file.

## [0.0.3] - 2021-11-17

### Fixed

- Fixed the Dockerfile so that it runs the dispatcher server from the covalent repo.

## [0.0.2] - 2021-11-15

### Changed

- Single line change in ci script so that it doesn't exit after validating the version.
- Using `rules` in `pytest` so that the behavior in test stage is consistent.

## [0.0.1] - 2021-11-15

### Added

- CHANGELOG.md to track changes (this file).
- Semantic versioning in VERSION.
- CI pipeline job to enforce versioning.<|MERGE_RESOLUTION|>--- conflicted
+++ resolved
@@ -7,7 +7,6 @@
 
 ## [UNRELEASED]
 
-<<<<<<< HEAD
 ### Operations
 
 - Adding `benchmark.yml` workflow
@@ -15,7 +14,7 @@
 ### Tests
 
 - Adding scripts in `tests/stress_tests/benchmarks`
-=======
+
 ## [0.187.0] - 2022-08-28
 
 ### Authors
@@ -33,7 +32,6 @@
 ### Added
 
 - Added test cases for front-end react components.
->>>>>>> 362d5548
 
 ## [0.186.0] - 2022-08-25
 
