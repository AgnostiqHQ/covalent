# Changelog

All notable changes to this project will be documented in this file.

The format is based on [Keep a Changelog](https://keepachangelog.com/en/1.0.0/),
and this project adheres to [Semantic Versioning](https://semver.org/spec/v2.0.0.html).

## [UNRELEASED]

<<<<<<< HEAD
### Added

- Ability to specify a `workdir` for `local` and `dask` executors
=======
### Operations

- Nightly frequency set to midnight EST 
>>>>>>> f513222e

## [0.223.1-rc.0] - 2023-05-17

### Authors

- Janosh Riebesell <janosh.riebesell@gmail.com>
- Co-authored-by: Alejandro Esquivel <ae@alejandro.ltd>

### Fixed

- only pin `aiohttp` downwards to fix install on Python 3.11 [#1654](https://github.com/AgnostiqHQ/covalent/pulls/1654)

## [0.223.0-rc.0] - 2023-05-17

### Authors

- Alejandro Esquivel <ae@alejandro.ltd>
- Madhur Tandon <20173739+madhur-tandon@users.noreply.github.com>
- Sankalp Sanand <sankalp@agnostiq.ai>
- Co-authored-by: kessler-frost <ssanand@hawk.iit.edu>
- Faiyaz Hasan <faiyaz@agnostiq.ai>
- Andrew S. Rosen <asrosen93@gmail.com>
- Co-authored-by: pre-commit-ci[bot] <66853113+pre-commit-ci[bot]@users.noreply.github.com>
- Co-authored-by: Santosh kumar <29346072+santoshkumarradha@users.noreply.github.com>


### Added

- Added the `CloudResourceManager` class
- A new tutorial for a dynamic quantum chemistry workflow

### Tests

- Added tests for the `CloudResourceManager` class

### Docs

- Fix docstring for set_config
- Redispatch feature page in Read the Docs.
- Clarify installation instructions for SLURM plugin in Read the Docs (x2).
- Fix waiting order of electrons in docs inside snippet for adding a dependency when inputs and outputs are independent.
- Expose GCP Batch executor RTD.
- Add GCP Batch executor image in RTD.

### Fixed

- DB path creation now takes place at import time so that the CLI commands don't fail
- Raise error on dispatching a non-lattice
- Helpful message when trying to dispatch a workflow when covalent server is not available
- Open UI preview of transport graph when `lattice.draw()` is invoked and print URL of the same
- Defer creation of server specific config entries until covalent is started
- Functional tests on CI
- Move dask worker space to covalent cache instead of `site-packages`

### Docs

- Updated Feature documentation for Triggers with an example and minor corrections

### Removed

- Duplicate mocks for `UI_SRVDIR`
- Duplicate `_get_cancel_requested` method from `covalent_dispatcher/_core/runner.py`

### Tests

- Re-enable `test_run_workflow_does_not_deserialize`

### Authors

- Madhur Tandon <madhurtandon23@gmail.com>

### Operations

- Removed "already released" check from stable changelog action

## [0.222.0-rc.0] - 2023-04-27

### Authors

- Faiyaz Hasan <faiyaz@agnostiq.ai>
- Co-authored-by: kessler-frost <ssanand@hawk.iit.edu>
- Co-authored-by: Alejandro Esquivel <ae@alejandro.ltd>

### Changed

- Implementation of `TransportableObject` property method to be backwards compatible with version 0.209.1.

### Tests

- Updated QA stress test execution time baseline.

## [0.221.1-rc.0] - 2023-04-26

### Authors

- Madhur Tandon <20173739+madhur-tandon@users.noreply.github.com>
- Co-authored-by: Alejandro Esquivel <ae@alejandro.ltd>
- Faiyaz Hasan <faiyaz@agnostiq.ai>
- Rob de Wit <RCdeWit@users.noreply.github.com>
- Co-authored-by: pre-commit-ci[bot] <66853113+pre-commit-ci[bot]@users.noreply.github.com>
- Sankalp Sanand <sankalp@agnostiq.ai>
- Co-authored-by: kessler-frost <ssanand@hawk.iit.edu>

### Tests

- Move QA scripts from QA repo to Covalent functional tests.

### Docs

- Update requirements file for the tutorials: `1_QuantumMachineLearning/pennylane_kernel/source.ipynb` and `machine_learning/dnn_comparison.ipynb`.
- Add macOS 13 (Ventura) to [compatibility list](doc/source/getting_started/compatibility.rst).
- Fixed broken links and typos in the documentation.

### Authors

- Madhur Tandon <madhurtandon23@gmail.com>

### Fixed

- Result status comparison
- Raise error on extra args/kwargs
- Fixed redispatching and trigger server address passing in base trigger

## [0.221.0-rc.0] - 2023-04-17

### Authors

- Faiyaz Hasan <faiyaz@agnostiq.ai>


### Changed

- Moved TransportableObject from transport.py to a new file transportable_object.py.

## [0.220.0-rc.0] - 2023-04-14

### Authors

- Alejandro Esquivel <ae@alejandro.ltd>
- Faiyaz Hasan <faiyaz@agnostiq.ai>
- Sankalp Sanand <sankalp@agnostiq.ai>
- Co-authored-by: kessler-frost <ssanand@hawk.iit.edu>
- Co-authored-by: pre-commit-ci[bot] <66853113+pre-commit-ci[bot]@users.noreply.github.com>
- Venkat Bala <15014089+venkatBala@users.noreply.github.com>
- Co-authored-by: Santosh kumar <29346072+santoshkumarradha@users.noreply.github.com>
- dwelsch-esi <116022979+dwelsch-esi@users.noreply.github.com>
- Ara Ghukasyan <38226926+araghukas@users.noreply.github.com>


### Operations

- Updating `nightly` frequency (temp)

### Added

- Tutorial for hybrid neural network using Covalent, AWSBatch, and Qiskit Runtime.
- Environment variable that users can set to specify the location where Covalent can find their defined executors.
- Task group id in Electrons.
- Reconstruct postprocessing method.

### Fixed

- Doubling of nodes that are added to the transport graph.
- Ensure postprocessing node end time is added as the workflow end time.
- Functional tests
- Custom executor how to guide, and its loading mechanism in covalent server.
- Broken postprocessing unit test.

### Added

- Postprocessing as electrons.
- Postprocessing class in `postprocessing.py` module for all the different postprocessing helper methods and algorithms.

### Changed

- Postprocessing logic.
- Sublattice logic. Sublattices are now treated as electrons. Once the transport graph has been built, the status get changed to `DISPATCHING` at which point it is executed as another workflow.

### Removed

- Postprocessing from runners.

### Docs

- Adding Google Batch executor plugin RTD

### Docs

- Updated How-to documents.
- Port of Pennylane's Univariate QVR tutorial using Covalent to this repo.
- Adding troubleshooting guide to RTD's
- Added a note to First Experiment offering initial intro to executors.

## [0.219.0-rc.0] - 2023-03-01

### Authors

- Alejandro Esquivel <ae@alejandro.ltd>
- Faiyaz Hasan <faiyaz@agnostiq.ai>
- Sankalp Sanand <sankalp@agnostiq.ai>
- Co-authored-by: kessler-frost <ssanand@hawk.iit.edu>
- Co-authored-by: pre-commit-ci[bot] <66853113+pre-commit-ci[bot]@users.noreply.github.com>
- Venkat Bala <15014089+venkatBala@users.noreply.github.com>
- Co-authored-by: Santosh kumar <29346072+santoshkumarradha@users.noreply.github.com>


### Docs

* Adding `cancellation` RTD text files

### Added

- `disable_run` option added to enable "saving-only" option on covalent server and not executing the workflow
- `register_triggers`, `stop_triggers` functions added to `LocalDispatcher` class
- `triggers` parameter to the lattice metadata
- `BaseTrigger`, `DirTrigger`, `TimeTrigger` classes added available to be assigned to any lattice enabling the triggers feature
- `TriggerLoader` class added enabling loading of any kind of triggers including user defined ones without requiring installation
- CLI options to start covalent server in triggers only, and no triggers mode
- `is_pending` option added during redispatch to resume execution of a previously "saved-only", i.e pending workflow
- API routes added for Triggers server

### Changed

- Modified `ct.get_result` to allow for status only requests

### Fixed

- UI crashing if time values are null
- No longer adding "http://" every time a dispatcher address is provided in local dispatcher class in order to use the provided address exactly

### Docs

- Added documentation for "Triggers" and a separate section for similar "Features"
- Tutorial guidelines

### Tests

- Updated and added tests to account for all of the above triggers related changes

### Operations

- Lowering number of jest workers as an attempt to fix flaky UI functional tests
- Added exception for nightly to pass if conda release fails

## [0.218.0-rc.0] - 2023-02-21

### Authors

- Will Cunningham <wjcunningham7@users.noreply.github.com>
- Venkat Bala <15014089+venkatBala@users.noreply.github.com>
- Co-authored-by: Santosh kumar <29346072+santoshkumarradha@users.noreply.github.com>
- Co-authored-by: Alejandro Esquivel <ae@alejandro.ltd>
- Faiyaz Hasan <faiyaz@agnostiq.ai>
- Sankalp Sanand <sankalp@agnostiq.ai>
- Co-authored-by: kessler-frost <ssanand@hawk.iit.edu>
- Co-authored-by: Venkat Bala <venkat@agnostiq.ai>


### Added

- Added feature to support cancelling workflow dispatches
- Updating/adding new tests to improve code coverage

### Fixed

- Redispatch bug involving copying reusable nodes from old transport graph to new transport graph.
- Pennylane tutorial notebook.

### Docs

- Redispatch API section.
- Add how to for redispatch.
- Mention redispatch in the concepts section.
- Update `AWS Lambda` executor RTD with steps to extend the base executor image for installing custom packages

### Changed

- Enhanced the Dockerfile to include builds from various sources and a differentiation between SDK and Server builds

### Operations

- Updated pre-commit hook versions
- Updated codecov upload steps in tests workflow to fail if upload to codecov fails

## [0.217.0-rc.0] - 2023-02-12

### Authors

- Faiyaz Hasan <faiyaz@agnostiq.ai>
- dwelsch-esi <116022979+dwelsch-esi@users.noreply.github.com>
- Co-authored-by: dwelsch-memverge <david.welsch@memverge.com>
- Co-authored-by: pre-commit-ci[bot] <66853113+pre-commit-ci[bot]@users.noreply.github.com>
- Co-authored-by: Santosh kumar <29346072+santoshkumarradha@users.noreply.github.com>
- Co-authored-by: Will Cunningham <wjcunningham7@gmail.com>

### Fixed

- Redispatch bug.

### Changed

- Location of function to load result from the database now moved to load module in covalent_dispatcher/_db folde.

### Added
- API endpoint for redispatching.
- Unit and functional tests for redispatching.

### Docs
- Updated self-deployment (server deployment). 

## [0.216.0-rc.0] - 2023-02-05

### Authors

- Venkat Bala <15014089+venkatBala@users.noreply.github.com>
- Co-authored-by: Alejandro Esquivel <ae@alejandro.ltd>
- Faiyaz Hasan <faiyaz@agnostiq.ai>
- Ara Ghukasyan <38226926+araghukas@users.noreply.github.com>


### Removed

- References to specific IBMQ hub/group/project in tutorial 5

### Added

- TransportGraphOps class for diffing operations on transport graphs.
- Added make derived dispatch method.
- Apply electron updates method to _TransportGraph.

### Operations

- Added job in `nightly` to trigger base executor image builds after a Covalent `pre-release`

## [0.215.0-rc.0] - 2023-02-01

### Authors

- Faiyaz Hasan <faiyaz@agnostiq.ai>
- Alejandro Esquivel <ae@alejandro.ltd>

### Docs

- Added IBMQ tutorial

### Added

- Workflow re-dispatching functionality.

## [0.214.0-rc.0] - 2023-01-25

### Authors

- Faiyaz Hasan <faiyaz@agnostiq.ai>
- Alejandro Esquivel <ae@alejandro.ltd>


### Operations

- Fixed stable-changelog action removed `.catch` added `.on('error')`
- Removed AWS base executor deployment from `release.yml`
- Removed experimental tests from nightly test matrix (will be brought back but in different workflow)
- Updated release workflow to continue if release tag already exists

### Removed

- Slurm executor reference from qaoa tutorial since it's not compatible with conda env at the moment.

### Fixed

- Braket pip installation instructions.

## [0.213.2-rc.0] - 2023-01-21

### Authors

- Will Cunningham <wjcunningham7@users.noreply.github.com>


### Fixed

- Removing the entrypoint for SDK-only install
- Updating client requirements to match server versions

## [0.213.1-rc.0] - 2023-01-20

### Authors

- Faiyaz Hasan <faiyaz@agnostiq.ai>
- Alejandro Esquivel <ae@alejandro.ltd>
- dwelsch-esi <116022979+dwelsch-esi@users.noreply.github.com>


### Fixed

- Load plugins only when COVALENT_PLUGIN_LOAD environment variable has been set to a Truthy value.

### Docs
- Published Self-Deployment Guide

## [0.213.0-rc.0] - 2023-01-18

### Authors

- dwelsch-esi <116022979+dwelsch-esi@users.noreply.github.com>
- Co-authored-by: dwelsch-memverge <david.welsch@memverge.com>
- Co-authored-by: pre-commit-ci[bot] <66853113+pre-commit-ci[bot]@users.noreply.github.com>
- Sankalp Sanand <sankalp@agnostiq.ai>
- Co-authored-by: kessler-frost <ssanand@hawk.iit.edu>
- Co-authored-by: Faiyaz Hasan <faiyaz@agnostiq.ai>
- Co-authored-by: Casey Jao <casey@agnostiq.ai>
- Co-authored-by: Santosh kumar <29346072+santoshkumarradha@users.noreply.github.com>
- Co-authored-by: Will Cunningham <wjcunningham7@gmail.com>
- Will Cunningham <wjcunningham7@users.noreply.github.com>
- Co-authored-by: Alejandro Esquivel <ae@alejandro.ltd>


### Fixed

- MNIST tutorial now shows non-Null outputs and the classifier training log image has been updated.
- Minor changes to tutorials: autoencoder, quantum and classical svm, ensemble classification, iris classification with Pennylane, quantum chemistry, DNN tutorial, qaoa, spacetime tutorial etc.
- The range of `networkx` versions in requirements.txt weren't compatible with each other, thus it is pinned to `2.8.6` now
- SDK-only sdist and installation should now work as expected, not packaging the server

### Added

- Added `dispatcher_addr` argument to `ct.get_result` similar to `ct.dispatch` so that it doesn't always fallback to using the default configured address

### Tests

- Updated `_get_result_from_dispatcher` test to verify whether using a link directly works or not

### Docs
- Revised UI reference. Added Settings page documentation.
- Added broken UI links in README

## [0.212.1-rc.0] - 2023-01-14

### Authors

- Casey Jao <casey@agnostiq.ai>


### Fixed

- Fixed naming of collection nodes (was breaking postprocessing)
- Restored compatibility with stable release of AWS executors


## [0.212.0-rc.0] - 2023-01-13

### Authors

- Prasanna Venkatesh <54540812+Prasy12@users.noreply.github.com>
- Co-authored-by: kamalesh.suresh <kamalesh.suresh@psiog.com>
- Co-authored-by: Amalan Jenicious F <amalan.jenicious@psiog.com>
- Co-authored-by: Alejandro Esquivel <ae@alejandro.ltd>


### Added

- Front-end pending unit tests for the GUI.

## [0.211.1-rc.0] - 2023-01-12

### Authors

- Prasanna Venkatesh <54540812+Prasy12@users.noreply.github.com>
- Co-authored-by: Aravind-psiog <aravind.prabaharan@psiog.com>
- Co-authored-by: ArunPsiog <arun.mukesh@psiog.com>
- Co-authored-by: Alejandro Esquivel <ae@alejandro.ltd>

### Fixed

- Optimization of logs on the GUI for large log file sizes.
- Fixed UI pagination not working for more than 11 pages
- Runtime field counting down for select running dispatches

## [0.211.0-rc.0] - 2023-01-10

### Authors

- Alejandro Esquivel <ae@alejandro.ltd>


### Changed
- Changed decode-uri-component package version on webapp yarn-lock file.
- Changed json5 package version on webapp yarn-lock file.

## [0.210.0-rc.0] - 2023-01-05

### Authors

- Alejandro Esquivel <ae@alejandro.ltd>


### Changed

- Reverted nightly frequency back to once a day

### Docs

- Updated compatibility matrix

## [0.209.1-rc.0] - 2022-12-15

### Authors

- Alejandro Esquivel <ae@alejandro.ltd>
- dwelsch-esi <116022979+dwelsch-esi@users.noreply.github.com>
- Co-authored-by: dwelsch-memverge <david.welsch@memverge.com>
- Co-authored-by: Santosh kumar <29346072+santoshkumarradha@users.noreply.github.com>
- Co-authored-by: pre-commit-ci[bot] <66853113+pre-commit-ci[bot]@users.noreply.github.com>
- Co-authored-by: santoshkumarradha <santosh@agnostiq.ai>
- RaviPsiog <111348352+RaviPsiog@users.noreply.github.com>
- Co-authored-by: RaviPsiog <ravieja.gurram@psiog.com>
- Co-authored-by: Faiyaz Hasan <faiyaz@agnostiq.ai>
- Casey Jao <casey@agnostiq.ai>
- Co-authored-by: Will Cunningham <wjcunningham7@users.noreply.github.com>
- Prasanna Venkatesh <54540812+Prasy12@users.noreply.github.com>
- Ara Ghukasyan <38226926+araghukas@users.noreply.github.com>
- Venkat Bala <15014089+venkatBala@users.noreply.github.com>
- Co-authored-by: Venkat Bala <venkat@agnostiq.ai>


### Fixed

- Removed merge conflict symbols in changelog

## [0.209.0-rc.0] - 2022-12-15

### Authors

- Alejandro Esquivel <ae@alejandro.ltd>
- dwelsch-esi <116022979+dwelsch-esi@users.noreply.github.com>
- Co-authored-by: dwelsch-memverge <david.welsch@memverge.com>
- Co-authored-by: Santosh kumar <29346072+santoshkumarradha@users.noreply.github.com>
- Co-authored-by: pre-commit-ci[bot] <66853113+pre-commit-ci[bot]@users.noreply.github.com>
- Co-authored-by: santoshkumarradha <santosh@agnostiq.ai>
- RaviPsiog <111348352+RaviPsiog@users.noreply.github.com>
- Co-authored-by: RaviPsiog <ravieja.gurram@psiog.com>
- Co-authored-by: Faiyaz Hasan <faiyaz@agnostiq.ai>
- Casey Jao <casey@agnostiq.ai>
- Co-authored-by: Will Cunningham <wjcunningham7@users.noreply.github.com>
- Prasanna Venkatesh <54540812+Prasy12@users.noreply.github.com>
- Ara Ghukasyan <38226926+araghukas@users.noreply.github.com>
- Venkat Bala <15014089+venkatBala@users.noreply.github.com>
- Co-authored-by: Venkat Bala <venkat@agnostiq.ai>


### Added

- Adding support for PostgresQL DB backend
- Added check for `COVALENT_DATABASE_URL`, if exists connect sqlalchemy engine using that
- Adding `COVALENT_DATABASE_USER` and `COVALENT_DATABASE_PASSWORD` environment variables
- Adding `COVALENT_DATABASE_HOSTNAME` and `COVALENT_DATABASE_PORT` environment variables for easy configuration

### Changed

- Updated `requirements.txt` to include `pyscopg2`
- Refactored execution.py into loosely coupled modular pieces

### Fixed

- Build graph now sets all unset lattice constraints from defaults
- Fixed all failing functional tests
- Fixed local executor tests on MacOS by adding ProcessPoolExecutor

### Changed

- Updated `directory` like default environment variable paths to avoid creating redundant nested directories when self-hosting

### Docs

- Adding `Deployment` section for self-hosting guide

### Docs

- Rewrote Concepts section in docs
- Split Concepts into API, server, and UI sections
- Added new examples and graphics for Concepts

### Fixed

- Respecting specified AWS profile & region in remote executed S3 file transfers, defaulting to env vars of execution backend

### Added

- Added `TaskRuntimeError` exception for executor plugin implementations to signal to Covalent that a task raised an
  unhandled exception while running in the executor backend.
- Added environment variable for a remote database backend
- Added support for mysql and postgresql

### Changed

- Docs for Covalent's Slurm plugin updated with explanation for optional `srun` parameters.
- Electron errors are segregated by type; task runtime errors are
  stored in `stderr` while the `error` attribute of a node is reserved
  for exceptions raised by Covalent itself.
- When tasks fail in a workflow, the Lattice ErrorCard in the UI summarizes the failed tasks.

### Fixed

- Electrons will inherit the lattice executors.
- Sublattices inherit the parent lattice executor.
- When several electrons are running concurrently, their stdout and stderr are stored in the correct graph nodes.
- Electron errors now appear in the Electron ErrorCard when one clicks on a failed task in the UI.
- When an electron raises an exception during execution, the local and dask executors now try to recover any output that was already
  written.
- Fixed functional tests.
- Added `requirements-client.txt` to MANIFEST file
- Respecting specified AWS profile & region in remote executed S3 file transfers, defaulting to env vars of execution backend
- Fixed local executor tests on MacOS (second attempt)
- The `initialize_results_dir` method attempts to use an environment variable instead of the results directory in the payload
- Modified certain sqlalchemy commands for postgres compatibility
- Removed references to results_dir in the payload

### Docs


- Added DNN tutorial
- Updated AWS Plugins install instructions
- Updated AWS Plugins documentation (minor fixes)
- Rewrote intro material in README.
- Changed "Citation" in the README.
- Renamed "Release Notes" to "What's New?" in the README. Updated What's New with a description of the newest GUI functionality.
- Added "Quick Start" guide.
- Updated and reorganized doc landing page.
- Rewrote "Getting Started" page.
- Broke out "Installing from Source" instructions to separate page.
- Corrected some API class names in headers.
- Added an executors-and-UI graphic.
- Adding `Deployment` section for self-hosting guide


## [0.208.0-rc.0] - 2022-11-05

### Authors

- Faiyaz Hasan <faiyaz@agnostiq.ai>
- Casey Jao <casey@agnostiq.ai>
- Alejandro Esquivel <ae@alejandro.ltd>

### Operations

- Reverted nightly schedule back to daily at 4:00am
- Added Alejandro to PAUL_BLART group to allow trigerring of releases

### Added

- Support for transferring the contents of folders to and from S3 buckets using the file transfer module.

### Docs

- Rewrote intro material in README.
- Changed "Citation" in the README.
- Renamed "Release Notes" to "What's New?" in the README. Updated What's New with a description of the newest GUI functionality.

### Fixed

- Folder transfer unit test.
- Folder transfer download bug
- Result objects now print correctly when nodes fail

### Changed

- Width of lattice name column on dispatch list GUI.
- Optimzing larger graphs for better performance.

## [0.207.0-rc.0] - 2022-10-26

### Authors

- Alejandro Esquivel <ae@alejandro.ltd>
- Co-authored-by: pre-commit-ci[bot] <66853113+pre-commit-ci[bot]@users.noreply.github.com>


### Changed

- Running migrations automatically if none have run in the past (fresh installs, after purging)

## [0.206.0-rc.0] - 2022-10-26

### Authors

- Akalanka <8133713+boneyag@users.noreply.github.com>
- Co-authored-by: Will Cunningham <wjcunningham7@users.noreply.github.com>
- Co-authored-by: Scott Wyman Neagle <scott@agnostiq.ai>
- Scott Wyman Neagle <wymnea@protonmail.com>
- Co-authored-by: Will Cunningham <wjcunningham7@gmail.com>
- Co-authored-by: Alejandro Esquivel <ae@alejandro.ltd>
- Co-authored-by: Faiyaz Hasan <faiyaz@agnostiq.ai>
- Casey Jao <casey@agnostiq.ai>
- Venkat Bala <15014089+venkatBala@users.noreply.github.com>


### Docs

- Updated AWS Lambda executor docs to address conflict with using public ecr registries

### Docs

- Fixed missing RTD content under API section for covalent, cli, leptons, deps, data transfer

### Fixed

- Enabling logging by default
- Removed debugging output
- Clarify cli output when `covalent db migrate` needs to be run

### Changed

- Single line call to join instead of a for loop
- Updated black, mirrors-prettier, and detect-secrets in pre-commit hooks

### Operations

- Updated hotfix logic to run on a merge to a release branch
- CodeQL workflow uses a test matrix to scan all repos in the Covalent ecosystem

## [0.205.0-rc.0] - 2022-10-19

### Authors

- Alejandro Esquivel <ae@alejandro.ltd>
- Venkat Bala <15014089+venkatBala@users.noreply.github.com>
- Casey Jao <casey@agnostiq.ai>


### Changed

- Made `root_dispatch_id` nullable to circumvent migration issues with sqlite in certain platforms

### Operations

- Updated all CI Slack alerts to all go to the #covalent-ci channel

### Fixed

- Rendering newlines in ErrorCard on the UI for displaying error stacktraces
- VERSION incrementing logic in changelog
- Fixed v11 migration to use render as batch to make DROP operations compatible with sqlite

## [0.204.1-rc.0] - 2022-10-18

### Authors

- Alejandro Esquivel <ae@alejandro.ltd>
- Venkat Bala <15014089+venkatBala@users.noreply.github.com>
- Casey Jao <casey@agnostiq.ai>


### Fixed

- `covalent restart` honors the `sdk.no_cluster` setting

### Docs

- Updated RTD with details about the new AWS lambda executor interface

### Operations

- Removed PAUL_BLART check on build sdist step in release.yml
- Consolidated pre & stable build into one step in release.yml

## [0.204.0-rc.0] - 2022-10-17

### Authors

- Alejandro Esquivel <ae@alejandro.ltd>
- Prasanna Venkatesh <54540812+Prasy12@users.noreply.github.com>
- Co-authored-by: Aravind-psiog <aravind.prabaharan@psiog.com>
- Co-authored-by: Manjunath PV <manjunath.poilath@psiog.com>
- Co-authored-by: pre-commit-ci[bot] <66853113+pre-commit-ci[bot]@users.noreply.github.com>
- Co-authored-by: RaviPsiog <raviteja.gurram@psiog.com>
- Co-authored-by: RaviPsiog <ravieja.gurram@psiog.com>
- Aravind <100823292+Aravind-psiog@users.noreply.github.com>
- Co-authored-by: Prasy12 <prasanna.venkatesh@psiog.com>


### Operations

- Fixing the validate distribution step given changes in -rc0 suffix to version

### Added

- RTD for User Interface
- Minor GUI fixes

### Fixed

- Re-applying default executor fix post config file reunification

## [0.203.0-rc.0] - 2022-10-14

### Authors

- Prasanna Venkatesh <54540812+Prasy12@users.noreply.github.com>
- Co-authored-by: Aravind-psiog <aravind.prabaharan@psiog.com>
- Co-authored-by: kamalesh.suresh <kamalesh.suresh@psiog.com>
- Co-authored-by: pre-commit-ci[bot] <66853113+pre-commit-ci[bot]@users.noreply.github.com>
- Casey Jao <casey@agnostiq.ai>
- Scott Wyman Neagle <wymnea@protonmail.com>
- Co-authored-by: Scott Wyman Neagle <scott@agnostiq.ai>
- Co-authored-by: Alejandro Esquivel <ae@alejandro.ltd>
- Will Cunningham <wjcunningham7@users.noreply.github.com>
- Will Cunningham <wjcunningham7@gmail.com>


### Added

- Ability to use terminal on the GUI.

### Fixed

- Exceptions when instantiating executors are handled
- Covalent start now waits for the server to settle before returning

### Operations

- updated hotfix logic to run on a merge to a release branch
- Fixing js github actions dist by re-building from develop
- Fixing syntax in describe action & compiled action manually

## [0.202.0] - 2022-10-11

### Authors

- Prasanna Venkatesh <54540812+Prasy12@users.noreply.github.com>
- Co-authored-by: ArunPsiog <arun.mukesh@psiog.com>
- Co-authored-by: kamalesh.suresh <kamalesh.suresh@psiog.com>
- Co-authored-by: Amalan Jenicious F <amalan.jenicious@psiog.com>
- Co-authored-by: Alejandro Esquivel <ae@alejandro.ltd>
- Casey Jao <casey@agnostiq.ai>


### Added

- Ability to view sublattices list as part of the main lattice
- Ability to view subalattices graph as part of main lattice


### Fixed

- Electron dependencies are no longer written twice to the DB during a workflow

## [0.201.0] - 2022-10-09

### Authors

- Venkat Bala <15014089+venkatBala@users.noreply.github.com>
- Will Cunningham <wjcunningham7@users.noreply.github.com>
- Co-authored-by: Scott Wyman Neagle <scott@agnostiq.ai>
- Co-authored-by: Alejandro Esquivel <ae@alejandro.ltd>
- Aravind <100823292+Aravind-psiog@users.noreply.github.com>
- Co-authored-by: Amalan Jenicious F <amalan.jenicious@psiog.com>
- Co-authored-by: kamalesh.suresh <kamalesh.suresh@psiog.com>
- Co-authored-by: Prasy12 <prasanna.venkatesh@psiog.com>
- Co-authored-by: ArunPsiog <arun.mukesh@psiog.com>
- Co-authored-by: pre-commit-ci[bot] <66853113+pre-commit-ci[bot]@users.noreply.github.com>
- Co-authored-by: Casey Jao <casey@agnostiq.ai>
- Co-authored-by: Will Cunningham <wjcunningham7@gmail.com>
- Okechukwu  Emmanuel Ochia <okechukwu@agnostiq.ai>
- Scott Wyman Neagle <wymnea@protonmail.com>


### Docs

- Added AWS Plugins RTD page

### Fixed

- Updated import statements in alembic `env.py` file to refer to updated location of `DataStore` class
- Imports in entry_point

### Docs

- Fixed the docstring for `get_node_error`

### Changed

- move `upsert_lattice_data()` to dispatcher
- move `upsert_electron_data()` to dispatcher
- move `insert_electron_dependency_data()` to dispatcher
- move `persist()` to dispatcher
- move `get_unique_id()` to dispatcher
- move `initialize_result_object()` to dispatcher

### Removed

- `get_node_value` from `Result`

### Tests

- Updated more functional tests

## [0.200.0] - 2022-10-05

### Authors

- Venkat Bala <15014089+venkatBala@users.noreply.github.com>
- Scott Wyman Neagle <scott@agnostiq.ai>
- Co-authored-by: Faiyaz Hasan <faiyaz@agnostiq.ai>
- Co-authored-by: Will Cunningham <wjcunningham7@gmail.com>
- Will Cunningham <wjcunningham7@users.noreply.github.com>
- Co-authored-by: Alejandro Esquivel <ae@alejandro.ltd>
- Co-authored-by: pre-commit-ci[bot] <66853113+pre-commit-ci[bot]@users.noreply.github.com>
- Aravind <100823292+Aravind-psiog@users.noreply.github.com>
- Co-authored-by: Amalan Jenicious F <amalan.jenicious@psiog.com>
- Co-authored-by: kamalesh.suresh <kamalesh.suresh@psiog.com>
- Co-authored-by: Prasy12 <prasanna.venkatesh@psiog.com>
- Co-authored-by: ArunPsiog <arun.mukesh@psiog.com>
- Co-authored-by: Casey Jao <casey@agnostiq.ai>
- Okechukwu  Emmanuel Ochia <okechukwu@agnostiq.ai>


## Docs

- Updated ECS Executor RTD with config & cloud resources table

### Added

- Ability to view the configuration file on the GUI as settings
- Ability to copy python objects for inputs and results for lattice and electrons

### Fixed

- Minor GUI bugs and improvements

### Docs

- Updated Lambda Executor RTD with config & cloud resources table
- Updated EC2, Braket, and Batch AWS Executors RTD with config & cloud resources table

### Operations

- Fixed syntax issues in `nightly.yml`
- Add `repository` arg to checkout in `version`
- fix `octokit` request action route, update env token
- create stable versions for stable releases
- add `fetch-depth: 0` to fetch entire history
- fix regex for matching version
- add `persist-credentials: false` in nightly
- Update `nightly` schedule to midnight EST
- Added CI for Ubuntu 22.04 / Python 3.8, 3.9
- Added CI for Centos 7 / Python 3.9
- Added experimental CI for Debian 11 / Python 3.11rc2
- Renamed Ubuntu images to Debian for accuracy
- Adding boilerplate workflow
- Syntax fixes in release.yml
- Verbose failure messages in boilerplate workflow
- Change license.yml to pip-license-checker action

## [0.199.0] - 2022-09-29

### Authors

- Venkat Bala <15014089+venkatBala@users.noreply.github.com>
- Co-authored-by: Will Cunningham <wjcunningham7@gmail.com>
- Co-authored-by: Scott Wyman Neagle <scott@agnostiq.ai>
- Will Cunningham <wjcunningham7@users.noreply.github.com>
- Sankalp Sanand <sankalp@agnostiq.ai>
- Casey Jao <casey@agnostiq.ai>
- Prasanna Venkatesh <54540812+Prasy12@users.noreply.github.com>
- Co-authored-by: Manjunath PV <manjunath.poilath@psiog.com>
- Co-authored-by: kamalesh.suresh <kamalesh.suresh@psiog.com>
- Co-authored-by: ArunPsiog <arun.mukesh@psiog.com>
- Co-authored-by: RaviPsiog <raviteja.gurram@psiog.com>
- Co-authored-by: pre-commit-ci[bot] <66853113+pre-commit-ci[bot]@users.noreply.github.com>
- Co-authored-by: Faiyaz Hasan <faiyaz@agnostiq.ai>
- Co-authored-by: Alejandro Esquivel <ae@alejandro.ltd>

### Tests

- Fixed `asserts` in stress tests
- Added unit tests for `defaults.py`
- Updated `test_sync()` to match the new function signature.

### Added

- `requirements-client.txt` file added.
- Logs tab on the GUI which displays the covalent logs and also the ability to download the log file.
- Missing copyrights to the file transfer module.

### Fixed

- Config file is now locked during reads and writes to mitigate concurrency issues
- In `defaults.py/get_default_executor`, condition to return `local` or `dask` is now fixed
- Strip "/" from the S3 bucket download "from file path" and the upload "to file path"
- Correctly return stderr in get_node_result

### Changed

- Installation requirements are now split into client side and server side requirements' files.
- `setup.py` modified to install client side requirements only, if `COVALENT_SDK_ONLY` environment variable is present and `True`.
- Updated `requirements.txt` and `tests/requirements.txt`
- Updated `nbconvert` by dependabot
- Split the `ConfigManager` into `Client` and `Server` components
- Update the `set/get/update` config methods to distinguish between the client and server parts
- `get_all_node_results()` uses in memory `Result` instead of DB
- `get_all_node_outputs()` uses in memory Result instead of DB

### Removed

- The DB dependency in `sync()`
- The ability for `sync()` to wait for all dispatches.

### Docs

- Fixed a notebook which was not rendering

### Operations

- Updating all references to local workflows
- Adding `nightly.yml` workflow for nightly CI
- Updated triggers to `tests` and `changelog` workflows
- Enhanced pre-release workflows
- `codecov` passthrough jobs added for when tests are not run
- Tests are run on one platform on pushes to `develop` to keep codecov reports accurate
- Test matrix source triggers changed from `workflow_call` to `schedule` since contexts are inherited
- Removed badges workflow; version badge is now generated using the latest pre-release tag
- Removed unused `push_to_s3` workflow
- Workflows authenticate to AWS using OIDC with specific roles
- Only the recommended platform is tested on pull requests
- Update check blocks to assert the `workflow_call` event type is replaced with `schedule`
- Create a hotfix when pushing to a release branch
- Update nightly trigger to `hourly` for testing
- Update `changelog` action token to `COVALENT_OPS_BOT_TOKEN`
- Remove `benchmark` workflow from `nightly` schedule
- Removed payload dependency from changelog action so it can run on a schedule
- Remove `benchmark` workflow from `nightly` schedule

## [0.198.0] - 2022-09-14

### Authors

- Scott Wyman Neagle <scott@agnostiq.ai>
- Co-authored-by: Will Cunningham <wjcunningham7@gmail.com>


### Operations

- Fix `release.yml` workflow
- Adding a step in `release.yml/docker` job to trigger the AWS executor base image build in the remote repo `covalent-aws-plugins`
- Pass all the necessary inputs for the triggered workflow as part of the HTTP POST request body
- Added MacOS 12 to test matrix


### Changed

- Skipping stalling `dask_executor` functional test
- Database is initialized in `covalent_ui/app.py` instead of in the CLI's `start` method in order to support management via `start-stop-daemon`.
- Convert `COVALENT_SVC_PORT` to `int` when parsing env var
- Skipping stalling `dask_executor` functional test

### Added

- Modified `_DEFAULT_CONSTRAINT_VALUES` to a dataclass called `DefaultMetadataValues`, it is still used as a dictionary everywhere (named `DEFAULT_METADATA_VALUES` instead) but in an object-like manner.
- Modified `_DEFAULT_CONFIG` to also be a dataclass called `DefaultConfig`, which is initialized whenever needed and used like a dictionary (named `DEFAULT_CONFIG`).
- `ConfigManager` is now thread safe since it is initialized whenever needed instead of one object being accessed by multiple processes/threads leading to corruption of the config file.
- Using `contextlib.supress` to ignore `psutil.NoSuchProcess` errors instead of `try/except` with `pass`.
- Filter workflow dispatches by status on the GUI.
- Delete all workflow dispatches present in the database from the GUI and add filter level deletion of workflow dispatches as well.
- Theme changes as part of latest wireframe.
- Factory functions to generate configurations and default metadata at the time when required. This is because certain values like default executors are only determined when the covalent server starts.
- Respecting the configuration options like default executor, no. of workers, developer mode, etc. when restarting the server.
- Unit tests for `remote_executor.py`
- Added alembic migrations script for DB schema v12
- Environment variables added to `defaults.py` in order to support system services
- Covalent OpenRC init script added

### Removed

- Deprecated `_DEFAULT_CONSTRAINTS_DEPRECATED` removed.
- Confusing `click` argument `no-cluster` instead of flag `--no-cluster` removed; this was also partially responsible for unexpected behaviour with using `no-cluster` option when starting covalent.

### Operations

- Fixed a bug in changelog.yml caused by passing a large list of commits as a var

### Tests

- Updated tests to reflect above changes.
- Updated more tests to DB schema v12
- Improved DB mocking in dispatcher tests

### Fixed

- Removed inheritance of `call_before` metadata related to file transfers from parent electron to collected nodes.
- Executor instances at runtime no longer inadvertently modify
  transport graph nodes when modifying their attributes.
- Syntax error in `tests.yml`

### Docs

- Updated AWS Lambda plugin rtd with mention to its limitations.
- Updated RTD concepts and tutorials to reflect new UI.

## [0.197.0] - 2022-09-08

### Authors

- Will Cunningham <wjcunningham7@users.noreply.github.com>
- Co-authored-by: Scott Wyman Neagle <scott@agnostiq.ai>
- Alejandro Esquivel <ae@alejandro.ltd>
- Co-authored-by: Will Cunningham <wjcunningham7@gmail.com>
- Aravind-psiog <100823292+Aravind-psiog@users.noreply.github.com>
- Faiyaz Hasan <faiyaz@agnostiq.ai>
- Co-authored-by: Venkat Bala <venkat@agnostiq.ai>
- Prasanna Venkatesh <54540812+Prasy12@users.noreply.github.com>
- Co-authored-by: Amalan Jenicious F <amalan.jenicious@psiog.com>
- Okechukwu  Emmanuel Ochia <okechukwu@agnostiq.ai>
- Co-authored-by: pre-commit-ci[bot] <66853113+pre-commit-ci[bot]@users.noreply.github.com>
- Casey Jao <casey@agnostiq.ai>


### Fixed

- Fixed missing lattice and result object attributes after rehydrating from datastore.

### Changed

- Implemented v12 of the DB schema

### Tests

- Enhanced DB tests to check faithfulness of persist and rehydrate operations

### Docs
- Update user interface docs for filter and delete features.
- Added credential management page

## [0.196.0] - 2022-09-07

### Authors

- Will Cunningham <wjcunningham7@users.noreply.github.com>
- Co-authored-by: Scott Wyman Neagle <scott@agnostiq.ai>
- Alejandro Esquivel <ae@alejandro.ltd>
- Co-authored-by: Will Cunningham <wjcunningham7@gmail.com>
- Aravind-psiog <100823292+Aravind-psiog@users.noreply.github.com>
- Faiyaz Hasan <faiyaz@agnostiq.ai>
- Co-authored-by: Venkat Bala <venkat@agnostiq.ai>
- Prasanna Venkatesh <54540812+Prasy12@users.noreply.github.com>
- Co-authored-by: Amalan Jenicious F <amalan.jenicious@psiog.com>
- Okechukwu  Emmanuel Ochia <okechukwu@agnostiq.ai>
- Co-authored-by: pre-commit-ci[bot] <66853113+pre-commit-ci[bot]@users.noreply.github.com>
- Casey Jao <casey@agnostiq.ai>


### Changed

- Sublattices are now run completely internally, without any HTTP calls.
- Lattice-level metadata is persisted atomically for sublattices.

## [0.195.0] - 2022-09-06

### Authors

- Will Cunningham <wjcunningham7@users.noreply.github.com>
- Co-authored-by: Scott Wyman Neagle <scott@agnostiq.ai>
- Alejandro Esquivel <ae@alejandro.ltd>
- Co-authored-by: Will Cunningham <wjcunningham7@gmail.com>
- Aravind-psiog <100823292+Aravind-psiog@users.noreply.github.com>
- Faiyaz Hasan <faiyaz@agnostiq.ai>
- Co-authored-by: Venkat Bala <venkat@agnostiq.ai>
- Prasanna Venkatesh <54540812+Prasy12@users.noreply.github.com>
- Co-authored-by: Amalan Jenicious F <amalan.jenicious@psiog.com>
- Okechukwu  Emmanuel Ochia <okechukwu@agnostiq.ai>
- Co-authored-by: pre-commit-ci[bot] <66853113+pre-commit-ci[bot]@users.noreply.github.com>
- Casey Jao <casey@agnostiq.ai>


### Changed

- `import covalent` no longer pulls in the server components

### Operations

- Fixed `tests.yml` where `RECOMMENDED_PLATFORM` was not properly set

## [0.194.0] - 2022-09-06

### Authors

- Will Cunningham <wjcunningham7@users.noreply.github.com>
- Co-authored-by: Scott Wyman Neagle <scott@agnostiq.ai>
- Alejandro Esquivel <ae@alejandro.ltd>
- Co-authored-by: Will Cunningham <wjcunningham7@gmail.com>
- Aravind-psiog <100823292+Aravind-psiog@users.noreply.github.com>
- Faiyaz Hasan <faiyaz@agnostiq.ai>
- Co-authored-by: Venkat Bala <venkat@agnostiq.ai>
- Prasanna Venkatesh <54540812+Prasy12@users.noreply.github.com>
- Co-authored-by: Amalan Jenicious F <amalan.jenicious@psiog.com>
- Okechukwu  Emmanuel Ochia <okechukwu@agnostiq.ai>
- Co-authored-by: pre-commit-ci[bot] <66853113+pre-commit-ci[bot]@users.noreply.github.com>
- Casey Jao <casey@agnostiq.ai>


### Operations

- Added a workflow which checks for missing or extra requirements
- Added pycln to pre-commit hooks #867

### Removed

- PyYAML
- tailer

## [0.193.0] - 2022-09-06

### Authors

- Will Cunningham <wjcunningham7@users.noreply.github.com>
- Co-authored-by: Scott Wyman Neagle <scott@agnostiq.ai>
- Alejandro Esquivel <ae@alejandro.ltd>
- Co-authored-by: Will Cunningham <wjcunningham7@gmail.com>
- Aravind-psiog <100823292+Aravind-psiog@users.noreply.github.com>
- Faiyaz Hasan <faiyaz@agnostiq.ai>
- Co-authored-by: Venkat Bala <venkat@agnostiq.ai>
- Prasanna Venkatesh <54540812+Prasy12@users.noreply.github.com>
- Co-authored-by: Amalan Jenicious F <amalan.jenicious@psiog.com>
- Okechukwu  Emmanuel Ochia <okechukwu@agnostiq.ai>
- Co-authored-by: pre-commit-ci[bot] <66853113+pre-commit-ci[bot]@users.noreply.github.com>
- Casey Jao <casey@agnostiq.ai>


### Changed

- Refactored executor base classes

### Operations

- pre-commit autoupdate

## [0.192.0] - 2022-09-02

### Authors

- Will Cunningham <wjcunningham7@users.noreply.github.com>
- Co-authored-by: Scott Wyman Neagle <scott@agnostiq.ai>
- Alejandro Esquivel <ae@alejandro.ltd>
- Co-authored-by: Will Cunningham <wjcunningham7@gmail.com>
- Aravind-psiog <100823292+Aravind-psiog@users.noreply.github.com>
- Faiyaz Hasan <faiyaz@agnostiq.ai>
- Co-authored-by: Venkat Bala <venkat@agnostiq.ai>
- Prasanna Venkatesh <54540812+Prasy12@users.noreply.github.com>
- Co-authored-by: Amalan Jenicious F <amalan.jenicious@psiog.com>
- Okechukwu  Emmanuel Ochia <okechukwu@agnostiq.ai>
- Co-authored-by: pre-commit-ci[bot] <66853113+pre-commit-ci[bot]@users.noreply.github.com>


### Changed

- Modified how `no_cluster` is passed to `app.py` from the CLI

## [0.191.0] - 2022-09-01

### Authors

- Will Cunningham <wjcunningham7@users.noreply.github.com>
- Co-authored-by: Scott Wyman Neagle <scott@agnostiq.ai>
- Alejandro Esquivel <ae@alejandro.ltd>
- Co-authored-by: Will Cunningham <wjcunningham7@gmail.com>
- Aravind-psiog <100823292+Aravind-psiog@users.noreply.github.com>
- Faiyaz Hasan <faiyaz@agnostiq.ai>
- Co-authored-by: Venkat Bala <venkat@agnostiq.ai>
- Prasanna Venkatesh <54540812+Prasy12@users.noreply.github.com>
- Co-authored-by: Amalan Jenicious F <amalan.jenicious@psiog.com>
- Okechukwu  Emmanuel Ochia <okechukwu@agnostiq.ai>
- Co-authored-by: pre-commit-ci[bot] <66853113+pre-commit-ci[bot]@users.noreply.github.com>


### Added

- Implementation of RemoteExecutor

## [0.190.0] - 2022-09-01

### Authors

- Will Cunningham <wjcunningham7@users.noreply.github.com>
- Co-authored-by: Scott Wyman Neagle <scott@agnostiq.ai>
- Alejandro Esquivel <ae@alejandro.ltd>
- Co-authored-by: Will Cunningham <wjcunningham7@gmail.com>
- Aravind-psiog <100823292+Aravind-psiog@users.noreply.github.com>
- Faiyaz Hasan <faiyaz@agnostiq.ai>
- Co-authored-by: Venkat Bala <venkat@agnostiq.ai>
- Prasanna Venkatesh <54540812+Prasy12@users.noreply.github.com>
- Co-authored-by: Amalan Jenicious F <amalan.jenicious@psiog.com>
- Okechukwu  Emmanuel Ochia <okechukwu@agnostiq.ai>


### Changed

- Renamed `BaseAsyncExecutor` and its references to `AsyncBaseExecutor`.

## [0.189.0] - 2022-08-31

### Authors

- Will Cunningham <wjcunningham7@users.noreply.github.com>
- Co-authored-by: Scott Wyman Neagle <scott@agnostiq.ai>
- Alejandro Esquivel <ae@alejandro.ltd>
- Co-authored-by: Will Cunningham <wjcunningham7@gmail.com>
- Aravind-psiog <100823292+Aravind-psiog@users.noreply.github.com>
- Faiyaz Hasan <faiyaz@agnostiq.ai>
- Co-authored-by: Venkat Bala <venkat@agnostiq.ai>
- Prasanna Venkatesh <54540812+Prasy12@users.noreply.github.com>
- Co-authored-by: Amalan Jenicious F <amalan.jenicious@psiog.com>


### Added

- Added capability to take screenshot of the graph with covalent logo on the GUI.

### Operations

- Changed the environment switches in tests.yml to be `true`/empty instead of 1/0

- Adding `benchmark.yml` workflow

### Tests

- Adding scripts in `tests/stress_tests/benchmarks`

## [0.188.0] - 2022-08-31

### Authors

- Will Cunningham <wjcunningham7@users.noreply.github.com>
- Co-authored-by: Scott Wyman Neagle <scott@agnostiq.ai>
- Alejandro Esquivel <ae@alejandro.ltd>
- Co-authored-by: Will Cunningham <wjcunningham7@gmail.com>
- Aravind-psiog <100823292+Aravind-psiog@users.noreply.github.com>


### Added

- Created a prototype of a production Dockerfile
- The old Dockerfile has been moved to Dockerfile.dev

### Docs

- Added db schema migration error guide in RTD
- Removed `get_data_store` from quantum chemistry tutorial #1046

### Operations

- Front-end test coverage measured and reported in CI
- Added reusable version action

- Added read the docs for user interface

## [0.187.0] - 2022-08-28

### Authors

- Prasanna Venkatesh <54540812+Prasy12@users.noreply.github.com>
- Co-authored-by: Kamalesh-suresh <kamalesh.suresh@psiog.com>
- Co-authored-by: Amalan Jenicious F <amalan.jenicious@psiog.com>
- Co-authored-by: pre-commit-ci[bot] <66853113+pre-commit-ci[bot]@users.noreply.github.com>

### Tests

- Fixed `test_using_executor_names` and `test_internal_sublattice_dispatch` tests to also work with `--no-cluster` option.

### Added

- Added test cases for front-end react components.

## [0.186.0] - 2022-08-25

### Authors

- Sankalp Sanand <sankalp@agnostiq.ai>
- Co-authored-by: Alejandro Esquivel <ae@alejandro.ltd>
- Venkat Bala <venkat@agnostiq.ai>
- Okechukwu  Emmanuel Ochia <okechukwu@agnostiq.ai>
- Co-authored-by: pre-commit-ci[bot] <66853113+pre-commit-ci[bot]@users.noreply.github.com>
- Co-authored-by: Will Cunningham <wjcunningham7@gmail.com>
- Co-authored-by: Scott Wyman Neagle <scott@agnostiq.ai>
- Venkat Bala <15014089+venkatBala@users.noreply.github.com>
- Aravind-psiog <100823292+Aravind-psiog@users.noreply.github.com>
- Co-authored-by: Kamalesh-suresh <kamalesh.suresh@psiog.com>
- Co-authored-by: Prasy12 <prasanna.venkatesh@psiog.com>

### Operations

- Fix conditional logic around dumping of `covalent` logs to stdout in test workflows
- Build test matrix by parsing configs from json
- Dump covalent logs if any of the tests step fail
- changed-files action uses the proper sha in version.yml

### Docs

- Added RTD and header for the AWS EC2 executor plugin.
- Refactored tutorials for better organization

### Added

- Added executor label, node id and node type to graph node UI

### Changed

- Runtime has been modified to be more precise on the lattice and electron sidebar

## [0.185.0] - 2022-08-23

### Authors

- Sankalp Sanand <sankalp@agnostiq.ai>
- Co-authored-by: Alejandro Esquivel <ae@alejandro.ltd>
- Venkat Bala <venkat@agnostiq.ai>

### Added

- Adding `load_tests` subdirectory to tests to facilitate execution of Covalent benchmarks during nightly runs
- Added `locust` requirements to tests `requirements.txt`

## [0.184.2] - 2022-08-23

### Authors

- Sankalp Sanand <sankalp@agnostiq.ai>
- Co-authored-by: Alejandro Esquivel <ae@alejandro.ltd>


### Fixed

- Switched the `render_as_batch` flag in the alembic env context so that `ALTER` commands are supported in SQLite migrations.

### Docs

- Updated custom executor RTD to show a simpler example

### Operations

- pre-commit autoupdate

## [0.184.1] - 2022-08-23

### Authors

- Alejandro Esquivel <ae@alejandro.ltd>
- Venkat Bala <venkat@agnostiq.ai>
- Co-authored-by: Scott Wyman Neagle <scott@agnostiq.ai>
- Casey Jao <casey@agnostiq.ai>
- Sankalp Sanand <sankalp@agnostiq.ai>


### Fixed

- Function's `__doc__` and `__name__` storage in dict/json for transportable object fixed.

### Tests

- Added unit test for the above fix.

## [0.184.0] - 2022-08-22

### Authors

- Alejandro Esquivel <ae@alejandro.ltd>
- Venkat Bala <venkat@agnostiq.ai>
- Co-authored-by: Scott Wyman Neagle <scott@agnostiq.ai>
- Casey Jao <casey@agnostiq.ai>


### Changed

- Electron metadata is serialized earlier during workflow construction
  to reduce unexpected executor pip requirements.

### Operations

- Updating conditional logic for the different steps in `release` workflow
- Dependabot update

### Docs

- Removed "How to synchronize lattices" section from RTD

## [0.183.0] - 2022-08-18

### Authors

- Scott Wyman Neagle <scott@agnostiq.ai>
- Venkat Bala <venkat@agnostiq.ai>


### Added

- Adding tests to update patch coverage for the `covalent logs` cli

### Changed

- Modify the `covalent logs` CLI handler to read logs line by line

### Operations

- Update release workflow
- Adding a `wait` input for the Conda action

## [0.182.2] - 2022-08-18

### Authors

- Scott Wyman Neagle <scott@agnostiq.ai>
- Will Cunningham <wjcunningham7@users.noreply.github.com>
- Alejandro Esquivel <ae@alejandro.ltd>
- Co-authored-by: Will Cunningham <wjcunningham7@gmail.com>
- Co-authored-by: Faiyaz Hasan <faiyaz@agnostiq.ai>


### Fixed

- CLI `service.py` tests to run without the server needing to be started.

### Docs

- Added `covalent db` cli command to API section of RTD

### Docs

- Fixed RTD downloads badge image to point to `covalent` rather than `cova`

### Operations

- Use conda skeleton action for build and upload

### Docs

- Updating WCI yaml with new file transfer protocols

## [0.182.1] - 2022-08-17

### Authors

- Will Cunningham <wjcunningham7@users.noreply.github.com>
- Venkat Bala <venkat@agnostiq.ai>
- Co-authored-by: santoshkumarradha <santosh@agnostiq.ai>
- Co-authored-by: pre-commit-ci[bot] <66853113+pre-commit-ci[bot]@users.noreply.github.com>
- Co-authored-by: Santosh kumar <29346072+santoshkumarradha@users.noreply.github.com>
- Co-authored-by: Scott Wyman Neagle <scott@agnostiq.ai>
- Prasanna Venkatesh <54540812+Prasy12@users.noreply.github.com>
- Co-authored-by: Will Cunningham <wjcunningham7@gmail.com>


### Fixed

- lattice.draw() fix on the GUI.

## [0.182.0] - 2022-08-17

### Authors

- Will Cunningham <wjcunningham7@users.noreply.github.com>
- Venkat Bala <venkat@agnostiq.ai>
- Co-authored-by: santoshkumarradha <santosh@agnostiq.ai>
- Co-authored-by: pre-commit-ci[bot] <66853113+pre-commit-ci[bot]@users.noreply.github.com>
- Co-authored-by: Santosh kumar <29346072+santoshkumarradha@users.noreply.github.com>
- Co-authored-by: Scott Wyman Neagle <scott@agnostiq.ai>


### Added

- Update RTD for `AWS Batch` executor
- Removed `AWS Lambda` executor RTD from this branch in order to keep changes atomic

### Changed

- Synced with latest develop

### Docs

- Adding RTD for `AWS Braket` executor
- Adding dropdown menu for the IAM policy
- Delete RTD for other cloud executor to keep changes atomic
- Renamed `executers` folder to `executors`

### Docs

- Updated short release notes

## [0.181.0] - 2022-08-17

### Authors

- Alejandro Esquivel <ae@alejandro.ltd>
- Will Cunningham <wjcunningham7@users.noreply.github.com>
- Scott Wyman Neagle <scott@agnostiq.ai>
- Venkat Bala <venkat@agnostiq.ai>
- Co-authored-by: santoshkumarradha <santosh@agnostiq.ai>
- Co-authored-by: pre-commit-ci[bot] <66853113+pre-commit-ci[bot]@users.noreply.github.com>
- Co-authored-by: Santosh kumar <29346072+santoshkumarradha@users.noreply.github.com>
- Co-authored-by: Will Cunningham <wjcunningham7@gmail.com>
- Prasanna Venkatesh <54540812+Prasy12@users.noreply.github.com>
- Co-authored-by: Kamalesh-suresh <kamalesh.suresh@psiog.com>
- Co-authored-by: Manjunath PV <manjunath.poilath@psiog.com>
- Co-authored-by: ArunPsiog <arun.mukesh@psiog.com>


### Changed

- Lazy loading mechanism on the GUI.

### Fixed

- Displaying electron executor and inputs information on the GUI.
- Animated spinner for running statuses on the GUI.

## Docs

- Add `AWSLambdaExecutor` RTD
- Update `api.rst` to include `cluster` CLI command option
- Added version migration guide section in RTD
- Update RTD for `AWS ECS` executor
- Remove AWS Lambda and Batch RTDs to keep changes atomic
- Adding dropdowns to IAM policy documents
- Updated compatibility matrix
- Updated pip, bash and callable deps how-to guides

### Operations

- NPM install on CentOS done explicitly
- `-y` flag for `conda install`

## [0.180.0] - 2022-08-16

### Authors

- Casey Jao <casey@agnostiq.ai>
- Co-authored-by: Alejandro Esquivel <ae@alejandro.ltd>
- Okechukwu  Emmanuel Ochia <okechukwu@agnostiq.ai>
- Scott Wyman Neagle <scott@agnostiq.ai>
- Co-authored-by: pre-commit-ci[bot] <66853113+pre-commit-ci[bot]@users.noreply.github.com>
- Co-authored-by: Will Cunningham <wjcunningham7@gmail.com>
- Sankalp Sanand <sankalp@agnostiq.ai>


### Removed

- Removed `ct.wait.LONG` etc. constants from covalent's init

### Changed

- `wait` in `_get_result_from_dispatcher` will now use `_results_manager.wait.EXTREME` if `True` has been passed to it.

### Operations

- Prettierified release.yml
- Cleaned up pre-commit-config.yml

### Docs

- Updated Bash Lepton tutorial to conform with the latest Lepton interface changes
- Disabling how-to guide for executing an electron with a specified Conda environment.
- Fixed "How To" for Python leptons

## [0.179.0] - 2022-08-16

### Authors



### Changed

- Changed terser package version on webapp yarn-lock file.

## [0.178.0] - 2022-08-15

### Authors

- Will Cunningham <wjcunningham7@users.noreply.github.com>
- Co-authored-by: Alejandro Esquivel <ae@alejandro.ltd>
- Casey Jao <casey@agnostiq.ai>


### Changed

- Dispatch workflows as asyncio tasks on the FastAPI event loop instead of in separate threads

### Fixed

- Deconflict wait enum with `ct.wait` function; `wait` -> `WAIT`

### Operations

- Conda package is built and tested on a nightly schedule
- Conda deployment step is added to `release.yml`
- Install yarn and npm on Ubuntu whenever the webapp needs to be built

## [0.177.0] - 2022-08-11

### Authors

- Scott Wyman Neagle <scott@agnostiq.ai>
- Co-authored-by: Faiyaz Hasan <faiyaz@agnostiq.ai>
- Casey Jao <casey@agnostiq.ai>
- Venkat Bala <venkat@agnostiq.ai>
- Co-authored-by: pre-commit-ci[bot] <66853113+pre-commit-ci[bot]@users.noreply.github.com>

### Removed

- `while True` in `app.get_result`

### Changed

- Flask route logic to return 503 when the result is not ready

### Tests

- results_manager tests

### Operations

- Fix conditional checks for `pre-release` and `stable` Covalent docker image builds

## [0.176.0] - 2022-08-11

### Authors

- Scott Wyman Neagle <scott@agnostiq.ai>
- Co-authored-by: Faiyaz Hasan <faiyaz@agnostiq.ai>
- Casey Jao <casey@agnostiq.ai>


### Operations

- Update precommit yaml.

### Removed

- `Lattice.check_consumables()`, `_TransportGraph.get_topologically_sorted_graph()`

### Operations

- Trigger webapp build if `build==true`

## [0.175.0] - 2022-08-11

### Authors

- Scott Wyman Neagle <scott@agnostiq.ai>
- Co-authored-by: Faiyaz Hasan <faiyaz@agnostiq.ai>
- Casey Jao <casey@agnostiq.ai>


### Operations

- Trigger Slack alert for failed tests on `workflow_run`

## [0.174.0] - 2022-08-11

### Authors

- Casey Jao <casey@agnostiq.ai>
- Alejandro Esquivel <ae@alejandro.ltd>


### Changed

- Changed return value for TransferFromRemote and TransferToRemote (download/upload) operations to be consistent and always return filepath tuples

### Docs

- Updated docs with File Transfer return value changes and `files` kwarg injections

### Fixed

- Fixed postprocessing workflows that return an electron with an incoming wait_for edge

## [0.173.0] - 2022-08-10

### Authors

- Sankalp Sanand <sankalp@agnostiq.ai>


### Added

- `--hard` and `--yes` flags added to `covalent purge` for hard purging (also deletes the databse) and autoapproving respectively.

### Changed

- `covalent purge` now shows the user a prompt informing them what dirs and files will be deleted.
- Improved shown messages in some commands.

### Tests

- Updated tests to reflect above changes.

## [0.172.0] - 2022-08-10

### Authors

- Will Cunningham <wjcunningham7@users.noreply.github.com>
- Prasanna Venkatesh <54540812+Prasy12@users.noreply.github.com>
- Co-authored-by: pre-commit-ci[bot] <66853113+pre-commit-ci[bot]@users.noreply.github.com>
- Co-authored-by: Aravind-psiog <100823292+Aravind-psiog@users.noreply.github.com>
- Co-authored-by: ArunPsiog <arun.mukesh@psiog.com>
- Co-authored-by: manjunath.poilath <manjunath.poilath@psiog.com>
- Co-authored-by: Kamalesh-suresh <kamalesh.suresh@psiog.com>
- Co-authored-by: Amalan Jenicious F <amalan.jenicious@psiog.com>
- Co-authored-by: M Shrikanth <shrikanth.mohan@psiog.com>
- Co-authored-by: Casey Jao <casey@agnostiq.ai>
- Co-authored-by: Aravind-psiog <aravind.prabaharan@psiog.com>
- Co-authored-by: Will Cunningham <wjcunningham7@gmail.com>
- Co-authored-by: Alejandro Esquivel <ae@alejandro.ltd>


### Changed

- Covalent dispatcher flask web apis ported to FastAPI in `covalent_dispatcher/_service/app.py`
- Unit tests written for Covalent dispatcher flask web apis ported to FastAPI in `covalent_dispatcher_tests/_service/app.test.py`
- Web apis of `covalent_ui` refactored to adhere to v11 DB schema
- Electron graph mini map has been moved next to controls on the GUI.
- Lattice status and count of completed & total electrons has been moved to the top of the graph on the GUI.
- Some of the Flask APIs earlier consumed by the GUI have been deprecated & removed from the code base.
- APIs exposed by the web app back end have been re-factored to adhere to the new DB schema v10

### Added

- Added count of dispatches by status on the dispatch list section of the GUI.
- APIs that the GUI consumes have been re-written using FastAPI. This includes re-factoring of older APIs and adding of new APIs.
- Added COVALENT_SERVER_IFACE_ANY flag for uvicorn to start with 0.0.0.0

### Docs

- ReadTheDocs landing page has been improved

## [0.171.0] - 2022-08-10

### Authors

- Casey Jao <casey@agnostiq.ai>
- Co-authored-by: Scott Wyman Neagle <scott@agnostiq.ai>

### Added

- Added `covalent migrate_legacy_result_object` command to save pickled Result objects to the DataStore

## [0.170.1] - 2022-08-09

### Authors

- Venkat Bala <venkat@agnostiq.ai>

### Fixed

- Remove `attr` import added inadvertently

### Tests

- Fix `start` cli test, update `set_config` call count

## [0.170.0] - 2022-08-08

### Authors

- Venkat Bala <venkat@agnostiq.ai>
- Co-authored-by: pre-commit-ci[bot] <66853113+pre-commit-ci[bot]@users.noreply.github.com>


### Changed

- Temporarily allow executor plugin variable name to be either in uppercase or lowercase

## [0.169.0] - 2022-08-08

### Authors

- Venkat Bala <venkat@agnostiq.ai>
- Co-authored-by: pre-commit-ci[bot] <66853113+pre-commit-ci[bot]@users.noreply.github.com>


### Added

- Adding a `covalent config` convenience CLI to quickly view retrive the covalent configuration

## [0.168.0] - 2022-08-08

### Authors

- Venkat Bala <venkat@agnostiq.ai>
- Co-authored-by: pre-commit-ci[bot] <66853113+pre-commit-ci[bot]@users.noreply.github.com>


### Added

- Adding `setup/teardown` methods as placeholders for any executor specific setup and teardown tasks

## [0.167.0] - 2022-08-08

### Authors

- Poojith U Rao <106616820+poojithurao@users.noreply.github.com>
- Co-authored-by: Venkat Bala <venkat@agnostiq.ai>
- Co-authored-by: Faiyaz Hasan <faiyaz@agnostiq.ai>
- Co-authored-by: pre-commit-ci[bot] <66853113+pre-commit-ci[bot]@users.noreply.github.com>
- Co-authored-by: Alejandro Esquivel <ae@alejandro.ltd>


### Added

- S3 File transfer strategy

### Fixed

- Adding maximum number of retries and timeout parameter to the get result http call.

## [0.166.0] - 2022-08-07

### Authors

- Venkat Bala <venkat@agnostiq.ai>


### Tests

- Update dask cli test to match Covalent Dask cluster configuration


### Changed

- Remove newline from log stream formatter for better log statment output
- Jsonify covalent cluster cli outputs

## [0.165.0] - 2022-08-06

### Authors

- Casey Jao <casey@agnostiq.ai>


### Changed

- Make `BaseExecutor` and `BaseAsyncExecutor` class siblings, not parent and child.

### Operations

- Only validate webapp if the webapp was built

### Tests

- Fixed randomly failing lattice json serialization test

## [0.164.0] - 2022-08-05

### Authors

- Sankalp Sanand <sankalp@agnostiq.ai>
- Faiyaz Hasan <faiyaz@agnostiq.ai>
- Co-authored-by: pre-commit-ci[bot] <66853113+pre-commit-ci[bot]@users.noreply.github.com>
- Co-authored-by: Venkat Bala <venkat@agnostiq.ai>
- Co-authored-by: Will Cunningham <wjcunningham7@gmail.com>


### Changed

- Use `update_config` to modify dask configuration from the cluster process
- Simplify `set_config` logic for dask configuration options on `covalent start`
- Removed default values from click options for dask configuration related values

### Added

- Configured default dask configuration options in `defaults.py`

### Fixed

- Overwriting config address issue.

### Tests

- Moved misplaced functional/integration tests from the unit tests folder to their respective folders.
- All of the unit tests now use test DB instead of hitting a live DB.
- Updated `tests.yml` so that functional tests are run whenever tests get changed or github actions are changed.
- Several broken tests were also fixed.

## [0.163.0] - 2022-08-04

### Authors

- Alejandro Esquivel <ae@alejandro.ltd>
- Co-authored-by: Casey Jao <casey@agnostiq.ai>
- Will Cunningham <wjcunningham7@users.noreply.github.com>
- Co-authored-by: Scott Wyman Neagle <scott@agnostiq.ai>


### Added

- Added `rsync` dependency in `Dockerfile`

### Removed

- `Makefile` which was previously improperly committed

### Operations

- Functional tests are run only on `develop`
- `tests.yml` can be run manually provided a commit SHA
- `tests.yml` uses a `build` filter to conditionally install and build Covalent if build files are modified
- `docker.yml` is now only for dev work, and is manually triggered given an SHA
- `release.yml` is enhanced to push stable and pre-release images to a public ECR repo

## [0.162.0] - 2022-08-04

### Authors

- Alejandro Esquivel <ae@alejandro.ltd>
- Co-authored-by: Casey Jao <casey@agnostiq.ai>


### Changed

- Updated Base executor to support non-unique `retval_key`s, particularly for use in File Transfer where we may have several CallDeps with the reserved `retval_key` of value `files`.

## [0.161.2] - 2022-08-04

### Authors

- Alejandro Esquivel <ae@alejandro.ltd>
- Co-authored-by: pre-commit-ci[bot] <66853113+pre-commit-ci[bot]@users.noreply.github.com>


### Fixed

- Updated `covalent db migrations` to overwrite `alembic.ini` `script_location` with absolute path to migrations folder
- Updated `covalent db alembic [args]` command to use project root as `cwd` for alembic subprocess  

## [0.161.1] - 2022-08-03

### Authors

- Alejandro Esquivel <ae@alejandro.ltd>
- Scott Wyman Neagle <scott@agnostiq.ai>
- Co-authored-by: Faiyaz Hasan <faiyaz@agnostiq.ai>
- Poojith U Rao <106616820+poojithurao@users.noreply.github.com>
- Co-authored-by: Casey Jao <casey@agnostiq.ai>


### Fixed

- When a list was passed to an electron, the generated electron list
  had metadata copied from the electron. This was resulting in
  call_before and call_after functions being called by the electron
  list as well. The metadata (apart from executor) is now set to
  default values for the electron list.

## [0.161.0] - 2022-08-03

### Authors

- Alejandro Esquivel <ae@alejandro.ltd>
- Scott Wyman Neagle <scott@agnostiq.ai>
- Co-authored-by: Faiyaz Hasan <faiyaz@agnostiq.ai>


### Changed

- Replaced `Session(DispatchDB()._get_data_store().engine)` with `workflow_db.session()`

### Removed

- `DevDataStore` class from `datastore.py`
- workflows manager

## [0.160.1] - 2022-08-02

### Authors

- Alejandro Esquivel <ae@alejandro.ltd>
- Scott Wyman Neagle <scott@agnostiq.ai>


### Fixed

- `script_location` key not found issue when installing with pip (second attempt)

### Docs

- Remove migration guide reference from README

### Operations

- Explicitly check `release == true` in tests.yml

## [0.160.0] - 2022-08-02

### Authors

- Casey Jao <casey@agnostiq.ai>
- Co-authored-by: Faiyaz Hasan <faiyaz@agnostiq.ai>


### Changed

- `Executor.run()` now accepts a `task_metadata` dictionary. Current
  keys consist of `dispatch_id` and `node_id`.

## [0.159.0] - 2022-08-02

### Authors

- Casey Jao <casey@agnostiq.ai>
- Co-authored-by: Faiyaz Hasan <faiyaz@agnostiq.ai>


### Changed

- Database schema has been updated to v11

### Operations

- `paths-filter` will only be run on PRs, i.e on workflow runs, the whole test suite will be run.
- Removed retry action from running on `pytest` steps since they instead use `pytest` retries.
- `codecov.yml` added to enable carry-forward flags
- UI front-end is only built for pull requests when the source changes
- Packaging is only validated on the `develop` branch

## [0.158.0] - 2022-07-29

### Authors

- Okechukwu  Emmanuel Ochia <okechukwu@agnostiq.ai>
- Co-authored-by: Scott Wyman Neagle <scott@agnostiq.ai>
- Will Cunningham <wjcunningham7@users.noreply.github.com>
- Alejandro Esquivel <ae@alejandro.ltd>
- Co-authored-by: pre-commit-ci[bot] <66853113+pre-commit-ci[bot]@users.noreply.github.com>
- Casey Jao <casey@agnostiq.ai>
- Co-authored-by: Faiyaz Hasan <faiyaz@agnostiq.ai>


### Changed

- Construct the result object in the dispatcher `entry_point.py` module in order to avoid the Missing Latticed Id error so frequently.
- Update the sleep statement length to 0.1 seconds in the results.manager.

## [0.157.1] - 2022-07-29

### Authors

- Okechukwu  Emmanuel Ochia <okechukwu@agnostiq.ai>
- Co-authored-by: Scott Wyman Neagle <scott@agnostiq.ai>
- Will Cunningham <wjcunningham7@users.noreply.github.com>
- Alejandro Esquivel <ae@alejandro.ltd>
- Co-authored-by: pre-commit-ci[bot] <66853113+pre-commit-ci[bot]@users.noreply.github.com>
- Casey Jao <casey@agnostiq.ai>

### Fixed

- Pass non-kwargs to electrons in the correct order during dispatch.

## [0.157.0] - 2022-07-28

### Authors

- Okechukwu  Emmanuel Ochia <okechukwu@agnostiq.ai>
- Co-authored-by: Scott Wyman Neagle <scott@agnostiq.ai>
- Will Cunningham <wjcunningham7@users.noreply.github.com>
- Alejandro Esquivel <ae@alejandro.ltd>
- Co-authored-by: pre-commit-ci[bot] <66853113+pre-commit-ci[bot]@users.noreply.github.com>
- Casey Jao <casey@agnostiq.ai>


### Changed

- Expose a public `wait()` function compatible with both calling and dispatching lattices

### Docs

- Updated the RTD on `wait_for()` to use the static `wait()` function

### Operations

- pre-commit autoupdate

### Docs

- Changed the custom executor how-to to be shorter and more concise.
- Re-structured the docs

## [0.156.0] - 2022-07-27

### Authors

- Okechukwu  Emmanuel Ochia <okechukwu@agnostiq.ai>
- Co-authored-by: Scott Wyman Neagle <scott@agnostiq.ai>
- Will Cunningham <wjcunningham7@users.noreply.github.com>
- Alejandro Esquivel <ae@alejandro.ltd>
- Co-authored-by: pre-commit-ci[bot] <66853113+pre-commit-ci[bot]@users.noreply.github.com>


### Added

- Bash decorator is introduced
- Lepton commands can be specified as a list of strings rather than strings alone.

## [0.155.1] - 2022-07-26

### Authors

- Okechukwu  Emmanuel Ochia <okechukwu@agnostiq.ai>
- Co-authored-by: Scott Wyman Neagle <scott@agnostiq.ai>
- Will Cunningham <wjcunningham7@users.noreply.github.com>
- Alejandro Esquivel <ae@alejandro.ltd>
- Co-authored-by: pre-commit-ci[bot] <66853113+pre-commit-ci[bot]@users.noreply.github.com>


### Fixed

- `script_location` key not found issue when running alembic programatically

### Operations

- Fixed syntax errors in `stale.yml` and in `hotfix.yml`
- `docker.yml` triggered after version bump in `develop` instead of before
- Enhanced `tests.yml` to upload coverage reports by domain

## [0.155.0] - 2022-07-26

### Authors

- Alejandro Esquivel <ae@alejandro.ltd>


### Added

- Exposing `alembic {args}` cli commands through: `covalent db alembic {args}`

## [0.154.0] - 2022-07-25

### Authors

- Casey Jao <casey@agnostiq.ai>
- Co-authored-by: Venkat Bala <venkat@agnostiq.ai>
- Alejandro Esquivel <ae@alejandro.ltd>


### Added

- Added methods to programatically fetch information from Alembic without needing subprocess

## [0.153.1] - 2022-07-25

### Authors

- Casey Jao <casey@agnostiq.ai>
- Co-authored-by: Venkat Bala <venkat@agnostiq.ai>


### Fixed

- Stdout and stderr are now captured when using the dask executor.


### Tests

- Fixed Dask cluster CLI tests

## [0.153.0] - 2022-07-25

### Authors

- Faiyaz Hasan <faiyaz@agnostiq.ai>


### Added

- Helper function to load and save files corresponding to the DB filenames.

### Changed

- Files with .txt, .log extensions are stored as strings.
- Get result web request timeout to 2 seconds.

## [0.152.0] - 2022-07-25

### Authors

- Faiyaz Hasan <faiyaz@agnostiq.ai>
- Co-authored-by: Scott Wyman Neagle <scott@agnostiq.ai>


### Changed

- Pass default DataStore object to node value retrieval method in the Results object.

## [0.151.1] - 2022-07-22

### Authors

- Faiyaz Hasan <faiyaz@agnostiq.ai>
- Co-authored-by: Scott Wyman Neagle <scott@agnostiq.ai>


### Fixed

- Adding maximum number of retries and timeout parameter to the get result http call.
- Disabling result_webhook for now.

## [0.151.0] - 2022-07-22

### Authors

- Scott Wyman Neagle <scott@agnostiq.ai>
- Co-authored-by: Will Cunningham <wjcunningham7@gmail.com>
- Sankalp Sanand <sankalp@agnostiq.ai>


### Added

- `BaseAsyncExecutor` has been added which can be inherited by new async-aware executors.

### Changed

- Since tasks were basically submitting the functions to a Dask cluster by default, they have been converted into asyncio `Tasks` instead which support a far larger number of concurrent tasks than previously used `ThreadPool`.

- `tasks_pool` will still be used to schedule tasks which use non-async executors.

- Executor's `executor` will now receive a callable instead of a serialized function. This allows deserializing the function where it is going to be executed while providing a simplified `execute` at the same time.

- `uvloop` is being used instead of the default event loop of `asyncio` for better performance.

- Tests have also been updated to reflect above changes.

### Operations

- Made Santosh the sole owner of `/docs`

## [0.150.0] - 2022-07-22

### Authors

- Faiyaz Hasan <faiyaz@agnostiq.ai>


### Added

- Initialize database tables when the covalent server is started.

## [0.149.0] - 2022-07-21

### Authors

- Scott Wyman Neagle <scott@agnostiq.ai>
- Co-authored-by: Venkat Bala <venkat@agnostiq.ai>


### Removed

- `result.save()`
- `result._write_dispatch_to_python_file()`

## [0.148.0] - 2022-07-21

### Authors

- Alejandro Esquivel <ae@alejandro.ltd>


### Changed

- Changed DataStore default db path to correspond to dispatch db config path

### Operations

- Added workflow to stale and close pull requests


### Docs

- Fixed `get_metadata` calls in examples to remove `results_dir` argument
- Removed YouTube video temporarily

## [0.147.0] - 2022-07-21

### Authors

- Casey Jao <casey@agnostiq.ai>


### Changed

- Simplified interface for custom executors. All the boilerplate has
  been moved to `BaseExecutor`.

## [0.146.0] - 2022-07-20

### Authors

- Casey Jao <casey@agnostiq.ai>
- Co-authored-by: Venkat Bala <venkat@agnostiq.ai>
- Faiyaz Hasan <faiyaz@agnostiq.ai>



### Added

- Ensure that transportable objects are rendered correctly when printing the result object.

### Tests

- Check that user data is not unpickled by the Covalent server process

## [0.145.0] - 2022-07-20

### Authors

- Scott Wyman Neagle <scott@agnostiq.ai>
- Co-authored-by: Venkat Bala <venkat@agnostiq.ai>
- Co-authored-by: Faiyaz Hasan <faiyaz@agnostiq.ai>


### Removed

- `entry_point.get_result()`

### Changed

- get_result to query an HTTP endpoint instead of a DB session

## [0.144.0] - 2022-07-20

### Authors

- Will Cunningham <wjcunningham7@users.noreply.github.com>
- Co-authored-by: Scott Wyman Neagle <scott@agnostiq.ai>
- Alejandro Esquivel <ae@alejandro.ltd>


### Added

- Set up alembic migrations & added migration guide (`alembic/README.md`)

## [0.143.0] - 2022-07-19

### Authors

- Will Cunningham <wjcunningham7@users.noreply.github.com>
- Co-authored-by: Scott Wyman Neagle <scott@agnostiq.ai>


### Changed

- Installation will fail if `cova` is installed while trying to install `covalent`.

## [0.142.0] - 2022-07-19

### Authors

- Poojith U Rao <106616820+poojithurao@users.noreply.github.com>
- Co-authored-by: Will Cunningham <wjcunningham7@gmail.com>
- Anna Hughes <annagwen42@gmail.com>
- Co-authored-by: Poojith <poojith@agnostiq.ai>
- Co-authored-by: Scott Wyman Neagle <scott@agnostiq.ai>
- Casey Jao <casey@agnostiq.ai>
- Co-authored-by: Venkat Bala <venkat@agnostiq.ai>
- Co-authored-by: pre-commit-ci[bot] <66853113+pre-commit-ci[bot]@users.noreply.github.com>
- Faiyaz Hasan <faiyaz@agnostiq.ai>


### Added

- `electron_num`, `completed_electron_num` fields to the Lattice table.

## [0.141.0] - 2022-07-19

### Authors

- Poojith U Rao <106616820+poojithurao@users.noreply.github.com>
- Co-authored-by: Will Cunningham <wjcunningham7@gmail.com>
- Anna Hughes <annagwen42@gmail.com>
- Co-authored-by: Poojith <poojith@agnostiq.ai>
- Co-authored-by: Scott Wyman Neagle <scott@agnostiq.ai>
- Casey Jao <casey@agnostiq.ai>
- Co-authored-by: Venkat Bala <venkat@agnostiq.ai>
- Co-authored-by: pre-commit-ci[bot] <66853113+pre-commit-ci[bot]@users.noreply.github.com>


### Changed

- Deprecate topological sort in favor of inspect in-degree of nodes until they are zero before dispatching task
- Use deepcopy to generate a copy of the metadata dictionary before saving result object to the database

### Docs

- Adding incomplete pennylane kernel tutorial
- Adding quantum ensemble tutorial

## [0.140.0] - 2022-07-19

### Authors

- Faiyaz Hasan <faiyaz@agnostiq.ai>
- Co-authored-by: Venkat Bala <venkat@agnostiq.ai>


### Added

- Fields `deps_filename`, `call_before_filename` and `call_after_filename` to the `Electron` table.
- Re-write the deps / call before and after file contents when inserting / updating electron record in the database.

### Changed

- Modify the test and implementation logic of inserting the electron record with these new fields.
- Field `key` to `key_filename` in `Electron` table.

## [0.139.1] - 2022-07-19

### Authors

- Divyanshu Singh <55018955+divshacker@users.noreply.github.com>
- Co-authored-by: Scott Wyman Neagle <wymnea@protonmail.com>
- Co-authored-by: Scott Wyman Neagle <scott@agnostiq.ai>
- Co-authored-by: Will Cunningham <wjcunningham7@users.noreply.github.com>


### Fixed

- Fixes Reverse IP problem. All References to `0.0.0.0` are changed to `localhost` . More details can be found [here](https://github.com/AgnostiqHQ/covalent/issues/202)

## [0.139.0] - 2022-07-19

### Authors

- Venkat Bala <venkat@agnostiq.ai>
- Co-authored-by: Scott Wyman Neagle <scott@agnostiq.ai>
- Faiyaz Hasan <faiyaz@agnostiq.ai>
- Co-authored-by: Will Cunningham <wjcunningham7@gmail.com>


### Added

- Columns `is_active` in the lattice, eLectron and Electron dependency tables.

### Docs

- Adding a RTD tutorial/steps on creating a custom executor

## [0.138.0] - 2022-07-19

### Authors

- Anna Hughes <annagwen42@gmail.com>
- Co-authored-by: Will Cunningham <wjcunningham7@gmail.com>
- Will Cunningham <wjcunningham7@users.noreply.github.com>
- Co-authored-by: Venkat Bala <venkat@agnostiq.ai>


### Added

- Docker build workflow

### Changed

- Dockerfile uses multi-stage build

### Docs

- New tutorial demonstrating how to solve the MaxCut Problem with QAOA and Covalent

## [0.137.0] - 2022-07-19

### Authors

- Prasanna Venkatesh <54540812+Prasy12@users.noreply.github.com>
- Co-authored-by: Alejandro Esquivel <ae@alejandro.ltd>


### Added

- Ability to hide/show labels on the graph
- Graph layout with elk configurations

### Changed

- Changed API socket calls interval for graph optimization.

### Tests

- Disabled several dask functional tests

## [0.136.0] - 2022-07-18

### Authors

- Scott Wyman Neagle <scott@agnostiq.ai>
- Co-authored-by: Faiyaz Hasan <faiyaz@agnostiq.ai>


### Changed

- Result.save() has been deprecated in favor of Result.persist() and querying the database directly.

## [0.135.0] - 2022-07-18

### Authors

- Casey Jao <casey@agnostiq.ai>
- Co-authored-by: Scott Wyman Neagle <scott@agnostiq.ai>
- Co-authored-by: Alejandro Esquivel <ae@alejandro.ltd>


### Operations

- Psiog is only codeowner of js files
- Fix in changelog action to handle null author when a bot is committing

### Added

- Support injecting return values of calldeps into electrons during workflow execution

## [0.134.0] - 2022-07-15

### Authors

- Casey Jao <casey@agnostiq.ai>
- Co-authored-by: Scott Wyman Neagle <scott@agnostiq.ai>


### Changed

- Covalent server can now process workflows without having their deps installed

## [0.133.0] - 2022-07-15

### Authors

- Will Cunningham <wjcunningham7@users.noreply.github.com>


### Removed

- Removed the deprecated function `draw_inline` as well as the `matplotlib` dependency.

### Operations

- Fixing the retry block for tests

## [0.132.0] - 2022-07-14

### Authors

- Will Cunningham <wjcunningham7@users.noreply.github.com>


### Added

- Bash lepton support reintroduced with some UX modifications to the Lepton class. Leptons which use scripting languages can be specified as either (1) a command run in the shell/console or (2) a call to a function in a library/script. Leptons which use compiled languages must specify a library and a function name.
- The keyword argument `display_name` can be used to override the name appearing in the UI. Particularly useful when the lepton is a command.
- All arguments except for language are now keyword arguments.
- Keyword arguments passed to a Bash lepton are understood to define environment variables within the shell.
- Non-keyword arguments fill in `$1`, `$2`, etc.
- Named outputs enumerate variables within the shell which will be returned to the user. These can be either `Lepton.OUTPUT` or `Lepton.INPUT_OUTPUT` types.

### Added

- New fields to the decomposed result object Database:

## [0.131.0] - 2022-07-13

### Authors

- Sankalp Sanand <sankalp@agnostiq.ai>
- Co-authored-by: Venkat Bala <venkat@agnostiq.ai>


### Fixed

- `covalent --version` now looks for `covalent` metadata instead of `cova`

### Tests

- Updated the cli test to include whether the correct version number is shown when `covalent --version` is run

### Added

- Method to write electron id corresponding to sublattices in `execution.py` when running `_run_task`.

## [0.130.0] - 2022-07-12

### Authors

- Venkat Bala <venkat@agnostiq.ai>
- Co-authored-by: Scott Wyman Neagle <scott@agnostiq.ai>

### Changed

- Ignoring tests for `cancel_dispatch` and `construct_bash`
- Create a dummy requirements.txt file for pip deps tests
- Fix version of `Werkzeug` package to avoid running into ValueError (unexpected kwarg `as_tuple`)
- Update `customization` how to test by specifying the section header `sdk`

## [0.129.0] - 2022-07-12

### Authors

- Sankalp Sanand <sankalp@agnostiq.ai>
- Co-authored-by: Alejandro Esquivel <ae@alejandro.ltd>

### Added

- Support for `wait_for` type edges when two electrons are connected by their execution side effects instead of output-input relation.

### Changed

- `active_lattice.electron_outputs` now contains the node ids as well for the electron which is being post processed.

## [0.128.1] - 2022-07-12

### Authors

- Faiyaz Hasan <faiyaz@agnostiq.ai>


### Fixed

- `Result.persist` test in `result_test.py`.
- Electron dependency `arg_index` is changed back to Nullable.

## [0.128.0] - 2022-07-12

### Authors

- Okechukwu  Emmanuel Ochia <okechukwu@agnostiq.ai>
- Co-authored-by: Casey Jao <casey@agnostiq.ai>
- Co-authored-by: Alejandro Esquivel <ae@alejandro.ltd>
- Co-authored-by: pre-commit-ci[bot] <66853113+pre-commit-ci[bot]@users.noreply.github.com>

### Added

- File transfer support for leptons

## [0.127.0] - 2022-07-11

### Authors

- Scott Wyman Neagle <scott@agnostiq.ai>
- Co-authored-by: Faiyaz Hasan <faiyaz@agnostiq.ai>
- Co-authored-by: Venkat Bala <venkat@agnostiq.ai>


### Added

- When saving to DB, also persist to the new DB if running in develop mode

### Tests

- Flask app route tests

## [0.126.0] - 2022-07-11

### Authors

- Will Cunningham <wjcunningham7@users.noreply.github.com>
- Alejandro Esquivel <ae@alejandro.ltd>
- Co-authored-by: pre-commit-ci[bot] <66853113+pre-commit-ci[bot]@users.noreply.github.com>
- Co-authored-by: Sankalp Sanand <sankalp@agnostiq.ai>


### Added

- Added Folder class
- Added internal call before/after deps to execute File Transfer operations pre/post electron execution.

### Operations

- Enhanced hotfix action to create branches from existing commits

## [0.125.0] - 2022-07-09

### Authors

- Okechukwu  Emmanuel Ochia <okechukwu@agnostiq.ai>
- Co-authored-by: pre-commit-ci[bot] <66853113+pre-commit-ci[bot]@users.noreply.github.com>
- Co-authored-by: Alejandro Esquivel <ae@alejandro.ltd>
- Venkat Bala <venkat@agnostiq.ai>
- Co-authored-by: Okechukwu Ochia <emmirald@gmail.com>
- Co-authored-by: Scott Wyman Neagle <scott@agnostiq.ai>


### Added

- Dask Cluster CLI functional/unit tests

### Docs

- Updated RTD concepts, how-to-guides, and api docs with electron dependencies.

### Operations

- Separate out running tests and uploading coverage report to circumvent bug in
  retry action

## [0.124.0] - 2022-07-07

### Authors

- Will Cunningham <wjcunningham7@users.noreply.github.com>
- Co-authored-by: Scott Wyman Neagle <scott@agnostiq.ai>
- Faiyaz Hasan <faiyaz@agnostiq.ai>


### Added

- `Result.persist` method in `covalent/_results_manager/result.py`.

### Operations

- Package pre-releases go to `covalent` instead of `cova` on PyPI.

## [0.123.0] - 2022-07-07

### Authors

- Scott Wyman Neagle <scott@agnostiq.ai>
- Co-authored-by: Faiyaz Hasan <faiyaz@agnostiq.ai>
- Will Cunningham <wjcunningham7@users.noreply.github.com>
- Alejandro Esquivel <ae@alejandro.ltd>
- Co-authored-by: pre-commit-ci[bot] <66853113+pre-commit-ci[bot]@users.noreply.github.com>


### Added

- Added Folder class
- Added internal call before/after deps to execute File Transfer operations pre/post electron execution.

### Operations

- `codeql.yml` and `condabuild.yml` run nightly instead of on every PR.
- Style fixes in changelog

## [0.122.1] - 2022-07-06

### Authors

Will Cunningham <wjcunningham7@users.noreply.github.com>
Co-authored-by: Scott Wyman Neagle <scott@agnostiq.ai>


### Operations

- Added license scanner action
- Pre-commit autoupdate

### Tests

- Tests for running workflows with more than one iteration

### Fixed

- Attribute error caused by attempts to retrieve the name from the node function when the node function is set to None

## [0.122.0] - 2022-07-04

### Authors

Faiyaz Hasan <faiyaz@agnostiq.ai>
Co-authored-by: pre-commit-ci[bot] <66853113+pre-commit-ci[bot]@users.noreply.github.com>


### Added

- `covalent/_results_manager/write_result_to_db.py` module and methods to insert / update data in the DB.
- `tests/covalent_tests/results_manager_tests/write_result_to_db_test.py` containing the unit tests for corresponding functions.

### Changed

- Electron `type` column to a string type rather than an `ElectronType` in DB models.
- Primary keys from `BigInteger` to `Integer` in DB models.

## [0.121.0] - 2022-07-04

### Authors

Will Cunningham <wjcunningham7@users.noreply.github.com>
Co-authored-by: Alejandro Esquivel <ae@alejandro.ltd>
Co-authored-by: pre-commit-ci[bot] <66853113+pre-commit-ci[bot]@users.noreply.github.com>


### Removed

- Unused requirements `gunicorn` and `eventlet` in `requirements.txt` as well as `dask` in `tests/requirements.txt`, since it is already included in the core requirements.

### Docs

- Updated the compatibility matrix in the docs.

## [0.120.0] - 2022-07-04

### Authors

Okechukwu  Emmanuel Ochia <okechukwu@agnostiq.ai>
Co-authored-by: Venkat Bala <venkat@agnostiq.ai>
Co-authored-by: pre-commit-ci[bot] <66853113+pre-commit-ci[bot]@users.noreply.github.com>
Co-authored-by: Scott Wyman Neagle <scott@agnostiq.ai>


### Added

- Adding `cluster` CLI options to facilitate interacting with the backend Dask cluster
- Adding options to `covalent start` to enable specifying number of workers, memory limit and threads per worker at cluster startup

### Changed

- Update `DaskAdminWorker` docstring with better explanation

## [0.119.1] - 2022-07-04

### Authors

Scott Wyman Neagle <scott@agnostiq.ai>
Casey Jao <casey@agnostiq.ai>


### Fixed

- `covalent status` checks if the server process is still alive.

### Operations

- Updates to changelog logic to handle multiple authors

## [0.119.0] - 2022-07-03
### Authors
@cjao


### Added

- Introduce support for pip dependencies

## [0.118.0] - 2022-07-02
### Authors
@AlejandroEsquivel


### Added

- Introduced File, FileTransfer, and FileTransferStrategy classes to support various File Transfer use cases prior/post electron execution

## [0.117.0] - 2022-07-02
### Authors
@Emmanuel289


### Added

- Included retry action in 'tests.yaml' workflow.

## [0.116.0] - 2022-06-29
### Authors
@Prasy12

### Changed

- Changed API socket calls interval for graph optimization.

### Added

- Ability to change to different layouts from the GUI.

## [0.115.0] - 2022-06-28
### Authors
@cjao


### Added

- Introduce support for `call_before`, `call_after`, and bash dependencies

### Operations

- Unit tests performed on Python 3.10 on Ubuntu and MacOS images as well as 3.9 on MacOS
- Updated codeowners so that AQ Engineers doesn't own this CHANGELOG
- pre-commit autoupdate

## [0.114.0] - 2022-06-23
### Authors
@dependabot[bot]


### Changed

- Changed eventsource version on webapp yarn-lock file.

### Operations

- Added Github push changelog workflow to append commiters username
- Reusable JavaScript action to parse changelog and update version

## [0.113.0] - 2022-06-21

### Added

- Introduce new db models and object store backends

### Operations

- Syntax fix in hotfix.yml

### Docs

- Added new tutorial: Linear and convolutional autoencoders

## [0.112.0] - 2022-06-20

### Changed

- Changed async version on webapp package-lock file.

## [0.111.0] - 2022-06-20

### Changed

- Changed eventsource version on webapp package-lock file.

### Docs

- Added new tutorial: Covalentified version of the Pennylane Variational Classifier tutorial.

## [0.110.3] - 2022-06-17

### Fixed

- Fix error when parsing electron positional arguments in workflows

### Docs

- Remove hardcoding version info in README.md

## [0.110.2] - 2022-06-10

### Docs

- Fix MNIST tutorial
- Fix Quantum Gravity tutorial
- Update RTD with migration guide compatible with latest release
- Convert all references to `covalent start` from Jupyter notebooks to markdown statements
- Update release notes summary in README.md
- Fixed display issues with figure (in dark mode) and bullet points in tutorials

### Operations

- Added a retry block to the webapp build step in `tests.yml`

## [0.110.1] - 2022-06-10

### Fixed

- Configure dask to not use daemonic processes when creating a cluster

### Operations

- Sync the VERSION file within `covalent` directory to match the root level VERSION
- Manually patch `covalent/VERSION`

## [0.110.0] - 2022-06-10

### Changed

- Web GUI list size and status label colors changed.
- Web GUI graph running icon changed to non-static icon.

### Docs

- Removed references to the Dask executor in RTD as they are no longer needed.

## [0.109.1] - 2022-06-10

### Fixed

- `covalent --version` now works for PyPI releases

## [0.109.0] - 2022-06-10

### Docs

- Update CLI help statements

### Added

- Add CLI functionality to start covalent with/without Dask
- Add CLI support to parse `covalent_ui.log` file

### Operations

- Updating codeowners to establish engineering & psiog ownership

### Docs

- Added new tutorial: Training quantum embedding kernels for classification.

## [0.108.0] - 2022-06-08

### Added

- WCI yaml file

### Docs

- Add pandoc installation updates to contributing guide

## [0.107.0] - 2022-06-07

### Changed

- Skipping stdout/stderr redirection tests until implemented in Dask parent process

### Added

- Simplifed starting the dask cluster using `multiprocessing`
- Added `bokeh==2.4.3` to requirements.txt to enable view Dask dashboard

### Fixed

- Changelog-reminder action now works for PRs from forks.

## [0.106.2] - 2022-06-06

### Fixed

- Specifying the version for package `furo` to `2022.4.7` to prevent breaking doc builds

### Docs

- Added new tutorial: Using Covalent with PennyLane for hybrid computation.

## [0.106.1] - 2022-06-01

### Fixed

- Changelog-reminder action now works for PRs from forks

### Docs

- Removed references to microservices in RTD
- Updated README.md.
- Changed `ct.electron` to `ct.lattice(executor=dask_executor)` in MNIST classifier tutorial

## [0.106.0] - 2022-05-26

### Changed

- Visual theme for Webapp GUI changed in accordance to new theme
- Fonts, colors, icons have been updated

## [0.105.0] - 2022-05-25

### Added

- Add a pre-commit hook for `detect-secrets`.
- Updated the actions in accordance with the migration done in the previous version.

## [0.104.0] - 2022-05-23

### Changed

- Services have been moved to a different codebase. This repo is now hosting the Covalent SDK, local dispatcher backend, Covalent web GUI, and documentation. Version is bumped to `0.104.0` in order to avoid conflicts.
- Update tests to match the current dispatcher api
- Skip testing dask executor until dask executor plugin is made public
- Using 2 thread pools to manage multiple workflows better and the other one for executing electrons in parallel.

### Fixed

- Add psutil and PyYAML to requirements.txt
- Passing the same Electron to multiple inputs of an Electron now works. UI fix pending.
- Dask from `requirements.txt`.

### Removed

- Asyncio usage for electron level concurrency.
- References to dask

### Added

- Functional test added for dask executor with the cluster running locally.
- Scalability tests for different workflows and workflow sizes under `tests/stress_tests/scripts`
- Add sample performance testing workflows under `tests/stress_tests`
- Add pipelines to continuously run the tutorial notebooks
- Create notebook with tasks from RTD

## [0.32.3] - 2022-03-16

### Fixed

- Fix missing UI graph edges between parameters and electrons in certain cases.
- Fix UI crashes in cases where legacy localStorage state was being loaded.

## [0.32.2] - 2022-03-16

### Added

- Images for graphs generated in tutorials and how-tos.
- Note for quantum gravity tutorial to tell users that `tensorflow` doesn't work on M1 Macs.
- `Known Issues` added to `README.md`

### Fixed

- `draw` function usage in tutorials and how-tos now reflects the UI images generated instead of using graphviz.
- Images now render properly in RTD of how-tos.

### Changed

- Reran all the tutorials that could run, generating the outputs again.

## [0.32.1] - 2022-03-15

### Fixed

- CLI now starts server directly in the subprocess instead of as a daemon
- Logs are provided as pipes to Popen instead of using a shell redirect
- Restart behavior fixed
- Default port in `covalent_ui/app.py` uses the config manager

### Removed

- `_graceful_restart` function no longer needed without gunicorn

## [0.32.0] - 2022-03-11

### Added

- Dispatcher microservice API endpoint to dispatch and update workflow.
- Added get runnable task endpoint.

## [0.31.0] - 2022-03-11

### Added

- Runner component's main functionality to run a set of tasks, cancel a task, and get a task's status added to its api.

## [0.30.5] - 2022-03-11

### Updated

- Updated Workflow endpoints & API spec to support upload & download of result objects as pickle files

## [0.30.4] - 2022-03-11

### Fixed

- When executing a task on an alternate Conda environment, Covalent no longer has to be installed on that environment. Previously, a Covalent object (the execution function as a TransportableObject) was passed to the environment. Now it is deserialized to a "normal" Python function, which is passed to the alternate Conda environment.

## [0.30.3] - 2022-03-11

### Fixed

- Fixed the order of output storage in `post_process` which should have been the order in which the electron functions are called instead of being the order in which they are executed. This fixes the order in which the replacement of function calls with their output happens, which further fixes any discrepencies in the results obtained by the user.

- Fixed the `post_process` test to check the order as well.

## [0.30.2] - 2022-03-11

### Changed

- Updated eventlet to 0.31.0

## [0.30.1] - 2022-03-10

### Fixed

- Eliminate unhandled exception in Covalent UI backend when calling fetch_result.

## [0.30.0] - 2022-03-09

### Added

- Skeleton code for writing the different services corresponding to each component in the open source refactor.
- OpenAPI specifications for each of the services.

## [0.29.3] - 2022-03-09

### Fixed

- Covalent UI is built in the Dockerfile, the setup file, the pypi workflow, the tests workflow, and the conda build script.

## [0.29.2] - 2022-03-09

### Added

- Defaults defined in executor plugins are read and used to update the in-memory config, as well as the user config file. But only if the parameter in question wasn't already defined.

### Changed

- Input parameter names and docstrings in _shared_files.config.update_config were changed for clarity.

## [0.29.1] - 2022-03-07

### Changed

- Updated fail-fast strategy to run all tests.

## [0.29.0] - 2022-03-07

### Added

- DispatchDB for storing dispatched results

### Changed

- UI loads dispatches from DispatchDB instead of browser local storage

## [0.28.3] - 2022-03-03

### Fixed

Installed executor plugins don't have to be referred to by their full module name. Eg, use "custom_executor", instead of "covalent_custom_plugin.custom_executor".

## [0.28.2] - 2022-03-03

### Added

- A brief overview of the tutorial structure in the MNIST classification tutorial.

## [0.28.1] - 2022-03-02

### Added

- Conda installation is only supported for Linux in the `Getting Started` guide.
- MNIST classifier tutorial.

### Removed

- Removed handling of default values of function parameters in `get_named_params` in `covalent/_shared_files/utils.py`. So, it is actually being handled by not being handled since now `named_args` and `named_kwargs` will only contain parameters that were passed during the function call and not all of them.

## [0.28.0] - 2022-03-02

### Added

- Lepton support, including for Python modules and C libraries
- How-to guides showing how to use leptons for each of these

## [0.27.6] - 2022-03-01

### Added

- Added feature development basic steps in CONTRIBUTING.md.
- Added section on locally building RTD (read the docs) in the contributing guide.

## [0.27.5] - 2022-03-01

### Fixed

- Missing UI input data after backend change - needed to be derived from graph for electrons, lattice inputs fixed on server-side, combining name and positional args
- Broken UI graph due to variable->edge_name renaming
- Missing UI executor data after server-side renaming

## [0.27.4] - 2022-02-28

### Fixed

- Path used in `covalent/executor/__init__.py` for executor plugin modules needed updating to `covalent/executor/executor_plugins`

### Removed

- Disabled workflow cancellation test due to inconsistent outcomes. Test will be re-enabled after cancellation mechanisms are investigated further.

## [0.27.3] - 2022-02-25

### Added

- Added `USING_DOCKER.md` guide for running docker container.
- Added cli args to covalent UI flask server `covalent_ui/app.py` to modify port and log file path.

### Removed

- Removed gunicorn from cli and Dockerfile.

### Changed

- Updated cli `covalent_dispatcher/_cli/service.py` to run flask server directly, and removed dispatcher and UI flags.
- Using Flask blueprints to merge Dispatcher and UI servers.
- Updated Dockerfile to run flask server directly.
- Creating server PID file manually in `covalent_dispatcher/_cli/service.py`.
- Updated tests and docs to reflect merged servers.
- Changed all mentions of port 47007 (for old UI server) to 48008.

## [0.27.2] - 2022-02-24

### Changed

- Removed unnecessary blockquotes from the How-To guide for creating custom executors
- Changed "Covalent Cloud" to "Covalent" in the main code text

## [0.27.1] - 2022-02-24

### Removed

- Removed AQ-Engineers from CODEOWNERS in order to fix PR review notifications

## [0.27.0] - 2022-02-24

### Added

- Support for positional only, positional or keyword, variable positional, keyword only, variable keyword types of parameters is now added, e.g an electron can now use variable args and variable kwargs if the number/names of parameters are unknown during definition as `def task(*args, **kwargs)` which wasn't possible before.

- `Lattice.args` added to store positional arguments passed to the lattice's workflow function.

- `get_named_params` function added in `_shared_files/utils.py` which will return a tuple containing named positional arguments and named keyword arguments. The names help in showing and storing these parameters in the transport graph.

- Tests to verify whether all kinds of input paramaters are supported by electron or a lattice.

### Changed

- No longer merging positional arguments with keyword arguments, instead they are separately stored in respective nodes in the transport graph.

- `inputs` returned from `_get_inputs` function in `covalent_dispatcher/_core/execution.py` now contains positional as well as keyword arguments which further get passed to the executor.

- Executors now support positional and keyword arguments as inputs to their executable functions.

- Result object's `_inputs` attribute now contains both `args` and `kwargs`.

- `add_node_for_nested_iterables` is renamed to `connect_node_with_others` and `add_node_to_graph` also renamed to `add_collection_node_to_graph` in `electron.py`. Some more variable renames to have appropriate self-explanatory names.

- Nodes and edges in the transport graph now have a better interface to assign attributes to them.

- Edge attribute `variable` renamed to `edge_name`.

- In `serialize` function of the transport graph, if `metadata_only` is True, then only `metadata` attribute of node and `source` and `target` attributes of edge are kept in the then return serialized `data`.

- Updated the tests wherever necessary to reflect the above changes

### Removed

- Deprecated `required_params_passed` since an error will automatically be thrown by the `build_graph` function if any of the required parameters are not passed.

- Removed duplicate attributes from nodes in the transport graph.

## [0.26.1] - 2022-02-23

### Added

- Added Local Executor section to the API read the docs.

## [0.26.0] - 2022-02-23

### Added

- Automated reminders to update the changelog

## [0.25.3] - 2022-02-23

## Added

- Listed common mocking commands in the CONTRIBUTING.md guide.
- Additional guidelines on testing.

## [0.25.2] - 2022-02-21

### Changed

- `backend` metadata name changed to `executor`.
- `_plan_workflow` usage updated to reflect how that executor related information is now stored in the specific executor object.
- Updated tests to reflect the above changes.
- Improved the dispatch cancellation test to provide a robust solution which earlier took 10 minutes to run with uncertainty of failing every now and then.

### Removed

- Removed `TaskExecutionMetadata` as a consequence of removing `execution_args`.

## [0.25.1] - 2022-02-18

### Fixed

- Tracking imports that have been used in the workflow takes less time.

### Added

- User-imports are included in the dispatch_source.py script. Covalent-related imports are commented out.

## [0.25.0] - 2022-02-18

### Added

- UI: Lattice draw() method displays in web UI
- UI: New navigation panel

### Changed

- UI: Animated graph changes, panel opacity

### Fixed

- UI: Fixed "Not Found" pages

## [0.24.21] - 2022-02-18

### Added

- RST document describing the expectations from a tutorial.

## [0.24.20] - 2022-02-17

### Added

- Added how to create custom executors

### Changed

- Changed the description of the hyperlink for choosing executors
- Fixed typos in doc/source/api/getting_started/how_to/execution/creating_custom_executors.ipynb

## [0.24.19] - 2022-02-16

### Added

- CODEOWNERS for certain files.

## [0.24.18] - 2022-02-15

### Added

- The user configuration file can now specify an executor plugin directory.

## [0.24.17] - 2022-02-15

### Added

- Added a how-to for making custom executors.

## [0.24.16] - 2022-02-12

### Added

- Errors now contain the traceback as well as the error message in the result object.
- Added test for `_post_process` in `tests/covalent_dispatcher_tests/_core/execution_test.py`.

### Changed

- Post processing logic in `electron` and dispatcher now relies on the order of execution in the transport graph rather than node's function names to allow for a more reliable pairing of nodes and their outputs.

- Renamed `init_test.py` in `tests/covalent_dispatcher_tests/_core/` to `execution_test.py`.

### Removed

- `exclude_from_postprocess` list which contained some non executable node types removed since only executable nodes are post processed now.

## [0.24.15] - 2022-02-11

### Fixed

- If a user's configuration file does not have a needed exeutor parameter, the default parameter (defined in _shared_files/defaults.py) is used.
- Each executor plugin is no longer initialized upon the import of Covalent. This allows required parameters in executor plugins.

## Changed

- Upon updating the configuration data with a user's configuration file, the complete set is written back to file.

## Added

- Tests for the local and base executors.

## [0.24.14] - 2022-02-11

### Added

- UI: add dashboard cards
- UI: add scaling dots background

### Changed

- UI: reduce sidebar font sizes, refine color theme
- UI: refine scrollbar styling, show on container hover
- UI: format executor parameters as YAML code
- UI: update syntax highlighting scheme
- UI: update index.html description meta tag

## [0.24.13] - 2022-02-11

### Added

- Tests for covalent/_shared_files/config.py

## [0.24.12] - 2022-02-10

### Added

- CodeQL code analyzer

## [0.24.11] - 2022-02-10

### Added

- A new dictionary `_DEFAULT_CONSTRAINTS_DEPRECATED` in defaults.py

### Changed

- The `_DEFAULT_CONSTRAINT_VALUES` dictionary now only contains the `backend` argument

## [0.24.10] - 2022-02-09

### Fixed

- Sporadically failing workflow cancellation test in tests/workflow_stack_test.py

## [0.24.9] - 2022-02-09

## Changed

- Implementation of `_port_from_pid` in covalent_dispatcher/_cli/service.py.

## Added

- Unit tests for command line interface (CLI) functionalities in covalent_dispatcher/_cli/service.py and covalent_dispatcher/_cli/cli.py.

## [0.24.8] - 2022-02-07

### Fixed

- If a user's configuration file does not have a needed parameter, the default parameter (defined in _shared_files/defaults.py) is used.

## [0.24.7] - 2022-02-07

### Added

- Typing: Add Type hint `dispatch_info` parameter.
- Documentation: Updated the return_type description in docstring.

### Changed

- Typing: Change return type annotation to `Generator`.

## [0.24.6] - 2022-02-06

### Added

- Type hint to `deserialize` method of `TransportableObject` of `covalent/_workflow/transport.py`.

### Changed

- Description of `data` in `deserialize` method of `TransportableObject` of `covalent/_workflow/transport.py` from `The serialized transportable object` to `Cloudpickled function`.

## [0.24.5] - 2022-02-05

### Fixed

- Removed dependence on Sentinel module

## [0.24.4] - 2022-02-04

### Added

- Tests across multiple versions of Python and multiple operating systems
- Documentation reflecting supported configurations

## [0.24.3] - 2022-02-04

### Changed

- Typing: Use `bool` in place of `Optional[bool]` as type annotation for `develop` parameter in `covalent_dispatcher.service._graceful_start`
- Typing: Use `Any` in place of `Optional[Any]` as type annotation for `new_value` parameter in `covalent._shared_files.config.get_config`

## [0.24.2] - 2022-02-04

### Fixed

- Updated hyperlink of "How to get the results" from "./collection/query_electron_execution_result" to "./collection/query_multiple_lattice_execution_results" in "doc/source/how_to/index.rst".
- Updated hyperlink of "How to get the result of a particular electron" from "./collection/query_multiple_lattice_execution_results" to "./collection/query_electron_execution_result" in "doc/source/how_to/index.rst".

## [0.24.1] - 2022-02-04

### Changed

- Changelog entries are now required to have the current date to enforce ordering.

## [0.24.0] - 2022-02-03

### Added

- UI: log file output - display in Output tab of all available log file output
- UI: show lattice and electron inputs
- UI: display executor attributes
- UI: display error message on failed status for lattice and electron

### Changed

- UI: re-order sidebar sections according to latest figma designs
- UI: update favicon
- UI: remove dispatch id from tab title
- UI: fit new uuids
- UI: adjust theme text primary and secondary colors

### Fixed

- UI: auto-refresh result state on initial render of listing and graph pages
- UI: graph layout issues: truncate long electron/param names

## [0.23.0] - 2022-02-03

### Added

- Added `BaseDispatcher` class to be used for creating custom dispatchers which allow connection to a dispatcher server.
- `LocalDispatcher` inheriting from `BaseDispatcher` allows connection to a local dispatcher server running on the user's machine.
- Covalent only gives interface to the `LocalDispatcher`'s `dispatch` and `dispatch_sync` methods.
- Tests for both `LocalDispatcher` and `BaseDispatcher` added.

### Changed

- Switched from using `lattice.dispatch` and `lattice.dispatch_sync` to `covalent.dispatch` and `covalent.dispatch_sync`.
- Dispatcher address now is passed as a parameter (`dispatcher_addr`) to `covalent.dispatch` and `covalent.dispatch_sync` instead of a metadata field to lattice.
- Updated tests, how tos, and tutorials to use `covalent.dispatch` and `covalent.dispatch_sync`.
- All the contents of `covalent_dispatcher/_core/__init__.py` are moved to `covalent_dispatcher/_core/execution.py` for better organization. `__init__.py` only contains function imports which are needed by external modules.
- `dispatch`, `dispatch_sync` methods deprecated from `Lattice`.

### Removed

- `_server_dispatch` method removed from `Lattice`.
- `dispatcher` metadata field removed from `lattice`.

## [0.22.19] - 2022-02-03

### Fixed

- `_write_dispatch_to_python_file` isn't called each time a task is saved. It is now only called in the final save in `_run_planned_workflow` (in covalent_dispatcher/_core/__init__.py).

## [0.22.18] - 2022-02-03

### Fixed

- Added type information to result.py

## [0.22.17] - 2022-02-02

### Added

- Replaced `"typing.Optional"` with `"str"` in covalent/executor/base.py
- Added missing type hints to `get_dispatch_context` and `write_streams_to_file` in covalent/executor/base.py, BaseExecutor

## [0.22.16] - 2022-02-02

### Added

- Functions to check if UI and dispatcher servers are running.
- Tests for the `is_ui_running` and `is_server_running` in covalent_dispatcher/_cli/service.py.

## [0.22.15] - 2022-02-01

### Fixed

- Covalent CLI command `covalent purge` will now stop the servers before deleting all the pid files.

### Added

- Test for `purge` method in covalent_dispatcher/_cli/service.py.

### Removed

- Unused `covalent_dispatcher` import from covalent_dispatcher/_cli/service.py.

### Changed

- Moved `_config_manager` import from within the `purge` method to the covalent_dispatcher/_cli/service.py for the purpose of mocking in tests.

## [0.22.14] - 2022-02-01

### Added

- Type hint to `_server_dispatch` method in `covalent/_workflow/lattice.py`.

## [0.22.13] - 2022-01-26

### Fixed

- When the local executor's `log_stdout` and `log_stderr` config variables are relative paths, they should go inside the results directory. Previously that was queried from the config, but now it's queried from the lattice metadata.

### Added

- Tests for the corresponding functions in (`covalent_dispatcher/_core/__init__.py`, `covalent/executor/base.py`, `covalent/executor/executor_plugins/local.py` and `covalent/executor/__init__.py`) affected by the bug fix.

### Changed

- Refactored `_delete_result` in result manager to give the option of deleting the result parent directory.

## [0.22.12] - 2022-01-31

### Added

- Diff check in pypi.yml ensures correct files are packaged

## [0.22.11] - 2022-01-31

### Changed

- Removed codecov token
- Removed Slack notifications from feature branches

## [0.22.10] - 2022-01-29

### Changed

- Running tests, conda, and version workflows on pull requests, not just pushes

## [0.22.9] - 2022-01-27

### Fixed

- Fixing version check action so that it doesn't run on commits that are in develop
- Edited PR template so that markdown checklist appears properly

## [0.22.8] - 2022-01-27

### Fixed

- publish workflow, using `docker buildx` to build images for x86 and ARM, prepare manifest and push to ECR so that pulls will match the correct architecture.
- typo in CONTRIBUTING
- installing `gcc` in Docker image so Docker can build wheels for `dask` and other packages that don't provide ARM wheels

### Changed

- updated versions in `requirements.txt` for `matplotlib` and `dask`

## [0.22.7] - 2022-01-27

### Added

- `MANIFEST.in` did not have `covalent_dispatcher/_service` in it due to which the PyPi package was not being built correctly. Added the `covalent_dispatcher/_service` to the `MANIFEST.in` file.

### Fixed

- setuptools properly including data files during installation

## [0.22.6] - 2022-01-26

### Fixed

- Added service folder in covalent dispatcher to package.

## [0.22.5] - 2022-01-25

### Fixed

- `README.md` images now use master branch's raw image urls hosted on <https://github.com> instead of <https://raw.githubusercontent.com>. Also, switched image rendering from html to markdown.

## [0.22.4] - 2022-01-25

### Fixed

- dispatcher server app included in sdist
- raw image urls properly used

## [0.22.3] - 2022-01-25

### Fixed

- raw image urls used in readme

## [0.22.2] - 2022-01-25

### Fixed

- pypi upload

## [0.22.1] - 2022-01-25

### Added

- Code of conduct
- Manifest.in file
- Citation info
- Action to upload to pypi

### Fixed

- Absolute URLs used in README
- Workflow badges updated URLs
- `install_package_data` -> `include_package_data` in `setup.py`

## [0.22.0] - 2022-01-25

### Changed

- Using public ECR for Docker release

## [0.21.0] - 2022-01-25

### Added

- GitHub pull request templates

## [0.20.0] - 2022-01-25

### Added

- GitHub issue templates

## [0.19.0] - 2022-01-25

### Changed

- Covalent Beta Release

## [0.18.9] - 2022-01-24

### Fixed

- iframe in the docs landing page is now responsive

## [0.18.8] - 2022-01-24

### Changed

- Temporarily removed output tab
- Truncated dispatch id to fit left sidebar, add tooltip to show full id

## [0.18.7] - 2022-01-24

### Changed

- Many stylistic improvements to documentation, README, and CONTRIBUTING.

## [0.18.6] - 2022-01-24

### Added

- Test added to check whether an already decorated function works as expected with Covalent.
- `pennylane` package added to the `requirements-dev.txt` file.

### Changed

- Now using `inspect.signature` instead of `function.__code__` to get the names of function's parameters.

## [0.18.5] - 2022-01-21

### Fixed

- Various CI fixes, including rolling back regression in version validation, caching on s3 hosted badges, applying releases and tags correctly.

## [0.18.4] - 2022-01-21

### Changed

- Removed comments and unused functions in covalent_dispatcher
- `result_class.py` renamed to `result.py`

### Fixed

- Version was not being properly imported inside `covalent/__init__.py`
- `dispatch_sync` was not previously using the `results_dir` metadata field

### Removed

- Credentials in config
- `generate_random_filename_in_cache`
- `is_any_atom`
- `to_json`
- `show_subgraph` option in `draw`
- `calculate_node`

## [0.18.3] - 2022-01-20

### Fixed

- The gunicorn servers now restart more gracefully

## [0.18.2] - 2022-01-21

### Changed

- `tempdir` metadata field removed and replaced with `executor.local.cache_dir`

## [0.18.1] - 2022-01-11

## Added

- Concepts page

## [0.18.0] - 2022-01-20

### Added

- `Result.CANCELLED` status to represent the status of a cancelled dispatch.
- Condition to cancel the whole dispatch if any of the nodes are cancelled.
- `cancel_workflow` function which uses a shared variable provided by Dask (`dask.distributed.Variable`) in a dask client to inform nodes to stop execution.
- Cancel function for dispatcher server API which will allow the server to terminate the dispatch.
- How to notebook for cancelling a dispatched job.
- Test to verify whether cancellation of dispatched jobs is working as expected.
- `cancel` function is available as `covalent.cancel`.

### Changed

- In file `covalent/_shared_files/config.py` instead of using a variable to store and then return the config data, now directly returning the configuration.
- Using `fire_and_forget` to dispatch a job instead of a dictionary of Dask's `Future` objects so that we won't have to manage the lifecycle of those futures.
- The `test_run_dispatcher` test was changed to reflect that the dispatcher no longer uses a dictionary of future objects as it was not being utilized anywhere.

### Removed

- `with dask_client` context was removed as the client created in `covalent_dispatcher/_core/__init__.py` is already being used even without the context. Furthermore, it creates issues when that context is exited which is unnecessary at the first place hence not needed to be resolved.

## [0.17.5] - 2022-01-19

### Changed

- Results directory uses a relative path by default and can be overridden by the environment variable `COVALENT_RESULTS_DIR`.

## [0.17.4] - 2022-01-19

### Changed

- Executor parameters use defaults specified in config TOML
- If relative paths are supplied for stdout and stderr, those files are created inside the results directory

## [0.17.3] - 2022-01-18

### Added

- Sync function
- Covalent CLI tool can restart in developer mode

### Fixed

- Updated the UI address referenced in the README

## [0.17.2] - 2022-01-12

### Added

- Quantum gravity tutorial

### Changed

- Moved VERSION file to top level

## [0.17.1] - 2022-01-19

### Added

- `error` attribute was added to the results object to show which node failed and the reason behind it.
- `stdout` and `stderr` attributes were added to a node's result to store any stdout and stderr printing done inside an electron/node.
- Test to verify whether `stdout` and `stderr` are being stored in the result object.

### Changed

- Redesign of how `redirect_stdout` and `redirect_stderr` contexts in executor now work to allow storing their respective outputs.
- Executors now also return `stdout` and `stderr` strings, along with the execution output, so that they can be stored in their result object.

## [0.17.0] - 2022-01-18

### Added

- Added an attribute `__code__` to electron and lattice which is a copy of their respective function's `__code__` attribute.
- Positional arguments, `args`, are now merged with keyword arguments, `kwargs`, as close as possible to where they are passed. This was done to make sure we support both with minimal changes and without losing the name of variables passed.
- Tests to ensure usage of positional arguments works as intended.

### Changed

- Slight rework to how any print statements in lattice are sent to null.
- Changed `test_dispatcher_functional` in `basic_dispatcher_test.py` to account for the support of `args` and removed a an unnecessary `print` statement.

### Removed

- Removed `args` from electron's `init` as it wasn't being used anywhere.

## [0.16.1] - 2022-01-18

### Changed

- Requirement changed from `dask[complete]` to `dask[distributed]`.

## [0.16.0] - 2022-01-14

### Added

- New UI static demo build
- New UI toolbar functions - orientation, toggle params, minimap
- Sortable and searchable lattice name row

### Changed

- Numerous UI style tweaks, mostly around dispatches table states

### Fixed

- Node sidebar info now updates correctly

## [0.15.11] - 2022-01-18

### Removed

- Unused numpy requirement. Note that numpy is still being installed indirectly as other packages in the requirements rely on it.

## [0.15.10] - 2022-01-16

## Added

- How-to guide for Covalent dispatcher CLI.

## [0.15.9] - 2022-01-18

### Changed

- Switched from using human readable ids to using UUIDs

### Removed

- `human-id` package was removed along with its mention in `requirements.txt` and `meta.yaml`

## [0.15.8] - 2022-01-17

### Removed

- Code breaking text from CLI api documentation.
- Unwanted covalent_dispatcher rst file.

### Changed

- Installation of entire covalent_dispatcher instead of covalent_dispatcher/_service in setup.py.

## [0.15.7] - 2022-01-13

### Fixed

- Functions with multi-line or really long decorators are properly serialized in dispatch_source.py.
- Multi-line Covalent output is properly commented out in dispatch_source.py.

## [0.15.6] - 2022-01-11

### Fixed

- Sub-lattice functions are successfully serialized in the utils.py get_serialized_function_str.

### Added

- Function to scan utilized source files and return a set of imported modules (utils.get_imports_from_source)

## [0.15.5] - 2022-01-12

### Changed

- UI runs on port 47007 and the dispatcher runs on port 48008. This is so that when the servers are later merged, users continue using port 47007 in the browser.
- Small modifications to the documentation
- Small fix to the README

### Removed

- Removed a directory `generated` which was improperly added
- Dispatcher web interface
- sqlalchemy requirement

## [0.15.4] - 2022-01-11

### Changed

- In file `covalent/executor/base.py`, `pickle` was changed to `cloudpickle` because of its universal pickling ability.

### Added

- In docstring of `BaseExecutor`, a note was added specifying that `covalent` with its dependencies is assumed to be installed in the conda environments.
- Above note was also added to the conda env selector how-to.

## [0.15.3] - 2022-01-11

### Changed

- Replaced the generic `RuntimeError` telling users to check if there is an object manipulation taking place inside the lattice to a simple warning. This makes the original error more visible.

## [0.15.2] - 2022-01-11

### Added

- If condition added for handling the case where `__getattr__` of an electron is accessed to detect magic functions.

### Changed

- `ActiveLatticeManager` now subclasses from `threading.local` to make it thread-safe.
- `ValueError` in the lattice manager's `claim` function now also shows the name of the lattice that is currently claimed.
- Changed docstring of `ActiveLatticeManager` to note that now it is thread-safe.
- Sublattice dispatching now no longer deletes the result object file and is dispatched normally instead of in a serverless manner.
- `simulate_nitrogen_and_copper_slab_interaction.ipynb` notebook tutorial now does normal dispatching as well instead of serverless dispatching. Also, now 7 datapoints will be shown instead of 10 earlier.

## [0.15.1] - 2022-01-11

### Fixed

- Passing AWS credentials to reusable workflows as a secret

## [0.15.0] - 2022-01-10

### Added

- Action to push development image to ECR

### Changed

- Made the publish action reusable and callable

## [0.14.1] - 2022-01-02

### Changed

- Updated the README
- Updated classifiers in the setup.py file
- Massaged some RTD pages

## [0.14.0] - 2022-01-07

### Added

- Action to push static UI to S3

## [0.13.2] - 2022-01-07

### Changed

- Completed new UI design work

## [0.13.1] - 2022-01-02

### Added

- Added eventlet requirement

### Changed

- The CLI tool can now manage the UI flask server as well
- [Breaking] The CLI option `-t` has been changed to `-d`, which starts the servers in developer mode and exposes unit tests to the server.

## [0.13.0] - 2022-01-01

### Added

- Config manager in `covalent/_shared_files/config.py`
- Default location for the main config file can be overridden using the environment variable `COVALENT_CONFIG_DIR`
- Ability to set and get configuration using `get_config` and `set_config`

### Changed

- The flask servers now reference the config file
- Defaults reference the config file

### Fixed

- `ValueError` caught when running `covalent stop`
- One of the functional tests was using a malformed path

### Deprecated

- The `electron.to_json` function
- The `generate_random_filename_in_cache` function

### Removed

- The `get_api_token` function

## [0.12.13] - 2022-01-04

## Removed

- Tutorial section headings

## Fixed

- Plot background white color

## [0.12.12] - 2022-01-06

### Fixed

- Having a print statement inside electron and lattice code no longer causes the workflow to fail.

## [0.12.11] - 2022-01-04

### Added

- Completed UI feature set for first release

### Changed

- UI server result serialization improvements
- UI result update webhook no longer fails on request exceptions, logs warning intead

## [0.12.10] - 2021-12-17

### Added

- Astrophysics tutorial

## [0.12.9] - 2022-01-04

### Added

- Added `get_all_node_results` method in `result_class.py` to return result of all node executions.

- Added `test_parallelilization` test to verify whether the execution is now being achieved in parallel.

### Changed

- Removed `LocalCluster` cluster creation usage to a simple `Client` one from Dask.

- Removed unnecessary `to_run` function as we no longer needed to run execution through an asyncio loop.

- Removed `async` from function definition of previously asynchronous functions, `_run_task`, `_run_planned_workflow`, `_plan_workflow`, and `_run_workflow`.

- Removed `uvloop` from requirements.

- Renamed `test_get_results` to `test_get_result`.

- Reran the how to notebooks where execution time was mentioned.

- Changed how `dispatch_info` context manager was working to account for multiple nodes accessing it at the same time.

## [0.12.8] - 2022-01-02

### Changed

- Changed the software license to GNU Affero 3.0

### Removed

- `covalent-ui` directory

## [0.12.7] - 2021-12-29

### Fixed

- Gunicorn logging now uses the `capture-output` flag instead of redirecting stdout and stderr

## [0.12.6] - 2021-12-23

### Changed

- Cleaned up the requirements and moved developer requirements to a separate file inside `tests`

## [0.12.5] - 2021-12-16

### Added

- Conda build CI job

## [0.12.4] - 2021-12-23

### Changed

- Gunicorn server now checks for port availability before starting

### Fixed

- The `covalent start` function now prints the correct port if the server is already running.

## [0.12.3] - 2021-12-14

### Added

- Covalent tutorial comparing quantum support vector machines with support vector machine algorithms implemented in qiskit and scikit-learn.

## [0.12.2] - 2021-12-16

### Fixed

- Now using `--daemon` in gunicorn to start the server, which was the original intention.

## [0.12.1] - 2021-12-16

### Fixed

- Removed finance references from docs
- Fixed some other small errors

### Removed

- Removed one of the failing how-to tests from the functional test suite

## [0.12.0] - 2021-12-16

### Added

- Web UI prototype

## [0.11.1] - 2021-12-14

### Added

- CLI command `covalent status` shows port information

### Fixed

- gunicorn management improved

## [0.11.0] - 2021-12-14

### Added

- Slack notifications for test status

## [0.10.4] - 2021-12-15

### Fixed

- Specifying a non-default results directory in a sub-lattice no longer causes a failure in lattice execution.

## [0.10.3] - 2021-12-14

### Added

- Functional tests for how-to's in documentation

### Changed

- Moved example script to a functional test in the pipeline
- Added a test flag to the CLI tool

## [0.10.2] - 2021-12-14

### Fixed

- Check that only `kwargs` without any default values in the workflow definition need to be passed in `lattice.draw(ax=ax, **kwargs)`.

### Added

- Function to check whether all the parameters without default values for a callable function has been passed added to shared utils.

## [0.10.1] - 2021-12-13

### Fixed

- Content and style fixes for getting started doc.

## [0.10.0] - 2021-12-12

### Changed

- Remove all imports from the `covalent` to the `covalent_dispatcher`, except for `_dispatch_serverless`
- Moved CLI into `covalent_dispatcher`
- Moved executors to `covalent` directory

## [0.9.1] - 2021-12-13

### Fixed

- Updated CONTRIBUTING to clarify docstring style.
- Fixed docstrings for `calculate_node` and `check_constraint_specific_sum`.

## [0.9.0] - 2021-12-10

### Added

- `prefix_separator` for separating non-executable node types from executable ones.

- `subscript_prefix`, `generator_prefix`, `sublattice_prefix`, `attr_prefix` for prefixes of subscripts, generators,
  sublattices, and attributes, when called on an electron and added to the transport graph.

- `exclude_from_postprocess` list of prefixes to denote those nodes which won't be used in post processing the workflow.

- `__int__()`, `__float__()`, `__complex__()` for converting a node to an integer, float, or complex to a value of 0 then handling those types in post processing.

- `__iter__()` generator added to Electron for supporting multiple return values from an electron execution.

- `__getattr__()` added to Electron for supporting attribute access on the node output.

- `__getitem__()` added to Electron for supporting subscripting on the node output.

- `electron_outputs` added as an attribute to lattice.

### Changed

- `electron_list_prefix`, `electron_dict_prefix`, `parameter_prefix` modified to reflect new way to assign prefixes to nodes.

- In `build_graph` instead of ignoring all exceptions, now the exception is shown alongwith the runtime error notifying that object manipulation should be avoided inside a lattice.

- `node_id` changed to `self.node_id` in Electron's `__call__()`.

- `parameter` type electrons now have the default metadata instead of empty dictionary.

- Instead of deserializing and checking whether a sublattice is there, now a `sublattice_prefix` is used to denote when a node is a sublattice.

- In `dispatcher_stack_test`, `test_dispatcher_flow` updated to indicate the new use of `parameter_prefix`.

### Fixed

- When an execution fails due to something happening in `run_workflow`, then result object's status is now failed and the object is saved alongwith throwing the appropriate exception.

## [0.8.5] - 2021-12-10

### Added

- Added tests for choosing specific executors inside electron initialization.
- Added test for choosing specific Conda environments inside electron initialization.

## [0.8.4] - 2021-12-10

### Changed

- Removed _shared_files directory and contents from covalent_dispatcher. Logging in covalent_dispatcher now uses the logger in covalent/_shared_files/logging.py.

## [0.8.3] - 2021-12-10

### Fixed

- Decorator symbols were added to the pseudo-code in the quantum chemistry tutorial.

## [0.8.2] - 2021-12-06

### Added

- Quantum chemistry tutorial.

## [0.8.1] - 2021-12-08

### Added

- Docstrings with typehints for covalent dispatcher functions added.

### Changed

- Replaced `node` to `node_id` in `electron.py`.

- Removed unnecessary `enumerate` in `covalent_dispatcher/_core/__init__.py`.

- Removed `get_node_device_mapping` function from `covalent_dispatcher/_core/__init__.py`
  and moved the definition to directly add the mapping to `workflow_schedule`.

- Replaced iterable length comparison for `executor_specific_exec_cmds` from `if len(executor_specific_exec_cmds) > 0`
  to `if executor_specific_exec_cmds`.

## [0.8.0] - 2021-12-03

### Added

- Executors can now accept the name of a Conda environment. If that environment exists, the operations of any electron using that executor are performed in that Conda environment.

## [0.7.6] - 2021-12-02

### Changed

- How to estimate lattice execution time has been renamed to How to query lattice execution time.
- Change result querying syntax in how-to guides from `lattice.get_result` to
  `covalent.get_result`.
- Choose random port for Dask dashboard address by setting `dashboard_address` to ':0' in
  `LocalCluster`.

## [0.7.5] - 2021-12-02

### Fixed

- "Default" executor plugins are included as part of the package upon install.

## [0.7.4] - 2021-12-02

### Fixed

- Upgraded dask to 2021.10.0 based on a vulnerability report

## [0.7.3] - 2021-12-02

### Added

- Transportable object tests
- Transport graph tests

### Changed

- Variable name node_num to node_id
- Variable name node_idx to node_id

### Fixed

- Transport graph `get_dependencies()` method return type was changed from Dict to List

## [0.7.2] - 2021-12-01

### Fixed

- Date handling in changelog validation

### Removed

- GitLab CI YAML

## [0.7.1] - 2021-12-02

### Added

- A new parameter to a node's result called `sublattice_result` is added.
  This will be of a `Result` type and will contain the result of that sublattice's
  execution. If a normal electron is executed, this will be `None`.

- In `_delete_result` function in `results_manager.py`, an empty results directory
  will now be deleted.

- Name of a sublattice node will also contain `(sublattice)`.

- Added `_dispatch_sync_serverless` which synchronously dispatches without a server
  and waits for a result to be returned. This is the method used to dispatch a sublattice.

- Test for sublatticing is added.

- How-to guide added for sublatticing explaining the new features.

### Changed

- Partially changed `draw` function in `lattice.py` to also draw the subgraph
  of the sublattice when drawing the main graph of the lattice. The change is
  incomplete as we intend to add this feature later.

- Instead of returning `plt`, `draw` now returns the `ax` object.

- `__call__` function in `lattice.py` now runs the lattice's function normally
  instead of dispatching it.

- `_run_task` function now checks whether current node is a sublattice and acts
  accordingly.

### Fixed

- Unnecessary lines to rename the node's name in `covalent_dispatcher/_core/__init__.py` are removed.

- `test_electron_takes_nested_iterables` test was being ignored due to a spelling mistake. Fixed and
  modified to follow the new pattern.

## [0.7.0] - 2021-12-01

### Added

- Electrons can now accept an executor object using the "backend" keyword argument. "backend" can still take a string naming the executor module.
- Electrons and lattices no longer have Slurm metadata associated with the executor, as that information should be contained in the executor object being used as an input argument.
- The "backend" keyword can still be a string specifying the executor module, but only if the executor doesn't need any metadata.
- Executor plugin classes are now directly available to covalent, eg: covalent.executor.LocalExecutor().

## [0.6.7] - 2021-12-01

### Added

- Docstrings without examples for all the functions in core covalent.
- Typehints in those functions as well.
- Used `typing.TYPE_CHECKING` to prevent cyclic imports when writing typehints.

### Changed

- `convert_to_lattice_function` renamed to `convert_to_lattice_function_call`.
- Context managers now raise a `ValueError` instead of a generic `Exception`.

## [0.6.6] - 2021-11-30

### Fixed

- Fixed the version used in the documentation
- Fixed the badge URLs to prevent caching

## [0.6.5] - 2021-11-30

### Fixed

- Broken how-to links

### Removed

- Redundant lines from .gitignore
- *.ipynb from .gitignore

## [0.6.4] - 2021-11-30

### Added

- How-to guides for workflow orchestration.
  - How to construct an electron
  - How to construct a lattice
  - How to add an electron to lattice
  - How to visualize the lattice
  - How to add constraints to lattices
- How-to guides for workflow and subtask execution.
  - How to execute individual electrons
  - How to execute a lattice
  - How to execute multiple lattices
- How-to guides for status querying.
  - How to query electron execution status
  - How to query lattice execution status
  - How to query lattice execution time
- How-to guides for results collection
  - How to query electron execution results
  - How to query lattice execution results
  - How to query multiple lattice execution results
- Str method for the results object.

### Fixed

- Saving the electron execution status when the subtask is running.

## [0.6.3] - 2021-11-29

### Removed

- JWT token requirement.
- Covalent dispatcher login requirement.
- Update covalent login reference in README.md.
- Changed the default dispatcher server port from 5000 to 47007.

## [0.6.2] - 2021-11-28

### Added

- Github action for tests and coverage
- Badges for tests and coverage
- If tests pass then develop is pushed to master
- Add release action which tags and creates a release for minor version upgrades
- Add badges action which runs linter, and upload badges for version, linter score, and platform
- Add publish action (and badge) which builds a Docker image and uploads it to the AWS ECR

## [0.6.1] - 2021-11-27

### Added

- Github action which checks version increment and changelog entry

## [0.6.0] - 2021-11-26

### Added

- New Covalent RTD theme
- sphinx extension sphinx-click for CLI RTD
- Sections in RTD
- init.py in both covalent-dispatcher logger module and cli module for it to be importable in sphinx

### Changed

- docutils version that was conflicting with sphinx

### Removed

- Old aq-theme

## [0.5.1] - 2021-11-25

### Added

- Integration tests combining both covalent and covalent-dispatcher modules to test that
  lattice workflow are properly planned and executed.
- Integration tests for the covalent-dispatcher init module.
- pytest-asyncio added to requirements.

## [0.5.0] - 2021-11-23

### Added

- Results manager file to get results from a file, delete a result, and redispatch a result object.
- Results can also be awaited to only return a result if it has either been completed or failed.
- Results class which is used to store the results with all the information needed to be used again along with saving the results to a file functionality.
- A result object will be a mercurial object which will be updated by the dispatcher and saved to a file throughout the dispatching and execution parts.
- Direct manipulation of the transport graph inside a result object takes place.
- Utility to convert a function definition string to a function and vice-versa.
- Status class to denote the status of a result object and of each node execution in the transport graph.
- Start and end times are now also stored for each node execution as well as for the whole dispatch.
- Logging of `stdout` and `stderr` can be done by passing in the `log_stdout`, `log_stderr` named metadata respectively while dispatching.
- In order to get the result of a certain dispatch, the `dispatch_id`, the `results_dir`, and the `wait` parameter can be passed in. If everything is default, then only the dispatch id is required, waiting will not be done, and the result directory will be in the current working directory with folder name as `results/` inside which every new dispatch will have a new folder named according to their respective dispatch ids, containing:
  - `result.pkl` - (Cloud)pickled result object.
  - `result_info.yaml` - yaml file with high level information about the result and its execution.
  - `dispatch_source.py` - python file generated, containing the original function definitions of lattice and electrons which can be used to dispatch again.

### Changed

- `logfile` named metadata is now `slurm_logfile`.
- Instead of using `jsonpickle`, `cloudpickle` is being used everywhere to maintain consistency.
- `to_json` function uses `json` instead of `jsonpickle` now in electron and lattice definitions.
- `post_processing` moved to the dispatcher, so the dispatcher will now store a finished execution result in the results folder as specified by the user with no requirement of post processing it from the client/user side.
- `run_task` function in dispatcher modified to check if a node has completed execution and return it if it has, else continue its execution. This also takes care of cases if the server has been closed mid execution, then it can be started again from the last saved state, and the user won't have to wait for the whole execution.
- Instead of passing in the transport graph and dispatch id everywhere, the result object is being passed around, except for the `asyncio` part where the dispatch id and results directory is being passed which afterwards lets the core dispatcher know where to get the result object from and operate on it.
- Getting result of parent node executions of the graph, is now being done using the result object's graph. Storing of each execution's result is also done there.
- Tests updated to reflect the changes made. They are also being run in a serverless manner.

### Removed

- `LatticeResult` class removed.
- `jsonpickle` requirement removed.
- `WorkflowExecutionResult`, `TaskExecutionResult`, and `ExecutionError` singleton classes removed.

### Fixed

- Commented out the `jwt_required()` part in `covalent-dispatcher/_service/app.py`, may be removed in later iterations.
- Dispatcher server will now return the error message in the response of getting result if it fails instead of sending every result ever as a response.

## [0.4.3] - 2021-11-23

### Added

- Added a note in Known Issues regarding port conflict warning.

## [0.4.2] - 2021-11-24

### Added

- Added badges to README.md

## [0.4.1] - 2021-11-23

### Changed

- Removed old coverage badge and fixed the badge URL

## [0.4.0] - 2021-11-23

### Added

- Codecov integrations and badge

### Fixed

- Detached pipelines no longer created

## [0.3.0] - 2021-11-23

### Added

- Wrote a Code of Conduct based on <https://www.contributor-covenant.org/>
- Added installation and environment setup details in CONTRIBUTING
- Added Known Issues section to README

## [0.2.0] - 2021-11-22

### Changed

- Removed non-open-source executors from Covalent. The local SLURM executor is now
- a separate repo. Executors are now plugins.

## [0.1.0] - 2021-11-19

### Added

- Pythonic CLI tool. Install the package and run `covalent --help` for a usage description.
- Login and logout functionality.
- Executor registration/deregistration skeleton code.
- Dispatcher service start, stop, status, and restart.

### Changed

- JWT token is stored to file instead of in an environment variable.
- The Dask client attempts to connect to an existing server.

### Removed

- Removed the Bash CLI tool.

### Fixed

- Version assignment in the covalent init file.

## [0.0.3] - 2021-11-17

### Fixed

- Fixed the Dockerfile so that it runs the dispatcher server from the covalent repo.

## [0.0.2] - 2021-11-15

### Changed

- Single line change in ci script so that it doesn't exit after validating the version.
- Using `rules` in `pytest` so that the behavior in test stage is consistent.

## [0.0.1] - 2021-11-15

### Added

- CHANGELOG.md to track changes (this file).
- Semantic versioning in VERSION.
- CI pipeline job to enforce versioning.<|MERGE_RESOLUTION|>--- conflicted
+++ resolved
@@ -7,15 +7,13 @@
 
 ## [UNRELEASED]
 
-<<<<<<< HEAD
 ### Added
 
 - Ability to specify a `workdir` for `local` and `dask` executors
-=======
+
 ### Operations
 
 - Nightly frequency set to midnight EST 
->>>>>>> f513222e
 
 ## [0.223.1-rc.0] - 2023-05-17
 
