# Changelog

All notable changes to this project will be documented in this file.

The format is based on [Keep a Changelog](https://keepachangelog.com/en/1.0.0/),
and this project adheres to [Semantic Versioning](https://semver.org/spec/v2.0.0.html).

## [UNRELEASED]

<<<<<<< HEAD
### Fixed

- Get master version from release tags rather than master branch
=======
## [0.41.0] - 2022-03-30

### Added

- Dockerized the Dispatcher and Runner Services.
- Added required packages for running containerized instances of the Dispatcher and Runner.

## [0.40.0] - 2022-03-30

### Added

- Dockerized the Data and UI-backend services.
- Required packages to run containerized instances of the Data and UI-backend.
>>>>>>> 67a6048c

## [0.39.1] - 2022-03-30

### Fixed

- Supervisord & Results service integration by making results service port configurable by an env var

## [0.39.0] - 2022-03-29

### Changed

- Runner and dispatcher implementation in order to integrate the microservices partially complete.

## [0.38.0] - 2022-03-29

### Added

- Added UI backend component to serve post-refactor frontend and dispatch websocket messages to UI using Socket.io
- Updated UI socket.io configuration to use different ws path, and using localstorage for fetching all results (temporary)
- Added post-refactor cli commands to use Supervisord to manage local service processes
- Added `covalent logs` and `covalent config` cli commands

## [0.37.1] - 2022-03-29

### Fixed

- Oneline bugfix in tests.yml

## [0.37.0] - 2022-03-29

### Added

- Results management endpoints; GET, PUT, POST for results object
- Checks in setup.py to confirm node version compatibility.
- Instructions in CONTRIBUTING to address some common Debian setup issues.

## [0.36.1] - 2022-03-29

### Fixed

- Filesystem service now reads config from environment variables.

## [0.36.0] - 2022-03-29

### Added

- Picking up dispatch jobs from the queue and ensuring that only one workflow is processed (locally) at any given time.

### Changed

- Dispatcher implementation in order to integrate with Queuer microservice.

## [0.35.0] - 2022-03-29

### Added

- Automated changelog and version management
- Added a Dockerfile to build an image for OS Queuer.
- Added the required packages to run a container instance of the Queuer.

### Fixed

- Single quotes in github env
- Don't use for loops to iterate over a variable in bash
- Issue with checkout actions
- Run tests on changelog workflow completion instead of push to develop to avoid race condition
- Use covalent ops bot token for automated pushes to develop
- sed command syntax in changelog.yml

## [0.34.5] - 2022-03-28

### Fixed

- Moved `example_dispatch.py` into `tests/` directory.

## [0.34.4] - 2022-03-28

### Added

- Unit tests for utils, leptons, and base executor

## [0.34.3] - 2022-03-27

### Added

- Tests for lattice.py

## [0.34.2] - 2022-03-27

### Added

- Unit tests for the base executor, the results manager, the logger, and leptons

## [0.34.1] - 2022-03-24

### Fixed

- Pinned jinja2 to less than 3.1.0 so that nbconvert remains stable in the docs build.

## [0.34.0] - 2022-03-24

### Added

- API endpoints to upload and download files

## [0.33.1] - 2022-03-24

### Fixed

- Retrieving results from running container via HTTP
- Adding tests for Docker image in workflows

## [0.33.0] - 2022-03-24

### Added

- Slack and webhook notifications

## [0.32.9] - 2022-03-23

### Fixed

- Updated OS Queuer imports to remove top level modules `refactor.queuer`

## [0.32.8] - 2022-03-22

### Added

- Websocket notify endpoint with leaky bucket algo implementation to rate limit messages to frontend

## [0.32.7] - 2022-03-22

### Added

- Queuer API submit endpoint to publish dispatch message to MQ & send result file to Data Service
- API Service class for interfacing with local services
- Tests covering submit endpoint and API Service

## [0.32.6] - 2022-03-22

### Fixed

- Input path for external libraries in the Lepton wrapper can (and should) now be a full path to the file.

## [0.32.5] - 2022-03-21

### Fixed

- Fix HTTP status code for blank POST requests.

## [0.32.4] - 2022-03-17

### Fixed

- Docker commands in docs

## [0.32.3] - 2022-03-16

### Fixed

- Fix missing UI graph edges between parameters and electrons in certain cases.
- Fix UI crashes in cases where legacy localStorage state was being loaded.

## [0.32.2] - 2022-03-16

### Added

- Images for graphs generated in tutorials and how-tos.
- Note for quantum gravity tutorial to tell users that `tensorflow` doesn't work on M1 Macs.
- `Known Issues` added to `README.md`

### Fixed

- `draw` function usage in tutorials and how-tos now reflects the UI images generated instead of using graphviz.
- Images now render properly in RTD of how-tos.

### Changed

- Reran all the tutorials that could run, generating the outputs again.

## [0.32.1] - 2022-03-15

### Fixed

- CLI now starts server directly in the subprocess instead of as a daemon
- Logs are provided as pipes to Popen instead of using a shell redirect
- Restart behavior fixed
- Default port in `covalent_ui/app.py` uses the config manager

### Removed

- `_graceful_restart` function no longer needed without gunicorn

## [0.32.0] - 2022-03-11

### Added

- Dispatcher microservice API endpoint to dispatch and update workflow.
- Added get runnable task endpoint.

## [0.31.0] - 2022-03-11

### Added

- Runner component's main functionality to run a set of tasks, cancel a task, and get a task's status added to its api.

## [0.30.5] - 2022-03-11

### Updated

- Updated Workflow endpoints & API spec to support upload & download of result objects as pickle files

## [0.30.4] - 2022-03-11

### Fixed

- When executing a task on an alternate Conda environment, Covalent no longer has to be installed on that environment. Previously, a Covalent object (the execution function as a TransportableObject) was passed to the environment. Now it is deserialized to a "normal" Python function, which is passed to the alternate Conda environment.

## [0.30.3] - 2022-03-11

### Fixed

- Fixed the order of output storage in `post_process` which should have been the order in which the electron functions are called instead of being the order in which they are executed. This fixes the order in which the replacement of function calls with their output happens, which further fixes any discrepencies in the results obtained by the user.

- Fixed the `post_process` test to check the order as well.

## [0.30.2] - 2022-03-11

### Changed

- Updated eventlet to 0.31.0

## [0.30.1] - 2022-03-10

### Fixed

- Eliminate unhandled exception in Covalent UI backend when calling fetch_result.

## [0.30.0] - 2022-03-09

### Added

- Skeleton code for writing the different services corresponding to each component in the open source refactor.
- OpenAPI specifications for each of the services.

## [0.29.3] - 2022-03-09

### Fixed

- Covalent UI is built in the Dockerfile, the setup file, the pypi workflow, the tests workflow, and the conda build script.

## [0.29.2] - 2022-03-09

### Added

- Defaults defined in executor plugins are read and used to update the in-memory config, as well as the user config file. But only if the parameter in question wasn't already defined.

### Changed

- Input parameter names and docstrings in _shared_files.config.update_config were changed for clarity.

## [0.29.1] - 2022-03-07

### Changed

- Updated fail-fast strategy to run all tests.

## [0.29.0] - 2022-03-07

### Added

- DispatchDB for storing dispatched results

### Changed

- UI loads dispatches from DispatchDB instead of browser local storage

## [0.28.3] - 2022-03-03

### Fixed

Installed executor plugins don't have to be referred to by their full module name. Eg, use "custom_executor", instead of "covalent_custom_plugin.custom_executor".

## [0.28.2] - 2022-03-03

### Added

- A brief overview of the tutorial structure in the MNIST classification tutorial.

## [0.28.1] - 2022-03-02

### Added

- Conda installation is only supported for Linux in the `Getting Started` guide.
- MNIST classifier tutorial.

### Removed

- Removed handling of default values of function parameters in `get_named_params` in `covalent/_shared_files/utils.py`. So, it is actually being handled by not being handled since now `named_args` and `named_kwargs` will only contain parameters that were passed during the function call and not all of them.

## [0.28.0] - 2022-03-02

### Added

- Lepton support, including for Python modules and C libraries
- How-to guides showing how to use leptons for each of these

## [0.27.6] - 2022-03-01

### Added

- Added feature development basic steps in CONTRIBUTING.md.
- Added section on locally building RTD (read the docs) in the contributing guide.

## [0.27.5] - 2022-03-01

### Fixed

- Missing UI input data after backend change - needed to be derived from graph for electrons, lattice inputs fixed on server-side, combining name and positional args
- Broken UI graph due to variable->edge_name renaming
- Missing UI executor data after server-side renaming

## [0.27.4] - 2022-02-28

### Fixed

- Path used in `covalent/executor/__init__.py` for executor plugin modules needed updating to `covalent/executor/executor_plugins`

### Removed

- Disabled workflow cancellation test due to inconsistent outcomes. Test will be re-enabled after cancellation mechanisms are investigated further.

## [0.27.3] - 2022-02-25

### Added

- Added `USING_DOCKER.md` guide for running docker container.
- Added cli args to covalent UI flask server `covalent_ui/app.py` to modify port and log file path.

### Removed

- Removed gunicorn from cli and Dockerfile.

### Changed

- Updated cli `covalent_dispatcher/_cli/service.py` to run flask server directly, and removed dispatcher and UI flags.
- Using Flask blueprints to merge Dispatcher and UI servers.
- Updated Dockerfile to run flask server directly.
- Creating server PID file manually in `covalent_dispatcher/_cli/service.py`.
- Updated tests and docs to reflect merged servers.
- Changed all mentions of port 47007 (for old UI server) to 48008.

## [0.27.2] - 2022-02-24

### Changed

- Removed unnecessary blockquotes from the How-To guide for creating custom executors
- Changed "Covalent Cloud" to "Covalent" in the main code text

## [0.27.1] - 2022-02-24

### Removed

- Removed AQ-Engineers from CODEOWNERS in order to fix PR review notifications

## [0.27.0] - 2022-02-24

### Added

- Support for positional only, positional or keyword, variable positional, keyword only, variable keyword types of parameters is now added, e.g an electron can now use variable args and variable kwargs if the number/names of parameters are unknown during definition as `def task(*args, **kwargs)` which wasn't possible before.

- `Lattice.args` added to store positional arguments passed to the lattice's workflow function.

- `get_named_params` function added in `_shared_files/utils.py` which will return a tuple containing named positional arguments and named keyword arguments. The names help in showing and storing these parameters in the transport graph.

- Tests to verify whether all kinds of input paramaters are supported by electron or a lattice.

### Changed

- No longer merging positional arguments with keyword arguments, instead they are separately stored in respective nodes in the transport graph.

- `inputs` returned from `_get_inputs` function in `covalent_dispatcher/_core/execution.py` now contains positional as well as keyword arguments which further get passed to the executor.

- Executors now support positional and keyword arguments as inputs to their executable functions.

- Result object's `_inputs` attribute now contains both `args` and `kwargs`.

- `add_node_for_nested_iterables` is renamed to `connect_node_with_others` and `add_node_to_graph` also renamed to `add_collection_node_to_graph` in `electron.py`. Some more variable renames to have appropriate self-explanatory names.

- Nodes and edges in the transport graph now have a better interface to assign attributes to them.

- Edge attribute `variable` renamed to `edge_name`.

- In `serialize` function of the transport graph, if `metadata_only` is True, then only `metadata` attribute of node and `source` and `target` attributes of edge are kept in the then return serialized `data`.

- Updated the tests wherever necessary to reflect the above changes

### Removed

- Deprecated `required_params_passed` since an error will automatically be thrown by the `build_graph` function if any of the required parameters are not passed.

- Removed duplicate attributes from nodes in the transport graph.

## [0.26.1] - 2022-02-23

### Added

- Added Local Executor section to the API read the docs.

## [0.26.0] - 2022-02-23

### Added

- Automated reminders to update the changelog

## [0.25.3] - 2022-02-23

## Added

- Listed common mocking commands in the CONTRIBUTING.md guide.
- Additional guidelines on testing.

## [0.25.2] - 2022-02-21

### Changed

- `backend` metadata name changed to `executor`.
- `_plan_workflow` usage updated to reflect how that executor related information is now stored in the specific executor object.
- Updated tests to reflect the above changes.
- Improved the dispatch cancellation test to provide a robust solution which earlier took 10 minutes to run with uncertainty of failing every now and then.

### Removed

- Removed `TaskExecutionMetadata` as a consequence of removing `execution_args`.

## [0.25.1] - 2022-02-18

### Fixed

- Tracking imports that have been used in the workflow takes less time.

### Added

- User-imports are included in the dispatch_source.py script. Covalent-related imports are commented out.

## [0.25.0] - 2022-02-18

### Added

- UI: Lattice draw() method displays in web UI
- UI: New navigation panel

### Changed

- UI: Animated graph changes, panel opacity

### Fixed

- UI: Fixed "Not Found" pages

## [0.24.21] - 2022-02-18

### Added

- RST document describing the expectations from a tutorial.

## [0.24.20] - 2022-02-17

### Added

- Added how to create custom executors

### Changed

- Changed the description of the hyperlink for choosing executors
- Fixed typos in doc/source/api/getting_started/how_to/execution/creating_custom_executors.ipynb

## [0.24.19] - 2022-02-16

### Added

- CODEOWNERS for certain files.

## [0.24.18] - 2022-02-15

### Added

- The user configuration file can now specify an executor plugin directory.

## [0.24.17] - 2022-02-15

### Added

- Added a how-to for making custom executors.

## [0.24.16] - 2022-02-12

### Added

- Errors now contain the traceback as well as the error message in the result object.
- Added test for `_post_process` in `tests/covalent_dispatcher_tests/_core/execution_test.py`.

### Changed

- Post processing logic in `electron` and dispatcher now relies on the order of execution in the transport graph rather than node's function names to allow for a more reliable pairing of nodes and their outputs.

- Renamed `init_test.py` in `tests/covalent_dispatcher_tests/_core/` to `execution_test.py`.

### Removed

- `exclude_from_postprocess` list which contained some non executable node types removed since only executable nodes are post processed now.

## [0.24.15] - 2022-02-11

### Fixed

- If a user's configuration file does not have a needed exeutor parameter, the default parameter (defined in _shared_files/defaults.py) is used.
- Each executor plugin is no longer initialized upon the import of Covalent. This allows required parameters in executor plugins.

## Changed

- Upon updating the configuration data with a user's configuration file, the complete set is written back to file.

## Added

- Tests for the local and base executors.

## [0.24.14] - 2022-02-11

### Added

- UI: add dashboard cards
- UI: add scaling dots background

### Changed

- UI: reduce sidebar font sizes, refine color theme
- UI: refine scrollbar styling, show on container hover
- UI: format executor parameters as YAML code
- UI: update syntax highlighting scheme
- UI: update index.html description meta tag

## [0.24.13] - 2022-02-11

### Added

- Tests for covalent/_shared_files/config.py

## [0.24.12] - 2022-02-10

### Added

- CodeQL code analyzer

## [0.24.11] - 2022-02-10

### Added

- A new dictionary `_DEFAULT_CONSTRAINTS_DEPRECATED` in defaults.py

### Changed

- The `_DEFAULT_CONSTRAINT_VALUES` dictionary now only contains the `backend` argument

## [0.24.10] - 2022-02-09

### Fixed

- Sporadically failing workflow cancellation test in tests/workflow_stack_test.py

## [0.24.9] - 2022-02-09

## Changed

- Implementation of `_port_from_pid` in covalent_dispatcher/_cli/service.py.

## Added

- Unit tests for command line interface (CLI) functionalities in covalent_dispatcher/_cli/service.py and covalent_dispatcher/_cli/cli.py.

## [0.24.8] - 2022-02-07

### Fixed

- If a user's configuration file does not have a needed parameter, the default parameter (defined in _shared_files/defaults.py) is used.

## [0.24.7] - 2022-02-07

### Added

- Typing: Add Type hint `dispatch_info` parameter.
- Documentation: Updated the return_type description in docstring.

### Changed

- Typing: Change return type annotation to `Generator`.

## [0.24.6] - 2022-02-06

### Added

- Type hint to `deserialize` method of `TransportableObject` of `covalent/_workflow/transport.py`.

### Changed

- Description of `data` in `deserialize` method of `TransportableObject` of `covalent/_workflow/transport.py` from `The serialized transportable object` to `Cloudpickled function`.

## [0.24.5] - 2022-02-05

### Fixed

- Removed dependence on Sentinel module

## [0.24.4] - 2022-02-04

### Added

- Tests across multiple versions of Python and multiple operating systems
- Documentation reflecting supported configurations

## [0.24.3] - 2022-02-04

### Changed

- Typing: Use `bool` in place of `Optional[bool]` as type annotation for `develop` parameter in `covalent_dispatcher.service._graceful_start`
- Typing: Use `Any` in place of `Optional[Any]` as type annotation for `new_value` parameter in `covalent._shared_files.config.get_config`

## [0.24.2] - 2022-02-04

### Fixed

- Updated hyperlink of "How to get the results" from "./collection/query_electron_execution_result" to "./collection/query_multiple_lattice_execution_results" in "doc/source/how_to/index.rst".
- Updated hyperlink of "How to get the result of a particular electron" from "./collection/query_multiple_lattice_execution_results" to "./collection/query_electron_execution_result" in "doc/source/how_to/index.rst".

## [0.24.1] - 2022-02-04

### Changed

- Changelog entries are now required to have the current date to enforce ordering.

## [0.24.0] - 2022-02-03

### Added

- UI: log file output - display in Output tab of all available log file output
- UI: show lattice and electron inputs
- UI: display executor attributes
- UI: display error message on failed status for lattice and electron

### Changed

- UI: re-order sidebar sections according to latest figma designs
- UI: update favicon
- UI: remove dispatch id from tab title
- UI: fit new uuids
- UI: adjust theme text primary and secondary colors

### Fixed

- UI: auto-refresh result state on initial render of listing and graph pages
- UI: graph layout issues: truncate long electron/param names

## [0.23.0] - 2022-02-03

### Added

- Added `BaseDispatcher` class to be used for creating custom dispatchers which allow connection to a dispatcher server.
- `LocalDispatcher` inheriting from `BaseDispatcher` allows connection to a local dispatcher server running on the user's machine.
- Covalent only gives interface to the `LocalDispatcher`'s `dispatch` and `dispatch_sync` methods.
- Tests for both `LocalDispatcher` and `BaseDispatcher` added.

### Changed

- Switched from using `lattice.dispatch` and `lattice.dispatch_sync` to `covalent.dispatch` and `covalent.dispatch_sync`.
- Dispatcher address now is passed as a parameter (`dispatcher_addr`) to `covalent.dispatch` and `covalent.dispatch_sync` instead of a metadata field to lattice.
- Updated tests, how tos, and tutorials to use `covalent.dispatch` and `covalent.dispatch_sync`.
- All the contents of `covalent_dispatcher/_core/__init__.py` are moved to `covalent_dispatcher/_core/execution.py` for better organization. `__init__.py` only contains function imports which are needed by external modules.
- `dispatch`, `dispatch_sync` methods deprecated from `Lattice`.

### Removed

- `_server_dispatch` method removed from `Lattice`.
- `dispatcher` metadata field removed from `lattice`.

## [0.22.19] - 2022-02-03

### Fixed

- `_write_dispatch_to_python_file` isn't called each time a task is saved. It is now only called in the final save in `_run_planned_workflow` (in covalent_dispatcher/_core/__init__.py).

## [0.22.18] - 2022-02-03

### Fixed

- Added type information to result.py

## [0.22.17] - 2022-02-02

### Added

- Replaced `"typing.Optional"` with `"str"` in covalent/executor/base.py
- Added missing type hints to `get_dispatch_context` and `write_streams_to_file` in covalent/executor/base.py, BaseExecutor

## [0.22.16] - 2022-02-02

### Added

- Functions to check if UI and dispatcher servers are running.
- Tests for the `is_ui_running` and `is_server_running` in covalent_dispatcher/_cli/service.py.

## [0.22.15] - 2022-02-01

### Fixed

- Covalent CLI command `covalent purge` will now stop the servers before deleting all the pid files.

### Added

- Test for `purge` method in covalent_dispatcher/_cli/service.py.

### Removed

- Unused `covalent_dispatcher` import from covalent_dispatcher/_cli/service.py.

### Changed

- Moved `_config_manager` import from within the `purge` method to the covalent_dispatcher/_cli/service.py for the purpose of mocking in tests.

## [0.22.14] - 2022-02-01

### Added

- Type hint to `_server_dispatch` method in `covalent/_workflow/lattice.py`.

## [0.22.13] - 2022-01-26

### Fixed

- When the local executor's `log_stdout` and `log_stderr` config variables are relative paths, they should go inside the results directory. Previously that was queried from the config, but now it's queried from the lattice metadata.

### Added

- Tests for the corresponding functions in (`covalent_dispatcher/_core/__init__.py`, `covalent/executor/base.py`, `covalent/executor/executor_plugins/local.py` and `covalent/executor/__init__.py`) affected by the bug fix.

### Changed

- Refactored `_delete_result` in result manager to give the option of deleting the result parent directory.

## [0.22.12] - 2022-01-31

### Added

- Diff check in pypi.yml ensures correct files are packaged

## [0.22.11] - 2022-01-31

### Changed

- Removed codecov token
- Removed Slack notifications from feature branches

## [0.22.10] - 2022-01-29

### Changed

- Running tests, conda, and version workflows on pull requests, not just pushes

## [0.22.9] - 2022-01-27

### Fixed

- Fixing version check action so that it doesn't run on commits that are in develop
- Edited PR template so that markdown checklist appears properly

## [0.22.8] - 2022-01-27

### Fixed

- publish workflow, using `docker buildx` to build images for x86 and ARM, prepare manifest and push to ECR so that pulls will match the correct architecture.
- typo in CONTRIBUTING
- installing `gcc` in Docker image so Docker can build wheels for `dask` and other packages that don't provide ARM wheels

### Changed

- updated versions in `requirements.txt` for `matplotlib` and `dask`

## [0.22.7] - 2022-01-27

### Added

- `MANIFEST.in` did not have `covalent_dispatcher/_service` in it due to which the PyPi package was not being built correctly. Added the `covalent_dispatcher/_service` to the `MANIFEST.in` file.

### Fixed

- setuptools properly including data files during installation

## [0.22.6] - 2022-01-26

### Fixed

- Added service folder in covalent dispatcher to package.

## [0.22.5] - 2022-01-25

### Fixed

- `README.md` images now use master branch's raw image urls hosted on <https://github.com> instead of <https://raw.githubusercontent.com>. Also, switched image rendering from html to markdown.

## [0.22.4] - 2022-01-25

### Fixed

- dispatcher server app included in sdist
- raw image urls properly used

## [0.22.3] - 2022-01-25

### Fixed

- raw image urls used in readme

## [0.22.2] - 2022-01-25

### Fixed

- pypi upload

## [0.22.1] - 2022-01-25

### Added

- Code of conduct
- Manifest.in file
- Citation info
- Action to upload to pypi

### Fixed

- Absolute URLs used in README
- Workflow badges updated URLs
- `install_package_data` -> `include_package_data` in `setup.py`

## [0.22.0] - 2022-01-25

### Changed

- Using public ECR for Docker release

## [0.21.0] - 2022-01-25

### Added

- GitHub pull request templates

## [0.20.0] - 2022-01-25

### Added

- GitHub issue templates

## [0.19.0] - 2022-01-25

### Changed

- Covalent Beta Release

## [0.18.9] - 2022-01-24

### Fixed

- iframe in the docs landing page is now responsive

## [0.18.8] - 2022-01-24

### Changed

- Temporarily removed output tab
- Truncated dispatch id to fit left sidebar, add tooltip to show full id

## [0.18.7] - 2022-01-24

### Changed

- Many stylistic improvements to documentation, README, and CONTRIBUTING.

## [0.18.6] - 2022-01-24

### Added

- Test added to check whether an already decorated function works as expected with Covalent.
- `pennylane` package added to the `requirements-dev.txt` file.

### Changed

- Now using `inspect.signature` instead of `function.__code__` to get the names of function's parameters.

## [0.18.5] - 2022-01-21

### Fixed

- Various CI fixes, including rolling back regression in version validation, caching on s3 hosted badges, applying releases and tags correctly.

## [0.18.4] - 2022-01-21

### Changed

- Removed comments and unused functions in covalent_dispatcher
- `result_class.py` renamed to `result.py`

### Fixed

- Version was not being properly imported inside `covalent/__init__.py`
- `dispatch_sync` was not previously using the `results_dir` metadata field

### Removed

- Credentials in config
- `generate_random_filename_in_cache`
- `is_any_atom`
- `to_json`
- `show_subgraph` option in `draw`
- `calculate_node`

## [0.18.3] - 2022-01-20

### Fixed

- The gunicorn servers now restart more gracefully

## [0.18.2] - 2022-01-21

### Changed

- `tempdir` metadata field removed and replaced with `executor.local.cache_dir`

## [0.18.1] - 2022-01-11

## Added

- Concepts page

## [0.18.0] - 2022-01-20

### Added

- `Result.CANCELLED` status to represent the status of a cancelled dispatch.
- Condition to cancel the whole dispatch if any of the nodes are cancelled.
- `cancel_workflow` function which uses a shared variable provided by Dask (`dask.distributed.Variable`) in a dask client to inform nodes to stop execution.
- Cancel function for dispatcher server API which will allow the server to terminate the dispatch.
- How to notebook for cancelling a dispatched job.
- Test to verify whether cancellation of dispatched jobs is working as expected.
- `cancel` function is available as `covalent.cancel`.

### Changed

- In file `covalent/_shared_files/config.py` instead of using a variable to store and then return the config data, now directly returning the configuration.
- Using `fire_and_forget` to dispatch a job instead of a dictionary of Dask's `Future` objects so that we won't have to manage the lifecycle of those futures.
- The `test_run_dispatcher` test was changed to reflect that the dispatcher no longer uses a dictionary of future objects as it was not being utilized anywhere.

### Removed

- `with dask_client` context was removed as the client created in `covalent_dispatcher/_core/__init__.py` is already being used even without the context. Furthermore, it creates issues when that context is exited which is unnecessary at the first place hence not needed to be resolved.

## [0.17.5] - 2022-01-19

### Changed

- Results directory uses a relative path by default and can be overridden by the environment variable `COVALENT_RESULTS_DIR`.

## [0.17.4] - 2022-01-19

### Changed

- Executor parameters use defaults specified in config TOML
- If relative paths are supplied for stdout and stderr, those files are created inside the results directory

## [0.17.3] - 2022-01-18

### Added

- Sync function
- Covalent CLI tool can restart in developer mode

### Fixed

- Updated the UI address referenced in the README

## [0.17.2] - 2022-01-12

### Added

- Quantum gravity tutorial

### Changed

- Moved VERSION file to top level

## [0.17.1] - 2022-01-19

### Added

- `error` attribute was added to the results object to show which node failed and the reason behind it.
- `stdout` and `stderr` attributes were added to a node's result to store any stdout and stderr printing done inside an electron/node.
- Test to verify whether `stdout` and `stderr` are being stored in the result object.

### Changed

- Redesign of how `redirect_stdout` and `redirect_stderr` contexts in executor now work to allow storing their respective outputs.
- Executors now also return `stdout` and `stderr` strings, along with the execution output, so that they can be stored in their result object.

## [0.17.0] - 2022-01-18

### Added

- Added an attribute `__code__` to electron and lattice which is a copy of their respective function's `__code__` attribute.
- Positional arguments, `args`, are now merged with keyword arguments, `kwargs`, as close as possible to where they are passed. This was done to make sure we support both with minimal changes and without losing the name of variables passed.
- Tests to ensure usage of positional arguments works as intended.

### Changed

- Slight rework to how any print statements in lattice are sent to null.
- Changed `test_dispatcher_functional` in `basic_dispatcher_test.py` to account for the support of `args` and removed a an unnecessary `print` statement.

### Removed

- Removed `args` from electron's `init` as it wasn't being used anywhere.

## [0.16.1] - 2022-01-18

### Changed

- Requirement changed from `dask[complete]` to `dask[distributed]`.

## [0.16.0] - 2022-01-14

### Added

- New UI static demo build
- New UI toolbar functions - orientation, toggle params, minimap
- Sortable and searchable lattice name row

### Changed

- Numerous UI style tweaks, mostly around dispatches table states

### Fixed

- Node sidebar info now updates correctly

## [0.15.11] - 2022-01-18

### Removed

- Unused numpy requirement. Note that numpy is still being installed indirectly as other packages in the requirements rely on it.

## [0.15.10] - 2022-01-16

## Added

- How-to guide for Covalent dispatcher CLI.

## [0.15.9] - 2022-01-18

### Changed

- Switched from using human readable ids to using UUIDs

### Removed

- `human-id` package was removed along with its mention in `requirements.txt` and `meta.yaml`

## [0.15.8] - 2022-01-17

### Removed

- Code breaking text from CLI api documentation.
- Unwanted covalent_dispatcher rst file.

### Changed

- Installation of entire covalent_dispatcher instead of covalent_dispatcher/_service in setup.py.

## [0.15.7] - 2022-01-13

### Fixed

- Functions with multi-line or really long decorators are properly serialized in dispatch_source.py.
- Multi-line Covalent output is properly commented out in dispatch_source.py.

## [0.15.6] - 2022-01-11

### Fixed

- Sub-lattice functions are successfully serialized in the utils.py get_serialized_function_str.

### Added

- Function to scan utilized source files and return a set of imported modules (utils.get_imports_from_source)

## [0.15.5] - 2022-01-12

### Changed

- UI runs on port 47007 and the dispatcher runs on port 48008. This is so that when the servers are later merged, users continue using port 47007 in the browser.
- Small modifications to the documentation
- Small fix to the README

### Removed

- Removed a directory `generated` which was improperly added
- Dispatcher web interface
- sqlalchemy requirement

## [0.15.4] - 2022-01-11

### Changed

- In file `covalent/executor/base.py`, `pickle` was changed to `cloudpickle` because of its universal pickling ability.

### Added

- In docstring of `BaseExecutor`, a note was added specifying that `covalent` with its dependencies is assumed to be installed in the conda environments.
- Above note was also added to the conda env selector how-to.

## [0.15.3] - 2022-01-11

### Changed

- Replaced the generic `RuntimeError` telling users to check if there is an object manipulation taking place inside the lattice to a simple warning. This makes the original error more visible.

## [0.15.2] - 2022-01-11

### Added

- If condition added for handling the case where `__getattr__` of an electron is accessed to detect magic functions.

### Changed

- `ActiveLatticeManager` now subclasses from `threading.local` to make it thread-safe.
- `ValueError` in the lattice manager's `claim` function now also shows the name of the lattice that is currently claimed.
- Changed docstring of `ActiveLatticeManager` to note that now it is thread-safe.
- Sublattice dispatching now no longer deletes the result object file and is dispatched normally instead of in a serverless manner.
- `simulate_nitrogen_and_copper_slab_interaction.ipynb` notebook tutorial now does normal dispatching as well instead of serverless dispatching. Also, now 7 datapoints will be shown instead of 10 earlier.

## [0.15.1] - 2022-01-11

### Fixed

- Passing AWS credentials to reusable workflows as a secret

## [0.15.0] - 2022-01-10

### Added

- Action to push development image to ECR

### Changed

- Made the publish action reusable and callable

## [0.14.1] - 2022-01-02

### Changed

- Updated the README
- Updated classifiers in the setup.py file
- Massaged some RTD pages

## [0.14.0] - 2022-01-07

### Added

- Action to push static UI to S3

## [0.13.2] - 2022-01-07

### Changed

- Completed new UI design work

## [0.13.1] - 2022-01-02

### Added

- Added eventlet requirement

### Changed

- The CLI tool can now manage the UI flask server as well
- [Breaking] The CLI option `-t` has been changed to `-d`, which starts the servers in developer mode and exposes unit tests to the server.

## [0.13.0] - 2022-01-01

### Added

- Config manager in `covalent/_shared_files/config.py`
- Default location for the main config file can be overridden using the environment variable `COVALENT_CONFIG_DIR`
- Ability to set and get configuration using `get_config` and `set_config`

### Changed

- The flask servers now reference the config file
- Defaults reference the config file

### Fixed

- `ValueError` caught when running `covalent stop`
- One of the functional tests was using a malformed path

### Deprecated

- The `electron.to_json` function
- The `generate_random_filename_in_cache` function

### Removed

- The `get_api_token` function

## [0.12.13] - 2022-01-04

## Removed

- Tutorial section headings

## Fixed

- Plot background white color

## [0.12.12] - 2022-01-06

### Fixed

- Having a print statement inside electron and lattice code no longer causes the workflow to fail.

## [0.12.11] - 2022-01-04

### Added

- Completed UI feature set for first release

### Changed

- UI server result serialization improvements
- UI result update webhook no longer fails on request exceptions, logs warning intead

## [0.12.10] - 2021-12-17

### Added

- Astrophysics tutorial

## [0.12.9] - 2022-01-04

### Added

- Added `get_all_node_results` method in `result_class.py` to return result of all node executions.

- Added `test_parallelilization` test to verify whether the execution is now being achieved in parallel.

### Changed

- Removed `LocalCluster` cluster creation usage to a simple `Client` one from Dask.

- Removed unnecessary `to_run` function as we no longer needed to run execution through an asyncio loop.

- Removed `async` from function definition of previously asynchronous functions, `_run_task`, `_run_planned_workflow`, `_plan_workflow`, and `_run_workflow`.

- Removed `uvloop` from requirements.

- Renamed `test_get_results` to `test_get_result`.

- Reran the how to notebooks where execution time was mentioned.

- Changed how `dispatch_info` context manager was working to account for multiple nodes accessing it at the same time.

## [0.12.8] - 2022-01-02

### Changed

- Changed the software license to GNU Affero 3.0

### Removed

- `covalent-ui` directory

## [0.12.7] - 2021-12-29

### Fixed

- Gunicorn logging now uses the `capture-output` flag instead of redirecting stdout and stderr

## [0.12.6] - 2021-12-23

### Changed

- Cleaned up the requirements and moved developer requirements to a separate file inside `tests`

## [0.12.5] - 2021-12-16

### Added

- Conda build CI job

## [0.12.4] - 2021-12-23

### Changed

- Gunicorn server now checks for port availability before starting

### Fixed

- The `covalent start` function now prints the correct port if the server is already running.

## [0.12.3] - 2021-12-14

### Added

- Covalent tutorial comparing quantum support vector machines with support vector machine algorithms implemented in qiskit and scikit-learn.

## [0.12.2] - 2021-12-16

### Fixed

- Now using `--daemon` in gunicorn to start the server, which was the original intention.

## [0.12.1] - 2021-12-16

### Fixed

- Removed finance references from docs
- Fixed some other small errors

### Removed

- Removed one of the failing how-to tests from the functional test suite

## [0.12.0] - 2021-12-16

### Added

- Web UI prototype

## [0.11.1] - 2021-12-14

### Added

- CLI command `covalent status` shows port information

### Fixed

- gunicorn management improved

## [0.11.0] - 2021-12-14

### Added

- Slack notifications for test status

## [0.10.4] - 2021-12-15

### Fixed

- Specifying a non-default results directory in a sub-lattice no longer causes a failure in lattice execution.

## [0.10.3] - 2021-12-14

### Added

- Functional tests for how-to's in documentation

### Changed

- Moved example script to a functional test in the pipeline
- Added a test flag to the CLI tool

## [0.10.2] - 2021-12-14

### Fixed

- Check that only `kwargs` without any default values in the workflow definition need to be passed in `lattice.draw(ax=ax, **kwargs)`.

### Added

- Function to check whether all the parameters without default values for a callable function has been passed added to shared utils.

## [0.10.1] - 2021-12-13

### Fixed

- Content and style fixes for getting started doc.

## [0.10.0] - 2021-12-12

### Changed

- Remove all imports from the `covalent` to the `covalent_dispatcher`, except for `_dispatch_serverless`
- Moved CLI into `covalent_dispatcher`
- Moved executors to `covalent` directory

## [0.9.1] - 2021-12-13

### Fixed

- Updated CONTRIBUTING to clarify docstring style.
- Fixed docstrings for `calculate_node` and `check_constraint_specific_sum`.

## [0.9.0] - 2021-12-10

### Added

- `prefix_separator` for separating non-executable node types from executable ones.

- `subscript_prefix`, `generator_prefix`, `sublattice_prefix`, `attr_prefix` for prefixes of subscripts, generators,
  sublattices, and attributes, when called on an electron and added to the transport graph.

- `exclude_from_postprocess` list of prefixes to denote those nodes which won't be used in post processing the workflow.

- `__int__()`, `__float__()`, `__complex__()` for converting a node to an integer, float, or complex to a value of 0 then handling those types in post processing.

- `__iter__()` generator added to Electron for supporting multiple return values from an electron execution.

- `__getattr__()` added to Electron for supporting attribute access on the node output.

- `__getitem__()` added to Electron for supporting subscripting on the node output.

- `electron_outputs` added as an attribute to lattice.

### Changed

- `electron_list_prefix`, `electron_dict_prefix`, `parameter_prefix` modified to reflect new way to assign prefixes to nodes.

- In `build_graph` instead of ignoring all exceptions, now the exception is shown alongwith the runtime error notifying that object manipulation should be avoided inside a lattice.

- `node_id` changed to `self.node_id` in Electron's `__call__()`.

- `parameter` type electrons now have the default metadata instead of empty dictionary.

- Instead of deserializing and checking whether a sublattice is there, now a `sublattice_prefix` is used to denote when a node is a sublattice.

- In `dispatcher_stack_test`, `test_dispatcher_flow` updated to indicate the new use of `parameter_prefix`.

### Fixed

- When an execution fails due to something happening in `run_workflow`, then result object's status is now failed and the object is saved alongwith throwing the appropriate exception.

## [0.8.5] - 2021-12-10

### Added

- Added tests for choosing specific executors inside electron initialization.
- Added test for choosing specific Conda environments inside electron initialization.

## [0.8.4] - 2021-12-10

### Changed

- Removed _shared_files directory and contents from covalent_dispatcher. Logging in covalent_dispatcher now uses the logger in covalent/_shared_files/logging.py.

## [0.8.3] - 2021-12-10

### Fixed

- Decorator symbols were added to the pseudo-code in the quantum chemistry tutorial.

## [0.8.2] - 2021-12-06

### Added

- Quantum chemistry tutorial.

## [0.8.1] - 2021-12-08

### Added

- Docstrings with typehints for covalent dispatcher functions added.

### Changed

- Replaced `node` to `node_id` in `electron.py`.

- Removed unnecessary `enumerate` in `covalent_dispatcher/_core/__init__.py`.

- Removed `get_node_device_mapping` function from `covalent_dispatcher/_core/__init__.py`
  and moved the definition to directly add the mapping to `workflow_schedule`.

- Replaced iterable length comparison for `executor_specific_exec_cmds` from `if len(executor_specific_exec_cmds) > 0`
  to `if executor_specific_exec_cmds`.

## [0.8.0] - 2021-12-03

### Added

- Executors can now accept the name of a Conda environment. If that environment exists, the operations of any electron using that executor are performed in that Conda environment.

## [0.7.6] - 2021-12-02

### Changed

- How to estimate lattice execution time has been renamed to How to query lattice execution time.
- Change result querying syntax in how-to guides from `lattice.get_result` to
  `covalent.get_result`.
- Choose random port for Dask dashboard address by setting `dashboard_address` to ':0' in
  `LocalCluster`.

## [0.7.5] - 2021-12-02

### Fixed

- "Default" executor plugins are included as part of the package upon install.

## [0.7.4] - 2021-12-02

### Fixed

- Upgraded dask to 2021.10.0 based on a vulnerability report

## [0.7.3] - 2021-12-02

### Added

- Transportable object tests
- Transport graph tests

### Changed

- Variable name node_num to node_id
- Variable name node_idx to node_id

### Fixed

- Transport graph `get_dependencies()` method return type was changed from Dict to List

## [0.7.2] - 2021-12-01

### Fixed

- Date handling in changelog validation

### Removed

- GitLab CI YAML

## [0.7.1] - 2021-12-02

### Added

- A new parameter to a node's result called `sublattice_result` is added.
  This will be of a `Result` type and will contain the result of that sublattice's
  execution. If a normal electron is executed, this will be `None`.

- In `_delete_result` function in `results_manager.py`, an empty results directory
  will now be deleted.

- Name of a sublattice node will also contain `(sublattice)`.

- Added `_dispatch_sync_serverless` which synchronously dispatches without a server
  and waits for a result to be returned. This is the method used to dispatch a sublattice.

- Test for sublatticing is added.

- How-to guide added for sublatticing explaining the new features.

### Changed

- Partially changed `draw` function in `lattice.py` to also draw the subgraph
  of the sublattice when drawing the main graph of the lattice. The change is
  incomplete as we intend to add this feature later.

- Instead of returning `plt`, `draw` now returns the `ax` object.

- `__call__` function in `lattice.py` now runs the lattice's function normally
  instead of dispatching it.

- `_run_task` function now checks whether current node is a sublattice and acts
  accordingly.

### Fixed

- Unnecessary lines to rename the node's name in `covalent_dispatcher/_core/__init__.py` are removed.

- `test_electron_takes_nested_iterables` test was being ignored due to a spelling mistake. Fixed and
  modified to follow the new pattern.

## [0.7.0] - 2021-12-01

### Added

- Electrons can now accept an executor object using the "backend" keyword argument. "backend" can still take a string naming the executor module.
- Electrons and lattices no longer have Slurm metadata associated with the executor, as that information should be contained in the executor object being used as an input argument.
- The "backend" keyword can still be a string specifying the executor module, but only if the executor doesn't need any metadata.
- Executor plugin classes are now directly available to covalent, eg: covalent.executor.LocalExecutor().

## [0.6.7] - 2021-12-01

### Added

- Docstrings without examples for all the functions in core covalent.
- Typehints in those functions as well.
- Used `typing.TYPE_CHECKING` to prevent cyclic imports when writing typehints.

### Changed

- `convert_to_lattice_function` renamed to `convert_to_lattice_function_call`.
- Context managers now raise a `ValueError` instead of a generic `Exception`.

## [0.6.6] - 2021-11-30

### Fixed

- Fixed the version used in the documentation
- Fixed the badge URLs to prevent caching

## [0.6.5] - 2021-11-30

### Fixed

- Broken how-to links

### Removed

- Redundant lines from .gitignore
- *.ipynb from .gitignore

## [0.6.4] - 2021-11-30

### Added

- How-to guides for workflow orchestration.
  - How to construct an electron
  - How to construct a lattice
  - How to add an electron to lattice
  - How to visualize the lattice
  - How to add constraints to lattices
- How-to guides for workflow and subtask execution.
  - How to execute individual electrons
  - How to execute a lattice
  - How to execute multiple lattices
- How-to guides for status querying.
  - How to query electron execution status
  - How to query lattice execution status
  - How to query lattice execution time
- How-to guides for results collection
  - How to query electron execution results
  - How to query lattice execution results
  - How to query multiple lattice execution results
- Str method for the results object.

### Fixed

- Saving the electron execution status when the subtask is running.

## [0.6.3] - 2021-11-29

### Removed

- JWT token requirement.
- Covalent dispatcher login requirement.
- Update covalent login reference in README.md.
- Changed the default dispatcher server port from 5000 to 47007.

## [0.6.2] - 2021-11-28

### Added

- Github action for tests and coverage
- Badges for tests and coverage
- If tests pass then develop is pushed to master
- Add release action which tags and creates a release for minor version upgrades
- Add badges action which runs linter, and upload badges for version, linter score, and platform
- Add publish action (and badge) which builds a Docker image and uploads it to the AWS ECR

## [0.6.1] - 2021-11-27

### Added

- Github action which checks version increment and changelog entry

## [0.6.0] - 2021-11-26

### Added

- New Covalent RTD theme
- sphinx extension sphinx-click for CLI RTD
- Sections in RTD
- init.py in both covalent-dispatcher logger module and cli module for it to be importable in sphinx

### Changed

- docutils version that was conflicting with sphinx

### Removed

- Old aq-theme

## [0.5.1] - 2021-11-25

### Added

- Integration tests combining both covalent and covalent-dispatcher modules to test that
  lattice workflow are properly planned and executed.
- Integration tests for the covalent-dispatcher init module.
- pytest-asyncio added to requirements.

## [0.5.0] - 2021-11-23

### Added

- Results manager file to get results from a file, delete a result, and redispatch a result object.
- Results can also be awaited to only return a result if it has either been completed or failed.
- Results class which is used to store the results with all the information needed to be used again along with saving the results to a file functionality.
- A result object will be a mercurial object which will be updated by the dispatcher and saved to a file throughout the dispatching and execution parts.
- Direct manipulation of the transport graph inside a result object takes place.
- Utility to convert a function definition string to a function and vice-versa.
- Status class to denote the status of a result object and of each node execution in the transport graph.
- Start and end times are now also stored for each node execution as well as for the whole dispatch.
- Logging of `stdout` and `stderr` can be done by passing in the `log_stdout`, `log_stderr` named metadata respectively while dispatching.
- In order to get the result of a certain dispatch, the `dispatch_id`, the `results_dir`, and the `wait` parameter can be passed in. If everything is default, then only the dispatch id is required, waiting will not be done, and the result directory will be in the current working directory with folder name as `results/` inside which every new dispatch will have a new folder named according to their respective dispatch ids, containing:
  - `result.pkl` - (Cloud)pickled result object.
  - `result_info.yaml` - yaml file with high level information about the result and its execution.
  - `dispatch_source.py` - python file generated, containing the original function definitions of lattice and electrons which can be used to dispatch again.

### Changed

- `logfile` named metadata is now `slurm_logfile`.
- Instead of using `jsonpickle`, `cloudpickle` is being used everywhere to maintain consistency.
- `to_json` function uses `json` instead of `jsonpickle` now in electron and lattice definitions.
- `post_processing` moved to the dispatcher, so the dispatcher will now store a finished execution result in the results folder as specified by the user with no requirement of post processing it from the client/user side.
- `run_task` function in dispatcher modified to check if a node has completed execution and return it if it has, else continue its execution. This also takes care of cases if the server has been closed mid execution, then it can be started again from the last saved state, and the user won't have to wait for the whole execution.
- Instead of passing in the transport graph and dispatch id everywhere, the result object is being passed around, except for the `asyncio` part where the dispatch id and results directory is being passed which afterwards lets the core dispatcher know where to get the result object from and operate on it.
- Getting result of parent node executions of the graph, is now being done using the result object's graph. Storing of each execution's result is also done there.
- Tests updated to reflect the changes made. They are also being run in a serverless manner.

### Removed

- `LatticeResult` class removed.
- `jsonpickle` requirement removed.
- `WorkflowExecutionResult`, `TaskExecutionResult`, and `ExecutionError` singleton classes removed.

### Fixed

- Commented out the `jwt_required()` part in `covalent-dispatcher/_service/app.py`, may be removed in later iterations.
- Dispatcher server will now return the error message in the response of getting result if it fails instead of sending every result ever as a response.

## [0.4.3] - 2021-11-23

### Added

- Added a note in Known Issues regarding port conflict warning.

## [0.4.2] - 2021-11-24

### Added

- Added badges to README.md

## [0.4.1] - 2021-11-23

### Changed

- Removed old coverage badge and fixed the badge URL

## [0.4.0] - 2021-11-23

### Added

- Codecov integrations and badge

### Fixed

- Detached pipelines no longer created

## [0.3.0] - 2021-11-23

### Added

- Wrote a Code of Conduct based on <https://www.contributor-covenant.org/>
- Added installation and environment setup details in CONTRIBUTING
- Added Known Issues section to README

## [0.2.0] - 2021-11-22

### Changed

- Removed non-open-source executors from Covalent. The local SLURM executor is now
- a separate repo. Executors are now plugins.

## [0.1.0] - 2021-11-19

### Added

- Pythonic CLI tool. Install the package and run `covalent --help` for a usage description.
- Login and logout functionality.
- Executor registration/deregistration skeleton code.
- Dispatcher service start, stop, status, and restart.

### Changed

- JWT token is stored to file instead of in an environment variable.
- The Dask client attempts to connect to an existing server.

### Removed

- Removed the Bash CLI tool.

### Fixed

- Version assignment in the covalent init file.

## [0.0.3] - 2021-11-17

### Fixed

- Fixed the Dockerfile so that it runs the dispatcher server from the covalent repo.

## [0.0.2] - 2021-11-15

### Changed

- Single line change in ci script so that it doesn't exit after validating the version.
- Using `rules` in `pytest` so that the behavior in test stage is consistent.

## [0.0.1] - 2021-11-15

### Added

- CHANGELOG.md to track changes (this file).
- Semantic versioning in VERSION.
- CI pipeline job to enforce versioning.<|MERGE_RESOLUTION|>--- conflicted
+++ resolved
@@ -7,11 +7,10 @@
 
 ## [UNRELEASED]
 
-<<<<<<< HEAD
 ### Fixed
 
 - Get master version from release tags rather than master branch
-=======
+
 ## [0.41.0] - 2022-03-30
 
 ### Added
@@ -25,7 +24,6 @@
 
 - Dockerized the Data and UI-backend services.
 - Required packages to run containerized instances of the Data and UI-backend.
->>>>>>> 67a6048c
 
 ## [0.39.1] - 2022-03-30
 
