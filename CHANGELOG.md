--- conflicted
+++ resolved
@@ -6,6 +6,10 @@
 and this project adheres to [Semantic Versioning](https://semver.org/spec/v2.0.0.html).
 
 ## [UNRELEASED]
+
+### Fixed 
+- Fixed UI pagination not working for more than 11 pages 
+- Runtime field counting down for select running dispatches
 
 ## [0.210.0-rc.0] - 2023-01-05
 
@@ -84,12 +88,7 @@
 
 - Build graph now sets all unset lattice constraints from defaults
 - Fixed all failing functional tests
-<<<<<<< HEAD
-- Fixed UI pagination not working for more than 11 pages 
-- Runtime field counting down for select running dispatches
-=======
 - Fixed local executor tests on MacOS by adding ProcessPoolExecutor
->>>>>>> c89811f6
 
 ### Changed
 
