# Changelog

All notable changes to this project will be documented in this file.

The format is based on [Keep a Changelog](https://keepachangelog.com/en/1.0.0/),
and this project adheres to [Semantic Versioning](https://semver.org/spec/v2.0.0.html).

## [UNRELEASED]

<<<<<<< HEAD
## Added

- Added UI backend component to serve post-refactor frontend and dispatch websocket messages to UI using Socket.io
- Updated UI socket.io configuration to use different ws path, and using localstorage for fetching all results (temporary)
=======
## [0.37.1] - 2022-03-29

### Fixed

- Oneline bugfix in tests.yml
>>>>>>> 9fe7c31a

## [0.37.0] - 2022-03-29

### Added

- Results management endpoints; GET, PUT, POST for results object
- Checks in setup.py to confirm node version compatibility.
- Instructions in CONTRIBUTING to address some common Debian setup issues.

## [0.36.1] - 2022-03-29

### Fixed

- Filesystem service now reads config from environment variables.

## [0.36.0] - 2022-03-29

### Added
- Picking up dispatch jobs from the queue and ensuring that only one workflow is processed (locally) at any given time.

### Changed
- Dispatcher implementation in order to integrate with Queuer microservice.


## [0.35.0] - 2022-03-29


### Added

- Automated changelog and version management
- Added a Dockerfile to build an image for OS Queuer.
- Added the required packages to run a container instance of the Queuer.

### Fixed

- Single quotes in github env
- Don't use for loops to iterate over a variable in bash
- Issue with checkout actions
- Run tests on changelog workflow completion instead of push to develop to avoid race condition
- Use covalent ops bot token for automated pushes to develop
- sed command syntax in changelog.yml

## [0.34.5] - 2022-03-28

### Fixed

- Moved `example_dispatch.py` into `tests/` directory.

## [0.34.4] - 2022-03-28

### Added

- Unit tests for utils, leptons, and base executor

## [0.34.3] - 2022-03-27

### Added

- Tests for lattice.py

## [0.34.2] - 2022-03-27

### Added

- Unit tests for the base executor, the results manager, the logger, and leptons

## [0.34.1] - 2022-03-24

### Fixed

- Pinned jinja2 to less than 3.1.0 so that nbconvert remains stable in the docs build.

## [0.34.0] - 2022-03-24

### Added

- API endpoints to upload and download files

## [0.33.1] - 2022-03-24

### Fixed

- Retrieving results from running container via HTTP
- Adding tests for Docker image in workflows

## [0.33.0] - 2022-03-24

### Added

- Slack and webhook notifications

## [0.32.9] - 2022-03-23

### Fixed

- Updated OS Queuer imports to remove top level modules `refactor.queuer`

## [0.32.8] - 2022-03-22

### Added

- Websocket notify endpoint with leaky bucket algo implementation to rate limit messages to frontend

## [0.32.7] - 2022-03-22

### Added

- Queuer API submit endpoint to publish dispatch message to MQ & send result file to Data Service
- API Service class for interfacing with local services
- Tests covering submit endpoint and API Service

## [0.32.6] - 2022-03-22

### Fixed

- Input path for external libraries in the Lepton wrapper can (and should) now be a full path to the file.

## [0.32.5] - 2022-03-21

### Fixed

- Fix HTTP status code for blank POST requests.

## [0.32.4] - 2022-03-17

### Fixed

- Docker commands in docs

## [0.32.3] - 2022-03-16

### Fixed

- Fix missing UI graph edges between parameters and electrons in certain cases.
- Fix UI crashes in cases where legacy localStorage state was being loaded.

## [0.32.2] - 2022-03-16

### Added

- Images for graphs generated in tutorials and how-tos.
- Note for quantum gravity tutorial to tell users that `tensorflow` doesn't work on M1 Macs.
- `Known Issues` added to `README.md`

### Fixed

- `draw` function usage in tutorials and how-tos now reflects the UI images generated instead of using graphviz.
- Images now render properly in RTD of how-tos.

### Changed

- Reran all the tutorials that could run, generating the outputs again.

## [0.32.1] - 2022-03-15

### Fixed

- CLI now starts server directly in the subprocess instead of as a daemon
- Logs are provided as pipes to Popen instead of using a shell redirect
- Restart behavior fixed
- Default port in `covalent_ui/app.py` uses the config manager

### Removed

- `_graceful_restart` function no longer needed without gunicorn

## [0.32.0] - 2022-03-11

### Added

- Dispatcher microservice API endpoint to dispatch and update workflow.
- Added get runnable task endpoint.

## [0.31.0] - 2022-03-11

### Added

- Runner component's main functionality to run a set of tasks, cancel a task, and get a task's status added to its api.

## [0.30.5] - 2022-03-11

### Updated

- Updated Workflow endpoints & API spec to support upload & download of result objects as pickle files

## [0.30.4] - 2022-03-11

### Fixed

- When executing a task on an alternate Conda environment, Covalent no longer has to be installed on that environment. Previously, a Covalent object (the execution function as a TransportableObject) was passed to the environment. Now it is deserialized to a "normal" Python function, which is passed to the alternate Conda environment.

## [0.30.3] - 2022-03-11

### Fixed

- Fixed the order of output storage in `post_process` which should have been the order in which the electron functions are called instead of being the order in which they are executed. This fixes the order in which the replacement of function calls with their output happens, which further fixes any discrepencies in the results obtained by the user.

- Fixed the `post_process` test to check the order as well.

## [0.30.2] - 2022-03-11

### Changed

- Updated eventlet to 0.31.0

## [0.30.1] - 2022-03-10

### Fixed

- Eliminate unhandled exception in Covalent UI backend when calling fetch_result.

## [0.30.0] - 2022-03-09

### Added

- Skeleton code for writing the different services corresponding to each component in the open source refactor.
- OpenAPI specifications for each of the services.

## [0.29.3] - 2022-03-09

### Fixed

- Covalent UI is built in the Dockerfile, the setup file, the pypi workflow, the tests workflow, and the conda build script.

## [0.29.2] - 2022-03-09

### Added

- Defaults defined in executor plugins are read and used to update the in-memory config, as well as the user config file. But only if the parameter in question wasn't already defined.

### Changed

- Input parameter names and docstrings in _shared_files.config.update_config were changed for clarity.

## [0.29.1] - 2022-03-07

### Changed

- Updated fail-fast strategy to run all tests.

## [0.29.0] - 2022-03-07

### Added

- DispatchDB for storing dispatched results

### Changed

- UI loads dispatches from DispatchDB instead of browser local storage

## [0.28.3] - 2022-03-03

### Fixed

Installed executor plugins don't have to be referred to by their full module name. Eg, use "custom_executor", instead of "covalent_custom_plugin.custom_executor".

## [0.28.2] - 2022-03-03

### Added

- A brief overview of the tutorial structure in the MNIST classification tutorial.

## [0.28.1] - 2022-03-02

### Added

- Conda installation is only supported for Linux in the `Getting Started` guide.
- MNIST classifier tutorial.

### Removed

- Removed handling of default values of function parameters in `get_named_params` in `covalent/_shared_files/utils.py`. So, it is actually being handled by not being handled since now `named_args` and `named_kwargs` will only contain parameters that were passed during the function call and not all of them.

## [0.28.0] - 2022-03-02

### Added

- Lepton support, including for Python modules and C libraries
- How-to guides showing how to use leptons for each of these

## [0.27.6] - 2022-03-01

### Added

- Added feature development basic steps in CONTRIBUTING.md.
- Added section on locally building RTD (read the docs) in the contributing guide.

## [0.27.5] - 2022-03-01

### Fixed

- Missing UI input data after backend change - needed to be derived from graph for electrons, lattice inputs fixed on server-side, combining name and positional args
- Broken UI graph due to variable->edge_name renaming
- Missing UI executor data after server-side renaming

## [0.27.4] - 2022-02-28

### Fixed

- Path used in `covalent/executor/__init__.py` for executor plugin modules needed updating to `covalent/executor/executor_plugins`

### Removed

- Disabled workflow cancellation test due to inconsistent outcomes. Test will be re-enabled after cancellation mechanisms are investigated further.

## [0.27.3] - 2022-02-25

### Added

- Added `USING_DOCKER.md` guide for running docker container.
- Added cli args to covalent UI flask server `covalent_ui/app.py` to modify port and log file path.

### Removed

- Removed gunicorn from cli and Dockerfile.

### Changed

- Updated cli `covalent_dispatcher/_cli/service.py` to run flask server directly, and removed dispatcher and UI flags.
- Using Flask blueprints to merge Dispatcher and UI servers.
- Updated Dockerfile to run flask server directly.
- Creating server PID file manually in `covalent_dispatcher/_cli/service.py`.
- Updated tests and docs to reflect merged servers.
- Changed all mentions of port 47007 (for old UI server) to 48008.

## [0.27.2] - 2022-02-24

### Changed

- Removed unnecessary blockquotes from the How-To guide for creating custom executors
- Changed "Covalent Cloud" to "Covalent" in the main code text

## [0.27.1] - 2022-02-24

### Removed

- Removed AQ-Engineers from CODEOWNERS in order to fix PR review notifications

## [0.27.0] - 2022-02-24

### Added

- Support for positional only, positional or keyword, variable positional, keyword only, variable keyword types of parameters is now added, e.g an electron can now use variable args and variable kwargs if the number/names of parameters are unknown during definition as `def task(*args, **kwargs)` which wasn't possible before.

- `Lattice.args` added to store positional arguments passed to the lattice's workflow function.

- `get_named_params` function added in `_shared_files/utils.py` which will return a tuple containing named positional arguments and named keyword arguments. The names help in showing and storing these parameters in the transport graph.

- Tests to verify whether all kinds of input paramaters are supported by electron or a lattice.

### Changed

- No longer merging positional arguments with keyword arguments, instead they are separately stored in respective nodes in the transport graph.

- `inputs` returned from `_get_inputs` function in `covalent_dispatcher/_core/execution.py` now contains positional as well as keyword arguments which further get passed to the executor.

- Executors now support positional and keyword arguments as inputs to their executable functions.

- Result object's `_inputs` attribute now contains both `args` and `kwargs`.

- `add_node_for_nested_iterables` is renamed to `connect_node_with_others` and `add_node_to_graph` also renamed to `add_collection_node_to_graph` in `electron.py`. Some more variable renames to have appropriate self-explanatory names.

- Nodes and edges in the transport graph now have a better interface to assign attributes to them.

- Edge attribute `variable` renamed to `edge_name`.

- In `serialize` function of the transport graph, if `metadata_only` is True, then only `metadata` attribute of node and `source` and `target` attributes of edge are kept in the then return serialized `data`.

- Updated the tests wherever necessary to reflect the above changes

### Removed

- Deprecated `required_params_passed` since an error will automatically be thrown by the `build_graph` function if any of the required parameters are not passed.

- Removed duplicate attributes from nodes in the transport graph.

## [0.26.1] - 2022-02-23

### Added

- Added Local Executor section to the API read the docs.

## [0.26.0] - 2022-02-23

### Added

- Automated reminders to update the changelog

## [0.25.3] - 2022-02-23

## Added

- Listed common mocking commands in the CONTRIBUTING.md guide.
- Additional guidelines on testing.

## [0.25.2] - 2022-02-21

### Changed

- `backend` metadata name changed to `executor`.
- `_plan_workflow` usage updated to reflect how that executor related information is now stored in the specific executor object.
- Updated tests to reflect the above changes.
- Improved the dispatch cancellation test to provide a robust solution which earlier took 10 minutes to run with uncertainty of failing every now and then.

### Removed

- Removed `TaskExecutionMetadata` as a consequence of removing `execution_args`.

## [0.25.1] - 2022-02-18

### Fixed

- Tracking imports that have been used in the workflow takes less time.

### Added

- User-imports are included in the dispatch_source.py script. Covalent-related imports are commented out.

## [0.25.0] - 2022-02-18

### Added

- UI: Lattice draw() method displays in web UI
- UI: New navigation panel

### Changed

- UI: Animated graph changes, panel opacity

### Fixed

- UI: Fixed "Not Found" pages

## [0.24.21] - 2022-02-18

### Added

- RST document describing the expectations from a tutorial.

## [0.24.20] - 2022-02-17

### Added

- Added how to create custom executors

### Changed

- Changed the description of the hyperlink for choosing executors
- Fixed typos in doc/source/api/getting_started/how_to/execution/creating_custom_executors.ipynb

## [0.24.19] - 2022-02-16

### Added

- CODEOWNERS for certain files.

## [0.24.18] - 2022-02-15

### Added

- The user configuration file can now specify an executor plugin directory.

## [0.24.17] - 2022-02-15

### Added

- Added a how-to for making custom executors.

## [0.24.16] - 2022-02-12

### Added

- Errors now contain the traceback as well as the error message in the result object.
- Added test for `_post_process` in `tests/covalent_dispatcher_tests/_core/execution_test.py`.

### Changed

- Post processing logic in `electron` and dispatcher now relies on the order of execution in the transport graph rather than node's function names to allow for a more reliable pairing of nodes and their outputs.

- Renamed `init_test.py` in `tests/covalent_dispatcher_tests/_core/` to `execution_test.py`.

### Removed

- `exclude_from_postprocess` list which contained some non executable node types removed since only executable nodes are post processed now.

## [0.24.15] - 2022-02-11

### Fixed

- If a user's configuration file does not have a needed exeutor parameter, the default parameter (defined in _shared_files/defaults.py) is used.
- Each executor plugin is no longer initialized upon the import of Covalent. This allows required parameters in executor plugins.

## Changed

- Upon updating the configuration data with a user's configuration file, the complete set is written back to file.

## Added

- Tests for the local and base executors.

## [0.24.14] - 2022-02-11

### Added

- UI: add dashboard cards
- UI: add scaling dots background

### Changed

- UI: reduce sidebar font sizes, refine color theme
- UI: refine scrollbar styling, show on container hover
- UI: format executor parameters as YAML code
- UI: update syntax highlighting scheme
- UI: update index.html description meta tag

## [0.24.13] - 2022-02-11

### Added

- Tests for covalent/_shared_files/config.py

## [0.24.12] - 2022-02-10

### Added

- CodeQL code analyzer

## [0.24.11] - 2022-02-10

### Added

- A new dictionary `_DEFAULT_CONSTRAINTS_DEPRECATED` in defaults.py

### Changed

- The `_DEFAULT_CONSTRAINT_VALUES` dictionary now only contains the `backend` argument

## [0.24.10] - 2022-02-09

### Fixed

- Sporadically failing workflow cancellation test in tests/workflow_stack_test.py

## [0.24.9] - 2022-02-09

## Changed

- Implementation of `_port_from_pid` in covalent_dispatcher/_cli/service.py.

## Added

- Unit tests for command line interface (CLI) functionalities in covalent_dispatcher/_cli/service.py and covalent_dispatcher/_cli/cli.py.

## [0.24.8] - 2022-02-07

### Fixed

- If a user's configuration file does not have a needed parameter, the default parameter (defined in _shared_files/defaults.py) is used.

## [0.24.7] - 2022-02-07

### Added

- Typing: Add Type hint `dispatch_info` parameter.
- Documentation: Updated the return_type description in docstring.

### Changed

- Typing: Change return type annotation to `Generator`.

## [0.24.6] - 2022-02-06

### Added

- Type hint to `deserialize` method of `TransportableObject` of `covalent/_workflow/transport.py`.

### Changed

- Description of `data` in `deserialize` method of `TransportableObject` of `covalent/_workflow/transport.py` from `The serialized transportable object` to `Cloudpickled function`.

## [0.24.5] - 2022-02-05

### Fixed

- Removed dependence on Sentinel module

## [0.24.4] - 2022-02-04

### Added

- Tests across multiple versions of Python and multiple operating systems
- Documentation reflecting supported configurations

## [0.24.3] - 2022-02-04

### Changed

- Typing: Use `bool` in place of `Optional[bool]` as type annotation for `develop` parameter in `covalent_dispatcher.service._graceful_start`
- Typing: Use `Any` in place of `Optional[Any]` as type annotation for `new_value` parameter in `covalent._shared_files.config.get_config`

## [0.24.2] - 2022-02-04

### Fixed

- Updated hyperlink of "How to get the results" from "./collection/query_electron_execution_result" to "./collection/query_multiple_lattice_execution_results" in "doc/source/how_to/index.rst".
- Updated hyperlink of "How to get the result of a particular electron" from "./collection/query_multiple_lattice_execution_results" to "./collection/query_electron_execution_result" in "doc/source/how_to/index.rst".

## [0.24.1] - 2022-02-04

### Changed

- Changelog entries are now required to have the current date to enforce ordering.

## [0.24.0] - 2022-02-03

### Added

- UI: log file output - display in Output tab of all available log file output
- UI: show lattice and electron inputs
- UI: display executor attributes
- UI: display error message on failed status for lattice and electron

### Changed

- UI: re-order sidebar sections according to latest figma designs
- UI: update favicon
- UI: remove dispatch id from tab title
- UI: fit new uuids
- UI: adjust theme text primary and secondary colors

### Fixed

- UI: auto-refresh result state on initial render of listing and graph pages
- UI: graph layout issues: truncate long electron/param names

## [0.23.0] - 2022-02-03

### Added

- Added `BaseDispatcher` class to be used for creating custom dispatchers which allow connection to a dispatcher server.
- `LocalDispatcher` inheriting from `BaseDispatcher` allows connection to a local dispatcher server running on the user's machine.
- Covalent only gives interface to the `LocalDispatcher`'s `dispatch` and `dispatch_sync` methods.
- Tests for both `LocalDispatcher` and `BaseDispatcher` added.

### Changed

- Switched from using `lattice.dispatch` and `lattice.dispatch_sync` to `covalent.dispatch` and `covalent.dispatch_sync`.
- Dispatcher address now is passed as a parameter (`dispatcher_addr`) to `covalent.dispatch` and `covalent.dispatch_sync` instead of a metadata field to lattice.
- Updated tests, how tos, and tutorials to use `covalent.dispatch` and `covalent.dispatch_sync`.
- All the contents of `covalent_dispatcher/_core/__init__.py` are moved to `covalent_dispatcher/_core/execution.py` for better organization. `__init__.py` only contains function imports which are needed by external modules.
- `dispatch`, `dispatch_sync` methods deprecated from `Lattice`.

### Removed

- `_server_dispatch` method removed from `Lattice`.
- `dispatcher` metadata field removed from `lattice`.

## [0.22.19] - 2022-02-03

### Fixed

- `_write_dispatch_to_python_file` isn't called each time a task is saved. It is now only called in the final save in `_run_planned_workflow` (in covalent_dispatcher/_core/__init__.py).

## [0.22.18] - 2022-02-03

### Fixed

- Added type information to result.py

## [0.22.17] - 2022-02-02

### Added

- Replaced `"typing.Optional"` with `"str"` in covalent/executor/base.py
- Added missing type hints to `get_dispatch_context` and `write_streams_to_file` in covalent/executor/base.py, BaseExecutor

## [0.22.16] - 2022-02-02

### Added

- Functions to check if UI and dispatcher servers are running.
- Tests for the `is_ui_running` and `is_server_running` in covalent_dispatcher/_cli/service.py.

## [0.22.15] - 2022-02-01

### Fixed

- Covalent CLI command `covalent purge` will now stop the servers before deleting all the pid files.

### Added

- Test for `purge` method in covalent_dispatcher/_cli/service.py.

### Removed

- Unused `covalent_dispatcher` import from covalent_dispatcher/_cli/service.py.

### Changed

- Moved `_config_manager` import from within the `purge` method to the covalent_dispatcher/_cli/service.py for the purpose of mocking in tests.

## [0.22.14] - 2022-02-01

### Added

- Type hint to `_server_dispatch` method in `covalent/_workflow/lattice.py`.

## [0.22.13] - 2022-01-26

### Fixed

- When the local executor's `log_stdout` and `log_stderr` config variables are relative paths, they should go inside the results directory. Previously that was queried from the config, but now it's queried from the lattice metadata.

### Added

- Tests for the corresponding functions in (`covalent_dispatcher/_core/__init__.py`, `covalent/executor/base.py`, `covalent/executor/executor_plugins/local.py` and `covalent/executor/__init__.py`) affected by the bug fix.

### Changed

- Refactored `_delete_result` in result manager to give the option of deleting the result parent directory.

## [0.22.12] - 2022-01-31

### Added

- Diff check in pypi.yml ensures correct files are packaged

## [0.22.11] - 2022-01-31

### Changed

- Removed codecov token
- Removed Slack notifications from feature branches

## [0.22.10] - 2022-01-29

### Changed

- Running tests, conda, and version workflows on pull requests, not just pushes

## [0.22.9] - 2022-01-27

### Fixed

- Fixing version check action so that it doesn't run on commits that are in develop
- Edited PR template so that markdown checklist appears properly

## [0.22.8] - 2022-01-27

### Fixed

- publish workflow, using `docker buildx` to build images for x86 and ARM, prepare manifest and push to ECR so that pulls will match the correct architecture.
- typo in CONTRIBUTING
- installing `gcc` in Docker image so Docker can build wheels for `dask` and other packages that don't provide ARM wheels

### Changed

- updated versions in `requirements.txt` for `matplotlib` and `dask`

## [0.22.7] - 2022-01-27

### Added

- `MANIFEST.in` did not have `covalent_dispatcher/_service` in it due to which the PyPi package was not being built correctly. Added the `covalent_dispatcher/_service` to the `MANIFEST.in` file.

### Fixed

- setuptools properly including data files during installation

## [0.22.6] - 2022-01-26

### Fixed

- Added service folder in covalent dispatcher to package.

## [0.22.5] - 2022-01-25

### Fixed

- `README.md` images now use master branch's raw image urls hosted on <https://github.com> instead of <https://raw.githubusercontent.com>. Also, switched image rendering from html to markdown.

## [0.22.4] - 2022-01-25

### Fixed

- dispatcher server app included in sdist
- raw image urls properly used

## [0.22.3] - 2022-01-25

### Fixed

- raw image urls used in readme

## [0.22.2] - 2022-01-25

### Fixed

- pypi upload

## [0.22.1] - 2022-01-25

### Added

- Code of conduct
- Manifest.in file
- Citation info
- Action to upload to pypi

### Fixed

- Absolute URLs used in README
- Workflow badges updated URLs
- `install_package_data` -> `include_package_data` in `setup.py`

## [0.22.0] - 2022-01-25

### Changed

- Using public ECR for Docker release

## [0.21.0] - 2022-01-25

### Added

- GitHub pull request templates

## [0.20.0] - 2022-01-25

### Added

- GitHub issue templates

## [0.19.0] - 2022-01-25

### Changed

- Covalent Beta Release

## [0.18.9] - 2022-01-24

### Fixed

- iframe in the docs landing page is now responsive

## [0.18.8] - 2022-01-24

### Changed

- Temporarily removed output tab
- Truncated dispatch id to fit left sidebar, add tooltip to show full id

## [0.18.7] - 2022-01-24

### Changed

- Many stylistic improvements to documentation, README, and CONTRIBUTING.

## [0.18.6] - 2022-01-24

### Added

- Test added to check whether an already decorated function works as expected with Covalent.
- `pennylane` package added to the `requirements-dev.txt` file.

### Changed

- Now using `inspect.signature` instead of `function.__code__` to get the names of function's parameters.

## [0.18.5] - 2022-01-21

### Fixed

- Various CI fixes, including rolling back regression in version validation, caching on s3 hosted badges, applying releases and tags correctly.

## [0.18.4] - 2022-01-21

### Changed

- Removed comments and unused functions in covalent_dispatcher
- `result_class.py` renamed to `result.py`

### Fixed

- Version was not being properly imported inside `covalent/__init__.py`
- `dispatch_sync` was not previously using the `results_dir` metadata field

### Removed

- Credentials in config
- `generate_random_filename_in_cache`
- `is_any_atom`
- `to_json`
- `show_subgraph` option in `draw`
- `calculate_node`

## [0.18.3] - 2022-01-20

### Fixed

- The gunicorn servers now restart more gracefully

## [0.18.2] - 2022-01-21

### Changed

- `tempdir` metadata field removed and replaced with `executor.local.cache_dir`

## [0.18.1] - 2022-01-11

## Added

- Concepts page

## [0.18.0] - 2022-01-20

### Added

- `Result.CANCELLED` status to represent the status of a cancelled dispatch.
- Condition to cancel the whole dispatch if any of the nodes are cancelled.
- `cancel_workflow` function which uses a shared variable provided by Dask (`dask.distributed.Variable`) in a dask client to inform nodes to stop execution.
- Cancel function for dispatcher server API which will allow the server to terminate the dispatch.
- How to notebook for cancelling a dispatched job.
- Test to verify whether cancellation of dispatched jobs is working as expected.
- `cancel` function is available as `covalent.cancel`.

### Changed

- In file `covalent/_shared_files/config.py` instead of using a variable to store and then return the config data, now directly returning the configuration.
- Using `fire_and_forget` to dispatch a job instead of a dictionary of Dask's `Future` objects so that we won't have to manage the lifecycle of those futures.
- The `test_run_dispatcher` test was changed to reflect that the dispatcher no longer uses a dictionary of future objects as it was not being utilized anywhere.

### Removed

- `with dask_client` context was removed as the client created in `covalent_dispatcher/_core/__init__.py` is already being used even without the context. Furthermore, it creates issues when that context is exited which is unnecessary at the first place hence not needed to be resolved.

## [0.17.5] - 2022-01-19

### Changed

- Results directory uses a relative path by default and can be overridden by the environment variable `COVALENT_RESULTS_DIR`.

## [0.17.4] - 2022-01-19

### Changed

- Executor parameters use defaults specified in config TOML
- If relative paths are supplied for stdout and stderr, those files are created inside the results directory

## [0.17.3] - 2022-01-18

### Added

- Sync function
- Covalent CLI tool can restart in developer mode

### Fixed

- Updated the UI address referenced in the README

## [0.17.2] - 2022-01-12

### Added

- Quantum gravity tutorial

### Changed

- Moved VERSION file to top level

## [0.17.1] - 2022-01-19

### Added

- `error` attribute was added to the results object to show which node failed and the reason behind it.
- `stdout` and `stderr` attributes were added to a node's result to store any stdout and stderr printing done inside an electron/node.
- Test to verify whether `stdout` and `stderr` are being stored in the result object.

### Changed

- Redesign of how `redirect_stdout` and `redirect_stderr` contexts in executor now work to allow storing their respective outputs.
- Executors now also return `stdout` and `stderr` strings, along with the execution output, so that they can be stored in their result object.

## [0.17.0] - 2022-01-18

### Added

- Added an attribute `__code__` to electron and lattice which is a copy of their respective function's `__code__` attribute.
- Positional arguments, `args`, are now merged with keyword arguments, `kwargs`, as close as possible to where they are passed. This was done to make sure we support both with minimal changes and without losing the name of variables passed.
- Tests to ensure usage of positional arguments works as intended.

### Changed

- Slight rework to how any print statements in lattice are sent to null.
- Changed `test_dispatcher_functional` in `basic_dispatcher_test.py` to account for the support of `args` and removed a an unnecessary `print` statement.

### Removed

- Removed `args` from electron's `init` as it wasn't being used anywhere.

## [0.16.1] - 2022-01-18

### Changed

- Requirement changed from `dask[complete]` to `dask[distributed]`.

## [0.16.0] - 2022-01-14

### Added

- New UI static demo build
- New UI toolbar functions - orientation, toggle params, minimap
- Sortable and searchable lattice name row

### Changed

- Numerous UI style tweaks, mostly around dispatches table states

### Fixed

- Node sidebar info now updates correctly

## [0.15.11] - 2022-01-18

### Removed

- Unused numpy requirement. Note that numpy is still being installed indirectly as other packages in the requirements rely on it.

## [0.15.10] - 2022-01-16

## Added

- How-to guide for Covalent dispatcher CLI.

## [0.15.9] - 2022-01-18

### Changed

- Switched from using human readable ids to using UUIDs

### Removed

- `human-id` package was removed along with its mention in `requirements.txt` and `meta.yaml`

## [0.15.8] - 2022-01-17

### Removed

- Code breaking text from CLI api documentation.
- Unwanted covalent_dispatcher rst file.

### Changed

- Installation of entire covalent_dispatcher instead of covalent_dispatcher/_service in setup.py.

## [0.15.7] - 2022-01-13

### Fixed

- Functions with multi-line or really long decorators are properly serialized in dispatch_source.py.
- Multi-line Covalent output is properly commented out in dispatch_source.py.

## [0.15.6] - 2022-01-11

### Fixed

- Sub-lattice functions are successfully serialized in the utils.py get_serialized_function_str.

### Added

- Function to scan utilized source files and return a set of imported modules (utils.get_imports_from_source)

## [0.15.5] - 2022-01-12

### Changed

- UI runs on port 47007 and the dispatcher runs on port 48008. This is so that when the servers are later merged, users continue using port 47007 in the browser.
- Small modifications to the documentation
- Small fix to the README

### Removed

- Removed a directory `generated` which was improperly added
- Dispatcher web interface
- sqlalchemy requirement

## [0.15.4] - 2022-01-11

### Changed

- In file `covalent/executor/base.py`, `pickle` was changed to `cloudpickle` because of its universal pickling ability.

### Added

- In docstring of `BaseExecutor`, a note was added specifying that `covalent` with its dependencies is assumed to be installed in the conda environments.
- Above note was also added to the conda env selector how-to.

## [0.15.3] - 2022-01-11

### Changed

- Replaced the generic `RuntimeError` telling users to check if there is an object manipulation taking place inside the lattice to a simple warning. This makes the original error more visible.

## [0.15.2] - 2022-01-11

### Added

- If condition added for handling the case where `__getattr__` of an electron is accessed to detect magic functions.

### Changed

- `ActiveLatticeManager` now subclasses from `threading.local` to make it thread-safe.
- `ValueError` in the lattice manager's `claim` function now also shows the name of the lattice that is currently claimed.
- Changed docstring of `ActiveLatticeManager` to note that now it is thread-safe.
- Sublattice dispatching now no longer deletes the result object file and is dispatched normally instead of in a serverless manner.
- `simulate_nitrogen_and_copper_slab_interaction.ipynb` notebook tutorial now does normal dispatching as well instead of serverless dispatching. Also, now 7 datapoints will be shown instead of 10 earlier.

## [0.15.1] - 2022-01-11

### Fixed

- Passing AWS credentials to reusable workflows as a secret

## [0.15.0] - 2022-01-10

### Added

- Action to push development image to ECR

### Changed

- Made the publish action reusable and callable

## [0.14.1] - 2022-01-02

### Changed

- Updated the README
- Updated classifiers in the setup.py file
- Massaged some RTD pages

## [0.14.0] - 2022-01-07

### Added

- Action to push static UI to S3

## [0.13.2] - 2022-01-07

### Changed

- Completed new UI design work

## [0.13.1] - 2022-01-02

### Added

- Added eventlet requirement

### Changed

- The CLI tool can now manage the UI flask server as well
- [Breaking] The CLI option `-t` has been changed to `-d`, which starts the servers in developer mode and exposes unit tests to the server.

## [0.13.0] - 2022-01-01

### Added

- Config manager in `covalent/_shared_files/config.py`
- Default location for the main config file can be overridden using the environment variable `COVALENT_CONFIG_DIR`
- Ability to set and get configuration using `get_config` and `set_config`

### Changed

- The flask servers now reference the config file
- Defaults reference the config file

### Fixed

- `ValueError` caught when running `covalent stop`
- One of the functional tests was using a malformed path

### Deprecated

- The `electron.to_json` function
- The `generate_random_filename_in_cache` function

### Removed

- The `get_api_token` function

## [0.12.13] - 2022-01-04

## Removed

- Tutorial section headings

## Fixed

- Plot background white color

## [0.12.12] - 2022-01-06

### Fixed

- Having a print statement inside electron and lattice code no longer causes the workflow to fail.

## [0.12.11] - 2022-01-04

### Added

- Completed UI feature set for first release

### Changed

- UI server result serialization improvements
- UI result update webhook no longer fails on request exceptions, logs warning intead

## [0.12.10] - 2021-12-17

### Added

- Astrophysics tutorial

## [0.12.9] - 2022-01-04

### Added

- Added `get_all_node_results` method in `result_class.py` to return result of all node executions.

- Added `test_parallelilization` test to verify whether the execution is now being achieved in parallel.

### Changed

- Removed `LocalCluster` cluster creation usage to a simple `Client` one from Dask.

- Removed unnecessary `to_run` function as we no longer needed to run execution through an asyncio loop.

- Removed `async` from function definition of previously asynchronous functions, `_run_task`, `_run_planned_workflow`, `_plan_workflow`, and `_run_workflow`.

- Removed `uvloop` from requirements.

- Renamed `test_get_results` to `test_get_result`.

- Reran the how to notebooks where execution time was mentioned.

- Changed how `dispatch_info` context manager was working to account for multiple nodes accessing it at the same time.

## [0.12.8] - 2022-01-02

### Changed

- Changed the software license to GNU Affero 3.0

### Removed

- `covalent-ui` directory

## [0.12.7] - 2021-12-29

### Fixed

- Gunicorn logging now uses the `capture-output` flag instead of redirecting stdout and stderr

## [0.12.6] - 2021-12-23

### Changed

- Cleaned up the requirements and moved developer requirements to a separate file inside `tests`

## [0.12.5] - 2021-12-16

### Added

- Conda build CI job

## [0.12.4] - 2021-12-23

### Changed

- Gunicorn server now checks for port availability before starting

### Fixed

- The `covalent start` function now prints the correct port if the server is already running.

## [0.12.3] - 2021-12-14

### Added

- Covalent tutorial comparing quantum support vector machines with support vector machine algorithms implemented in qiskit and scikit-learn.

## [0.12.2] - 2021-12-16

### Fixed

- Now using `--daemon` in gunicorn to start the server, which was the original intention.

## [0.12.1] - 2021-12-16

### Fixed

- Removed finance references from docs
- Fixed some other small errors

### Removed

- Removed one of the failing how-to tests from the functional test suite

## [0.12.0] - 2021-12-16

### Added

- Web UI prototype

## [0.11.1] - 2021-12-14

### Added

- CLI command `covalent status` shows port information

### Fixed

- gunicorn management improved

## [0.11.0] - 2021-12-14

### Added

- Slack notifications for test status

## [0.10.4] - 2021-12-15

### Fixed

- Specifying a non-default results directory in a sub-lattice no longer causes a failure in lattice execution.

## [0.10.3] - 2021-12-14

### Added

- Functional tests for how-to's in documentation

### Changed

- Moved example script to a functional test in the pipeline
- Added a test flag to the CLI tool

## [0.10.2] - 2021-12-14

### Fixed

- Check that only `kwargs` without any default values in the workflow definition need to be passed in `lattice.draw(ax=ax, **kwargs)`.

### Added

- Function to check whether all the parameters without default values for a callable function has been passed added to shared utils.

## [0.10.1] - 2021-12-13

### Fixed

- Content and style fixes for getting started doc.

## [0.10.0] - 2021-12-12

### Changed

- Remove all imports from the `covalent` to the `covalent_dispatcher`, except for `_dispatch_serverless`
- Moved CLI into `covalent_dispatcher`
- Moved executors to `covalent` directory

## [0.9.1] - 2021-12-13

### Fixed

- Updated CONTRIBUTING to clarify docstring style.
- Fixed docstrings for `calculate_node` and `check_constraint_specific_sum`.

## [0.9.0] - 2021-12-10

### Added

- `prefix_separator` for separating non-executable node types from executable ones.

- `subscript_prefix`, `generator_prefix`, `sublattice_prefix`, `attr_prefix` for prefixes of subscripts, generators,
  sublattices, and attributes, when called on an electron and added to the transport graph.

- `exclude_from_postprocess` list of prefixes to denote those nodes which won't be used in post processing the workflow.

- `__int__()`, `__float__()`, `__complex__()` for converting a node to an integer, float, or complex to a value of 0 then handling those types in post processing.

- `__iter__()` generator added to Electron for supporting multiple return values from an electron execution.

- `__getattr__()` added to Electron for supporting attribute access on the node output.

- `__getitem__()` added to Electron for supporting subscripting on the node output.

- `electron_outputs` added as an attribute to lattice.

### Changed

- `electron_list_prefix`, `electron_dict_prefix`, `parameter_prefix` modified to reflect new way to assign prefixes to nodes.

- In `build_graph` instead of ignoring all exceptions, now the exception is shown alongwith the runtime error notifying that object manipulation should be avoided inside a lattice.

- `node_id` changed to `self.node_id` in Electron's `__call__()`.

- `parameter` type electrons now have the default metadata instead of empty dictionary.

- Instead of deserializing and checking whether a sublattice is there, now a `sublattice_prefix` is used to denote when a node is a sublattice.

- In `dispatcher_stack_test`, `test_dispatcher_flow` updated to indicate the new use of `parameter_prefix`.

### Fixed

- When an execution fails due to something happening in `run_workflow`, then result object's status is now failed and the object is saved alongwith throwing the appropriate exception.

## [0.8.5] - 2021-12-10

### Added

- Added tests for choosing specific executors inside electron initialization.
- Added test for choosing specific Conda environments inside electron initialization.

## [0.8.4] - 2021-12-10

### Changed

- Removed _shared_files directory and contents from covalent_dispatcher. Logging in covalent_dispatcher now uses the logger in covalent/_shared_files/logging.py.

## [0.8.3] - 2021-12-10

### Fixed

- Decorator symbols were added to the pseudo-code in the quantum chemistry tutorial.

## [0.8.2] - 2021-12-06

### Added

- Quantum chemistry tutorial.

## [0.8.1] - 2021-12-08

### Added

- Docstrings with typehints for covalent dispatcher functions added.

### Changed

- Replaced `node` to `node_id` in `electron.py`.

- Removed unnecessary `enumerate` in `covalent_dispatcher/_core/__init__.py`.

- Removed `get_node_device_mapping` function from `covalent_dispatcher/_core/__init__.py`
  and moved the definition to directly add the mapping to `workflow_schedule`.

- Replaced iterable length comparison for `executor_specific_exec_cmds` from `if len(executor_specific_exec_cmds) > 0`
  to `if executor_specific_exec_cmds`.

## [0.8.0] - 2021-12-03

### Added

- Executors can now accept the name of a Conda environment. If that environment exists, the operations of any electron using that executor are performed in that Conda environment.

## [0.7.6] - 2021-12-02

### Changed

- How to estimate lattice execution time has been renamed to How to query lattice execution time.
- Change result querying syntax in how-to guides from `lattice.get_result` to
  `covalent.get_result`.
- Choose random port for Dask dashboard address by setting `dashboard_address` to ':0' in
  `LocalCluster`.

## [0.7.5] - 2021-12-02

### Fixed

- "Default" executor plugins are included as part of the package upon install.

## [0.7.4] - 2021-12-02

### Fixed

- Upgraded dask to 2021.10.0 based on a vulnerability report

## [0.7.3] - 2021-12-02

### Added

- Transportable object tests
- Transport graph tests

### Changed

- Variable name node_num to node_id
- Variable name node_idx to node_id

### Fixed

- Transport graph `get_dependencies()` method return type was changed from Dict to List

## [0.7.2] - 2021-12-01

### Fixed

- Date handling in changelog validation

### Removed

- GitLab CI YAML

## [0.7.1] - 2021-12-02

### Added

- A new parameter to a node's result called `sublattice_result` is added.
  This will be of a `Result` type and will contain the result of that sublattice's
  execution. If a normal electron is executed, this will be `None`.

- In `_delete_result` function in `results_manager.py`, an empty results directory
  will now be deleted.

- Name of a sublattice node will also contain `(sublattice)`.

- Added `_dispatch_sync_serverless` which synchronously dispatches without a server
  and waits for a result to be returned. This is the method used to dispatch a sublattice.

- Test for sublatticing is added.

- How-to guide added for sublatticing explaining the new features.

### Changed

- Partially changed `draw` function in `lattice.py` to also draw the subgraph
  of the sublattice when drawing the main graph of the lattice. The change is
  incomplete as we intend to add this feature later.

- Instead of returning `plt`, `draw` now returns the `ax` object.

- `__call__` function in `lattice.py` now runs the lattice's function normally
  instead of dispatching it.

- `_run_task` function now checks whether current node is a sublattice and acts
  accordingly.

### Fixed

- Unnecessary lines to rename the node's name in `covalent_dispatcher/_core/__init__.py` are removed.

- `test_electron_takes_nested_iterables` test was being ignored due to a spelling mistake. Fixed and
  modified to follow the new pattern.

## [0.7.0] - 2021-12-01

### Added

- Electrons can now accept an executor object using the "backend" keyword argument. "backend" can still take a string naming the executor module.
- Electrons and lattices no longer have Slurm metadata associated with the executor, as that information should be contained in the executor object being used as an input argument.
- The "backend" keyword can still be a string specifying the executor module, but only if the executor doesn't need any metadata.
- Executor plugin classes are now directly available to covalent, eg: covalent.executor.LocalExecutor().

## [0.6.7] - 2021-12-01

### Added

- Docstrings without examples for all the functions in core covalent.
- Typehints in those functions as well.
- Used `typing.TYPE_CHECKING` to prevent cyclic imports when writing typehints.

### Changed

- `convert_to_lattice_function` renamed to `convert_to_lattice_function_call`.
- Context managers now raise a `ValueError` instead of a generic `Exception`.

## [0.6.6] - 2021-11-30

### Fixed

- Fixed the version used in the documentation
- Fixed the badge URLs to prevent caching

## [0.6.5] - 2021-11-30

### Fixed

- Broken how-to links

### Removed

- Redundant lines from .gitignore
- *.ipynb from .gitignore

## [0.6.4] - 2021-11-30

### Added

- How-to guides for workflow orchestration.
  - How to construct an electron
  - How to construct a lattice
  - How to add an electron to lattice
  - How to visualize the lattice
  - How to add constraints to lattices
- How-to guides for workflow and subtask execution.
  - How to execute individual electrons
  - How to execute a lattice
  - How to execute multiple lattices
- How-to guides for status querying.
  - How to query electron execution status
  - How to query lattice execution status
  - How to query lattice execution time
- How-to guides for results collection
  - How to query electron execution results
  - How to query lattice execution results
  - How to query multiple lattice execution results
- Str method for the results object.

### Fixed

- Saving the electron execution status when the subtask is running.

## [0.6.3] - 2021-11-29

### Removed

- JWT token requirement.
- Covalent dispatcher login requirement.
- Update covalent login reference in README.md.
- Changed the default dispatcher server port from 5000 to 47007.

## [0.6.2] - 2021-11-28

### Added

- Github action for tests and coverage
- Badges for tests and coverage
- If tests pass then develop is pushed to master
- Add release action which tags and creates a release for minor version upgrades
- Add badges action which runs linter, and upload badges for version, linter score, and platform
- Add publish action (and badge) which builds a Docker image and uploads it to the AWS ECR

## [0.6.1] - 2021-11-27

### Added

- Github action which checks version increment and changelog entry

## [0.6.0] - 2021-11-26

### Added

- New Covalent RTD theme
- sphinx extension sphinx-click for CLI RTD
- Sections in RTD
- init.py in both covalent-dispatcher logger module and cli module for it to be importable in sphinx

### Changed

- docutils version that was conflicting with sphinx

### Removed

- Old aq-theme

## [0.5.1] - 2021-11-25

### Added

- Integration tests combining both covalent and covalent-dispatcher modules to test that
  lattice workflow are properly planned and executed.
- Integration tests for the covalent-dispatcher init module.
- pytest-asyncio added to requirements.

## [0.5.0] - 2021-11-23

### Added

- Results manager file to get results from a file, delete a result, and redispatch a result object.
- Results can also be awaited to only return a result if it has either been completed or failed.
- Results class which is used to store the results with all the information needed to be used again along with saving the results to a file functionality.
- A result object will be a mercurial object which will be updated by the dispatcher and saved to a file throughout the dispatching and execution parts.
- Direct manipulation of the transport graph inside a result object takes place.
- Utility to convert a function definition string to a function and vice-versa.
- Status class to denote the status of a result object and of each node execution in the transport graph.
- Start and end times are now also stored for each node execution as well as for the whole dispatch.
- Logging of `stdout` and `stderr` can be done by passing in the `log_stdout`, `log_stderr` named metadata respectively while dispatching.
- In order to get the result of a certain dispatch, the `dispatch_id`, the `results_dir`, and the `wait` parameter can be passed in. If everything is default, then only the dispatch id is required, waiting will not be done, and the result directory will be in the current working directory with folder name as `results/` inside which every new dispatch will have a new folder named according to their respective dispatch ids, containing:
  - `result.pkl` - (Cloud)pickled result object.
  - `result_info.yaml` - yaml file with high level information about the result and its execution.
  - `dispatch_source.py` - python file generated, containing the original function definitions of lattice and electrons which can be used to dispatch again.

### Changed

- `logfile` named metadata is now `slurm_logfile`.
- Instead of using `jsonpickle`, `cloudpickle` is being used everywhere to maintain consistency.
- `to_json` function uses `json` instead of `jsonpickle` now in electron and lattice definitions.
- `post_processing` moved to the dispatcher, so the dispatcher will now store a finished execution result in the results folder as specified by the user with no requirement of post processing it from the client/user side.
- `run_task` function in dispatcher modified to check if a node has completed execution and return it if it has, else continue its execution. This also takes care of cases if the server has been closed mid execution, then it can be started again from the last saved state, and the user won't have to wait for the whole execution.
- Instead of passing in the transport graph and dispatch id everywhere, the result object is being passed around, except for the `asyncio` part where the dispatch id and results directory is being passed which afterwards lets the core dispatcher know where to get the result object from and operate on it.
- Getting result of parent node executions of the graph, is now being done using the result object's graph. Storing of each execution's result is also done there.
- Tests updated to reflect the changes made. They are also being run in a serverless manner.

### Removed

- `LatticeResult` class removed.
- `jsonpickle` requirement removed.
- `WorkflowExecutionResult`, `TaskExecutionResult`, and `ExecutionError` singleton classes removed.

### Fixed

- Commented out the `jwt_required()` part in `covalent-dispatcher/_service/app.py`, may be removed in later iterations.
- Dispatcher server will now return the error message in the response of getting result if it fails instead of sending every result ever as a response.

## [0.4.3] - 2021-11-23

### Added

- Added a note in Known Issues regarding port conflict warning.

## [0.4.2] - 2021-11-24

### Added

- Added badges to README.md

## [0.4.1] - 2021-11-23

### Changed

- Removed old coverage badge and fixed the badge URL

## [0.4.0] - 2021-11-23

### Added

- Codecov integrations and badge

### Fixed

- Detached pipelines no longer created

## [0.3.0] - 2021-11-23

### Added

- Wrote a Code of Conduct based on <https://www.contributor-covenant.org/>
- Added installation and environment setup details in CONTRIBUTING
- Added Known Issues section to README

## [0.2.0] - 2021-11-22

### Changed

- Removed non-open-source executors from Covalent. The local SLURM executor is now
- a separate repo. Executors are now plugins.

## [0.1.0] - 2021-11-19

### Added

- Pythonic CLI tool. Install the package and run `covalent --help` for a usage description.
- Login and logout functionality.
- Executor registration/deregistration skeleton code.
- Dispatcher service start, stop, status, and restart.

### Changed

- JWT token is stored to file instead of in an environment variable.
- The Dask client attempts to connect to an existing server.

### Removed

- Removed the Bash CLI tool.

### Fixed

- Version assignment in the covalent init file.

## [0.0.3] - 2021-11-17

### Fixed

- Fixed the Dockerfile so that it runs the dispatcher server from the covalent repo.

## [0.0.2] - 2021-11-15

### Changed

- Single line change in ci script so that it doesn't exit after validating the version.
- Using `rules` in `pytest` so that the behavior in test stage is consistent.

## [0.0.1] - 2021-11-15

### Added

- CHANGELOG.md to track changes (this file).
- Semantic versioning in VERSION.
- CI pipeline job to enforce versioning.<|MERGE_RESOLUTION|>--- conflicted
+++ resolved
@@ -7,18 +7,16 @@
 
 ## [UNRELEASED]
 
-<<<<<<< HEAD
 ## Added
 
 - Added UI backend component to serve post-refactor frontend and dispatch websocket messages to UI using Socket.io
 - Updated UI socket.io configuration to use different ws path, and using localstorage for fetching all results (temporary)
-=======
+
 ## [0.37.1] - 2022-03-29
 
 ### Fixed
 
 - Oneline bugfix in tests.yml
->>>>>>> 9fe7c31a
 
 ## [0.37.0] - 2022-03-29
 
