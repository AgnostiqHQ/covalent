--- conflicted
+++ resolved
@@ -5,9 +5,8 @@
 The format is based on [Keep a Changelog](https://keepachangelog.com/en/1.0.0/),
 and this project adheres to [Semantic Versioning](https://semver.org/spec/v2.0.0.html).
 
-<<<<<<< HEAD
 ## [UNRELEASED]
-=======
+
 ## [0.25.0] - 2022-02-18
 
 ### Added
@@ -110,7 +109,6 @@
 ### Added
 
 - Tests for covalent/_shared_files/config.py
->>>>>>> bd628da7
 
 ## [0.24.12] - 2022-02-10
 
