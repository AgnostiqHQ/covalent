--- conflicted
+++ resolved
@@ -7,11 +7,9 @@
 
 ## [UNRELEASED]
 
-<<<<<<< HEAD
 ### Added
 
 - Set up alembic migrations & added migration guide (`alembic/README.md`)
-=======
 ## [0.127.0] - 2022-07-11
 
 ### Authors
@@ -63,7 +61,6 @@
 ### Added
 
 - Dask Cluster CLI functional/unit tests
->>>>>>> 03dca235
 
 ### Docs
 
