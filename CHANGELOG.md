--- conflicted
+++ resolved
@@ -7,11 +7,10 @@
 
 ## [UNRELEASED]
 
-<<<<<<< HEAD
 ### Fixed
 
 - Fixes Reverse IP problem. All References to `0.0.0.0` are changed to `localhost` . More details can be found [here](https://github.com/AgnostiqHQ/covalent/issues/202)
-=======
+
 ### Docs
 
 - Adding a RTD tutorial/steps on creating a custom executor
@@ -115,7 +114,6 @@
 ### Operations
 
 - Fixing the retry block for tests
->>>>>>> 2d6a2a99
 
 ## [0.132.0] - 2022-07-14
 
