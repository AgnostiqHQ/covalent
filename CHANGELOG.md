--- conflicted
+++ resolved
@@ -7,10 +7,10 @@
 
 ## [UNRELEASED]
 
-<<<<<<< HEAD
-### Added
-
-=======
+### Changed
+
+- Changed global variable executor_plugin_name to EXECUTOR_PLUGIN_NAME in executors to conform with PEP8.
+
 ## [0.50.0] - 2022-04-03
 
 ### Added
@@ -24,7 +24,7 @@
 
 ### Removed
 
-- Removed redundant local storage cache on frontend  
+- Removed redundant local storage cache on frontend
 
 ## [0.49.1] - 2022-04-01
 
@@ -88,12 +88,7 @@
 
 ### Tests
 
->>>>>>> 28387831
 - Added a test for the `_check_version` method in `covalent/executor/__init__.py`.
-
-### Changed
-
-- Changed global variable executor_plugin_name to EXECUTOR_PLUGIN_NAME in executors to conform with PEP8.
 
 ## [0.44.0] - 2022-03-31
 
