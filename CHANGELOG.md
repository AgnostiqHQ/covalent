# Changelog

All notable changes to this project will be documented in this file.

The format is based on [Keep a Changelog](https://keepachangelog.com/en/1.0.0/),
and this project adheres to [Semantic Versioning](https://semver.org/spec/v2.0.0.html).

## [UNRELEASED]

<<<<<<< HEAD
### Changed

- Result.save() has been deprecated in favor of Result.persist() and querying the database directly.
=======
## [0.134.0] - 2022-07-15

### Authors

- Casey Jao <casey@agnostiq.ai>
- Co-authored-by: Scott Wyman Neagle <scott@agnostiq.ai>


### Changed

- Covalent server can now process workflows without having their deps installed
>>>>>>> c1b5790c

## [0.133.0] - 2022-07-15

### Authors

- Will Cunningham <wjcunningham7@users.noreply.github.com>


### Removed

- Removed the deprecated function `draw_inline` as well as the `matplotlib` dependency.

### Operations

- Fixing the retry block for tests

## [0.132.0] - 2022-07-14

### Authors

- Will Cunningham <wjcunningham7@users.noreply.github.com>


### Added

- Bash lepton support reintroduced with some UX modifications to the Lepton class. Leptons which use scripting languages can be specified as either (1) a command run in the shell/console or (2) a call to a function in a library/script. Leptons which use compiled languages must specify a library and a function name.
- The keyword argument `display_name` can be used to override the name appearing in the UI. Particularly useful when the lepton is a command.
- All arguments except for language are now keyword arguments.
- Keyword arguments passed to a Bash lepton are understood to define environment variables within the shell.
- Non-keyword arguments fill in `$1`, `$2`, etc.
- Named outputs enumerate variables within the shell which will be returned to the user. These can be either `Lepton.OUTPUT` or `Lepton.INPUT_OUTPUT` types.

### Added

- New fields to the decomposed result object Database: 

## [0.131.0] - 2022-07-13

### Authors

- Sankalp Sanand <sankalp@agnostiq.ai>
- Co-authored-by: Venkat Bala <venkat@agnostiq.ai>


### Fixed

- `covalent --version` now looks for `covalent` metadata instead of `cova`

### Tests

- Updated the cli test to include whether the correct version number is shown when `covalent --version` is run

### Added

- Method to write electron id corresponding to sublattices in `execution.py` when running `_run_task`.

## [0.130.0] - 2022-07-12

### Authors

- Venkat Bala <venkat@agnostiq.ai>
- Co-authored-by: Scott Wyman Neagle <scott@agnostiq.ai>

### Changed

- Ignoring tests for `cancel_dispatch` and `construct_bash`
- Create a dummy requirements.txt file for pip deps tests
- Fix version of `Werkzeug` package to avoid running into ValueError (unexpected kwarg `as_tuple`)
- Update `customization` how to test by specifying the section header `sdk`

## [0.129.0] - 2022-07-12

### Authors

- Sankalp Sanand <sankalp@agnostiq.ai>
- Co-authored-by: Alejandro Esquivel <ae@alejandro.ltd>

### Added

- Support for `wait_for` type edges when two electrons are connected by their execution side effects instead of output-input relation.

### Changed

- `active_lattice.electron_outputs` now contains the node ids as well for the electron which is being post processed.

## [0.128.1] - 2022-07-12

### Authors

- Faiyaz Hasan <faiyaz@agnostiq.ai>


### Fixed

- `Result.persist` test in `result_test.py`.
- Electron dependency `arg_index` is changed back to Nullable.

## [0.128.0] - 2022-07-12

### Authors

- Okechukwu  Emmanuel Ochia <okechukwu@agnostiq.ai>
- Co-authored-by: Casey Jao <casey@agnostiq.ai>
- Co-authored-by: Alejandro Esquivel <ae@alejandro.ltd>
- Co-authored-by: pre-commit-ci[bot] <66853113+pre-commit-ci[bot]@users.noreply.github.com>

### Added

- File transfer support for leptons

## [0.127.0] - 2022-07-11

### Authors

- Scott Wyman Neagle <scott@agnostiq.ai>
- Co-authored-by: Faiyaz Hasan <faiyaz@agnostiq.ai>
- Co-authored-by: Venkat Bala <venkat@agnostiq.ai>


### Added

- When saving to DB, also persist to the new DB if running in develop mode

### Tests

- Flask app route tests

## [0.126.0] - 2022-07-11

### Authors

- Will Cunningham <wjcunningham7@users.noreply.github.com>
- Alejandro Esquivel <ae@alejandro.ltd>
- Co-authored-by: pre-commit-ci[bot] <66853113+pre-commit-ci[bot]@users.noreply.github.com>
- Co-authored-by: Sankalp Sanand <sankalp@agnostiq.ai>


### Added

- Added Folder class
- Added internal call before/after deps to execute File Transfer operations pre/post electron execution.

### Operations

- Enhanced hotfix action to create branches from existing commits

## [0.125.0] - 2022-07-09

### Authors

- Okechukwu  Emmanuel Ochia <okechukwu@agnostiq.ai>
- Co-authored-by: pre-commit-ci[bot] <66853113+pre-commit-ci[bot]@users.noreply.github.com>
- Co-authored-by: Alejandro Esquivel <ae@alejandro.ltd>
- Venkat Bala <venkat@agnostiq.ai>
- Co-authored-by: Okechukwu Ochia <emmirald@gmail.com>
- Co-authored-by: Scott Wyman Neagle <scott@agnostiq.ai>


### Added

- Dask Cluster CLI functional/unit tests

### Docs

- Updated RTD concepts, how-to-guides, and api docs with electron dependencies.

### Operations

- Separate out running tests and uploading coverage report to circumvent bug in
  retry action

## [0.124.0] - 2022-07-07

### Authors

- Will Cunningham <wjcunningham7@users.noreply.github.com>
- Co-authored-by: Scott Wyman Neagle <scott@agnostiq.ai>
- Faiyaz Hasan <faiyaz@agnostiq.ai>


### Added

- `Result.persist` method in `covalent/_results_manager/result.py`.

### Operations

- Package pre-releases go to `covalent` instead of `cova` on PyPI.

## [0.123.0] - 2022-07-07

### Authors

- Scott Wyman Neagle <scott@agnostiq.ai>
- Co-authored-by: Faiyaz Hasan <faiyaz@agnostiq.ai>
- Will Cunningham <wjcunningham7@users.noreply.github.com>
- Alejandro Esquivel <ae@alejandro.ltd>
- Co-authored-by: pre-commit-ci[bot] <66853113+pre-commit-ci[bot]@users.noreply.github.com>


### Added

- Added Folder class
- Added internal call before/after deps to execute File Transfer operations pre/post electron execution.

### Operations

- `codeql.yml` and `condabuild.yml` run nightly instead of on every PR.
- Style fixes in changelog

## [0.122.1] - 2022-07-06

### Authors

Will Cunningham <wjcunningham7@users.noreply.github.com>
Co-authored-by: Scott Wyman Neagle <scott@agnostiq.ai>


### Operations

- Added license scanner action
- Pre-commit autoupdate

### Tests

- Tests for running workflows with more than one iteration

### Fixed

- Attribute error caused by attempts to retrieve the name from the node function when the node function is set to None

## [0.122.0] - 2022-07-04

### Authors

Faiyaz Hasan <faiyaz@agnostiq.ai>
Co-authored-by: pre-commit-ci[bot] <66853113+pre-commit-ci[bot]@users.noreply.github.com>


### Added

- `covalent/_results_manager/write_result_to_db.py` module and methods to insert / update data in the DB.
- `tests/covalent_tests/results_manager_tests/write_result_to_db_test.py` containing the unit tests for corresponding functions.

### Changed

- Electron `type` column to a string type rather than an `ElectronType` in DB models.
- Primary keys from `BigInteger` to `Integer` in DB models.

## [0.121.0] - 2022-07-04

### Authors

Will Cunningham <wjcunningham7@users.noreply.github.com>
Co-authored-by: Alejandro Esquivel <ae@alejandro.ltd>
Co-authored-by: pre-commit-ci[bot] <66853113+pre-commit-ci[bot]@users.noreply.github.com>


### Removed

- Unused requirements `gunicorn` and `eventlet` in `requirements.txt` as well as `dask` in `tests/requirements.txt`, since it is already included in the core requirements.

### Docs

- Updated the compatibility matrix in the docs.

## [0.120.0] - 2022-07-04

### Authors

Okechukwu  Emmanuel Ochia <okechukwu@agnostiq.ai>
Co-authored-by: Venkat Bala <venkat@agnostiq.ai>
Co-authored-by: pre-commit-ci[bot] <66853113+pre-commit-ci[bot]@users.noreply.github.com>
Co-authored-by: Scott Wyman Neagle <scott@agnostiq.ai>


### Added

- Adding `cluster` CLI options to facilitate interacting with the backend Dask cluster
- Adding options to `covalent start` to enable specifying number of workers, memory limit and threads per worker at cluster startup

### Changed

- Update `DaskAdminWorker` docstring with better explanation

## [0.119.1] - 2022-07-04

### Authors

Scott Wyman Neagle <scott@agnostiq.ai>
Casey Jao <casey@agnostiq.ai>


### Fixed

- `covalent status` checks if the server process is still alive.

### Operations

- Updates to changelog logic to handle multiple authors

## [0.119.0] - 2022-07-03
### Authors
@cjao 


### Added

- Introduce support for pip dependencies

## [0.118.0] - 2022-07-02
### Authors
@AlejandroEsquivel 


### Added

- Introduced File, FileTransfer, and FileTransferStrategy classes to support various File Transfer use cases prior/post electron execution

## [0.117.0] - 2022-07-02
### Authors
@Emmanuel289 


### Added

- Included retry action in 'tests.yaml' workflow.

## [0.116.0] - 2022-06-29
### Authors
@Prasy12 

### Changed

- Changed API socket calls interval for graph optimization.

### Added

- Ability to change to different layouts from the GUI.

## [0.115.0] - 2022-06-28
### Authors
@cjao 


### Added

- Introduce support for `call_before`, `call_after`, and bash dependencies

### Operations

- Unit tests performed on Python 3.10 on Ubuntu and MacOS images as well as 3.9 on MacOS
- Updated codeowners so that AQ Engineers doesn't own this CHANGELOG
- pre-commit autoupdate

## [0.114.0] - 2022-06-23
### Authors
@dependabot[bot] 


### Changed

- Changed eventsource version on webapp yarn-lock file.

### Operations

- Added Github push changelog workflow to append commiters username
- Reusable JavaScript action to parse changelog and update version

## [0.113.0] - 2022-06-21

### Added

- Introduce new db models and object store backends

### Operations

- Syntax fix in hotfix.yml

### Docs

- Added new tutorial: Linear and convolutional autoencoders

## [0.112.0] - 2022-06-20

### Changed

- Changed async version on webapp package-lock file.

## [0.111.0] - 2022-06-20

### Changed

- Changed eventsource version on webapp package-lock file.

### Docs

- Added new tutorial: Covalentified version of the Pennylane Variational Classifier tutorial.

## [0.110.3] - 2022-06-17

### Fixed

- Fix error when parsing electron positional arguments in workflows

### Docs

- Remove hardcoding version info in README.md

## [0.110.2] - 2022-06-10

### Docs

- Fix MNIST tutorial
- Fix Quantum Gravity tutorial
- Update RTD with migration guide compatible with latest release
- Convert all references to `covalent start` from Jupyter notebooks to markdown statements
- Update release notes summary in README.md
- Fixed display issues with figure (in dark mode) and bullet points in tutorials

### Operations

- Added a retry block to the webapp build step in `tests.yml`

## [0.110.1] - 2022-06-10

### Fixed

- Configure dask to not use daemonic processes when creating a cluster

### Operations

- Sync the VERSION file within `covalent` directory to match the root level VERSION
- Manually patch `covalent/VERSION`

## [0.110.0] - 2022-06-10

### Changed

- Web GUI list size and status label colors changed.
- Web GUI graph running icon changed to non-static icon.

### Docs

- Removed references to the Dask executor in RTD as they are no longer needed.

## [0.109.1] - 2022-06-10

### Fixed

- `covalent --version` now works for PyPI releases

## [0.109.0] - 2022-06-10

### Docs

- Update CLI help statements

### Added

- Add CLI functionality to start covalent with/without Dask
- Add CLI support to parse `covalent_ui.log` file

### Operations

- Updating codeowners to establish engineering & psiog ownership

### Docs

- Added new tutorial: Training quantum embedding kernels for classification.

## [0.108.0] - 2022-06-08

### Added

- WCI yaml file

### Docs

- Add pandoc installation updates to contributing guide

## [0.107.0] - 2022-06-07

### Changed

- Skipping stdout/stderr redirection tests until implemented in Dask parent process

### Added

- Simplifed starting the dask cluster using `multiprocessing`
- Added `bokeh==2.4.3` to requirements.txt to enable view Dask dashboard

### Fixed

- Changelog-reminder action now works for PRs from forks.

## [0.106.2] - 2022-06-06

### Fixed

- Specifying the version for package `furo` to `2022.4.7` to prevent breaking doc builds

### Docs

- Added new tutorial: Using Covalent with PennyLane for hybrid computation.

## [0.106.1] - 2022-06-01

### Fixed

- Changelog-reminder action now works for PRs from forks

### Docs

- Removed references to microservices in RTD
- Updated README.md.
- Changed `ct.electron` to `ct.lattice(executor=dask_executor)` in MNIST classifier tutorial

## [0.106.0] - 2022-05-26

### Changed

- Visual theme for Webapp GUI changed in accordance to new theme
- Fonts, colors, icons have been updated

## [0.105.0] - 2022-05-25

### Added

- Add a pre-commit hook for `detect-secrets`.
- Updated the actions in accordance with the migration done in the previous version.

## [0.104.0] - 2022-05-23

### Changed

- Services have been moved to a different codebase. This repo is now hosting the Covalent SDK, local dispatcher backend, Covalent web GUI, and documentation. Version is bumped to `0.104.0` in order to avoid conflicts.
- Update tests to match the current dispatcher api
- Skip testing dask executor until dask executor plugin is made public
- Using 2 thread pools to manage multiple workflows better and the other one for executing electrons in parallel.

### Fixed

- Add psutil and PyYAML to requirements.txt
- Passing the same Electron to multiple inputs of an Electron now works. UI fix pending.
- Dask from `requirements.txt`.

### Removed

- Asyncio usage for electron level concurrency.
- References to dask

### Added

- Functional test added for dask executor with the cluster running locally.
- Scalability tests for different workflows and workflow sizes under `tests/stress_tests/scripts`
- Add sample performance testing workflows under `tests/stress_tests`
- Add pipelines to continuously run the tutorial notebooks
- Create notebook with tasks from RTD

## [0.32.3] - 2022-03-16

### Fixed

- Fix missing UI graph edges between parameters and electrons in certain cases.
- Fix UI crashes in cases where legacy localStorage state was being loaded.

## [0.32.2] - 2022-03-16

### Added

- Images for graphs generated in tutorials and how-tos.
- Note for quantum gravity tutorial to tell users that `tensorflow` doesn't work on M1 Macs.
- `Known Issues` added to `README.md`

### Fixed

- `draw` function usage in tutorials and how-tos now reflects the UI images generated instead of using graphviz.
- Images now render properly in RTD of how-tos.

### Changed

- Reran all the tutorials that could run, generating the outputs again.

## [0.32.1] - 2022-03-15

### Fixed

- CLI now starts server directly in the subprocess instead of as a daemon
- Logs are provided as pipes to Popen instead of using a shell redirect
- Restart behavior fixed
- Default port in `covalent_ui/app.py` uses the config manager

### Removed

- `_graceful_restart` function no longer needed without gunicorn

## [0.32.0] - 2022-03-11

### Added

- Dispatcher microservice API endpoint to dispatch and update workflow.
- Added get runnable task endpoint.

## [0.31.0] - 2022-03-11

### Added

- Runner component's main functionality to run a set of tasks, cancel a task, and get a task's status added to its api.

## [0.30.5] - 2022-03-11

### Updated

- Updated Workflow endpoints & API spec to support upload & download of result objects as pickle files

## [0.30.4] - 2022-03-11

### Fixed

- When executing a task on an alternate Conda environment, Covalent no longer has to be installed on that environment. Previously, a Covalent object (the execution function as a TransportableObject) was passed to the environment. Now it is deserialized to a "normal" Python function, which is passed to the alternate Conda environment.

## [0.30.3] - 2022-03-11

### Fixed

- Fixed the order of output storage in `post_process` which should have been the order in which the electron functions are called instead of being the order in which they are executed. This fixes the order in which the replacement of function calls with their output happens, which further fixes any discrepencies in the results obtained by the user.

- Fixed the `post_process` test to check the order as well.

## [0.30.2] - 2022-03-11

### Changed

- Updated eventlet to 0.31.0

## [0.30.1] - 2022-03-10

### Fixed

- Eliminate unhandled exception in Covalent UI backend when calling fetch_result.

## [0.30.0] - 2022-03-09

### Added

- Skeleton code for writing the different services corresponding to each component in the open source refactor.
- OpenAPI specifications for each of the services.

## [0.29.3] - 2022-03-09

### Fixed

- Covalent UI is built in the Dockerfile, the setup file, the pypi workflow, the tests workflow, and the conda build script.

## [0.29.2] - 2022-03-09

### Added

- Defaults defined in executor plugins are read and used to update the in-memory config, as well as the user config file. But only if the parameter in question wasn't already defined.

### Changed

- Input parameter names and docstrings in _shared_files.config.update_config were changed for clarity.

## [0.29.1] - 2022-03-07

### Changed

- Updated fail-fast strategy to run all tests.

## [0.29.0] - 2022-03-07

### Added

- DispatchDB for storing dispatched results

### Changed

- UI loads dispatches from DispatchDB instead of browser local storage

## [0.28.3] - 2022-03-03

### Fixed

Installed executor plugins don't have to be referred to by their full module name. Eg, use "custom_executor", instead of "covalent_custom_plugin.custom_executor".

## [0.28.2] - 2022-03-03

### Added

- A brief overview of the tutorial structure in the MNIST classification tutorial.

## [0.28.1] - 2022-03-02

### Added

- Conda installation is only supported for Linux in the `Getting Started` guide.
- MNIST classifier tutorial.

### Removed

- Removed handling of default values of function parameters in `get_named_params` in `covalent/_shared_files/utils.py`. So, it is actually being handled by not being handled since now `named_args` and `named_kwargs` will only contain parameters that were passed during the function call and not all of them.

## [0.28.0] - 2022-03-02

### Added

- Lepton support, including for Python modules and C libraries
- How-to guides showing how to use leptons for each of these

## [0.27.6] - 2022-03-01

### Added

- Added feature development basic steps in CONTRIBUTING.md.
- Added section on locally building RTD (read the docs) in the contributing guide.

## [0.27.5] - 2022-03-01

### Fixed

- Missing UI input data after backend change - needed to be derived from graph for electrons, lattice inputs fixed on server-side, combining name and positional args
- Broken UI graph due to variable->edge_name renaming
- Missing UI executor data after server-side renaming

## [0.27.4] - 2022-02-28

### Fixed

- Path used in `covalent/executor/__init__.py` for executor plugin modules needed updating to `covalent/executor/executor_plugins`

### Removed

- Disabled workflow cancellation test due to inconsistent outcomes. Test will be re-enabled after cancellation mechanisms are investigated further.

## [0.27.3] - 2022-02-25

### Added

- Added `USING_DOCKER.md` guide for running docker container.
- Added cli args to covalent UI flask server `covalent_ui/app.py` to modify port and log file path.

### Removed

- Removed gunicorn from cli and Dockerfile.

### Changed

- Updated cli `covalent_dispatcher/_cli/service.py` to run flask server directly, and removed dispatcher and UI flags.
- Using Flask blueprints to merge Dispatcher and UI servers.
- Updated Dockerfile to run flask server directly.
- Creating server PID file manually in `covalent_dispatcher/_cli/service.py`.
- Updated tests and docs to reflect merged servers.
- Changed all mentions of port 47007 (for old UI server) to 48008.

## [0.27.2] - 2022-02-24

### Changed

- Removed unnecessary blockquotes from the How-To guide for creating custom executors
- Changed "Covalent Cloud" to "Covalent" in the main code text

## [0.27.1] - 2022-02-24

### Removed

- Removed AQ-Engineers from CODEOWNERS in order to fix PR review notifications

## [0.27.0] - 2022-02-24

### Added

- Support for positional only, positional or keyword, variable positional, keyword only, variable keyword types of parameters is now added, e.g an electron can now use variable args and variable kwargs if the number/names of parameters are unknown during definition as `def task(*args, **kwargs)` which wasn't possible before.

- `Lattice.args` added to store positional arguments passed to the lattice's workflow function.

- `get_named_params` function added in `_shared_files/utils.py` which will return a tuple containing named positional arguments and named keyword arguments. The names help in showing and storing these parameters in the transport graph.

- Tests to verify whether all kinds of input paramaters are supported by electron or a lattice.

### Changed

- No longer merging positional arguments with keyword arguments, instead they are separately stored in respective nodes in the transport graph.

- `inputs` returned from `_get_inputs` function in `covalent_dispatcher/_core/execution.py` now contains positional as well as keyword arguments which further get passed to the executor.

- Executors now support positional and keyword arguments as inputs to their executable functions.

- Result object's `_inputs` attribute now contains both `args` and `kwargs`.

- `add_node_for_nested_iterables` is renamed to `connect_node_with_others` and `add_node_to_graph` also renamed to `add_collection_node_to_graph` in `electron.py`. Some more variable renames to have appropriate self-explanatory names.

- Nodes and edges in the transport graph now have a better interface to assign attributes to them.

- Edge attribute `variable` renamed to `edge_name`.

- In `serialize` function of the transport graph, if `metadata_only` is True, then only `metadata` attribute of node and `source` and `target` attributes of edge are kept in the then return serialized `data`.

- Updated the tests wherever necessary to reflect the above changes

### Removed

- Deprecated `required_params_passed` since an error will automatically be thrown by the `build_graph` function if any of the required parameters are not passed.

- Removed duplicate attributes from nodes in the transport graph.

## [0.26.1] - 2022-02-23

### Added

- Added Local Executor section to the API read the docs.

## [0.26.0] - 2022-02-23

### Added

- Automated reminders to update the changelog

## [0.25.3] - 2022-02-23

## Added

- Listed common mocking commands in the CONTRIBUTING.md guide.
- Additional guidelines on testing.

## [0.25.2] - 2022-02-21

### Changed

- `backend` metadata name changed to `executor`.
- `_plan_workflow` usage updated to reflect how that executor related information is now stored in the specific executor object.
- Updated tests to reflect the above changes.
- Improved the dispatch cancellation test to provide a robust solution which earlier took 10 minutes to run with uncertainty of failing every now and then.

### Removed

- Removed `TaskExecutionMetadata` as a consequence of removing `execution_args`.

## [0.25.1] - 2022-02-18

### Fixed

- Tracking imports that have been used in the workflow takes less time.

### Added

- User-imports are included in the dispatch_source.py script. Covalent-related imports are commented out.

## [0.25.0] - 2022-02-18

### Added

- UI: Lattice draw() method displays in web UI
- UI: New navigation panel

### Changed

- UI: Animated graph changes, panel opacity

### Fixed

- UI: Fixed "Not Found" pages

## [0.24.21] - 2022-02-18

### Added

- RST document describing the expectations from a tutorial.

## [0.24.20] - 2022-02-17

### Added

- Added how to create custom executors

### Changed

- Changed the description of the hyperlink for choosing executors
- Fixed typos in doc/source/api/getting_started/how_to/execution/creating_custom_executors.ipynb

## [0.24.19] - 2022-02-16

### Added

- CODEOWNERS for certain files.

## [0.24.18] - 2022-02-15

### Added

- The user configuration file can now specify an executor plugin directory.

## [0.24.17] - 2022-02-15

### Added

- Added a how-to for making custom executors.

## [0.24.16] - 2022-02-12

### Added

- Errors now contain the traceback as well as the error message in the result object.
- Added test for `_post_process` in `tests/covalent_dispatcher_tests/_core/execution_test.py`.

### Changed

- Post processing logic in `electron` and dispatcher now relies on the order of execution in the transport graph rather than node's function names to allow for a more reliable pairing of nodes and their outputs.

- Renamed `init_test.py` in `tests/covalent_dispatcher_tests/_core/` to `execution_test.py`.

### Removed

- `exclude_from_postprocess` list which contained some non executable node types removed since only executable nodes are post processed now.

## [0.24.15] - 2022-02-11

### Fixed

- If a user's configuration file does not have a needed exeutor parameter, the default parameter (defined in _shared_files/defaults.py) is used.
- Each executor plugin is no longer initialized upon the import of Covalent. This allows required parameters in executor plugins.

## Changed

- Upon updating the configuration data with a user's configuration file, the complete set is written back to file.

## Added

- Tests for the local and base executors.

## [0.24.14] - 2022-02-11

### Added

- UI: add dashboard cards
- UI: add scaling dots background

### Changed

- UI: reduce sidebar font sizes, refine color theme
- UI: refine scrollbar styling, show on container hover
- UI: format executor parameters as YAML code
- UI: update syntax highlighting scheme
- UI: update index.html description meta tag

## [0.24.13] - 2022-02-11

### Added

- Tests for covalent/_shared_files/config.py

## [0.24.12] - 2022-02-10

### Added

- CodeQL code analyzer

## [0.24.11] - 2022-02-10

### Added

- A new dictionary `_DEFAULT_CONSTRAINTS_DEPRECATED` in defaults.py

### Changed

- The `_DEFAULT_CONSTRAINT_VALUES` dictionary now only contains the `backend` argument

## [0.24.10] - 2022-02-09

### Fixed

- Sporadically failing workflow cancellation test in tests/workflow_stack_test.py

## [0.24.9] - 2022-02-09

## Changed

- Implementation of `_port_from_pid` in covalent_dispatcher/_cli/service.py.

## Added

- Unit tests for command line interface (CLI) functionalities in covalent_dispatcher/_cli/service.py and covalent_dispatcher/_cli/cli.py.

## [0.24.8] - 2022-02-07

### Fixed

- If a user's configuration file does not have a needed parameter, the default parameter (defined in _shared_files/defaults.py) is used.

## [0.24.7] - 2022-02-07

### Added

- Typing: Add Type hint `dispatch_info` parameter.
- Documentation: Updated the return_type description in docstring.

### Changed

- Typing: Change return type annotation to `Generator`.

## [0.24.6] - 2022-02-06

### Added

- Type hint to `deserialize` method of `TransportableObject` of `covalent/_workflow/transport.py`.

### Changed

- Description of `data` in `deserialize` method of `TransportableObject` of `covalent/_workflow/transport.py` from `The serialized transportable object` to `Cloudpickled function`.

## [0.24.5] - 2022-02-05

### Fixed

- Removed dependence on Sentinel module

## [0.24.4] - 2022-02-04

### Added

- Tests across multiple versions of Python and multiple operating systems
- Documentation reflecting supported configurations

## [0.24.3] - 2022-02-04

### Changed

- Typing: Use `bool` in place of `Optional[bool]` as type annotation for `develop` parameter in `covalent_dispatcher.service._graceful_start`
- Typing: Use `Any` in place of `Optional[Any]` as type annotation for `new_value` parameter in `covalent._shared_files.config.get_config`

## [0.24.2] - 2022-02-04

### Fixed

- Updated hyperlink of "How to get the results" from "./collection/query_electron_execution_result" to "./collection/query_multiple_lattice_execution_results" in "doc/source/how_to/index.rst".
- Updated hyperlink of "How to get the result of a particular electron" from "./collection/query_multiple_lattice_execution_results" to "./collection/query_electron_execution_result" in "doc/source/how_to/index.rst".

## [0.24.1] - 2022-02-04

### Changed

- Changelog entries are now required to have the current date to enforce ordering.

## [0.24.0] - 2022-02-03

### Added

- UI: log file output - display in Output tab of all available log file output
- UI: show lattice and electron inputs
- UI: display executor attributes
- UI: display error message on failed status for lattice and electron

### Changed

- UI: re-order sidebar sections according to latest figma designs
- UI: update favicon
- UI: remove dispatch id from tab title
- UI: fit new uuids
- UI: adjust theme text primary and secondary colors

### Fixed

- UI: auto-refresh result state on initial render of listing and graph pages
- UI: graph layout issues: truncate long electron/param names

## [0.23.0] - 2022-02-03

### Added

- Added `BaseDispatcher` class to be used for creating custom dispatchers which allow connection to a dispatcher server.
- `LocalDispatcher` inheriting from `BaseDispatcher` allows connection to a local dispatcher server running on the user's machine.
- Covalent only gives interface to the `LocalDispatcher`'s `dispatch` and `dispatch_sync` methods.
- Tests for both `LocalDispatcher` and `BaseDispatcher` added.

### Changed

- Switched from using `lattice.dispatch` and `lattice.dispatch_sync` to `covalent.dispatch` and `covalent.dispatch_sync`.
- Dispatcher address now is passed as a parameter (`dispatcher_addr`) to `covalent.dispatch` and `covalent.dispatch_sync` instead of a metadata field to lattice.
- Updated tests, how tos, and tutorials to use `covalent.dispatch` and `covalent.dispatch_sync`.
- All the contents of `covalent_dispatcher/_core/__init__.py` are moved to `covalent_dispatcher/_core/execution.py` for better organization. `__init__.py` only contains function imports which are needed by external modules.
- `dispatch`, `dispatch_sync` methods deprecated from `Lattice`.

### Removed

- `_server_dispatch` method removed from `Lattice`.
- `dispatcher` metadata field removed from `lattice`.

## [0.22.19] - 2022-02-03

### Fixed

- `_write_dispatch_to_python_file` isn't called each time a task is saved. It is now only called in the final save in `_run_planned_workflow` (in covalent_dispatcher/_core/__init__.py).

## [0.22.18] - 2022-02-03

### Fixed

- Added type information to result.py

## [0.22.17] - 2022-02-02

### Added

- Replaced `"typing.Optional"` with `"str"` in covalent/executor/base.py
- Added missing type hints to `get_dispatch_context` and `write_streams_to_file` in covalent/executor/base.py, BaseExecutor

## [0.22.16] - 2022-02-02

### Added

- Functions to check if UI and dispatcher servers are running.
- Tests for the `is_ui_running` and `is_server_running` in covalent_dispatcher/_cli/service.py.

## [0.22.15] - 2022-02-01

### Fixed

- Covalent CLI command `covalent purge` will now stop the servers before deleting all the pid files.

### Added

- Test for `purge` method in covalent_dispatcher/_cli/service.py.

### Removed

- Unused `covalent_dispatcher` import from covalent_dispatcher/_cli/service.py.

### Changed

- Moved `_config_manager` import from within the `purge` method to the covalent_dispatcher/_cli/service.py for the purpose of mocking in tests.

## [0.22.14] - 2022-02-01

### Added

- Type hint to `_server_dispatch` method in `covalent/_workflow/lattice.py`.

## [0.22.13] - 2022-01-26

### Fixed

- When the local executor's `log_stdout` and `log_stderr` config variables are relative paths, they should go inside the results directory. Previously that was queried from the config, but now it's queried from the lattice metadata.

### Added

- Tests for the corresponding functions in (`covalent_dispatcher/_core/__init__.py`, `covalent/executor/base.py`, `covalent/executor/executor_plugins/local.py` and `covalent/executor/__init__.py`) affected by the bug fix.

### Changed

- Refactored `_delete_result` in result manager to give the option of deleting the result parent directory.

## [0.22.12] - 2022-01-31

### Added

- Diff check in pypi.yml ensures correct files are packaged

## [0.22.11] - 2022-01-31

### Changed

- Removed codecov token
- Removed Slack notifications from feature branches

## [0.22.10] - 2022-01-29

### Changed

- Running tests, conda, and version workflows on pull requests, not just pushes

## [0.22.9] - 2022-01-27

### Fixed

- Fixing version check action so that it doesn't run on commits that are in develop
- Edited PR template so that markdown checklist appears properly

## [0.22.8] - 2022-01-27

### Fixed

- publish workflow, using `docker buildx` to build images for x86 and ARM, prepare manifest and push to ECR so that pulls will match the correct architecture.
- typo in CONTRIBUTING
- installing `gcc` in Docker image so Docker can build wheels for `dask` and other packages that don't provide ARM wheels

### Changed

- updated versions in `requirements.txt` for `matplotlib` and `dask`

## [0.22.7] - 2022-01-27

### Added

- `MANIFEST.in` did not have `covalent_dispatcher/_service` in it due to which the PyPi package was not being built correctly. Added the `covalent_dispatcher/_service` to the `MANIFEST.in` file.

### Fixed

- setuptools properly including data files during installation

## [0.22.6] - 2022-01-26

### Fixed

- Added service folder in covalent dispatcher to package.

## [0.22.5] - 2022-01-25

### Fixed

- `README.md` images now use master branch's raw image urls hosted on <https://github.com> instead of <https://raw.githubusercontent.com>. Also, switched image rendering from html to markdown.

## [0.22.4] - 2022-01-25

### Fixed

- dispatcher server app included in sdist
- raw image urls properly used

## [0.22.3] - 2022-01-25

### Fixed

- raw image urls used in readme

## [0.22.2] - 2022-01-25

### Fixed

- pypi upload

## [0.22.1] - 2022-01-25

### Added

- Code of conduct
- Manifest.in file
- Citation info
- Action to upload to pypi

### Fixed

- Absolute URLs used in README
- Workflow badges updated URLs
- `install_package_data` -> `include_package_data` in `setup.py`

## [0.22.0] - 2022-01-25

### Changed

- Using public ECR for Docker release

## [0.21.0] - 2022-01-25

### Added

- GitHub pull request templates

## [0.20.0] - 2022-01-25

### Added

- GitHub issue templates

## [0.19.0] - 2022-01-25

### Changed

- Covalent Beta Release

## [0.18.9] - 2022-01-24

### Fixed

- iframe in the docs landing page is now responsive

## [0.18.8] - 2022-01-24

### Changed

- Temporarily removed output tab
- Truncated dispatch id to fit left sidebar, add tooltip to show full id

## [0.18.7] - 2022-01-24

### Changed

- Many stylistic improvements to documentation, README, and CONTRIBUTING.

## [0.18.6] - 2022-01-24

### Added

- Test added to check whether an already decorated function works as expected with Covalent.
- `pennylane` package added to the `requirements-dev.txt` file.

### Changed

- Now using `inspect.signature` instead of `function.__code__` to get the names of function's parameters.

## [0.18.5] - 2022-01-21

### Fixed

- Various CI fixes, including rolling back regression in version validation, caching on s3 hosted badges, applying releases and tags correctly.

## [0.18.4] - 2022-01-21

### Changed

- Removed comments and unused functions in covalent_dispatcher
- `result_class.py` renamed to `result.py`

### Fixed

- Version was not being properly imported inside `covalent/__init__.py`
- `dispatch_sync` was not previously using the `results_dir` metadata field

### Removed

- Credentials in config
- `generate_random_filename_in_cache`
- `is_any_atom`
- `to_json`
- `show_subgraph` option in `draw`
- `calculate_node`

## [0.18.3] - 2022-01-20

### Fixed

- The gunicorn servers now restart more gracefully

## [0.18.2] - 2022-01-21

### Changed

- `tempdir` metadata field removed and replaced with `executor.local.cache_dir`

## [0.18.1] - 2022-01-11

## Added

- Concepts page

## [0.18.0] - 2022-01-20

### Added

- `Result.CANCELLED` status to represent the status of a cancelled dispatch.
- Condition to cancel the whole dispatch if any of the nodes are cancelled.
- `cancel_workflow` function which uses a shared variable provided by Dask (`dask.distributed.Variable`) in a dask client to inform nodes to stop execution.
- Cancel function for dispatcher server API which will allow the server to terminate the dispatch.
- How to notebook for cancelling a dispatched job.
- Test to verify whether cancellation of dispatched jobs is working as expected.
- `cancel` function is available as `covalent.cancel`.

### Changed

- In file `covalent/_shared_files/config.py` instead of using a variable to store and then return the config data, now directly returning the configuration.
- Using `fire_and_forget` to dispatch a job instead of a dictionary of Dask's `Future` objects so that we won't have to manage the lifecycle of those futures.
- The `test_run_dispatcher` test was changed to reflect that the dispatcher no longer uses a dictionary of future objects as it was not being utilized anywhere.

### Removed

- `with dask_client` context was removed as the client created in `covalent_dispatcher/_core/__init__.py` is already being used even without the context. Furthermore, it creates issues when that context is exited which is unnecessary at the first place hence not needed to be resolved.

## [0.17.5] - 2022-01-19

### Changed

- Results directory uses a relative path by default and can be overridden by the environment variable `COVALENT_RESULTS_DIR`.

## [0.17.4] - 2022-01-19

### Changed

- Executor parameters use defaults specified in config TOML
- If relative paths are supplied for stdout and stderr, those files are created inside the results directory

## [0.17.3] - 2022-01-18

### Added

- Sync function
- Covalent CLI tool can restart in developer mode

### Fixed

- Updated the UI address referenced in the README

## [0.17.2] - 2022-01-12

### Added

- Quantum gravity tutorial

### Changed

- Moved VERSION file to top level

## [0.17.1] - 2022-01-19

### Added

- `error` attribute was added to the results object to show which node failed and the reason behind it.
- `stdout` and `stderr` attributes were added to a node's result to store any stdout and stderr printing done inside an electron/node.
- Test to verify whether `stdout` and `stderr` are being stored in the result object.

### Changed

- Redesign of how `redirect_stdout` and `redirect_stderr` contexts in executor now work to allow storing their respective outputs.
- Executors now also return `stdout` and `stderr` strings, along with the execution output, so that they can be stored in their result object.

## [0.17.0] - 2022-01-18

### Added

- Added an attribute `__code__` to electron and lattice which is a copy of their respective function's `__code__` attribute.
- Positional arguments, `args`, are now merged with keyword arguments, `kwargs`, as close as possible to where they are passed. This was done to make sure we support both with minimal changes and without losing the name of variables passed.
- Tests to ensure usage of positional arguments works as intended.

### Changed

- Slight rework to how any print statements in lattice are sent to null.
- Changed `test_dispatcher_functional` in `basic_dispatcher_test.py` to account for the support of `args` and removed a an unnecessary `print` statement.

### Removed

- Removed `args` from electron's `init` as it wasn't being used anywhere.

## [0.16.1] - 2022-01-18

### Changed

- Requirement changed from `dask[complete]` to `dask[distributed]`.

## [0.16.0] - 2022-01-14

### Added

- New UI static demo build
- New UI toolbar functions - orientation, toggle params, minimap
- Sortable and searchable lattice name row

### Changed

- Numerous UI style tweaks, mostly around dispatches table states

### Fixed

- Node sidebar info now updates correctly

## [0.15.11] - 2022-01-18

### Removed

- Unused numpy requirement. Note that numpy is still being installed indirectly as other packages in the requirements rely on it.

## [0.15.10] - 2022-01-16

## Added

- How-to guide for Covalent dispatcher CLI.

## [0.15.9] - 2022-01-18

### Changed

- Switched from using human readable ids to using UUIDs

### Removed

- `human-id` package was removed along with its mention in `requirements.txt` and `meta.yaml`

## [0.15.8] - 2022-01-17

### Removed

- Code breaking text from CLI api documentation.
- Unwanted covalent_dispatcher rst file.

### Changed

- Installation of entire covalent_dispatcher instead of covalent_dispatcher/_service in setup.py.

## [0.15.7] - 2022-01-13

### Fixed

- Functions with multi-line or really long decorators are properly serialized in dispatch_source.py.
- Multi-line Covalent output is properly commented out in dispatch_source.py.

## [0.15.6] - 2022-01-11

### Fixed

- Sub-lattice functions are successfully serialized in the utils.py get_serialized_function_str.

### Added

- Function to scan utilized source files and return a set of imported modules (utils.get_imports_from_source)

## [0.15.5] - 2022-01-12

### Changed

- UI runs on port 47007 and the dispatcher runs on port 48008. This is so that when the servers are later merged, users continue using port 47007 in the browser.
- Small modifications to the documentation
- Small fix to the README

### Removed

- Removed a directory `generated` which was improperly added
- Dispatcher web interface
- sqlalchemy requirement

## [0.15.4] - 2022-01-11

### Changed

- In file `covalent/executor/base.py`, `pickle` was changed to `cloudpickle` because of its universal pickling ability.

### Added

- In docstring of `BaseExecutor`, a note was added specifying that `covalent` with its dependencies is assumed to be installed in the conda environments.
- Above note was also added to the conda env selector how-to.

## [0.15.3] - 2022-01-11

### Changed

- Replaced the generic `RuntimeError` telling users to check if there is an object manipulation taking place inside the lattice to a simple warning. This makes the original error more visible.

## [0.15.2] - 2022-01-11

### Added

- If condition added for handling the case where `__getattr__` of an electron is accessed to detect magic functions.

### Changed

- `ActiveLatticeManager` now subclasses from `threading.local` to make it thread-safe.
- `ValueError` in the lattice manager's `claim` function now also shows the name of the lattice that is currently claimed.
- Changed docstring of `ActiveLatticeManager` to note that now it is thread-safe.
- Sublattice dispatching now no longer deletes the result object file and is dispatched normally instead of in a serverless manner.
- `simulate_nitrogen_and_copper_slab_interaction.ipynb` notebook tutorial now does normal dispatching as well instead of serverless dispatching. Also, now 7 datapoints will be shown instead of 10 earlier.

## [0.15.1] - 2022-01-11

### Fixed

- Passing AWS credentials to reusable workflows as a secret

## [0.15.0] - 2022-01-10

### Added

- Action to push development image to ECR

### Changed

- Made the publish action reusable and callable

## [0.14.1] - 2022-01-02

### Changed

- Updated the README
- Updated classifiers in the setup.py file
- Massaged some RTD pages

## [0.14.0] - 2022-01-07

### Added

- Action to push static UI to S3

## [0.13.2] - 2022-01-07

### Changed

- Completed new UI design work

## [0.13.1] - 2022-01-02

### Added

- Added eventlet requirement

### Changed

- The CLI tool can now manage the UI flask server as well
- [Breaking] The CLI option `-t` has been changed to `-d`, which starts the servers in developer mode and exposes unit tests to the server.

## [0.13.0] - 2022-01-01

### Added

- Config manager in `covalent/_shared_files/config.py`
- Default location for the main config file can be overridden using the environment variable `COVALENT_CONFIG_DIR`
- Ability to set and get configuration using `get_config` and `set_config`

### Changed

- The flask servers now reference the config file
- Defaults reference the config file

### Fixed

- `ValueError` caught when running `covalent stop`
- One of the functional tests was using a malformed path

### Deprecated

- The `electron.to_json` function
- The `generate_random_filename_in_cache` function

### Removed

- The `get_api_token` function

## [0.12.13] - 2022-01-04

## Removed

- Tutorial section headings

## Fixed

- Plot background white color

## [0.12.12] - 2022-01-06

### Fixed

- Having a print statement inside electron and lattice code no longer causes the workflow to fail.

## [0.12.11] - 2022-01-04

### Added

- Completed UI feature set for first release

### Changed

- UI server result serialization improvements
- UI result update webhook no longer fails on request exceptions, logs warning intead

## [0.12.10] - 2021-12-17

### Added

- Astrophysics tutorial

## [0.12.9] - 2022-01-04

### Added

- Added `get_all_node_results` method in `result_class.py` to return result of all node executions.

- Added `test_parallelilization` test to verify whether the execution is now being achieved in parallel.

### Changed

- Removed `LocalCluster` cluster creation usage to a simple `Client` one from Dask.

- Removed unnecessary `to_run` function as we no longer needed to run execution through an asyncio loop.

- Removed `async` from function definition of previously asynchronous functions, `_run_task`, `_run_planned_workflow`, `_plan_workflow`, and `_run_workflow`.

- Removed `uvloop` from requirements.

- Renamed `test_get_results` to `test_get_result`.

- Reran the how to notebooks where execution time was mentioned.

- Changed how `dispatch_info` context manager was working to account for multiple nodes accessing it at the same time.

## [0.12.8] - 2022-01-02

### Changed

- Changed the software license to GNU Affero 3.0

### Removed

- `covalent-ui` directory

## [0.12.7] - 2021-12-29

### Fixed

- Gunicorn logging now uses the `capture-output` flag instead of redirecting stdout and stderr

## [0.12.6] - 2021-12-23

### Changed

- Cleaned up the requirements and moved developer requirements to a separate file inside `tests`

## [0.12.5] - 2021-12-16

### Added

- Conda build CI job

## [0.12.4] - 2021-12-23

### Changed

- Gunicorn server now checks for port availability before starting

### Fixed

- The `covalent start` function now prints the correct port if the server is already running.

## [0.12.3] - 2021-12-14

### Added

- Covalent tutorial comparing quantum support vector machines with support vector machine algorithms implemented in qiskit and scikit-learn.

## [0.12.2] - 2021-12-16

### Fixed

- Now using `--daemon` in gunicorn to start the server, which was the original intention.

## [0.12.1] - 2021-12-16

### Fixed

- Removed finance references from docs
- Fixed some other small errors

### Removed

- Removed one of the failing how-to tests from the functional test suite

## [0.12.0] - 2021-12-16

### Added

- Web UI prototype

## [0.11.1] - 2021-12-14

### Added

- CLI command `covalent status` shows port information

### Fixed

- gunicorn management improved

## [0.11.0] - 2021-12-14

### Added

- Slack notifications for test status

## [0.10.4] - 2021-12-15

### Fixed

- Specifying a non-default results directory in a sub-lattice no longer causes a failure in lattice execution.

## [0.10.3] - 2021-12-14

### Added

- Functional tests for how-to's in documentation

### Changed

- Moved example script to a functional test in the pipeline
- Added a test flag to the CLI tool

## [0.10.2] - 2021-12-14

### Fixed

- Check that only `kwargs` without any default values in the workflow definition need to be passed in `lattice.draw(ax=ax, **kwargs)`.

### Added

- Function to check whether all the parameters without default values for a callable function has been passed added to shared utils.

## [0.10.1] - 2021-12-13

### Fixed

- Content and style fixes for getting started doc.

## [0.10.0] - 2021-12-12

### Changed

- Remove all imports from the `covalent` to the `covalent_dispatcher`, except for `_dispatch_serverless`
- Moved CLI into `covalent_dispatcher`
- Moved executors to `covalent` directory

## [0.9.1] - 2021-12-13

### Fixed

- Updated CONTRIBUTING to clarify docstring style.
- Fixed docstrings for `calculate_node` and `check_constraint_specific_sum`.

## [0.9.0] - 2021-12-10

### Added

- `prefix_separator` for separating non-executable node types from executable ones.

- `subscript_prefix`, `generator_prefix`, `sublattice_prefix`, `attr_prefix` for prefixes of subscripts, generators,
  sublattices, and attributes, when called on an electron and added to the transport graph.

- `exclude_from_postprocess` list of prefixes to denote those nodes which won't be used in post processing the workflow.

- `__int__()`, `__float__()`, `__complex__()` for converting a node to an integer, float, or complex to a value of 0 then handling those types in post processing.

- `__iter__()` generator added to Electron for supporting multiple return values from an electron execution.

- `__getattr__()` added to Electron for supporting attribute access on the node output.

- `__getitem__()` added to Electron for supporting subscripting on the node output.

- `electron_outputs` added as an attribute to lattice.

### Changed

- `electron_list_prefix`, `electron_dict_prefix`, `parameter_prefix` modified to reflect new way to assign prefixes to nodes.

- In `build_graph` instead of ignoring all exceptions, now the exception is shown alongwith the runtime error notifying that object manipulation should be avoided inside a lattice.

- `node_id` changed to `self.node_id` in Electron's `__call__()`.

- `parameter` type electrons now have the default metadata instead of empty dictionary.

- Instead of deserializing and checking whether a sublattice is there, now a `sublattice_prefix` is used to denote when a node is a sublattice.

- In `dispatcher_stack_test`, `test_dispatcher_flow` updated to indicate the new use of `parameter_prefix`.

### Fixed

- When an execution fails due to something happening in `run_workflow`, then result object's status is now failed and the object is saved alongwith throwing the appropriate exception.

## [0.8.5] - 2021-12-10

### Added

- Added tests for choosing specific executors inside electron initialization.
- Added test for choosing specific Conda environments inside electron initialization.

## [0.8.4] - 2021-12-10

### Changed

- Removed _shared_files directory and contents from covalent_dispatcher. Logging in covalent_dispatcher now uses the logger in covalent/_shared_files/logging.py.

## [0.8.3] - 2021-12-10

### Fixed

- Decorator symbols were added to the pseudo-code in the quantum chemistry tutorial.

## [0.8.2] - 2021-12-06

### Added

- Quantum chemistry tutorial.

## [0.8.1] - 2021-12-08

### Added

- Docstrings with typehints for covalent dispatcher functions added.

### Changed

- Replaced `node` to `node_id` in `electron.py`.

- Removed unnecessary `enumerate` in `covalent_dispatcher/_core/__init__.py`.

- Removed `get_node_device_mapping` function from `covalent_dispatcher/_core/__init__.py`
  and moved the definition to directly add the mapping to `workflow_schedule`.

- Replaced iterable length comparison for `executor_specific_exec_cmds` from `if len(executor_specific_exec_cmds) > 0`
  to `if executor_specific_exec_cmds`.

## [0.8.0] - 2021-12-03

### Added

- Executors can now accept the name of a Conda environment. If that environment exists, the operations of any electron using that executor are performed in that Conda environment.

## [0.7.6] - 2021-12-02

### Changed

- How to estimate lattice execution time has been renamed to How to query lattice execution time.
- Change result querying syntax in how-to guides from `lattice.get_result` to
  `covalent.get_result`.
- Choose random port for Dask dashboard address by setting `dashboard_address` to ':0' in
  `LocalCluster`.

## [0.7.5] - 2021-12-02

### Fixed

- "Default" executor plugins are included as part of the package upon install.

## [0.7.4] - 2021-12-02

### Fixed

- Upgraded dask to 2021.10.0 based on a vulnerability report

## [0.7.3] - 2021-12-02

### Added

- Transportable object tests
- Transport graph tests

### Changed

- Variable name node_num to node_id
- Variable name node_idx to node_id

### Fixed

- Transport graph `get_dependencies()` method return type was changed from Dict to List

## [0.7.2] - 2021-12-01

### Fixed

- Date handling in changelog validation

### Removed

- GitLab CI YAML

## [0.7.1] - 2021-12-02

### Added

- A new parameter to a node's result called `sublattice_result` is added.
  This will be of a `Result` type and will contain the result of that sublattice's
  execution. If a normal electron is executed, this will be `None`.

- In `_delete_result` function in `results_manager.py`, an empty results directory
  will now be deleted.

- Name of a sublattice node will also contain `(sublattice)`.

- Added `_dispatch_sync_serverless` which synchronously dispatches without a server
  and waits for a result to be returned. This is the method used to dispatch a sublattice.

- Test for sublatticing is added.

- How-to guide added for sublatticing explaining the new features.

### Changed

- Partially changed `draw` function in `lattice.py` to also draw the subgraph
  of the sublattice when drawing the main graph of the lattice. The change is
  incomplete as we intend to add this feature later.

- Instead of returning `plt`, `draw` now returns the `ax` object.

- `__call__` function in `lattice.py` now runs the lattice's function normally
  instead of dispatching it.

- `_run_task` function now checks whether current node is a sublattice and acts
  accordingly.

### Fixed

- Unnecessary lines to rename the node's name in `covalent_dispatcher/_core/__init__.py` are removed.

- `test_electron_takes_nested_iterables` test was being ignored due to a spelling mistake. Fixed and
  modified to follow the new pattern.

## [0.7.0] - 2021-12-01

### Added

- Electrons can now accept an executor object using the "backend" keyword argument. "backend" can still take a string naming the executor module.
- Electrons and lattices no longer have Slurm metadata associated with the executor, as that information should be contained in the executor object being used as an input argument.
- The "backend" keyword can still be a string specifying the executor module, but only if the executor doesn't need any metadata.
- Executor plugin classes are now directly available to covalent, eg: covalent.executor.LocalExecutor().

## [0.6.7] - 2021-12-01

### Added

- Docstrings without examples for all the functions in core covalent.
- Typehints in those functions as well.
- Used `typing.TYPE_CHECKING` to prevent cyclic imports when writing typehints.

### Changed

- `convert_to_lattice_function` renamed to `convert_to_lattice_function_call`.
- Context managers now raise a `ValueError` instead of a generic `Exception`.

## [0.6.6] - 2021-11-30

### Fixed

- Fixed the version used in the documentation
- Fixed the badge URLs to prevent caching

## [0.6.5] - 2021-11-30

### Fixed

- Broken how-to links

### Removed

- Redundant lines from .gitignore
- *.ipynb from .gitignore

## [0.6.4] - 2021-11-30

### Added

- How-to guides for workflow orchestration.
  - How to construct an electron
  - How to construct a lattice
  - How to add an electron to lattice
  - How to visualize the lattice
  - How to add constraints to lattices
- How-to guides for workflow and subtask execution.
  - How to execute individual electrons
  - How to execute a lattice
  - How to execute multiple lattices
- How-to guides for status querying.
  - How to query electron execution status
  - How to query lattice execution status
  - How to query lattice execution time
- How-to guides for results collection
  - How to query electron execution results
  - How to query lattice execution results
  - How to query multiple lattice execution results
- Str method for the results object.

### Fixed

- Saving the electron execution status when the subtask is running.

## [0.6.3] - 2021-11-29

### Removed

- JWT token requirement.
- Covalent dispatcher login requirement.
- Update covalent login reference in README.md.
- Changed the default dispatcher server port from 5000 to 47007.

## [0.6.2] - 2021-11-28

### Added

- Github action for tests and coverage
- Badges for tests and coverage
- If tests pass then develop is pushed to master
- Add release action which tags and creates a release for minor version upgrades
- Add badges action which runs linter, and upload badges for version, linter score, and platform
- Add publish action (and badge) which builds a Docker image and uploads it to the AWS ECR

## [0.6.1] - 2021-11-27

### Added

- Github action which checks version increment and changelog entry

## [0.6.0] - 2021-11-26

### Added

- New Covalent RTD theme
- sphinx extension sphinx-click for CLI RTD
- Sections in RTD
- init.py in both covalent-dispatcher logger module and cli module for it to be importable in sphinx

### Changed

- docutils version that was conflicting with sphinx

### Removed

- Old aq-theme

## [0.5.1] - 2021-11-25

### Added

- Integration tests combining both covalent and covalent-dispatcher modules to test that
  lattice workflow are properly planned and executed.
- Integration tests for the covalent-dispatcher init module.
- pytest-asyncio added to requirements.

## [0.5.0] - 2021-11-23

### Added

- Results manager file to get results from a file, delete a result, and redispatch a result object.
- Results can also be awaited to only return a result if it has either been completed or failed.
- Results class which is used to store the results with all the information needed to be used again along with saving the results to a file functionality.
- A result object will be a mercurial object which will be updated by the dispatcher and saved to a file throughout the dispatching and execution parts.
- Direct manipulation of the transport graph inside a result object takes place.
- Utility to convert a function definition string to a function and vice-versa.
- Status class to denote the status of a result object and of each node execution in the transport graph.
- Start and end times are now also stored for each node execution as well as for the whole dispatch.
- Logging of `stdout` and `stderr` can be done by passing in the `log_stdout`, `log_stderr` named metadata respectively while dispatching.
- In order to get the result of a certain dispatch, the `dispatch_id`, the `results_dir`, and the `wait` parameter can be passed in. If everything is default, then only the dispatch id is required, waiting will not be done, and the result directory will be in the current working directory with folder name as `results/` inside which every new dispatch will have a new folder named according to their respective dispatch ids, containing:
  - `result.pkl` - (Cloud)pickled result object.
  - `result_info.yaml` - yaml file with high level information about the result and its execution.
  - `dispatch_source.py` - python file generated, containing the original function definitions of lattice and electrons which can be used to dispatch again.

### Changed

- `logfile` named metadata is now `slurm_logfile`.
- Instead of using `jsonpickle`, `cloudpickle` is being used everywhere to maintain consistency.
- `to_json` function uses `json` instead of `jsonpickle` now in electron and lattice definitions.
- `post_processing` moved to the dispatcher, so the dispatcher will now store a finished execution result in the results folder as specified by the user with no requirement of post processing it from the client/user side.
- `run_task` function in dispatcher modified to check if a node has completed execution and return it if it has, else continue its execution. This also takes care of cases if the server has been closed mid execution, then it can be started again from the last saved state, and the user won't have to wait for the whole execution.
- Instead of passing in the transport graph and dispatch id everywhere, the result object is being passed around, except for the `asyncio` part where the dispatch id and results directory is being passed which afterwards lets the core dispatcher know where to get the result object from and operate on it.
- Getting result of parent node executions of the graph, is now being done using the result object's graph. Storing of each execution's result is also done there.
- Tests updated to reflect the changes made. They are also being run in a serverless manner.

### Removed

- `LatticeResult` class removed.
- `jsonpickle` requirement removed.
- `WorkflowExecutionResult`, `TaskExecutionResult`, and `ExecutionError` singleton classes removed.

### Fixed

- Commented out the `jwt_required()` part in `covalent-dispatcher/_service/app.py`, may be removed in later iterations.
- Dispatcher server will now return the error message in the response of getting result if it fails instead of sending every result ever as a response.

## [0.4.3] - 2021-11-23

### Added

- Added a note in Known Issues regarding port conflict warning.

## [0.4.2] - 2021-11-24

### Added

- Added badges to README.md

## [0.4.1] - 2021-11-23

### Changed

- Removed old coverage badge and fixed the badge URL

## [0.4.0] - 2021-11-23

### Added

- Codecov integrations and badge

### Fixed

- Detached pipelines no longer created

## [0.3.0] - 2021-11-23

### Added

- Wrote a Code of Conduct based on <https://www.contributor-covenant.org/>
- Added installation and environment setup details in CONTRIBUTING
- Added Known Issues section to README

## [0.2.0] - 2021-11-22

### Changed

- Removed non-open-source executors from Covalent. The local SLURM executor is now
- a separate repo. Executors are now plugins.

## [0.1.0] - 2021-11-19

### Added

- Pythonic CLI tool. Install the package and run `covalent --help` for a usage description.
- Login and logout functionality.
- Executor registration/deregistration skeleton code.
- Dispatcher service start, stop, status, and restart.

### Changed

- JWT token is stored to file instead of in an environment variable.
- The Dask client attempts to connect to an existing server.

### Removed

- Removed the Bash CLI tool.

### Fixed

- Version assignment in the covalent init file.

## [0.0.3] - 2021-11-17

### Fixed

- Fixed the Dockerfile so that it runs the dispatcher server from the covalent repo.

## [0.0.2] - 2021-11-15

### Changed

- Single line change in ci script so that it doesn't exit after validating the version.
- Using `rules` in `pytest` so that the behavior in test stage is consistent.

## [0.0.1] - 2021-11-15

### Added

- CHANGELOG.md to track changes (this file).
- Semantic versioning in VERSION.
- CI pipeline job to enforce versioning.<|MERGE_RESOLUTION|>--- conflicted
+++ resolved
@@ -7,11 +7,10 @@
 
 ## [UNRELEASED]
 
-<<<<<<< HEAD
 ### Changed
 
 - Result.save() has been deprecated in favor of Result.persist() and querying the database directly.
-=======
+
 ## [0.134.0] - 2022-07-15
 
 ### Authors
@@ -23,7 +22,6 @@
 ### Changed
 
 - Covalent server can now process workflows without having their deps installed
->>>>>>> c1b5790c
 
 ## [0.133.0] - 2022-07-15
 
