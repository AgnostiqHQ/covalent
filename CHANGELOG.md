# Changelog

All notable changes to this project will be documented in this file.

The format is based on [Keep a Changelog](https://keepachangelog.com/en/1.0.0/),
and this project adheres to [Semantic Versioning](https://semver.org/spec/v2.0.0.html).

## [UNRELEASED]

### Docs

<<<<<<< HEAD
- Redispatch API section.
- Add how to for redispatch.
- Mention redispatch in the concepts section.
=======
- Update `AWS Lambda` executor RTD with steps to extend the base executor image for installing custom packages
>>>>>>> 9335a001

### Changed

- Enhanced the Dockerfile to include builds from various sources and a differentiation between SDK and Server builds

### Operations

- Updated pre-commit hook versions

## [0.217.0-rc.0] - 2023-02-12

### Authors

- Faiyaz Hasan <faiyaz@agnostiq.ai>
- dwelsch-esi <116022979+dwelsch-esi@users.noreply.github.com>
- Co-authored-by: dwelsch-memverge <david.welsch@memverge.com>
- Co-authored-by: pre-commit-ci[bot] <66853113+pre-commit-ci[bot]@users.noreply.github.com>
- Co-authored-by: Santosh kumar <29346072+santoshkumarradha@users.noreply.github.com>
- Co-authored-by: Will Cunningham <wjcunningham7@gmail.com>

### Fixed

- Redispatch bug.

### Changed

- Location of function to load result from the database now moved to load module in covalent_dispatcher/_db folde.

### Added
- API endpoint for redispatching.
- Unit and functional tests for redispatching.

### Docs
- Updated self-deployment (server deployment). 

## [0.216.0-rc.0] - 2023-02-05

### Authors

- Venkat Bala <15014089+venkatBala@users.noreply.github.com>
- Co-authored-by: Alejandro Esquivel <ae@alejandro.ltd>
- Faiyaz Hasan <faiyaz@agnostiq.ai>
- Ara Ghukasyan <38226926+araghukas@users.noreply.github.com>


### Removed

- References to specific IBMQ hub/group/project in tutorial 5

### Added

- TransportGraphOps class for diffing operations on transport graphs.
- Added make derived dispatch method.
- Apply electron updates method to _TransportGraph.

### Operations

- Added job in `nightly` to trigger base executor image builds after a Covalent `pre-release`

## [0.215.0-rc.0] - 2023-02-01

### Authors

- Faiyaz Hasan <faiyaz@agnostiq.ai>
- Alejandro Esquivel <ae@alejandro.ltd>

### Docs

- Added IBMQ tutorial

### Added

- Workflow re-dispatching functionality.

## [0.214.0-rc.0] - 2023-01-25

### Authors

- Faiyaz Hasan <faiyaz@agnostiq.ai>
- Alejandro Esquivel <ae@alejandro.ltd>


### Operations

- Fixed stable-changelog action removed `.catch` added `.on('error')`
- Removed AWS base executor deployment from `release.yml`
- Removed experimental tests from nightly test matrix (will be brought back but in different workflow)
- Updated release workflow to continue if release tag already exists

### Removed

- Slurm executor reference from qaoa tutorial since it's not compatible with conda env at the moment.

### Fixed

- Braket pip installation instructions.

## [0.213.2-rc.0] - 2023-01-21

### Authors

- Will Cunningham <wjcunningham7@users.noreply.github.com>


### Fixed

- Removing the entrypoint for SDK-only install
- Updating client requirements to match server versions

## [0.213.1-rc.0] - 2023-01-20

### Authors

- Faiyaz Hasan <faiyaz@agnostiq.ai>
- Alejandro Esquivel <ae@alejandro.ltd>
- dwelsch-esi <116022979+dwelsch-esi@users.noreply.github.com>


### Fixed

- Load plugins only when COVALENT_PLUGIN_LOAD environment variable has been set to a Truthy value.

### Docs
- Published Self-Deployment Guide

## [0.213.0-rc.0] - 2023-01-18

### Authors

- dwelsch-esi <116022979+dwelsch-esi@users.noreply.github.com>
- Co-authored-by: dwelsch-memverge <david.welsch@memverge.com>
- Co-authored-by: pre-commit-ci[bot] <66853113+pre-commit-ci[bot]@users.noreply.github.com>
- Sankalp Sanand <sankalp@agnostiq.ai>
- Co-authored-by: kessler-frost <ssanand@hawk.iit.edu>
- Co-authored-by: Faiyaz Hasan <faiyaz@agnostiq.ai>
- Co-authored-by: Casey Jao <casey@agnostiq.ai>
- Co-authored-by: Santosh kumar <29346072+santoshkumarradha@users.noreply.github.com>
- Co-authored-by: Will Cunningham <wjcunningham7@gmail.com>
- Will Cunningham <wjcunningham7@users.noreply.github.com>
- Co-authored-by: Alejandro Esquivel <ae@alejandro.ltd>


### Fixed

- MNIST tutorial now shows non-Null outputs and the classifier training log image has been updated.
- Minor changes to tutorials: autoencoder, quantum and classical svm, ensemble classification, iris classification with Pennylane, quantum chemistry, DNN tutorial, qaoa, spacetime tutorial etc.
- The range of `networkx` versions in requirements.txt weren't compatible with each other, thus it is pinned to `2.8.6` now
- SDK-only sdist and installation should now work as expected, not packaging the server

### Added

- Added `dispatcher_addr` argument to `ct.get_result` similar to `ct.dispatch` so that it doesn't always fallback to using the default configured address

### Tests

- Updated `_get_result_from_dispatcher` test to verify whether using a link directly works or not

### Docs
- Revised UI reference. Added Settings page documentation.
- Added broken UI links in README

## [0.212.1-rc.0] - 2023-01-14

### Authors

- Casey Jao <casey@agnostiq.ai>


### Fixed

- Fixed naming of collection nodes (was breaking postprocessing)
- Restored compatibility with stable release of AWS executors


## [0.212.0-rc.0] - 2023-01-13

### Authors

- Prasanna Venkatesh <54540812+Prasy12@users.noreply.github.com>
- Co-authored-by: kamalesh.suresh <kamalesh.suresh@psiog.com>
- Co-authored-by: Amalan Jenicious F <amalan.jenicious@psiog.com>
- Co-authored-by: Alejandro Esquivel <ae@alejandro.ltd>


### Added

- Front-end pending unit tests for the GUI.

## [0.211.1-rc.0] - 2023-01-12

### Authors

- Prasanna Venkatesh <54540812+Prasy12@users.noreply.github.com>
- Co-authored-by: Aravind-psiog <aravind.prabaharan@psiog.com>
- Co-authored-by: ArunPsiog <arun.mukesh@psiog.com>
- Co-authored-by: Alejandro Esquivel <ae@alejandro.ltd>

### Fixed

- Optimization of logs on the GUI for large log file sizes.
- Fixed UI pagination not working for more than 11 pages
- Runtime field counting down for select running dispatches

## [0.211.0-rc.0] - 2023-01-10

### Authors

- Alejandro Esquivel <ae@alejandro.ltd>


### Changed
- Changed decode-uri-component package version on webapp yarn-lock file.
- Changed json5 package version on webapp yarn-lock file.

## [0.210.0-rc.0] - 2023-01-05

### Authors

- Alejandro Esquivel <ae@alejandro.ltd>


### Changed

- Reverted nightly frequency back to once a day

### Docs

- Updated compatibility matrix

## [0.209.1-rc.0] - 2022-12-15

### Authors

- Alejandro Esquivel <ae@alejandro.ltd>
- dwelsch-esi <116022979+dwelsch-esi@users.noreply.github.com>
- Co-authored-by: dwelsch-memverge <david.welsch@memverge.com>
- Co-authored-by: Santosh kumar <29346072+santoshkumarradha@users.noreply.github.com>
- Co-authored-by: pre-commit-ci[bot] <66853113+pre-commit-ci[bot]@users.noreply.github.com>
- Co-authored-by: santoshkumarradha <santosh@agnostiq.ai>
- RaviPsiog <111348352+RaviPsiog@users.noreply.github.com>
- Co-authored-by: RaviPsiog <ravieja.gurram@psiog.com>
- Co-authored-by: Faiyaz Hasan <faiyaz@agnostiq.ai>
- Casey Jao <casey@agnostiq.ai>
- Co-authored-by: Will Cunningham <wjcunningham7@users.noreply.github.com>
- Prasanna Venkatesh <54540812+Prasy12@users.noreply.github.com>
- Ara Ghukasyan <38226926+araghukas@users.noreply.github.com>
- Venkat Bala <15014089+venkatBala@users.noreply.github.com>
- Co-authored-by: Venkat Bala <venkat@agnostiq.ai>


### Fixed

- Removed merge conflict symbols in changelog

## [0.209.0-rc.0] - 2022-12-15

### Authors

- Alejandro Esquivel <ae@alejandro.ltd>
- dwelsch-esi <116022979+dwelsch-esi@users.noreply.github.com>
- Co-authored-by: dwelsch-memverge <david.welsch@memverge.com>
- Co-authored-by: Santosh kumar <29346072+santoshkumarradha@users.noreply.github.com>
- Co-authored-by: pre-commit-ci[bot] <66853113+pre-commit-ci[bot]@users.noreply.github.com>
- Co-authored-by: santoshkumarradha <santosh@agnostiq.ai>
- RaviPsiog <111348352+RaviPsiog@users.noreply.github.com>
- Co-authored-by: RaviPsiog <ravieja.gurram@psiog.com>
- Co-authored-by: Faiyaz Hasan <faiyaz@agnostiq.ai>
- Casey Jao <casey@agnostiq.ai>
- Co-authored-by: Will Cunningham <wjcunningham7@users.noreply.github.com>
- Prasanna Venkatesh <54540812+Prasy12@users.noreply.github.com>
- Ara Ghukasyan <38226926+araghukas@users.noreply.github.com>
- Venkat Bala <15014089+venkatBala@users.noreply.github.com>
- Co-authored-by: Venkat Bala <venkat@agnostiq.ai>


### Added

- Adding support for PostgresQL DB backend
- Added check for `COVALENT_DATABASE_URL`, if exists connect sqlalchemy engine using that
- Adding `COVALENT_DATABASE_USER` and `COVALENT_DATABASE_PASSWORD` environment variables
- Adding `COVALENT_DATABASE_HOSTNAME` and `COVALENT_DATABASE_PORT` environment variables for easy configuration

### Changed

- Updated `requirements.txt` to include `pyscopg2`
- Refactored execution.py into loosely coupled modular pieces

### Fixed

- Build graph now sets all unset lattice constraints from defaults
- Fixed all failing functional tests
- Fixed local executor tests on MacOS by adding ProcessPoolExecutor

### Changed

- Updated `directory` like default environment variable paths to avoid creating redundant nested directories when self-hosting

### Docs

- Adding `Deployment` section for self-hosting guide

### Docs

- Rewrote Concepts section in docs
- Split Concepts into API, server, and UI sections
- Added new examples and graphics for Concepts

### Fixed

- Respecting specified AWS profile & region in remote executed S3 file transfers, defaulting to env vars of execution backend

### Added

- Added `TaskRuntimeError` exception for executor plugin implementations to signal to Covalent that a task raised an
  unhandled exception while running in the executor backend.
- Added environment variable for a remote database backend
- Added support for mysql and postgresql

### Changed

- Docs for Covalent's Slurm plugin updated with explanation for optional `srun` parameters.
- Electron errors are segregated by type; task runtime errors are
  stored in `stderr` while the `error` attribute of a node is reserved
  for exceptions raised by Covalent itself.
- When tasks fail in a workflow, the Lattice ErrorCard in the UI summarizes the failed tasks.

### Fixed

- Electrons will inherit the lattice executors.
- Sublattices inherit the parent lattice executor.
- When several electrons are running concurrently, their stdout and stderr are stored in the correct graph nodes.
- Electron errors now appear in the Electron ErrorCard when one clicks on a failed task in the UI.
- When an electron raises an exception during execution, the local and dask executors now try to recover any output that was already
  written.
- Fixed functional tests.
- Added `requirements-client.txt` to MANIFEST file
- Respecting specified AWS profile & region in remote executed S3 file transfers, defaulting to env vars of execution backend
- Fixed local executor tests on MacOS (second attempt)
- The `initialize_results_dir` method attempts to use an environment variable instead of the results directory in the payload
- Modified certain sqlalchemy commands for postgres compatibility
- Removed references to results_dir in the payload

### Docs


- Added DNN tutorial
- Updated AWS Plugins install instructions
- Updated AWS Plugins documentation (minor fixes)
- Rewrote intro material in README.
- Changed "Citation" in the README.
- Renamed "Release Notes" to "What's New?" in the README. Updated What's New with a description of the newest GUI functionality.
- Added "Quick Start" guide.
- Updated and reorganized doc landing page.
- Rewrote "Getting Started" page.
- Broke out "Installing from Source" instructions to separate page.
- Corrected some API class names in headers.
- Added an executors-and-UI graphic.
- Adding `Deployment` section for self-hosting guide


## [0.208.0-rc.0] - 2022-11-05

### Authors

- Faiyaz Hasan <faiyaz@agnostiq.ai>
- Casey Jao <casey@agnostiq.ai>
- Alejandro Esquivel <ae@alejandro.ltd>

### Operations

- Reverted nightly schedule back to daily at 4:00am
- Added Alejandro to PAUL_BLART group to allow trigerring of releases

### Added

- Support for transferring the contents of folders to and from S3 buckets using the file transfer module.

### Docs

- Rewrote intro material in README.
- Changed "Citation" in the README.
- Renamed "Release Notes" to "What's New?" in the README. Updated What's New with a description of the newest GUI functionality.

### Fixed

- Folder transfer unit test.
- Folder transfer download bug
- Result objects now print correctly when nodes fail

### Changed

- Width of lattice name column on dispatch list GUI.
- Optimzing larger graphs for better performance.

## [0.207.0-rc.0] - 2022-10-26

### Authors

- Alejandro Esquivel <ae@alejandro.ltd>
- Co-authored-by: pre-commit-ci[bot] <66853113+pre-commit-ci[bot]@users.noreply.github.com>


### Changed

- Running migrations automatically if none have run in the past (fresh installs, after purging)

## [0.206.0-rc.0] - 2022-10-26

### Authors

- Akalanka <8133713+boneyag@users.noreply.github.com>
- Co-authored-by: Will Cunningham <wjcunningham7@users.noreply.github.com>
- Co-authored-by: Scott Wyman Neagle <scott@agnostiq.ai>
- Scott Wyman Neagle <wymnea@protonmail.com>
- Co-authored-by: Will Cunningham <wjcunningham7@gmail.com>
- Co-authored-by: Alejandro Esquivel <ae@alejandro.ltd>
- Co-authored-by: Faiyaz Hasan <faiyaz@agnostiq.ai>
- Casey Jao <casey@agnostiq.ai>
- Venkat Bala <15014089+venkatBala@users.noreply.github.com>


### Docs

- Updated AWS Lambda executor docs to address conflict with using public ecr registries

### Docs

- Fixed missing RTD content under API section for covalent, cli, leptons, deps, data transfer

### Fixed

- Enabling logging by default
- Removed debugging output
- Clarify cli output when `covalent db migrate` needs to be run

### Changed

- Single line call to join instead of a for loop
- Updated black, mirrors-prettier, and detect-secrets in pre-commit hooks

### Operations

- Updated hotfix logic to run on a merge to a release branch
- CodeQL workflow uses a test matrix to scan all repos in the Covalent ecosystem

## [0.205.0-rc.0] - 2022-10-19

### Authors

- Alejandro Esquivel <ae@alejandro.ltd>
- Venkat Bala <15014089+venkatBala@users.noreply.github.com>
- Casey Jao <casey@agnostiq.ai>


### Changed

- Made `root_dispatch_id` nullable to circumvent migration issues with sqlite in certain platforms

### Operations

- Updated all CI Slack alerts to all go to the #covalent-ci channel

### Fixed

- Rendering newlines in ErrorCard on the UI for displaying error stacktraces
- VERSION incrementing logic in changelog
- Fixed v11 migration to use render as batch to make DROP operations compatible with sqlite

## [0.204.1-rc.0] - 2022-10-18

### Authors

- Alejandro Esquivel <ae@alejandro.ltd>
- Venkat Bala <15014089+venkatBala@users.noreply.github.com>
- Casey Jao <casey@agnostiq.ai>


### Fixed

- `covalent restart` honors the `sdk.no_cluster` setting

### Docs

- Updated RTD with details about the new AWS lambda executor interface

### Operations

- Removed PAUL_BLART check on build sdist step in release.yml
- Consolidated pre & stable build into one step in release.yml

## [0.204.0-rc.0] - 2022-10-17

### Authors

- Alejandro Esquivel <ae@alejandro.ltd>
- Prasanna Venkatesh <54540812+Prasy12@users.noreply.github.com>
- Co-authored-by: Aravind-psiog <aravind.prabaharan@psiog.com>
- Co-authored-by: Manjunath PV <manjunath.poilath@psiog.com>
- Co-authored-by: pre-commit-ci[bot] <66853113+pre-commit-ci[bot]@users.noreply.github.com>
- Co-authored-by: RaviPsiog <raviteja.gurram@psiog.com>
- Co-authored-by: RaviPsiog <ravieja.gurram@psiog.com>
- Aravind <100823292+Aravind-psiog@users.noreply.github.com>
- Co-authored-by: Prasy12 <prasanna.venkatesh@psiog.com>


### Operations

- Fixing the validate distribution step given changes in -rc0 suffix to version

### Added

- RTD for User Interface
- Minor GUI fixes

### Fixed

- Re-applying default executor fix post config file reunification

## [0.203.0-rc.0] - 2022-10-14

### Authors

- Prasanna Venkatesh <54540812+Prasy12@users.noreply.github.com>
- Co-authored-by: Aravind-psiog <aravind.prabaharan@psiog.com>
- Co-authored-by: kamalesh.suresh <kamalesh.suresh@psiog.com>
- Co-authored-by: pre-commit-ci[bot] <66853113+pre-commit-ci[bot]@users.noreply.github.com>
- Casey Jao <casey@agnostiq.ai>
- Scott Wyman Neagle <wymnea@protonmail.com>
- Co-authored-by: Scott Wyman Neagle <scott@agnostiq.ai>
- Co-authored-by: Alejandro Esquivel <ae@alejandro.ltd>
- Will Cunningham <wjcunningham7@users.noreply.github.com>
- Will Cunningham <wjcunningham7@gmail.com>


### Added

- Ability to use terminal on the GUI.

### Fixed

- Exceptions when instantiating executors are handled
- Covalent start now waits for the server to settle before returning

### Operations

- updated hotfix logic to run on a merge to a release branch
- Fixing js github actions dist by re-building from develop
- Fixing syntax in describe action & compiled action manually

## [0.202.0] - 2022-10-11

### Authors

- Prasanna Venkatesh <54540812+Prasy12@users.noreply.github.com>
- Co-authored-by: ArunPsiog <arun.mukesh@psiog.com>
- Co-authored-by: kamalesh.suresh <kamalesh.suresh@psiog.com>
- Co-authored-by: Amalan Jenicious F <amalan.jenicious@psiog.com>
- Co-authored-by: Alejandro Esquivel <ae@alejandro.ltd>
- Casey Jao <casey@agnostiq.ai>


### Added

- Ability to view sublattices list as part of the main lattice
- Ability to view subalattices graph as part of main lattice


### Fixed

- Electron dependencies are no longer written twice to the DB during a workflow

## [0.201.0] - 2022-10-09

### Authors

- Venkat Bala <15014089+venkatBala@users.noreply.github.com>
- Will Cunningham <wjcunningham7@users.noreply.github.com>
- Co-authored-by: Scott Wyman Neagle <scott@agnostiq.ai>
- Co-authored-by: Alejandro Esquivel <ae@alejandro.ltd>
- Aravind <100823292+Aravind-psiog@users.noreply.github.com>
- Co-authored-by: Amalan Jenicious F <amalan.jenicious@psiog.com>
- Co-authored-by: kamalesh.suresh <kamalesh.suresh@psiog.com>
- Co-authored-by: Prasy12 <prasanna.venkatesh@psiog.com>
- Co-authored-by: ArunPsiog <arun.mukesh@psiog.com>
- Co-authored-by: pre-commit-ci[bot] <66853113+pre-commit-ci[bot]@users.noreply.github.com>
- Co-authored-by: Casey Jao <casey@agnostiq.ai>
- Co-authored-by: Will Cunningham <wjcunningham7@gmail.com>
- Okechukwu  Emmanuel Ochia <okechukwu@agnostiq.ai>
- Scott Wyman Neagle <wymnea@protonmail.com>


### Docs

- Added AWS Plugins RTD page

### Fixed

- Updated import statements in alembic `env.py` file to refer to updated location of `DataStore` class
- Imports in entry_point

### Docs

- Fixed the docstring for `get_node_error`

### Changed

- move `upsert_lattice_data()` to dispatcher
- move `upsert_electron_data()` to dispatcher
- move `insert_electron_dependency_data()` to dispatcher
- move `persist()` to dispatcher
- move `get_unique_id()` to dispatcher
- move `initialize_result_object()` to dispatcher

### Removed

- `get_node_value` from `Result`

### Tests

- Updated more functional tests

## [0.200.0] - 2022-10-05

### Authors

- Venkat Bala <15014089+venkatBala@users.noreply.github.com>
- Scott Wyman Neagle <scott@agnostiq.ai>
- Co-authored-by: Faiyaz Hasan <faiyaz@agnostiq.ai>
- Co-authored-by: Will Cunningham <wjcunningham7@gmail.com>
- Will Cunningham <wjcunningham7@users.noreply.github.com>
- Co-authored-by: Alejandro Esquivel <ae@alejandro.ltd>
- Co-authored-by: pre-commit-ci[bot] <66853113+pre-commit-ci[bot]@users.noreply.github.com>
- Aravind <100823292+Aravind-psiog@users.noreply.github.com>
- Co-authored-by: Amalan Jenicious F <amalan.jenicious@psiog.com>
- Co-authored-by: kamalesh.suresh <kamalesh.suresh@psiog.com>
- Co-authored-by: Prasy12 <prasanna.venkatesh@psiog.com>
- Co-authored-by: ArunPsiog <arun.mukesh@psiog.com>
- Co-authored-by: Casey Jao <casey@agnostiq.ai>
- Okechukwu  Emmanuel Ochia <okechukwu@agnostiq.ai>


## Docs

- Updated ECS Executor RTD with config & cloud resources table

### Added

- Ability to view the configuration file on the GUI as settings
- Ability to copy python objects for inputs and results for lattice and electrons

### Fixed

- Minor GUI bugs and improvements

### Docs

- Updated Lambda Executor RTD with config & cloud resources table
- Updated EC2, Braket, and Batch AWS Executors RTD with config & cloud resources table

### Operations

- Fixed syntax issues in `nightly.yml`
- Add `repository` arg to checkout in `version`
- fix `octokit` request action route, update env token
- create stable versions for stable releases
- add `fetch-depth: 0` to fetch entire history
- fix regex for matching version
- add `persist-credentials: false` in nightly
- Update `nightly` schedule to midnight EST
- Added CI for Ubuntu 22.04 / Python 3.8, 3.9
- Added CI for Centos 7 / Python 3.9
- Added experimental CI for Debian 11 / Python 3.11rc2
- Renamed Ubuntu images to Debian for accuracy
- Adding boilerplate workflow
- Syntax fixes in release.yml
- Verbose failure messages in boilerplate workflow
- Change license.yml to pip-license-checker action

## [0.199.0] - 2022-09-29

### Authors

- Venkat Bala <15014089+venkatBala@users.noreply.github.com>
- Co-authored-by: Will Cunningham <wjcunningham7@gmail.com>
- Co-authored-by: Scott Wyman Neagle <scott@agnostiq.ai>
- Will Cunningham <wjcunningham7@users.noreply.github.com>
- Sankalp Sanand <sankalp@agnostiq.ai>
- Casey Jao <casey@agnostiq.ai>
- Prasanna Venkatesh <54540812+Prasy12@users.noreply.github.com>
- Co-authored-by: Manjunath PV <manjunath.poilath@psiog.com>
- Co-authored-by: kamalesh.suresh <kamalesh.suresh@psiog.com>
- Co-authored-by: ArunPsiog <arun.mukesh@psiog.com>
- Co-authored-by: RaviPsiog <raviteja.gurram@psiog.com>
- Co-authored-by: pre-commit-ci[bot] <66853113+pre-commit-ci[bot]@users.noreply.github.com>
- Co-authored-by: Faiyaz Hasan <faiyaz@agnostiq.ai>
- Co-authored-by: Alejandro Esquivel <ae@alejandro.ltd>

### Tests

- Fixed `asserts` in stress tests
- Added unit tests for `defaults.py`
- Updated `test_sync()` to match the new function signature.

### Added

- `requirements-client.txt` file added.
- Logs tab on the GUI which displays the covalent logs and also the ability to download the log file.
- Missing copyrights to the file transfer module.

### Fixed

- Config file is now locked during reads and writes to mitigate concurrency issues
- In `defaults.py/get_default_executor`, condition to return `local` or `dask` is now fixed
- Strip "/" from the S3 bucket download "from file path" and the upload "to file path"
- Correctly return stderr in get_node_result

### Changed

- Installation requirements are now split into client side and server side requirements' files.
- `setup.py` modified to install client side requirements only, if `COVALENT_SDK_ONLY` environment variable is present and `True`.
- Updated `requirements.txt` and `tests/requirements.txt`
- Updated `nbconvert` by dependabot
- Split the `ConfigManager` into `Client` and `Server` components
- Update the `set/get/update` config methods to distinguish between the client and server parts
- `get_all_node_results()` uses in memory `Result` instead of DB
- `get_all_node_outputs()` uses in memory Result instead of DB

### Removed

- The DB dependency in `sync()`
- The ability for `sync()` to wait for all dispatches.

### Docs

- Fixed a notebook which was not rendering

### Operations

- Updating all references to local workflows
- Adding `nightly.yml` workflow for nightly CI
- Updated triggers to `tests` and `changelog` workflows
- Enhanced pre-release workflows
- `codecov` passthrough jobs added for when tests are not run
- Tests are run on one platform on pushes to `develop` to keep codecov reports accurate
- Test matrix source triggers changed from `workflow_call` to `schedule` since contexts are inherited
- Removed badges workflow; version badge is now generated using the latest pre-release tag
- Removed unused `push_to_s3` workflow
- Workflows authenticate to AWS using OIDC with specific roles
- Only the recommended platform is tested on pull requests
- Update check blocks to assert the `workflow_call` event type is replaced with `schedule`
- Create a hotfix when pushing to a release branch
- Update nightly trigger to `hourly` for testing
- Update `changelog` action token to `COVALENT_OPS_BOT_TOKEN`
- Remove `benchmark` workflow from `nightly` schedule
- Removed payload dependency from changelog action so it can run on a schedule
- Remove `benchmark` workflow from `nightly` schedule

## [0.198.0] - 2022-09-14

### Authors

- Scott Wyman Neagle <scott@agnostiq.ai>
- Co-authored-by: Will Cunningham <wjcunningham7@gmail.com>


### Operations

- Fix `release.yml` workflow
- Adding a step in `release.yml/docker` job to trigger the AWS executor base image build in the remote repo `covalent-aws-plugins`
- Pass all the necessary inputs for the triggered workflow as part of the HTTP POST request body
- Added MacOS 12 to test matrix


### Changed

- Skipping stalling `dask_executor` functional test
- Database is initialized in `covalent_ui/app.py` instead of in the CLI's `start` method in order to support management via `start-stop-daemon`.
- Convert `COVALENT_SVC_PORT` to `int` when parsing env var
- Skipping stalling `dask_executor` functional test

### Added

- Modified `_DEFAULT_CONSTRAINT_VALUES` to a dataclass called `DefaultMetadataValues`, it is still used as a dictionary everywhere (named `DEFAULT_METADATA_VALUES` instead) but in an object-like manner.
- Modified `_DEFAULT_CONFIG` to also be a dataclass called `DefaultConfig`, which is initialized whenever needed and used like a dictionary (named `DEFAULT_CONFIG`).
- `ConfigManager` is now thread safe since it is initialized whenever needed instead of one object being accessed by multiple processes/threads leading to corruption of the config file.
- Using `contextlib.supress` to ignore `psutil.NoSuchProcess` errors instead of `try/except` with `pass`.
- Filter workflow dispatches by status on the GUI.
- Delete all workflow dispatches present in the database from the GUI and add filter level deletion of workflow dispatches as well.
- Theme changes as part of latest wireframe.
- Factory functions to generate configurations and default metadata at the time when required. This is because certain values like default executors are only determined when the covalent server starts.
- Respecting the configuration options like default executor, no. of workers, developer mode, etc. when restarting the server.
- Unit tests for `remote_executor.py`
- Added alembic migrations script for DB schema v12
- Environment variables added to `defaults.py` in order to support system services
- Covalent OpenRC init script added

### Removed

- Deprecated `_DEFAULT_CONSTRAINTS_DEPRECATED` removed.
- Confusing `click` argument `no-cluster` instead of flag `--no-cluster` removed; this was also partially responsible for unexpected behaviour with using `no-cluster` option when starting covalent.

### Operations

- Fixed a bug in changelog.yml caused by passing a large list of commits as a var

### Tests

- Updated tests to reflect above changes.
- Updated more tests to DB schema v12
- Improved DB mocking in dispatcher tests

### Fixed

- Removed inheritance of `call_before` metadata related to file transfers from parent electron to collected nodes.
- Executor instances at runtime no longer inadvertently modify
  transport graph nodes when modifying their attributes.
- Syntax error in `tests.yml`

### Docs

- Updated AWS Lambda plugin rtd with mention to its limitations.
- Updated RTD concepts and tutorials to reflect new UI.

## [0.197.0] - 2022-09-08

### Authors

- Will Cunningham <wjcunningham7@users.noreply.github.com>
- Co-authored-by: Scott Wyman Neagle <scott@agnostiq.ai>
- Alejandro Esquivel <ae@alejandro.ltd>
- Co-authored-by: Will Cunningham <wjcunningham7@gmail.com>
- Aravind-psiog <100823292+Aravind-psiog@users.noreply.github.com>
- Faiyaz Hasan <faiyaz@agnostiq.ai>
- Co-authored-by: Venkat Bala <venkat@agnostiq.ai>
- Prasanna Venkatesh <54540812+Prasy12@users.noreply.github.com>
- Co-authored-by: Amalan Jenicious F <amalan.jenicious@psiog.com>
- Okechukwu  Emmanuel Ochia <okechukwu@agnostiq.ai>
- Co-authored-by: pre-commit-ci[bot] <66853113+pre-commit-ci[bot]@users.noreply.github.com>
- Casey Jao <casey@agnostiq.ai>


### Fixed

- Fixed missing lattice and result object attributes after rehydrating from datastore.

### Changed

- Implemented v12 of the DB schema

### Tests

- Enhanced DB tests to check faithfulness of persist and rehydrate operations

### Docs
- Update user interface docs for filter and delete features.
- Added credential management page

## [0.196.0] - 2022-09-07

### Authors

- Will Cunningham <wjcunningham7@users.noreply.github.com>
- Co-authored-by: Scott Wyman Neagle <scott@agnostiq.ai>
- Alejandro Esquivel <ae@alejandro.ltd>
- Co-authored-by: Will Cunningham <wjcunningham7@gmail.com>
- Aravind-psiog <100823292+Aravind-psiog@users.noreply.github.com>
- Faiyaz Hasan <faiyaz@agnostiq.ai>
- Co-authored-by: Venkat Bala <venkat@agnostiq.ai>
- Prasanna Venkatesh <54540812+Prasy12@users.noreply.github.com>
- Co-authored-by: Amalan Jenicious F <amalan.jenicious@psiog.com>
- Okechukwu  Emmanuel Ochia <okechukwu@agnostiq.ai>
- Co-authored-by: pre-commit-ci[bot] <66853113+pre-commit-ci[bot]@users.noreply.github.com>
- Casey Jao <casey@agnostiq.ai>


### Changed

- Sublattices are now run completely internally, without any HTTP calls.
- Lattice-level metadata is persisted atomically for sublattices.

## [0.195.0] - 2022-09-06

### Authors

- Will Cunningham <wjcunningham7@users.noreply.github.com>
- Co-authored-by: Scott Wyman Neagle <scott@agnostiq.ai>
- Alejandro Esquivel <ae@alejandro.ltd>
- Co-authored-by: Will Cunningham <wjcunningham7@gmail.com>
- Aravind-psiog <100823292+Aravind-psiog@users.noreply.github.com>
- Faiyaz Hasan <faiyaz@agnostiq.ai>
- Co-authored-by: Venkat Bala <venkat@agnostiq.ai>
- Prasanna Venkatesh <54540812+Prasy12@users.noreply.github.com>
- Co-authored-by: Amalan Jenicious F <amalan.jenicious@psiog.com>
- Okechukwu  Emmanuel Ochia <okechukwu@agnostiq.ai>
- Co-authored-by: pre-commit-ci[bot] <66853113+pre-commit-ci[bot]@users.noreply.github.com>
- Casey Jao <casey@agnostiq.ai>


### Changed

- `import covalent` no longer pulls in the server components

### Operations

- Fixed `tests.yml` where `RECOMMENDED_PLATFORM` was not properly set

## [0.194.0] - 2022-09-06

### Authors

- Will Cunningham <wjcunningham7@users.noreply.github.com>
- Co-authored-by: Scott Wyman Neagle <scott@agnostiq.ai>
- Alejandro Esquivel <ae@alejandro.ltd>
- Co-authored-by: Will Cunningham <wjcunningham7@gmail.com>
- Aravind-psiog <100823292+Aravind-psiog@users.noreply.github.com>
- Faiyaz Hasan <faiyaz@agnostiq.ai>
- Co-authored-by: Venkat Bala <venkat@agnostiq.ai>
- Prasanna Venkatesh <54540812+Prasy12@users.noreply.github.com>
- Co-authored-by: Amalan Jenicious F <amalan.jenicious@psiog.com>
- Okechukwu  Emmanuel Ochia <okechukwu@agnostiq.ai>
- Co-authored-by: pre-commit-ci[bot] <66853113+pre-commit-ci[bot]@users.noreply.github.com>
- Casey Jao <casey@agnostiq.ai>


### Operations

- Added a workflow which checks for missing or extra requirements
- Added pycln to pre-commit hooks #867

### Removed

- PyYAML
- tailer

## [0.193.0] - 2022-09-06

### Authors

- Will Cunningham <wjcunningham7@users.noreply.github.com>
- Co-authored-by: Scott Wyman Neagle <scott@agnostiq.ai>
- Alejandro Esquivel <ae@alejandro.ltd>
- Co-authored-by: Will Cunningham <wjcunningham7@gmail.com>
- Aravind-psiog <100823292+Aravind-psiog@users.noreply.github.com>
- Faiyaz Hasan <faiyaz@agnostiq.ai>
- Co-authored-by: Venkat Bala <venkat@agnostiq.ai>
- Prasanna Venkatesh <54540812+Prasy12@users.noreply.github.com>
- Co-authored-by: Amalan Jenicious F <amalan.jenicious@psiog.com>
- Okechukwu  Emmanuel Ochia <okechukwu@agnostiq.ai>
- Co-authored-by: pre-commit-ci[bot] <66853113+pre-commit-ci[bot]@users.noreply.github.com>
- Casey Jao <casey@agnostiq.ai>


### Changed

- Refactored executor base classes

### Operations

- pre-commit autoupdate

## [0.192.0] - 2022-09-02

### Authors

- Will Cunningham <wjcunningham7@users.noreply.github.com>
- Co-authored-by: Scott Wyman Neagle <scott@agnostiq.ai>
- Alejandro Esquivel <ae@alejandro.ltd>
- Co-authored-by: Will Cunningham <wjcunningham7@gmail.com>
- Aravind-psiog <100823292+Aravind-psiog@users.noreply.github.com>
- Faiyaz Hasan <faiyaz@agnostiq.ai>
- Co-authored-by: Venkat Bala <venkat@agnostiq.ai>
- Prasanna Venkatesh <54540812+Prasy12@users.noreply.github.com>
- Co-authored-by: Amalan Jenicious F <amalan.jenicious@psiog.com>
- Okechukwu  Emmanuel Ochia <okechukwu@agnostiq.ai>
- Co-authored-by: pre-commit-ci[bot] <66853113+pre-commit-ci[bot]@users.noreply.github.com>


### Changed

- Modified how `no_cluster` is passed to `app.py` from the CLI

## [0.191.0] - 2022-09-01

### Authors

- Will Cunningham <wjcunningham7@users.noreply.github.com>
- Co-authored-by: Scott Wyman Neagle <scott@agnostiq.ai>
- Alejandro Esquivel <ae@alejandro.ltd>
- Co-authored-by: Will Cunningham <wjcunningham7@gmail.com>
- Aravind-psiog <100823292+Aravind-psiog@users.noreply.github.com>
- Faiyaz Hasan <faiyaz@agnostiq.ai>
- Co-authored-by: Venkat Bala <venkat@agnostiq.ai>
- Prasanna Venkatesh <54540812+Prasy12@users.noreply.github.com>
- Co-authored-by: Amalan Jenicious F <amalan.jenicious@psiog.com>
- Okechukwu  Emmanuel Ochia <okechukwu@agnostiq.ai>
- Co-authored-by: pre-commit-ci[bot] <66853113+pre-commit-ci[bot]@users.noreply.github.com>


### Added

- Implementation of RemoteExecutor

## [0.190.0] - 2022-09-01

### Authors

- Will Cunningham <wjcunningham7@users.noreply.github.com>
- Co-authored-by: Scott Wyman Neagle <scott@agnostiq.ai>
- Alejandro Esquivel <ae@alejandro.ltd>
- Co-authored-by: Will Cunningham <wjcunningham7@gmail.com>
- Aravind-psiog <100823292+Aravind-psiog@users.noreply.github.com>
- Faiyaz Hasan <faiyaz@agnostiq.ai>
- Co-authored-by: Venkat Bala <venkat@agnostiq.ai>
- Prasanna Venkatesh <54540812+Prasy12@users.noreply.github.com>
- Co-authored-by: Amalan Jenicious F <amalan.jenicious@psiog.com>
- Okechukwu  Emmanuel Ochia <okechukwu@agnostiq.ai>


### Changed

- Renamed `BaseAsyncExecutor` and its references to `AsyncBaseExecutor`.

## [0.189.0] - 2022-08-31

### Authors

- Will Cunningham <wjcunningham7@users.noreply.github.com>
- Co-authored-by: Scott Wyman Neagle <scott@agnostiq.ai>
- Alejandro Esquivel <ae@alejandro.ltd>
- Co-authored-by: Will Cunningham <wjcunningham7@gmail.com>
- Aravind-psiog <100823292+Aravind-psiog@users.noreply.github.com>
- Faiyaz Hasan <faiyaz@agnostiq.ai>
- Co-authored-by: Venkat Bala <venkat@agnostiq.ai>
- Prasanna Venkatesh <54540812+Prasy12@users.noreply.github.com>
- Co-authored-by: Amalan Jenicious F <amalan.jenicious@psiog.com>


### Added

- Added capability to take screenshot of the graph with covalent logo on the GUI.

### Operations

- Changed the environment switches in tests.yml to be `true`/empty instead of 1/0

- Adding `benchmark.yml` workflow

### Tests

- Adding scripts in `tests/stress_tests/benchmarks`

## [0.188.0] - 2022-08-31

### Authors

- Will Cunningham <wjcunningham7@users.noreply.github.com>
- Co-authored-by: Scott Wyman Neagle <scott@agnostiq.ai>
- Alejandro Esquivel <ae@alejandro.ltd>
- Co-authored-by: Will Cunningham <wjcunningham7@gmail.com>
- Aravind-psiog <100823292+Aravind-psiog@users.noreply.github.com>


### Added

- Created a prototype of a production Dockerfile
- The old Dockerfile has been moved to Dockerfile.dev

### Docs

- Added db schema migration error guide in RTD
- Removed `get_data_store` from quantum chemistry tutorial #1046

### Operations

- Front-end test coverage measured and reported in CI
- Added reusable version action

- Added read the docs for user interface

## [0.187.0] - 2022-08-28

### Authors

- Prasanna Venkatesh <54540812+Prasy12@users.noreply.github.com>
- Co-authored-by: Kamalesh-suresh <kamalesh.suresh@psiog.com>
- Co-authored-by: Amalan Jenicious F <amalan.jenicious@psiog.com>
- Co-authored-by: pre-commit-ci[bot] <66853113+pre-commit-ci[bot]@users.noreply.github.com>

### Tests

- Fixed `test_using_executor_names` and `test_internal_sublattice_dispatch` tests to also work with `--no-cluster` option.

### Added

- Added test cases for front-end react components.

## [0.186.0] - 2022-08-25

### Authors

- Sankalp Sanand <sankalp@agnostiq.ai>
- Co-authored-by: Alejandro Esquivel <ae@alejandro.ltd>
- Venkat Bala <venkat@agnostiq.ai>
- Okechukwu  Emmanuel Ochia <okechukwu@agnostiq.ai>
- Co-authored-by: pre-commit-ci[bot] <66853113+pre-commit-ci[bot]@users.noreply.github.com>
- Co-authored-by: Will Cunningham <wjcunningham7@gmail.com>
- Co-authored-by: Scott Wyman Neagle <scott@agnostiq.ai>
- Venkat Bala <15014089+venkatBala@users.noreply.github.com>
- Aravind-psiog <100823292+Aravind-psiog@users.noreply.github.com>
- Co-authored-by: Kamalesh-suresh <kamalesh.suresh@psiog.com>
- Co-authored-by: Prasy12 <prasanna.venkatesh@psiog.com>

### Operations

- Fix conditional logic around dumping of `covalent` logs to stdout in test workflows
- Build test matrix by parsing configs from json
- Dump covalent logs if any of the tests step fail
- changed-files action uses the proper sha in version.yml

### Docs

- Added RTD and header for the AWS EC2 executor plugin.
- Refactored tutorials for better organization

### Added

- Added executor label, node id and node type to graph node UI

### Changed

- Runtime has been modified to be more precise on the lattice and electron sidebar

## [0.185.0] - 2022-08-23

### Authors

- Sankalp Sanand <sankalp@agnostiq.ai>
- Co-authored-by: Alejandro Esquivel <ae@alejandro.ltd>
- Venkat Bala <venkat@agnostiq.ai>

### Added

- Adding `load_tests` subdirectory to tests to facilitate execution of Covalent benchmarks during nightly runs
- Added `locust` requirements to tests `requirements.txt`

## [0.184.2] - 2022-08-23

### Authors

- Sankalp Sanand <sankalp@agnostiq.ai>
- Co-authored-by: Alejandro Esquivel <ae@alejandro.ltd>


### Fixed

- Switched the `render_as_batch` flag in the alembic env context so that `ALTER` commands are supported in SQLite migrations.

### Docs

- Updated custom executor RTD to show a simpler example

### Operations

- pre-commit autoupdate

## [0.184.1] - 2022-08-23

### Authors

- Alejandro Esquivel <ae@alejandro.ltd>
- Venkat Bala <venkat@agnostiq.ai>
- Co-authored-by: Scott Wyman Neagle <scott@agnostiq.ai>
- Casey Jao <casey@agnostiq.ai>
- Sankalp Sanand <sankalp@agnostiq.ai>


### Fixed

- Function's `__doc__` and `__name__` storage in dict/json for transportable object fixed.

### Tests

- Added unit test for the above fix.

## [0.184.0] - 2022-08-22

### Authors

- Alejandro Esquivel <ae@alejandro.ltd>
- Venkat Bala <venkat@agnostiq.ai>
- Co-authored-by: Scott Wyman Neagle <scott@agnostiq.ai>
- Casey Jao <casey@agnostiq.ai>


### Changed

- Electron metadata is serialized earlier during workflow construction
  to reduce unexpected executor pip requirements.

### Operations

- Updating conditional logic for the different steps in `release` workflow
- Dependabot update

### Docs

- Removed "How to synchronize lattices" section from RTD

## [0.183.0] - 2022-08-18

### Authors

- Scott Wyman Neagle <scott@agnostiq.ai>
- Venkat Bala <venkat@agnostiq.ai>


### Added

- Adding tests to update patch coverage for the `covalent logs` cli

### Changed

- Modify the `covalent logs` CLI handler to read logs line by line

### Operations

- Update release workflow
- Adding a `wait` input for the Conda action

## [0.182.2] - 2022-08-18

### Authors

- Scott Wyman Neagle <scott@agnostiq.ai>
- Will Cunningham <wjcunningham7@users.noreply.github.com>
- Alejandro Esquivel <ae@alejandro.ltd>
- Co-authored-by: Will Cunningham <wjcunningham7@gmail.com>
- Co-authored-by: Faiyaz Hasan <faiyaz@agnostiq.ai>


### Fixed

- CLI `service.py` tests to run without the server needing to be started.

### Docs

- Added `covalent db` cli command to API section of RTD

### Docs

- Fixed RTD downloads badge image to point to `covalent` rather than `cova`

### Operations

- Use conda skeleton action for build and upload

### Docs

- Updating WCI yaml with new file transfer protocols

## [0.182.1] - 2022-08-17

### Authors

- Will Cunningham <wjcunningham7@users.noreply.github.com>
- Venkat Bala <venkat@agnostiq.ai>
- Co-authored-by: santoshkumarradha <santosh@agnostiq.ai>
- Co-authored-by: pre-commit-ci[bot] <66853113+pre-commit-ci[bot]@users.noreply.github.com>
- Co-authored-by: Santosh kumar <29346072+santoshkumarradha@users.noreply.github.com>
- Co-authored-by: Scott Wyman Neagle <scott@agnostiq.ai>
- Prasanna Venkatesh <54540812+Prasy12@users.noreply.github.com>
- Co-authored-by: Will Cunningham <wjcunningham7@gmail.com>


### Fixed

- lattice.draw() fix on the GUI.

## [0.182.0] - 2022-08-17

### Authors

- Will Cunningham <wjcunningham7@users.noreply.github.com>
- Venkat Bala <venkat@agnostiq.ai>
- Co-authored-by: santoshkumarradha <santosh@agnostiq.ai>
- Co-authored-by: pre-commit-ci[bot] <66853113+pre-commit-ci[bot]@users.noreply.github.com>
- Co-authored-by: Santosh kumar <29346072+santoshkumarradha@users.noreply.github.com>
- Co-authored-by: Scott Wyman Neagle <scott@agnostiq.ai>


### Added

- Update RTD for `AWS Batch` executor
- Removed `AWS Lambda` executor RTD from this branch in order to keep changes atomic

### Changed

- Synced with latest develop

### Docs

- Adding RTD for `AWS Braket` executor
- Adding dropdown menu for the IAM policy
- Delete RTD for other cloud executor to keep changes atomic
- Renamed `executers` folder to `executors`

### Docs

- Updated short release notes

## [0.181.0] - 2022-08-17

### Authors

- Alejandro Esquivel <ae@alejandro.ltd>
- Will Cunningham <wjcunningham7@users.noreply.github.com>
- Scott Wyman Neagle <scott@agnostiq.ai>
- Venkat Bala <venkat@agnostiq.ai>
- Co-authored-by: santoshkumarradha <santosh@agnostiq.ai>
- Co-authored-by: pre-commit-ci[bot] <66853113+pre-commit-ci[bot]@users.noreply.github.com>
- Co-authored-by: Santosh kumar <29346072+santoshkumarradha@users.noreply.github.com>
- Co-authored-by: Will Cunningham <wjcunningham7@gmail.com>
- Prasanna Venkatesh <54540812+Prasy12@users.noreply.github.com>
- Co-authored-by: Kamalesh-suresh <kamalesh.suresh@psiog.com>
- Co-authored-by: Manjunath PV <manjunath.poilath@psiog.com>
- Co-authored-by: ArunPsiog <arun.mukesh@psiog.com>


### Changed

- Lazy loading mechanism on the GUI.

### Fixed

- Displaying electron executor and inputs information on the GUI.
- Animated spinner for running statuses on the GUI.

## Docs

- Add `AWSLambdaExecutor` RTD
- Update `api.rst` to include `cluster` CLI command option
- Added version migration guide section in RTD
- Update RTD for `AWS ECS` executor
- Remove AWS Lambda and Batch RTDs to keep changes atomic
- Adding dropdowns to IAM policy documents
- Updated compatibility matrix
- Updated pip, bash and callable deps how-to guides

### Operations

- NPM install on CentOS done explicitly
- `-y` flag for `conda install`

## [0.180.0] - 2022-08-16

### Authors

- Casey Jao <casey@agnostiq.ai>
- Co-authored-by: Alejandro Esquivel <ae@alejandro.ltd>
- Okechukwu  Emmanuel Ochia <okechukwu@agnostiq.ai>
- Scott Wyman Neagle <scott@agnostiq.ai>
- Co-authored-by: pre-commit-ci[bot] <66853113+pre-commit-ci[bot]@users.noreply.github.com>
- Co-authored-by: Will Cunningham <wjcunningham7@gmail.com>
- Sankalp Sanand <sankalp@agnostiq.ai>


### Removed

- Removed `ct.wait.LONG` etc. constants from covalent's init

### Changed

- `wait` in `_get_result_from_dispatcher` will now use `_results_manager.wait.EXTREME` if `True` has been passed to it.

### Operations

- Prettierified release.yml
- Cleaned up pre-commit-config.yml

### Docs

- Updated Bash Lepton tutorial to conform with the latest Lepton interface changes
- Disabling how-to guide for executing an electron with a specified Conda environment.
- Fixed "How To" for Python leptons

## [0.179.0] - 2022-08-16

### Authors



### Changed

- Changed terser package version on webapp yarn-lock file.

## [0.178.0] - 2022-08-15

### Authors

- Will Cunningham <wjcunningham7@users.noreply.github.com>
- Co-authored-by: Alejandro Esquivel <ae@alejandro.ltd>
- Casey Jao <casey@agnostiq.ai>


### Changed

- Dispatch workflows as asyncio tasks on the FastAPI event loop instead of in separate threads

### Fixed

- Deconflict wait enum with `ct.wait` function; `wait` -> `WAIT`

### Operations

- Conda package is built and tested on a nightly schedule
- Conda deployment step is added to `release.yml`
- Install yarn and npm on Ubuntu whenever the webapp needs to be built

## [0.177.0] - 2022-08-11

### Authors

- Scott Wyman Neagle <scott@agnostiq.ai>
- Co-authored-by: Faiyaz Hasan <faiyaz@agnostiq.ai>
- Casey Jao <casey@agnostiq.ai>
- Venkat Bala <venkat@agnostiq.ai>
- Co-authored-by: pre-commit-ci[bot] <66853113+pre-commit-ci[bot]@users.noreply.github.com>

### Removed

- `while True` in `app.get_result`

### Changed

- Flask route logic to return 503 when the result is not ready

### Tests

- results_manager tests

### Operations

- Fix conditional checks for `pre-release` and `stable` Covalent docker image builds

## [0.176.0] - 2022-08-11

### Authors

- Scott Wyman Neagle <scott@agnostiq.ai>
- Co-authored-by: Faiyaz Hasan <faiyaz@agnostiq.ai>
- Casey Jao <casey@agnostiq.ai>


### Operations

- Update precommit yaml.

### Removed

- `Lattice.check_consumables()`, `_TransportGraph.get_topologically_sorted_graph()`

### Operations

- Trigger webapp build if `build==true`

## [0.175.0] - 2022-08-11

### Authors

- Scott Wyman Neagle <scott@agnostiq.ai>
- Co-authored-by: Faiyaz Hasan <faiyaz@agnostiq.ai>
- Casey Jao <casey@agnostiq.ai>


### Operations

- Trigger Slack alert for failed tests on `workflow_run`

## [0.174.0] - 2022-08-11

### Authors

- Casey Jao <casey@agnostiq.ai>
- Alejandro Esquivel <ae@alejandro.ltd>


### Changed

- Changed return value for TransferFromRemote and TransferToRemote (download/upload) operations to be consistent and always return filepath tuples

### Docs

- Updated docs with File Transfer return value changes and `files` kwarg injections

### Fixed

- Fixed postprocessing workflows that return an electron with an incoming wait_for edge

## [0.173.0] - 2022-08-10

### Authors

- Sankalp Sanand <sankalp@agnostiq.ai>


### Added

- `--hard` and `--yes` flags added to `covalent purge` for hard purging (also deletes the databse) and autoapproving respectively.

### Changed

- `covalent purge` now shows the user a prompt informing them what dirs and files will be deleted.
- Improved shown messages in some commands.

### Tests

- Updated tests to reflect above changes.

## [0.172.0] - 2022-08-10

### Authors

- Will Cunningham <wjcunningham7@users.noreply.github.com>
- Prasanna Venkatesh <54540812+Prasy12@users.noreply.github.com>
- Co-authored-by: pre-commit-ci[bot] <66853113+pre-commit-ci[bot]@users.noreply.github.com>
- Co-authored-by: Aravind-psiog <100823292+Aravind-psiog@users.noreply.github.com>
- Co-authored-by: ArunPsiog <arun.mukesh@psiog.com>
- Co-authored-by: manjunath.poilath <manjunath.poilath@psiog.com>
- Co-authored-by: Kamalesh-suresh <kamalesh.suresh@psiog.com>
- Co-authored-by: Amalan Jenicious F <amalan.jenicious@psiog.com>
- Co-authored-by: M Shrikanth <shrikanth.mohan@psiog.com>
- Co-authored-by: Casey Jao <casey@agnostiq.ai>
- Co-authored-by: Aravind-psiog <aravind.prabaharan@psiog.com>
- Co-authored-by: Will Cunningham <wjcunningham7@gmail.com>
- Co-authored-by: Alejandro Esquivel <ae@alejandro.ltd>


### Changed

- Covalent dispatcher flask web apis ported to FastAPI in `covalent_dispatcher/_service/app.py`
- Unit tests written for Covalent dispatcher flask web apis ported to FastAPI in `covalent_dispatcher_tests/_service/app.test.py`
- Web apis of `covalent_ui` refactored to adhere to v11 DB schema
- Electron graph mini map has been moved next to controls on the GUI.
- Lattice status and count of completed & total electrons has been moved to the top of the graph on the GUI.
- Some of the Flask APIs earlier consumed by the GUI have been deprecated & removed from the code base.
- APIs exposed by the web app back end have been re-factored to adhere to the new DB schema v10

### Added

- Added count of dispatches by status on the dispatch list section of the GUI.
- APIs that the GUI consumes have been re-written using FastAPI. This includes re-factoring of older APIs and adding of new APIs.
- Added COVALENT_SERVER_IFACE_ANY flag for uvicorn to start with 0.0.0.0

### Docs

- ReadTheDocs landing page has been improved

## [0.171.0] - 2022-08-10

### Authors

- Casey Jao <casey@agnostiq.ai>
- Co-authored-by: Scott Wyman Neagle <scott@agnostiq.ai>

### Added

- Added `covalent migrate_legacy_result_object` command to save pickled Result objects to the DataStore

## [0.170.1] - 2022-08-09

### Authors

- Venkat Bala <venkat@agnostiq.ai>

### Fixed

- Remove `attr` import added inadvertently

### Tests

- Fix `start` cli test, update `set_config` call count

## [0.170.0] - 2022-08-08

### Authors

- Venkat Bala <venkat@agnostiq.ai>
- Co-authored-by: pre-commit-ci[bot] <66853113+pre-commit-ci[bot]@users.noreply.github.com>


### Changed

- Temporarily allow executor plugin variable name to be either in uppercase or lowercase

## [0.169.0] - 2022-08-08

### Authors

- Venkat Bala <venkat@agnostiq.ai>
- Co-authored-by: pre-commit-ci[bot] <66853113+pre-commit-ci[bot]@users.noreply.github.com>


### Added

- Adding a `covalent config` convenience CLI to quickly view retrive the covalent configuration

## [0.168.0] - 2022-08-08

### Authors

- Venkat Bala <venkat@agnostiq.ai>
- Co-authored-by: pre-commit-ci[bot] <66853113+pre-commit-ci[bot]@users.noreply.github.com>


### Added

- Adding `setup/teardown` methods as placeholders for any executor specific setup and teardown tasks

## [0.167.0] - 2022-08-08

### Authors

- Poojith U Rao <106616820+poojithurao@users.noreply.github.com>
- Co-authored-by: Venkat Bala <venkat@agnostiq.ai>
- Co-authored-by: Faiyaz Hasan <faiyaz@agnostiq.ai>
- Co-authored-by: pre-commit-ci[bot] <66853113+pre-commit-ci[bot]@users.noreply.github.com>
- Co-authored-by: Alejandro Esquivel <ae@alejandro.ltd>


### Added

- S3 File transfer strategy

### Fixed

- Adding maximum number of retries and timeout parameter to the get result http call.

## [0.166.0] - 2022-08-07

### Authors

- Venkat Bala <venkat@agnostiq.ai>


### Tests

- Update dask cli test to match Covalent Dask cluster configuration


### Changed

- Remove newline from log stream formatter for better log statment output
- Jsonify covalent cluster cli outputs

## [0.165.0] - 2022-08-06

### Authors

- Casey Jao <casey@agnostiq.ai>


### Changed

- Make `BaseExecutor` and `BaseAsyncExecutor` class siblings, not parent and child.

### Operations

- Only validate webapp if the webapp was built

### Tests

- Fixed randomly failing lattice json serialization test

## [0.164.0] - 2022-08-05

### Authors

- Sankalp Sanand <sankalp@agnostiq.ai>
- Faiyaz Hasan <faiyaz@agnostiq.ai>
- Co-authored-by: pre-commit-ci[bot] <66853113+pre-commit-ci[bot]@users.noreply.github.com>
- Co-authored-by: Venkat Bala <venkat@agnostiq.ai>
- Co-authored-by: Will Cunningham <wjcunningham7@gmail.com>


### Changed

- Use `update_config` to modify dask configuration from the cluster process
- Simplify `set_config` logic for dask configuration options on `covalent start`
- Removed default values from click options for dask configuration related values

### Added

- Configured default dask configuration options in `defaults.py`

### Fixed

- Overwriting config address issue.

### Tests

- Moved misplaced functional/integration tests from the unit tests folder to their respective folders.
- All of the unit tests now use test DB instead of hitting a live DB.
- Updated `tests.yml` so that functional tests are run whenever tests get changed or github actions are changed.
- Several broken tests were also fixed.

## [0.163.0] - 2022-08-04

### Authors

- Alejandro Esquivel <ae@alejandro.ltd>
- Co-authored-by: Casey Jao <casey@agnostiq.ai>
- Will Cunningham <wjcunningham7@users.noreply.github.com>
- Co-authored-by: Scott Wyman Neagle <scott@agnostiq.ai>


### Added

- Added `rsync` dependency in `Dockerfile`

### Removed

- `Makefile` which was previously improperly committed

### Operations

- Functional tests are run only on `develop`
- `tests.yml` can be run manually provided a commit SHA
- `tests.yml` uses a `build` filter to conditionally install and build Covalent if build files are modified
- `docker.yml` is now only for dev work, and is manually triggered given an SHA
- `release.yml` is enhanced to push stable and pre-release images to a public ECR repo

## [0.162.0] - 2022-08-04

### Authors

- Alejandro Esquivel <ae@alejandro.ltd>
- Co-authored-by: Casey Jao <casey@agnostiq.ai>


### Changed

- Updated Base executor to support non-unique `retval_key`s, particularly for use in File Transfer where we may have several CallDeps with the reserved `retval_key` of value `files`.

## [0.161.2] - 2022-08-04

### Authors

- Alejandro Esquivel <ae@alejandro.ltd>
- Co-authored-by: pre-commit-ci[bot] <66853113+pre-commit-ci[bot]@users.noreply.github.com>


### Fixed

- Updated `covalent db migrations` to overwrite `alembic.ini` `script_location` with absolute path to migrations folder
- Updated `covalent db alembic [args]` command to use project root as `cwd` for alembic subprocess  

## [0.161.1] - 2022-08-03

### Authors

- Alejandro Esquivel <ae@alejandro.ltd>
- Scott Wyman Neagle <scott@agnostiq.ai>
- Co-authored-by: Faiyaz Hasan <faiyaz@agnostiq.ai>
- Poojith U Rao <106616820+poojithurao@users.noreply.github.com>
- Co-authored-by: Casey Jao <casey@agnostiq.ai>


### Fixed

- When a list was passed to an electron, the generated electron list
  had metadata copied from the electron. This was resulting in
  call_before and call_after functions being called by the electron
  list as well. The metadata (apart from executor) is now set to
  default values for the electron list.

## [0.161.0] - 2022-08-03

### Authors

- Alejandro Esquivel <ae@alejandro.ltd>
- Scott Wyman Neagle <scott@agnostiq.ai>
- Co-authored-by: Faiyaz Hasan <faiyaz@agnostiq.ai>


### Changed

- Replaced `Session(DispatchDB()._get_data_store().engine)` with `workflow_db.session()`

### Removed

- `DevDataStore` class from `datastore.py`
- workflows manager

## [0.160.1] - 2022-08-02

### Authors

- Alejandro Esquivel <ae@alejandro.ltd>
- Scott Wyman Neagle <scott@agnostiq.ai>


### Fixed

- `script_location` key not found issue when installing with pip (second attempt)

### Docs

- Remove migration guide reference from README

### Operations

- Explicitly check `release == true` in tests.yml

## [0.160.0] - 2022-08-02

### Authors

- Casey Jao <casey@agnostiq.ai>
- Co-authored-by: Faiyaz Hasan <faiyaz@agnostiq.ai>


### Changed

- `Executor.run()` now accepts a `task_metadata` dictionary. Current
  keys consist of `dispatch_id` and `node_id`.

## [0.159.0] - 2022-08-02

### Authors

- Casey Jao <casey@agnostiq.ai>
- Co-authored-by: Faiyaz Hasan <faiyaz@agnostiq.ai>


### Changed

- Database schema has been updated to v11

### Operations

- `paths-filter` will only be run on PRs, i.e on workflow runs, the whole test suite will be run.
- Removed retry action from running on `pytest` steps since they instead use `pytest` retries.
- `codecov.yml` added to enable carry-forward flags
- UI front-end is only built for pull requests when the source changes
- Packaging is only validated on the `develop` branch

## [0.158.0] - 2022-07-29

### Authors

- Okechukwu  Emmanuel Ochia <okechukwu@agnostiq.ai>
- Co-authored-by: Scott Wyman Neagle <scott@agnostiq.ai>
- Will Cunningham <wjcunningham7@users.noreply.github.com>
- Alejandro Esquivel <ae@alejandro.ltd>
- Co-authored-by: pre-commit-ci[bot] <66853113+pre-commit-ci[bot]@users.noreply.github.com>
- Casey Jao <casey@agnostiq.ai>
- Co-authored-by: Faiyaz Hasan <faiyaz@agnostiq.ai>


### Changed

- Construct the result object in the dispatcher `entry_point.py` module in order to avoid the Missing Latticed Id error so frequently.
- Update the sleep statement length to 0.1 seconds in the results.manager.

## [0.157.1] - 2022-07-29

### Authors

- Okechukwu  Emmanuel Ochia <okechukwu@agnostiq.ai>
- Co-authored-by: Scott Wyman Neagle <scott@agnostiq.ai>
- Will Cunningham <wjcunningham7@users.noreply.github.com>
- Alejandro Esquivel <ae@alejandro.ltd>
- Co-authored-by: pre-commit-ci[bot] <66853113+pre-commit-ci[bot]@users.noreply.github.com>
- Casey Jao <casey@agnostiq.ai>

### Fixed

- Pass non-kwargs to electrons in the correct order during dispatch.

## [0.157.0] - 2022-07-28

### Authors

- Okechukwu  Emmanuel Ochia <okechukwu@agnostiq.ai>
- Co-authored-by: Scott Wyman Neagle <scott@agnostiq.ai>
- Will Cunningham <wjcunningham7@users.noreply.github.com>
- Alejandro Esquivel <ae@alejandro.ltd>
- Co-authored-by: pre-commit-ci[bot] <66853113+pre-commit-ci[bot]@users.noreply.github.com>
- Casey Jao <casey@agnostiq.ai>


### Changed

- Expose a public `wait()` function compatible with both calling and dispatching lattices

### Docs

- Updated the RTD on `wait_for()` to use the static `wait()` function

### Operations

- pre-commit autoupdate

### Docs

- Changed the custom executor how-to to be shorter and more concise.
- Re-structured the docs

## [0.156.0] - 2022-07-27

### Authors

- Okechukwu  Emmanuel Ochia <okechukwu@agnostiq.ai>
- Co-authored-by: Scott Wyman Neagle <scott@agnostiq.ai>
- Will Cunningham <wjcunningham7@users.noreply.github.com>
- Alejandro Esquivel <ae@alejandro.ltd>
- Co-authored-by: pre-commit-ci[bot] <66853113+pre-commit-ci[bot]@users.noreply.github.com>


### Added

- Bash decorator is introduced
- Lepton commands can be specified as a list of strings rather than strings alone.

## [0.155.1] - 2022-07-26

### Authors

- Okechukwu  Emmanuel Ochia <okechukwu@agnostiq.ai>
- Co-authored-by: Scott Wyman Neagle <scott@agnostiq.ai>
- Will Cunningham <wjcunningham7@users.noreply.github.com>
- Alejandro Esquivel <ae@alejandro.ltd>
- Co-authored-by: pre-commit-ci[bot] <66853113+pre-commit-ci[bot]@users.noreply.github.com>


### Fixed

- `script_location` key not found issue when running alembic programatically

### Operations

- Fixed syntax errors in `stale.yml` and in `hotfix.yml`
- `docker.yml` triggered after version bump in `develop` instead of before
- Enhanced `tests.yml` to upload coverage reports by domain

## [0.155.0] - 2022-07-26

### Authors

- Alejandro Esquivel <ae@alejandro.ltd>


### Added

- Exposing `alembic {args}` cli commands through: `covalent db alembic {args}`

## [0.154.0] - 2022-07-25

### Authors

- Casey Jao <casey@agnostiq.ai>
- Co-authored-by: Venkat Bala <venkat@agnostiq.ai>
- Alejandro Esquivel <ae@alejandro.ltd>


### Added

- Added methods to programatically fetch information from Alembic without needing subprocess

## [0.153.1] - 2022-07-25

### Authors

- Casey Jao <casey@agnostiq.ai>
- Co-authored-by: Venkat Bala <venkat@agnostiq.ai>


### Fixed

- Stdout and stderr are now captured when using the dask executor.


### Tests

- Fixed Dask cluster CLI tests

## [0.153.0] - 2022-07-25

### Authors

- Faiyaz Hasan <faiyaz@agnostiq.ai>


### Added

- Helper function to load and save files corresponding to the DB filenames.

### Changed

- Files with .txt, .log extensions are stored as strings.
- Get result web request timeout to 2 seconds.

## [0.152.0] - 2022-07-25

### Authors

- Faiyaz Hasan <faiyaz@agnostiq.ai>
- Co-authored-by: Scott Wyman Neagle <scott@agnostiq.ai>


### Changed

- Pass default DataStore object to node value retrieval method in the Results object.

## [0.151.1] - 2022-07-22

### Authors

- Faiyaz Hasan <faiyaz@agnostiq.ai>
- Co-authored-by: Scott Wyman Neagle <scott@agnostiq.ai>


### Fixed

- Adding maximum number of retries and timeout parameter to the get result http call.
- Disabling result_webhook for now.

## [0.151.0] - 2022-07-22

### Authors

- Scott Wyman Neagle <scott@agnostiq.ai>
- Co-authored-by: Will Cunningham <wjcunningham7@gmail.com>
- Sankalp Sanand <sankalp@agnostiq.ai>


### Added

- `BaseAsyncExecutor` has been added which can be inherited by new async-aware executors.

### Changed

- Since tasks were basically submitting the functions to a Dask cluster by default, they have been converted into asyncio `Tasks` instead which support a far larger number of concurrent tasks than previously used `ThreadPool`.

- `tasks_pool` will still be used to schedule tasks which use non-async executors.

- Executor's `executor` will now receive a callable instead of a serialized function. This allows deserializing the function where it is going to be executed while providing a simplified `execute` at the same time.

- `uvloop` is being used instead of the default event loop of `asyncio` for better performance.

- Tests have also been updated to reflect above changes.

### Operations

- Made Santosh the sole owner of `/docs`

## [0.150.0] - 2022-07-22

### Authors

- Faiyaz Hasan <faiyaz@agnostiq.ai>


### Added

- Initialize database tables when the covalent server is started.

## [0.149.0] - 2022-07-21

### Authors

- Scott Wyman Neagle <scott@agnostiq.ai>
- Co-authored-by: Venkat Bala <venkat@agnostiq.ai>


### Removed

- `result.save()`
- `result._write_dispatch_to_python_file()`

## [0.148.0] - 2022-07-21

### Authors

- Alejandro Esquivel <ae@alejandro.ltd>


### Changed

- Changed DataStore default db path to correspond to dispatch db config path

### Operations

- Added workflow to stale and close pull requests


### Docs

- Fixed `get_metadata` calls in examples to remove `results_dir` argument
- Removed YouTube video temporarily

## [0.147.0] - 2022-07-21

### Authors

- Casey Jao <casey@agnostiq.ai>


### Changed

- Simplified interface for custom executors. All the boilerplate has
  been moved to `BaseExecutor`.

## [0.146.0] - 2022-07-20

### Authors

- Casey Jao <casey@agnostiq.ai>
- Co-authored-by: Venkat Bala <venkat@agnostiq.ai>
- Faiyaz Hasan <faiyaz@agnostiq.ai>



### Added

- Ensure that transportable objects are rendered correctly when printing the result object.

### Tests

- Check that user data is not unpickled by the Covalent server process

## [0.145.0] - 2022-07-20

### Authors

- Scott Wyman Neagle <scott@agnostiq.ai>
- Co-authored-by: Venkat Bala <venkat@agnostiq.ai>
- Co-authored-by: Faiyaz Hasan <faiyaz@agnostiq.ai>


### Removed

- `entry_point.get_result()`

### Changed

- get_result to query an HTTP endpoint instead of a DB session

## [0.144.0] - 2022-07-20

### Authors

- Will Cunningham <wjcunningham7@users.noreply.github.com>
- Co-authored-by: Scott Wyman Neagle <scott@agnostiq.ai>
- Alejandro Esquivel <ae@alejandro.ltd>


### Added

- Set up alembic migrations & added migration guide (`alembic/README.md`)

## [0.143.0] - 2022-07-19

### Authors

- Will Cunningham <wjcunningham7@users.noreply.github.com>
- Co-authored-by: Scott Wyman Neagle <scott@agnostiq.ai>


### Changed

- Installation will fail if `cova` is installed while trying to install `covalent`.

## [0.142.0] - 2022-07-19

### Authors

- Poojith U Rao <106616820+poojithurao@users.noreply.github.com>
- Co-authored-by: Will Cunningham <wjcunningham7@gmail.com>
- Anna Hughes <annagwen42@gmail.com>
- Co-authored-by: Poojith <poojith@agnostiq.ai>
- Co-authored-by: Scott Wyman Neagle <scott@agnostiq.ai>
- Casey Jao <casey@agnostiq.ai>
- Co-authored-by: Venkat Bala <venkat@agnostiq.ai>
- Co-authored-by: pre-commit-ci[bot] <66853113+pre-commit-ci[bot]@users.noreply.github.com>
- Faiyaz Hasan <faiyaz@agnostiq.ai>


### Added

- `electron_num`, `completed_electron_num` fields to the Lattice table.

## [0.141.0] - 2022-07-19

### Authors

- Poojith U Rao <106616820+poojithurao@users.noreply.github.com>
- Co-authored-by: Will Cunningham <wjcunningham7@gmail.com>
- Anna Hughes <annagwen42@gmail.com>
- Co-authored-by: Poojith <poojith@agnostiq.ai>
- Co-authored-by: Scott Wyman Neagle <scott@agnostiq.ai>
- Casey Jao <casey@agnostiq.ai>
- Co-authored-by: Venkat Bala <venkat@agnostiq.ai>
- Co-authored-by: pre-commit-ci[bot] <66853113+pre-commit-ci[bot]@users.noreply.github.com>


### Changed

- Deprecate topological sort in favor of inspect in-degree of nodes until they are zero before dispatching task
- Use deepcopy to generate a copy of the metadata dictionary before saving result object to the database

### Docs

- Adding incomplete pennylane kernel tutorial
- Adding quantum ensemble tutorial

## [0.140.0] - 2022-07-19

### Authors

- Faiyaz Hasan <faiyaz@agnostiq.ai>
- Co-authored-by: Venkat Bala <venkat@agnostiq.ai>


### Added

- Fields `deps_filename`, `call_before_filename` and `call_after_filename` to the `Electron` table.
- Re-write the deps / call before and after file contents when inserting / updating electron record in the database.

### Changed

- Modify the test and implementation logic of inserting the electron record with these new fields.
- Field `key` to `key_filename` in `Electron` table.

## [0.139.1] - 2022-07-19

### Authors

- Divyanshu Singh <55018955+divshacker@users.noreply.github.com>
- Co-authored-by: Scott Wyman Neagle <wymnea@protonmail.com>
- Co-authored-by: Scott Wyman Neagle <scott@agnostiq.ai>
- Co-authored-by: Will Cunningham <wjcunningham7@users.noreply.github.com>


### Fixed

- Fixes Reverse IP problem. All References to `0.0.0.0` are changed to `localhost` . More details can be found [here](https://github.com/AgnostiqHQ/covalent/issues/202)

## [0.139.0] - 2022-07-19

### Authors

- Venkat Bala <venkat@agnostiq.ai>
- Co-authored-by: Scott Wyman Neagle <scott@agnostiq.ai>
- Faiyaz Hasan <faiyaz@agnostiq.ai>
- Co-authored-by: Will Cunningham <wjcunningham7@gmail.com>


### Added

- Columns `is_active` in the lattice, eLectron and Electron dependency tables.

### Docs

- Adding a RTD tutorial/steps on creating a custom executor

## [0.138.0] - 2022-07-19

### Authors

- Anna Hughes <annagwen42@gmail.com>
- Co-authored-by: Will Cunningham <wjcunningham7@gmail.com>
- Will Cunningham <wjcunningham7@users.noreply.github.com>
- Co-authored-by: Venkat Bala <venkat@agnostiq.ai>


### Added

- Docker build workflow

### Changed

- Dockerfile uses multi-stage build

### Docs

- New tutorial demonstrating how to solve the MaxCut Problem with QAOA and Covalent

## [0.137.0] - 2022-07-19

### Authors

- Prasanna Venkatesh <54540812+Prasy12@users.noreply.github.com>
- Co-authored-by: Alejandro Esquivel <ae@alejandro.ltd>


### Added

- Ability to hide/show labels on the graph
- Graph layout with elk configurations

### Changed

- Changed API socket calls interval for graph optimization.

### Tests

- Disabled several dask functional tests

## [0.136.0] - 2022-07-18

### Authors

- Scott Wyman Neagle <scott@agnostiq.ai>
- Co-authored-by: Faiyaz Hasan <faiyaz@agnostiq.ai>


### Changed

- Result.save() has been deprecated in favor of Result.persist() and querying the database directly.

## [0.135.0] - 2022-07-18

### Authors

- Casey Jao <casey@agnostiq.ai>
- Co-authored-by: Scott Wyman Neagle <scott@agnostiq.ai>
- Co-authored-by: Alejandro Esquivel <ae@alejandro.ltd>


### Operations

- Psiog is only codeowner of js files
- Fix in changelog action to handle null author when a bot is committing

### Added

- Support injecting return values of calldeps into electrons during workflow execution

## [0.134.0] - 2022-07-15

### Authors

- Casey Jao <casey@agnostiq.ai>
- Co-authored-by: Scott Wyman Neagle <scott@agnostiq.ai>


### Changed

- Covalent server can now process workflows without having their deps installed

## [0.133.0] - 2022-07-15

### Authors

- Will Cunningham <wjcunningham7@users.noreply.github.com>


### Removed

- Removed the deprecated function `draw_inline` as well as the `matplotlib` dependency.

### Operations

- Fixing the retry block for tests

## [0.132.0] - 2022-07-14

### Authors

- Will Cunningham <wjcunningham7@users.noreply.github.com>


### Added

- Bash lepton support reintroduced with some UX modifications to the Lepton class. Leptons which use scripting languages can be specified as either (1) a command run in the shell/console or (2) a call to a function in a library/script. Leptons which use compiled languages must specify a library and a function name.
- The keyword argument `display_name` can be used to override the name appearing in the UI. Particularly useful when the lepton is a command.
- All arguments except for language are now keyword arguments.
- Keyword arguments passed to a Bash lepton are understood to define environment variables within the shell.
- Non-keyword arguments fill in `$1`, `$2`, etc.
- Named outputs enumerate variables within the shell which will be returned to the user. These can be either `Lepton.OUTPUT` or `Lepton.INPUT_OUTPUT` types.

### Added

- New fields to the decomposed result object Database:

## [0.131.0] - 2022-07-13

### Authors

- Sankalp Sanand <sankalp@agnostiq.ai>
- Co-authored-by: Venkat Bala <venkat@agnostiq.ai>


### Fixed

- `covalent --version` now looks for `covalent` metadata instead of `cova`

### Tests

- Updated the cli test to include whether the correct version number is shown when `covalent --version` is run

### Added

- Method to write electron id corresponding to sublattices in `execution.py` when running `_run_task`.

## [0.130.0] - 2022-07-12

### Authors

- Venkat Bala <venkat@agnostiq.ai>
- Co-authored-by: Scott Wyman Neagle <scott@agnostiq.ai>

### Changed

- Ignoring tests for `cancel_dispatch` and `construct_bash`
- Create a dummy requirements.txt file for pip deps tests
- Fix version of `Werkzeug` package to avoid running into ValueError (unexpected kwarg `as_tuple`)
- Update `customization` how to test by specifying the section header `sdk`

## [0.129.0] - 2022-07-12

### Authors

- Sankalp Sanand <sankalp@agnostiq.ai>
- Co-authored-by: Alejandro Esquivel <ae@alejandro.ltd>

### Added

- Support for `wait_for` type edges when two electrons are connected by their execution side effects instead of output-input relation.

### Changed

- `active_lattice.electron_outputs` now contains the node ids as well for the electron which is being post processed.

## [0.128.1] - 2022-07-12

### Authors

- Faiyaz Hasan <faiyaz@agnostiq.ai>


### Fixed

- `Result.persist` test in `result_test.py`.
- Electron dependency `arg_index` is changed back to Nullable.

## [0.128.0] - 2022-07-12

### Authors

- Okechukwu  Emmanuel Ochia <okechukwu@agnostiq.ai>
- Co-authored-by: Casey Jao <casey@agnostiq.ai>
- Co-authored-by: Alejandro Esquivel <ae@alejandro.ltd>
- Co-authored-by: pre-commit-ci[bot] <66853113+pre-commit-ci[bot]@users.noreply.github.com>

### Added

- File transfer support for leptons

## [0.127.0] - 2022-07-11

### Authors

- Scott Wyman Neagle <scott@agnostiq.ai>
- Co-authored-by: Faiyaz Hasan <faiyaz@agnostiq.ai>
- Co-authored-by: Venkat Bala <venkat@agnostiq.ai>


### Added

- When saving to DB, also persist to the new DB if running in develop mode

### Tests

- Flask app route tests

## [0.126.0] - 2022-07-11

### Authors

- Will Cunningham <wjcunningham7@users.noreply.github.com>
- Alejandro Esquivel <ae@alejandro.ltd>
- Co-authored-by: pre-commit-ci[bot] <66853113+pre-commit-ci[bot]@users.noreply.github.com>
- Co-authored-by: Sankalp Sanand <sankalp@agnostiq.ai>


### Added

- Added Folder class
- Added internal call before/after deps to execute File Transfer operations pre/post electron execution.

### Operations

- Enhanced hotfix action to create branches from existing commits

## [0.125.0] - 2022-07-09

### Authors

- Okechukwu  Emmanuel Ochia <okechukwu@agnostiq.ai>
- Co-authored-by: pre-commit-ci[bot] <66853113+pre-commit-ci[bot]@users.noreply.github.com>
- Co-authored-by: Alejandro Esquivel <ae@alejandro.ltd>
- Venkat Bala <venkat@agnostiq.ai>
- Co-authored-by: Okechukwu Ochia <emmirald@gmail.com>
- Co-authored-by: Scott Wyman Neagle <scott@agnostiq.ai>


### Added

- Dask Cluster CLI functional/unit tests

### Docs

- Updated RTD concepts, how-to-guides, and api docs with electron dependencies.

### Operations

- Separate out running tests and uploading coverage report to circumvent bug in
  retry action

## [0.124.0] - 2022-07-07

### Authors

- Will Cunningham <wjcunningham7@users.noreply.github.com>
- Co-authored-by: Scott Wyman Neagle <scott@agnostiq.ai>
- Faiyaz Hasan <faiyaz@agnostiq.ai>


### Added

- `Result.persist` method in `covalent/_results_manager/result.py`.

### Operations

- Package pre-releases go to `covalent` instead of `cova` on PyPI.

## [0.123.0] - 2022-07-07

### Authors

- Scott Wyman Neagle <scott@agnostiq.ai>
- Co-authored-by: Faiyaz Hasan <faiyaz@agnostiq.ai>
- Will Cunningham <wjcunningham7@users.noreply.github.com>
- Alejandro Esquivel <ae@alejandro.ltd>
- Co-authored-by: pre-commit-ci[bot] <66853113+pre-commit-ci[bot]@users.noreply.github.com>


### Added

- Added Folder class
- Added internal call before/after deps to execute File Transfer operations pre/post electron execution.

### Operations

- `codeql.yml` and `condabuild.yml` run nightly instead of on every PR.
- Style fixes in changelog

## [0.122.1] - 2022-07-06

### Authors

Will Cunningham <wjcunningham7@users.noreply.github.com>
Co-authored-by: Scott Wyman Neagle <scott@agnostiq.ai>


### Operations

- Added license scanner action
- Pre-commit autoupdate

### Tests

- Tests for running workflows with more than one iteration

### Fixed

- Attribute error caused by attempts to retrieve the name from the node function when the node function is set to None

## [0.122.0] - 2022-07-04

### Authors

Faiyaz Hasan <faiyaz@agnostiq.ai>
Co-authored-by: pre-commit-ci[bot] <66853113+pre-commit-ci[bot]@users.noreply.github.com>


### Added

- `covalent/_results_manager/write_result_to_db.py` module and methods to insert / update data in the DB.
- `tests/covalent_tests/results_manager_tests/write_result_to_db_test.py` containing the unit tests for corresponding functions.

### Changed

- Electron `type` column to a string type rather than an `ElectronType` in DB models.
- Primary keys from `BigInteger` to `Integer` in DB models.

## [0.121.0] - 2022-07-04

### Authors

Will Cunningham <wjcunningham7@users.noreply.github.com>
Co-authored-by: Alejandro Esquivel <ae@alejandro.ltd>
Co-authored-by: pre-commit-ci[bot] <66853113+pre-commit-ci[bot]@users.noreply.github.com>


### Removed

- Unused requirements `gunicorn` and `eventlet` in `requirements.txt` as well as `dask` in `tests/requirements.txt`, since it is already included in the core requirements.

### Docs

- Updated the compatibility matrix in the docs.

## [0.120.0] - 2022-07-04

### Authors

Okechukwu  Emmanuel Ochia <okechukwu@agnostiq.ai>
Co-authored-by: Venkat Bala <venkat@agnostiq.ai>
Co-authored-by: pre-commit-ci[bot] <66853113+pre-commit-ci[bot]@users.noreply.github.com>
Co-authored-by: Scott Wyman Neagle <scott@agnostiq.ai>


### Added

- Adding `cluster` CLI options to facilitate interacting with the backend Dask cluster
- Adding options to `covalent start` to enable specifying number of workers, memory limit and threads per worker at cluster startup

### Changed

- Update `DaskAdminWorker` docstring with better explanation

## [0.119.1] - 2022-07-04

### Authors

Scott Wyman Neagle <scott@agnostiq.ai>
Casey Jao <casey@agnostiq.ai>


### Fixed

- `covalent status` checks if the server process is still alive.

### Operations

- Updates to changelog logic to handle multiple authors

## [0.119.0] - 2022-07-03
### Authors
@cjao


### Added

- Introduce support for pip dependencies

## [0.118.0] - 2022-07-02
### Authors
@AlejandroEsquivel


### Added

- Introduced File, FileTransfer, and FileTransferStrategy classes to support various File Transfer use cases prior/post electron execution

## [0.117.0] - 2022-07-02
### Authors
@Emmanuel289


### Added

- Included retry action in 'tests.yaml' workflow.

## [0.116.0] - 2022-06-29
### Authors
@Prasy12

### Changed

- Changed API socket calls interval for graph optimization.

### Added

- Ability to change to different layouts from the GUI.

## [0.115.0] - 2022-06-28
### Authors
@cjao


### Added

- Introduce support for `call_before`, `call_after`, and bash dependencies

### Operations

- Unit tests performed on Python 3.10 on Ubuntu and MacOS images as well as 3.9 on MacOS
- Updated codeowners so that AQ Engineers doesn't own this CHANGELOG
- pre-commit autoupdate

## [0.114.0] - 2022-06-23
### Authors
@dependabot[bot]


### Changed

- Changed eventsource version on webapp yarn-lock file.

### Operations

- Added Github push changelog workflow to append commiters username
- Reusable JavaScript action to parse changelog and update version

## [0.113.0] - 2022-06-21

### Added

- Introduce new db models and object store backends

### Operations

- Syntax fix in hotfix.yml

### Docs

- Added new tutorial: Linear and convolutional autoencoders

## [0.112.0] - 2022-06-20

### Changed

- Changed async version on webapp package-lock file.

## [0.111.0] - 2022-06-20

### Changed

- Changed eventsource version on webapp package-lock file.

### Docs

- Added new tutorial: Covalentified version of the Pennylane Variational Classifier tutorial.

## [0.110.3] - 2022-06-17

### Fixed

- Fix error when parsing electron positional arguments in workflows

### Docs

- Remove hardcoding version info in README.md

## [0.110.2] - 2022-06-10

### Docs

- Fix MNIST tutorial
- Fix Quantum Gravity tutorial
- Update RTD with migration guide compatible with latest release
- Convert all references to `covalent start` from Jupyter notebooks to markdown statements
- Update release notes summary in README.md
- Fixed display issues with figure (in dark mode) and bullet points in tutorials

### Operations

- Added a retry block to the webapp build step in `tests.yml`

## [0.110.1] - 2022-06-10

### Fixed

- Configure dask to not use daemonic processes when creating a cluster

### Operations

- Sync the VERSION file within `covalent` directory to match the root level VERSION
- Manually patch `covalent/VERSION`

## [0.110.0] - 2022-06-10

### Changed

- Web GUI list size and status label colors changed.
- Web GUI graph running icon changed to non-static icon.

### Docs

- Removed references to the Dask executor in RTD as they are no longer needed.

## [0.109.1] - 2022-06-10

### Fixed

- `covalent --version` now works for PyPI releases

## [0.109.0] - 2022-06-10

### Docs

- Update CLI help statements

### Added

- Add CLI functionality to start covalent with/without Dask
- Add CLI support to parse `covalent_ui.log` file

### Operations

- Updating codeowners to establish engineering & psiog ownership

### Docs

- Added new tutorial: Training quantum embedding kernels for classification.

## [0.108.0] - 2022-06-08

### Added

- WCI yaml file

### Docs

- Add pandoc installation updates to contributing guide

## [0.107.0] - 2022-06-07

### Changed

- Skipping stdout/stderr redirection tests until implemented in Dask parent process

### Added

- Simplifed starting the dask cluster using `multiprocessing`
- Added `bokeh==2.4.3` to requirements.txt to enable view Dask dashboard

### Fixed

- Changelog-reminder action now works for PRs from forks.

## [0.106.2] - 2022-06-06

### Fixed

- Specifying the version for package `furo` to `2022.4.7` to prevent breaking doc builds

### Docs

- Added new tutorial: Using Covalent with PennyLane for hybrid computation.

## [0.106.1] - 2022-06-01

### Fixed

- Changelog-reminder action now works for PRs from forks

### Docs

- Removed references to microservices in RTD
- Updated README.md.
- Changed `ct.electron` to `ct.lattice(executor=dask_executor)` in MNIST classifier tutorial

## [0.106.0] - 2022-05-26

### Changed

- Visual theme for Webapp GUI changed in accordance to new theme
- Fonts, colors, icons have been updated

## [0.105.0] - 2022-05-25

### Added

- Add a pre-commit hook for `detect-secrets`.
- Updated the actions in accordance with the migration done in the previous version.

## [0.104.0] - 2022-05-23

### Changed

- Services have been moved to a different codebase. This repo is now hosting the Covalent SDK, local dispatcher backend, Covalent web GUI, and documentation. Version is bumped to `0.104.0` in order to avoid conflicts.
- Update tests to match the current dispatcher api
- Skip testing dask executor until dask executor plugin is made public
- Using 2 thread pools to manage multiple workflows better and the other one for executing electrons in parallel.

### Fixed

- Add psutil and PyYAML to requirements.txt
- Passing the same Electron to multiple inputs of an Electron now works. UI fix pending.
- Dask from `requirements.txt`.

### Removed

- Asyncio usage for electron level concurrency.
- References to dask

### Added

- Functional test added for dask executor with the cluster running locally.
- Scalability tests for different workflows and workflow sizes under `tests/stress_tests/scripts`
- Add sample performance testing workflows under `tests/stress_tests`
- Add pipelines to continuously run the tutorial notebooks
- Create notebook with tasks from RTD

## [0.32.3] - 2022-03-16

### Fixed

- Fix missing UI graph edges between parameters and electrons in certain cases.
- Fix UI crashes in cases where legacy localStorage state was being loaded.

## [0.32.2] - 2022-03-16

### Added

- Images for graphs generated in tutorials and how-tos.
- Note for quantum gravity tutorial to tell users that `tensorflow` doesn't work on M1 Macs.
- `Known Issues` added to `README.md`

### Fixed

- `draw` function usage in tutorials and how-tos now reflects the UI images generated instead of using graphviz.
- Images now render properly in RTD of how-tos.

### Changed

- Reran all the tutorials that could run, generating the outputs again.

## [0.32.1] - 2022-03-15

### Fixed

- CLI now starts server directly in the subprocess instead of as a daemon
- Logs are provided as pipes to Popen instead of using a shell redirect
- Restart behavior fixed
- Default port in `covalent_ui/app.py` uses the config manager

### Removed

- `_graceful_restart` function no longer needed without gunicorn

## [0.32.0] - 2022-03-11

### Added

- Dispatcher microservice API endpoint to dispatch and update workflow.
- Added get runnable task endpoint.

## [0.31.0] - 2022-03-11

### Added

- Runner component's main functionality to run a set of tasks, cancel a task, and get a task's status added to its api.

## [0.30.5] - 2022-03-11

### Updated

- Updated Workflow endpoints & API spec to support upload & download of result objects as pickle files

## [0.30.4] - 2022-03-11

### Fixed

- When executing a task on an alternate Conda environment, Covalent no longer has to be installed on that environment. Previously, a Covalent object (the execution function as a TransportableObject) was passed to the environment. Now it is deserialized to a "normal" Python function, which is passed to the alternate Conda environment.

## [0.30.3] - 2022-03-11

### Fixed

- Fixed the order of output storage in `post_process` which should have been the order in which the electron functions are called instead of being the order in which they are executed. This fixes the order in which the replacement of function calls with their output happens, which further fixes any discrepencies in the results obtained by the user.

- Fixed the `post_process` test to check the order as well.

## [0.30.2] - 2022-03-11

### Changed

- Updated eventlet to 0.31.0

## [0.30.1] - 2022-03-10

### Fixed

- Eliminate unhandled exception in Covalent UI backend when calling fetch_result.

## [0.30.0] - 2022-03-09

### Added

- Skeleton code for writing the different services corresponding to each component in the open source refactor.
- OpenAPI specifications for each of the services.

## [0.29.3] - 2022-03-09

### Fixed

- Covalent UI is built in the Dockerfile, the setup file, the pypi workflow, the tests workflow, and the conda build script.

## [0.29.2] - 2022-03-09

### Added

- Defaults defined in executor plugins are read and used to update the in-memory config, as well as the user config file. But only if the parameter in question wasn't already defined.

### Changed

- Input parameter names and docstrings in _shared_files.config.update_config were changed for clarity.

## [0.29.1] - 2022-03-07

### Changed

- Updated fail-fast strategy to run all tests.

## [0.29.0] - 2022-03-07

### Added

- DispatchDB for storing dispatched results

### Changed

- UI loads dispatches from DispatchDB instead of browser local storage

## [0.28.3] - 2022-03-03

### Fixed

Installed executor plugins don't have to be referred to by their full module name. Eg, use "custom_executor", instead of "covalent_custom_plugin.custom_executor".

## [0.28.2] - 2022-03-03

### Added

- A brief overview of the tutorial structure in the MNIST classification tutorial.

## [0.28.1] - 2022-03-02

### Added

- Conda installation is only supported for Linux in the `Getting Started` guide.
- MNIST classifier tutorial.

### Removed

- Removed handling of default values of function parameters in `get_named_params` in `covalent/_shared_files/utils.py`. So, it is actually being handled by not being handled since now `named_args` and `named_kwargs` will only contain parameters that were passed during the function call and not all of them.

## [0.28.0] - 2022-03-02

### Added

- Lepton support, including for Python modules and C libraries
- How-to guides showing how to use leptons for each of these

## [0.27.6] - 2022-03-01

### Added

- Added feature development basic steps in CONTRIBUTING.md.
- Added section on locally building RTD (read the docs) in the contributing guide.

## [0.27.5] - 2022-03-01

### Fixed

- Missing UI input data after backend change - needed to be derived from graph for electrons, lattice inputs fixed on server-side, combining name and positional args
- Broken UI graph due to variable->edge_name renaming
- Missing UI executor data after server-side renaming

## [0.27.4] - 2022-02-28

### Fixed

- Path used in `covalent/executor/__init__.py` for executor plugin modules needed updating to `covalent/executor/executor_plugins`

### Removed

- Disabled workflow cancellation test due to inconsistent outcomes. Test will be re-enabled after cancellation mechanisms are investigated further.

## [0.27.3] - 2022-02-25

### Added

- Added `USING_DOCKER.md` guide for running docker container.
- Added cli args to covalent UI flask server `covalent_ui/app.py` to modify port and log file path.

### Removed

- Removed gunicorn from cli and Dockerfile.

### Changed

- Updated cli `covalent_dispatcher/_cli/service.py` to run flask server directly, and removed dispatcher and UI flags.
- Using Flask blueprints to merge Dispatcher and UI servers.
- Updated Dockerfile to run flask server directly.
- Creating server PID file manually in `covalent_dispatcher/_cli/service.py`.
- Updated tests and docs to reflect merged servers.
- Changed all mentions of port 47007 (for old UI server) to 48008.

## [0.27.2] - 2022-02-24

### Changed

- Removed unnecessary blockquotes from the How-To guide for creating custom executors
- Changed "Covalent Cloud" to "Covalent" in the main code text

## [0.27.1] - 2022-02-24

### Removed

- Removed AQ-Engineers from CODEOWNERS in order to fix PR review notifications

## [0.27.0] - 2022-02-24

### Added

- Support for positional only, positional or keyword, variable positional, keyword only, variable keyword types of parameters is now added, e.g an electron can now use variable args and variable kwargs if the number/names of parameters are unknown during definition as `def task(*args, **kwargs)` which wasn't possible before.

- `Lattice.args` added to store positional arguments passed to the lattice's workflow function.

- `get_named_params` function added in `_shared_files/utils.py` which will return a tuple containing named positional arguments and named keyword arguments. The names help in showing and storing these parameters in the transport graph.

- Tests to verify whether all kinds of input paramaters are supported by electron or a lattice.

### Changed

- No longer merging positional arguments with keyword arguments, instead they are separately stored in respective nodes in the transport graph.

- `inputs` returned from `_get_inputs` function in `covalent_dispatcher/_core/execution.py` now contains positional as well as keyword arguments which further get passed to the executor.

- Executors now support positional and keyword arguments as inputs to their executable functions.

- Result object's `_inputs` attribute now contains both `args` and `kwargs`.

- `add_node_for_nested_iterables` is renamed to `connect_node_with_others` and `add_node_to_graph` also renamed to `add_collection_node_to_graph` in `electron.py`. Some more variable renames to have appropriate self-explanatory names.

- Nodes and edges in the transport graph now have a better interface to assign attributes to them.

- Edge attribute `variable` renamed to `edge_name`.

- In `serialize` function of the transport graph, if `metadata_only` is True, then only `metadata` attribute of node and `source` and `target` attributes of edge are kept in the then return serialized `data`.

- Updated the tests wherever necessary to reflect the above changes

### Removed

- Deprecated `required_params_passed` since an error will automatically be thrown by the `build_graph` function if any of the required parameters are not passed.

- Removed duplicate attributes from nodes in the transport graph.

## [0.26.1] - 2022-02-23

### Added

- Added Local Executor section to the API read the docs.

## [0.26.0] - 2022-02-23

### Added

- Automated reminders to update the changelog

## [0.25.3] - 2022-02-23

## Added

- Listed common mocking commands in the CONTRIBUTING.md guide.
- Additional guidelines on testing.

## [0.25.2] - 2022-02-21

### Changed

- `backend` metadata name changed to `executor`.
- `_plan_workflow` usage updated to reflect how that executor related information is now stored in the specific executor object.
- Updated tests to reflect the above changes.
- Improved the dispatch cancellation test to provide a robust solution which earlier took 10 minutes to run with uncertainty of failing every now and then.

### Removed

- Removed `TaskExecutionMetadata` as a consequence of removing `execution_args`.

## [0.25.1] - 2022-02-18

### Fixed

- Tracking imports that have been used in the workflow takes less time.

### Added

- User-imports are included in the dispatch_source.py script. Covalent-related imports are commented out.

## [0.25.0] - 2022-02-18

### Added

- UI: Lattice draw() method displays in web UI
- UI: New navigation panel

### Changed

- UI: Animated graph changes, panel opacity

### Fixed

- UI: Fixed "Not Found" pages

## [0.24.21] - 2022-02-18

### Added

- RST document describing the expectations from a tutorial.

## [0.24.20] - 2022-02-17

### Added

- Added how to create custom executors

### Changed

- Changed the description of the hyperlink for choosing executors
- Fixed typos in doc/source/api/getting_started/how_to/execution/creating_custom_executors.ipynb

## [0.24.19] - 2022-02-16

### Added

- CODEOWNERS for certain files.

## [0.24.18] - 2022-02-15

### Added

- The user configuration file can now specify an executor plugin directory.

## [0.24.17] - 2022-02-15

### Added

- Added a how-to for making custom executors.

## [0.24.16] - 2022-02-12

### Added

- Errors now contain the traceback as well as the error message in the result object.
- Added test for `_post_process` in `tests/covalent_dispatcher_tests/_core/execution_test.py`.

### Changed

- Post processing logic in `electron` and dispatcher now relies on the order of execution in the transport graph rather than node's function names to allow for a more reliable pairing of nodes and their outputs.

- Renamed `init_test.py` in `tests/covalent_dispatcher_tests/_core/` to `execution_test.py`.

### Removed

- `exclude_from_postprocess` list which contained some non executable node types removed since only executable nodes are post processed now.

## [0.24.15] - 2022-02-11

### Fixed

- If a user's configuration file does not have a needed exeutor parameter, the default parameter (defined in _shared_files/defaults.py) is used.
- Each executor plugin is no longer initialized upon the import of Covalent. This allows required parameters in executor plugins.

## Changed

- Upon updating the configuration data with a user's configuration file, the complete set is written back to file.

## Added

- Tests for the local and base executors.

## [0.24.14] - 2022-02-11

### Added

- UI: add dashboard cards
- UI: add scaling dots background

### Changed

- UI: reduce sidebar font sizes, refine color theme
- UI: refine scrollbar styling, show on container hover
- UI: format executor parameters as YAML code
- UI: update syntax highlighting scheme
- UI: update index.html description meta tag

## [0.24.13] - 2022-02-11

### Added

- Tests for covalent/_shared_files/config.py

## [0.24.12] - 2022-02-10

### Added

- CodeQL code analyzer

## [0.24.11] - 2022-02-10

### Added

- A new dictionary `_DEFAULT_CONSTRAINTS_DEPRECATED` in defaults.py

### Changed

- The `_DEFAULT_CONSTRAINT_VALUES` dictionary now only contains the `backend` argument

## [0.24.10] - 2022-02-09

### Fixed

- Sporadically failing workflow cancellation test in tests/workflow_stack_test.py

## [0.24.9] - 2022-02-09

## Changed

- Implementation of `_port_from_pid` in covalent_dispatcher/_cli/service.py.

## Added

- Unit tests for command line interface (CLI) functionalities in covalent_dispatcher/_cli/service.py and covalent_dispatcher/_cli/cli.py.

## [0.24.8] - 2022-02-07

### Fixed

- If a user's configuration file does not have a needed parameter, the default parameter (defined in _shared_files/defaults.py) is used.

## [0.24.7] - 2022-02-07

### Added

- Typing: Add Type hint `dispatch_info` parameter.
- Documentation: Updated the return_type description in docstring.

### Changed

- Typing: Change return type annotation to `Generator`.

## [0.24.6] - 2022-02-06

### Added

- Type hint to `deserialize` method of `TransportableObject` of `covalent/_workflow/transport.py`.

### Changed

- Description of `data` in `deserialize` method of `TransportableObject` of `covalent/_workflow/transport.py` from `The serialized transportable object` to `Cloudpickled function`.

## [0.24.5] - 2022-02-05

### Fixed

- Removed dependence on Sentinel module

## [0.24.4] - 2022-02-04

### Added

- Tests across multiple versions of Python and multiple operating systems
- Documentation reflecting supported configurations

## [0.24.3] - 2022-02-04

### Changed

- Typing: Use `bool` in place of `Optional[bool]` as type annotation for `develop` parameter in `covalent_dispatcher.service._graceful_start`
- Typing: Use `Any` in place of `Optional[Any]` as type annotation for `new_value` parameter in `covalent._shared_files.config.get_config`

## [0.24.2] - 2022-02-04

### Fixed

- Updated hyperlink of "How to get the results" from "./collection/query_electron_execution_result" to "./collection/query_multiple_lattice_execution_results" in "doc/source/how_to/index.rst".
- Updated hyperlink of "How to get the result of a particular electron" from "./collection/query_multiple_lattice_execution_results" to "./collection/query_electron_execution_result" in "doc/source/how_to/index.rst".

## [0.24.1] - 2022-02-04

### Changed

- Changelog entries are now required to have the current date to enforce ordering.

## [0.24.0] - 2022-02-03

### Added

- UI: log file output - display in Output tab of all available log file output
- UI: show lattice and electron inputs
- UI: display executor attributes
- UI: display error message on failed status for lattice and electron

### Changed

- UI: re-order sidebar sections according to latest figma designs
- UI: update favicon
- UI: remove dispatch id from tab title
- UI: fit new uuids
- UI: adjust theme text primary and secondary colors

### Fixed

- UI: auto-refresh result state on initial render of listing and graph pages
- UI: graph layout issues: truncate long electron/param names

## [0.23.0] - 2022-02-03

### Added

- Added `BaseDispatcher` class to be used for creating custom dispatchers which allow connection to a dispatcher server.
- `LocalDispatcher` inheriting from `BaseDispatcher` allows connection to a local dispatcher server running on the user's machine.
- Covalent only gives interface to the `LocalDispatcher`'s `dispatch` and `dispatch_sync` methods.
- Tests for both `LocalDispatcher` and `BaseDispatcher` added.

### Changed

- Switched from using `lattice.dispatch` and `lattice.dispatch_sync` to `covalent.dispatch` and `covalent.dispatch_sync`.
- Dispatcher address now is passed as a parameter (`dispatcher_addr`) to `covalent.dispatch` and `covalent.dispatch_sync` instead of a metadata field to lattice.
- Updated tests, how tos, and tutorials to use `covalent.dispatch` and `covalent.dispatch_sync`.
- All the contents of `covalent_dispatcher/_core/__init__.py` are moved to `covalent_dispatcher/_core/execution.py` for better organization. `__init__.py` only contains function imports which are needed by external modules.
- `dispatch`, `dispatch_sync` methods deprecated from `Lattice`.

### Removed

- `_server_dispatch` method removed from `Lattice`.
- `dispatcher` metadata field removed from `lattice`.

## [0.22.19] - 2022-02-03

### Fixed

- `_write_dispatch_to_python_file` isn't called each time a task is saved. It is now only called in the final save in `_run_planned_workflow` (in covalent_dispatcher/_core/__init__.py).

## [0.22.18] - 2022-02-03

### Fixed

- Added type information to result.py

## [0.22.17] - 2022-02-02

### Added

- Replaced `"typing.Optional"` with `"str"` in covalent/executor/base.py
- Added missing type hints to `get_dispatch_context` and `write_streams_to_file` in covalent/executor/base.py, BaseExecutor

## [0.22.16] - 2022-02-02

### Added

- Functions to check if UI and dispatcher servers are running.
- Tests for the `is_ui_running` and `is_server_running` in covalent_dispatcher/_cli/service.py.

## [0.22.15] - 2022-02-01

### Fixed

- Covalent CLI command `covalent purge` will now stop the servers before deleting all the pid files.

### Added

- Test for `purge` method in covalent_dispatcher/_cli/service.py.

### Removed

- Unused `covalent_dispatcher` import from covalent_dispatcher/_cli/service.py.

### Changed

- Moved `_config_manager` import from within the `purge` method to the covalent_dispatcher/_cli/service.py for the purpose of mocking in tests.

## [0.22.14] - 2022-02-01

### Added

- Type hint to `_server_dispatch` method in `covalent/_workflow/lattice.py`.

## [0.22.13] - 2022-01-26

### Fixed

- When the local executor's `log_stdout` and `log_stderr` config variables are relative paths, they should go inside the results directory. Previously that was queried from the config, but now it's queried from the lattice metadata.

### Added

- Tests for the corresponding functions in (`covalent_dispatcher/_core/__init__.py`, `covalent/executor/base.py`, `covalent/executor/executor_plugins/local.py` and `covalent/executor/__init__.py`) affected by the bug fix.

### Changed

- Refactored `_delete_result` in result manager to give the option of deleting the result parent directory.

## [0.22.12] - 2022-01-31

### Added

- Diff check in pypi.yml ensures correct files are packaged

## [0.22.11] - 2022-01-31

### Changed

- Removed codecov token
- Removed Slack notifications from feature branches

## [0.22.10] - 2022-01-29

### Changed

- Running tests, conda, and version workflows on pull requests, not just pushes

## [0.22.9] - 2022-01-27

### Fixed

- Fixing version check action so that it doesn't run on commits that are in develop
- Edited PR template so that markdown checklist appears properly

## [0.22.8] - 2022-01-27

### Fixed

- publish workflow, using `docker buildx` to build images for x86 and ARM, prepare manifest and push to ECR so that pulls will match the correct architecture.
- typo in CONTRIBUTING
- installing `gcc` in Docker image so Docker can build wheels for `dask` and other packages that don't provide ARM wheels

### Changed

- updated versions in `requirements.txt` for `matplotlib` and `dask`

## [0.22.7] - 2022-01-27

### Added

- `MANIFEST.in` did not have `covalent_dispatcher/_service` in it due to which the PyPi package was not being built correctly. Added the `covalent_dispatcher/_service` to the `MANIFEST.in` file.

### Fixed

- setuptools properly including data files during installation

## [0.22.6] - 2022-01-26

### Fixed

- Added service folder in covalent dispatcher to package.

## [0.22.5] - 2022-01-25

### Fixed

- `README.md` images now use master branch's raw image urls hosted on <https://github.com> instead of <https://raw.githubusercontent.com>. Also, switched image rendering from html to markdown.

## [0.22.4] - 2022-01-25

### Fixed

- dispatcher server app included in sdist
- raw image urls properly used

## [0.22.3] - 2022-01-25

### Fixed

- raw image urls used in readme

## [0.22.2] - 2022-01-25

### Fixed

- pypi upload

## [0.22.1] - 2022-01-25

### Added

- Code of conduct
- Manifest.in file
- Citation info
- Action to upload to pypi

### Fixed

- Absolute URLs used in README
- Workflow badges updated URLs
- `install_package_data` -> `include_package_data` in `setup.py`

## [0.22.0] - 2022-01-25

### Changed

- Using public ECR for Docker release

## [0.21.0] - 2022-01-25

### Added

- GitHub pull request templates

## [0.20.0] - 2022-01-25

### Added

- GitHub issue templates

## [0.19.0] - 2022-01-25

### Changed

- Covalent Beta Release

## [0.18.9] - 2022-01-24

### Fixed

- iframe in the docs landing page is now responsive

## [0.18.8] - 2022-01-24

### Changed

- Temporarily removed output tab
- Truncated dispatch id to fit left sidebar, add tooltip to show full id

## [0.18.7] - 2022-01-24

### Changed

- Many stylistic improvements to documentation, README, and CONTRIBUTING.

## [0.18.6] - 2022-01-24

### Added

- Test added to check whether an already decorated function works as expected with Covalent.
- `pennylane` package added to the `requirements-dev.txt` file.

### Changed

- Now using `inspect.signature` instead of `function.__code__` to get the names of function's parameters.

## [0.18.5] - 2022-01-21

### Fixed

- Various CI fixes, including rolling back regression in version validation, caching on s3 hosted badges, applying releases and tags correctly.

## [0.18.4] - 2022-01-21

### Changed

- Removed comments and unused functions in covalent_dispatcher
- `result_class.py` renamed to `result.py`

### Fixed

- Version was not being properly imported inside `covalent/__init__.py`
- `dispatch_sync` was not previously using the `results_dir` metadata field

### Removed

- Credentials in config
- `generate_random_filename_in_cache`
- `is_any_atom`
- `to_json`
- `show_subgraph` option in `draw`
- `calculate_node`

## [0.18.3] - 2022-01-20

### Fixed

- The gunicorn servers now restart more gracefully

## [0.18.2] - 2022-01-21

### Changed

- `tempdir` metadata field removed and replaced with `executor.local.cache_dir`

## [0.18.1] - 2022-01-11

## Added

- Concepts page

## [0.18.0] - 2022-01-20

### Added

- `Result.CANCELLED` status to represent the status of a cancelled dispatch.
- Condition to cancel the whole dispatch if any of the nodes are cancelled.
- `cancel_workflow` function which uses a shared variable provided by Dask (`dask.distributed.Variable`) in a dask client to inform nodes to stop execution.
- Cancel function for dispatcher server API which will allow the server to terminate the dispatch.
- How to notebook for cancelling a dispatched job.
- Test to verify whether cancellation of dispatched jobs is working as expected.
- `cancel` function is available as `covalent.cancel`.

### Changed

- In file `covalent/_shared_files/config.py` instead of using a variable to store and then return the config data, now directly returning the configuration.
- Using `fire_and_forget` to dispatch a job instead of a dictionary of Dask's `Future` objects so that we won't have to manage the lifecycle of those futures.
- The `test_run_dispatcher` test was changed to reflect that the dispatcher no longer uses a dictionary of future objects as it was not being utilized anywhere.

### Removed

- `with dask_client` context was removed as the client created in `covalent_dispatcher/_core/__init__.py` is already being used even without the context. Furthermore, it creates issues when that context is exited which is unnecessary at the first place hence not needed to be resolved.

## [0.17.5] - 2022-01-19

### Changed

- Results directory uses a relative path by default and can be overridden by the environment variable `COVALENT_RESULTS_DIR`.

## [0.17.4] - 2022-01-19

### Changed

- Executor parameters use defaults specified in config TOML
- If relative paths are supplied for stdout and stderr, those files are created inside the results directory

## [0.17.3] - 2022-01-18

### Added

- Sync function
- Covalent CLI tool can restart in developer mode

### Fixed

- Updated the UI address referenced in the README

## [0.17.2] - 2022-01-12

### Added

- Quantum gravity tutorial

### Changed

- Moved VERSION file to top level

## [0.17.1] - 2022-01-19

### Added

- `error` attribute was added to the results object to show which node failed and the reason behind it.
- `stdout` and `stderr` attributes were added to a node's result to store any stdout and stderr printing done inside an electron/node.
- Test to verify whether `stdout` and `stderr` are being stored in the result object.

### Changed

- Redesign of how `redirect_stdout` and `redirect_stderr` contexts in executor now work to allow storing their respective outputs.
- Executors now also return `stdout` and `stderr` strings, along with the execution output, so that they can be stored in their result object.

## [0.17.0] - 2022-01-18

### Added

- Added an attribute `__code__` to electron and lattice which is a copy of their respective function's `__code__` attribute.
- Positional arguments, `args`, are now merged with keyword arguments, `kwargs`, as close as possible to where they are passed. This was done to make sure we support both with minimal changes and without losing the name of variables passed.
- Tests to ensure usage of positional arguments works as intended.

### Changed

- Slight rework to how any print statements in lattice are sent to null.
- Changed `test_dispatcher_functional` in `basic_dispatcher_test.py` to account for the support of `args` and removed a an unnecessary `print` statement.

### Removed

- Removed `args` from electron's `init` as it wasn't being used anywhere.

## [0.16.1] - 2022-01-18

### Changed

- Requirement changed from `dask[complete]` to `dask[distributed]`.

## [0.16.0] - 2022-01-14

### Added

- New UI static demo build
- New UI toolbar functions - orientation, toggle params, minimap
- Sortable and searchable lattice name row

### Changed

- Numerous UI style tweaks, mostly around dispatches table states

### Fixed

- Node sidebar info now updates correctly

## [0.15.11] - 2022-01-18

### Removed

- Unused numpy requirement. Note that numpy is still being installed indirectly as other packages in the requirements rely on it.

## [0.15.10] - 2022-01-16

## Added

- How-to guide for Covalent dispatcher CLI.

## [0.15.9] - 2022-01-18

### Changed

- Switched from using human readable ids to using UUIDs

### Removed

- `human-id` package was removed along with its mention in `requirements.txt` and `meta.yaml`

## [0.15.8] - 2022-01-17

### Removed

- Code breaking text from CLI api documentation.
- Unwanted covalent_dispatcher rst file.

### Changed

- Installation of entire covalent_dispatcher instead of covalent_dispatcher/_service in setup.py.

## [0.15.7] - 2022-01-13

### Fixed

- Functions with multi-line or really long decorators are properly serialized in dispatch_source.py.
- Multi-line Covalent output is properly commented out in dispatch_source.py.

## [0.15.6] - 2022-01-11

### Fixed

- Sub-lattice functions are successfully serialized in the utils.py get_serialized_function_str.

### Added

- Function to scan utilized source files and return a set of imported modules (utils.get_imports_from_source)

## [0.15.5] - 2022-01-12

### Changed

- UI runs on port 47007 and the dispatcher runs on port 48008. This is so that when the servers are later merged, users continue using port 47007 in the browser.
- Small modifications to the documentation
- Small fix to the README

### Removed

- Removed a directory `generated` which was improperly added
- Dispatcher web interface
- sqlalchemy requirement

## [0.15.4] - 2022-01-11

### Changed

- In file `covalent/executor/base.py`, `pickle` was changed to `cloudpickle` because of its universal pickling ability.

### Added

- In docstring of `BaseExecutor`, a note was added specifying that `covalent` with its dependencies is assumed to be installed in the conda environments.
- Above note was also added to the conda env selector how-to.

## [0.15.3] - 2022-01-11

### Changed

- Replaced the generic `RuntimeError` telling users to check if there is an object manipulation taking place inside the lattice to a simple warning. This makes the original error more visible.

## [0.15.2] - 2022-01-11

### Added

- If condition added for handling the case where `__getattr__` of an electron is accessed to detect magic functions.

### Changed

- `ActiveLatticeManager` now subclasses from `threading.local` to make it thread-safe.
- `ValueError` in the lattice manager's `claim` function now also shows the name of the lattice that is currently claimed.
- Changed docstring of `ActiveLatticeManager` to note that now it is thread-safe.
- Sublattice dispatching now no longer deletes the result object file and is dispatched normally instead of in a serverless manner.
- `simulate_nitrogen_and_copper_slab_interaction.ipynb` notebook tutorial now does normal dispatching as well instead of serverless dispatching. Also, now 7 datapoints will be shown instead of 10 earlier.

## [0.15.1] - 2022-01-11

### Fixed

- Passing AWS credentials to reusable workflows as a secret

## [0.15.0] - 2022-01-10

### Added

- Action to push development image to ECR

### Changed

- Made the publish action reusable and callable

## [0.14.1] - 2022-01-02

### Changed

- Updated the README
- Updated classifiers in the setup.py file
- Massaged some RTD pages

## [0.14.0] - 2022-01-07

### Added

- Action to push static UI to S3

## [0.13.2] - 2022-01-07

### Changed

- Completed new UI design work

## [0.13.1] - 2022-01-02

### Added

- Added eventlet requirement

### Changed

- The CLI tool can now manage the UI flask server as well
- [Breaking] The CLI option `-t` has been changed to `-d`, which starts the servers in developer mode and exposes unit tests to the server.

## [0.13.0] - 2022-01-01

### Added

- Config manager in `covalent/_shared_files/config.py`
- Default location for the main config file can be overridden using the environment variable `COVALENT_CONFIG_DIR`
- Ability to set and get configuration using `get_config` and `set_config`

### Changed

- The flask servers now reference the config file
- Defaults reference the config file

### Fixed

- `ValueError` caught when running `covalent stop`
- One of the functional tests was using a malformed path

### Deprecated

- The `electron.to_json` function
- The `generate_random_filename_in_cache` function

### Removed

- The `get_api_token` function

## [0.12.13] - 2022-01-04

## Removed

- Tutorial section headings

## Fixed

- Plot background white color

## [0.12.12] - 2022-01-06

### Fixed

- Having a print statement inside electron and lattice code no longer causes the workflow to fail.

## [0.12.11] - 2022-01-04

### Added

- Completed UI feature set for first release

### Changed

- UI server result serialization improvements
- UI result update webhook no longer fails on request exceptions, logs warning intead

## [0.12.10] - 2021-12-17

### Added

- Astrophysics tutorial

## [0.12.9] - 2022-01-04

### Added

- Added `get_all_node_results` method in `result_class.py` to return result of all node executions.

- Added `test_parallelilization` test to verify whether the execution is now being achieved in parallel.

### Changed

- Removed `LocalCluster` cluster creation usage to a simple `Client` one from Dask.

- Removed unnecessary `to_run` function as we no longer needed to run execution through an asyncio loop.

- Removed `async` from function definition of previously asynchronous functions, `_run_task`, `_run_planned_workflow`, `_plan_workflow`, and `_run_workflow`.

- Removed `uvloop` from requirements.

- Renamed `test_get_results` to `test_get_result`.

- Reran the how to notebooks where execution time was mentioned.

- Changed how `dispatch_info` context manager was working to account for multiple nodes accessing it at the same time.

## [0.12.8] - 2022-01-02

### Changed

- Changed the software license to GNU Affero 3.0

### Removed

- `covalent-ui` directory

## [0.12.7] - 2021-12-29

### Fixed

- Gunicorn logging now uses the `capture-output` flag instead of redirecting stdout and stderr

## [0.12.6] - 2021-12-23

### Changed

- Cleaned up the requirements and moved developer requirements to a separate file inside `tests`

## [0.12.5] - 2021-12-16

### Added

- Conda build CI job

## [0.12.4] - 2021-12-23

### Changed

- Gunicorn server now checks for port availability before starting

### Fixed

- The `covalent start` function now prints the correct port if the server is already running.

## [0.12.3] - 2021-12-14

### Added

- Covalent tutorial comparing quantum support vector machines with support vector machine algorithms implemented in qiskit and scikit-learn.

## [0.12.2] - 2021-12-16

### Fixed

- Now using `--daemon` in gunicorn to start the server, which was the original intention.

## [0.12.1] - 2021-12-16

### Fixed

- Removed finance references from docs
- Fixed some other small errors

### Removed

- Removed one of the failing how-to tests from the functional test suite

## [0.12.0] - 2021-12-16

### Added

- Web UI prototype

## [0.11.1] - 2021-12-14

### Added

- CLI command `covalent status` shows port information

### Fixed

- gunicorn management improved

## [0.11.0] - 2021-12-14

### Added

- Slack notifications for test status

## [0.10.4] - 2021-12-15

### Fixed

- Specifying a non-default results directory in a sub-lattice no longer causes a failure in lattice execution.

## [0.10.3] - 2021-12-14

### Added

- Functional tests for how-to's in documentation

### Changed

- Moved example script to a functional test in the pipeline
- Added a test flag to the CLI tool

## [0.10.2] - 2021-12-14

### Fixed

- Check that only `kwargs` without any default values in the workflow definition need to be passed in `lattice.draw(ax=ax, **kwargs)`.

### Added

- Function to check whether all the parameters without default values for a callable function has been passed added to shared utils.

## [0.10.1] - 2021-12-13

### Fixed

- Content and style fixes for getting started doc.

## [0.10.0] - 2021-12-12

### Changed

- Remove all imports from the `covalent` to the `covalent_dispatcher`, except for `_dispatch_serverless`
- Moved CLI into `covalent_dispatcher`
- Moved executors to `covalent` directory

## [0.9.1] - 2021-12-13

### Fixed

- Updated CONTRIBUTING to clarify docstring style.
- Fixed docstrings for `calculate_node` and `check_constraint_specific_sum`.

## [0.9.0] - 2021-12-10

### Added

- `prefix_separator` for separating non-executable node types from executable ones.

- `subscript_prefix`, `generator_prefix`, `sublattice_prefix`, `attr_prefix` for prefixes of subscripts, generators,
  sublattices, and attributes, when called on an electron and added to the transport graph.

- `exclude_from_postprocess` list of prefixes to denote those nodes which won't be used in post processing the workflow.

- `__int__()`, `__float__()`, `__complex__()` for converting a node to an integer, float, or complex to a value of 0 then handling those types in post processing.

- `__iter__()` generator added to Electron for supporting multiple return values from an electron execution.

- `__getattr__()` added to Electron for supporting attribute access on the node output.

- `__getitem__()` added to Electron for supporting subscripting on the node output.

- `electron_outputs` added as an attribute to lattice.

### Changed

- `electron_list_prefix`, `electron_dict_prefix`, `parameter_prefix` modified to reflect new way to assign prefixes to nodes.

- In `build_graph` instead of ignoring all exceptions, now the exception is shown alongwith the runtime error notifying that object manipulation should be avoided inside a lattice.

- `node_id` changed to `self.node_id` in Electron's `__call__()`.

- `parameter` type electrons now have the default metadata instead of empty dictionary.

- Instead of deserializing and checking whether a sublattice is there, now a `sublattice_prefix` is used to denote when a node is a sublattice.

- In `dispatcher_stack_test`, `test_dispatcher_flow` updated to indicate the new use of `parameter_prefix`.

### Fixed

- When an execution fails due to something happening in `run_workflow`, then result object's status is now failed and the object is saved alongwith throwing the appropriate exception.

## [0.8.5] - 2021-12-10

### Added

- Added tests for choosing specific executors inside electron initialization.
- Added test for choosing specific Conda environments inside electron initialization.

## [0.8.4] - 2021-12-10

### Changed

- Removed _shared_files directory and contents from covalent_dispatcher. Logging in covalent_dispatcher now uses the logger in covalent/_shared_files/logging.py.

## [0.8.3] - 2021-12-10

### Fixed

- Decorator symbols were added to the pseudo-code in the quantum chemistry tutorial.

## [0.8.2] - 2021-12-06

### Added

- Quantum chemistry tutorial.

## [0.8.1] - 2021-12-08

### Added

- Docstrings with typehints for covalent dispatcher functions added.

### Changed

- Replaced `node` to `node_id` in `electron.py`.

- Removed unnecessary `enumerate` in `covalent_dispatcher/_core/__init__.py`.

- Removed `get_node_device_mapping` function from `covalent_dispatcher/_core/__init__.py`
  and moved the definition to directly add the mapping to `workflow_schedule`.

- Replaced iterable length comparison for `executor_specific_exec_cmds` from `if len(executor_specific_exec_cmds) > 0`
  to `if executor_specific_exec_cmds`.

## [0.8.0] - 2021-12-03

### Added

- Executors can now accept the name of a Conda environment. If that environment exists, the operations of any electron using that executor are performed in that Conda environment.

## [0.7.6] - 2021-12-02

### Changed

- How to estimate lattice execution time has been renamed to How to query lattice execution time.
- Change result querying syntax in how-to guides from `lattice.get_result` to
  `covalent.get_result`.
- Choose random port for Dask dashboard address by setting `dashboard_address` to ':0' in
  `LocalCluster`.

## [0.7.5] - 2021-12-02

### Fixed

- "Default" executor plugins are included as part of the package upon install.

## [0.7.4] - 2021-12-02

### Fixed

- Upgraded dask to 2021.10.0 based on a vulnerability report

## [0.7.3] - 2021-12-02

### Added

- Transportable object tests
- Transport graph tests

### Changed

- Variable name node_num to node_id
- Variable name node_idx to node_id

### Fixed

- Transport graph `get_dependencies()` method return type was changed from Dict to List

## [0.7.2] - 2021-12-01

### Fixed

- Date handling in changelog validation

### Removed

- GitLab CI YAML

## [0.7.1] - 2021-12-02

### Added

- A new parameter to a node's result called `sublattice_result` is added.
  This will be of a `Result` type and will contain the result of that sublattice's
  execution. If a normal electron is executed, this will be `None`.

- In `_delete_result` function in `results_manager.py`, an empty results directory
  will now be deleted.

- Name of a sublattice node will also contain `(sublattice)`.

- Added `_dispatch_sync_serverless` which synchronously dispatches without a server
  and waits for a result to be returned. This is the method used to dispatch a sublattice.

- Test for sublatticing is added.

- How-to guide added for sublatticing explaining the new features.

### Changed

- Partially changed `draw` function in `lattice.py` to also draw the subgraph
  of the sublattice when drawing the main graph of the lattice. The change is
  incomplete as we intend to add this feature later.

- Instead of returning `plt`, `draw` now returns the `ax` object.

- `__call__` function in `lattice.py` now runs the lattice's function normally
  instead of dispatching it.

- `_run_task` function now checks whether current node is a sublattice and acts
  accordingly.

### Fixed

- Unnecessary lines to rename the node's name in `covalent_dispatcher/_core/__init__.py` are removed.

- `test_electron_takes_nested_iterables` test was being ignored due to a spelling mistake. Fixed and
  modified to follow the new pattern.

## [0.7.0] - 2021-12-01

### Added

- Electrons can now accept an executor object using the "backend" keyword argument. "backend" can still take a string naming the executor module.
- Electrons and lattices no longer have Slurm metadata associated with the executor, as that information should be contained in the executor object being used as an input argument.
- The "backend" keyword can still be a string specifying the executor module, but only if the executor doesn't need any metadata.
- Executor plugin classes are now directly available to covalent, eg: covalent.executor.LocalExecutor().

## [0.6.7] - 2021-12-01

### Added

- Docstrings without examples for all the functions in core covalent.
- Typehints in those functions as well.
- Used `typing.TYPE_CHECKING` to prevent cyclic imports when writing typehints.

### Changed

- `convert_to_lattice_function` renamed to `convert_to_lattice_function_call`.
- Context managers now raise a `ValueError` instead of a generic `Exception`.

## [0.6.6] - 2021-11-30

### Fixed

- Fixed the version used in the documentation
- Fixed the badge URLs to prevent caching

## [0.6.5] - 2021-11-30

### Fixed

- Broken how-to links

### Removed

- Redundant lines from .gitignore
- *.ipynb from .gitignore

## [0.6.4] - 2021-11-30

### Added

- How-to guides for workflow orchestration.
  - How to construct an electron
  - How to construct a lattice
  - How to add an electron to lattice
  - How to visualize the lattice
  - How to add constraints to lattices
- How-to guides for workflow and subtask execution.
  - How to execute individual electrons
  - How to execute a lattice
  - How to execute multiple lattices
- How-to guides for status querying.
  - How to query electron execution status
  - How to query lattice execution status
  - How to query lattice execution time
- How-to guides for results collection
  - How to query electron execution results
  - How to query lattice execution results
  - How to query multiple lattice execution results
- Str method for the results object.

### Fixed

- Saving the electron execution status when the subtask is running.

## [0.6.3] - 2021-11-29

### Removed

- JWT token requirement.
- Covalent dispatcher login requirement.
- Update covalent login reference in README.md.
- Changed the default dispatcher server port from 5000 to 47007.

## [0.6.2] - 2021-11-28

### Added

- Github action for tests and coverage
- Badges for tests and coverage
- If tests pass then develop is pushed to master
- Add release action which tags and creates a release for minor version upgrades
- Add badges action which runs linter, and upload badges for version, linter score, and platform
- Add publish action (and badge) which builds a Docker image and uploads it to the AWS ECR

## [0.6.1] - 2021-11-27

### Added

- Github action which checks version increment and changelog entry

## [0.6.0] - 2021-11-26

### Added

- New Covalent RTD theme
- sphinx extension sphinx-click for CLI RTD
- Sections in RTD
- init.py in both covalent-dispatcher logger module and cli module for it to be importable in sphinx

### Changed

- docutils version that was conflicting with sphinx

### Removed

- Old aq-theme

## [0.5.1] - 2021-11-25

### Added

- Integration tests combining both covalent and covalent-dispatcher modules to test that
  lattice workflow are properly planned and executed.
- Integration tests for the covalent-dispatcher init module.
- pytest-asyncio added to requirements.

## [0.5.0] - 2021-11-23

### Added

- Results manager file to get results from a file, delete a result, and redispatch a result object.
- Results can also be awaited to only return a result if it has either been completed or failed.
- Results class which is used to store the results with all the information needed to be used again along with saving the results to a file functionality.
- A result object will be a mercurial object which will be updated by the dispatcher and saved to a file throughout the dispatching and execution parts.
- Direct manipulation of the transport graph inside a result object takes place.
- Utility to convert a function definition string to a function and vice-versa.
- Status class to denote the status of a result object and of each node execution in the transport graph.
- Start and end times are now also stored for each node execution as well as for the whole dispatch.
- Logging of `stdout` and `stderr` can be done by passing in the `log_stdout`, `log_stderr` named metadata respectively while dispatching.
- In order to get the result of a certain dispatch, the `dispatch_id`, the `results_dir`, and the `wait` parameter can be passed in. If everything is default, then only the dispatch id is required, waiting will not be done, and the result directory will be in the current working directory with folder name as `results/` inside which every new dispatch will have a new folder named according to their respective dispatch ids, containing:
  - `result.pkl` - (Cloud)pickled result object.
  - `result_info.yaml` - yaml file with high level information about the result and its execution.
  - `dispatch_source.py` - python file generated, containing the original function definitions of lattice and electrons which can be used to dispatch again.

### Changed

- `logfile` named metadata is now `slurm_logfile`.
- Instead of using `jsonpickle`, `cloudpickle` is being used everywhere to maintain consistency.
- `to_json` function uses `json` instead of `jsonpickle` now in electron and lattice definitions.
- `post_processing` moved to the dispatcher, so the dispatcher will now store a finished execution result in the results folder as specified by the user with no requirement of post processing it from the client/user side.
- `run_task` function in dispatcher modified to check if a node has completed execution and return it if it has, else continue its execution. This also takes care of cases if the server has been closed mid execution, then it can be started again from the last saved state, and the user won't have to wait for the whole execution.
- Instead of passing in the transport graph and dispatch id everywhere, the result object is being passed around, except for the `asyncio` part where the dispatch id and results directory is being passed which afterwards lets the core dispatcher know where to get the result object from and operate on it.
- Getting result of parent node executions of the graph, is now being done using the result object's graph. Storing of each execution's result is also done there.
- Tests updated to reflect the changes made. They are also being run in a serverless manner.

### Removed

- `LatticeResult` class removed.
- `jsonpickle` requirement removed.
- `WorkflowExecutionResult`, `TaskExecutionResult`, and `ExecutionError` singleton classes removed.

### Fixed

- Commented out the `jwt_required()` part in `covalent-dispatcher/_service/app.py`, may be removed in later iterations.
- Dispatcher server will now return the error message in the response of getting result if it fails instead of sending every result ever as a response.

## [0.4.3] - 2021-11-23

### Added

- Added a note in Known Issues regarding port conflict warning.

## [0.4.2] - 2021-11-24

### Added

- Added badges to README.md

## [0.4.1] - 2021-11-23

### Changed

- Removed old coverage badge and fixed the badge URL

## [0.4.0] - 2021-11-23

### Added

- Codecov integrations and badge

### Fixed

- Detached pipelines no longer created

## [0.3.0] - 2021-11-23

### Added

- Wrote a Code of Conduct based on <https://www.contributor-covenant.org/>
- Added installation and environment setup details in CONTRIBUTING
- Added Known Issues section to README

## [0.2.0] - 2021-11-22

### Changed

- Removed non-open-source executors from Covalent. The local SLURM executor is now
- a separate repo. Executors are now plugins.

## [0.1.0] - 2021-11-19

### Added

- Pythonic CLI tool. Install the package and run `covalent --help` for a usage description.
- Login and logout functionality.
- Executor registration/deregistration skeleton code.
- Dispatcher service start, stop, status, and restart.

### Changed

- JWT token is stored to file instead of in an environment variable.
- The Dask client attempts to connect to an existing server.

### Removed

- Removed the Bash CLI tool.

### Fixed

- Version assignment in the covalent init file.

## [0.0.3] - 2021-11-17

### Fixed

- Fixed the Dockerfile so that it runs the dispatcher server from the covalent repo.

## [0.0.2] - 2021-11-15

### Changed

- Single line change in ci script so that it doesn't exit after validating the version.
- Using `rules` in `pytest` so that the behavior in test stage is consistent.

## [0.0.1] - 2021-11-15

### Added

- CHANGELOG.md to track changes (this file).
- Semantic versioning in VERSION.
- CI pipeline job to enforce versioning.<|MERGE_RESOLUTION|>--- conflicted
+++ resolved
@@ -9,13 +9,10 @@
 
 ### Docs
 
-<<<<<<< HEAD
 - Redispatch API section.
 - Add how to for redispatch.
 - Mention redispatch in the concepts section.
-=======
 - Update `AWS Lambda` executor RTD with steps to extend the base executor image for installing custom packages
->>>>>>> 9335a001
 
 ### Changed
 
