# Changelog

All notable changes to this project will be documented in this file.

The format is based on [Keep a Changelog](https://keepachangelog.com/en/1.0.0/),
and this project adheres to [Semantic Versioning](https://semver.org/spec/v2.0.0.html).

## [UNRELEASED]

### Changed

- Error messages are propagated to stdout when the server is not started. These changes are applied to `dispatch`, `redispatch`, and `get_result`.

### Docs

- Fix typo in GCP Batch executor RTD.
- Add steps for setting up GUI for local development in contribution guidelines. 

### Fixed

- Resolving correct python executable
- Error handling for random URLs/random dispatchId entered on the GUI

### Added

- `executor` property to `Electron` class, allowing updation of executor after electron function definition
- Added ability to hide post-processing electrons on the UI.
- Added prettify of names for the graph screen on the UI.
- Ability to specify a `workdir` for `local` and `dask` executors along with `create_unique_workdir` option for each electron / node.
<<<<<<< HEAD
- Heartbeat file is created and updated when the server is running
=======
- Added `SQLiteTrigger` class to the `triggers` module.
>>>>>>> d9dadaf8

### Removed

- Removed unused module `covalent._data_store`

### Operations

- Nightly frequency set to midnight EST 

## [0.223.1-rc.0] - 2023-05-17

### Authors

- Janosh Riebesell <janosh.riebesell@gmail.com>
- Co-authored-by: Alejandro Esquivel <ae@alejandro.ltd>

### Fixed

- only pin `aiohttp` downwards to fix install on Python 3.11 [#1654](https://github.com/AgnostiqHQ/covalent/pulls/1654)

## [0.223.0-rc.0] - 2023-05-17

### Authors

- Alejandro Esquivel <ae@alejandro.ltd>
- Madhur Tandon <20173739+madhur-tandon@users.noreply.github.com>
- Sankalp Sanand <sankalp@agnostiq.ai>
- Co-authored-by: kessler-frost <ssanand@hawk.iit.edu>
- Faiyaz Hasan <faiyaz@agnostiq.ai>
- Andrew S. Rosen <asrosen93@gmail.com>
- Co-authored-by: pre-commit-ci[bot] <66853113+pre-commit-ci[bot]@users.noreply.github.com>
- Co-authored-by: Santosh kumar <29346072+santoshkumarradha@users.noreply.github.com>


### Added

- Added the `CloudResourceManager` class
- A new tutorial for a dynamic quantum chemistry workflow

### Tests

- Added tests for the `CloudResourceManager` class

### Docs

- Fix docstring for set_config
- Redispatch feature page in Read the Docs.
- Clarify installation instructions for SLURM plugin in Read the Docs (x2).
- Fix waiting order of electrons in docs inside snippet for adding a dependency when inputs and outputs are independent.
- Expose GCP Batch executor RTD.
- Add GCP Batch executor image in RTD.

### Fixed

- DB path creation now takes place at import time so that the CLI commands don't fail
- Raise error on dispatching a non-lattice
- Helpful message when trying to dispatch a workflow when covalent server is not available
- Open UI preview of transport graph when `lattice.draw()` is invoked and print URL of the same
- Defer creation of server specific config entries until covalent is started
- Functional tests on CI
- Move dask worker space to covalent cache instead of `site-packages`

### Docs

- Updated Feature documentation for Triggers with an example and minor corrections

### Removed

- Duplicate mocks for `UI_SRVDIR`
- Duplicate `_get_cancel_requested` method from `covalent_dispatcher/_core/runner.py`

### Tests

- Re-enable `test_run_workflow_does_not_deserialize`

### Authors

- Madhur Tandon <madhurtandon23@gmail.com>

### Operations

- Removed "already released" check from stable changelog action

## [0.222.0-rc.0] - 2023-04-27

### Authors

- Faiyaz Hasan <faiyaz@agnostiq.ai>
- Co-authored-by: kessler-frost <ssanand@hawk.iit.edu>
- Co-authored-by: Alejandro Esquivel <ae@alejandro.ltd>

### Changed

- Implementation of `TransportableObject` property method to be backwards compatible with version 0.209.1.

### Tests

- Updated QA stress test execution time baseline.

## [0.221.1-rc.0] - 2023-04-26

### Authors

- Madhur Tandon <20173739+madhur-tandon@users.noreply.github.com>
- Co-authored-by: Alejandro Esquivel <ae@alejandro.ltd>
- Faiyaz Hasan <faiyaz@agnostiq.ai>
- Rob de Wit <RCdeWit@users.noreply.github.com>
- Co-authored-by: pre-commit-ci[bot] <66853113+pre-commit-ci[bot]@users.noreply.github.com>
- Sankalp Sanand <sankalp@agnostiq.ai>
- Co-authored-by: kessler-frost <ssanand@hawk.iit.edu>

### Tests

- Move QA scripts from QA repo to Covalent functional tests.

### Docs

- Update requirements file for the tutorials: `1_QuantumMachineLearning/pennylane_kernel/source.ipynb` and `machine_learning/dnn_comparison.ipynb`.
- Add macOS 13 (Ventura) to [compatibility list](doc/source/getting_started/compatibility.rst).
- Fixed broken links and typos in the documentation.

### Authors

- Madhur Tandon <madhurtandon23@gmail.com>

### Fixed

- Result status comparison
- Raise error on extra args/kwargs
- Fixed redispatching and trigger server address passing in base trigger

## [0.221.0-rc.0] - 2023-04-17

### Authors

- Faiyaz Hasan <faiyaz@agnostiq.ai>


### Changed

- Moved TransportableObject from transport.py to a new file transportable_object.py.

## [0.220.0-rc.0] - 2023-04-14

### Authors

- Alejandro Esquivel <ae@alejandro.ltd>
- Faiyaz Hasan <faiyaz@agnostiq.ai>
- Sankalp Sanand <sankalp@agnostiq.ai>
- Co-authored-by: kessler-frost <ssanand@hawk.iit.edu>
- Co-authored-by: pre-commit-ci[bot] <66853113+pre-commit-ci[bot]@users.noreply.github.com>
- Venkat Bala <15014089+venkatBala@users.noreply.github.com>
- Co-authored-by: Santosh kumar <29346072+santoshkumarradha@users.noreply.github.com>
- dwelsch-esi <116022979+dwelsch-esi@users.noreply.github.com>
- Ara Ghukasyan <38226926+araghukas@users.noreply.github.com>


### Operations

- Updating `nightly` frequency (temp)

### Added

- Tutorial for hybrid neural network using Covalent, AWSBatch, and Qiskit Runtime.
- Environment variable that users can set to specify the location where Covalent can find their defined executors.
- Task group id in Electrons.
- Reconstruct postprocessing method.

### Fixed

- Doubling of nodes that are added to the transport graph.
- Ensure postprocessing node end time is added as the workflow end time.
- Functional tests
- Custom executor how to guide, and its loading mechanism in covalent server.
- Broken postprocessing unit test.

### Added

- Postprocessing as electrons.
- Postprocessing class in `postprocessing.py` module for all the different postprocessing helper methods and algorithms.

### Changed

- Postprocessing logic.
- Sublattice logic. Sublattices are now treated as electrons. Once the transport graph has been built, the status get changed to `DISPATCHING` at which point it is executed as another workflow.

### Removed

- Postprocessing from runners.

### Docs

- Adding Google Batch executor plugin RTD

### Docs

- Updated How-to documents.
- Port of Pennylane's Univariate QVR tutorial using Covalent to this repo.
- Adding troubleshooting guide to RTD's
- Added a note to First Experiment offering initial intro to executors.

## [0.219.0-rc.0] - 2023-03-01

### Authors

- Alejandro Esquivel <ae@alejandro.ltd>
- Faiyaz Hasan <faiyaz@agnostiq.ai>
- Sankalp Sanand <sankalp@agnostiq.ai>
- Co-authored-by: kessler-frost <ssanand@hawk.iit.edu>
- Co-authored-by: pre-commit-ci[bot] <66853113+pre-commit-ci[bot]@users.noreply.github.com>
- Venkat Bala <15014089+venkatBala@users.noreply.github.com>
- Co-authored-by: Santosh kumar <29346072+santoshkumarradha@users.noreply.github.com>


### Docs

* Adding `cancellation` RTD text files

### Added

- `disable_run` option added to enable "saving-only" option on covalent server and not executing the workflow
- `register_triggers`, `stop_triggers` functions added to `LocalDispatcher` class
- `triggers` parameter to the lattice metadata
- `BaseTrigger`, `DirTrigger`, `TimeTrigger` classes added available to be assigned to any lattice enabling the triggers feature
- `TriggerLoader` class added enabling loading of any kind of triggers including user defined ones without requiring installation
- CLI options to start covalent server in triggers only, and no triggers mode
- `is_pending` option added during redispatch to resume execution of a previously "saved-only", i.e pending workflow
- API routes added for Triggers server

### Changed

- Modified `ct.get_result` to allow for status only requests

### Fixed

- UI crashing if time values are null
- No longer adding "http://" every time a dispatcher address is provided in local dispatcher class in order to use the provided address exactly

### Docs

- Added documentation for "Triggers" and a separate section for similar "Features"
- Tutorial guidelines

### Tests

- Updated and added tests to account for all of the above triggers related changes

### Operations

- Lowering number of jest workers as an attempt to fix flaky UI functional tests
- Added exception for nightly to pass if conda release fails

## [0.218.0-rc.0] - 2023-02-21

### Authors

- Will Cunningham <wjcunningham7@users.noreply.github.com>
- Venkat Bala <15014089+venkatBala@users.noreply.github.com>
- Co-authored-by: Santosh kumar <29346072+santoshkumarradha@users.noreply.github.com>
- Co-authored-by: Alejandro Esquivel <ae@alejandro.ltd>
- Faiyaz Hasan <faiyaz@agnostiq.ai>
- Sankalp Sanand <sankalp@agnostiq.ai>
- Co-authored-by: kessler-frost <ssanand@hawk.iit.edu>
- Co-authored-by: Venkat Bala <venkat@agnostiq.ai>


### Added

- Added feature to support cancelling workflow dispatches
- Updating/adding new tests to improve code coverage

### Fixed

- Redispatch bug involving copying reusable nodes from old transport graph to new transport graph.
- Pennylane tutorial notebook.

### Docs

- Redispatch API section.
- Add how to for redispatch.
- Mention redispatch in the concepts section.
- Update `AWS Lambda` executor RTD with steps to extend the base executor image for installing custom packages

### Changed

- Enhanced the Dockerfile to include builds from various sources and a differentiation between SDK and Server builds

### Operations

- Updated pre-commit hook versions
- Updated codecov upload steps in tests workflow to fail if upload to codecov fails

## [0.217.0-rc.0] - 2023-02-12

### Authors

- Faiyaz Hasan <faiyaz@agnostiq.ai>
- dwelsch-esi <116022979+dwelsch-esi@users.noreply.github.com>
- Co-authored-by: dwelsch-memverge <david.welsch@memverge.com>
- Co-authored-by: pre-commit-ci[bot] <66853113+pre-commit-ci[bot]@users.noreply.github.com>
- Co-authored-by: Santosh kumar <29346072+santoshkumarradha@users.noreply.github.com>
- Co-authored-by: Will Cunningham <wjcunningham7@gmail.com>

### Fixed

- Redispatch bug.

### Changed

- Location of function to load result from the database now moved to load module in covalent_dispatcher/_db folde.

### Added
- API endpoint for redispatching.
- Unit and functional tests for redispatching.

### Docs
- Updated self-deployment (server deployment). 

## [0.216.0-rc.0] - 2023-02-05

### Authors

- Venkat Bala <15014089+venkatBala@users.noreply.github.com>
- Co-authored-by: Alejandro Esquivel <ae@alejandro.ltd>
- Faiyaz Hasan <faiyaz@agnostiq.ai>
- Ara Ghukasyan <38226926+araghukas@users.noreply.github.com>


### Removed

- References to specific IBMQ hub/group/project in tutorial 5

### Added

- TransportGraphOps class for diffing operations on transport graphs.
- Added make derived dispatch method.
- Apply electron updates method to _TransportGraph.

### Operations

- Added job in `nightly` to trigger base executor image builds after a Covalent `pre-release`

## [0.215.0-rc.0] - 2023-02-01

### Authors

- Faiyaz Hasan <faiyaz@agnostiq.ai>
- Alejandro Esquivel <ae@alejandro.ltd>

### Docs

- Added IBMQ tutorial

### Added

- Workflow re-dispatching functionality.

## [0.214.0-rc.0] - 2023-01-25

### Authors

- Faiyaz Hasan <faiyaz@agnostiq.ai>
- Alejandro Esquivel <ae@alejandro.ltd>


### Operations

- Fixed stable-changelog action removed `.catch` added `.on('error')`
- Removed AWS base executor deployment from `release.yml`
- Removed experimental tests from nightly test matrix (will be brought back but in different workflow)
- Updated release workflow to continue if release tag already exists

### Removed

- Slurm executor reference from qaoa tutorial since it's not compatible with conda env at the moment.

### Fixed

- Braket pip installation instructions.

## [0.213.2-rc.0] - 2023-01-21

### Authors

- Will Cunningham <wjcunningham7@users.noreply.github.com>


### Fixed

- Removing the entrypoint for SDK-only install
- Updating client requirements to match server versions

## [0.213.1-rc.0] - 2023-01-20

### Authors

- Faiyaz Hasan <faiyaz@agnostiq.ai>
- Alejandro Esquivel <ae@alejandro.ltd>
- dwelsch-esi <116022979+dwelsch-esi@users.noreply.github.com>


### Fixed

- Load plugins only when COVALENT_PLUGIN_LOAD environment variable has been set to a Truthy value.

### Docs
- Published Self-Deployment Guide

## [0.213.0-rc.0] - 2023-01-18

### Authors

- dwelsch-esi <116022979+dwelsch-esi@users.noreply.github.com>
- Co-authored-by: dwelsch-memverge <david.welsch@memverge.com>
- Co-authored-by: pre-commit-ci[bot] <66853113+pre-commit-ci[bot]@users.noreply.github.com>
- Sankalp Sanand <sankalp@agnostiq.ai>
- Co-authored-by: kessler-frost <ssanand@hawk.iit.edu>
- Co-authored-by: Faiyaz Hasan <faiyaz@agnostiq.ai>
- Co-authored-by: Casey Jao <casey@agnostiq.ai>
- Co-authored-by: Santosh kumar <29346072+santoshkumarradha@users.noreply.github.com>
- Co-authored-by: Will Cunningham <wjcunningham7@gmail.com>
- Will Cunningham <wjcunningham7@users.noreply.github.com>
- Co-authored-by: Alejandro Esquivel <ae@alejandro.ltd>


### Fixed

- MNIST tutorial now shows non-Null outputs and the classifier training log image has been updated.
- Minor changes to tutorials: autoencoder, quantum and classical svm, ensemble classification, iris classification with Pennylane, quantum chemistry, DNN tutorial, qaoa, spacetime tutorial etc.
- The range of `networkx` versions in requirements.txt weren't compatible with each other, thus it is pinned to `2.8.6` now
- SDK-only sdist and installation should now work as expected, not packaging the server

### Added

- Added `dispatcher_addr` argument to `ct.get_result` similar to `ct.dispatch` so that it doesn't always fallback to using the default configured address

### Tests

- Updated `_get_result_from_dispatcher` test to verify whether using a link directly works or not

### Docs
- Revised UI reference. Added Settings page documentation.
- Added broken UI links in README

## [0.212.1-rc.0] - 2023-01-14

### Authors

- Casey Jao <casey@agnostiq.ai>


### Fixed

- Fixed naming of collection nodes (was breaking postprocessing)
- Restored compatibility with stable release of AWS executors


## [0.212.0-rc.0] - 2023-01-13

### Authors

- Prasanna Venkatesh <54540812+Prasy12@users.noreply.github.com>
- Co-authored-by: kamalesh.suresh <kamalesh.suresh@psiog.com>
- Co-authored-by: Amalan Jenicious F <amalan.jenicious@psiog.com>
- Co-authored-by: Alejandro Esquivel <ae@alejandro.ltd>


### Added

- Front-end pending unit tests for the GUI.

## [0.211.1-rc.0] - 2023-01-12

### Authors

- Prasanna Venkatesh <54540812+Prasy12@users.noreply.github.com>
- Co-authored-by: Aravind-psiog <aravind.prabaharan@psiog.com>
- Co-authored-by: ArunPsiog <arun.mukesh@psiog.com>
- Co-authored-by: Alejandro Esquivel <ae@alejandro.ltd>

### Fixed

- Optimization of logs on the GUI for large log file sizes.
- Fixed UI pagination not working for more than 11 pages
- Runtime field counting down for select running dispatches

## [0.211.0-rc.0] - 2023-01-10

### Authors

- Alejandro Esquivel <ae@alejandro.ltd>


### Changed
- Changed decode-uri-component package version on webapp yarn-lock file.
- Changed json5 package version on webapp yarn-lock file.

## [0.210.0-rc.0] - 2023-01-05

### Authors

- Alejandro Esquivel <ae@alejandro.ltd>


### Changed

- Reverted nightly frequency back to once a day

### Docs

- Updated compatibility matrix

## [0.209.1-rc.0] - 2022-12-15

### Authors

- Alejandro Esquivel <ae@alejandro.ltd>
- dwelsch-esi <116022979+dwelsch-esi@users.noreply.github.com>
- Co-authored-by: dwelsch-memverge <david.welsch@memverge.com>
- Co-authored-by: Santosh kumar <29346072+santoshkumarradha@users.noreply.github.com>
- Co-authored-by: pre-commit-ci[bot] <66853113+pre-commit-ci[bot]@users.noreply.github.com>
- Co-authored-by: santoshkumarradha <santosh@agnostiq.ai>
- RaviPsiog <111348352+RaviPsiog@users.noreply.github.com>
- Co-authored-by: RaviPsiog <ravieja.gurram@psiog.com>
- Co-authored-by: Faiyaz Hasan <faiyaz@agnostiq.ai>
- Casey Jao <casey@agnostiq.ai>
- Co-authored-by: Will Cunningham <wjcunningham7@users.noreply.github.com>
- Prasanna Venkatesh <54540812+Prasy12@users.noreply.github.com>
- Ara Ghukasyan <38226926+araghukas@users.noreply.github.com>
- Venkat Bala <15014089+venkatBala@users.noreply.github.com>
- Co-authored-by: Venkat Bala <venkat@agnostiq.ai>


### Fixed

- Removed merge conflict symbols in changelog

## [0.209.0-rc.0] - 2022-12-15

### Authors

- Alejandro Esquivel <ae@alejandro.ltd>
- dwelsch-esi <116022979+dwelsch-esi@users.noreply.github.com>
- Co-authored-by: dwelsch-memverge <david.welsch@memverge.com>
- Co-authored-by: Santosh kumar <29346072+santoshkumarradha@users.noreply.github.com>
- Co-authored-by: pre-commit-ci[bot] <66853113+pre-commit-ci[bot]@users.noreply.github.com>
- Co-authored-by: santoshkumarradha <santosh@agnostiq.ai>
- RaviPsiog <111348352+RaviPsiog@users.noreply.github.com>
- Co-authored-by: RaviPsiog <ravieja.gurram@psiog.com>
- Co-authored-by: Faiyaz Hasan <faiyaz@agnostiq.ai>
- Casey Jao <casey@agnostiq.ai>
- Co-authored-by: Will Cunningham <wjcunningham7@users.noreply.github.com>
- Prasanna Venkatesh <54540812+Prasy12@users.noreply.github.com>
- Ara Ghukasyan <38226926+araghukas@users.noreply.github.com>
- Venkat Bala <15014089+venkatBala@users.noreply.github.com>
- Co-authored-by: Venkat Bala <venkat@agnostiq.ai>


### Added

- Adding support for PostgresQL DB backend
- Added check for `COVALENT_DATABASE_URL`, if exists connect sqlalchemy engine using that
- Adding `COVALENT_DATABASE_USER` and `COVALENT_DATABASE_PASSWORD` environment variables
- Adding `COVALENT_DATABASE_HOSTNAME` and `COVALENT_DATABASE_PORT` environment variables for easy configuration

### Changed

- Updated `requirements.txt` to include `pyscopg2`
- Refactored execution.py into loosely coupled modular pieces

### Fixed

- Build graph now sets all unset lattice constraints from defaults
- Fixed all failing functional tests
- Fixed local executor tests on MacOS by adding ProcessPoolExecutor

### Changed

- Updated `directory` like default environment variable paths to avoid creating redundant nested directories when self-hosting

### Docs

- Adding `Deployment` section for self-hosting guide

### Docs

- Rewrote Concepts section in docs
- Split Concepts into API, server, and UI sections
- Added new examples and graphics for Concepts

### Fixed

- Respecting specified AWS profile & region in remote executed S3 file transfers, defaulting to env vars of execution backend

### Added

- Added `TaskRuntimeError` exception for executor plugin implementations to signal to Covalent that a task raised an
  unhandled exception while running in the executor backend.
- Added environment variable for a remote database backend
- Added support for mysql and postgresql

### Changed

- Docs for Covalent's Slurm plugin updated with explanation for optional `srun` parameters.
- Electron errors are segregated by type; task runtime errors are
  stored in `stderr` while the `error` attribute of a node is reserved
  for exceptions raised by Covalent itself.
- When tasks fail in a workflow, the Lattice ErrorCard in the UI summarizes the failed tasks.

### Fixed

- Electrons will inherit the lattice executors.
- Sublattices inherit the parent lattice executor.
- When several electrons are running concurrently, their stdout and stderr are stored in the correct graph nodes.
- Electron errors now appear in the Electron ErrorCard when one clicks on a failed task in the UI.
- When an electron raises an exception during execution, the local and dask executors now try to recover any output that was already
  written.
- Fixed functional tests.
- Added `requirements-client.txt` to MANIFEST file
- Respecting specified AWS profile & region in remote executed S3 file transfers, defaulting to env vars of execution backend
- Fixed local executor tests on MacOS (second attempt)
- The `initialize_results_dir` method attempts to use an environment variable instead of the results directory in the payload
- Modified certain sqlalchemy commands for postgres compatibility
- Removed references to results_dir in the payload

### Docs


- Added DNN tutorial
- Updated AWS Plugins install instructions
- Updated AWS Plugins documentation (minor fixes)
- Rewrote intro material in README.
- Changed "Citation" in the README.
- Renamed "Release Notes" to "What's New?" in the README. Updated What's New with a description of the newest GUI functionality.
- Added "Quick Start" guide.
- Updated and reorganized doc landing page.
- Rewrote "Getting Started" page.
- Broke out "Installing from Source" instructions to separate page.
- Corrected some API class names in headers.
- Added an executors-and-UI graphic.
- Adding `Deployment` section for self-hosting guide


## [0.208.0-rc.0] - 2022-11-05

### Authors

- Faiyaz Hasan <faiyaz@agnostiq.ai>
- Casey Jao <casey@agnostiq.ai>
- Alejandro Esquivel <ae@alejandro.ltd>

### Operations

- Reverted nightly schedule back to daily at 4:00am
- Added Alejandro to PAUL_BLART group to allow trigerring of releases

### Added

- Support for transferring the contents of folders to and from S3 buckets using the file transfer module.

### Docs

- Rewrote intro material in README.
- Changed "Citation" in the README.
- Renamed "Release Notes" to "What's New?" in the README. Updated What's New with a description of the newest GUI functionality.

### Fixed

- Folder transfer unit test.
- Folder transfer download bug
- Result objects now print correctly when nodes fail

### Changed

- Width of lattice name column on dispatch list GUI.
- Optimzing larger graphs for better performance.

## [0.207.0-rc.0] - 2022-10-26

### Authors

- Alejandro Esquivel <ae@alejandro.ltd>
- Co-authored-by: pre-commit-ci[bot] <66853113+pre-commit-ci[bot]@users.noreply.github.com>


### Changed

- Running migrations automatically if none have run in the past (fresh installs, after purging)

## [0.206.0-rc.0] - 2022-10-26

### Authors

- Akalanka <8133713+boneyag@users.noreply.github.com>
- Co-authored-by: Will Cunningham <wjcunningham7@users.noreply.github.com>
- Co-authored-by: Scott Wyman Neagle <scott@agnostiq.ai>
- Scott Wyman Neagle <wymnea@protonmail.com>
- Co-authored-by: Will Cunningham <wjcunningham7@gmail.com>
- Co-authored-by: Alejandro Esquivel <ae@alejandro.ltd>
- Co-authored-by: Faiyaz Hasan <faiyaz@agnostiq.ai>
- Casey Jao <casey@agnostiq.ai>
- Venkat Bala <15014089+venkatBala@users.noreply.github.com>


### Docs

- Updated AWS Lambda executor docs to address conflict with using public ecr registries

### Docs

- Fixed missing RTD content under API section for covalent, cli, leptons, deps, data transfer

### Fixed

- Enabling logging by default
- Removed debugging output
- Clarify cli output when `covalent db migrate` needs to be run

### Changed

- Single line call to join instead of a for loop
- Updated black, mirrors-prettier, and detect-secrets in pre-commit hooks

### Operations

- Updated hotfix logic to run on a merge to a release branch
- CodeQL workflow uses a test matrix to scan all repos in the Covalent ecosystem

## [0.205.0-rc.0] - 2022-10-19

### Authors

- Alejandro Esquivel <ae@alejandro.ltd>
- Venkat Bala <15014089+venkatBala@users.noreply.github.com>
- Casey Jao <casey@agnostiq.ai>


### Changed

- Made `root_dispatch_id` nullable to circumvent migration issues with sqlite in certain platforms

### Operations

- Updated all CI Slack alerts to all go to the #covalent-ci channel

### Fixed

- Rendering newlines in ErrorCard on the UI for displaying error stacktraces
- VERSION incrementing logic in changelog
- Fixed v11 migration to use render as batch to make DROP operations compatible with sqlite

## [0.204.1-rc.0] - 2022-10-18

### Authors

- Alejandro Esquivel <ae@alejandro.ltd>
- Venkat Bala <15014089+venkatBala@users.noreply.github.com>
- Casey Jao <casey@agnostiq.ai>


### Fixed

- `covalent restart` honors the `sdk.no_cluster` setting

### Docs

- Updated RTD with details about the new AWS lambda executor interface

### Operations

- Removed PAUL_BLART check on build sdist step in release.yml
- Consolidated pre & stable build into one step in release.yml

## [0.204.0-rc.0] - 2022-10-17

### Authors

- Alejandro Esquivel <ae@alejandro.ltd>
- Prasanna Venkatesh <54540812+Prasy12@users.noreply.github.com>
- Co-authored-by: Aravind-psiog <aravind.prabaharan@psiog.com>
- Co-authored-by: Manjunath PV <manjunath.poilath@psiog.com>
- Co-authored-by: pre-commit-ci[bot] <66853113+pre-commit-ci[bot]@users.noreply.github.com>
- Co-authored-by: RaviPsiog <raviteja.gurram@psiog.com>
- Co-authored-by: RaviPsiog <ravieja.gurram@psiog.com>
- Aravind <100823292+Aravind-psiog@users.noreply.github.com>
- Co-authored-by: Prasy12 <prasanna.venkatesh@psiog.com>


### Operations

- Fixing the validate distribution step given changes in -rc0 suffix to version

### Added

- RTD for User Interface
- Minor GUI fixes

### Fixed

- Re-applying default executor fix post config file reunification

## [0.203.0-rc.0] - 2022-10-14

### Authors

- Prasanna Venkatesh <54540812+Prasy12@users.noreply.github.com>
- Co-authored-by: Aravind-psiog <aravind.prabaharan@psiog.com>
- Co-authored-by: kamalesh.suresh <kamalesh.suresh@psiog.com>
- Co-authored-by: pre-commit-ci[bot] <66853113+pre-commit-ci[bot]@users.noreply.github.com>
- Casey Jao <casey@agnostiq.ai>
- Scott Wyman Neagle <wymnea@protonmail.com>
- Co-authored-by: Scott Wyman Neagle <scott@agnostiq.ai>
- Co-authored-by: Alejandro Esquivel <ae@alejandro.ltd>
- Will Cunningham <wjcunningham7@users.noreply.github.com>
- Will Cunningham <wjcunningham7@gmail.com>


### Added

- Ability to use terminal on the GUI.

### Fixed

- Exceptions when instantiating executors are handled
- Covalent start now waits for the server to settle before returning

### Operations

- updated hotfix logic to run on a merge to a release branch
- Fixing js github actions dist by re-building from develop
- Fixing syntax in describe action & compiled action manually

## [0.202.0] - 2022-10-11

### Authors

- Prasanna Venkatesh <54540812+Prasy12@users.noreply.github.com>
- Co-authored-by: ArunPsiog <arun.mukesh@psiog.com>
- Co-authored-by: kamalesh.suresh <kamalesh.suresh@psiog.com>
- Co-authored-by: Amalan Jenicious F <amalan.jenicious@psiog.com>
- Co-authored-by: Alejandro Esquivel <ae@alejandro.ltd>
- Casey Jao <casey@agnostiq.ai>


### Added

- Ability to view sublattices list as part of the main lattice
- Ability to view subalattices graph as part of main lattice


### Fixed

- Electron dependencies are no longer written twice to the DB during a workflow

## [0.201.0] - 2022-10-09

### Authors

- Venkat Bala <15014089+venkatBala@users.noreply.github.com>
- Will Cunningham <wjcunningham7@users.noreply.github.com>
- Co-authored-by: Scott Wyman Neagle <scott@agnostiq.ai>
- Co-authored-by: Alejandro Esquivel <ae@alejandro.ltd>
- Aravind <100823292+Aravind-psiog@users.noreply.github.com>
- Co-authored-by: Amalan Jenicious F <amalan.jenicious@psiog.com>
- Co-authored-by: kamalesh.suresh <kamalesh.suresh@psiog.com>
- Co-authored-by: Prasy12 <prasanna.venkatesh@psiog.com>
- Co-authored-by: ArunPsiog <arun.mukesh@psiog.com>
- Co-authored-by: pre-commit-ci[bot] <66853113+pre-commit-ci[bot]@users.noreply.github.com>
- Co-authored-by: Casey Jao <casey@agnostiq.ai>
- Co-authored-by: Will Cunningham <wjcunningham7@gmail.com>
- Okechukwu  Emmanuel Ochia <okechukwu@agnostiq.ai>
- Scott Wyman Neagle <wymnea@protonmail.com>


### Docs

- Added AWS Plugins RTD page

### Fixed

- Updated import statements in alembic `env.py` file to refer to updated location of `DataStore` class
- Imports in entry_point

### Docs

- Fixed the docstring for `get_node_error`

### Changed

- move `upsert_lattice_data()` to dispatcher
- move `upsert_electron_data()` to dispatcher
- move `insert_electron_dependency_data()` to dispatcher
- move `persist()` to dispatcher
- move `get_unique_id()` to dispatcher
- move `initialize_result_object()` to dispatcher

### Removed

- `get_node_value` from `Result`

### Tests

- Updated more functional tests

## [0.200.0] - 2022-10-05

### Authors

- Venkat Bala <15014089+venkatBala@users.noreply.github.com>
- Scott Wyman Neagle <scott@agnostiq.ai>
- Co-authored-by: Faiyaz Hasan <faiyaz@agnostiq.ai>
- Co-authored-by: Will Cunningham <wjcunningham7@gmail.com>
- Will Cunningham <wjcunningham7@users.noreply.github.com>
- Co-authored-by: Alejandro Esquivel <ae@alejandro.ltd>
- Co-authored-by: pre-commit-ci[bot] <66853113+pre-commit-ci[bot]@users.noreply.github.com>
- Aravind <100823292+Aravind-psiog@users.noreply.github.com>
- Co-authored-by: Amalan Jenicious F <amalan.jenicious@psiog.com>
- Co-authored-by: kamalesh.suresh <kamalesh.suresh@psiog.com>
- Co-authored-by: Prasy12 <prasanna.venkatesh@psiog.com>
- Co-authored-by: ArunPsiog <arun.mukesh@psiog.com>
- Co-authored-by: Casey Jao <casey@agnostiq.ai>
- Okechukwu  Emmanuel Ochia <okechukwu@agnostiq.ai>


## Docs

- Updated ECS Executor RTD with config & cloud resources table

### Added

- Ability to view the configuration file on the GUI as settings
- Ability to copy python objects for inputs and results for lattice and electrons

### Fixed

- Minor GUI bugs and improvements

### Docs

- Updated Lambda Executor RTD with config & cloud resources table
- Updated EC2, Braket, and Batch AWS Executors RTD with config & cloud resources table

### Operations

- Fixed syntax issues in `nightly.yml`
- Add `repository` arg to checkout in `version`
- fix `octokit` request action route, update env token
- create stable versions for stable releases
- add `fetch-depth: 0` to fetch entire history
- fix regex for matching version
- add `persist-credentials: false` in nightly
- Update `nightly` schedule to midnight EST
- Added CI for Ubuntu 22.04 / Python 3.8, 3.9
- Added CI for Centos 7 / Python 3.9
- Added experimental CI for Debian 11 / Python 3.11rc2
- Renamed Ubuntu images to Debian for accuracy
- Adding boilerplate workflow
- Syntax fixes in release.yml
- Verbose failure messages in boilerplate workflow
- Change license.yml to pip-license-checker action

## [0.199.0] - 2022-09-29

### Authors

- Venkat Bala <15014089+venkatBala@users.noreply.github.com>
- Co-authored-by: Will Cunningham <wjcunningham7@gmail.com>
- Co-authored-by: Scott Wyman Neagle <scott@agnostiq.ai>
- Will Cunningham <wjcunningham7@users.noreply.github.com>
- Sankalp Sanand <sankalp@agnostiq.ai>
- Casey Jao <casey@agnostiq.ai>
- Prasanna Venkatesh <54540812+Prasy12@users.noreply.github.com>
- Co-authored-by: Manjunath PV <manjunath.poilath@psiog.com>
- Co-authored-by: kamalesh.suresh <kamalesh.suresh@psiog.com>
- Co-authored-by: ArunPsiog <arun.mukesh@psiog.com>
- Co-authored-by: RaviPsiog <raviteja.gurram@psiog.com>
- Co-authored-by: pre-commit-ci[bot] <66853113+pre-commit-ci[bot]@users.noreply.github.com>
- Co-authored-by: Faiyaz Hasan <faiyaz@agnostiq.ai>
- Co-authored-by: Alejandro Esquivel <ae@alejandro.ltd>

### Tests

- Fixed `asserts` in stress tests
- Added unit tests for `defaults.py`
- Updated `test_sync()` to match the new function signature.

### Added

- `requirements-client.txt` file added.
- Logs tab on the GUI which displays the covalent logs and also the ability to download the log file.
- Missing copyrights to the file transfer module.

### Fixed

- Config file is now locked during reads and writes to mitigate concurrency issues
- In `defaults.py/get_default_executor`, condition to return `local` or `dask` is now fixed
- Strip "/" from the S3 bucket download "from file path" and the upload "to file path"
- Correctly return stderr in get_node_result

### Changed

- Installation requirements are now split into client side and server side requirements' files.
- `setup.py` modified to install client side requirements only, if `COVALENT_SDK_ONLY` environment variable is present and `True`.
- Updated `requirements.txt` and `tests/requirements.txt`
- Updated `nbconvert` by dependabot
- Split the `ConfigManager` into `Client` and `Server` components
- Update the `set/get/update` config methods to distinguish between the client and server parts
- `get_all_node_results()` uses in memory `Result` instead of DB
- `get_all_node_outputs()` uses in memory Result instead of DB

### Removed

- The DB dependency in `sync()`
- The ability for `sync()` to wait for all dispatches.

### Docs

- Fixed a notebook which was not rendering

### Operations

- Updating all references to local workflows
- Adding `nightly.yml` workflow for nightly CI
- Updated triggers to `tests` and `changelog` workflows
- Enhanced pre-release workflows
- `codecov` passthrough jobs added for when tests are not run
- Tests are run on one platform on pushes to `develop` to keep codecov reports accurate
- Test matrix source triggers changed from `workflow_call` to `schedule` since contexts are inherited
- Removed badges workflow; version badge is now generated using the latest pre-release tag
- Removed unused `push_to_s3` workflow
- Workflows authenticate to AWS using OIDC with specific roles
- Only the recommended platform is tested on pull requests
- Update check blocks to assert the `workflow_call` event type is replaced with `schedule`
- Create a hotfix when pushing to a release branch
- Update nightly trigger to `hourly` for testing
- Update `changelog` action token to `COVALENT_OPS_BOT_TOKEN`
- Remove `benchmark` workflow from `nightly` schedule
- Removed payload dependency from changelog action so it can run on a schedule
- Remove `benchmark` workflow from `nightly` schedule

## [0.198.0] - 2022-09-14

### Authors

- Scott Wyman Neagle <scott@agnostiq.ai>
- Co-authored-by: Will Cunningham <wjcunningham7@gmail.com>


### Operations

- Fix `release.yml` workflow
- Adding a step in `release.yml/docker` job to trigger the AWS executor base image build in the remote repo `covalent-aws-plugins`
- Pass all the necessary inputs for the triggered workflow as part of the HTTP POST request body
- Added MacOS 12 to test matrix


### Changed

- Skipping stalling `dask_executor` functional test
- Database is initialized in `covalent_ui/app.py` instead of in the CLI's `start` method in order to support management via `start-stop-daemon`.
- Convert `COVALENT_SVC_PORT` to `int` when parsing env var
- Skipping stalling `dask_executor` functional test

### Added

- Modified `_DEFAULT_CONSTRAINT_VALUES` to a dataclass called `DefaultMetadataValues`, it is still used as a dictionary everywhere (named `DEFAULT_METADATA_VALUES` instead) but in an object-like manner.
- Modified `_DEFAULT_CONFIG` to also be a dataclass called `DefaultConfig`, which is initialized whenever needed and used like a dictionary (named `DEFAULT_CONFIG`).
- `ConfigManager` is now thread safe since it is initialized whenever needed instead of one object being accessed by multiple processes/threads leading to corruption of the config file.
- Using `contextlib.supress` to ignore `psutil.NoSuchProcess` errors instead of `try/except` with `pass`.
- Filter workflow dispatches by status on the GUI.
- Delete all workflow dispatches present in the database from the GUI and add filter level deletion of workflow dispatches as well.
- Theme changes as part of latest wireframe.
- Factory functions to generate configurations and default metadata at the time when required. This is because certain values like default executors are only determined when the covalent server starts.
- Respecting the configuration options like default executor, no. of workers, developer mode, etc. when restarting the server.
- Unit tests for `remote_executor.py`
- Added alembic migrations script for DB schema v12
- Environment variables added to `defaults.py` in order to support system services
- Covalent OpenRC init script added

### Removed

- Deprecated `_DEFAULT_CONSTRAINTS_DEPRECATED` removed.
- Confusing `click` argument `no-cluster` instead of flag `--no-cluster` removed; this was also partially responsible for unexpected behaviour with using `no-cluster` option when starting covalent.

### Operations

- Fixed a bug in changelog.yml caused by passing a large list of commits as a var

### Tests

- Updated tests to reflect above changes.
- Updated more tests to DB schema v12
- Improved DB mocking in dispatcher tests

### Fixed

- Removed inheritance of `call_before` metadata related to file transfers from parent electron to collected nodes.
- Executor instances at runtime no longer inadvertently modify
  transport graph nodes when modifying their attributes.
- Syntax error in `tests.yml`

### Docs

- Updated AWS Lambda plugin rtd with mention to its limitations.
- Updated RTD concepts and tutorials to reflect new UI.

## [0.197.0] - 2022-09-08

### Authors

- Will Cunningham <wjcunningham7@users.noreply.github.com>
- Co-authored-by: Scott Wyman Neagle <scott@agnostiq.ai>
- Alejandro Esquivel <ae@alejandro.ltd>
- Co-authored-by: Will Cunningham <wjcunningham7@gmail.com>
- Aravind-psiog <100823292+Aravind-psiog@users.noreply.github.com>
- Faiyaz Hasan <faiyaz@agnostiq.ai>
- Co-authored-by: Venkat Bala <venkat@agnostiq.ai>
- Prasanna Venkatesh <54540812+Prasy12@users.noreply.github.com>
- Co-authored-by: Amalan Jenicious F <amalan.jenicious@psiog.com>
- Okechukwu  Emmanuel Ochia <okechukwu@agnostiq.ai>
- Co-authored-by: pre-commit-ci[bot] <66853113+pre-commit-ci[bot]@users.noreply.github.com>
- Casey Jao <casey@agnostiq.ai>


### Fixed

- Fixed missing lattice and result object attributes after rehydrating from datastore.

### Changed

- Implemented v12 of the DB schema

### Tests

- Enhanced DB tests to check faithfulness of persist and rehydrate operations

### Docs
- Update user interface docs for filter and delete features.
- Added credential management page

## [0.196.0] - 2022-09-07

### Authors

- Will Cunningham <wjcunningham7@users.noreply.github.com>
- Co-authored-by: Scott Wyman Neagle <scott@agnostiq.ai>
- Alejandro Esquivel <ae@alejandro.ltd>
- Co-authored-by: Will Cunningham <wjcunningham7@gmail.com>
- Aravind-psiog <100823292+Aravind-psiog@users.noreply.github.com>
- Faiyaz Hasan <faiyaz@agnostiq.ai>
- Co-authored-by: Venkat Bala <venkat@agnostiq.ai>
- Prasanna Venkatesh <54540812+Prasy12@users.noreply.github.com>
- Co-authored-by: Amalan Jenicious F <amalan.jenicious@psiog.com>
- Okechukwu  Emmanuel Ochia <okechukwu@agnostiq.ai>
- Co-authored-by: pre-commit-ci[bot] <66853113+pre-commit-ci[bot]@users.noreply.github.com>
- Casey Jao <casey@agnostiq.ai>


### Changed

- Sublattices are now run completely internally, without any HTTP calls.
- Lattice-level metadata is persisted atomically for sublattices.

## [0.195.0] - 2022-09-06

### Authors

- Will Cunningham <wjcunningham7@users.noreply.github.com>
- Co-authored-by: Scott Wyman Neagle <scott@agnostiq.ai>
- Alejandro Esquivel <ae@alejandro.ltd>
- Co-authored-by: Will Cunningham <wjcunningham7@gmail.com>
- Aravind-psiog <100823292+Aravind-psiog@users.noreply.github.com>
- Faiyaz Hasan <faiyaz@agnostiq.ai>
- Co-authored-by: Venkat Bala <venkat@agnostiq.ai>
- Prasanna Venkatesh <54540812+Prasy12@users.noreply.github.com>
- Co-authored-by: Amalan Jenicious F <amalan.jenicious@psiog.com>
- Okechukwu  Emmanuel Ochia <okechukwu@agnostiq.ai>
- Co-authored-by: pre-commit-ci[bot] <66853113+pre-commit-ci[bot]@users.noreply.github.com>
- Casey Jao <casey@agnostiq.ai>


### Changed

- `import covalent` no longer pulls in the server components

### Operations

- Fixed `tests.yml` where `RECOMMENDED_PLATFORM` was not properly set

## [0.194.0] - 2022-09-06

### Authors

- Will Cunningham <wjcunningham7@users.noreply.github.com>
- Co-authored-by: Scott Wyman Neagle <scott@agnostiq.ai>
- Alejandro Esquivel <ae@alejandro.ltd>
- Co-authored-by: Will Cunningham <wjcunningham7@gmail.com>
- Aravind-psiog <100823292+Aravind-psiog@users.noreply.github.com>
- Faiyaz Hasan <faiyaz@agnostiq.ai>
- Co-authored-by: Venkat Bala <venkat@agnostiq.ai>
- Prasanna Venkatesh <54540812+Prasy12@users.noreply.github.com>
- Co-authored-by: Amalan Jenicious F <amalan.jenicious@psiog.com>
- Okechukwu  Emmanuel Ochia <okechukwu@agnostiq.ai>
- Co-authored-by: pre-commit-ci[bot] <66853113+pre-commit-ci[bot]@users.noreply.github.com>
- Casey Jao <casey@agnostiq.ai>


### Operations

- Added a workflow which checks for missing or extra requirements
- Added pycln to pre-commit hooks #867

### Removed

- PyYAML
- tailer

## [0.193.0] - 2022-09-06

### Authors

- Will Cunningham <wjcunningham7@users.noreply.github.com>
- Co-authored-by: Scott Wyman Neagle <scott@agnostiq.ai>
- Alejandro Esquivel <ae@alejandro.ltd>
- Co-authored-by: Will Cunningham <wjcunningham7@gmail.com>
- Aravind-psiog <100823292+Aravind-psiog@users.noreply.github.com>
- Faiyaz Hasan <faiyaz@agnostiq.ai>
- Co-authored-by: Venkat Bala <venkat@agnostiq.ai>
- Prasanna Venkatesh <54540812+Prasy12@users.noreply.github.com>
- Co-authored-by: Amalan Jenicious F <amalan.jenicious@psiog.com>
- Okechukwu  Emmanuel Ochia <okechukwu@agnostiq.ai>
- Co-authored-by: pre-commit-ci[bot] <66853113+pre-commit-ci[bot]@users.noreply.github.com>
- Casey Jao <casey@agnostiq.ai>


### Changed

- Refactored executor base classes

### Operations

- pre-commit autoupdate

## [0.192.0] - 2022-09-02

### Authors

- Will Cunningham <wjcunningham7@users.noreply.github.com>
- Co-authored-by: Scott Wyman Neagle <scott@agnostiq.ai>
- Alejandro Esquivel <ae@alejandro.ltd>
- Co-authored-by: Will Cunningham <wjcunningham7@gmail.com>
- Aravind-psiog <100823292+Aravind-psiog@users.noreply.github.com>
- Faiyaz Hasan <faiyaz@agnostiq.ai>
- Co-authored-by: Venkat Bala <venkat@agnostiq.ai>
- Prasanna Venkatesh <54540812+Prasy12@users.noreply.github.com>
- Co-authored-by: Amalan Jenicious F <amalan.jenicious@psiog.com>
- Okechukwu  Emmanuel Ochia <okechukwu@agnostiq.ai>
- Co-authored-by: pre-commit-ci[bot] <66853113+pre-commit-ci[bot]@users.noreply.github.com>


### Changed

- Modified how `no_cluster` is passed to `app.py` from the CLI

## [0.191.0] - 2022-09-01

### Authors

- Will Cunningham <wjcunningham7@users.noreply.github.com>
- Co-authored-by: Scott Wyman Neagle <scott@agnostiq.ai>
- Alejandro Esquivel <ae@alejandro.ltd>
- Co-authored-by: Will Cunningham <wjcunningham7@gmail.com>
- Aravind-psiog <100823292+Aravind-psiog@users.noreply.github.com>
- Faiyaz Hasan <faiyaz@agnostiq.ai>
- Co-authored-by: Venkat Bala <venkat@agnostiq.ai>
- Prasanna Venkatesh <54540812+Prasy12@users.noreply.github.com>
- Co-authored-by: Amalan Jenicious F <amalan.jenicious@psiog.com>
- Okechukwu  Emmanuel Ochia <okechukwu@agnostiq.ai>
- Co-authored-by: pre-commit-ci[bot] <66853113+pre-commit-ci[bot]@users.noreply.github.com>


### Added

- Implementation of RemoteExecutor

## [0.190.0] - 2022-09-01

### Authors

- Will Cunningham <wjcunningham7@users.noreply.github.com>
- Co-authored-by: Scott Wyman Neagle <scott@agnostiq.ai>
- Alejandro Esquivel <ae@alejandro.ltd>
- Co-authored-by: Will Cunningham <wjcunningham7@gmail.com>
- Aravind-psiog <100823292+Aravind-psiog@users.noreply.github.com>
- Faiyaz Hasan <faiyaz@agnostiq.ai>
- Co-authored-by: Venkat Bala <venkat@agnostiq.ai>
- Prasanna Venkatesh <54540812+Prasy12@users.noreply.github.com>
- Co-authored-by: Amalan Jenicious F <amalan.jenicious@psiog.com>
- Okechukwu  Emmanuel Ochia <okechukwu@agnostiq.ai>


### Changed

- Renamed `BaseAsyncExecutor` and its references to `AsyncBaseExecutor`.

## [0.189.0] - 2022-08-31

### Authors

- Will Cunningham <wjcunningham7@users.noreply.github.com>
- Co-authored-by: Scott Wyman Neagle <scott@agnostiq.ai>
- Alejandro Esquivel <ae@alejandro.ltd>
- Co-authored-by: Will Cunningham <wjcunningham7@gmail.com>
- Aravind-psiog <100823292+Aravind-psiog@users.noreply.github.com>
- Faiyaz Hasan <faiyaz@agnostiq.ai>
- Co-authored-by: Venkat Bala <venkat@agnostiq.ai>
- Prasanna Venkatesh <54540812+Prasy12@users.noreply.github.com>
- Co-authored-by: Amalan Jenicious F <amalan.jenicious@psiog.com>


### Added

- Added capability to take screenshot of the graph with covalent logo on the GUI.

### Operations

- Changed the environment switches in tests.yml to be `true`/empty instead of 1/0

- Adding `benchmark.yml` workflow

### Tests

- Adding scripts in `tests/stress_tests/benchmarks`

## [0.188.0] - 2022-08-31

### Authors

- Will Cunningham <wjcunningham7@users.noreply.github.com>
- Co-authored-by: Scott Wyman Neagle <scott@agnostiq.ai>
- Alejandro Esquivel <ae@alejandro.ltd>
- Co-authored-by: Will Cunningham <wjcunningham7@gmail.com>
- Aravind-psiog <100823292+Aravind-psiog@users.noreply.github.com>


### Added

- Created a prototype of a production Dockerfile
- The old Dockerfile has been moved to Dockerfile.dev

### Docs

- Added db schema migration error guide in RTD
- Removed `get_data_store` from quantum chemistry tutorial #1046

### Operations

- Front-end test coverage measured and reported in CI
- Added reusable version action

- Added read the docs for user interface

## [0.187.0] - 2022-08-28

### Authors

- Prasanna Venkatesh <54540812+Prasy12@users.noreply.github.com>
- Co-authored-by: Kamalesh-suresh <kamalesh.suresh@psiog.com>
- Co-authored-by: Amalan Jenicious F <amalan.jenicious@psiog.com>
- Co-authored-by: pre-commit-ci[bot] <66853113+pre-commit-ci[bot]@users.noreply.github.com>

### Tests

- Fixed `test_using_executor_names` and `test_internal_sublattice_dispatch` tests to also work with `--no-cluster` option.

### Added

- Added test cases for front-end react components.

## [0.186.0] - 2022-08-25

### Authors

- Sankalp Sanand <sankalp@agnostiq.ai>
- Co-authored-by: Alejandro Esquivel <ae@alejandro.ltd>
- Venkat Bala <venkat@agnostiq.ai>
- Okechukwu  Emmanuel Ochia <okechukwu@agnostiq.ai>
- Co-authored-by: pre-commit-ci[bot] <66853113+pre-commit-ci[bot]@users.noreply.github.com>
- Co-authored-by: Will Cunningham <wjcunningham7@gmail.com>
- Co-authored-by: Scott Wyman Neagle <scott@agnostiq.ai>
- Venkat Bala <15014089+venkatBala@users.noreply.github.com>
- Aravind-psiog <100823292+Aravind-psiog@users.noreply.github.com>
- Co-authored-by: Kamalesh-suresh <kamalesh.suresh@psiog.com>
- Co-authored-by: Prasy12 <prasanna.venkatesh@psiog.com>

### Operations

- Fix conditional logic around dumping of `covalent` logs to stdout in test workflows
- Build test matrix by parsing configs from json
- Dump covalent logs if any of the tests step fail
- changed-files action uses the proper sha in version.yml

### Docs

- Added RTD and header for the AWS EC2 executor plugin.
- Refactored tutorials for better organization

### Added

- Added executor label, node id and node type to graph node UI

### Changed

- Runtime has been modified to be more precise on the lattice and electron sidebar

## [0.185.0] - 2022-08-23

### Authors

- Sankalp Sanand <sankalp@agnostiq.ai>
- Co-authored-by: Alejandro Esquivel <ae@alejandro.ltd>
- Venkat Bala <venkat@agnostiq.ai>

### Added

- Adding `load_tests` subdirectory to tests to facilitate execution of Covalent benchmarks during nightly runs
- Added `locust` requirements to tests `requirements.txt`

## [0.184.2] - 2022-08-23

### Authors

- Sankalp Sanand <sankalp@agnostiq.ai>
- Co-authored-by: Alejandro Esquivel <ae@alejandro.ltd>


### Fixed

- Switched the `render_as_batch` flag in the alembic env context so that `ALTER` commands are supported in SQLite migrations.

### Docs

- Updated custom executor RTD to show a simpler example

### Operations

- pre-commit autoupdate

## [0.184.1] - 2022-08-23

### Authors

- Alejandro Esquivel <ae@alejandro.ltd>
- Venkat Bala <venkat@agnostiq.ai>
- Co-authored-by: Scott Wyman Neagle <scott@agnostiq.ai>
- Casey Jao <casey@agnostiq.ai>
- Sankalp Sanand <sankalp@agnostiq.ai>


### Fixed

- Function's `__doc__` and `__name__` storage in dict/json for transportable object fixed.

### Tests

- Added unit test for the above fix.

## [0.184.0] - 2022-08-22

### Authors

- Alejandro Esquivel <ae@alejandro.ltd>
- Venkat Bala <venkat@agnostiq.ai>
- Co-authored-by: Scott Wyman Neagle <scott@agnostiq.ai>
- Casey Jao <casey@agnostiq.ai>


### Changed

- Electron metadata is serialized earlier during workflow construction
  to reduce unexpected executor pip requirements.

### Operations

- Updating conditional logic for the different steps in `release` workflow
- Dependabot update

### Docs

- Removed "How to synchronize lattices" section from RTD

## [0.183.0] - 2022-08-18

### Authors

- Scott Wyman Neagle <scott@agnostiq.ai>
- Venkat Bala <venkat@agnostiq.ai>


### Added

- Adding tests to update patch coverage for the `covalent logs` cli

### Changed

- Modify the `covalent logs` CLI handler to read logs line by line

### Operations

- Update release workflow
- Adding a `wait` input for the Conda action

## [0.182.2] - 2022-08-18

### Authors

- Scott Wyman Neagle <scott@agnostiq.ai>
- Will Cunningham <wjcunningham7@users.noreply.github.com>
- Alejandro Esquivel <ae@alejandro.ltd>
- Co-authored-by: Will Cunningham <wjcunningham7@gmail.com>
- Co-authored-by: Faiyaz Hasan <faiyaz@agnostiq.ai>


### Fixed

- CLI `service.py` tests to run without the server needing to be started.

### Docs

- Added `covalent db` cli command to API section of RTD

### Docs

- Fixed RTD downloads badge image to point to `covalent` rather than `cova`

### Operations

- Use conda skeleton action for build and upload

### Docs

- Updating WCI yaml with new file transfer protocols

## [0.182.1] - 2022-08-17

### Authors

- Will Cunningham <wjcunningham7@users.noreply.github.com>
- Venkat Bala <venkat@agnostiq.ai>
- Co-authored-by: santoshkumarradha <santosh@agnostiq.ai>
- Co-authored-by: pre-commit-ci[bot] <66853113+pre-commit-ci[bot]@users.noreply.github.com>
- Co-authored-by: Santosh kumar <29346072+santoshkumarradha@users.noreply.github.com>
- Co-authored-by: Scott Wyman Neagle <scott@agnostiq.ai>
- Prasanna Venkatesh <54540812+Prasy12@users.noreply.github.com>
- Co-authored-by: Will Cunningham <wjcunningham7@gmail.com>


### Fixed

- lattice.draw() fix on the GUI.

## [0.182.0] - 2022-08-17

### Authors

- Will Cunningham <wjcunningham7@users.noreply.github.com>
- Venkat Bala <venkat@agnostiq.ai>
- Co-authored-by: santoshkumarradha <santosh@agnostiq.ai>
- Co-authored-by: pre-commit-ci[bot] <66853113+pre-commit-ci[bot]@users.noreply.github.com>
- Co-authored-by: Santosh kumar <29346072+santoshkumarradha@users.noreply.github.com>
- Co-authored-by: Scott Wyman Neagle <scott@agnostiq.ai>


### Added

- Update RTD for `AWS Batch` executor
- Removed `AWS Lambda` executor RTD from this branch in order to keep changes atomic

### Changed

- Synced with latest develop

### Docs

- Adding RTD for `AWS Braket` executor
- Adding dropdown menu for the IAM policy
- Delete RTD for other cloud executor to keep changes atomic
- Renamed `executers` folder to `executors`

### Docs

- Updated short release notes

## [0.181.0] - 2022-08-17

### Authors

- Alejandro Esquivel <ae@alejandro.ltd>
- Will Cunningham <wjcunningham7@users.noreply.github.com>
- Scott Wyman Neagle <scott@agnostiq.ai>
- Venkat Bala <venkat@agnostiq.ai>
- Co-authored-by: santoshkumarradha <santosh@agnostiq.ai>
- Co-authored-by: pre-commit-ci[bot] <66853113+pre-commit-ci[bot]@users.noreply.github.com>
- Co-authored-by: Santosh kumar <29346072+santoshkumarradha@users.noreply.github.com>
- Co-authored-by: Will Cunningham <wjcunningham7@gmail.com>
- Prasanna Venkatesh <54540812+Prasy12@users.noreply.github.com>
- Co-authored-by: Kamalesh-suresh <kamalesh.suresh@psiog.com>
- Co-authored-by: Manjunath PV <manjunath.poilath@psiog.com>
- Co-authored-by: ArunPsiog <arun.mukesh@psiog.com>


### Changed

- Lazy loading mechanism on the GUI.

### Fixed

- Displaying electron executor and inputs information on the GUI.
- Animated spinner for running statuses on the GUI.

## Docs

- Add `AWSLambdaExecutor` RTD
- Update `api.rst` to include `cluster` CLI command option
- Added version migration guide section in RTD
- Update RTD for `AWS ECS` executor
- Remove AWS Lambda and Batch RTDs to keep changes atomic
- Adding dropdowns to IAM policy documents
- Updated compatibility matrix
- Updated pip, bash and callable deps how-to guides

### Operations

- NPM install on CentOS done explicitly
- `-y` flag for `conda install`

## [0.180.0] - 2022-08-16

### Authors

- Casey Jao <casey@agnostiq.ai>
- Co-authored-by: Alejandro Esquivel <ae@alejandro.ltd>
- Okechukwu  Emmanuel Ochia <okechukwu@agnostiq.ai>
- Scott Wyman Neagle <scott@agnostiq.ai>
- Co-authored-by: pre-commit-ci[bot] <66853113+pre-commit-ci[bot]@users.noreply.github.com>
- Co-authored-by: Will Cunningham <wjcunningham7@gmail.com>
- Sankalp Sanand <sankalp@agnostiq.ai>


### Removed

- Removed `ct.wait.LONG` etc. constants from covalent's init

### Changed

- `wait` in `_get_result_from_dispatcher` will now use `_results_manager.wait.EXTREME` if `True` has been passed to it.

### Operations

- Prettierified release.yml
- Cleaned up pre-commit-config.yml

### Docs

- Updated Bash Lepton tutorial to conform with the latest Lepton interface changes
- Disabling how-to guide for executing an electron with a specified Conda environment.
- Fixed "How To" for Python leptons

## [0.179.0] - 2022-08-16

### Authors



### Changed

- Changed terser package version on webapp yarn-lock file.

## [0.178.0] - 2022-08-15

### Authors

- Will Cunningham <wjcunningham7@users.noreply.github.com>
- Co-authored-by: Alejandro Esquivel <ae@alejandro.ltd>
- Casey Jao <casey@agnostiq.ai>


### Changed

- Dispatch workflows as asyncio tasks on the FastAPI event loop instead of in separate threads

### Fixed

- Deconflict wait enum with `ct.wait` function; `wait` -> `WAIT`

### Operations

- Conda package is built and tested on a nightly schedule
- Conda deployment step is added to `release.yml`
- Install yarn and npm on Ubuntu whenever the webapp needs to be built

## [0.177.0] - 2022-08-11

### Authors

- Scott Wyman Neagle <scott@agnostiq.ai>
- Co-authored-by: Faiyaz Hasan <faiyaz@agnostiq.ai>
- Casey Jao <casey@agnostiq.ai>
- Venkat Bala <venkat@agnostiq.ai>
- Co-authored-by: pre-commit-ci[bot] <66853113+pre-commit-ci[bot]@users.noreply.github.com>

### Removed

- `while True` in `app.get_result`

### Changed

- Flask route logic to return 503 when the result is not ready

### Tests

- results_manager tests

### Operations

- Fix conditional checks for `pre-release` and `stable` Covalent docker image builds

## [0.176.0] - 2022-08-11

### Authors

- Scott Wyman Neagle <scott@agnostiq.ai>
- Co-authored-by: Faiyaz Hasan <faiyaz@agnostiq.ai>
- Casey Jao <casey@agnostiq.ai>


### Operations

- Update precommit yaml.

### Removed

- `Lattice.check_consumables()`, `_TransportGraph.get_topologically_sorted_graph()`

### Operations

- Trigger webapp build if `build==true`

## [0.175.0] - 2022-08-11

### Authors

- Scott Wyman Neagle <scott@agnostiq.ai>
- Co-authored-by: Faiyaz Hasan <faiyaz@agnostiq.ai>
- Casey Jao <casey@agnostiq.ai>


### Operations

- Trigger Slack alert for failed tests on `workflow_run`

## [0.174.0] - 2022-08-11

### Authors

- Casey Jao <casey@agnostiq.ai>
- Alejandro Esquivel <ae@alejandro.ltd>


### Changed

- Changed return value for TransferFromRemote and TransferToRemote (download/upload) operations to be consistent and always return filepath tuples

### Docs

- Updated docs with File Transfer return value changes and `files` kwarg injections

### Fixed

- Fixed postprocessing workflows that return an electron with an incoming wait_for edge

## [0.173.0] - 2022-08-10

### Authors

- Sankalp Sanand <sankalp@agnostiq.ai>


### Added

- `--hard` and `--yes` flags added to `covalent purge` for hard purging (also deletes the databse) and autoapproving respectively.

### Changed

- `covalent purge` now shows the user a prompt informing them what dirs and files will be deleted.
- Improved shown messages in some commands.

### Tests

- Updated tests to reflect above changes.

## [0.172.0] - 2022-08-10

### Authors

- Will Cunningham <wjcunningham7@users.noreply.github.com>
- Prasanna Venkatesh <54540812+Prasy12@users.noreply.github.com>
- Co-authored-by: pre-commit-ci[bot] <66853113+pre-commit-ci[bot]@users.noreply.github.com>
- Co-authored-by: Aravind-psiog <100823292+Aravind-psiog@users.noreply.github.com>
- Co-authored-by: ArunPsiog <arun.mukesh@psiog.com>
- Co-authored-by: manjunath.poilath <manjunath.poilath@psiog.com>
- Co-authored-by: Kamalesh-suresh <kamalesh.suresh@psiog.com>
- Co-authored-by: Amalan Jenicious F <amalan.jenicious@psiog.com>
- Co-authored-by: M Shrikanth <shrikanth.mohan@psiog.com>
- Co-authored-by: Casey Jao <casey@agnostiq.ai>
- Co-authored-by: Aravind-psiog <aravind.prabaharan@psiog.com>
- Co-authored-by: Will Cunningham <wjcunningham7@gmail.com>
- Co-authored-by: Alejandro Esquivel <ae@alejandro.ltd>


### Changed

- Covalent dispatcher flask web apis ported to FastAPI in `covalent_dispatcher/_service/app.py`
- Unit tests written for Covalent dispatcher flask web apis ported to FastAPI in `covalent_dispatcher_tests/_service/app.test.py`
- Web apis of `covalent_ui` refactored to adhere to v11 DB schema
- Electron graph mini map has been moved next to controls on the GUI.
- Lattice status and count of completed & total electrons has been moved to the top of the graph on the GUI.
- Some of the Flask APIs earlier consumed by the GUI have been deprecated & removed from the code base.
- APIs exposed by the web app back end have been re-factored to adhere to the new DB schema v10

### Added

- Added count of dispatches by status on the dispatch list section of the GUI.
- APIs that the GUI consumes have been re-written using FastAPI. This includes re-factoring of older APIs and adding of new APIs.
- Added COVALENT_SERVER_IFACE_ANY flag for uvicorn to start with 0.0.0.0

### Docs

- ReadTheDocs landing page has been improved

## [0.171.0] - 2022-08-10

### Authors

- Casey Jao <casey@agnostiq.ai>
- Co-authored-by: Scott Wyman Neagle <scott@agnostiq.ai>

### Added

- Added `covalent migrate_legacy_result_object` command to save pickled Result objects to the DataStore

## [0.170.1] - 2022-08-09

### Authors

- Venkat Bala <venkat@agnostiq.ai>

### Fixed

- Remove `attr` import added inadvertently

### Tests

- Fix `start` cli test, update `set_config` call count

## [0.170.0] - 2022-08-08

### Authors

- Venkat Bala <venkat@agnostiq.ai>
- Co-authored-by: pre-commit-ci[bot] <66853113+pre-commit-ci[bot]@users.noreply.github.com>


### Changed

- Temporarily allow executor plugin variable name to be either in uppercase or lowercase

## [0.169.0] - 2022-08-08

### Authors

- Venkat Bala <venkat@agnostiq.ai>
- Co-authored-by: pre-commit-ci[bot] <66853113+pre-commit-ci[bot]@users.noreply.github.com>


### Added

- Adding a `covalent config` convenience CLI to quickly view retrive the covalent configuration

## [0.168.0] - 2022-08-08

### Authors

- Venkat Bala <venkat@agnostiq.ai>
- Co-authored-by: pre-commit-ci[bot] <66853113+pre-commit-ci[bot]@users.noreply.github.com>


### Added

- Adding `setup/teardown` methods as placeholders for any executor specific setup and teardown tasks

## [0.167.0] - 2022-08-08

### Authors

- Poojith U Rao <106616820+poojithurao@users.noreply.github.com>
- Co-authored-by: Venkat Bala <venkat@agnostiq.ai>
- Co-authored-by: Faiyaz Hasan <faiyaz@agnostiq.ai>
- Co-authored-by: pre-commit-ci[bot] <66853113+pre-commit-ci[bot]@users.noreply.github.com>
- Co-authored-by: Alejandro Esquivel <ae@alejandro.ltd>


### Added

- S3 File transfer strategy

### Fixed

- Adding maximum number of retries and timeout parameter to the get result http call.

## [0.166.0] - 2022-08-07

### Authors

- Venkat Bala <venkat@agnostiq.ai>


### Tests

- Update dask cli test to match Covalent Dask cluster configuration


### Changed

- Remove newline from log stream formatter for better log statment output
- Jsonify covalent cluster cli outputs

## [0.165.0] - 2022-08-06

### Authors

- Casey Jao <casey@agnostiq.ai>


### Changed

- Make `BaseExecutor` and `BaseAsyncExecutor` class siblings, not parent and child.

### Operations

- Only validate webapp if the webapp was built

### Tests

- Fixed randomly failing lattice json serialization test

## [0.164.0] - 2022-08-05

### Authors

- Sankalp Sanand <sankalp@agnostiq.ai>
- Faiyaz Hasan <faiyaz@agnostiq.ai>
- Co-authored-by: pre-commit-ci[bot] <66853113+pre-commit-ci[bot]@users.noreply.github.com>
- Co-authored-by: Venkat Bala <venkat@agnostiq.ai>
- Co-authored-by: Will Cunningham <wjcunningham7@gmail.com>


### Changed

- Use `update_config` to modify dask configuration from the cluster process
- Simplify `set_config` logic for dask configuration options on `covalent start`
- Removed default values from click options for dask configuration related values

### Added

- Configured default dask configuration options in `defaults.py`

### Fixed

- Overwriting config address issue.

### Tests

- Moved misplaced functional/integration tests from the unit tests folder to their respective folders.
- All of the unit tests now use test DB instead of hitting a live DB.
- Updated `tests.yml` so that functional tests are run whenever tests get changed or github actions are changed.
- Several broken tests were also fixed.

## [0.163.0] - 2022-08-04

### Authors

- Alejandro Esquivel <ae@alejandro.ltd>
- Co-authored-by: Casey Jao <casey@agnostiq.ai>
- Will Cunningham <wjcunningham7@users.noreply.github.com>
- Co-authored-by: Scott Wyman Neagle <scott@agnostiq.ai>


### Added

- Added `rsync` dependency in `Dockerfile`

### Removed

- `Makefile` which was previously improperly committed

### Operations

- Functional tests are run only on `develop`
- `tests.yml` can be run manually provided a commit SHA
- `tests.yml` uses a `build` filter to conditionally install and build Covalent if build files are modified
- `docker.yml` is now only for dev work, and is manually triggered given an SHA
- `release.yml` is enhanced to push stable and pre-release images to a public ECR repo

## [0.162.0] - 2022-08-04

### Authors

- Alejandro Esquivel <ae@alejandro.ltd>
- Co-authored-by: Casey Jao <casey@agnostiq.ai>


### Changed

- Updated Base executor to support non-unique `retval_key`s, particularly for use in File Transfer where we may have several CallDeps with the reserved `retval_key` of value `files`.

## [0.161.2] - 2022-08-04

### Authors

- Alejandro Esquivel <ae@alejandro.ltd>
- Co-authored-by: pre-commit-ci[bot] <66853113+pre-commit-ci[bot]@users.noreply.github.com>


### Fixed

- Updated `covalent db migrations` to overwrite `alembic.ini` `script_location` with absolute path to migrations folder
- Updated `covalent db alembic [args]` command to use project root as `cwd` for alembic subprocess  

## [0.161.1] - 2022-08-03

### Authors

- Alejandro Esquivel <ae@alejandro.ltd>
- Scott Wyman Neagle <scott@agnostiq.ai>
- Co-authored-by: Faiyaz Hasan <faiyaz@agnostiq.ai>
- Poojith U Rao <106616820+poojithurao@users.noreply.github.com>
- Co-authored-by: Casey Jao <casey@agnostiq.ai>


### Fixed

- When a list was passed to an electron, the generated electron list
  had metadata copied from the electron. This was resulting in
  call_before and call_after functions being called by the electron
  list as well. The metadata (apart from executor) is now set to
  default values for the electron list.

## [0.161.0] - 2022-08-03

### Authors

- Alejandro Esquivel <ae@alejandro.ltd>
- Scott Wyman Neagle <scott@agnostiq.ai>
- Co-authored-by: Faiyaz Hasan <faiyaz@agnostiq.ai>


### Changed

- Replaced `Session(DispatchDB()._get_data_store().engine)` with `workflow_db.session()`

### Removed

- `DevDataStore` class from `datastore.py`
- workflows manager

## [0.160.1] - 2022-08-02

### Authors

- Alejandro Esquivel <ae@alejandro.ltd>
- Scott Wyman Neagle <scott@agnostiq.ai>


### Fixed

- `script_location` key not found issue when installing with pip (second attempt)

### Docs

- Remove migration guide reference from README

### Operations

- Explicitly check `release == true` in tests.yml

## [0.160.0] - 2022-08-02

### Authors

- Casey Jao <casey@agnostiq.ai>
- Co-authored-by: Faiyaz Hasan <faiyaz@agnostiq.ai>


### Changed

- `Executor.run()` now accepts a `task_metadata` dictionary. Current
  keys consist of `dispatch_id` and `node_id`.

## [0.159.0] - 2022-08-02

### Authors

- Casey Jao <casey@agnostiq.ai>
- Co-authored-by: Faiyaz Hasan <faiyaz@agnostiq.ai>


### Changed

- Database schema has been updated to v11

### Operations

- `paths-filter` will only be run on PRs, i.e on workflow runs, the whole test suite will be run.
- Removed retry action from running on `pytest` steps since they instead use `pytest` retries.
- `codecov.yml` added to enable carry-forward flags
- UI front-end is only built for pull requests when the source changes
- Packaging is only validated on the `develop` branch

## [0.158.0] - 2022-07-29

### Authors

- Okechukwu  Emmanuel Ochia <okechukwu@agnostiq.ai>
- Co-authored-by: Scott Wyman Neagle <scott@agnostiq.ai>
- Will Cunningham <wjcunningham7@users.noreply.github.com>
- Alejandro Esquivel <ae@alejandro.ltd>
- Co-authored-by: pre-commit-ci[bot] <66853113+pre-commit-ci[bot]@users.noreply.github.com>
- Casey Jao <casey@agnostiq.ai>
- Co-authored-by: Faiyaz Hasan <faiyaz@agnostiq.ai>


### Changed

- Construct the result object in the dispatcher `entry_point.py` module in order to avoid the Missing Latticed Id error so frequently.
- Update the sleep statement length to 0.1 seconds in the results.manager.

## [0.157.1] - 2022-07-29

### Authors

- Okechukwu  Emmanuel Ochia <okechukwu@agnostiq.ai>
- Co-authored-by: Scott Wyman Neagle <scott@agnostiq.ai>
- Will Cunningham <wjcunningham7@users.noreply.github.com>
- Alejandro Esquivel <ae@alejandro.ltd>
- Co-authored-by: pre-commit-ci[bot] <66853113+pre-commit-ci[bot]@users.noreply.github.com>
- Casey Jao <casey@agnostiq.ai>

### Fixed

- Pass non-kwargs to electrons in the correct order during dispatch.

## [0.157.0] - 2022-07-28

### Authors

- Okechukwu  Emmanuel Ochia <okechukwu@agnostiq.ai>
- Co-authored-by: Scott Wyman Neagle <scott@agnostiq.ai>
- Will Cunningham <wjcunningham7@users.noreply.github.com>
- Alejandro Esquivel <ae@alejandro.ltd>
- Co-authored-by: pre-commit-ci[bot] <66853113+pre-commit-ci[bot]@users.noreply.github.com>
- Casey Jao <casey@agnostiq.ai>


### Changed

- Expose a public `wait()` function compatible with both calling and dispatching lattices

### Docs

- Updated the RTD on `wait_for()` to use the static `wait()` function

### Operations

- pre-commit autoupdate

### Docs

- Changed the custom executor how-to to be shorter and more concise.
- Re-structured the docs

## [0.156.0] - 2022-07-27

### Authors

- Okechukwu  Emmanuel Ochia <okechukwu@agnostiq.ai>
- Co-authored-by: Scott Wyman Neagle <scott@agnostiq.ai>
- Will Cunningham <wjcunningham7@users.noreply.github.com>
- Alejandro Esquivel <ae@alejandro.ltd>
- Co-authored-by: pre-commit-ci[bot] <66853113+pre-commit-ci[bot]@users.noreply.github.com>


### Added

- Bash decorator is introduced
- Lepton commands can be specified as a list of strings rather than strings alone.

## [0.155.1] - 2022-07-26

### Authors

- Okechukwu  Emmanuel Ochia <okechukwu@agnostiq.ai>
- Co-authored-by: Scott Wyman Neagle <scott@agnostiq.ai>
- Will Cunningham <wjcunningham7@users.noreply.github.com>
- Alejandro Esquivel <ae@alejandro.ltd>
- Co-authored-by: pre-commit-ci[bot] <66853113+pre-commit-ci[bot]@users.noreply.github.com>


### Fixed

- `script_location` key not found issue when running alembic programatically

### Operations

- Fixed syntax errors in `stale.yml` and in `hotfix.yml`
- `docker.yml` triggered after version bump in `develop` instead of before
- Enhanced `tests.yml` to upload coverage reports by domain

## [0.155.0] - 2022-07-26

### Authors

- Alejandro Esquivel <ae@alejandro.ltd>


### Added

- Exposing `alembic {args}` cli commands through: `covalent db alembic {args}`

## [0.154.0] - 2022-07-25

### Authors

- Casey Jao <casey@agnostiq.ai>
- Co-authored-by: Venkat Bala <venkat@agnostiq.ai>
- Alejandro Esquivel <ae@alejandro.ltd>


### Added

- Added methods to programatically fetch information from Alembic without needing subprocess

## [0.153.1] - 2022-07-25

### Authors

- Casey Jao <casey@agnostiq.ai>
- Co-authored-by: Venkat Bala <venkat@agnostiq.ai>


### Fixed

- Stdout and stderr are now captured when using the dask executor.


### Tests

- Fixed Dask cluster CLI tests

## [0.153.0] - 2022-07-25

### Authors

- Faiyaz Hasan <faiyaz@agnostiq.ai>


### Added

- Helper function to load and save files corresponding to the DB filenames.

### Changed

- Files with .txt, .log extensions are stored as strings.
- Get result web request timeout to 2 seconds.

## [0.152.0] - 2022-07-25

### Authors

- Faiyaz Hasan <faiyaz@agnostiq.ai>
- Co-authored-by: Scott Wyman Neagle <scott@agnostiq.ai>


### Changed

- Pass default DataStore object to node value retrieval method in the Results object.

## [0.151.1] - 2022-07-22

### Authors

- Faiyaz Hasan <faiyaz@agnostiq.ai>
- Co-authored-by: Scott Wyman Neagle <scott@agnostiq.ai>


### Fixed

- Adding maximum number of retries and timeout parameter to the get result http call.
- Disabling result_webhook for now.

## [0.151.0] - 2022-07-22

### Authors

- Scott Wyman Neagle <scott@agnostiq.ai>
- Co-authored-by: Will Cunningham <wjcunningham7@gmail.com>
- Sankalp Sanand <sankalp@agnostiq.ai>


### Added

- `BaseAsyncExecutor` has been added which can be inherited by new async-aware executors.

### Changed

- Since tasks were basically submitting the functions to a Dask cluster by default, they have been converted into asyncio `Tasks` instead which support a far larger number of concurrent tasks than previously used `ThreadPool`.

- `tasks_pool` will still be used to schedule tasks which use non-async executors.

- Executor's `executor` will now receive a callable instead of a serialized function. This allows deserializing the function where it is going to be executed while providing a simplified `execute` at the same time.

- `uvloop` is being used instead of the default event loop of `asyncio` for better performance.

- Tests have also been updated to reflect above changes.

### Operations

- Made Santosh the sole owner of `/docs`

## [0.150.0] - 2022-07-22

### Authors

- Faiyaz Hasan <faiyaz@agnostiq.ai>


### Added

- Initialize database tables when the covalent server is started.

## [0.149.0] - 2022-07-21

### Authors

- Scott Wyman Neagle <scott@agnostiq.ai>
- Co-authored-by: Venkat Bala <venkat@agnostiq.ai>


### Removed

- `result.save()`
- `result._write_dispatch_to_python_file()`

## [0.148.0] - 2022-07-21

### Authors

- Alejandro Esquivel <ae@alejandro.ltd>


### Changed

- Changed DataStore default db path to correspond to dispatch db config path

### Operations

- Added workflow to stale and close pull requests


### Docs

- Fixed `get_metadata` calls in examples to remove `results_dir` argument
- Removed YouTube video temporarily

## [0.147.0] - 2022-07-21

### Authors

- Casey Jao <casey@agnostiq.ai>


### Changed

- Simplified interface for custom executors. All the boilerplate has
  been moved to `BaseExecutor`.

## [0.146.0] - 2022-07-20

### Authors

- Casey Jao <casey@agnostiq.ai>
- Co-authored-by: Venkat Bala <venkat@agnostiq.ai>
- Faiyaz Hasan <faiyaz@agnostiq.ai>



### Added

- Ensure that transportable objects are rendered correctly when printing the result object.

### Tests

- Check that user data is not unpickled by the Covalent server process

## [0.145.0] - 2022-07-20

### Authors

- Scott Wyman Neagle <scott@agnostiq.ai>
- Co-authored-by: Venkat Bala <venkat@agnostiq.ai>
- Co-authored-by: Faiyaz Hasan <faiyaz@agnostiq.ai>


### Removed

- `entry_point.get_result()`

### Changed

- get_result to query an HTTP endpoint instead of a DB session

## [0.144.0] - 2022-07-20

### Authors

- Will Cunningham <wjcunningham7@users.noreply.github.com>
- Co-authored-by: Scott Wyman Neagle <scott@agnostiq.ai>
- Alejandro Esquivel <ae@alejandro.ltd>


### Added

- Set up alembic migrations & added migration guide (`alembic/README.md`)

## [0.143.0] - 2022-07-19

### Authors

- Will Cunningham <wjcunningham7@users.noreply.github.com>
- Co-authored-by: Scott Wyman Neagle <scott@agnostiq.ai>


### Changed

- Installation will fail if `cova` is installed while trying to install `covalent`.

## [0.142.0] - 2022-07-19

### Authors

- Poojith U Rao <106616820+poojithurao@users.noreply.github.com>
- Co-authored-by: Will Cunningham <wjcunningham7@gmail.com>
- Anna Hughes <annagwen42@gmail.com>
- Co-authored-by: Poojith <poojith@agnostiq.ai>
- Co-authored-by: Scott Wyman Neagle <scott@agnostiq.ai>
- Casey Jao <casey@agnostiq.ai>
- Co-authored-by: Venkat Bala <venkat@agnostiq.ai>
- Co-authored-by: pre-commit-ci[bot] <66853113+pre-commit-ci[bot]@users.noreply.github.com>
- Faiyaz Hasan <faiyaz@agnostiq.ai>


### Added

- `electron_num`, `completed_electron_num` fields to the Lattice table.

## [0.141.0] - 2022-07-19

### Authors

- Poojith U Rao <106616820+poojithurao@users.noreply.github.com>
- Co-authored-by: Will Cunningham <wjcunningham7@gmail.com>
- Anna Hughes <annagwen42@gmail.com>
- Co-authored-by: Poojith <poojith@agnostiq.ai>
- Co-authored-by: Scott Wyman Neagle <scott@agnostiq.ai>
- Casey Jao <casey@agnostiq.ai>
- Co-authored-by: Venkat Bala <venkat@agnostiq.ai>
- Co-authored-by: pre-commit-ci[bot] <66853113+pre-commit-ci[bot]@users.noreply.github.com>


### Changed

- Deprecate topological sort in favor of inspect in-degree of nodes until they are zero before dispatching task
- Use deepcopy to generate a copy of the metadata dictionary before saving result object to the database

### Docs

- Adding incomplete pennylane kernel tutorial
- Adding quantum ensemble tutorial

## [0.140.0] - 2022-07-19

### Authors

- Faiyaz Hasan <faiyaz@agnostiq.ai>
- Co-authored-by: Venkat Bala <venkat@agnostiq.ai>


### Added

- Fields `deps_filename`, `call_before_filename` and `call_after_filename` to the `Electron` table.
- Re-write the deps / call before and after file contents when inserting / updating electron record in the database.

### Changed

- Modify the test and implementation logic of inserting the electron record with these new fields.
- Field `key` to `key_filename` in `Electron` table.

## [0.139.1] - 2022-07-19

### Authors

- Divyanshu Singh <55018955+divshacker@users.noreply.github.com>
- Co-authored-by: Scott Wyman Neagle <wymnea@protonmail.com>
- Co-authored-by: Scott Wyman Neagle <scott@agnostiq.ai>
- Co-authored-by: Will Cunningham <wjcunningham7@users.noreply.github.com>


### Fixed

- Fixes Reverse IP problem. All References to `0.0.0.0` are changed to `localhost` . More details can be found [here](https://github.com/AgnostiqHQ/covalent/issues/202)

## [0.139.0] - 2022-07-19

### Authors

- Venkat Bala <venkat@agnostiq.ai>
- Co-authored-by: Scott Wyman Neagle <scott@agnostiq.ai>
- Faiyaz Hasan <faiyaz@agnostiq.ai>
- Co-authored-by: Will Cunningham <wjcunningham7@gmail.com>


### Added

- Columns `is_active` in the lattice, eLectron and Electron dependency tables.

### Docs

- Adding a RTD tutorial/steps on creating a custom executor

## [0.138.0] - 2022-07-19

### Authors

- Anna Hughes <annagwen42@gmail.com>
- Co-authored-by: Will Cunningham <wjcunningham7@gmail.com>
- Will Cunningham <wjcunningham7@users.noreply.github.com>
- Co-authored-by: Venkat Bala <venkat@agnostiq.ai>


### Added

- Docker build workflow

### Changed

- Dockerfile uses multi-stage build

### Docs

- New tutorial demonstrating how to solve the MaxCut Problem with QAOA and Covalent

## [0.137.0] - 2022-07-19

### Authors

- Prasanna Venkatesh <54540812+Prasy12@users.noreply.github.com>
- Co-authored-by: Alejandro Esquivel <ae@alejandro.ltd>


### Added

- Ability to hide/show labels on the graph
- Graph layout with elk configurations

### Changed

- Changed API socket calls interval for graph optimization.

### Tests

- Disabled several dask functional tests

## [0.136.0] - 2022-07-18

### Authors

- Scott Wyman Neagle <scott@agnostiq.ai>
- Co-authored-by: Faiyaz Hasan <faiyaz@agnostiq.ai>


### Changed

- Result.save() has been deprecated in favor of Result.persist() and querying the database directly.

## [0.135.0] - 2022-07-18

### Authors

- Casey Jao <casey@agnostiq.ai>
- Co-authored-by: Scott Wyman Neagle <scott@agnostiq.ai>
- Co-authored-by: Alejandro Esquivel <ae@alejandro.ltd>


### Operations

- Psiog is only codeowner of js files
- Fix in changelog action to handle null author when a bot is committing

### Added

- Support injecting return values of calldeps into electrons during workflow execution

## [0.134.0] - 2022-07-15

### Authors

- Casey Jao <casey@agnostiq.ai>
- Co-authored-by: Scott Wyman Neagle <scott@agnostiq.ai>


### Changed

- Covalent server can now process workflows without having their deps installed

## [0.133.0] - 2022-07-15

### Authors

- Will Cunningham <wjcunningham7@users.noreply.github.com>


### Removed

- Removed the deprecated function `draw_inline` as well as the `matplotlib` dependency.

### Operations

- Fixing the retry block for tests

## [0.132.0] - 2022-07-14

### Authors

- Will Cunningham <wjcunningham7@users.noreply.github.com>


### Added

- Bash lepton support reintroduced with some UX modifications to the Lepton class. Leptons which use scripting languages can be specified as either (1) a command run in the shell/console or (2) a call to a function in a library/script. Leptons which use compiled languages must specify a library and a function name.
- The keyword argument `display_name` can be used to override the name appearing in the UI. Particularly useful when the lepton is a command.
- All arguments except for language are now keyword arguments.
- Keyword arguments passed to a Bash lepton are understood to define environment variables within the shell.
- Non-keyword arguments fill in `$1`, `$2`, etc.
- Named outputs enumerate variables within the shell which will be returned to the user. These can be either `Lepton.OUTPUT` or `Lepton.INPUT_OUTPUT` types.

### Added

- New fields to the decomposed result object Database:

## [0.131.0] - 2022-07-13

### Authors

- Sankalp Sanand <sankalp@agnostiq.ai>
- Co-authored-by: Venkat Bala <venkat@agnostiq.ai>


### Fixed

- `covalent --version` now looks for `covalent` metadata instead of `cova`

### Tests

- Updated the cli test to include whether the correct version number is shown when `covalent --version` is run

### Added

- Method to write electron id corresponding to sublattices in `execution.py` when running `_run_task`.

## [0.130.0] - 2022-07-12

### Authors

- Venkat Bala <venkat@agnostiq.ai>
- Co-authored-by: Scott Wyman Neagle <scott@agnostiq.ai>

### Changed

- Ignoring tests for `cancel_dispatch` and `construct_bash`
- Create a dummy requirements.txt file for pip deps tests
- Fix version of `Werkzeug` package to avoid running into ValueError (unexpected kwarg `as_tuple`)
- Update `customization` how to test by specifying the section header `sdk`

## [0.129.0] - 2022-07-12

### Authors

- Sankalp Sanand <sankalp@agnostiq.ai>
- Co-authored-by: Alejandro Esquivel <ae@alejandro.ltd>

### Added

- Support for `wait_for` type edges when two electrons are connected by their execution side effects instead of output-input relation.

### Changed

- `active_lattice.electron_outputs` now contains the node ids as well for the electron which is being post processed.

## [0.128.1] - 2022-07-12

### Authors

- Faiyaz Hasan <faiyaz@agnostiq.ai>


### Fixed

- `Result.persist` test in `result_test.py`.
- Electron dependency `arg_index` is changed back to Nullable.

## [0.128.0] - 2022-07-12

### Authors

- Okechukwu  Emmanuel Ochia <okechukwu@agnostiq.ai>
- Co-authored-by: Casey Jao <casey@agnostiq.ai>
- Co-authored-by: Alejandro Esquivel <ae@alejandro.ltd>
- Co-authored-by: pre-commit-ci[bot] <66853113+pre-commit-ci[bot]@users.noreply.github.com>

### Added

- File transfer support for leptons

## [0.127.0] - 2022-07-11

### Authors

- Scott Wyman Neagle <scott@agnostiq.ai>
- Co-authored-by: Faiyaz Hasan <faiyaz@agnostiq.ai>
- Co-authored-by: Venkat Bala <venkat@agnostiq.ai>


### Added

- When saving to DB, also persist to the new DB if running in develop mode

### Tests

- Flask app route tests

## [0.126.0] - 2022-07-11

### Authors

- Will Cunningham <wjcunningham7@users.noreply.github.com>
- Alejandro Esquivel <ae@alejandro.ltd>
- Co-authored-by: pre-commit-ci[bot] <66853113+pre-commit-ci[bot]@users.noreply.github.com>
- Co-authored-by: Sankalp Sanand <sankalp@agnostiq.ai>


### Added

- Added Folder class
- Added internal call before/after deps to execute File Transfer operations pre/post electron execution.

### Operations

- Enhanced hotfix action to create branches from existing commits

## [0.125.0] - 2022-07-09

### Authors

- Okechukwu  Emmanuel Ochia <okechukwu@agnostiq.ai>
- Co-authored-by: pre-commit-ci[bot] <66853113+pre-commit-ci[bot]@users.noreply.github.com>
- Co-authored-by: Alejandro Esquivel <ae@alejandro.ltd>
- Venkat Bala <venkat@agnostiq.ai>
- Co-authored-by: Okechukwu Ochia <emmirald@gmail.com>
- Co-authored-by: Scott Wyman Neagle <scott@agnostiq.ai>


### Added

- Dask Cluster CLI functional/unit tests

### Docs

- Updated RTD concepts, how-to-guides, and api docs with electron dependencies.

### Operations

- Separate out running tests and uploading coverage report to circumvent bug in
  retry action

## [0.124.0] - 2022-07-07

### Authors

- Will Cunningham <wjcunningham7@users.noreply.github.com>
- Co-authored-by: Scott Wyman Neagle <scott@agnostiq.ai>
- Faiyaz Hasan <faiyaz@agnostiq.ai>


### Added

- `Result.persist` method in `covalent/_results_manager/result.py`.

### Operations

- Package pre-releases go to `covalent` instead of `cova` on PyPI.

## [0.123.0] - 2022-07-07

### Authors

- Scott Wyman Neagle <scott@agnostiq.ai>
- Co-authored-by: Faiyaz Hasan <faiyaz@agnostiq.ai>
- Will Cunningham <wjcunningham7@users.noreply.github.com>
- Alejandro Esquivel <ae@alejandro.ltd>
- Co-authored-by: pre-commit-ci[bot] <66853113+pre-commit-ci[bot]@users.noreply.github.com>


### Added

- Added Folder class
- Added internal call before/after deps to execute File Transfer operations pre/post electron execution.

### Operations

- `codeql.yml` and `condabuild.yml` run nightly instead of on every PR.
- Style fixes in changelog

## [0.122.1] - 2022-07-06

### Authors

Will Cunningham <wjcunningham7@users.noreply.github.com>
Co-authored-by: Scott Wyman Neagle <scott@agnostiq.ai>


### Operations

- Added license scanner action
- Pre-commit autoupdate

### Tests

- Tests for running workflows with more than one iteration

### Fixed

- Attribute error caused by attempts to retrieve the name from the node function when the node function is set to None

## [0.122.0] - 2022-07-04

### Authors

Faiyaz Hasan <faiyaz@agnostiq.ai>
Co-authored-by: pre-commit-ci[bot] <66853113+pre-commit-ci[bot]@users.noreply.github.com>


### Added

- `covalent/_results_manager/write_result_to_db.py` module and methods to insert / update data in the DB.
- `tests/covalent_tests/results_manager_tests/write_result_to_db_test.py` containing the unit tests for corresponding functions.

### Changed

- Electron `type` column to a string type rather than an `ElectronType` in DB models.
- Primary keys from `BigInteger` to `Integer` in DB models.

## [0.121.0] - 2022-07-04

### Authors

Will Cunningham <wjcunningham7@users.noreply.github.com>
Co-authored-by: Alejandro Esquivel <ae@alejandro.ltd>
Co-authored-by: pre-commit-ci[bot] <66853113+pre-commit-ci[bot]@users.noreply.github.com>


### Removed

- Unused requirements `gunicorn` and `eventlet` in `requirements.txt` as well as `dask` in `tests/requirements.txt`, since it is already included in the core requirements.

### Docs

- Updated the compatibility matrix in the docs.

## [0.120.0] - 2022-07-04

### Authors

Okechukwu  Emmanuel Ochia <okechukwu@agnostiq.ai>
Co-authored-by: Venkat Bala <venkat@agnostiq.ai>
Co-authored-by: pre-commit-ci[bot] <66853113+pre-commit-ci[bot]@users.noreply.github.com>
Co-authored-by: Scott Wyman Neagle <scott@agnostiq.ai>


### Added

- Adding `cluster` CLI options to facilitate interacting with the backend Dask cluster
- Adding options to `covalent start` to enable specifying number of workers, memory limit and threads per worker at cluster startup

### Changed

- Update `DaskAdminWorker` docstring with better explanation

## [0.119.1] - 2022-07-04

### Authors

Scott Wyman Neagle <scott@agnostiq.ai>
Casey Jao <casey@agnostiq.ai>


### Fixed

- `covalent status` checks if the server process is still alive.

### Operations

- Updates to changelog logic to handle multiple authors

## [0.119.0] - 2022-07-03
### Authors
@cjao


### Added

- Introduce support for pip dependencies

## [0.118.0] - 2022-07-02
### Authors
@AlejandroEsquivel


### Added

- Introduced File, FileTransfer, and FileTransferStrategy classes to support various File Transfer use cases prior/post electron execution

## [0.117.0] - 2022-07-02
### Authors
@Emmanuel289


### Added

- Included retry action in 'tests.yaml' workflow.

## [0.116.0] - 2022-06-29
### Authors
@Prasy12

### Changed

- Changed API socket calls interval for graph optimization.

### Added

- Ability to change to different layouts from the GUI.

## [0.115.0] - 2022-06-28
### Authors
@cjao


### Added

- Introduce support for `call_before`, `call_after`, and bash dependencies

### Operations

- Unit tests performed on Python 3.10 on Ubuntu and MacOS images as well as 3.9 on MacOS
- Updated codeowners so that AQ Engineers doesn't own this CHANGELOG
- pre-commit autoupdate

## [0.114.0] - 2022-06-23
### Authors
@dependabot[bot]


### Changed

- Changed eventsource version on webapp yarn-lock file.

### Operations

- Added Github push changelog workflow to append commiters username
- Reusable JavaScript action to parse changelog and update version

## [0.113.0] - 2022-06-21

### Added

- Introduce new db models and object store backends

### Operations

- Syntax fix in hotfix.yml

### Docs

- Added new tutorial: Linear and convolutional autoencoders

## [0.112.0] - 2022-06-20

### Changed

- Changed async version on webapp package-lock file.

## [0.111.0] - 2022-06-20

### Changed

- Changed eventsource version on webapp package-lock file.

### Docs

- Added new tutorial: Covalentified version of the Pennylane Variational Classifier tutorial.

## [0.110.3] - 2022-06-17

### Fixed

- Fix error when parsing electron positional arguments in workflows

### Docs

- Remove hardcoding version info in README.md

## [0.110.2] - 2022-06-10

### Docs

- Fix MNIST tutorial
- Fix Quantum Gravity tutorial
- Update RTD with migration guide compatible with latest release
- Convert all references to `covalent start` from Jupyter notebooks to markdown statements
- Update release notes summary in README.md
- Fixed display issues with figure (in dark mode) and bullet points in tutorials

### Operations

- Added a retry block to the webapp build step in `tests.yml`

## [0.110.1] - 2022-06-10

### Fixed

- Configure dask to not use daemonic processes when creating a cluster

### Operations

- Sync the VERSION file within `covalent` directory to match the root level VERSION
- Manually patch `covalent/VERSION`

## [0.110.0] - 2022-06-10

### Changed

- Web GUI list size and status label colors changed.
- Web GUI graph running icon changed to non-static icon.

### Docs

- Removed references to the Dask executor in RTD as they are no longer needed.

## [0.109.1] - 2022-06-10

### Fixed

- `covalent --version` now works for PyPI releases

## [0.109.0] - 2022-06-10

### Docs

- Update CLI help statements

### Added

- Add CLI functionality to start covalent with/without Dask
- Add CLI support to parse `covalent_ui.log` file

### Operations

- Updating codeowners to establish engineering & psiog ownership

### Docs

- Added new tutorial: Training quantum embedding kernels for classification.

## [0.108.0] - 2022-06-08

### Added

- WCI yaml file

### Docs

- Add pandoc installation updates to contributing guide

## [0.107.0] - 2022-06-07

### Changed

- Skipping stdout/stderr redirection tests until implemented in Dask parent process

### Added

- Simplifed starting the dask cluster using `multiprocessing`
- Added `bokeh==2.4.3` to requirements.txt to enable view Dask dashboard

### Fixed

- Changelog-reminder action now works for PRs from forks.

## [0.106.2] - 2022-06-06

### Fixed

- Specifying the version for package `furo` to `2022.4.7` to prevent breaking doc builds

### Docs

- Added new tutorial: Using Covalent with PennyLane for hybrid computation.

## [0.106.1] - 2022-06-01

### Fixed

- Changelog-reminder action now works for PRs from forks

### Docs

- Removed references to microservices in RTD
- Updated README.md.
- Changed `ct.electron` to `ct.lattice(executor=dask_executor)` in MNIST classifier tutorial

## [0.106.0] - 2022-05-26

### Changed

- Visual theme for Webapp GUI changed in accordance to new theme
- Fonts, colors, icons have been updated

## [0.105.0] - 2022-05-25

### Added

- Add a pre-commit hook for `detect-secrets`.
- Updated the actions in accordance with the migration done in the previous version.

## [0.104.0] - 2022-05-23

### Changed

- Services have been moved to a different codebase. This repo is now hosting the Covalent SDK, local dispatcher backend, Covalent web GUI, and documentation. Version is bumped to `0.104.0` in order to avoid conflicts.
- Update tests to match the current dispatcher api
- Skip testing dask executor until dask executor plugin is made public
- Using 2 thread pools to manage multiple workflows better and the other one for executing electrons in parallel.

### Fixed

- Add psutil and PyYAML to requirements.txt
- Passing the same Electron to multiple inputs of an Electron now works. UI fix pending.
- Dask from `requirements.txt`.

### Removed

- Asyncio usage for electron level concurrency.
- References to dask

### Added

- Functional test added for dask executor with the cluster running locally.
- Scalability tests for different workflows and workflow sizes under `tests/stress_tests/scripts`
- Add sample performance testing workflows under `tests/stress_tests`
- Add pipelines to continuously run the tutorial notebooks
- Create notebook with tasks from RTD

## [0.32.3] - 2022-03-16

### Fixed

- Fix missing UI graph edges between parameters and electrons in certain cases.
- Fix UI crashes in cases where legacy localStorage state was being loaded.

## [0.32.2] - 2022-03-16

### Added

- Images for graphs generated in tutorials and how-tos.
- Note for quantum gravity tutorial to tell users that `tensorflow` doesn't work on M1 Macs.
- `Known Issues` added to `README.md`

### Fixed

- `draw` function usage in tutorials and how-tos now reflects the UI images generated instead of using graphviz.
- Images now render properly in RTD of how-tos.

### Changed

- Reran all the tutorials that could run, generating the outputs again.

## [0.32.1] - 2022-03-15

### Fixed

- CLI now starts server directly in the subprocess instead of as a daemon
- Logs are provided as pipes to Popen instead of using a shell redirect
- Restart behavior fixed
- Default port in `covalent_ui/app.py` uses the config manager

### Removed

- `_graceful_restart` function no longer needed without gunicorn

## [0.32.0] - 2022-03-11

### Added

- Dispatcher microservice API endpoint to dispatch and update workflow.
- Added get runnable task endpoint.

## [0.31.0] - 2022-03-11

### Added

- Runner component's main functionality to run a set of tasks, cancel a task, and get a task's status added to its api.

## [0.30.5] - 2022-03-11

### Updated

- Updated Workflow endpoints & API spec to support upload & download of result objects as pickle files

## [0.30.4] - 2022-03-11

### Fixed

- When executing a task on an alternate Conda environment, Covalent no longer has to be installed on that environment. Previously, a Covalent object (the execution function as a TransportableObject) was passed to the environment. Now it is deserialized to a "normal" Python function, which is passed to the alternate Conda environment.

## [0.30.3] - 2022-03-11

### Fixed

- Fixed the order of output storage in `post_process` which should have been the order in which the electron functions are called instead of being the order in which they are executed. This fixes the order in which the replacement of function calls with their output happens, which further fixes any discrepencies in the results obtained by the user.

- Fixed the `post_process` test to check the order as well.

## [0.30.2] - 2022-03-11

### Changed

- Updated eventlet to 0.31.0

## [0.30.1] - 2022-03-10

### Fixed

- Eliminate unhandled exception in Covalent UI backend when calling fetch_result.

## [0.30.0] - 2022-03-09

### Added

- Skeleton code for writing the different services corresponding to each component in the open source refactor.
- OpenAPI specifications for each of the services.

## [0.29.3] - 2022-03-09

### Fixed

- Covalent UI is built in the Dockerfile, the setup file, the pypi workflow, the tests workflow, and the conda build script.

## [0.29.2] - 2022-03-09

### Added

- Defaults defined in executor plugins are read and used to update the in-memory config, as well as the user config file. But only if the parameter in question wasn't already defined.

### Changed

- Input parameter names and docstrings in _shared_files.config.update_config were changed for clarity.

## [0.29.1] - 2022-03-07

### Changed

- Updated fail-fast strategy to run all tests.

## [0.29.0] - 2022-03-07

### Added

- DispatchDB for storing dispatched results

### Changed

- UI loads dispatches from DispatchDB instead of browser local storage

## [0.28.3] - 2022-03-03

### Fixed

Installed executor plugins don't have to be referred to by their full module name. Eg, use "custom_executor", instead of "covalent_custom_plugin.custom_executor".

## [0.28.2] - 2022-03-03

### Added

- A brief overview of the tutorial structure in the MNIST classification tutorial.

## [0.28.1] - 2022-03-02

### Added

- Conda installation is only supported for Linux in the `Getting Started` guide.
- MNIST classifier tutorial.

### Removed

- Removed handling of default values of function parameters in `get_named_params` in `covalent/_shared_files/utils.py`. So, it is actually being handled by not being handled since now `named_args` and `named_kwargs` will only contain parameters that were passed during the function call and not all of them.

## [0.28.0] - 2022-03-02

### Added

- Lepton support, including for Python modules and C libraries
- How-to guides showing how to use leptons for each of these

## [0.27.6] - 2022-03-01

### Added

- Added feature development basic steps in CONTRIBUTING.md.
- Added section on locally building RTD (read the docs) in the contributing guide.

## [0.27.5] - 2022-03-01

### Fixed

- Missing UI input data after backend change - needed to be derived from graph for electrons, lattice inputs fixed on server-side, combining name and positional args
- Broken UI graph due to variable->edge_name renaming
- Missing UI executor data after server-side renaming

## [0.27.4] - 2022-02-28

### Fixed

- Path used in `covalent/executor/__init__.py` for executor plugin modules needed updating to `covalent/executor/executor_plugins`

### Removed

- Disabled workflow cancellation test due to inconsistent outcomes. Test will be re-enabled after cancellation mechanisms are investigated further.

## [0.27.3] - 2022-02-25

### Added

- Added `USING_DOCKER.md` guide for running docker container.
- Added cli args to covalent UI flask server `covalent_ui/app.py` to modify port and log file path.

### Removed

- Removed gunicorn from cli and Dockerfile.

### Changed

- Updated cli `covalent_dispatcher/_cli/service.py` to run flask server directly, and removed dispatcher and UI flags.
- Using Flask blueprints to merge Dispatcher and UI servers.
- Updated Dockerfile to run flask server directly.
- Creating server PID file manually in `covalent_dispatcher/_cli/service.py`.
- Updated tests and docs to reflect merged servers.
- Changed all mentions of port 47007 (for old UI server) to 48008.

## [0.27.2] - 2022-02-24

### Changed

- Removed unnecessary blockquotes from the How-To guide for creating custom executors
- Changed "Covalent Cloud" to "Covalent" in the main code text

## [0.27.1] - 2022-02-24

### Removed

- Removed AQ-Engineers from CODEOWNERS in order to fix PR review notifications

## [0.27.0] - 2022-02-24

### Added

- Support for positional only, positional or keyword, variable positional, keyword only, variable keyword types of parameters is now added, e.g an electron can now use variable args and variable kwargs if the number/names of parameters are unknown during definition as `def task(*args, **kwargs)` which wasn't possible before.

- `Lattice.args` added to store positional arguments passed to the lattice's workflow function.

- `get_named_params` function added in `_shared_files/utils.py` which will return a tuple containing named positional arguments and named keyword arguments. The names help in showing and storing these parameters in the transport graph.

- Tests to verify whether all kinds of input paramaters are supported by electron or a lattice.

### Changed

- No longer merging positional arguments with keyword arguments, instead they are separately stored in respective nodes in the transport graph.

- `inputs` returned from `_get_inputs` function in `covalent_dispatcher/_core/execution.py` now contains positional as well as keyword arguments which further get passed to the executor.

- Executors now support positional and keyword arguments as inputs to their executable functions.

- Result object's `_inputs` attribute now contains both `args` and `kwargs`.

- `add_node_for_nested_iterables` is renamed to `connect_node_with_others` and `add_node_to_graph` also renamed to `add_collection_node_to_graph` in `electron.py`. Some more variable renames to have appropriate self-explanatory names.

- Nodes and edges in the transport graph now have a better interface to assign attributes to them.

- Edge attribute `variable` renamed to `edge_name`.

- In `serialize` function of the transport graph, if `metadata_only` is True, then only `metadata` attribute of node and `source` and `target` attributes of edge are kept in the then return serialized `data`.

- Updated the tests wherever necessary to reflect the above changes

### Removed

- Deprecated `required_params_passed` since an error will automatically be thrown by the `build_graph` function if any of the required parameters are not passed.

- Removed duplicate attributes from nodes in the transport graph.

## [0.26.1] - 2022-02-23

### Added

- Added Local Executor section to the API read the docs.

## [0.26.0] - 2022-02-23

### Added

- Automated reminders to update the changelog

## [0.25.3] - 2022-02-23

## Added

- Listed common mocking commands in the CONTRIBUTING.md guide.
- Additional guidelines on testing.

## [0.25.2] - 2022-02-21

### Changed

- `backend` metadata name changed to `executor`.
- `_plan_workflow` usage updated to reflect how that executor related information is now stored in the specific executor object.
- Updated tests to reflect the above changes.
- Improved the dispatch cancellation test to provide a robust solution which earlier took 10 minutes to run with uncertainty of failing every now and then.

### Removed

- Removed `TaskExecutionMetadata` as a consequence of removing `execution_args`.

## [0.25.1] - 2022-02-18

### Fixed

- Tracking imports that have been used in the workflow takes less time.

### Added

- User-imports are included in the dispatch_source.py script. Covalent-related imports are commented out.

## [0.25.0] - 2022-02-18

### Added

- UI: Lattice draw() method displays in web UI
- UI: New navigation panel

### Changed

- UI: Animated graph changes, panel opacity

### Fixed

- UI: Fixed "Not Found" pages

## [0.24.21] - 2022-02-18

### Added

- RST document describing the expectations from a tutorial.

## [0.24.20] - 2022-02-17

### Added

- Added how to create custom executors

### Changed

- Changed the description of the hyperlink for choosing executors
- Fixed typos in doc/source/api/getting_started/how_to/execution/creating_custom_executors.ipynb

## [0.24.19] - 2022-02-16

### Added

- CODEOWNERS for certain files.

## [0.24.18] - 2022-02-15

### Added

- The user configuration file can now specify an executor plugin directory.

## [0.24.17] - 2022-02-15

### Added

- Added a how-to for making custom executors.

## [0.24.16] - 2022-02-12

### Added

- Errors now contain the traceback as well as the error message in the result object.
- Added test for `_post_process` in `tests/covalent_dispatcher_tests/_core/execution_test.py`.

### Changed

- Post processing logic in `electron` and dispatcher now relies on the order of execution in the transport graph rather than node's function names to allow for a more reliable pairing of nodes and their outputs.

- Renamed `init_test.py` in `tests/covalent_dispatcher_tests/_core/` to `execution_test.py`.

### Removed

- `exclude_from_postprocess` list which contained some non executable node types removed since only executable nodes are post processed now.

## [0.24.15] - 2022-02-11

### Fixed

- If a user's configuration file does not have a needed exeutor parameter, the default parameter (defined in _shared_files/defaults.py) is used.
- Each executor plugin is no longer initialized upon the import of Covalent. This allows required parameters in executor plugins.

## Changed

- Upon updating the configuration data with a user's configuration file, the complete set is written back to file.

## Added

- Tests for the local and base executors.

## [0.24.14] - 2022-02-11

### Added

- UI: add dashboard cards
- UI: add scaling dots background

### Changed

- UI: reduce sidebar font sizes, refine color theme
- UI: refine scrollbar styling, show on container hover
- UI: format executor parameters as YAML code
- UI: update syntax highlighting scheme
- UI: update index.html description meta tag

## [0.24.13] - 2022-02-11

### Added

- Tests for covalent/_shared_files/config.py

## [0.24.12] - 2022-02-10

### Added

- CodeQL code analyzer

## [0.24.11] - 2022-02-10

### Added

- A new dictionary `_DEFAULT_CONSTRAINTS_DEPRECATED` in defaults.py

### Changed

- The `_DEFAULT_CONSTRAINT_VALUES` dictionary now only contains the `backend` argument

## [0.24.10] - 2022-02-09

### Fixed

- Sporadically failing workflow cancellation test in tests/workflow_stack_test.py

## [0.24.9] - 2022-02-09

## Changed

- Implementation of `_port_from_pid` in covalent_dispatcher/_cli/service.py.

## Added

- Unit tests for command line interface (CLI) functionalities in covalent_dispatcher/_cli/service.py and covalent_dispatcher/_cli/cli.py.

## [0.24.8] - 2022-02-07

### Fixed

- If a user's configuration file does not have a needed parameter, the default parameter (defined in _shared_files/defaults.py) is used.

## [0.24.7] - 2022-02-07

### Added

- Typing: Add Type hint `dispatch_info` parameter.
- Documentation: Updated the return_type description in docstring.

### Changed

- Typing: Change return type annotation to `Generator`.

## [0.24.6] - 2022-02-06

### Added

- Type hint to `deserialize` method of `TransportableObject` of `covalent/_workflow/transport.py`.

### Changed

- Description of `data` in `deserialize` method of `TransportableObject` of `covalent/_workflow/transport.py` from `The serialized transportable object` to `Cloudpickled function`.

## [0.24.5] - 2022-02-05

### Fixed

- Removed dependence on Sentinel module

## [0.24.4] - 2022-02-04

### Added

- Tests across multiple versions of Python and multiple operating systems
- Documentation reflecting supported configurations

## [0.24.3] - 2022-02-04

### Changed

- Typing: Use `bool` in place of `Optional[bool]` as type annotation for `develop` parameter in `covalent_dispatcher.service._graceful_start`
- Typing: Use `Any` in place of `Optional[Any]` as type annotation for `new_value` parameter in `covalent._shared_files.config.get_config`

## [0.24.2] - 2022-02-04

### Fixed

- Updated hyperlink of "How to get the results" from "./collection/query_electron_execution_result" to "./collection/query_multiple_lattice_execution_results" in "doc/source/how_to/index.rst".
- Updated hyperlink of "How to get the result of a particular electron" from "./collection/query_multiple_lattice_execution_results" to "./collection/query_electron_execution_result" in "doc/source/how_to/index.rst".

## [0.24.1] - 2022-02-04

### Changed

- Changelog entries are now required to have the current date to enforce ordering.

## [0.24.0] - 2022-02-03

### Added

- UI: log file output - display in Output tab of all available log file output
- UI: show lattice and electron inputs
- UI: display executor attributes
- UI: display error message on failed status for lattice and electron

### Changed

- UI: re-order sidebar sections according to latest figma designs
- UI: update favicon
- UI: remove dispatch id from tab title
- UI: fit new uuids
- UI: adjust theme text primary and secondary colors

### Fixed

- UI: auto-refresh result state on initial render of listing and graph pages
- UI: graph layout issues: truncate long electron/param names

## [0.23.0] - 2022-02-03

### Added

- Added `BaseDispatcher` class to be used for creating custom dispatchers which allow connection to a dispatcher server.
- `LocalDispatcher` inheriting from `BaseDispatcher` allows connection to a local dispatcher server running on the user's machine.
- Covalent only gives interface to the `LocalDispatcher`'s `dispatch` and `dispatch_sync` methods.
- Tests for both `LocalDispatcher` and `BaseDispatcher` added.

### Changed

- Switched from using `lattice.dispatch` and `lattice.dispatch_sync` to `covalent.dispatch` and `covalent.dispatch_sync`.
- Dispatcher address now is passed as a parameter (`dispatcher_addr`) to `covalent.dispatch` and `covalent.dispatch_sync` instead of a metadata field to lattice.
- Updated tests, how tos, and tutorials to use `covalent.dispatch` and `covalent.dispatch_sync`.
- All the contents of `covalent_dispatcher/_core/__init__.py` are moved to `covalent_dispatcher/_core/execution.py` for better organization. `__init__.py` only contains function imports which are needed by external modules.
- `dispatch`, `dispatch_sync` methods deprecated from `Lattice`.

### Removed

- `_server_dispatch` method removed from `Lattice`.
- `dispatcher` metadata field removed from `lattice`.

## [0.22.19] - 2022-02-03

### Fixed

- `_write_dispatch_to_python_file` isn't called each time a task is saved. It is now only called in the final save in `_run_planned_workflow` (in covalent_dispatcher/_core/__init__.py).

## [0.22.18] - 2022-02-03

### Fixed

- Added type information to result.py

## [0.22.17] - 2022-02-02

### Added

- Replaced `"typing.Optional"` with `"str"` in covalent/executor/base.py
- Added missing type hints to `get_dispatch_context` and `write_streams_to_file` in covalent/executor/base.py, BaseExecutor

## [0.22.16] - 2022-02-02

### Added

- Functions to check if UI and dispatcher servers are running.
- Tests for the `is_ui_running` and `is_server_running` in covalent_dispatcher/_cli/service.py.

## [0.22.15] - 2022-02-01

### Fixed

- Covalent CLI command `covalent purge` will now stop the servers before deleting all the pid files.

### Added

- Test for `purge` method in covalent_dispatcher/_cli/service.py.

### Removed

- Unused `covalent_dispatcher` import from covalent_dispatcher/_cli/service.py.

### Changed

- Moved `_config_manager` import from within the `purge` method to the covalent_dispatcher/_cli/service.py for the purpose of mocking in tests.

## [0.22.14] - 2022-02-01

### Added

- Type hint to `_server_dispatch` method in `covalent/_workflow/lattice.py`.

## [0.22.13] - 2022-01-26

### Fixed

- When the local executor's `log_stdout` and `log_stderr` config variables are relative paths, they should go inside the results directory. Previously that was queried from the config, but now it's queried from the lattice metadata.

### Added

- Tests for the corresponding functions in (`covalent_dispatcher/_core/__init__.py`, `covalent/executor/base.py`, `covalent/executor/executor_plugins/local.py` and `covalent/executor/__init__.py`) affected by the bug fix.

### Changed

- Refactored `_delete_result` in result manager to give the option of deleting the result parent directory.

## [0.22.12] - 2022-01-31

### Added

- Diff check in pypi.yml ensures correct files are packaged

## [0.22.11] - 2022-01-31

### Changed

- Removed codecov token
- Removed Slack notifications from feature branches

## [0.22.10] - 2022-01-29

### Changed

- Running tests, conda, and version workflows on pull requests, not just pushes

## [0.22.9] - 2022-01-27

### Fixed

- Fixing version check action so that it doesn't run on commits that are in develop
- Edited PR template so that markdown checklist appears properly

## [0.22.8] - 2022-01-27

### Fixed

- publish workflow, using `docker buildx` to build images for x86 and ARM, prepare manifest and push to ECR so that pulls will match the correct architecture.
- typo in CONTRIBUTING
- installing `gcc` in Docker image so Docker can build wheels for `dask` and other packages that don't provide ARM wheels

### Changed

- updated versions in `requirements.txt` for `matplotlib` and `dask`

## [0.22.7] - 2022-01-27

### Added

- `MANIFEST.in` did not have `covalent_dispatcher/_service` in it due to which the PyPi package was not being built correctly. Added the `covalent_dispatcher/_service` to the `MANIFEST.in` file.

### Fixed

- setuptools properly including data files during installation

## [0.22.6] - 2022-01-26

### Fixed

- Added service folder in covalent dispatcher to package.

## [0.22.5] - 2022-01-25

### Fixed

- `README.md` images now use master branch's raw image urls hosted on <https://github.com> instead of <https://raw.githubusercontent.com>. Also, switched image rendering from html to markdown.

## [0.22.4] - 2022-01-25

### Fixed

- dispatcher server app included in sdist
- raw image urls properly used

## [0.22.3] - 2022-01-25

### Fixed

- raw image urls used in readme

## [0.22.2] - 2022-01-25

### Fixed

- pypi upload

## [0.22.1] - 2022-01-25

### Added

- Code of conduct
- Manifest.in file
- Citation info
- Action to upload to pypi

### Fixed

- Absolute URLs used in README
- Workflow badges updated URLs
- `install_package_data` -> `include_package_data` in `setup.py`

## [0.22.0] - 2022-01-25

### Changed

- Using public ECR for Docker release

## [0.21.0] - 2022-01-25

### Added

- GitHub pull request templates

## [0.20.0] - 2022-01-25

### Added

- GitHub issue templates

## [0.19.0] - 2022-01-25

### Changed

- Covalent Beta Release

## [0.18.9] - 2022-01-24

### Fixed

- iframe in the docs landing page is now responsive

## [0.18.8] - 2022-01-24

### Changed

- Temporarily removed output tab
- Truncated dispatch id to fit left sidebar, add tooltip to show full id

## [0.18.7] - 2022-01-24

### Changed

- Many stylistic improvements to documentation, README, and CONTRIBUTING.

## [0.18.6] - 2022-01-24

### Added

- Test added to check whether an already decorated function works as expected with Covalent.
- `pennylane` package added to the `requirements-dev.txt` file.

### Changed

- Now using `inspect.signature` instead of `function.__code__` to get the names of function's parameters.

## [0.18.5] - 2022-01-21

### Fixed

- Various CI fixes, including rolling back regression in version validation, caching on s3 hosted badges, applying releases and tags correctly.

## [0.18.4] - 2022-01-21

### Changed

- Removed comments and unused functions in covalent_dispatcher
- `result_class.py` renamed to `result.py`

### Fixed

- Version was not being properly imported inside `covalent/__init__.py`
- `dispatch_sync` was not previously using the `results_dir` metadata field

### Removed

- Credentials in config
- `generate_random_filename_in_cache`
- `is_any_atom`
- `to_json`
- `show_subgraph` option in `draw`
- `calculate_node`

## [0.18.3] - 2022-01-20

### Fixed

- The gunicorn servers now restart more gracefully

## [0.18.2] - 2022-01-21

### Changed

- `tempdir` metadata field removed and replaced with `executor.local.cache_dir`

## [0.18.1] - 2022-01-11

## Added

- Concepts page

## [0.18.0] - 2022-01-20

### Added

- `Result.CANCELLED` status to represent the status of a cancelled dispatch.
- Condition to cancel the whole dispatch if any of the nodes are cancelled.
- `cancel_workflow` function which uses a shared variable provided by Dask (`dask.distributed.Variable`) in a dask client to inform nodes to stop execution.
- Cancel function for dispatcher server API which will allow the server to terminate the dispatch.
- How to notebook for cancelling a dispatched job.
- Test to verify whether cancellation of dispatched jobs is working as expected.
- `cancel` function is available as `covalent.cancel`.

### Changed

- In file `covalent/_shared_files/config.py` instead of using a variable to store and then return the config data, now directly returning the configuration.
- Using `fire_and_forget` to dispatch a job instead of a dictionary of Dask's `Future` objects so that we won't have to manage the lifecycle of those futures.
- The `test_run_dispatcher` test was changed to reflect that the dispatcher no longer uses a dictionary of future objects as it was not being utilized anywhere.

### Removed

- `with dask_client` context was removed as the client created in `covalent_dispatcher/_core/__init__.py` is already being used even without the context. Furthermore, it creates issues when that context is exited which is unnecessary at the first place hence not needed to be resolved.

## [0.17.5] - 2022-01-19

### Changed

- Results directory uses a relative path by default and can be overridden by the environment variable `COVALENT_RESULTS_DIR`.

## [0.17.4] - 2022-01-19

### Changed

- Executor parameters use defaults specified in config TOML
- If relative paths are supplied for stdout and stderr, those files are created inside the results directory

## [0.17.3] - 2022-01-18

### Added

- Sync function
- Covalent CLI tool can restart in developer mode

### Fixed

- Updated the UI address referenced in the README

## [0.17.2] - 2022-01-12

### Added

- Quantum gravity tutorial

### Changed

- Moved VERSION file to top level

## [0.17.1] - 2022-01-19

### Added

- `error` attribute was added to the results object to show which node failed and the reason behind it.
- `stdout` and `stderr` attributes were added to a node's result to store any stdout and stderr printing done inside an electron/node.
- Test to verify whether `stdout` and `stderr` are being stored in the result object.

### Changed

- Redesign of how `redirect_stdout` and `redirect_stderr` contexts in executor now work to allow storing their respective outputs.
- Executors now also return `stdout` and `stderr` strings, along with the execution output, so that they can be stored in their result object.

## [0.17.0] - 2022-01-18

### Added

- Added an attribute `__code__` to electron and lattice which is a copy of their respective function's `__code__` attribute.
- Positional arguments, `args`, are now merged with keyword arguments, `kwargs`, as close as possible to where they are passed. This was done to make sure we support both with minimal changes and without losing the name of variables passed.
- Tests to ensure usage of positional arguments works as intended.

### Changed

- Slight rework to how any print statements in lattice are sent to null.
- Changed `test_dispatcher_functional` in `basic_dispatcher_test.py` to account for the support of `args` and removed a an unnecessary `print` statement.

### Removed

- Removed `args` from electron's `init` as it wasn't being used anywhere.

## [0.16.1] - 2022-01-18

### Changed

- Requirement changed from `dask[complete]` to `dask[distributed]`.

## [0.16.0] - 2022-01-14

### Added

- New UI static demo build
- New UI toolbar functions - orientation, toggle params, minimap
- Sortable and searchable lattice name row

### Changed

- Numerous UI style tweaks, mostly around dispatches table states

### Fixed

- Node sidebar info now updates correctly

## [0.15.11] - 2022-01-18

### Removed

- Unused numpy requirement. Note that numpy is still being installed indirectly as other packages in the requirements rely on it.

## [0.15.10] - 2022-01-16

## Added

- How-to guide for Covalent dispatcher CLI.

## [0.15.9] - 2022-01-18

### Changed

- Switched from using human readable ids to using UUIDs

### Removed

- `human-id` package was removed along with its mention in `requirements.txt` and `meta.yaml`

## [0.15.8] - 2022-01-17

### Removed

- Code breaking text from CLI api documentation.
- Unwanted covalent_dispatcher rst file.

### Changed

- Installation of entire covalent_dispatcher instead of covalent_dispatcher/_service in setup.py.

## [0.15.7] - 2022-01-13

### Fixed

- Functions with multi-line or really long decorators are properly serialized in dispatch_source.py.
- Multi-line Covalent output is properly commented out in dispatch_source.py.

## [0.15.6] - 2022-01-11

### Fixed

- Sub-lattice functions are successfully serialized in the utils.py get_serialized_function_str.

### Added

- Function to scan utilized source files and return a set of imported modules (utils.get_imports_from_source)

## [0.15.5] - 2022-01-12

### Changed

- UI runs on port 47007 and the dispatcher runs on port 48008. This is so that when the servers are later merged, users continue using port 47007 in the browser.
- Small modifications to the documentation
- Small fix to the README

### Removed

- Removed a directory `generated` which was improperly added
- Dispatcher web interface
- sqlalchemy requirement

## [0.15.4] - 2022-01-11

### Changed

- In file `covalent/executor/base.py`, `pickle` was changed to `cloudpickle` because of its universal pickling ability.

### Added

- In docstring of `BaseExecutor`, a note was added specifying that `covalent` with its dependencies is assumed to be installed in the conda environments.
- Above note was also added to the conda env selector how-to.

## [0.15.3] - 2022-01-11

### Changed

- Replaced the generic `RuntimeError` telling users to check if there is an object manipulation taking place inside the lattice to a simple warning. This makes the original error more visible.

## [0.15.2] - 2022-01-11

### Added

- If condition added for handling the case where `__getattr__` of an electron is accessed to detect magic functions.

### Changed

- `ActiveLatticeManager` now subclasses from `threading.local` to make it thread-safe.
- `ValueError` in the lattice manager's `claim` function now also shows the name of the lattice that is currently claimed.
- Changed docstring of `ActiveLatticeManager` to note that now it is thread-safe.
- Sublattice dispatching now no longer deletes the result object file and is dispatched normally instead of in a serverless manner.
- `simulate_nitrogen_and_copper_slab_interaction.ipynb` notebook tutorial now does normal dispatching as well instead of serverless dispatching. Also, now 7 datapoints will be shown instead of 10 earlier.

## [0.15.1] - 2022-01-11

### Fixed

- Passing AWS credentials to reusable workflows as a secret

## [0.15.0] - 2022-01-10

### Added

- Action to push development image to ECR

### Changed

- Made the publish action reusable and callable

## [0.14.1] - 2022-01-02

### Changed

- Updated the README
- Updated classifiers in the setup.py file
- Massaged some RTD pages

## [0.14.0] - 2022-01-07

### Added

- Action to push static UI to S3

## [0.13.2] - 2022-01-07

### Changed

- Completed new UI design work

## [0.13.1] - 2022-01-02

### Added

- Added eventlet requirement

### Changed

- The CLI tool can now manage the UI flask server as well
- [Breaking] The CLI option `-t` has been changed to `-d`, which starts the servers in developer mode and exposes unit tests to the server.

## [0.13.0] - 2022-01-01

### Added

- Config manager in `covalent/_shared_files/config.py`
- Default location for the main config file can be overridden using the environment variable `COVALENT_CONFIG_DIR`
- Ability to set and get configuration using `get_config` and `set_config`

### Changed

- The flask servers now reference the config file
- Defaults reference the config file

### Fixed

- `ValueError` caught when running `covalent stop`
- One of the functional tests was using a malformed path

### Deprecated

- The `electron.to_json` function
- The `generate_random_filename_in_cache` function

### Removed

- The `get_api_token` function

## [0.12.13] - 2022-01-04

## Removed

- Tutorial section headings

## Fixed

- Plot background white color

## [0.12.12] - 2022-01-06

### Fixed

- Having a print statement inside electron and lattice code no longer causes the workflow to fail.

## [0.12.11] - 2022-01-04

### Added

- Completed UI feature set for first release

### Changed

- UI server result serialization improvements
- UI result update webhook no longer fails on request exceptions, logs warning intead

## [0.12.10] - 2021-12-17

### Added

- Astrophysics tutorial

## [0.12.9] - 2022-01-04

### Added

- Added `get_all_node_results` method in `result_class.py` to return result of all node executions.

- Added `test_parallelilization` test to verify whether the execution is now being achieved in parallel.

### Changed

- Removed `LocalCluster` cluster creation usage to a simple `Client` one from Dask.

- Removed unnecessary `to_run` function as we no longer needed to run execution through an asyncio loop.

- Removed `async` from function definition of previously asynchronous functions, `_run_task`, `_run_planned_workflow`, `_plan_workflow`, and `_run_workflow`.

- Removed `uvloop` from requirements.

- Renamed `test_get_results` to `test_get_result`.

- Reran the how to notebooks where execution time was mentioned.

- Changed how `dispatch_info` context manager was working to account for multiple nodes accessing it at the same time.

## [0.12.8] - 2022-01-02

### Changed

- Changed the software license to GNU Affero 3.0

### Removed

- `covalent-ui` directory

## [0.12.7] - 2021-12-29

### Fixed

- Gunicorn logging now uses the `capture-output` flag instead of redirecting stdout and stderr

## [0.12.6] - 2021-12-23

### Changed

- Cleaned up the requirements and moved developer requirements to a separate file inside `tests`

## [0.12.5] - 2021-12-16

### Added

- Conda build CI job

## [0.12.4] - 2021-12-23

### Changed

- Gunicorn server now checks for port availability before starting

### Fixed

- The `covalent start` function now prints the correct port if the server is already running.

## [0.12.3] - 2021-12-14

### Added

- Covalent tutorial comparing quantum support vector machines with support vector machine algorithms implemented in qiskit and scikit-learn.

## [0.12.2] - 2021-12-16

### Fixed

- Now using `--daemon` in gunicorn to start the server, which was the original intention.

## [0.12.1] - 2021-12-16

### Fixed

- Removed finance references from docs
- Fixed some other small errors

### Removed

- Removed one of the failing how-to tests from the functional test suite

## [0.12.0] - 2021-12-16

### Added

- Web UI prototype

## [0.11.1] - 2021-12-14

### Added

- CLI command `covalent status` shows port information

### Fixed

- gunicorn management improved

## [0.11.0] - 2021-12-14

### Added

- Slack notifications for test status

## [0.10.4] - 2021-12-15

### Fixed

- Specifying a non-default results directory in a sub-lattice no longer causes a failure in lattice execution.

## [0.10.3] - 2021-12-14

### Added

- Functional tests for how-to's in documentation

### Changed

- Moved example script to a functional test in the pipeline
- Added a test flag to the CLI tool

## [0.10.2] - 2021-12-14

### Fixed

- Check that only `kwargs` without any default values in the workflow definition need to be passed in `lattice.draw(ax=ax, **kwargs)`.

### Added

- Function to check whether all the parameters without default values for a callable function has been passed added to shared utils.

## [0.10.1] - 2021-12-13

### Fixed

- Content and style fixes for getting started doc.

## [0.10.0] - 2021-12-12

### Changed

- Remove all imports from the `covalent` to the `covalent_dispatcher`, except for `_dispatch_serverless`
- Moved CLI into `covalent_dispatcher`
- Moved executors to `covalent` directory

## [0.9.1] - 2021-12-13

### Fixed

- Updated CONTRIBUTING to clarify docstring style.
- Fixed docstrings for `calculate_node` and `check_constraint_specific_sum`.

## [0.9.0] - 2021-12-10

### Added

- `prefix_separator` for separating non-executable node types from executable ones.

- `subscript_prefix`, `generator_prefix`, `sublattice_prefix`, `attr_prefix` for prefixes of subscripts, generators,
  sublattices, and attributes, when called on an electron and added to the transport graph.

- `exclude_from_postprocess` list of prefixes to denote those nodes which won't be used in post processing the workflow.

- `__int__()`, `__float__()`, `__complex__()` for converting a node to an integer, float, or complex to a value of 0 then handling those types in post processing.

- `__iter__()` generator added to Electron for supporting multiple return values from an electron execution.

- `__getattr__()` added to Electron for supporting attribute access on the node output.

- `__getitem__()` added to Electron for supporting subscripting on the node output.

- `electron_outputs` added as an attribute to lattice.

### Changed

- `electron_list_prefix`, `electron_dict_prefix`, `parameter_prefix` modified to reflect new way to assign prefixes to nodes.

- In `build_graph` instead of ignoring all exceptions, now the exception is shown alongwith the runtime error notifying that object manipulation should be avoided inside a lattice.

- `node_id` changed to `self.node_id` in Electron's `__call__()`.

- `parameter` type electrons now have the default metadata instead of empty dictionary.

- Instead of deserializing and checking whether a sublattice is there, now a `sublattice_prefix` is used to denote when a node is a sublattice.

- In `dispatcher_stack_test`, `test_dispatcher_flow` updated to indicate the new use of `parameter_prefix`.

### Fixed

- When an execution fails due to something happening in `run_workflow`, then result object's status is now failed and the object is saved alongwith throwing the appropriate exception.

## [0.8.5] - 2021-12-10

### Added

- Added tests for choosing specific executors inside electron initialization.
- Added test for choosing specific Conda environments inside electron initialization.

## [0.8.4] - 2021-12-10

### Changed

- Removed _shared_files directory and contents from covalent_dispatcher. Logging in covalent_dispatcher now uses the logger in covalent/_shared_files/logging.py.

## [0.8.3] - 2021-12-10

### Fixed

- Decorator symbols were added to the pseudo-code in the quantum chemistry tutorial.

## [0.8.2] - 2021-12-06

### Added

- Quantum chemistry tutorial.

## [0.8.1] - 2021-12-08

### Added

- Docstrings with typehints for covalent dispatcher functions added.

### Changed

- Replaced `node` to `node_id` in `electron.py`.

- Removed unnecessary `enumerate` in `covalent_dispatcher/_core/__init__.py`.

- Removed `get_node_device_mapping` function from `covalent_dispatcher/_core/__init__.py`
  and moved the definition to directly add the mapping to `workflow_schedule`.

- Replaced iterable length comparison for `executor_specific_exec_cmds` from `if len(executor_specific_exec_cmds) > 0`
  to `if executor_specific_exec_cmds`.

## [0.8.0] - 2021-12-03

### Added

- Executors can now accept the name of a Conda environment. If that environment exists, the operations of any electron using that executor are performed in that Conda environment.

## [0.7.6] - 2021-12-02

### Changed

- How to estimate lattice execution time has been renamed to How to query lattice execution time.
- Change result querying syntax in how-to guides from `lattice.get_result` to
  `covalent.get_result`.
- Choose random port for Dask dashboard address by setting `dashboard_address` to ':0' in
  `LocalCluster`.

## [0.7.5] - 2021-12-02

### Fixed

- "Default" executor plugins are included as part of the package upon install.

## [0.7.4] - 2021-12-02

### Fixed

- Upgraded dask to 2021.10.0 based on a vulnerability report

## [0.7.3] - 2021-12-02

### Added

- Transportable object tests
- Transport graph tests

### Changed

- Variable name node_num to node_id
- Variable name node_idx to node_id

### Fixed

- Transport graph `get_dependencies()` method return type was changed from Dict to List

## [0.7.2] - 2021-12-01

### Fixed

- Date handling in changelog validation

### Removed

- GitLab CI YAML

## [0.7.1] - 2021-12-02

### Added

- A new parameter to a node's result called `sublattice_result` is added.
  This will be of a `Result` type and will contain the result of that sublattice's
  execution. If a normal electron is executed, this will be `None`.

- In `_delete_result` function in `results_manager.py`, an empty results directory
  will now be deleted.

- Name of a sublattice node will also contain `(sublattice)`.

- Added `_dispatch_sync_serverless` which synchronously dispatches without a server
  and waits for a result to be returned. This is the method used to dispatch a sublattice.

- Test for sublatticing is added.

- How-to guide added for sublatticing explaining the new features.

### Changed

- Partially changed `draw` function in `lattice.py` to also draw the subgraph
  of the sublattice when drawing the main graph of the lattice. The change is
  incomplete as we intend to add this feature later.

- Instead of returning `plt`, `draw` now returns the `ax` object.

- `__call__` function in `lattice.py` now runs the lattice's function normally
  instead of dispatching it.

- `_run_task` function now checks whether current node is a sublattice and acts
  accordingly.

### Fixed

- Unnecessary lines to rename the node's name in `covalent_dispatcher/_core/__init__.py` are removed.

- `test_electron_takes_nested_iterables` test was being ignored due to a spelling mistake. Fixed and
  modified to follow the new pattern.

## [0.7.0] - 2021-12-01

### Added

- Electrons can now accept an executor object using the "backend" keyword argument. "backend" can still take a string naming the executor module.
- Electrons and lattices no longer have Slurm metadata associated with the executor, as that information should be contained in the executor object being used as an input argument.
- The "backend" keyword can still be a string specifying the executor module, but only if the executor doesn't need any metadata.
- Executor plugin classes are now directly available to covalent, eg: covalent.executor.LocalExecutor().

## [0.6.7] - 2021-12-01

### Added

- Docstrings without examples for all the functions in core covalent.
- Typehints in those functions as well.
- Used `typing.TYPE_CHECKING` to prevent cyclic imports when writing typehints.

### Changed

- `convert_to_lattice_function` renamed to `convert_to_lattice_function_call`.
- Context managers now raise a `ValueError` instead of a generic `Exception`.

## [0.6.6] - 2021-11-30

### Fixed

- Fixed the version used in the documentation
- Fixed the badge URLs to prevent caching

## [0.6.5] - 2021-11-30

### Fixed

- Broken how-to links

### Removed

- Redundant lines from .gitignore
- *.ipynb from .gitignore

## [0.6.4] - 2021-11-30

### Added

- How-to guides for workflow orchestration.
  - How to construct an electron
  - How to construct a lattice
  - How to add an electron to lattice
  - How to visualize the lattice
  - How to add constraints to lattices
- How-to guides for workflow and subtask execution.
  - How to execute individual electrons
  - How to execute a lattice
  - How to execute multiple lattices
- How-to guides for status querying.
  - How to query electron execution status
  - How to query lattice execution status
  - How to query lattice execution time
- How-to guides for results collection
  - How to query electron execution results
  - How to query lattice execution results
  - How to query multiple lattice execution results
- Str method for the results object.

### Fixed

- Saving the electron execution status when the subtask is running.

## [0.6.3] - 2021-11-29

### Removed

- JWT token requirement.
- Covalent dispatcher login requirement.
- Update covalent login reference in README.md.
- Changed the default dispatcher server port from 5000 to 47007.

## [0.6.2] - 2021-11-28

### Added

- Github action for tests and coverage
- Badges for tests and coverage
- If tests pass then develop is pushed to master
- Add release action which tags and creates a release for minor version upgrades
- Add badges action which runs linter, and upload badges for version, linter score, and platform
- Add publish action (and badge) which builds a Docker image and uploads it to the AWS ECR

## [0.6.1] - 2021-11-27

### Added

- Github action which checks version increment and changelog entry

## [0.6.0] - 2021-11-26

### Added

- New Covalent RTD theme
- sphinx extension sphinx-click for CLI RTD
- Sections in RTD
- init.py in both covalent-dispatcher logger module and cli module for it to be importable in sphinx

### Changed

- docutils version that was conflicting with sphinx

### Removed

- Old aq-theme

## [0.5.1] - 2021-11-25

### Added

- Integration tests combining both covalent and covalent-dispatcher modules to test that
  lattice workflow are properly planned and executed.
- Integration tests for the covalent-dispatcher init module.
- pytest-asyncio added to requirements.

## [0.5.0] - 2021-11-23

### Added

- Results manager file to get results from a file, delete a result, and redispatch a result object.
- Results can also be awaited to only return a result if it has either been completed or failed.
- Results class which is used to store the results with all the information needed to be used again along with saving the results to a file functionality.
- A result object will be a mercurial object which will be updated by the dispatcher and saved to a file throughout the dispatching and execution parts.
- Direct manipulation of the transport graph inside a result object takes place.
- Utility to convert a function definition string to a function and vice-versa.
- Status class to denote the status of a result object and of each node execution in the transport graph.
- Start and end times are now also stored for each node execution as well as for the whole dispatch.
- Logging of `stdout` and `stderr` can be done by passing in the `log_stdout`, `log_stderr` named metadata respectively while dispatching.
- In order to get the result of a certain dispatch, the `dispatch_id`, the `results_dir`, and the `wait` parameter can be passed in. If everything is default, then only the dispatch id is required, waiting will not be done, and the result directory will be in the current working directory with folder name as `results/` inside which every new dispatch will have a new folder named according to their respective dispatch ids, containing:
  - `result.pkl` - (Cloud)pickled result object.
  - `result_info.yaml` - yaml file with high level information about the result and its execution.
  - `dispatch_source.py` - python file generated, containing the original function definitions of lattice and electrons which can be used to dispatch again.

### Changed

- `logfile` named metadata is now `slurm_logfile`.
- Instead of using `jsonpickle`, `cloudpickle` is being used everywhere to maintain consistency.
- `to_json` function uses `json` instead of `jsonpickle` now in electron and lattice definitions.
- `post_processing` moved to the dispatcher, so the dispatcher will now store a finished execution result in the results folder as specified by the user with no requirement of post processing it from the client/user side.
- `run_task` function in dispatcher modified to check if a node has completed execution and return it if it has, else continue its execution. This also takes care of cases if the server has been closed mid execution, then it can be started again from the last saved state, and the user won't have to wait for the whole execution.
- Instead of passing in the transport graph and dispatch id everywhere, the result object is being passed around, except for the `asyncio` part where the dispatch id and results directory is being passed which afterwards lets the core dispatcher know where to get the result object from and operate on it.
- Getting result of parent node executions of the graph, is now being done using the result object's graph. Storing of each execution's result is also done there.
- Tests updated to reflect the changes made. They are also being run in a serverless manner.

### Removed

- `LatticeResult` class removed.
- `jsonpickle` requirement removed.
- `WorkflowExecutionResult`, `TaskExecutionResult`, and `ExecutionError` singleton classes removed.

### Fixed

- Commented out the `jwt_required()` part in `covalent-dispatcher/_service/app.py`, may be removed in later iterations.
- Dispatcher server will now return the error message in the response of getting result if it fails instead of sending every result ever as a response.

## [0.4.3] - 2021-11-23

### Added

- Added a note in Known Issues regarding port conflict warning.

## [0.4.2] - 2021-11-24

### Added

- Added badges to README.md

## [0.4.1] - 2021-11-23

### Changed

- Removed old coverage badge and fixed the badge URL

## [0.4.0] - 2021-11-23

### Added

- Codecov integrations and badge

### Fixed

- Detached pipelines no longer created

## [0.3.0] - 2021-11-23

### Added

- Wrote a Code of Conduct based on <https://www.contributor-covenant.org/>
- Added installation and environment setup details in CONTRIBUTING
- Added Known Issues section to README

## [0.2.0] - 2021-11-22

### Changed

- Removed non-open-source executors from Covalent. The local SLURM executor is now
- a separate repo. Executors are now plugins.

## [0.1.0] - 2021-11-19

### Added

- Pythonic CLI tool. Install the package and run `covalent --help` for a usage description.
- Login and logout functionality.
- Executor registration/deregistration skeleton code.
- Dispatcher service start, stop, status, and restart.

### Changed

- JWT token is stored to file instead of in an environment variable.
- The Dask client attempts to connect to an existing server.

### Removed

- Removed the Bash CLI tool.

### Fixed

- Version assignment in the covalent init file.

## [0.0.3] - 2021-11-17

### Fixed

- Fixed the Dockerfile so that it runs the dispatcher server from the covalent repo.

## [0.0.2] - 2021-11-15

### Changed

- Single line change in ci script so that it doesn't exit after validating the version.
- Using `rules` in `pytest` so that the behavior in test stage is consistent.

## [0.0.1] - 2021-11-15

### Added

- CHANGELOG.md to track changes (this file).
- Semantic versioning in VERSION.
- CI pipeline job to enforce versioning.<|MERGE_RESOLUTION|>--- conflicted
+++ resolved
@@ -27,11 +27,8 @@
 - Added ability to hide post-processing electrons on the UI.
 - Added prettify of names for the graph screen on the UI.
 - Ability to specify a `workdir` for `local` and `dask` executors along with `create_unique_workdir` option for each electron / node.
-<<<<<<< HEAD
 - Heartbeat file is created and updated when the server is running
-=======
 - Added `SQLiteTrigger` class to the `triggers` module.
->>>>>>> d9dadaf8
 
 ### Removed
 
