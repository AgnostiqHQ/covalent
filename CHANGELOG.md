--- conflicted
+++ resolved
@@ -7,17 +7,7 @@
 
 ## [UNRELEASED]
 
-<<<<<<< HEAD
-### Docs
-
-- Re-structured the docs
-- Adding the RTD for the `AWSBatchExecutor`
-- Adding RTD for the `ECSExecutor`
-
-## [0.170.1] - 2022-08-09
-=======
 ## [0.177.0] - 2022-08-11
->>>>>>> d7daa861
 
 ### Authors
 
