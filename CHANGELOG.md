# Changelog

All notable changes to this project will be documented in this file.

The format is based on [Keep a Changelog](https://keepachangelog.com/en/1.0.0/),
and this project adheres to [Semantic Versioning](https://semver.org/spec/v2.0.0.html).

## [UNRELEASED]

<<<<<<< HEAD
### Added

- Workflow redispatching functionality.
=======
### Removed

- Slurm executor reference from qaoa tutorial since it's not compatible with conda env at the moment.

### Fixed

- Braket pip installation instructions.
>>>>>>> cacec765

## [0.213.2-rc.0] - 2023-01-21

### Authors

- Will Cunningham <wjcunningham7@users.noreply.github.com>


### Fixed

- Removing the entrypoint for SDK-only install
- Updating client requirements to match server versions

## [0.213.1-rc.0] - 2023-01-20

### Authors

- Faiyaz Hasan <faiyaz@agnostiq.ai>
- Alejandro Esquivel <ae@alejandro.ltd>
- dwelsch-esi <116022979+dwelsch-esi@users.noreply.github.com>


### Fixed

- Load plugins only when COVALENT_PLUGIN_LOAD environment variable has been set to a Truthy value.

### Docs
- Published Self-Deployment Guide

## [0.213.0-rc.0] - 2023-01-18

### Authors

- dwelsch-esi <116022979+dwelsch-esi@users.noreply.github.com>
- Co-authored-by: dwelsch-memverge <david.welsch@memverge.com>
- Co-authored-by: pre-commit-ci[bot] <66853113+pre-commit-ci[bot]@users.noreply.github.com>
- Sankalp Sanand <sankalp@agnostiq.ai>
- Co-authored-by: kessler-frost <ssanand@hawk.iit.edu>
- Co-authored-by: Faiyaz Hasan <faiyaz@agnostiq.ai>
- Co-authored-by: Casey Jao <casey@agnostiq.ai>
- Co-authored-by: Santosh kumar <29346072+santoshkumarradha@users.noreply.github.com>
- Co-authored-by: Will Cunningham <wjcunningham7@gmail.com>
- Will Cunningham <wjcunningham7@users.noreply.github.com>
- Co-authored-by: Alejandro Esquivel <ae@alejandro.ltd>


### Fixed

- MNIST tutorial now shows non-Null outputs and the classifier training log image has been updated.
- Minor changes to tutorials: autoencoder, quantum and classical svm, ensemble classification, iris classification with Pennylane, quantum chemistry, DNN tutorial, qaoa, spacetime tutorial etc.
- The range of `networkx` versions in requirements.txt weren't compatible with each other, thus it is pinned to `2.8.6` now
- SDK-only sdist and installation should now work as expected, not packaging the server

### Added

- Added `dispatcher_addr` argument to `ct.get_result` similar to `ct.dispatch` so that it doesn't always fallback to using the default configured address

### Tests

- Updated `_get_result_from_dispatcher` test to verify whether using a link directly works or not

### Docs
- Revised UI reference. Added Settings page documentation.
- Added broken UI links in README

## [0.212.1-rc.0] - 2023-01-14

### Authors

- Casey Jao <casey@agnostiq.ai>


### Fixed

- Fixed naming of collection nodes (was breaking postprocessing)
- Restored compatibility with stable release of AWS executors


## [0.212.0-rc.0] - 2023-01-13

### Authors

- Prasanna Venkatesh <54540812+Prasy12@users.noreply.github.com>
- Co-authored-by: kamalesh.suresh <kamalesh.suresh@psiog.com>
- Co-authored-by: Amalan Jenicious F <amalan.jenicious@psiog.com>
- Co-authored-by: Alejandro Esquivel <ae@alejandro.ltd>


### Added

- Front-end pending unit tests for the GUI.

## [0.211.1-rc.0] - 2023-01-12

### Authors

- Prasanna Venkatesh <54540812+Prasy12@users.noreply.github.com>
- Co-authored-by: Aravind-psiog <aravind.prabaharan@psiog.com>
- Co-authored-by: ArunPsiog <arun.mukesh@psiog.com>
- Co-authored-by: Alejandro Esquivel <ae@alejandro.ltd>

### Fixed

- Optimization of logs on the GUI for large log file sizes.
- Fixed UI pagination not working for more than 11 pages
- Runtime field counting down for select running dispatches

## [0.211.0-rc.0] - 2023-01-10

### Authors

- Alejandro Esquivel <ae@alejandro.ltd>


### Changed
- Changed decode-uri-component package version on webapp yarn-lock file.
- Changed json5 package version on webapp yarn-lock file.

## [0.210.0-rc.0] - 2023-01-05

### Authors

- Alejandro Esquivel <ae@alejandro.ltd>


### Changed

- Reverted nightly frequency back to once a day

### Docs

- Updated compatibility matrix

## [0.209.1-rc.0] - 2022-12-15

### Authors

- Alejandro Esquivel <ae@alejandro.ltd>
- dwelsch-esi <116022979+dwelsch-esi@users.noreply.github.com>
- Co-authored-by: dwelsch-memverge <david.welsch@memverge.com>
- Co-authored-by: Santosh kumar <29346072+santoshkumarradha@users.noreply.github.com>
- Co-authored-by: pre-commit-ci[bot] <66853113+pre-commit-ci[bot]@users.noreply.github.com>
- Co-authored-by: santoshkumarradha <santosh@agnostiq.ai>
- RaviPsiog <111348352+RaviPsiog@users.noreply.github.com>
- Co-authored-by: RaviPsiog <ravieja.gurram@psiog.com>
- Co-authored-by: Faiyaz Hasan <faiyaz@agnostiq.ai>
- Casey Jao <casey@agnostiq.ai>
- Co-authored-by: Will Cunningham <wjcunningham7@users.noreply.github.com>
- Prasanna Venkatesh <54540812+Prasy12@users.noreply.github.com>
- Ara Ghukasyan <38226926+araghukas@users.noreply.github.com>
- Venkat Bala <15014089+venkatBala@users.noreply.github.com>
- Co-authored-by: Venkat Bala <venkat@agnostiq.ai>


### Fixed

- Removed merge conflict symbols in changelog

## [0.209.0-rc.0] - 2022-12-15

### Authors

- Alejandro Esquivel <ae@alejandro.ltd>
- dwelsch-esi <116022979+dwelsch-esi@users.noreply.github.com>
- Co-authored-by: dwelsch-memverge <david.welsch@memverge.com>
- Co-authored-by: Santosh kumar <29346072+santoshkumarradha@users.noreply.github.com>
- Co-authored-by: pre-commit-ci[bot] <66853113+pre-commit-ci[bot]@users.noreply.github.com>
- Co-authored-by: santoshkumarradha <santosh@agnostiq.ai>
- RaviPsiog <111348352+RaviPsiog@users.noreply.github.com>
- Co-authored-by: RaviPsiog <ravieja.gurram@psiog.com>
- Co-authored-by: Faiyaz Hasan <faiyaz@agnostiq.ai>
- Casey Jao <casey@agnostiq.ai>
- Co-authored-by: Will Cunningham <wjcunningham7@users.noreply.github.com>
- Prasanna Venkatesh <54540812+Prasy12@users.noreply.github.com>
- Ara Ghukasyan <38226926+araghukas@users.noreply.github.com>
- Venkat Bala <15014089+venkatBala@users.noreply.github.com>
- Co-authored-by: Venkat Bala <venkat@agnostiq.ai>


### Added

- Adding support for PostgresQL DB backend
- Added check for `COVALENT_DATABASE_URL`, if exists connect sqlalchemy engine using that
- Adding `COVALENT_DATABASE_USER` and `COVALENT_DATABASE_PASSWORD` environment variables
- Adding `COVALENT_DATABASE_HOSTNAME` and `COVALENT_DATABASE_PORT` environment variables for easy configuration

### Changed

- Updated `requirements.txt` to include `pyscopg2`
- Refactored execution.py into loosely coupled modular pieces

### Fixed

- Build graph now sets all unset lattice constraints from defaults
- Fixed all failing functional tests
- Fixed local executor tests on MacOS by adding ProcessPoolExecutor

### Changed

- Updated `directory` like default environment variable paths to avoid creating redundant nested directories when self-hosting

### Docs

- Adding `Deployment` section for self-hosting guide

### Docs

- Rewrote Concepts section in docs
- Split Concepts into API, server, and UI sections
- Added new examples and graphics for Concepts

### Fixed

- Respecting specified AWS profile & region in remote executed S3 file transfers, defaulting to env vars of execution backend

### Added

- Added `TaskRuntimeError` exception for executor plugin implementations to signal to Covalent that a task raised an
  unhandled exception while running in the executor backend.
- Added environment variable for a remote database backend
- Added support for mysql and postgresql

### Changed

- Docs for Covalent's Slurm plugin updated with explanation for optional `srun` parameters.
- Electron errors are segregated by type; task runtime errors are
  stored in `stderr` while the `error` attribute of a node is reserved
  for exceptions raised by Covalent itself.
- When tasks fail in a workflow, the Lattice ErrorCard in the UI summarizes the failed tasks.

### Fixed

- Electrons will inherit the lattice executors.
- Sublattices inherit the parent lattice executor.
- When several electrons are running concurrently, their stdout and stderr are stored in the correct graph nodes.
- Electron errors now appear in the Electron ErrorCard when one clicks on a failed task in the UI.
- When an electron raises an exception during execution, the local and dask executors now try to recover any output that was already
  written.
- Fixed functional tests.
- Added `requirements-client.txt` to MANIFEST file
- Respecting specified AWS profile & region in remote executed S3 file transfers, defaulting to env vars of execution backend
- Fixed local executor tests on MacOS (second attempt)
- The `initialize_results_dir` method attempts to use an environment variable instead of the results directory in the payload
- Modified certain sqlalchemy commands for postgres compatibility
- Removed references to results_dir in the payload

### Docs


- Added DNN tutorial
- Updated AWS Plugins install instructions
- Updated AWS Plugins documentation (minor fixes)
- Rewrote intro material in README.
- Changed "Citation" in the README.
- Renamed "Release Notes" to "What's New?" in the README. Updated What's New with a description of the newest GUI functionality.
- Added "Quick Start" guide.
- Updated and reorganized doc landing page.
- Rewrote "Getting Started" page.
- Broke out "Installing from Source" instructions to separate page.
- Corrected some API class names in headers.
- Added an executors-and-UI graphic.
- Adding `Deployment` section for self-hosting guide


## [0.208.0-rc.0] - 2022-11-05

### Authors

- Faiyaz Hasan <faiyaz@agnostiq.ai>
- Casey Jao <casey@agnostiq.ai>
- Alejandro Esquivel <ae@alejandro.ltd>

### Operations

- Reverted nightly schedule back to daily at 4:00am
- Added Alejandro to PAUL_BLART group to allow trigerring of releases

### Added

- Support for transferring the contents of folders to and from S3 buckets using the file transfer module.

### Docs

- Rewrote intro material in README.
- Changed "Citation" in the README.
- Renamed "Release Notes" to "What's New?" in the README. Updated What's New with a description of the newest GUI functionality.

### Fixed

- Folder transfer unit test.
- Folder transfer download bug
- Result objects now print correctly when nodes fail

### Changed

- Width of lattice name column on dispatch list GUI.
- Optimzing larger graphs for better performance.

## [0.207.0-rc.0] - 2022-10-26

### Authors

- Alejandro Esquivel <ae@alejandro.ltd>
- Co-authored-by: pre-commit-ci[bot] <66853113+pre-commit-ci[bot]@users.noreply.github.com>


### Changed

- Running migrations automatically if none have run in the past (fresh installs, after purging)

## [0.206.0-rc.0] - 2022-10-26

### Authors

- Akalanka <8133713+boneyag@users.noreply.github.com>
- Co-authored-by: Will Cunningham <wjcunningham7@users.noreply.github.com>
- Co-authored-by: Scott Wyman Neagle <scott@agnostiq.ai>
- Scott Wyman Neagle <wymnea@protonmail.com>
- Co-authored-by: Will Cunningham <wjcunningham7@gmail.com>
- Co-authored-by: Alejandro Esquivel <ae@alejandro.ltd>
- Co-authored-by: Faiyaz Hasan <faiyaz@agnostiq.ai>
- Casey Jao <casey@agnostiq.ai>
- Venkat Bala <15014089+venkatBala@users.noreply.github.com>


### Docs

- Updated AWS Lambda executor docs to address conflict with using public ecr registries

### Docs

- Fixed missing RTD content under API section for covalent, cli, leptons, deps, data transfer

### Fixed

- Enabling logging by default
- Removed debugging output
- Clarify cli output when `covalent db migrate` needs to be run

### Changed

- Single line call to join instead of a for loop
- Updated black, mirrors-prettier, and detect-secrets in pre-commit hooks

### Operations

- Updated hotfix logic to run on a merge to a release branch
- CodeQL workflow uses a test matrix to scan all repos in the Covalent ecosystem

## [0.205.0-rc.0] - 2022-10-19

### Authors

- Alejandro Esquivel <ae@alejandro.ltd>
- Venkat Bala <15014089+venkatBala@users.noreply.github.com>
- Casey Jao <casey@agnostiq.ai>


### Changed

- Made `root_dispatch_id` nullable to circumvent migration issues with sqlite in certain platforms

### Operations

- Updated all CI Slack alerts to all go to the #covalent-ci channel

### Fixed

- Rendering newlines in ErrorCard on the UI for displaying error stacktraces
- VERSION incrementing logic in changelog
- Fixed v11 migration to use render as batch to make DROP operations compatible with sqlite

## [0.204.1-rc.0] - 2022-10-18

### Authors

- Alejandro Esquivel <ae@alejandro.ltd>
- Venkat Bala <15014089+venkatBala@users.noreply.github.com>
- Casey Jao <casey@agnostiq.ai>


### Fixed

- `covalent restart` honors the `sdk.no_cluster` setting

### Docs

- Updated RTD with details about the new AWS lambda executor interface

### Operations

- Removed PAUL_BLART check on build sdist step in release.yml
- Consolidated pre & stable build into one step in release.yml

## [0.204.0-rc.0] - 2022-10-17

### Authors

- Alejandro Esquivel <ae@alejandro.ltd>
- Prasanna Venkatesh <54540812+Prasy12@users.noreply.github.com>
- Co-authored-by: Aravind-psiog <aravind.prabaharan@psiog.com>
- Co-authored-by: Manjunath PV <manjunath.poilath@psiog.com>
- Co-authored-by: pre-commit-ci[bot] <66853113+pre-commit-ci[bot]@users.noreply.github.com>
- Co-authored-by: RaviPsiog <raviteja.gurram@psiog.com>
- Co-authored-by: RaviPsiog <ravieja.gurram@psiog.com>
- Aravind <100823292+Aravind-psiog@users.noreply.github.com>
- Co-authored-by: Prasy12 <prasanna.venkatesh@psiog.com>


### Operations

- Fixing the validate distribution step given changes in -rc0 suffix to version

### Added

- RTD for User Interface
- Minor GUI fixes

### Fixed

- Re-applying default executor fix post config file reunification

## [0.203.0-rc.0] - 2022-10-14

### Authors

- Prasanna Venkatesh <54540812+Prasy12@users.noreply.github.com>
- Co-authored-by: Aravind-psiog <aravind.prabaharan@psiog.com>
- Co-authored-by: kamalesh.suresh <kamalesh.suresh@psiog.com>
- Co-authored-by: pre-commit-ci[bot] <66853113+pre-commit-ci[bot]@users.noreply.github.com>
- Casey Jao <casey@agnostiq.ai>
- Scott Wyman Neagle <wymnea@protonmail.com>
- Co-authored-by: Scott Wyman Neagle <scott@agnostiq.ai>
- Co-authored-by: Alejandro Esquivel <ae@alejandro.ltd>
- Will Cunningham <wjcunningham7@users.noreply.github.com>
- Will Cunningham <wjcunningham7@gmail.com>


### Added

- Ability to use terminal on the GUI.

### Fixed

- Exceptions when instantiating executors are handled
- Covalent start now waits for the server to settle before returning

### Operations

- updated hotfix logic to run on a merge to a release branch
- Fixing js github actions dist by re-building from develop
- Fixing syntax in describe action & compiled action manually

## [0.202.0] - 2022-10-11

### Authors

- Prasanna Venkatesh <54540812+Prasy12@users.noreply.github.com>
- Co-authored-by: ArunPsiog <arun.mukesh@psiog.com>
- Co-authored-by: kamalesh.suresh <kamalesh.suresh@psiog.com>
- Co-authored-by: Amalan Jenicious F <amalan.jenicious@psiog.com>
- Co-authored-by: Alejandro Esquivel <ae@alejandro.ltd>
- Casey Jao <casey@agnostiq.ai>


### Added

- Ability to view sublattices list as part of the main lattice
- Ability to view subalattices graph as part of main lattice


### Fixed

- Electron dependencies are no longer written twice to the DB during a workflow

## [0.201.0] - 2022-10-09

### Authors

- Venkat Bala <15014089+venkatBala@users.noreply.github.com>
- Will Cunningham <wjcunningham7@users.noreply.github.com>
- Co-authored-by: Scott Wyman Neagle <scott@agnostiq.ai>
- Co-authored-by: Alejandro Esquivel <ae@alejandro.ltd>
- Aravind <100823292+Aravind-psiog@users.noreply.github.com>
- Co-authored-by: Amalan Jenicious F <amalan.jenicious@psiog.com>
- Co-authored-by: kamalesh.suresh <kamalesh.suresh@psiog.com>
- Co-authored-by: Prasy12 <prasanna.venkatesh@psiog.com>
- Co-authored-by: ArunPsiog <arun.mukesh@psiog.com>
- Co-authored-by: pre-commit-ci[bot] <66853113+pre-commit-ci[bot]@users.noreply.github.com>
- Co-authored-by: Casey Jao <casey@agnostiq.ai>
- Co-authored-by: Will Cunningham <wjcunningham7@gmail.com>
- Okechukwu  Emmanuel Ochia <okechukwu@agnostiq.ai>
- Scott Wyman Neagle <wymnea@protonmail.com>


### Docs

- Added AWS Plugins RTD page

### Fixed

- Updated import statements in alembic `env.py` file to refer to updated location of `DataStore` class
- Imports in entry_point

### Docs

- Fixed the docstring for `get_node_error`

### Changed

- move `upsert_lattice_data()` to dispatcher
- move `upsert_electron_data()` to dispatcher
- move `insert_electron_dependency_data()` to dispatcher
- move `persist()` to dispatcher
- move `get_unique_id()` to dispatcher
- move `initialize_result_object()` to dispatcher

### Removed

- `get_node_value` from `Result`

### Tests

- Updated more functional tests

## [0.200.0] - 2022-10-05

### Authors

- Venkat Bala <15014089+venkatBala@users.noreply.github.com>
- Scott Wyman Neagle <scott@agnostiq.ai>
- Co-authored-by: Faiyaz Hasan <faiyaz@agnostiq.ai>
- Co-authored-by: Will Cunningham <wjcunningham7@gmail.com>
- Will Cunningham <wjcunningham7@users.noreply.github.com>
- Co-authored-by: Alejandro Esquivel <ae@alejandro.ltd>
- Co-authored-by: pre-commit-ci[bot] <66853113+pre-commit-ci[bot]@users.noreply.github.com>
- Aravind <100823292+Aravind-psiog@users.noreply.github.com>
- Co-authored-by: Amalan Jenicious F <amalan.jenicious@psiog.com>
- Co-authored-by: kamalesh.suresh <kamalesh.suresh@psiog.com>
- Co-authored-by: Prasy12 <prasanna.venkatesh@psiog.com>
- Co-authored-by: ArunPsiog <arun.mukesh@psiog.com>
- Co-authored-by: Casey Jao <casey@agnostiq.ai>
- Okechukwu  Emmanuel Ochia <okechukwu@agnostiq.ai>


## Docs

- Updated ECS Executor RTD with config & cloud resources table

### Added

- Ability to view the configuration file on the GUI as settings
- Ability to copy python objects for inputs and results for lattice and electrons

### Fixed

- Minor GUI bugs and improvements

### Docs

- Updated Lambda Executor RTD with config & cloud resources table
- Updated EC2, Braket, and Batch AWS Executors RTD with config & cloud resources table

### Operations

- Fixed syntax issues in `nightly.yml`
- Add `repository` arg to checkout in `version`
- fix `octokit` request action route, update env token
- create stable versions for stable releases
- add `fetch-depth: 0` to fetch entire history
- fix regex for matching version
- add `persist-credentials: false` in nightly
- Update `nightly` schedule to midnight EST
- Added CI for Ubuntu 22.04 / Python 3.8, 3.9
- Added CI for Centos 7 / Python 3.9
- Added experimental CI for Debian 11 / Python 3.11rc2
- Renamed Ubuntu images to Debian for accuracy
- Adding boilerplate workflow
- Syntax fixes in release.yml
- Verbose failure messages in boilerplate workflow
- Change license.yml to pip-license-checker action

## [0.199.0] - 2022-09-29

### Authors

- Venkat Bala <15014089+venkatBala@users.noreply.github.com>
- Co-authored-by: Will Cunningham <wjcunningham7@gmail.com>
- Co-authored-by: Scott Wyman Neagle <scott@agnostiq.ai>
- Will Cunningham <wjcunningham7@users.noreply.github.com>
- Sankalp Sanand <sankalp@agnostiq.ai>
- Casey Jao <casey@agnostiq.ai>
- Prasanna Venkatesh <54540812+Prasy12@users.noreply.github.com>
- Co-authored-by: Manjunath PV <manjunath.poilath@psiog.com>
- Co-authored-by: kamalesh.suresh <kamalesh.suresh@psiog.com>
- Co-authored-by: ArunPsiog <arun.mukesh@psiog.com>
- Co-authored-by: RaviPsiog <raviteja.gurram@psiog.com>
- Co-authored-by: pre-commit-ci[bot] <66853113+pre-commit-ci[bot]@users.noreply.github.com>
- Co-authored-by: Faiyaz Hasan <faiyaz@agnostiq.ai>
- Co-authored-by: Alejandro Esquivel <ae@alejandro.ltd>

### Tests

- Fixed `asserts` in stress tests
- Added unit tests for `defaults.py`
- Updated `test_sync()` to match the new function signature.

### Added

- `requirements-client.txt` file added.
- Logs tab on the GUI which displays the covalent logs and also the ability to download the log file.
- Missing copyrights to the file transfer module.

### Fixed

- Config file is now locked during reads and writes to mitigate concurrency issues
- In `defaults.py/get_default_executor`, condition to return `local` or `dask` is now fixed
- Strip "/" from the S3 bucket download "from file path" and the upload "to file path"
- Correctly return stderr in get_node_result

### Changed

- Installation requirements are now split into client side and server side requirements' files.
- `setup.py` modified to install client side requirements only, if `COVALENT_SDK_ONLY` environment variable is present and `True`.
- Updated `requirements.txt` and `tests/requirements.txt`
- Updated `nbconvert` by dependabot
- Split the `ConfigManager` into `Client` and `Server` components
- Update the `set/get/update` config methods to distinguish between the client and server parts
- `get_all_node_results()` uses in memory `Result` instead of DB
- `get_all_node_outputs()` uses in memory Result instead of DB

### Removed

- The DB dependency in `sync()`
- The ability for `sync()` to wait for all dispatches.

### Docs

- Fixed a notebook which was not rendering

### Operations

- Updating all references to local workflows
- Adding `nightly.yml` workflow for nightly CI
- Updated triggers to `tests` and `changelog` workflows
- Enhanced pre-release workflows
- `codecov` passthrough jobs added for when tests are not run
- Tests are run on one platform on pushes to `develop` to keep codecov reports accurate
- Test matrix source triggers changed from `workflow_call` to `schedule` since contexts are inherited
- Removed badges workflow; version badge is now generated using the latest pre-release tag
- Removed unused `push_to_s3` workflow
- Workflows authenticate to AWS using OIDC with specific roles
- Only the recommended platform is tested on pull requests
- Update check blocks to assert the `workflow_call` event type is replaced with `schedule`
- Create a hotfix when pushing to a release branch
- Update nightly trigger to `hourly` for testing
- Update `changelog` action token to `COVALENT_OPS_BOT_TOKEN`
- Remove `benchmark` workflow from `nightly` schedule
- Removed payload dependency from changelog action so it can run on a schedule
- Remove `benchmark` workflow from `nightly` schedule

## [0.198.0] - 2022-09-14

### Authors

- Scott Wyman Neagle <scott@agnostiq.ai>
- Co-authored-by: Will Cunningham <wjcunningham7@gmail.com>


### Operations

- Fix `release.yml` workflow
- Adding a step in `release.yml/docker` job to trigger the AWS executor base image build in the remote repo `covalent-aws-plugins`
- Pass all the necessary inputs for the triggered workflow as part of the HTTP POST request body
- Added MacOS 12 to test matrix


### Changed

- Skipping stalling `dask_executor` functional test
- Database is initialized in `covalent_ui/app.py` instead of in the CLI's `start` method in order to support management via `start-stop-daemon`.
- Convert `COVALENT_SVC_PORT` to `int` when parsing env var
- Skipping stalling `dask_executor` functional test

### Added

- Modified `_DEFAULT_CONSTRAINT_VALUES` to a dataclass called `DefaultMetadataValues`, it is still used as a dictionary everywhere (named `DEFAULT_METADATA_VALUES` instead) but in an object-like manner.
- Modified `_DEFAULT_CONFIG` to also be a dataclass called `DefaultConfig`, which is initialized whenever needed and used like a dictionary (named `DEFAULT_CONFIG`).
- `ConfigManager` is now thread safe since it is initialized whenever needed instead of one object being accessed by multiple processes/threads leading to corruption of the config file.
- Using `contextlib.supress` to ignore `psutil.NoSuchProcess` errors instead of `try/except` with `pass`.
- Filter workflow dispatches by status on the GUI.
- Delete all workflow dispatches present in the database from the GUI and add filter level deletion of workflow dispatches as well.
- Theme changes as part of latest wireframe.
- Factory functions to generate configurations and default metadata at the time when required. This is because certain values like default executors are only determined when the covalent server starts.
- Respecting the configuration options like default executor, no. of workers, developer mode, etc. when restarting the server.
- Unit tests for `remote_executor.py`
- Added alembic migrations script for DB schema v12
- Environment variables added to `defaults.py` in order to support system services
- Covalent OpenRC init script added

### Removed

- Deprecated `_DEFAULT_CONSTRAINTS_DEPRECATED` removed.
- Confusing `click` argument `no-cluster` instead of flag `--no-cluster` removed; this was also partially responsible for unexpected behaviour with using `no-cluster` option when starting covalent.

### Operations

- Fixed a bug in changelog.yml caused by passing a large list of commits as a var

### Tests

- Updated tests to reflect above changes.
- Updated more tests to DB schema v12
- Improved DB mocking in dispatcher tests

### Fixed

- Removed inheritance of `call_before` metadata related to file transfers from parent electron to collected nodes.
- Executor instances at runtime no longer inadvertently modify
  transport graph nodes when modifying their attributes.
- Syntax error in `tests.yml`

### Docs

- Updated AWS Lambda plugin rtd with mention to its limitations.
- Updated RTD concepts and tutorials to reflect new UI.

## [0.197.0] - 2022-09-08

### Authors

- Will Cunningham <wjcunningham7@users.noreply.github.com>
- Co-authored-by: Scott Wyman Neagle <scott@agnostiq.ai>
- Alejandro Esquivel <ae@alejandro.ltd>
- Co-authored-by: Will Cunningham <wjcunningham7@gmail.com>
- Aravind-psiog <100823292+Aravind-psiog@users.noreply.github.com>
- Faiyaz Hasan <faiyaz@agnostiq.ai>
- Co-authored-by: Venkat Bala <venkat@agnostiq.ai>
- Prasanna Venkatesh <54540812+Prasy12@users.noreply.github.com>
- Co-authored-by: Amalan Jenicious F <amalan.jenicious@psiog.com>
- Okechukwu  Emmanuel Ochia <okechukwu@agnostiq.ai>
- Co-authored-by: pre-commit-ci[bot] <66853113+pre-commit-ci[bot]@users.noreply.github.com>
- Casey Jao <casey@agnostiq.ai>


### Fixed

- Fixed missing lattice and result object attributes after rehydrating from datastore.

### Changed

- Implemented v12 of the DB schema

### Tests

- Enhanced DB tests to check faithfulness of persist and rehydrate operations

### Docs
- Update user interface docs for filter and delete features.
- Added credential management page

## [0.196.0] - 2022-09-07

### Authors

- Will Cunningham <wjcunningham7@users.noreply.github.com>
- Co-authored-by: Scott Wyman Neagle <scott@agnostiq.ai>
- Alejandro Esquivel <ae@alejandro.ltd>
- Co-authored-by: Will Cunningham <wjcunningham7@gmail.com>
- Aravind-psiog <100823292+Aravind-psiog@users.noreply.github.com>
- Faiyaz Hasan <faiyaz@agnostiq.ai>
- Co-authored-by: Venkat Bala <venkat@agnostiq.ai>
- Prasanna Venkatesh <54540812+Prasy12@users.noreply.github.com>
- Co-authored-by: Amalan Jenicious F <amalan.jenicious@psiog.com>
- Okechukwu  Emmanuel Ochia <okechukwu@agnostiq.ai>
- Co-authored-by: pre-commit-ci[bot] <66853113+pre-commit-ci[bot]@users.noreply.github.com>
- Casey Jao <casey@agnostiq.ai>


### Changed

- Sublattices are now run completely internally, without any HTTP calls.
- Lattice-level metadata is persisted atomically for sublattices.

## [0.195.0] - 2022-09-06

### Authors

- Will Cunningham <wjcunningham7@users.noreply.github.com>
- Co-authored-by: Scott Wyman Neagle <scott@agnostiq.ai>
- Alejandro Esquivel <ae@alejandro.ltd>
- Co-authored-by: Will Cunningham <wjcunningham7@gmail.com>
- Aravind-psiog <100823292+Aravind-psiog@users.noreply.github.com>
- Faiyaz Hasan <faiyaz@agnostiq.ai>
- Co-authored-by: Venkat Bala <venkat@agnostiq.ai>
- Prasanna Venkatesh <54540812+Prasy12@users.noreply.github.com>
- Co-authored-by: Amalan Jenicious F <amalan.jenicious@psiog.com>
- Okechukwu  Emmanuel Ochia <okechukwu@agnostiq.ai>
- Co-authored-by: pre-commit-ci[bot] <66853113+pre-commit-ci[bot]@users.noreply.github.com>
- Casey Jao <casey@agnostiq.ai>


### Changed

- `import covalent` no longer pulls in the server components

### Operations

- Fixed `tests.yml` where `RECOMMENDED_PLATFORM` was not properly set

## [0.194.0] - 2022-09-06

### Authors

- Will Cunningham <wjcunningham7@users.noreply.github.com>
- Co-authored-by: Scott Wyman Neagle <scott@agnostiq.ai>
- Alejandro Esquivel <ae@alejandro.ltd>
- Co-authored-by: Will Cunningham <wjcunningham7@gmail.com>
- Aravind-psiog <100823292+Aravind-psiog@users.noreply.github.com>
- Faiyaz Hasan <faiyaz@agnostiq.ai>
- Co-authored-by: Venkat Bala <venkat@agnostiq.ai>
- Prasanna Venkatesh <54540812+Prasy12@users.noreply.github.com>
- Co-authored-by: Amalan Jenicious F <amalan.jenicious@psiog.com>
- Okechukwu  Emmanuel Ochia <okechukwu@agnostiq.ai>
- Co-authored-by: pre-commit-ci[bot] <66853113+pre-commit-ci[bot]@users.noreply.github.com>
- Casey Jao <casey@agnostiq.ai>


### Operations

- Added a workflow which checks for missing or extra requirements
- Added pycln to pre-commit hooks #867

### Removed

- PyYAML
- tailer

## [0.193.0] - 2022-09-06

### Authors

- Will Cunningham <wjcunningham7@users.noreply.github.com>
- Co-authored-by: Scott Wyman Neagle <scott@agnostiq.ai>
- Alejandro Esquivel <ae@alejandro.ltd>
- Co-authored-by: Will Cunningham <wjcunningham7@gmail.com>
- Aravind-psiog <100823292+Aravind-psiog@users.noreply.github.com>
- Faiyaz Hasan <faiyaz@agnostiq.ai>
- Co-authored-by: Venkat Bala <venkat@agnostiq.ai>
- Prasanna Venkatesh <54540812+Prasy12@users.noreply.github.com>
- Co-authored-by: Amalan Jenicious F <amalan.jenicious@psiog.com>
- Okechukwu  Emmanuel Ochia <okechukwu@agnostiq.ai>
- Co-authored-by: pre-commit-ci[bot] <66853113+pre-commit-ci[bot]@users.noreply.github.com>
- Casey Jao <casey@agnostiq.ai>


### Changed

- Refactored executor base classes

### Operations

- pre-commit autoupdate

## [0.192.0] - 2022-09-02

### Authors

- Will Cunningham <wjcunningham7@users.noreply.github.com>
- Co-authored-by: Scott Wyman Neagle <scott@agnostiq.ai>
- Alejandro Esquivel <ae@alejandro.ltd>
- Co-authored-by: Will Cunningham <wjcunningham7@gmail.com>
- Aravind-psiog <100823292+Aravind-psiog@users.noreply.github.com>
- Faiyaz Hasan <faiyaz@agnostiq.ai>
- Co-authored-by: Venkat Bala <venkat@agnostiq.ai>
- Prasanna Venkatesh <54540812+Prasy12@users.noreply.github.com>
- Co-authored-by: Amalan Jenicious F <amalan.jenicious@psiog.com>
- Okechukwu  Emmanuel Ochia <okechukwu@agnostiq.ai>
- Co-authored-by: pre-commit-ci[bot] <66853113+pre-commit-ci[bot]@users.noreply.github.com>


### Changed

- Modified how `no_cluster` is passed to `app.py` from the CLI

## [0.191.0] - 2022-09-01

### Authors

- Will Cunningham <wjcunningham7@users.noreply.github.com>
- Co-authored-by: Scott Wyman Neagle <scott@agnostiq.ai>
- Alejandro Esquivel <ae@alejandro.ltd>
- Co-authored-by: Will Cunningham <wjcunningham7@gmail.com>
- Aravind-psiog <100823292+Aravind-psiog@users.noreply.github.com>
- Faiyaz Hasan <faiyaz@agnostiq.ai>
- Co-authored-by: Venkat Bala <venkat@agnostiq.ai>
- Prasanna Venkatesh <54540812+Prasy12@users.noreply.github.com>
- Co-authored-by: Amalan Jenicious F <amalan.jenicious@psiog.com>
- Okechukwu  Emmanuel Ochia <okechukwu@agnostiq.ai>
- Co-authored-by: pre-commit-ci[bot] <66853113+pre-commit-ci[bot]@users.noreply.github.com>


### Added

- Implementation of RemoteExecutor

## [0.190.0] - 2022-09-01

### Authors

- Will Cunningham <wjcunningham7@users.noreply.github.com>
- Co-authored-by: Scott Wyman Neagle <scott@agnostiq.ai>
- Alejandro Esquivel <ae@alejandro.ltd>
- Co-authored-by: Will Cunningham <wjcunningham7@gmail.com>
- Aravind-psiog <100823292+Aravind-psiog@users.noreply.github.com>
- Faiyaz Hasan <faiyaz@agnostiq.ai>
- Co-authored-by: Venkat Bala <venkat@agnostiq.ai>
- Prasanna Venkatesh <54540812+Prasy12@users.noreply.github.com>
- Co-authored-by: Amalan Jenicious F <amalan.jenicious@psiog.com>
- Okechukwu  Emmanuel Ochia <okechukwu@agnostiq.ai>


### Changed

- Renamed `BaseAsyncExecutor` and its references to `AsyncBaseExecutor`.

## [0.189.0] - 2022-08-31

### Authors

- Will Cunningham <wjcunningham7@users.noreply.github.com>
- Co-authored-by: Scott Wyman Neagle <scott@agnostiq.ai>
- Alejandro Esquivel <ae@alejandro.ltd>
- Co-authored-by: Will Cunningham <wjcunningham7@gmail.com>
- Aravind-psiog <100823292+Aravind-psiog@users.noreply.github.com>
- Faiyaz Hasan <faiyaz@agnostiq.ai>
- Co-authored-by: Venkat Bala <venkat@agnostiq.ai>
- Prasanna Venkatesh <54540812+Prasy12@users.noreply.github.com>
- Co-authored-by: Amalan Jenicious F <amalan.jenicious@psiog.com>


### Added

- Added capability to take screenshot of the graph with covalent logo on the GUI.

### Operations

- Changed the environment switches in tests.yml to be `true`/empty instead of 1/0

- Adding `benchmark.yml` workflow

### Tests

- Adding scripts in `tests/stress_tests/benchmarks`

## [0.188.0] - 2022-08-31

### Authors

- Will Cunningham <wjcunningham7@users.noreply.github.com>
- Co-authored-by: Scott Wyman Neagle <scott@agnostiq.ai>
- Alejandro Esquivel <ae@alejandro.ltd>
- Co-authored-by: Will Cunningham <wjcunningham7@gmail.com>
- Aravind-psiog <100823292+Aravind-psiog@users.noreply.github.com>


### Added

- Created a prototype of a production Dockerfile
- The old Dockerfile has been moved to Dockerfile.dev

### Docs

- Added db schema migration error guide in RTD
- Removed `get_data_store` from quantum chemistry tutorial #1046

### Operations

- Front-end test coverage measured and reported in CI
- Added reusable version action

- Added read the docs for user interface

## [0.187.0] - 2022-08-28

### Authors

- Prasanna Venkatesh <54540812+Prasy12@users.noreply.github.com>
- Co-authored-by: Kamalesh-suresh <kamalesh.suresh@psiog.com>
- Co-authored-by: Amalan Jenicious F <amalan.jenicious@psiog.com>
- Co-authored-by: pre-commit-ci[bot] <66853113+pre-commit-ci[bot]@users.noreply.github.com>

### Tests

- Fixed `test_using_executor_names` and `test_internal_sublattice_dispatch` tests to also work with `--no-cluster` option.

### Added

- Added test cases for front-end react components.

## [0.186.0] - 2022-08-25

### Authors

- Sankalp Sanand <sankalp@agnostiq.ai>
- Co-authored-by: Alejandro Esquivel <ae@alejandro.ltd>
- Venkat Bala <venkat@agnostiq.ai>
- Okechukwu  Emmanuel Ochia <okechukwu@agnostiq.ai>
- Co-authored-by: pre-commit-ci[bot] <66853113+pre-commit-ci[bot]@users.noreply.github.com>
- Co-authored-by: Will Cunningham <wjcunningham7@gmail.com>
- Co-authored-by: Scott Wyman Neagle <scott@agnostiq.ai>
- Venkat Bala <15014089+venkatBala@users.noreply.github.com>
- Aravind-psiog <100823292+Aravind-psiog@users.noreply.github.com>
- Co-authored-by: Kamalesh-suresh <kamalesh.suresh@psiog.com>
- Co-authored-by: Prasy12 <prasanna.venkatesh@psiog.com>

### Operations

- Fix conditional logic around dumping of `covalent` logs to stdout in test workflows
- Build test matrix by parsing configs from json
- Dump covalent logs if any of the tests step fail
- changed-files action uses the proper sha in version.yml

### Docs

- Added RTD and header for the AWS EC2 executor plugin.
- Refactored tutorials for better organization

### Added

- Added executor label, node id and node type to graph node UI

### Changed

- Runtime has been modified to be more precise on the lattice and electron sidebar

## [0.185.0] - 2022-08-23

### Authors

- Sankalp Sanand <sankalp@agnostiq.ai>
- Co-authored-by: Alejandro Esquivel <ae@alejandro.ltd>
- Venkat Bala <venkat@agnostiq.ai>

### Added

- Adding `load_tests` subdirectory to tests to facilitate execution of Covalent benchmarks during nightly runs
- Added `locust` requirements to tests `requirements.txt`

## [0.184.2] - 2022-08-23

### Authors

- Sankalp Sanand <sankalp@agnostiq.ai>
- Co-authored-by: Alejandro Esquivel <ae@alejandro.ltd>


### Fixed

- Switched the `render_as_batch` flag in the alembic env context so that `ALTER` commands are supported in SQLite migrations.

### Docs

- Updated custom executor RTD to show a simpler example

### Operations

- pre-commit autoupdate

## [0.184.1] - 2022-08-23

### Authors

- Alejandro Esquivel <ae@alejandro.ltd>
- Venkat Bala <venkat@agnostiq.ai>
- Co-authored-by: Scott Wyman Neagle <scott@agnostiq.ai>
- Casey Jao <casey@agnostiq.ai>
- Sankalp Sanand <sankalp@agnostiq.ai>


### Fixed

- Function's `__doc__` and `__name__` storage in dict/json for transportable object fixed.

### Tests

- Added unit test for the above fix.

## [0.184.0] - 2022-08-22

### Authors

- Alejandro Esquivel <ae@alejandro.ltd>
- Venkat Bala <venkat@agnostiq.ai>
- Co-authored-by: Scott Wyman Neagle <scott@agnostiq.ai>
- Casey Jao <casey@agnostiq.ai>


### Changed

- Electron metadata is serialized earlier during workflow construction
  to reduce unexpected executor pip requirements.

### Operations

- Updating conditional logic for the different steps in `release` workflow
- Dependabot update

### Docs

- Removed "How to synchronize lattices" section from RTD

## [0.183.0] - 2022-08-18

### Authors

- Scott Wyman Neagle <scott@agnostiq.ai>
- Venkat Bala <venkat@agnostiq.ai>


### Added

- Adding tests to update patch coverage for the `covalent logs` cli

### Changed

- Modify the `covalent logs` CLI handler to read logs line by line

### Operations

- Update release workflow
- Adding a `wait` input for the Conda action

## [0.182.2] - 2022-08-18

### Authors

- Scott Wyman Neagle <scott@agnostiq.ai>
- Will Cunningham <wjcunningham7@users.noreply.github.com>
- Alejandro Esquivel <ae@alejandro.ltd>
- Co-authored-by: Will Cunningham <wjcunningham7@gmail.com>
- Co-authored-by: Faiyaz Hasan <faiyaz@agnostiq.ai>


### Fixed

- CLI `service.py` tests to run without the server needing to be started.

### Docs

- Added `covalent db` cli command to API section of RTD

### Docs

- Fixed RTD downloads badge image to point to `covalent` rather than `cova`

### Operations

- Use conda skeleton action for build and upload

### Docs

- Updating WCI yaml with new file transfer protocols

## [0.182.1] - 2022-08-17

### Authors

- Will Cunningham <wjcunningham7@users.noreply.github.com>
- Venkat Bala <venkat@agnostiq.ai>
- Co-authored-by: santoshkumarradha <santosh@agnostiq.ai>
- Co-authored-by: pre-commit-ci[bot] <66853113+pre-commit-ci[bot]@users.noreply.github.com>
- Co-authored-by: Santosh kumar <29346072+santoshkumarradha@users.noreply.github.com>
- Co-authored-by: Scott Wyman Neagle <scott@agnostiq.ai>
- Prasanna Venkatesh <54540812+Prasy12@users.noreply.github.com>
- Co-authored-by: Will Cunningham <wjcunningham7@gmail.com>


### Fixed

- lattice.draw() fix on the GUI.

## [0.182.0] - 2022-08-17

### Authors

- Will Cunningham <wjcunningham7@users.noreply.github.com>
- Venkat Bala <venkat@agnostiq.ai>
- Co-authored-by: santoshkumarradha <santosh@agnostiq.ai>
- Co-authored-by: pre-commit-ci[bot] <66853113+pre-commit-ci[bot]@users.noreply.github.com>
- Co-authored-by: Santosh kumar <29346072+santoshkumarradha@users.noreply.github.com>
- Co-authored-by: Scott Wyman Neagle <scott@agnostiq.ai>


### Added

- Update RTD for `AWS Batch` executor
- Removed `AWS Lambda` executor RTD from this branch in order to keep changes atomic

### Changed

- Synced with latest develop

### Docs

- Adding RTD for `AWS Braket` executor
- Adding dropdown menu for the IAM policy
- Delete RTD for other cloud executor to keep changes atomic
- Renamed `executers` folder to `executors`

### Docs

- Updated short release notes

## [0.181.0] - 2022-08-17

### Authors

- Alejandro Esquivel <ae@alejandro.ltd>
- Will Cunningham <wjcunningham7@users.noreply.github.com>
- Scott Wyman Neagle <scott@agnostiq.ai>
- Venkat Bala <venkat@agnostiq.ai>
- Co-authored-by: santoshkumarradha <santosh@agnostiq.ai>
- Co-authored-by: pre-commit-ci[bot] <66853113+pre-commit-ci[bot]@users.noreply.github.com>
- Co-authored-by: Santosh kumar <29346072+santoshkumarradha@users.noreply.github.com>
- Co-authored-by: Will Cunningham <wjcunningham7@gmail.com>
- Prasanna Venkatesh <54540812+Prasy12@users.noreply.github.com>
- Co-authored-by: Kamalesh-suresh <kamalesh.suresh@psiog.com>
- Co-authored-by: Manjunath PV <manjunath.poilath@psiog.com>
- Co-authored-by: ArunPsiog <arun.mukesh@psiog.com>


### Changed

- Lazy loading mechanism on the GUI.

### Fixed

- Displaying electron executor and inputs information on the GUI.
- Animated spinner for running statuses on the GUI.

## Docs

- Add `AWSLambdaExecutor` RTD
- Update `api.rst` to include `cluster` CLI command option
- Added version migration guide section in RTD
- Update RTD for `AWS ECS` executor
- Remove AWS Lambda and Batch RTDs to keep changes atomic
- Adding dropdowns to IAM policy documents
- Updated compatibility matrix
- Updated pip, bash and callable deps how-to guides

### Operations

- NPM install on CentOS done explicitly
- `-y` flag for `conda install`

## [0.180.0] - 2022-08-16

### Authors

- Casey Jao <casey@agnostiq.ai>
- Co-authored-by: Alejandro Esquivel <ae@alejandro.ltd>
- Okechukwu  Emmanuel Ochia <okechukwu@agnostiq.ai>
- Scott Wyman Neagle <scott@agnostiq.ai>
- Co-authored-by: pre-commit-ci[bot] <66853113+pre-commit-ci[bot]@users.noreply.github.com>
- Co-authored-by: Will Cunningham <wjcunningham7@gmail.com>
- Sankalp Sanand <sankalp@agnostiq.ai>


### Removed

- Removed `ct.wait.LONG` etc. constants from covalent's init

### Changed

- `wait` in `_get_result_from_dispatcher` will now use `_results_manager.wait.EXTREME` if `True` has been passed to it.

### Operations

- Prettierified release.yml
- Cleaned up pre-commit-config.yml

### Docs

- Updated Bash Lepton tutorial to conform with the latest Lepton interface changes
- Disabling how-to guide for executing an electron with a specified Conda environment.
- Fixed "How To" for Python leptons

## [0.179.0] - 2022-08-16

### Authors



### Changed

- Changed terser package version on webapp yarn-lock file.

## [0.178.0] - 2022-08-15

### Authors

- Will Cunningham <wjcunningham7@users.noreply.github.com>
- Co-authored-by: Alejandro Esquivel <ae@alejandro.ltd>
- Casey Jao <casey@agnostiq.ai>


### Changed

- Dispatch workflows as asyncio tasks on the FastAPI event loop instead of in separate threads

### Fixed

- Deconflict wait enum with `ct.wait` function; `wait` -> `WAIT`

### Operations

- Conda package is built and tested on a nightly schedule
- Conda deployment step is added to `release.yml`
- Install yarn and npm on Ubuntu whenever the webapp needs to be built

## [0.177.0] - 2022-08-11

### Authors

- Scott Wyman Neagle <scott@agnostiq.ai>
- Co-authored-by: Faiyaz Hasan <faiyaz@agnostiq.ai>
- Casey Jao <casey@agnostiq.ai>
- Venkat Bala <venkat@agnostiq.ai>
- Co-authored-by: pre-commit-ci[bot] <66853113+pre-commit-ci[bot]@users.noreply.github.com>

### Removed

- `while True` in `app.get_result`

### Changed

- Flask route logic to return 503 when the result is not ready

### Tests

- results_manager tests

### Operations

- Fix conditional checks for `pre-release` and `stable` Covalent docker image builds

## [0.176.0] - 2022-08-11

### Authors

- Scott Wyman Neagle <scott@agnostiq.ai>
- Co-authored-by: Faiyaz Hasan <faiyaz@agnostiq.ai>
- Casey Jao <casey@agnostiq.ai>


### Operations

- Update precommit yaml.

### Removed

- `Lattice.check_consumables()`, `_TransportGraph.get_topologically_sorted_graph()`

### Operations

- Trigger webapp build if `build==true`

## [0.175.0] - 2022-08-11

### Authors

- Scott Wyman Neagle <scott@agnostiq.ai>
- Co-authored-by: Faiyaz Hasan <faiyaz@agnostiq.ai>
- Casey Jao <casey@agnostiq.ai>


### Operations

- Trigger Slack alert for failed tests on `workflow_run`

## [0.174.0] - 2022-08-11

### Authors

- Casey Jao <casey@agnostiq.ai>
- Alejandro Esquivel <ae@alejandro.ltd>


### Changed

- Changed return value for TransferFromRemote and TransferToRemote (download/upload) operations to be consistent and always return filepath tuples

### Docs

- Updated docs with File Transfer return value changes and `files` kwarg injections

### Fixed

- Fixed postprocessing workflows that return an electron with an incoming wait_for edge

## [0.173.0] - 2022-08-10

### Authors

- Sankalp Sanand <sankalp@agnostiq.ai>


### Added

- `--hard` and `--yes` flags added to `covalent purge` for hard purging (also deletes the databse) and autoapproving respectively.

### Changed

- `covalent purge` now shows the user a prompt informing them what dirs and files will be deleted.
- Improved shown messages in some commands.

### Tests

- Updated tests to reflect above changes.

## [0.172.0] - 2022-08-10

### Authors

- Will Cunningham <wjcunningham7@users.noreply.github.com>
- Prasanna Venkatesh <54540812+Prasy12@users.noreply.github.com>
- Co-authored-by: pre-commit-ci[bot] <66853113+pre-commit-ci[bot]@users.noreply.github.com>
- Co-authored-by: Aravind-psiog <100823292+Aravind-psiog@users.noreply.github.com>
- Co-authored-by: ArunPsiog <arun.mukesh@psiog.com>
- Co-authored-by: manjunath.poilath <manjunath.poilath@psiog.com>
- Co-authored-by: Kamalesh-suresh <kamalesh.suresh@psiog.com>
- Co-authored-by: Amalan Jenicious F <amalan.jenicious@psiog.com>
- Co-authored-by: M Shrikanth <shrikanth.mohan@psiog.com>
- Co-authored-by: Casey Jao <casey@agnostiq.ai>
- Co-authored-by: Aravind-psiog <aravind.prabaharan@psiog.com>
- Co-authored-by: Will Cunningham <wjcunningham7@gmail.com>
- Co-authored-by: Alejandro Esquivel <ae@alejandro.ltd>


### Changed

- Covalent dispatcher flask web apis ported to FastAPI in `covalent_dispatcher/_service/app.py`
- Unit tests written for Covalent dispatcher flask web apis ported to FastAPI in `covalent_dispatcher_tests/_service/app.test.py`
- Web apis of `covalent_ui` refactored to adhere to v11 DB schema
- Electron graph mini map has been moved next to controls on the GUI.
- Lattice status and count of completed & total electrons has been moved to the top of the graph on the GUI.
- Some of the Flask APIs earlier consumed by the GUI have been deprecated & removed from the code base.
- APIs exposed by the web app back end have been re-factored to adhere to the new DB schema v10

### Added

- Added count of dispatches by status on the dispatch list section of the GUI.
- APIs that the GUI consumes have been re-written using FastAPI. This includes re-factoring of older APIs and adding of new APIs.
- Added COVALENT_SERVER_IFACE_ANY flag for uvicorn to start with 0.0.0.0

### Docs

- ReadTheDocs landing page has been improved

## [0.171.0] - 2022-08-10

### Authors

- Casey Jao <casey@agnostiq.ai>
- Co-authored-by: Scott Wyman Neagle <scott@agnostiq.ai>

### Added

- Added `covalent migrate_legacy_result_object` command to save pickled Result objects to the DataStore

## [0.170.1] - 2022-08-09

### Authors

- Venkat Bala <venkat@agnostiq.ai>

### Fixed

- Remove `attr` import added inadvertently

### Tests

- Fix `start` cli test, update `set_config` call count

## [0.170.0] - 2022-08-08

### Authors

- Venkat Bala <venkat@agnostiq.ai>
- Co-authored-by: pre-commit-ci[bot] <66853113+pre-commit-ci[bot]@users.noreply.github.com>


### Changed

- Temporarily allow executor plugin variable name to be either in uppercase or lowercase

## [0.169.0] - 2022-08-08

### Authors

- Venkat Bala <venkat@agnostiq.ai>
- Co-authored-by: pre-commit-ci[bot] <66853113+pre-commit-ci[bot]@users.noreply.github.com>


### Added

- Adding a `covalent config` convenience CLI to quickly view retrive the covalent configuration

## [0.168.0] - 2022-08-08

### Authors

- Venkat Bala <venkat@agnostiq.ai>
- Co-authored-by: pre-commit-ci[bot] <66853113+pre-commit-ci[bot]@users.noreply.github.com>


### Added

- Adding `setup/teardown` methods as placeholders for any executor specific setup and teardown tasks

## [0.167.0] - 2022-08-08

### Authors

- Poojith U Rao <106616820+poojithurao@users.noreply.github.com>
- Co-authored-by: Venkat Bala <venkat@agnostiq.ai>
- Co-authored-by: Faiyaz Hasan <faiyaz@agnostiq.ai>
- Co-authored-by: pre-commit-ci[bot] <66853113+pre-commit-ci[bot]@users.noreply.github.com>
- Co-authored-by: Alejandro Esquivel <ae@alejandro.ltd>


### Added

- S3 File transfer strategy

### Fixed

- Adding maximum number of retries and timeout parameter to the get result http call.

## [0.166.0] - 2022-08-07

### Authors

- Venkat Bala <venkat@agnostiq.ai>


### Tests

- Update dask cli test to match Covalent Dask cluster configuration


### Changed

- Remove newline from log stream formatter for better log statment output
- Jsonify covalent cluster cli outputs

## [0.165.0] - 2022-08-06

### Authors

- Casey Jao <casey@agnostiq.ai>


### Changed

- Make `BaseExecutor` and `BaseAsyncExecutor` class siblings, not parent and child.

### Operations

- Only validate webapp if the webapp was built

### Tests

- Fixed randomly failing lattice json serialization test

## [0.164.0] - 2022-08-05

### Authors

- Sankalp Sanand <sankalp@agnostiq.ai>
- Faiyaz Hasan <faiyaz@agnostiq.ai>
- Co-authored-by: pre-commit-ci[bot] <66853113+pre-commit-ci[bot]@users.noreply.github.com>
- Co-authored-by: Venkat Bala <venkat@agnostiq.ai>
- Co-authored-by: Will Cunningham <wjcunningham7@gmail.com>


### Changed

- Use `update_config` to modify dask configuration from the cluster process
- Simplify `set_config` logic for dask configuration options on `covalent start`
- Removed default values from click options for dask configuration related values

### Added

- Configured default dask configuration options in `defaults.py`

### Fixed

- Overwriting config address issue.

### Tests

- Moved misplaced functional/integration tests from the unit tests folder to their respective folders.
- All of the unit tests now use test DB instead of hitting a live DB.
- Updated `tests.yml` so that functional tests are run whenever tests get changed or github actions are changed.
- Several broken tests were also fixed.

## [0.163.0] - 2022-08-04

### Authors

- Alejandro Esquivel <ae@alejandro.ltd>
- Co-authored-by: Casey Jao <casey@agnostiq.ai>
- Will Cunningham <wjcunningham7@users.noreply.github.com>
- Co-authored-by: Scott Wyman Neagle <scott@agnostiq.ai>


### Added

- Added `rsync` dependency in `Dockerfile`

### Removed

- `Makefile` which was previously improperly committed

### Operations

- Functional tests are run only on `develop`
- `tests.yml` can be run manually provided a commit SHA
- `tests.yml` uses a `build` filter to conditionally install and build Covalent if build files are modified
- `docker.yml` is now only for dev work, and is manually triggered given an SHA
- `release.yml` is enhanced to push stable and pre-release images to a public ECR repo

## [0.162.0] - 2022-08-04

### Authors

- Alejandro Esquivel <ae@alejandro.ltd>
- Co-authored-by: Casey Jao <casey@agnostiq.ai>


### Changed

- Updated Base executor to support non-unique `retval_key`s, particularly for use in File Transfer where we may have several CallDeps with the reserved `retval_key` of value `files`.

## [0.161.2] - 2022-08-04

### Authors

- Alejandro Esquivel <ae@alejandro.ltd>
- Co-authored-by: pre-commit-ci[bot] <66853113+pre-commit-ci[bot]@users.noreply.github.com>


### Fixed

- Updated `covalent db migrations` to overwrite `alembic.ini` `script_location` with absolute path to migrations folder
- Updated `covalent db alembic [args]` command to use project root as `cwd` for alembic subprocess  

## [0.161.1] - 2022-08-03

### Authors

- Alejandro Esquivel <ae@alejandro.ltd>
- Scott Wyman Neagle <scott@agnostiq.ai>
- Co-authored-by: Faiyaz Hasan <faiyaz@agnostiq.ai>
- Poojith U Rao <106616820+poojithurao@users.noreply.github.com>
- Co-authored-by: Casey Jao <casey@agnostiq.ai>


### Fixed

- When a list was passed to an electron, the generated electron list
  had metadata copied from the electron. This was resulting in
  call_before and call_after functions being called by the electron
  list as well. The metadata (apart from executor) is now set to
  default values for the electron list.

## [0.161.0] - 2022-08-03

### Authors

- Alejandro Esquivel <ae@alejandro.ltd>
- Scott Wyman Neagle <scott@agnostiq.ai>
- Co-authored-by: Faiyaz Hasan <faiyaz@agnostiq.ai>


### Changed

- Replaced `Session(DispatchDB()._get_data_store().engine)` with `workflow_db.session()`

### Removed

- `DevDataStore` class from `datastore.py`
- workflows manager

## [0.160.1] - 2022-08-02

### Authors

- Alejandro Esquivel <ae@alejandro.ltd>
- Scott Wyman Neagle <scott@agnostiq.ai>


### Fixed

- `script_location` key not found issue when installing with pip (second attempt)

### Docs

- Remove migration guide reference from README

### Operations

- Explicitly check `release == true` in tests.yml

## [0.160.0] - 2022-08-02

### Authors

- Casey Jao <casey@agnostiq.ai>
- Co-authored-by: Faiyaz Hasan <faiyaz@agnostiq.ai>


### Changed

- `Executor.run()` now accepts a `task_metadata` dictionary. Current
  keys consist of `dispatch_id` and `node_id`.

## [0.159.0] - 2022-08-02

### Authors

- Casey Jao <casey@agnostiq.ai>
- Co-authored-by: Faiyaz Hasan <faiyaz@agnostiq.ai>


### Changed

- Database schema has been updated to v11

### Operations

- `paths-filter` will only be run on PRs, i.e on workflow runs, the whole test suite will be run.
- Removed retry action from running on `pytest` steps since they instead use `pytest` retries.
- `codecov.yml` added to enable carry-forward flags
- UI front-end is only built for pull requests when the source changes
- Packaging is only validated on the `develop` branch

## [0.158.0] - 2022-07-29

### Authors

- Okechukwu  Emmanuel Ochia <okechukwu@agnostiq.ai>
- Co-authored-by: Scott Wyman Neagle <scott@agnostiq.ai>
- Will Cunningham <wjcunningham7@users.noreply.github.com>
- Alejandro Esquivel <ae@alejandro.ltd>
- Co-authored-by: pre-commit-ci[bot] <66853113+pre-commit-ci[bot]@users.noreply.github.com>
- Casey Jao <casey@agnostiq.ai>
- Co-authored-by: Faiyaz Hasan <faiyaz@agnostiq.ai>


### Changed

- Construct the result object in the dispatcher `entry_point.py` module in order to avoid the Missing Latticed Id error so frequently.
- Update the sleep statement length to 0.1 seconds in the results.manager.

## [0.157.1] - 2022-07-29

### Authors

- Okechukwu  Emmanuel Ochia <okechukwu@agnostiq.ai>
- Co-authored-by: Scott Wyman Neagle <scott@agnostiq.ai>
- Will Cunningham <wjcunningham7@users.noreply.github.com>
- Alejandro Esquivel <ae@alejandro.ltd>
- Co-authored-by: pre-commit-ci[bot] <66853113+pre-commit-ci[bot]@users.noreply.github.com>
- Casey Jao <casey@agnostiq.ai>

### Fixed

- Pass non-kwargs to electrons in the correct order during dispatch.

## [0.157.0] - 2022-07-28

### Authors

- Okechukwu  Emmanuel Ochia <okechukwu@agnostiq.ai>
- Co-authored-by: Scott Wyman Neagle <scott@agnostiq.ai>
- Will Cunningham <wjcunningham7@users.noreply.github.com>
- Alejandro Esquivel <ae@alejandro.ltd>
- Co-authored-by: pre-commit-ci[bot] <66853113+pre-commit-ci[bot]@users.noreply.github.com>
- Casey Jao <casey@agnostiq.ai>


### Changed

- Expose a public `wait()` function compatible with both calling and dispatching lattices

### Docs

- Updated the RTD on `wait_for()` to use the static `wait()` function

### Operations

- pre-commit autoupdate

### Docs

- Changed the custom executor how-to to be shorter and more concise.
- Re-structured the docs

## [0.156.0] - 2022-07-27

### Authors

- Okechukwu  Emmanuel Ochia <okechukwu@agnostiq.ai>
- Co-authored-by: Scott Wyman Neagle <scott@agnostiq.ai>
- Will Cunningham <wjcunningham7@users.noreply.github.com>
- Alejandro Esquivel <ae@alejandro.ltd>
- Co-authored-by: pre-commit-ci[bot] <66853113+pre-commit-ci[bot]@users.noreply.github.com>


### Added

- Bash decorator is introduced
- Lepton commands can be specified as a list of strings rather than strings alone.

## [0.155.1] - 2022-07-26

### Authors

- Okechukwu  Emmanuel Ochia <okechukwu@agnostiq.ai>
- Co-authored-by: Scott Wyman Neagle <scott@agnostiq.ai>
- Will Cunningham <wjcunningham7@users.noreply.github.com>
- Alejandro Esquivel <ae@alejandro.ltd>
- Co-authored-by: pre-commit-ci[bot] <66853113+pre-commit-ci[bot]@users.noreply.github.com>


### Fixed

- `script_location` key not found issue when running alembic programatically

### Operations

- Fixed syntax errors in `stale.yml` and in `hotfix.yml`
- `docker.yml` triggered after version bump in `develop` instead of before
- Enhanced `tests.yml` to upload coverage reports by domain

## [0.155.0] - 2022-07-26

### Authors

- Alejandro Esquivel <ae@alejandro.ltd>


### Added

- Exposing `alembic {args}` cli commands through: `covalent db alembic {args}`

## [0.154.0] - 2022-07-25

### Authors

- Casey Jao <casey@agnostiq.ai>
- Co-authored-by: Venkat Bala <venkat@agnostiq.ai>
- Alejandro Esquivel <ae@alejandro.ltd>


### Added

- Added methods to programatically fetch information from Alembic without needing subprocess

## [0.153.1] - 2022-07-25

### Authors

- Casey Jao <casey@agnostiq.ai>
- Co-authored-by: Venkat Bala <venkat@agnostiq.ai>


### Fixed

- Stdout and stderr are now captured when using the dask executor.


### Tests

- Fixed Dask cluster CLI tests

## [0.153.0] - 2022-07-25

### Authors

- Faiyaz Hasan <faiyaz@agnostiq.ai>


### Added

- Helper function to load and save files corresponding to the DB filenames.

### Changed

- Files with .txt, .log extensions are stored as strings.
- Get result web request timeout to 2 seconds.

## [0.152.0] - 2022-07-25

### Authors

- Faiyaz Hasan <faiyaz@agnostiq.ai>
- Co-authored-by: Scott Wyman Neagle <scott@agnostiq.ai>


### Changed

- Pass default DataStore object to node value retrieval method in the Results object.

## [0.151.1] - 2022-07-22

### Authors

- Faiyaz Hasan <faiyaz@agnostiq.ai>
- Co-authored-by: Scott Wyman Neagle <scott@agnostiq.ai>


### Fixed

- Adding maximum number of retries and timeout parameter to the get result http call.
- Disabling result_webhook for now.

## [0.151.0] - 2022-07-22

### Authors

- Scott Wyman Neagle <scott@agnostiq.ai>
- Co-authored-by: Will Cunningham <wjcunningham7@gmail.com>
- Sankalp Sanand <sankalp@agnostiq.ai>


### Added

- `BaseAsyncExecutor` has been added which can be inherited by new async-aware executors.

### Changed

- Since tasks were basically submitting the functions to a Dask cluster by default, they have been converted into asyncio `Tasks` instead which support a far larger number of concurrent tasks than previously used `ThreadPool`.

- `tasks_pool` will still be used to schedule tasks which use non-async executors.

- Executor's `executor` will now receive a callable instead of a serialized function. This allows deserializing the function where it is going to be executed while providing a simplified `execute` at the same time.

- `uvloop` is being used instead of the default event loop of `asyncio` for better performance.

- Tests have also been updated to reflect above changes.

### Operations

- Made Santosh the sole owner of `/docs`

## [0.150.0] - 2022-07-22

### Authors

- Faiyaz Hasan <faiyaz@agnostiq.ai>


### Added

- Initialize database tables when the covalent server is started.

## [0.149.0] - 2022-07-21

### Authors

- Scott Wyman Neagle <scott@agnostiq.ai>
- Co-authored-by: Venkat Bala <venkat@agnostiq.ai>


### Removed

- `result.save()`
- `result._write_dispatch_to_python_file()`

## [0.148.0] - 2022-07-21

### Authors

- Alejandro Esquivel <ae@alejandro.ltd>


### Changed

- Changed DataStore default db path to correspond to dispatch db config path

### Operations

- Added workflow to stale and close pull requests


### Docs

- Fixed `get_metadata` calls in examples to remove `results_dir` argument
- Removed YouTube video temporarily

## [0.147.0] - 2022-07-21

### Authors

- Casey Jao <casey@agnostiq.ai>


### Changed

- Simplified interface for custom executors. All the boilerplate has
  been moved to `BaseExecutor`.

## [0.146.0] - 2022-07-20

### Authors

- Casey Jao <casey@agnostiq.ai>
- Co-authored-by: Venkat Bala <venkat@agnostiq.ai>
- Faiyaz Hasan <faiyaz@agnostiq.ai>



### Added

- Ensure that transportable objects are rendered correctly when printing the result object.

### Tests

- Check that user data is not unpickled by the Covalent server process

## [0.145.0] - 2022-07-20

### Authors

- Scott Wyman Neagle <scott@agnostiq.ai>
- Co-authored-by: Venkat Bala <venkat@agnostiq.ai>
- Co-authored-by: Faiyaz Hasan <faiyaz@agnostiq.ai>


### Removed

- `entry_point.get_result()`

### Changed

- get_result to query an HTTP endpoint instead of a DB session

## [0.144.0] - 2022-07-20

### Authors

- Will Cunningham <wjcunningham7@users.noreply.github.com>
- Co-authored-by: Scott Wyman Neagle <scott@agnostiq.ai>
- Alejandro Esquivel <ae@alejandro.ltd>


### Added

- Set up alembic migrations & added migration guide (`alembic/README.md`)

## [0.143.0] - 2022-07-19

### Authors

- Will Cunningham <wjcunningham7@users.noreply.github.com>
- Co-authored-by: Scott Wyman Neagle <scott@agnostiq.ai>


### Changed

- Installation will fail if `cova` is installed while trying to install `covalent`.

## [0.142.0] - 2022-07-19

### Authors

- Poojith U Rao <106616820+poojithurao@users.noreply.github.com>
- Co-authored-by: Will Cunningham <wjcunningham7@gmail.com>
- Anna Hughes <annagwen42@gmail.com>
- Co-authored-by: Poojith <poojith@agnostiq.ai>
- Co-authored-by: Scott Wyman Neagle <scott@agnostiq.ai>
- Casey Jao <casey@agnostiq.ai>
- Co-authored-by: Venkat Bala <venkat@agnostiq.ai>
- Co-authored-by: pre-commit-ci[bot] <66853113+pre-commit-ci[bot]@users.noreply.github.com>
- Faiyaz Hasan <faiyaz@agnostiq.ai>


### Added

- `electron_num`, `completed_electron_num` fields to the Lattice table.

## [0.141.0] - 2022-07-19

### Authors

- Poojith U Rao <106616820+poojithurao@users.noreply.github.com>
- Co-authored-by: Will Cunningham <wjcunningham7@gmail.com>
- Anna Hughes <annagwen42@gmail.com>
- Co-authored-by: Poojith <poojith@agnostiq.ai>
- Co-authored-by: Scott Wyman Neagle <scott@agnostiq.ai>
- Casey Jao <casey@agnostiq.ai>
- Co-authored-by: Venkat Bala <venkat@agnostiq.ai>
- Co-authored-by: pre-commit-ci[bot] <66853113+pre-commit-ci[bot]@users.noreply.github.com>


### Changed

- Deprecate topological sort in favor of inspect in-degree of nodes until they are zero before dispatching task
- Use deepcopy to generate a copy of the metadata dictionary before saving result object to the database

### Docs

- Adding incomplete pennylane kernel tutorial
- Adding quantum ensemble tutorial

## [0.140.0] - 2022-07-19

### Authors

- Faiyaz Hasan <faiyaz@agnostiq.ai>
- Co-authored-by: Venkat Bala <venkat@agnostiq.ai>


### Added

- Fields `deps_filename`, `call_before_filename` and `call_after_filename` to the `Electron` table.
- Re-write the deps / call before and after file contents when inserting / updating electron record in the database.

### Changed

- Modify the test and implementation logic of inserting the electron record with these new fields.
- Field `key` to `key_filename` in `Electron` table.

## [0.139.1] - 2022-07-19

### Authors

- Divyanshu Singh <55018955+divshacker@users.noreply.github.com>
- Co-authored-by: Scott Wyman Neagle <wymnea@protonmail.com>
- Co-authored-by: Scott Wyman Neagle <scott@agnostiq.ai>
- Co-authored-by: Will Cunningham <wjcunningham7@users.noreply.github.com>


### Fixed

- Fixes Reverse IP problem. All References to `0.0.0.0` are changed to `localhost` . More details can be found [here](https://github.com/AgnostiqHQ/covalent/issues/202)

## [0.139.0] - 2022-07-19

### Authors

- Venkat Bala <venkat@agnostiq.ai>
- Co-authored-by: Scott Wyman Neagle <scott@agnostiq.ai>
- Faiyaz Hasan <faiyaz@agnostiq.ai>
- Co-authored-by: Will Cunningham <wjcunningham7@gmail.com>


### Added

- Columns `is_active` in the lattice, eLectron and Electron dependency tables.

### Docs

- Adding a RTD tutorial/steps on creating a custom executor

## [0.138.0] - 2022-07-19

### Authors

- Anna Hughes <annagwen42@gmail.com>
- Co-authored-by: Will Cunningham <wjcunningham7@gmail.com>
- Will Cunningham <wjcunningham7@users.noreply.github.com>
- Co-authored-by: Venkat Bala <venkat@agnostiq.ai>


### Added

- Docker build workflow

### Changed

- Dockerfile uses multi-stage build

### Docs

- New tutorial demonstrating how to solve the MaxCut Problem with QAOA and Covalent

## [0.137.0] - 2022-07-19

### Authors

- Prasanna Venkatesh <54540812+Prasy12@users.noreply.github.com>
- Co-authored-by: Alejandro Esquivel <ae@alejandro.ltd>


### Added

- Ability to hide/show labels on the graph
- Graph layout with elk configurations

### Changed

- Changed API socket calls interval for graph optimization.

### Tests

- Disabled several dask functional tests

## [0.136.0] - 2022-07-18

### Authors

- Scott Wyman Neagle <scott@agnostiq.ai>
- Co-authored-by: Faiyaz Hasan <faiyaz@agnostiq.ai>


### Changed

- Result.save() has been deprecated in favor of Result.persist() and querying the database directly.

## [0.135.0] - 2022-07-18

### Authors

- Casey Jao <casey@agnostiq.ai>
- Co-authored-by: Scott Wyman Neagle <scott@agnostiq.ai>
- Co-authored-by: Alejandro Esquivel <ae@alejandro.ltd>


### Operations

- Psiog is only codeowner of js files
- Fix in changelog action to handle null author when a bot is committing

### Added

- Support injecting return values of calldeps into electrons during workflow execution

## [0.134.0] - 2022-07-15

### Authors

- Casey Jao <casey@agnostiq.ai>
- Co-authored-by: Scott Wyman Neagle <scott@agnostiq.ai>


### Changed

- Covalent server can now process workflows without having their deps installed

## [0.133.0] - 2022-07-15

### Authors

- Will Cunningham <wjcunningham7@users.noreply.github.com>


### Removed

- Removed the deprecated function `draw_inline` as well as the `matplotlib` dependency.

### Operations

- Fixing the retry block for tests

## [0.132.0] - 2022-07-14

### Authors

- Will Cunningham <wjcunningham7@users.noreply.github.com>


### Added

- Bash lepton support reintroduced with some UX modifications to the Lepton class. Leptons which use scripting languages can be specified as either (1) a command run in the shell/console or (2) a call to a function in a library/script. Leptons which use compiled languages must specify a library and a function name.
- The keyword argument `display_name` can be used to override the name appearing in the UI. Particularly useful when the lepton is a command.
- All arguments except for language are now keyword arguments.
- Keyword arguments passed to a Bash lepton are understood to define environment variables within the shell.
- Non-keyword arguments fill in `$1`, `$2`, etc.
- Named outputs enumerate variables within the shell which will be returned to the user. These can be either `Lepton.OUTPUT` or `Lepton.INPUT_OUTPUT` types.

### Added

- New fields to the decomposed result object Database:

## [0.131.0] - 2022-07-13

### Authors

- Sankalp Sanand <sankalp@agnostiq.ai>
- Co-authored-by: Venkat Bala <venkat@agnostiq.ai>


### Fixed

- `covalent --version` now looks for `covalent` metadata instead of `cova`

### Tests

- Updated the cli test to include whether the correct version number is shown when `covalent --version` is run

### Added

- Method to write electron id corresponding to sublattices in `execution.py` when running `_run_task`.

## [0.130.0] - 2022-07-12

### Authors

- Venkat Bala <venkat@agnostiq.ai>
- Co-authored-by: Scott Wyman Neagle <scott@agnostiq.ai>

### Changed

- Ignoring tests for `cancel_dispatch` and `construct_bash`
- Create a dummy requirements.txt file for pip deps tests
- Fix version of `Werkzeug` package to avoid running into ValueError (unexpected kwarg `as_tuple`)
- Update `customization` how to test by specifying the section header `sdk`

## [0.129.0] - 2022-07-12

### Authors

- Sankalp Sanand <sankalp@agnostiq.ai>
- Co-authored-by: Alejandro Esquivel <ae@alejandro.ltd>

### Added

- Support for `wait_for` type edges when two electrons are connected by their execution side effects instead of output-input relation.

### Changed

- `active_lattice.electron_outputs` now contains the node ids as well for the electron which is being post processed.

## [0.128.1] - 2022-07-12

### Authors

- Faiyaz Hasan <faiyaz@agnostiq.ai>


### Fixed

- `Result.persist` test in `result_test.py`.
- Electron dependency `arg_index` is changed back to Nullable.

## [0.128.0] - 2022-07-12

### Authors

- Okechukwu  Emmanuel Ochia <okechukwu@agnostiq.ai>
- Co-authored-by: Casey Jao <casey@agnostiq.ai>
- Co-authored-by: Alejandro Esquivel <ae@alejandro.ltd>
- Co-authored-by: pre-commit-ci[bot] <66853113+pre-commit-ci[bot]@users.noreply.github.com>

### Added

- File transfer support for leptons

## [0.127.0] - 2022-07-11

### Authors

- Scott Wyman Neagle <scott@agnostiq.ai>
- Co-authored-by: Faiyaz Hasan <faiyaz@agnostiq.ai>
- Co-authored-by: Venkat Bala <venkat@agnostiq.ai>


### Added

- When saving to DB, also persist to the new DB if running in develop mode

### Tests

- Flask app route tests

## [0.126.0] - 2022-07-11

### Authors

- Will Cunningham <wjcunningham7@users.noreply.github.com>
- Alejandro Esquivel <ae@alejandro.ltd>
- Co-authored-by: pre-commit-ci[bot] <66853113+pre-commit-ci[bot]@users.noreply.github.com>
- Co-authored-by: Sankalp Sanand <sankalp@agnostiq.ai>


### Added

- Added Folder class
- Added internal call before/after deps to execute File Transfer operations pre/post electron execution.

### Operations

- Enhanced hotfix action to create branches from existing commits

## [0.125.0] - 2022-07-09

### Authors

- Okechukwu  Emmanuel Ochia <okechukwu@agnostiq.ai>
- Co-authored-by: pre-commit-ci[bot] <66853113+pre-commit-ci[bot]@users.noreply.github.com>
- Co-authored-by: Alejandro Esquivel <ae@alejandro.ltd>
- Venkat Bala <venkat@agnostiq.ai>
- Co-authored-by: Okechukwu Ochia <emmirald@gmail.com>
- Co-authored-by: Scott Wyman Neagle <scott@agnostiq.ai>


### Added

- Dask Cluster CLI functional/unit tests

### Docs

- Updated RTD concepts, how-to-guides, and api docs with electron dependencies.

### Operations

- Separate out running tests and uploading coverage report to circumvent bug in
  retry action

## [0.124.0] - 2022-07-07

### Authors

- Will Cunningham <wjcunningham7@users.noreply.github.com>
- Co-authored-by: Scott Wyman Neagle <scott@agnostiq.ai>
- Faiyaz Hasan <faiyaz@agnostiq.ai>


### Added

- `Result.persist` method in `covalent/_results_manager/result.py`.

### Operations

- Package pre-releases go to `covalent` instead of `cova` on PyPI.

## [0.123.0] - 2022-07-07

### Authors

- Scott Wyman Neagle <scott@agnostiq.ai>
- Co-authored-by: Faiyaz Hasan <faiyaz@agnostiq.ai>
- Will Cunningham <wjcunningham7@users.noreply.github.com>
- Alejandro Esquivel <ae@alejandro.ltd>
- Co-authored-by: pre-commit-ci[bot] <66853113+pre-commit-ci[bot]@users.noreply.github.com>


### Added

- Added Folder class
- Added internal call before/after deps to execute File Transfer operations pre/post electron execution.

### Operations

- `codeql.yml` and `condabuild.yml` run nightly instead of on every PR.
- Style fixes in changelog

## [0.122.1] - 2022-07-06

### Authors

Will Cunningham <wjcunningham7@users.noreply.github.com>
Co-authored-by: Scott Wyman Neagle <scott@agnostiq.ai>


### Operations

- Added license scanner action
- Pre-commit autoupdate

### Tests

- Tests for running workflows with more than one iteration

### Fixed

- Attribute error caused by attempts to retrieve the name from the node function when the node function is set to None

## [0.122.0] - 2022-07-04

### Authors

Faiyaz Hasan <faiyaz@agnostiq.ai>
Co-authored-by: pre-commit-ci[bot] <66853113+pre-commit-ci[bot]@users.noreply.github.com>


### Added

- `covalent/_results_manager/write_result_to_db.py` module and methods to insert / update data in the DB.
- `tests/covalent_tests/results_manager_tests/write_result_to_db_test.py` containing the unit tests for corresponding functions.

### Changed

- Electron `type` column to a string type rather than an `ElectronType` in DB models.
- Primary keys from `BigInteger` to `Integer` in DB models.

## [0.121.0] - 2022-07-04

### Authors

Will Cunningham <wjcunningham7@users.noreply.github.com>
Co-authored-by: Alejandro Esquivel <ae@alejandro.ltd>
Co-authored-by: pre-commit-ci[bot] <66853113+pre-commit-ci[bot]@users.noreply.github.com>


### Removed

- Unused requirements `gunicorn` and `eventlet` in `requirements.txt` as well as `dask` in `tests/requirements.txt`, since it is already included in the core requirements.

### Docs

- Updated the compatibility matrix in the docs.

## [0.120.0] - 2022-07-04

### Authors

Okechukwu  Emmanuel Ochia <okechukwu@agnostiq.ai>
Co-authored-by: Venkat Bala <venkat@agnostiq.ai>
Co-authored-by: pre-commit-ci[bot] <66853113+pre-commit-ci[bot]@users.noreply.github.com>
Co-authored-by: Scott Wyman Neagle <scott@agnostiq.ai>


### Added

- Adding `cluster` CLI options to facilitate interacting with the backend Dask cluster
- Adding options to `covalent start` to enable specifying number of workers, memory limit and threads per worker at cluster startup

### Changed

- Update `DaskAdminWorker` docstring with better explanation

## [0.119.1] - 2022-07-04

### Authors

Scott Wyman Neagle <scott@agnostiq.ai>
Casey Jao <casey@agnostiq.ai>


### Fixed

- `covalent status` checks if the server process is still alive.

### Operations

- Updates to changelog logic to handle multiple authors

## [0.119.0] - 2022-07-03
### Authors
@cjao


### Added

- Introduce support for pip dependencies

## [0.118.0] - 2022-07-02
### Authors
@AlejandroEsquivel


### Added

- Introduced File, FileTransfer, and FileTransferStrategy classes to support various File Transfer use cases prior/post electron execution

## [0.117.0] - 2022-07-02
### Authors
@Emmanuel289


### Added

- Included retry action in 'tests.yaml' workflow.

## [0.116.0] - 2022-06-29
### Authors
@Prasy12

### Changed

- Changed API socket calls interval for graph optimization.

### Added

- Ability to change to different layouts from the GUI.

## [0.115.0] - 2022-06-28
### Authors
@cjao


### Added

- Introduce support for `call_before`, `call_after`, and bash dependencies

### Operations

- Unit tests performed on Python 3.10 on Ubuntu and MacOS images as well as 3.9 on MacOS
- Updated codeowners so that AQ Engineers doesn't own this CHANGELOG
- pre-commit autoupdate

## [0.114.0] - 2022-06-23
### Authors
@dependabot[bot]


### Changed

- Changed eventsource version on webapp yarn-lock file.

### Operations

- Added Github push changelog workflow to append commiters username
- Reusable JavaScript action to parse changelog and update version

## [0.113.0] - 2022-06-21

### Added

- Introduce new db models and object store backends

### Operations

- Syntax fix in hotfix.yml

### Docs

- Added new tutorial: Linear and convolutional autoencoders

## [0.112.0] - 2022-06-20

### Changed

- Changed async version on webapp package-lock file.

## [0.111.0] - 2022-06-20

### Changed

- Changed eventsource version on webapp package-lock file.

### Docs

- Added new tutorial: Covalentified version of the Pennylane Variational Classifier tutorial.

## [0.110.3] - 2022-06-17

### Fixed

- Fix error when parsing electron positional arguments in workflows

### Docs

- Remove hardcoding version info in README.md

## [0.110.2] - 2022-06-10

### Docs

- Fix MNIST tutorial
- Fix Quantum Gravity tutorial
- Update RTD with migration guide compatible with latest release
- Convert all references to `covalent start` from Jupyter notebooks to markdown statements
- Update release notes summary in README.md
- Fixed display issues with figure (in dark mode) and bullet points in tutorials

### Operations

- Added a retry block to the webapp build step in `tests.yml`

## [0.110.1] - 2022-06-10

### Fixed

- Configure dask to not use daemonic processes when creating a cluster

### Operations

- Sync the VERSION file within `covalent` directory to match the root level VERSION
- Manually patch `covalent/VERSION`

## [0.110.0] - 2022-06-10

### Changed

- Web GUI list size and status label colors changed.
- Web GUI graph running icon changed to non-static icon.

### Docs

- Removed references to the Dask executor in RTD as they are no longer needed.

## [0.109.1] - 2022-06-10

### Fixed

- `covalent --version` now works for PyPI releases

## [0.109.0] - 2022-06-10

### Docs

- Update CLI help statements

### Added

- Add CLI functionality to start covalent with/without Dask
- Add CLI support to parse `covalent_ui.log` file

### Operations

- Updating codeowners to establish engineering & psiog ownership

### Docs

- Added new tutorial: Training quantum embedding kernels for classification.

## [0.108.0] - 2022-06-08

### Added

- WCI yaml file

### Docs

- Add pandoc installation updates to contributing guide

## [0.107.0] - 2022-06-07

### Changed

- Skipping stdout/stderr redirection tests until implemented in Dask parent process

### Added

- Simplifed starting the dask cluster using `multiprocessing`
- Added `bokeh==2.4.3` to requirements.txt to enable view Dask dashboard

### Fixed

- Changelog-reminder action now works for PRs from forks.

## [0.106.2] - 2022-06-06

### Fixed

- Specifying the version for package `furo` to `2022.4.7` to prevent breaking doc builds

### Docs

- Added new tutorial: Using Covalent with PennyLane for hybrid computation.

## [0.106.1] - 2022-06-01

### Fixed

- Changelog-reminder action now works for PRs from forks

### Docs

- Removed references to microservices in RTD
- Updated README.md.
- Changed `ct.electron` to `ct.lattice(executor=dask_executor)` in MNIST classifier tutorial

## [0.106.0] - 2022-05-26

### Changed

- Visual theme for Webapp GUI changed in accordance to new theme
- Fonts, colors, icons have been updated

## [0.105.0] - 2022-05-25

### Added

- Add a pre-commit hook for `detect-secrets`.
- Updated the actions in accordance with the migration done in the previous version.

## [0.104.0] - 2022-05-23

### Changed

- Services have been moved to a different codebase. This repo is now hosting the Covalent SDK, local dispatcher backend, Covalent web GUI, and documentation. Version is bumped to `0.104.0` in order to avoid conflicts.
- Update tests to match the current dispatcher api
- Skip testing dask executor until dask executor plugin is made public
- Using 2 thread pools to manage multiple workflows better and the other one for executing electrons in parallel.

### Fixed

- Add psutil and PyYAML to requirements.txt
- Passing the same Electron to multiple inputs of an Electron now works. UI fix pending.
- Dask from `requirements.txt`.

### Removed

- Asyncio usage for electron level concurrency.
- References to dask

### Added

- Functional test added for dask executor with the cluster running locally.
- Scalability tests for different workflows and workflow sizes under `tests/stress_tests/scripts`
- Add sample performance testing workflows under `tests/stress_tests`
- Add pipelines to continuously run the tutorial notebooks
- Create notebook with tasks from RTD

## [0.32.3] - 2022-03-16

### Fixed

- Fix missing UI graph edges between parameters and electrons in certain cases.
- Fix UI crashes in cases where legacy localStorage state was being loaded.

## [0.32.2] - 2022-03-16

### Added

- Images for graphs generated in tutorials and how-tos.
- Note for quantum gravity tutorial to tell users that `tensorflow` doesn't work on M1 Macs.
- `Known Issues` added to `README.md`

### Fixed

- `draw` function usage in tutorials and how-tos now reflects the UI images generated instead of using graphviz.
- Images now render properly in RTD of how-tos.

### Changed

- Reran all the tutorials that could run, generating the outputs again.

## [0.32.1] - 2022-03-15

### Fixed

- CLI now starts server directly in the subprocess instead of as a daemon
- Logs are provided as pipes to Popen instead of using a shell redirect
- Restart behavior fixed
- Default port in `covalent_ui/app.py` uses the config manager

### Removed

- `_graceful_restart` function no longer needed without gunicorn

## [0.32.0] - 2022-03-11

### Added

- Dispatcher microservice API endpoint to dispatch and update workflow.
- Added get runnable task endpoint.

## [0.31.0] - 2022-03-11

### Added

- Runner component's main functionality to run a set of tasks, cancel a task, and get a task's status added to its api.

## [0.30.5] - 2022-03-11

### Updated

- Updated Workflow endpoints & API spec to support upload & download of result objects as pickle files

## [0.30.4] - 2022-03-11

### Fixed

- When executing a task on an alternate Conda environment, Covalent no longer has to be installed on that environment. Previously, a Covalent object (the execution function as a TransportableObject) was passed to the environment. Now it is deserialized to a "normal" Python function, which is passed to the alternate Conda environment.

## [0.30.3] - 2022-03-11

### Fixed

- Fixed the order of output storage in `post_process` which should have been the order in which the electron functions are called instead of being the order in which they are executed. This fixes the order in which the replacement of function calls with their output happens, which further fixes any discrepencies in the results obtained by the user.

- Fixed the `post_process` test to check the order as well.

## [0.30.2] - 2022-03-11

### Changed

- Updated eventlet to 0.31.0

## [0.30.1] - 2022-03-10

### Fixed

- Eliminate unhandled exception in Covalent UI backend when calling fetch_result.

## [0.30.0] - 2022-03-09

### Added

- Skeleton code for writing the different services corresponding to each component in the open source refactor.
- OpenAPI specifications for each of the services.

## [0.29.3] - 2022-03-09

### Fixed

- Covalent UI is built in the Dockerfile, the setup file, the pypi workflow, the tests workflow, and the conda build script.

## [0.29.2] - 2022-03-09

### Added

- Defaults defined in executor plugins are read and used to update the in-memory config, as well as the user config file. But only if the parameter in question wasn't already defined.

### Changed

- Input parameter names and docstrings in _shared_files.config.update_config were changed for clarity.

## [0.29.1] - 2022-03-07

### Changed

- Updated fail-fast strategy to run all tests.

## [0.29.0] - 2022-03-07

### Added

- DispatchDB for storing dispatched results

### Changed

- UI loads dispatches from DispatchDB instead of browser local storage

## [0.28.3] - 2022-03-03

### Fixed

Installed executor plugins don't have to be referred to by their full module name. Eg, use "custom_executor", instead of "covalent_custom_plugin.custom_executor".

## [0.28.2] - 2022-03-03

### Added

- A brief overview of the tutorial structure in the MNIST classification tutorial.

## [0.28.1] - 2022-03-02

### Added

- Conda installation is only supported for Linux in the `Getting Started` guide.
- MNIST classifier tutorial.

### Removed

- Removed handling of default values of function parameters in `get_named_params` in `covalent/_shared_files/utils.py`. So, it is actually being handled by not being handled since now `named_args` and `named_kwargs` will only contain parameters that were passed during the function call and not all of them.

## [0.28.0] - 2022-03-02

### Added

- Lepton support, including for Python modules and C libraries
- How-to guides showing how to use leptons for each of these

## [0.27.6] - 2022-03-01

### Added

- Added feature development basic steps in CONTRIBUTING.md.
- Added section on locally building RTD (read the docs) in the contributing guide.

## [0.27.5] - 2022-03-01

### Fixed

- Missing UI input data after backend change - needed to be derived from graph for electrons, lattice inputs fixed on server-side, combining name and positional args
- Broken UI graph due to variable->edge_name renaming
- Missing UI executor data after server-side renaming

## [0.27.4] - 2022-02-28

### Fixed

- Path used in `covalent/executor/__init__.py` for executor plugin modules needed updating to `covalent/executor/executor_plugins`

### Removed

- Disabled workflow cancellation test due to inconsistent outcomes. Test will be re-enabled after cancellation mechanisms are investigated further.

## [0.27.3] - 2022-02-25

### Added

- Added `USING_DOCKER.md` guide for running docker container.
- Added cli args to covalent UI flask server `covalent_ui/app.py` to modify port and log file path.

### Removed

- Removed gunicorn from cli and Dockerfile.

### Changed

- Updated cli `covalent_dispatcher/_cli/service.py` to run flask server directly, and removed dispatcher and UI flags.
- Using Flask blueprints to merge Dispatcher and UI servers.
- Updated Dockerfile to run flask server directly.
- Creating server PID file manually in `covalent_dispatcher/_cli/service.py`.
- Updated tests and docs to reflect merged servers.
- Changed all mentions of port 47007 (for old UI server) to 48008.

## [0.27.2] - 2022-02-24

### Changed

- Removed unnecessary blockquotes from the How-To guide for creating custom executors
- Changed "Covalent Cloud" to "Covalent" in the main code text

## [0.27.1] - 2022-02-24

### Removed

- Removed AQ-Engineers from CODEOWNERS in order to fix PR review notifications

## [0.27.0] - 2022-02-24

### Added

- Support for positional only, positional or keyword, variable positional, keyword only, variable keyword types of parameters is now added, e.g an electron can now use variable args and variable kwargs if the number/names of parameters are unknown during definition as `def task(*args, **kwargs)` which wasn't possible before.

- `Lattice.args` added to store positional arguments passed to the lattice's workflow function.

- `get_named_params` function added in `_shared_files/utils.py` which will return a tuple containing named positional arguments and named keyword arguments. The names help in showing and storing these parameters in the transport graph.

- Tests to verify whether all kinds of input paramaters are supported by electron or a lattice.

### Changed

- No longer merging positional arguments with keyword arguments, instead they are separately stored in respective nodes in the transport graph.

- `inputs` returned from `_get_inputs` function in `covalent_dispatcher/_core/execution.py` now contains positional as well as keyword arguments which further get passed to the executor.

- Executors now support positional and keyword arguments as inputs to their executable functions.

- Result object's `_inputs` attribute now contains both `args` and `kwargs`.

- `add_node_for_nested_iterables` is renamed to `connect_node_with_others` and `add_node_to_graph` also renamed to `add_collection_node_to_graph` in `electron.py`. Some more variable renames to have appropriate self-explanatory names.

- Nodes and edges in the transport graph now have a better interface to assign attributes to them.

- Edge attribute `variable` renamed to `edge_name`.

- In `serialize` function of the transport graph, if `metadata_only` is True, then only `metadata` attribute of node and `source` and `target` attributes of edge are kept in the then return serialized `data`.

- Updated the tests wherever necessary to reflect the above changes

### Removed

- Deprecated `required_params_passed` since an error will automatically be thrown by the `build_graph` function if any of the required parameters are not passed.

- Removed duplicate attributes from nodes in the transport graph.

## [0.26.1] - 2022-02-23

### Added

- Added Local Executor section to the API read the docs.

## [0.26.0] - 2022-02-23

### Added

- Automated reminders to update the changelog

## [0.25.3] - 2022-02-23

## Added

- Listed common mocking commands in the CONTRIBUTING.md guide.
- Additional guidelines on testing.

## [0.25.2] - 2022-02-21

### Changed

- `backend` metadata name changed to `executor`.
- `_plan_workflow` usage updated to reflect how that executor related information is now stored in the specific executor object.
- Updated tests to reflect the above changes.
- Improved the dispatch cancellation test to provide a robust solution which earlier took 10 minutes to run with uncertainty of failing every now and then.

### Removed

- Removed `TaskExecutionMetadata` as a consequence of removing `execution_args`.

## [0.25.1] - 2022-02-18

### Fixed

- Tracking imports that have been used in the workflow takes less time.

### Added

- User-imports are included in the dispatch_source.py script. Covalent-related imports are commented out.

## [0.25.0] - 2022-02-18

### Added

- UI: Lattice draw() method displays in web UI
- UI: New navigation panel

### Changed

- UI: Animated graph changes, panel opacity

### Fixed

- UI: Fixed "Not Found" pages

## [0.24.21] - 2022-02-18

### Added

- RST document describing the expectations from a tutorial.

## [0.24.20] - 2022-02-17

### Added

- Added how to create custom executors

### Changed

- Changed the description of the hyperlink for choosing executors
- Fixed typos in doc/source/api/getting_started/how_to/execution/creating_custom_executors.ipynb

## [0.24.19] - 2022-02-16

### Added

- CODEOWNERS for certain files.

## [0.24.18] - 2022-02-15

### Added

- The user configuration file can now specify an executor plugin directory.

## [0.24.17] - 2022-02-15

### Added

- Added a how-to for making custom executors.

## [0.24.16] - 2022-02-12

### Added

- Errors now contain the traceback as well as the error message in the result object.
- Added test for `_post_process` in `tests/covalent_dispatcher_tests/_core/execution_test.py`.

### Changed

- Post processing logic in `electron` and dispatcher now relies on the order of execution in the transport graph rather than node's function names to allow for a more reliable pairing of nodes and their outputs.

- Renamed `init_test.py` in `tests/covalent_dispatcher_tests/_core/` to `execution_test.py`.

### Removed

- `exclude_from_postprocess` list which contained some non executable node types removed since only executable nodes are post processed now.

## [0.24.15] - 2022-02-11

### Fixed

- If a user's configuration file does not have a needed exeutor parameter, the default parameter (defined in _shared_files/defaults.py) is used.
- Each executor plugin is no longer initialized upon the import of Covalent. This allows required parameters in executor plugins.

## Changed

- Upon updating the configuration data with a user's configuration file, the complete set is written back to file.

## Added

- Tests for the local and base executors.

## [0.24.14] - 2022-02-11

### Added

- UI: add dashboard cards
- UI: add scaling dots background

### Changed

- UI: reduce sidebar font sizes, refine color theme
- UI: refine scrollbar styling, show on container hover
- UI: format executor parameters as YAML code
- UI: update syntax highlighting scheme
- UI: update index.html description meta tag

## [0.24.13] - 2022-02-11

### Added

- Tests for covalent/_shared_files/config.py

## [0.24.12] - 2022-02-10

### Added

- CodeQL code analyzer

## [0.24.11] - 2022-02-10

### Added

- A new dictionary `_DEFAULT_CONSTRAINTS_DEPRECATED` in defaults.py

### Changed

- The `_DEFAULT_CONSTRAINT_VALUES` dictionary now only contains the `backend` argument

## [0.24.10] - 2022-02-09

### Fixed

- Sporadically failing workflow cancellation test in tests/workflow_stack_test.py

## [0.24.9] - 2022-02-09

## Changed

- Implementation of `_port_from_pid` in covalent_dispatcher/_cli/service.py.

## Added

- Unit tests for command line interface (CLI) functionalities in covalent_dispatcher/_cli/service.py and covalent_dispatcher/_cli/cli.py.

## [0.24.8] - 2022-02-07

### Fixed

- If a user's configuration file does not have a needed parameter, the default parameter (defined in _shared_files/defaults.py) is used.

## [0.24.7] - 2022-02-07

### Added

- Typing: Add Type hint `dispatch_info` parameter.
- Documentation: Updated the return_type description in docstring.

### Changed

- Typing: Change return type annotation to `Generator`.

## [0.24.6] - 2022-02-06

### Added

- Type hint to `deserialize` method of `TransportableObject` of `covalent/_workflow/transport.py`.

### Changed

- Description of `data` in `deserialize` method of `TransportableObject` of `covalent/_workflow/transport.py` from `The serialized transportable object` to `Cloudpickled function`.

## [0.24.5] - 2022-02-05

### Fixed

- Removed dependence on Sentinel module

## [0.24.4] - 2022-02-04

### Added

- Tests across multiple versions of Python and multiple operating systems
- Documentation reflecting supported configurations

## [0.24.3] - 2022-02-04

### Changed

- Typing: Use `bool` in place of `Optional[bool]` as type annotation for `develop` parameter in `covalent_dispatcher.service._graceful_start`
- Typing: Use `Any` in place of `Optional[Any]` as type annotation for `new_value` parameter in `covalent._shared_files.config.get_config`

## [0.24.2] - 2022-02-04

### Fixed

- Updated hyperlink of "How to get the results" from "./collection/query_electron_execution_result" to "./collection/query_multiple_lattice_execution_results" in "doc/source/how_to/index.rst".
- Updated hyperlink of "How to get the result of a particular electron" from "./collection/query_multiple_lattice_execution_results" to "./collection/query_electron_execution_result" in "doc/source/how_to/index.rst".

## [0.24.1] - 2022-02-04

### Changed

- Changelog entries are now required to have the current date to enforce ordering.

## [0.24.0] - 2022-02-03

### Added

- UI: log file output - display in Output tab of all available log file output
- UI: show lattice and electron inputs
- UI: display executor attributes
- UI: display error message on failed status for lattice and electron

### Changed

- UI: re-order sidebar sections according to latest figma designs
- UI: update favicon
- UI: remove dispatch id from tab title
- UI: fit new uuids
- UI: adjust theme text primary and secondary colors

### Fixed

- UI: auto-refresh result state on initial render of listing and graph pages
- UI: graph layout issues: truncate long electron/param names

## [0.23.0] - 2022-02-03

### Added

- Added `BaseDispatcher` class to be used for creating custom dispatchers which allow connection to a dispatcher server.
- `LocalDispatcher` inheriting from `BaseDispatcher` allows connection to a local dispatcher server running on the user's machine.
- Covalent only gives interface to the `LocalDispatcher`'s `dispatch` and `dispatch_sync` methods.
- Tests for both `LocalDispatcher` and `BaseDispatcher` added.

### Changed

- Switched from using `lattice.dispatch` and `lattice.dispatch_sync` to `covalent.dispatch` and `covalent.dispatch_sync`.
- Dispatcher address now is passed as a parameter (`dispatcher_addr`) to `covalent.dispatch` and `covalent.dispatch_sync` instead of a metadata field to lattice.
- Updated tests, how tos, and tutorials to use `covalent.dispatch` and `covalent.dispatch_sync`.
- All the contents of `covalent_dispatcher/_core/__init__.py` are moved to `covalent_dispatcher/_core/execution.py` for better organization. `__init__.py` only contains function imports which are needed by external modules.
- `dispatch`, `dispatch_sync` methods deprecated from `Lattice`.

### Removed

- `_server_dispatch` method removed from `Lattice`.
- `dispatcher` metadata field removed from `lattice`.

## [0.22.19] - 2022-02-03

### Fixed

- `_write_dispatch_to_python_file` isn't called each time a task is saved. It is now only called in the final save in `_run_planned_workflow` (in covalent_dispatcher/_core/__init__.py).

## [0.22.18] - 2022-02-03

### Fixed

- Added type information to result.py

## [0.22.17] - 2022-02-02

### Added

- Replaced `"typing.Optional"` with `"str"` in covalent/executor/base.py
- Added missing type hints to `get_dispatch_context` and `write_streams_to_file` in covalent/executor/base.py, BaseExecutor

## [0.22.16] - 2022-02-02

### Added

- Functions to check if UI and dispatcher servers are running.
- Tests for the `is_ui_running` and `is_server_running` in covalent_dispatcher/_cli/service.py.

## [0.22.15] - 2022-02-01

### Fixed

- Covalent CLI command `covalent purge` will now stop the servers before deleting all the pid files.

### Added

- Test for `purge` method in covalent_dispatcher/_cli/service.py.

### Removed

- Unused `covalent_dispatcher` import from covalent_dispatcher/_cli/service.py.

### Changed

- Moved `_config_manager` import from within the `purge` method to the covalent_dispatcher/_cli/service.py for the purpose of mocking in tests.

## [0.22.14] - 2022-02-01

### Added

- Type hint to `_server_dispatch` method in `covalent/_workflow/lattice.py`.

## [0.22.13] - 2022-01-26

### Fixed

- When the local executor's `log_stdout` and `log_stderr` config variables are relative paths, they should go inside the results directory. Previously that was queried from the config, but now it's queried from the lattice metadata.

### Added

- Tests for the corresponding functions in (`covalent_dispatcher/_core/__init__.py`, `covalent/executor/base.py`, `covalent/executor/executor_plugins/local.py` and `covalent/executor/__init__.py`) affected by the bug fix.

### Changed

- Refactored `_delete_result` in result manager to give the option of deleting the result parent directory.

## [0.22.12] - 2022-01-31

### Added

- Diff check in pypi.yml ensures correct files are packaged

## [0.22.11] - 2022-01-31

### Changed

- Removed codecov token
- Removed Slack notifications from feature branches

## [0.22.10] - 2022-01-29

### Changed

- Running tests, conda, and version workflows on pull requests, not just pushes

## [0.22.9] - 2022-01-27

### Fixed

- Fixing version check action so that it doesn't run on commits that are in develop
- Edited PR template so that markdown checklist appears properly

## [0.22.8] - 2022-01-27

### Fixed

- publish workflow, using `docker buildx` to build images for x86 and ARM, prepare manifest and push to ECR so that pulls will match the correct architecture.
- typo in CONTRIBUTING
- installing `gcc` in Docker image so Docker can build wheels for `dask` and other packages that don't provide ARM wheels

### Changed

- updated versions in `requirements.txt` for `matplotlib` and `dask`

## [0.22.7] - 2022-01-27

### Added

- `MANIFEST.in` did not have `covalent_dispatcher/_service` in it due to which the PyPi package was not being built correctly. Added the `covalent_dispatcher/_service` to the `MANIFEST.in` file.

### Fixed

- setuptools properly including data files during installation

## [0.22.6] - 2022-01-26

### Fixed

- Added service folder in covalent dispatcher to package.

## [0.22.5] - 2022-01-25

### Fixed

- `README.md` images now use master branch's raw image urls hosted on <https://github.com> instead of <https://raw.githubusercontent.com>. Also, switched image rendering from html to markdown.

## [0.22.4] - 2022-01-25

### Fixed

- dispatcher server app included in sdist
- raw image urls properly used

## [0.22.3] - 2022-01-25

### Fixed

- raw image urls used in readme

## [0.22.2] - 2022-01-25

### Fixed

- pypi upload

## [0.22.1] - 2022-01-25

### Added

- Code of conduct
- Manifest.in file
- Citation info
- Action to upload to pypi

### Fixed

- Absolute URLs used in README
- Workflow badges updated URLs
- `install_package_data` -> `include_package_data` in `setup.py`

## [0.22.0] - 2022-01-25

### Changed

- Using public ECR for Docker release

## [0.21.0] - 2022-01-25

### Added

- GitHub pull request templates

## [0.20.0] - 2022-01-25

### Added

- GitHub issue templates

## [0.19.0] - 2022-01-25

### Changed

- Covalent Beta Release

## [0.18.9] - 2022-01-24

### Fixed

- iframe in the docs landing page is now responsive

## [0.18.8] - 2022-01-24

### Changed

- Temporarily removed output tab
- Truncated dispatch id to fit left sidebar, add tooltip to show full id

## [0.18.7] - 2022-01-24

### Changed

- Many stylistic improvements to documentation, README, and CONTRIBUTING.

## [0.18.6] - 2022-01-24

### Added

- Test added to check whether an already decorated function works as expected with Covalent.
- `pennylane` package added to the `requirements-dev.txt` file.

### Changed

- Now using `inspect.signature` instead of `function.__code__` to get the names of function's parameters.

## [0.18.5] - 2022-01-21

### Fixed

- Various CI fixes, including rolling back regression in version validation, caching on s3 hosted badges, applying releases and tags correctly.

## [0.18.4] - 2022-01-21

### Changed

- Removed comments and unused functions in covalent_dispatcher
- `result_class.py` renamed to `result.py`

### Fixed

- Version was not being properly imported inside `covalent/__init__.py`
- `dispatch_sync` was not previously using the `results_dir` metadata field

### Removed

- Credentials in config
- `generate_random_filename_in_cache`
- `is_any_atom`
- `to_json`
- `show_subgraph` option in `draw`
- `calculate_node`

## [0.18.3] - 2022-01-20

### Fixed

- The gunicorn servers now restart more gracefully

## [0.18.2] - 2022-01-21

### Changed

- `tempdir` metadata field removed and replaced with `executor.local.cache_dir`

## [0.18.1] - 2022-01-11

## Added

- Concepts page

## [0.18.0] - 2022-01-20

### Added

- `Result.CANCELLED` status to represent the status of a cancelled dispatch.
- Condition to cancel the whole dispatch if any of the nodes are cancelled.
- `cancel_workflow` function which uses a shared variable provided by Dask (`dask.distributed.Variable`) in a dask client to inform nodes to stop execution.
- Cancel function for dispatcher server API which will allow the server to terminate the dispatch.
- How to notebook for cancelling a dispatched job.
- Test to verify whether cancellation of dispatched jobs is working as expected.
- `cancel` function is available as `covalent.cancel`.

### Changed

- In file `covalent/_shared_files/config.py` instead of using a variable to store and then return the config data, now directly returning the configuration.
- Using `fire_and_forget` to dispatch a job instead of a dictionary of Dask's `Future` objects so that we won't have to manage the lifecycle of those futures.
- The `test_run_dispatcher` test was changed to reflect that the dispatcher no longer uses a dictionary of future objects as it was not being utilized anywhere.

### Removed

- `with dask_client` context was removed as the client created in `covalent_dispatcher/_core/__init__.py` is already being used even without the context. Furthermore, it creates issues when that context is exited which is unnecessary at the first place hence not needed to be resolved.

## [0.17.5] - 2022-01-19

### Changed

- Results directory uses a relative path by default and can be overridden by the environment variable `COVALENT_RESULTS_DIR`.

## [0.17.4] - 2022-01-19

### Changed

- Executor parameters use defaults specified in config TOML
- If relative paths are supplied for stdout and stderr, those files are created inside the results directory

## [0.17.3] - 2022-01-18

### Added

- Sync function
- Covalent CLI tool can restart in developer mode

### Fixed

- Updated the UI address referenced in the README

## [0.17.2] - 2022-01-12

### Added

- Quantum gravity tutorial

### Changed

- Moved VERSION file to top level

## [0.17.1] - 2022-01-19

### Added

- `error` attribute was added to the results object to show which node failed and the reason behind it.
- `stdout` and `stderr` attributes were added to a node's result to store any stdout and stderr printing done inside an electron/node.
- Test to verify whether `stdout` and `stderr` are being stored in the result object.

### Changed

- Redesign of how `redirect_stdout` and `redirect_stderr` contexts in executor now work to allow storing their respective outputs.
- Executors now also return `stdout` and `stderr` strings, along with the execution output, so that they can be stored in their result object.

## [0.17.0] - 2022-01-18

### Added

- Added an attribute `__code__` to electron and lattice which is a copy of their respective function's `__code__` attribute.
- Positional arguments, `args`, are now merged with keyword arguments, `kwargs`, as close as possible to where they are passed. This was done to make sure we support both with minimal changes and without losing the name of variables passed.
- Tests to ensure usage of positional arguments works as intended.

### Changed

- Slight rework to how any print statements in lattice are sent to null.
- Changed `test_dispatcher_functional` in `basic_dispatcher_test.py` to account for the support of `args` and removed a an unnecessary `print` statement.

### Removed

- Removed `args` from electron's `init` as it wasn't being used anywhere.

## [0.16.1] - 2022-01-18

### Changed

- Requirement changed from `dask[complete]` to `dask[distributed]`.

## [0.16.0] - 2022-01-14

### Added

- New UI static demo build
- New UI toolbar functions - orientation, toggle params, minimap
- Sortable and searchable lattice name row

### Changed

- Numerous UI style tweaks, mostly around dispatches table states

### Fixed

- Node sidebar info now updates correctly

## [0.15.11] - 2022-01-18

### Removed

- Unused numpy requirement. Note that numpy is still being installed indirectly as other packages in the requirements rely on it.

## [0.15.10] - 2022-01-16

## Added

- How-to guide for Covalent dispatcher CLI.

## [0.15.9] - 2022-01-18

### Changed

- Switched from using human readable ids to using UUIDs

### Removed

- `human-id` package was removed along with its mention in `requirements.txt` and `meta.yaml`

## [0.15.8] - 2022-01-17

### Removed

- Code breaking text from CLI api documentation.
- Unwanted covalent_dispatcher rst file.

### Changed

- Installation of entire covalent_dispatcher instead of covalent_dispatcher/_service in setup.py.

## [0.15.7] - 2022-01-13

### Fixed

- Functions with multi-line or really long decorators are properly serialized in dispatch_source.py.
- Multi-line Covalent output is properly commented out in dispatch_source.py.

## [0.15.6] - 2022-01-11

### Fixed

- Sub-lattice functions are successfully serialized in the utils.py get_serialized_function_str.

### Added

- Function to scan utilized source files and return a set of imported modules (utils.get_imports_from_source)

## [0.15.5] - 2022-01-12

### Changed

- UI runs on port 47007 and the dispatcher runs on port 48008. This is so that when the servers are later merged, users continue using port 47007 in the browser.
- Small modifications to the documentation
- Small fix to the README

### Removed

- Removed a directory `generated` which was improperly added
- Dispatcher web interface
- sqlalchemy requirement

## [0.15.4] - 2022-01-11

### Changed

- In file `covalent/executor/base.py`, `pickle` was changed to `cloudpickle` because of its universal pickling ability.

### Added

- In docstring of `BaseExecutor`, a note was added specifying that `covalent` with its dependencies is assumed to be installed in the conda environments.
- Above note was also added to the conda env selector how-to.

## [0.15.3] - 2022-01-11

### Changed

- Replaced the generic `RuntimeError` telling users to check if there is an object manipulation taking place inside the lattice to a simple warning. This makes the original error more visible.

## [0.15.2] - 2022-01-11

### Added

- If condition added for handling the case where `__getattr__` of an electron is accessed to detect magic functions.

### Changed

- `ActiveLatticeManager` now subclasses from `threading.local` to make it thread-safe.
- `ValueError` in the lattice manager's `claim` function now also shows the name of the lattice that is currently claimed.
- Changed docstring of `ActiveLatticeManager` to note that now it is thread-safe.
- Sublattice dispatching now no longer deletes the result object file and is dispatched normally instead of in a serverless manner.
- `simulate_nitrogen_and_copper_slab_interaction.ipynb` notebook tutorial now does normal dispatching as well instead of serverless dispatching. Also, now 7 datapoints will be shown instead of 10 earlier.

## [0.15.1] - 2022-01-11

### Fixed

- Passing AWS credentials to reusable workflows as a secret

## [0.15.0] - 2022-01-10

### Added

- Action to push development image to ECR

### Changed

- Made the publish action reusable and callable

## [0.14.1] - 2022-01-02

### Changed

- Updated the README
- Updated classifiers in the setup.py file
- Massaged some RTD pages

## [0.14.0] - 2022-01-07

### Added

- Action to push static UI to S3

## [0.13.2] - 2022-01-07

### Changed

- Completed new UI design work

## [0.13.1] - 2022-01-02

### Added

- Added eventlet requirement

### Changed

- The CLI tool can now manage the UI flask server as well
- [Breaking] The CLI option `-t` has been changed to `-d`, which starts the servers in developer mode and exposes unit tests to the server.

## [0.13.0] - 2022-01-01

### Added

- Config manager in `covalent/_shared_files/config.py`
- Default location for the main config file can be overridden using the environment variable `COVALENT_CONFIG_DIR`
- Ability to set and get configuration using `get_config` and `set_config`

### Changed

- The flask servers now reference the config file
- Defaults reference the config file

### Fixed

- `ValueError` caught when running `covalent stop`
- One of the functional tests was using a malformed path

### Deprecated

- The `electron.to_json` function
- The `generate_random_filename_in_cache` function

### Removed

- The `get_api_token` function

## [0.12.13] - 2022-01-04

## Removed

- Tutorial section headings

## Fixed

- Plot background white color

## [0.12.12] - 2022-01-06

### Fixed

- Having a print statement inside electron and lattice code no longer causes the workflow to fail.

## [0.12.11] - 2022-01-04

### Added

- Completed UI feature set for first release

### Changed

- UI server result serialization improvements
- UI result update webhook no longer fails on request exceptions, logs warning intead

## [0.12.10] - 2021-12-17

### Added

- Astrophysics tutorial

## [0.12.9] - 2022-01-04

### Added

- Added `get_all_node_results` method in `result_class.py` to return result of all node executions.

- Added `test_parallelilization` test to verify whether the execution is now being achieved in parallel.

### Changed

- Removed `LocalCluster` cluster creation usage to a simple `Client` one from Dask.

- Removed unnecessary `to_run` function as we no longer needed to run execution through an asyncio loop.

- Removed `async` from function definition of previously asynchronous functions, `_run_task`, `_run_planned_workflow`, `_plan_workflow`, and `_run_workflow`.

- Removed `uvloop` from requirements.

- Renamed `test_get_results` to `test_get_result`.

- Reran the how to notebooks where execution time was mentioned.

- Changed how `dispatch_info` context manager was working to account for multiple nodes accessing it at the same time.

## [0.12.8] - 2022-01-02

### Changed

- Changed the software license to GNU Affero 3.0

### Removed

- `covalent-ui` directory

## [0.12.7] - 2021-12-29

### Fixed

- Gunicorn logging now uses the `capture-output` flag instead of redirecting stdout and stderr

## [0.12.6] - 2021-12-23

### Changed

- Cleaned up the requirements and moved developer requirements to a separate file inside `tests`

## [0.12.5] - 2021-12-16

### Added

- Conda build CI job

## [0.12.4] - 2021-12-23

### Changed

- Gunicorn server now checks for port availability before starting

### Fixed

- The `covalent start` function now prints the correct port if the server is already running.

## [0.12.3] - 2021-12-14

### Added

- Covalent tutorial comparing quantum support vector machines with support vector machine algorithms implemented in qiskit and scikit-learn.

## [0.12.2] - 2021-12-16

### Fixed

- Now using `--daemon` in gunicorn to start the server, which was the original intention.

## [0.12.1] - 2021-12-16

### Fixed

- Removed finance references from docs
- Fixed some other small errors

### Removed

- Removed one of the failing how-to tests from the functional test suite

## [0.12.0] - 2021-12-16

### Added

- Web UI prototype

## [0.11.1] - 2021-12-14

### Added

- CLI command `covalent status` shows port information

### Fixed

- gunicorn management improved

## [0.11.0] - 2021-12-14

### Added

- Slack notifications for test status

## [0.10.4] - 2021-12-15

### Fixed

- Specifying a non-default results directory in a sub-lattice no longer causes a failure in lattice execution.

## [0.10.3] - 2021-12-14

### Added

- Functional tests for how-to's in documentation

### Changed

- Moved example script to a functional test in the pipeline
- Added a test flag to the CLI tool

## [0.10.2] - 2021-12-14

### Fixed

- Check that only `kwargs` without any default values in the workflow definition need to be passed in `lattice.draw(ax=ax, **kwargs)`.

### Added

- Function to check whether all the parameters without default values for a callable function has been passed added to shared utils.

## [0.10.1] - 2021-12-13

### Fixed

- Content and style fixes for getting started doc.

## [0.10.0] - 2021-12-12

### Changed

- Remove all imports from the `covalent` to the `covalent_dispatcher`, except for `_dispatch_serverless`
- Moved CLI into `covalent_dispatcher`
- Moved executors to `covalent` directory

## [0.9.1] - 2021-12-13

### Fixed

- Updated CONTRIBUTING to clarify docstring style.
- Fixed docstrings for `calculate_node` and `check_constraint_specific_sum`.

## [0.9.0] - 2021-12-10

### Added

- `prefix_separator` for separating non-executable node types from executable ones.

- `subscript_prefix`, `generator_prefix`, `sublattice_prefix`, `attr_prefix` for prefixes of subscripts, generators,
  sublattices, and attributes, when called on an electron and added to the transport graph.

- `exclude_from_postprocess` list of prefixes to denote those nodes which won't be used in post processing the workflow.

- `__int__()`, `__float__()`, `__complex__()` for converting a node to an integer, float, or complex to a value of 0 then handling those types in post processing.

- `__iter__()` generator added to Electron for supporting multiple return values from an electron execution.

- `__getattr__()` added to Electron for supporting attribute access on the node output.

- `__getitem__()` added to Electron for supporting subscripting on the node output.

- `electron_outputs` added as an attribute to lattice.

### Changed

- `electron_list_prefix`, `electron_dict_prefix`, `parameter_prefix` modified to reflect new way to assign prefixes to nodes.

- In `build_graph` instead of ignoring all exceptions, now the exception is shown alongwith the runtime error notifying that object manipulation should be avoided inside a lattice.

- `node_id` changed to `self.node_id` in Electron's `__call__()`.

- `parameter` type electrons now have the default metadata instead of empty dictionary.

- Instead of deserializing and checking whether a sublattice is there, now a `sublattice_prefix` is used to denote when a node is a sublattice.

- In `dispatcher_stack_test`, `test_dispatcher_flow` updated to indicate the new use of `parameter_prefix`.

### Fixed

- When an execution fails due to something happening in `run_workflow`, then result object's status is now failed and the object is saved alongwith throwing the appropriate exception.

## [0.8.5] - 2021-12-10

### Added

- Added tests for choosing specific executors inside electron initialization.
- Added test for choosing specific Conda environments inside electron initialization.

## [0.8.4] - 2021-12-10

### Changed

- Removed _shared_files directory and contents from covalent_dispatcher. Logging in covalent_dispatcher now uses the logger in covalent/_shared_files/logging.py.

## [0.8.3] - 2021-12-10

### Fixed

- Decorator symbols were added to the pseudo-code in the quantum chemistry tutorial.

## [0.8.2] - 2021-12-06

### Added

- Quantum chemistry tutorial.

## [0.8.1] - 2021-12-08

### Added

- Docstrings with typehints for covalent dispatcher functions added.

### Changed

- Replaced `node` to `node_id` in `electron.py`.

- Removed unnecessary `enumerate` in `covalent_dispatcher/_core/__init__.py`.

- Removed `get_node_device_mapping` function from `covalent_dispatcher/_core/__init__.py`
  and moved the definition to directly add the mapping to `workflow_schedule`.

- Replaced iterable length comparison for `executor_specific_exec_cmds` from `if len(executor_specific_exec_cmds) > 0`
  to `if executor_specific_exec_cmds`.

## [0.8.0] - 2021-12-03

### Added

- Executors can now accept the name of a Conda environment. If that environment exists, the operations of any electron using that executor are performed in that Conda environment.

## [0.7.6] - 2021-12-02

### Changed

- How to estimate lattice execution time has been renamed to How to query lattice execution time.
- Change result querying syntax in how-to guides from `lattice.get_result` to
  `covalent.get_result`.
- Choose random port for Dask dashboard address by setting `dashboard_address` to ':0' in
  `LocalCluster`.

## [0.7.5] - 2021-12-02

### Fixed

- "Default" executor plugins are included as part of the package upon install.

## [0.7.4] - 2021-12-02

### Fixed

- Upgraded dask to 2021.10.0 based on a vulnerability report

## [0.7.3] - 2021-12-02

### Added

- Transportable object tests
- Transport graph tests

### Changed

- Variable name node_num to node_id
- Variable name node_idx to node_id

### Fixed

- Transport graph `get_dependencies()` method return type was changed from Dict to List

## [0.7.2] - 2021-12-01

### Fixed

- Date handling in changelog validation

### Removed

- GitLab CI YAML

## [0.7.1] - 2021-12-02

### Added

- A new parameter to a node's result called `sublattice_result` is added.
  This will be of a `Result` type and will contain the result of that sublattice's
  execution. If a normal electron is executed, this will be `None`.

- In `_delete_result` function in `results_manager.py`, an empty results directory
  will now be deleted.

- Name of a sublattice node will also contain `(sublattice)`.

- Added `_dispatch_sync_serverless` which synchronously dispatches without a server
  and waits for a result to be returned. This is the method used to dispatch a sublattice.

- Test for sublatticing is added.

- How-to guide added for sublatticing explaining the new features.

### Changed

- Partially changed `draw` function in `lattice.py` to also draw the subgraph
  of the sublattice when drawing the main graph of the lattice. The change is
  incomplete as we intend to add this feature later.

- Instead of returning `plt`, `draw` now returns the `ax` object.

- `__call__` function in `lattice.py` now runs the lattice's function normally
  instead of dispatching it.

- `_run_task` function now checks whether current node is a sublattice and acts
  accordingly.

### Fixed

- Unnecessary lines to rename the node's name in `covalent_dispatcher/_core/__init__.py` are removed.

- `test_electron_takes_nested_iterables` test was being ignored due to a spelling mistake. Fixed and
  modified to follow the new pattern.

## [0.7.0] - 2021-12-01

### Added

- Electrons can now accept an executor object using the "backend" keyword argument. "backend" can still take a string naming the executor module.
- Electrons and lattices no longer have Slurm metadata associated with the executor, as that information should be contained in the executor object being used as an input argument.
- The "backend" keyword can still be a string specifying the executor module, but only if the executor doesn't need any metadata.
- Executor plugin classes are now directly available to covalent, eg: covalent.executor.LocalExecutor().

## [0.6.7] - 2021-12-01

### Added

- Docstrings without examples for all the functions in core covalent.
- Typehints in those functions as well.
- Used `typing.TYPE_CHECKING` to prevent cyclic imports when writing typehints.

### Changed

- `convert_to_lattice_function` renamed to `convert_to_lattice_function_call`.
- Context managers now raise a `ValueError` instead of a generic `Exception`.

## [0.6.6] - 2021-11-30

### Fixed

- Fixed the version used in the documentation
- Fixed the badge URLs to prevent caching

## [0.6.5] - 2021-11-30

### Fixed

- Broken how-to links

### Removed

- Redundant lines from .gitignore
- *.ipynb from .gitignore

## [0.6.4] - 2021-11-30

### Added

- How-to guides for workflow orchestration.
  - How to construct an electron
  - How to construct a lattice
  - How to add an electron to lattice
  - How to visualize the lattice
  - How to add constraints to lattices
- How-to guides for workflow and subtask execution.
  - How to execute individual electrons
  - How to execute a lattice
  - How to execute multiple lattices
- How-to guides for status querying.
  - How to query electron execution status
  - How to query lattice execution status
  - How to query lattice execution time
- How-to guides for results collection
  - How to query electron execution results
  - How to query lattice execution results
  - How to query multiple lattice execution results
- Str method for the results object.

### Fixed

- Saving the electron execution status when the subtask is running.

## [0.6.3] - 2021-11-29

### Removed

- JWT token requirement.
- Covalent dispatcher login requirement.
- Update covalent login reference in README.md.
- Changed the default dispatcher server port from 5000 to 47007.

## [0.6.2] - 2021-11-28

### Added

- Github action for tests and coverage
- Badges for tests and coverage
- If tests pass then develop is pushed to master
- Add release action which tags and creates a release for minor version upgrades
- Add badges action which runs linter, and upload badges for version, linter score, and platform
- Add publish action (and badge) which builds a Docker image and uploads it to the AWS ECR

## [0.6.1] - 2021-11-27

### Added

- Github action which checks version increment and changelog entry

## [0.6.0] - 2021-11-26

### Added

- New Covalent RTD theme
- sphinx extension sphinx-click for CLI RTD
- Sections in RTD
- init.py in both covalent-dispatcher logger module and cli module for it to be importable in sphinx

### Changed

- docutils version that was conflicting with sphinx

### Removed

- Old aq-theme

## [0.5.1] - 2021-11-25

### Added

- Integration tests combining both covalent and covalent-dispatcher modules to test that
  lattice workflow are properly planned and executed.
- Integration tests for the covalent-dispatcher init module.
- pytest-asyncio added to requirements.

## [0.5.0] - 2021-11-23

### Added

- Results manager file to get results from a file, delete a result, and redispatch a result object.
- Results can also be awaited to only return a result if it has either been completed or failed.
- Results class which is used to store the results with all the information needed to be used again along with saving the results to a file functionality.
- A result object will be a mercurial object which will be updated by the dispatcher and saved to a file throughout the dispatching and execution parts.
- Direct manipulation of the transport graph inside a result object takes place.
- Utility to convert a function definition string to a function and vice-versa.
- Status class to denote the status of a result object and of each node execution in the transport graph.
- Start and end times are now also stored for each node execution as well as for the whole dispatch.
- Logging of `stdout` and `stderr` can be done by passing in the `log_stdout`, `log_stderr` named metadata respectively while dispatching.
- In order to get the result of a certain dispatch, the `dispatch_id`, the `results_dir`, and the `wait` parameter can be passed in. If everything is default, then only the dispatch id is required, waiting will not be done, and the result directory will be in the current working directory with folder name as `results/` inside which every new dispatch will have a new folder named according to their respective dispatch ids, containing:
  - `result.pkl` - (Cloud)pickled result object.
  - `result_info.yaml` - yaml file with high level information about the result and its execution.
  - `dispatch_source.py` - python file generated, containing the original function definitions of lattice and electrons which can be used to dispatch again.

### Changed

- `logfile` named metadata is now `slurm_logfile`.
- Instead of using `jsonpickle`, `cloudpickle` is being used everywhere to maintain consistency.
- `to_json` function uses `json` instead of `jsonpickle` now in electron and lattice definitions.
- `post_processing` moved to the dispatcher, so the dispatcher will now store a finished execution result in the results folder as specified by the user with no requirement of post processing it from the client/user side.
- `run_task` function in dispatcher modified to check if a node has completed execution and return it if it has, else continue its execution. This also takes care of cases if the server has been closed mid execution, then it can be started again from the last saved state, and the user won't have to wait for the whole execution.
- Instead of passing in the transport graph and dispatch id everywhere, the result object is being passed around, except for the `asyncio` part where the dispatch id and results directory is being passed which afterwards lets the core dispatcher know where to get the result object from and operate on it.
- Getting result of parent node executions of the graph, is now being done using the result object's graph. Storing of each execution's result is also done there.
- Tests updated to reflect the changes made. They are also being run in a serverless manner.

### Removed

- `LatticeResult` class removed.
- `jsonpickle` requirement removed.
- `WorkflowExecutionResult`, `TaskExecutionResult`, and `ExecutionError` singleton classes removed.

### Fixed

- Commented out the `jwt_required()` part in `covalent-dispatcher/_service/app.py`, may be removed in later iterations.
- Dispatcher server will now return the error message in the response of getting result if it fails instead of sending every result ever as a response.

## [0.4.3] - 2021-11-23

### Added

- Added a note in Known Issues regarding port conflict warning.

## [0.4.2] - 2021-11-24

### Added

- Added badges to README.md

## [0.4.1] - 2021-11-23

### Changed

- Removed old coverage badge and fixed the badge URL

## [0.4.0] - 2021-11-23

### Added

- Codecov integrations and badge

### Fixed

- Detached pipelines no longer created

## [0.3.0] - 2021-11-23

### Added

- Wrote a Code of Conduct based on <https://www.contributor-covenant.org/>
- Added installation and environment setup details in CONTRIBUTING
- Added Known Issues section to README

## [0.2.0] - 2021-11-22

### Changed

- Removed non-open-source executors from Covalent. The local SLURM executor is now
- a separate repo. Executors are now plugins.

## [0.1.0] - 2021-11-19

### Added

- Pythonic CLI tool. Install the package and run `covalent --help` for a usage description.
- Login and logout functionality.
- Executor registration/deregistration skeleton code.
- Dispatcher service start, stop, status, and restart.

### Changed

- JWT token is stored to file instead of in an environment variable.
- The Dask client attempts to connect to an existing server.

### Removed

- Removed the Bash CLI tool.

### Fixed

- Version assignment in the covalent init file.

## [0.0.3] - 2021-11-17

### Fixed

- Fixed the Dockerfile so that it runs the dispatcher server from the covalent repo.

## [0.0.2] - 2021-11-15

### Changed

- Single line change in ci script so that it doesn't exit after validating the version.
- Using `rules` in `pytest` so that the behavior in test stage is consistent.

## [0.0.1] - 2021-11-15

### Added

- CHANGELOG.md to track changes (this file).
- Semantic versioning in VERSION.
- CI pipeline job to enforce versioning.<|MERGE_RESOLUTION|>--- conflicted
+++ resolved
@@ -7,11 +7,10 @@
 
 ## [UNRELEASED]
 
-<<<<<<< HEAD
 ### Added
 
 - Workflow redispatching functionality.
-=======
+
 ### Removed
 
 - Slurm executor reference from qaoa tutorial since it's not compatible with conda env at the moment.
@@ -19,7 +18,6 @@
 ### Fixed
 
 - Braket pip installation instructions.
->>>>>>> cacec765
 
 ## [0.213.2-rc.0] - 2023-01-21
 
