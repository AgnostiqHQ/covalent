# Changelog

All notable changes to this project will be documented in this file.

The format is based on [Keep a Changelog](https://keepachangelog.com/en/1.0.0/),
and this project adheres to [Semantic Versioning](https://semver.org/spec/v2.0.0.html).

## [UNRELEASED]

<<<<<<< HEAD
### Added

- Added methods to programatically fetch information from Alembic without needing subprocess
=======
### Tests

- Fixed Dask cluster CLI tests
>>>>>>> f5f34f2e

## [0.153.0] - 2022-07-25

### Authors

- Faiyaz Hasan <faiyaz@agnostiq.ai>


### Added

- Helper function to load and save files corresponding to the DB filenames.

### Changed

- Files with .txt, .log extensions are stored as strings.
- Get result web request timeout to 2 seconds.

## [0.152.0] - 2022-07-25

### Authors

- Faiyaz Hasan <faiyaz@agnostiq.ai>
- Co-authored-by: Scott Wyman Neagle <scott@agnostiq.ai>


### Changed

- Pass default DataStore object to node value retrieval method in the Results object.

## [0.151.1] - 2022-07-22

### Authors

- Faiyaz Hasan <faiyaz@agnostiq.ai>
- Co-authored-by: Scott Wyman Neagle <scott@agnostiq.ai>


### Fixed

- Adding maximum number of retries and timeout parameter to the get result http call.
- Disabling result_webhook for now.

## [0.151.0] - 2022-07-22

### Authors

- Scott Wyman Neagle <scott@agnostiq.ai>
- Co-authored-by: Will Cunningham <wjcunningham7@gmail.com>
- Sankalp Sanand <sankalp@agnostiq.ai>


### Added

- `BaseAsyncExecutor` has been added which can be inherited by new async-aware executors.

### Changed

- Since tasks were basically submitting the functions to a Dask cluster by default, they have been converted into asyncio `Tasks` instead which support a far larger number of concurrent tasks than previously used `ThreadPool`.

- `tasks_pool` will still be used to schedule tasks which use non-async executors.

- Executor's `executor` will now receive a callable instead of a serialized function. This allows deserializing the function where it is going to be executed while providing a simplified `execute` at the same time.

- `uvloop` is being used instead of the default event loop of `asyncio` for better performance.

- Tests have also been updated to reflect above changes.

### Operations

- Made Santosh the sole owner of `/docs`

## [0.150.0] - 2022-07-22

### Authors

- Faiyaz Hasan <faiyaz@agnostiq.ai>


### Added

- Initialize database tables when the covalent server is started.

## [0.149.0] - 2022-07-21

### Authors

- Scott Wyman Neagle <scott@agnostiq.ai>
- Co-authored-by: Venkat Bala <venkat@agnostiq.ai>


### Removed

- `result.save()`
- `result._write_dispatch_to_python_file()`

## [0.148.0] - 2022-07-21

### Authors

- Alejandro Esquivel <ae@alejandro.ltd>


### Changed

- Changed DataStore default db path to correspond to dispatch db config path

### Operations

- Added workflow to stale and close pull requests

### Docs

- Fixed `get_metadata` calls in examples to remove `results_dir` argument
- Removed YouTube video temporarily

## [0.147.0] - 2022-07-21

### Authors

- Casey Jao <casey@agnostiq.ai>


### Changed

- Simplified interface for custom executors. All the boilerplate has
  been moved to `BaseExecutor`.

## [0.146.0] - 2022-07-20

### Authors

- Casey Jao <casey@agnostiq.ai>
- Co-authored-by: Venkat Bala <venkat@agnostiq.ai>
- Faiyaz Hasan <faiyaz@agnostiq.ai>



### Added

- Ensure that transportable objects are rendered correctly when printing the result object.

### Tests

- Check that user data is not unpickled by the Covalent server process

## [0.145.0] - 2022-07-20

### Authors

- Scott Wyman Neagle <scott@agnostiq.ai>
- Co-authored-by: Venkat Bala <venkat@agnostiq.ai>
- Co-authored-by: Faiyaz Hasan <faiyaz@agnostiq.ai>


### Removed

- `entry_point.get_result()`

### Changed

- get_result to query an HTTP endpoint instead of a DB session

## [0.144.0] - 2022-07-20

### Authors

- Will Cunningham <wjcunningham7@users.noreply.github.com>
- Co-authored-by: Scott Wyman Neagle <scott@agnostiq.ai>
- Alejandro Esquivel <ae@alejandro.ltd>


### Added

- Set up alembic migrations & added migration guide (`alembic/README.md`)

## [0.143.0] - 2022-07-19

### Authors

- Will Cunningham <wjcunningham7@users.noreply.github.com>
- Co-authored-by: Scott Wyman Neagle <scott@agnostiq.ai>


### Changed

- Installation will fail if `cova` is installed while trying to install `covalent`.

## [0.142.0] - 2022-07-19

### Authors

- Poojith U Rao <106616820+poojithurao@users.noreply.github.com>
- Co-authored-by: Will Cunningham <wjcunningham7@gmail.com>
- Anna Hughes <annagwen42@gmail.com>
- Co-authored-by: Poojith <poojith@agnostiq.ai>
- Co-authored-by: Scott Wyman Neagle <scott@agnostiq.ai>
- Casey Jao <casey@agnostiq.ai>
- Co-authored-by: Venkat Bala <venkat@agnostiq.ai>
- Co-authored-by: pre-commit-ci[bot] <66853113+pre-commit-ci[bot]@users.noreply.github.com>
- Faiyaz Hasan <faiyaz@agnostiq.ai>


### Added

- `electron_num`, `completed_electron_num` fields to the Lattice table.

## [0.141.0] - 2022-07-19

### Authors

- Poojith U Rao <106616820+poojithurao@users.noreply.github.com>
- Co-authored-by: Will Cunningham <wjcunningham7@gmail.com>
- Anna Hughes <annagwen42@gmail.com>
- Co-authored-by: Poojith <poojith@agnostiq.ai>
- Co-authored-by: Scott Wyman Neagle <scott@agnostiq.ai>
- Casey Jao <casey@agnostiq.ai>
- Co-authored-by: Venkat Bala <venkat@agnostiq.ai>
- Co-authored-by: pre-commit-ci[bot] <66853113+pre-commit-ci[bot]@users.noreply.github.com>


### Changed

- Deprecate topological sort in favor of inspect in-degree of nodes until they are zero before dispatching task
- Use deepcopy to generate a copy of the metadata dictionary before saving result object to the database

### Docs

- Adding incomplete pennylane kernel tutorial
- Adding quantum ensemble tutorial

## [0.140.0] - 2022-07-19

### Authors

- Faiyaz Hasan <faiyaz@agnostiq.ai>
- Co-authored-by: Venkat Bala <venkat@agnostiq.ai>


### Added

- Fields `deps_filename`, `call_before_filename` and `call_after_filename` to the `Electron` table.
- Re-write the deps / call before and after file contents when inserting / updating electron record in the database.

### Changed

- Modify the test and implementation logic of inserting the electron record with these new fields.
- Field `key` to `key_filename` in `Electron` table.

## [0.139.1] - 2022-07-19

### Authors

- Divyanshu Singh <55018955+divshacker@users.noreply.github.com>
- Co-authored-by: Scott Wyman Neagle <wymnea@protonmail.com>
- Co-authored-by: Scott Wyman Neagle <scott@agnostiq.ai>
- Co-authored-by: Will Cunningham <wjcunningham7@users.noreply.github.com>


### Fixed

- Fixes Reverse IP problem. All References to `0.0.0.0` are changed to `localhost` . More details can be found [here](https://github.com/AgnostiqHQ/covalent/issues/202)

## [0.139.0] - 2022-07-19

### Authors

- Venkat Bala <venkat@agnostiq.ai>
- Co-authored-by: Scott Wyman Neagle <scott@agnostiq.ai>
- Faiyaz Hasan <faiyaz@agnostiq.ai>
- Co-authored-by: Will Cunningham <wjcunningham7@gmail.com>


### Added

- Columns `is_active` in the lattice, eLectron and Electron dependency tables.

### Docs

- Adding a RTD tutorial/steps on creating a custom executor

## [0.138.0] - 2022-07-19

### Authors

- Anna Hughes <annagwen42@gmail.com>
- Co-authored-by: Will Cunningham <wjcunningham7@gmail.com>
- Will Cunningham <wjcunningham7@users.noreply.github.com>
- Co-authored-by: Venkat Bala <venkat@agnostiq.ai>


### Added

- Docker build workflow

### Changed

- Dockerfile uses multi-stage build

### Docs

- New tutorial demonstrating how to solve the MaxCut Problem with QAOA and Covalent

## [0.137.0] - 2022-07-19

### Authors

- Prasanna Venkatesh <54540812+Prasy12@users.noreply.github.com>
- Co-authored-by: Alejandro Esquivel <ae@alejandro.ltd>


### Added

- Ability to hide/show labels on the graph
- Graph layout with elk configurations

### Changed

- Changed API socket calls interval for graph optimization.

### Tests

- Disabled several dask functional tests

## [0.136.0] - 2022-07-18

### Authors

- Scott Wyman Neagle <scott@agnostiq.ai>
- Co-authored-by: Faiyaz Hasan <faiyaz@agnostiq.ai>


### Changed

- Result.save() has been deprecated in favor of Result.persist() and querying the database directly.

## [0.135.0] - 2022-07-18

### Authors

- Casey Jao <casey@agnostiq.ai>
- Co-authored-by: Scott Wyman Neagle <scott@agnostiq.ai>
- Co-authored-by: Alejandro Esquivel <ae@alejandro.ltd>


### Operations

- Psiog is only codeowner of js files
- Fix in changelog action to handle null author when a bot is committing

### Added

- Support injecting return values of calldeps into electrons during workflow execution

## [0.134.0] - 2022-07-15

### Authors

- Casey Jao <casey@agnostiq.ai>
- Co-authored-by: Scott Wyman Neagle <scott@agnostiq.ai>


### Changed

- Covalent server can now process workflows without having their deps installed

## [0.133.0] - 2022-07-15

### Authors

- Will Cunningham <wjcunningham7@users.noreply.github.com>


### Removed

- Removed the deprecated function `draw_inline` as well as the `matplotlib` dependency.

### Operations

- Fixing the retry block for tests

## [0.132.0] - 2022-07-14

### Authors

- Will Cunningham <wjcunningham7@users.noreply.github.com>


### Added

- Bash lepton support reintroduced with some UX modifications to the Lepton class. Leptons which use scripting languages can be specified as either (1) a command run in the shell/console or (2) a call to a function in a library/script. Leptons which use compiled languages must specify a library and a function name.
- The keyword argument `display_name` can be used to override the name appearing in the UI. Particularly useful when the lepton is a command.
- All arguments except for language are now keyword arguments.
- Keyword arguments passed to a Bash lepton are understood to define environment variables within the shell.
- Non-keyword arguments fill in `$1`, `$2`, etc.
- Named outputs enumerate variables within the shell which will be returned to the user. These can be either `Lepton.OUTPUT` or `Lepton.INPUT_OUTPUT` types.

### Added

- New fields to the decomposed result object Database: 

## [0.131.0] - 2022-07-13

### Authors

- Sankalp Sanand <sankalp@agnostiq.ai>
- Co-authored-by: Venkat Bala <venkat@agnostiq.ai>


### Fixed

- `covalent --version` now looks for `covalent` metadata instead of `cova`

### Tests

- Updated the cli test to include whether the correct version number is shown when `covalent --version` is run

### Added

- Method to write electron id corresponding to sublattices in `execution.py` when running `_run_task`.

## [0.130.0] - 2022-07-12

### Authors

- Venkat Bala <venkat@agnostiq.ai>
- Co-authored-by: Scott Wyman Neagle <scott@agnostiq.ai>

### Changed

- Ignoring tests for `cancel_dispatch` and `construct_bash`
- Create a dummy requirements.txt file for pip deps tests
- Fix version of `Werkzeug` package to avoid running into ValueError (unexpected kwarg `as_tuple`)
- Update `customization` how to test by specifying the section header `sdk`

## [0.129.0] - 2022-07-12

### Authors

- Sankalp Sanand <sankalp@agnostiq.ai>
- Co-authored-by: Alejandro Esquivel <ae@alejandro.ltd>

### Added

- Support for `wait_for` type edges when two electrons are connected by their execution side effects instead of output-input relation.

### Changed

- `active_lattice.electron_outputs` now contains the node ids as well for the electron which is being post processed.

## [0.128.1] - 2022-07-12

### Authors

- Faiyaz Hasan <faiyaz@agnostiq.ai>


### Fixed

- `Result.persist` test in `result_test.py`.
- Electron dependency `arg_index` is changed back to Nullable.

## [0.128.0] - 2022-07-12

### Authors

- Okechukwu  Emmanuel Ochia <okechukwu@agnostiq.ai>
- Co-authored-by: Casey Jao <casey@agnostiq.ai>
- Co-authored-by: Alejandro Esquivel <ae@alejandro.ltd>
- Co-authored-by: pre-commit-ci[bot] <66853113+pre-commit-ci[bot]@users.noreply.github.com>

### Added

- File transfer support for leptons

## [0.127.0] - 2022-07-11

### Authors

- Scott Wyman Neagle <scott@agnostiq.ai>
- Co-authored-by: Faiyaz Hasan <faiyaz@agnostiq.ai>
- Co-authored-by: Venkat Bala <venkat@agnostiq.ai>


### Added

- When saving to DB, also persist to the new DB if running in develop mode

### Tests

- Flask app route tests

## [0.126.0] - 2022-07-11

### Authors

- Will Cunningham <wjcunningham7@users.noreply.github.com>
- Alejandro Esquivel <ae@alejandro.ltd>
- Co-authored-by: pre-commit-ci[bot] <66853113+pre-commit-ci[bot]@users.noreply.github.com>
- Co-authored-by: Sankalp Sanand <sankalp@agnostiq.ai>


### Added

- Added Folder class
- Added internal call before/after deps to execute File Transfer operations pre/post electron execution.

### Operations

- Enhanced hotfix action to create branches from existing commits

## [0.125.0] - 2022-07-09

### Authors

- Okechukwu  Emmanuel Ochia <okechukwu@agnostiq.ai>
- Co-authored-by: pre-commit-ci[bot] <66853113+pre-commit-ci[bot]@users.noreply.github.com>
- Co-authored-by: Alejandro Esquivel <ae@alejandro.ltd>
- Venkat Bala <venkat@agnostiq.ai>
- Co-authored-by: Okechukwu Ochia <emmirald@gmail.com>
- Co-authored-by: Scott Wyman Neagle <scott@agnostiq.ai>


### Added

- Dask Cluster CLI functional/unit tests

### Docs

- Updated RTD concepts, how-to-guides, and api docs with electron dependencies.

### Operations

- Separate out running tests and uploading coverage report to circumvent bug in
  retry action

## [0.124.0] - 2022-07-07

### Authors

- Will Cunningham <wjcunningham7@users.noreply.github.com>
- Co-authored-by: Scott Wyman Neagle <scott@agnostiq.ai>
- Faiyaz Hasan <faiyaz@agnostiq.ai>


### Added

- `Result.persist` method in `covalent/_results_manager/result.py`.

### Operations

- Package pre-releases go to `covalent` instead of `cova` on PyPI.

## [0.123.0] - 2022-07-07

### Authors

- Scott Wyman Neagle <scott@agnostiq.ai>
- Co-authored-by: Faiyaz Hasan <faiyaz@agnostiq.ai>
- Will Cunningham <wjcunningham7@users.noreply.github.com>
- Alejandro Esquivel <ae@alejandro.ltd>
- Co-authored-by: pre-commit-ci[bot] <66853113+pre-commit-ci[bot]@users.noreply.github.com>


### Added

- Added Folder class
- Added internal call before/after deps to execute File Transfer operations pre/post electron execution.

### Operations

- `codeql.yml` and `condabuild.yml` run nightly instead of on every PR.
- Style fixes in changelog

## [0.122.1] - 2022-07-06

### Authors

Will Cunningham <wjcunningham7@users.noreply.github.com>
Co-authored-by: Scott Wyman Neagle <scott@agnostiq.ai>


### Operations

- Added license scanner action
- Pre-commit autoupdate

### Tests

- Tests for running workflows with more than one iteration

### Fixed

- Attribute error caused by attempts to retrieve the name from the node function when the node function is set to None

## [0.122.0] - 2022-07-04

### Authors

Faiyaz Hasan <faiyaz@agnostiq.ai>
Co-authored-by: pre-commit-ci[bot] <66853113+pre-commit-ci[bot]@users.noreply.github.com>


### Added

- `covalent/_results_manager/write_result_to_db.py` module and methods to insert / update data in the DB.
- `tests/covalent_tests/results_manager_tests/write_result_to_db_test.py` containing the unit tests for corresponding functions.

### Changed

- Electron `type` column to a string type rather than an `ElectronType` in DB models.
- Primary keys from `BigInteger` to `Integer` in DB models.

## [0.121.0] - 2022-07-04

### Authors

Will Cunningham <wjcunningham7@users.noreply.github.com>
Co-authored-by: Alejandro Esquivel <ae@alejandro.ltd>
Co-authored-by: pre-commit-ci[bot] <66853113+pre-commit-ci[bot]@users.noreply.github.com>


### Removed

- Unused requirements `gunicorn` and `eventlet` in `requirements.txt` as well as `dask` in `tests/requirements.txt`, since it is already included in the core requirements.

### Docs

- Updated the compatibility matrix in the docs.

## [0.120.0] - 2022-07-04

### Authors

Okechukwu  Emmanuel Ochia <okechukwu@agnostiq.ai>
Co-authored-by: Venkat Bala <venkat@agnostiq.ai>
Co-authored-by: pre-commit-ci[bot] <66853113+pre-commit-ci[bot]@users.noreply.github.com>
Co-authored-by: Scott Wyman Neagle <scott@agnostiq.ai>


### Added

- Adding `cluster` CLI options to facilitate interacting with the backend Dask cluster
- Adding options to `covalent start` to enable specifying number of workers, memory limit and threads per worker at cluster startup

### Changed

- Update `DaskAdminWorker` docstring with better explanation

## [0.119.1] - 2022-07-04

### Authors

Scott Wyman Neagle <scott@agnostiq.ai>
Casey Jao <casey@agnostiq.ai>


### Fixed

- `covalent status` checks if the server process is still alive.

### Operations

- Updates to changelog logic to handle multiple authors

## [0.119.0] - 2022-07-03
### Authors
@cjao 


### Added

- Introduce support for pip dependencies

## [0.118.0] - 2022-07-02
### Authors
@AlejandroEsquivel 


### Added

- Introduced File, FileTransfer, and FileTransferStrategy classes to support various File Transfer use cases prior/post electron execution

## [0.117.0] - 2022-07-02
### Authors
@Emmanuel289 


### Added

- Included retry action in 'tests.yaml' workflow.

## [0.116.0] - 2022-06-29
### Authors
@Prasy12 

### Changed

- Changed API socket calls interval for graph optimization.

### Added

- Ability to change to different layouts from the GUI.

## [0.115.0] - 2022-06-28
### Authors
@cjao 


### Added

- Introduce support for `call_before`, `call_after`, and bash dependencies

### Operations

- Unit tests performed on Python 3.10 on Ubuntu and MacOS images as well as 3.9 on MacOS
- Updated codeowners so that AQ Engineers doesn't own this CHANGELOG
- pre-commit autoupdate

## [0.114.0] - 2022-06-23
### Authors
@dependabot[bot] 


### Changed

- Changed eventsource version on webapp yarn-lock file.

### Operations

- Added Github push changelog workflow to append commiters username
- Reusable JavaScript action to parse changelog and update version

## [0.113.0] - 2022-06-21

### Added

- Introduce new db models and object store backends

### Operations

- Syntax fix in hotfix.yml

### Docs

- Added new tutorial: Linear and convolutional autoencoders

## [0.112.0] - 2022-06-20

### Changed

- Changed async version on webapp package-lock file.

## [0.111.0] - 2022-06-20

### Changed

- Changed eventsource version on webapp package-lock file.

### Docs

- Added new tutorial: Covalentified version of the Pennylane Variational Classifier tutorial.

## [0.110.3] - 2022-06-17

### Fixed

- Fix error when parsing electron positional arguments in workflows

### Docs

- Remove hardcoding version info in README.md

## [0.110.2] - 2022-06-10

### Docs

- Fix MNIST tutorial
- Fix Quantum Gravity tutorial
- Update RTD with migration guide compatible with latest release
- Convert all references to `covalent start` from Jupyter notebooks to markdown statements
- Update release notes summary in README.md
- Fixed display issues with figure (in dark mode) and bullet points in tutorials

### Operations

- Added a retry block to the webapp build step in `tests.yml`

## [0.110.1] - 2022-06-10

### Fixed

- Configure dask to not use daemonic processes when creating a cluster

### Operations

- Sync the VERSION file within `covalent` directory to match the root level VERSION
- Manually patch `covalent/VERSION`

## [0.110.0] - 2022-06-10

### Changed

- Web GUI list size and status label colors changed.
- Web GUI graph running icon changed to non-static icon.

### Docs

- Removed references to the Dask executor in RTD as they are no longer needed.

## [0.109.1] - 2022-06-10

### Fixed

- `covalent --version` now works for PyPI releases

## [0.109.0] - 2022-06-10

### Docs

- Update CLI help statements

### Added

- Add CLI functionality to start covalent with/without Dask
- Add CLI support to parse `covalent_ui.log` file

### Operations

- Updating codeowners to establish engineering & psiog ownership

### Docs

- Added new tutorial: Training quantum embedding kernels for classification.

## [0.108.0] - 2022-06-08

### Added

- WCI yaml file

### Docs

- Add pandoc installation updates to contributing guide

## [0.107.0] - 2022-06-07

### Changed

- Skipping stdout/stderr redirection tests until implemented in Dask parent process

### Added

- Simplifed starting the dask cluster using `multiprocessing`
- Added `bokeh==2.4.3` to requirements.txt to enable view Dask dashboard

### Fixed

- Changelog-reminder action now works for PRs from forks.

## [0.106.2] - 2022-06-06

### Fixed

- Specifying the version for package `furo` to `2022.4.7` to prevent breaking doc builds

### Docs

- Added new tutorial: Using Covalent with PennyLane for hybrid computation.

## [0.106.1] - 2022-06-01

### Fixed

- Changelog-reminder action now works for PRs from forks

### Docs

- Removed references to microservices in RTD
- Updated README.md.
- Changed `ct.electron` to `ct.lattice(executor=dask_executor)` in MNIST classifier tutorial

## [0.106.0] - 2022-05-26

### Changed

- Visual theme for Webapp GUI changed in accordance to new theme
- Fonts, colors, icons have been updated

## [0.105.0] - 2022-05-25

### Added

- Add a pre-commit hook for `detect-secrets`.
- Updated the actions in accordance with the migration done in the previous version.

## [0.104.0] - 2022-05-23

### Changed

- Services have been moved to a different codebase. This repo is now hosting the Covalent SDK, local dispatcher backend, Covalent web GUI, and documentation. Version is bumped to `0.104.0` in order to avoid conflicts.
- Update tests to match the current dispatcher api
- Skip testing dask executor until dask executor plugin is made public
- Using 2 thread pools to manage multiple workflows better and the other one for executing electrons in parallel.

### Fixed

- Add psutil and PyYAML to requirements.txt
- Passing the same Electron to multiple inputs of an Electron now works. UI fix pending.
- Dask from `requirements.txt`.

### Removed

- Asyncio usage for electron level concurrency.
- References to dask

### Added

- Functional test added for dask executor with the cluster running locally.
- Scalability tests for different workflows and workflow sizes under `tests/stress_tests/scripts`
- Add sample performance testing workflows under `tests/stress_tests`
- Add pipelines to continuously run the tutorial notebooks
- Create notebook with tasks from RTD

## [0.32.3] - 2022-03-16

### Fixed

- Fix missing UI graph edges between parameters and electrons in certain cases.
- Fix UI crashes in cases where legacy localStorage state was being loaded.

## [0.32.2] - 2022-03-16

### Added

- Images for graphs generated in tutorials and how-tos.
- Note for quantum gravity tutorial to tell users that `tensorflow` doesn't work on M1 Macs.
- `Known Issues` added to `README.md`

### Fixed

- `draw` function usage in tutorials and how-tos now reflects the UI images generated instead of using graphviz.
- Images now render properly in RTD of how-tos.

### Changed

- Reran all the tutorials that could run, generating the outputs again.

## [0.32.1] - 2022-03-15

### Fixed

- CLI now starts server directly in the subprocess instead of as a daemon
- Logs are provided as pipes to Popen instead of using a shell redirect
- Restart behavior fixed
- Default port in `covalent_ui/app.py` uses the config manager

### Removed

- `_graceful_restart` function no longer needed without gunicorn

## [0.32.0] - 2022-03-11

### Added

- Dispatcher microservice API endpoint to dispatch and update workflow.
- Added get runnable task endpoint.

## [0.31.0] - 2022-03-11

### Added

- Runner component's main functionality to run a set of tasks, cancel a task, and get a task's status added to its api.

## [0.30.5] - 2022-03-11

### Updated

- Updated Workflow endpoints & API spec to support upload & download of result objects as pickle files

## [0.30.4] - 2022-03-11

### Fixed

- When executing a task on an alternate Conda environment, Covalent no longer has to be installed on that environment. Previously, a Covalent object (the execution function as a TransportableObject) was passed to the environment. Now it is deserialized to a "normal" Python function, which is passed to the alternate Conda environment.

## [0.30.3] - 2022-03-11

### Fixed

- Fixed the order of output storage in `post_process` which should have been the order in which the electron functions are called instead of being the order in which they are executed. This fixes the order in which the replacement of function calls with their output happens, which further fixes any discrepencies in the results obtained by the user.

- Fixed the `post_process` test to check the order as well.

## [0.30.2] - 2022-03-11

### Changed

- Updated eventlet to 0.31.0

## [0.30.1] - 2022-03-10

### Fixed

- Eliminate unhandled exception in Covalent UI backend when calling fetch_result.

## [0.30.0] - 2022-03-09

### Added

- Skeleton code for writing the different services corresponding to each component in the open source refactor.
- OpenAPI specifications for each of the services.

## [0.29.3] - 2022-03-09

### Fixed

- Covalent UI is built in the Dockerfile, the setup file, the pypi workflow, the tests workflow, and the conda build script.

## [0.29.2] - 2022-03-09

### Added

- Defaults defined in executor plugins are read and used to update the in-memory config, as well as the user config file. But only if the parameter in question wasn't already defined.

### Changed

- Input parameter names and docstrings in _shared_files.config.update_config were changed for clarity.

## [0.29.1] - 2022-03-07

### Changed

- Updated fail-fast strategy to run all tests.

## [0.29.0] - 2022-03-07

### Added

- DispatchDB for storing dispatched results

### Changed

- UI loads dispatches from DispatchDB instead of browser local storage

## [0.28.3] - 2022-03-03

### Fixed

Installed executor plugins don't have to be referred to by their full module name. Eg, use "custom_executor", instead of "covalent_custom_plugin.custom_executor".

## [0.28.2] - 2022-03-03

### Added

- A brief overview of the tutorial structure in the MNIST classification tutorial.

## [0.28.1] - 2022-03-02

### Added

- Conda installation is only supported for Linux in the `Getting Started` guide.
- MNIST classifier tutorial.

### Removed

- Removed handling of default values of function parameters in `get_named_params` in `covalent/_shared_files/utils.py`. So, it is actually being handled by not being handled since now `named_args` and `named_kwargs` will only contain parameters that were passed during the function call and not all of them.

## [0.28.0] - 2022-03-02

### Added

- Lepton support, including for Python modules and C libraries
- How-to guides showing how to use leptons for each of these

## [0.27.6] - 2022-03-01

### Added

- Added feature development basic steps in CONTRIBUTING.md.
- Added section on locally building RTD (read the docs) in the contributing guide.

## [0.27.5] - 2022-03-01

### Fixed

- Missing UI input data after backend change - needed to be derived from graph for electrons, lattice inputs fixed on server-side, combining name and positional args
- Broken UI graph due to variable->edge_name renaming
- Missing UI executor data after server-side renaming

## [0.27.4] - 2022-02-28

### Fixed

- Path used in `covalent/executor/__init__.py` for executor plugin modules needed updating to `covalent/executor/executor_plugins`

### Removed

- Disabled workflow cancellation test due to inconsistent outcomes. Test will be re-enabled after cancellation mechanisms are investigated further.

## [0.27.3] - 2022-02-25

### Added

- Added `USING_DOCKER.md` guide for running docker container.
- Added cli args to covalent UI flask server `covalent_ui/app.py` to modify port and log file path.

### Removed

- Removed gunicorn from cli and Dockerfile.

### Changed

- Updated cli `covalent_dispatcher/_cli/service.py` to run flask server directly, and removed dispatcher and UI flags.
- Using Flask blueprints to merge Dispatcher and UI servers.
- Updated Dockerfile to run flask server directly.
- Creating server PID file manually in `covalent_dispatcher/_cli/service.py`.
- Updated tests and docs to reflect merged servers.
- Changed all mentions of port 47007 (for old UI server) to 48008.

## [0.27.2] - 2022-02-24

### Changed

- Removed unnecessary blockquotes from the How-To guide for creating custom executors
- Changed "Covalent Cloud" to "Covalent" in the main code text

## [0.27.1] - 2022-02-24

### Removed

- Removed AQ-Engineers from CODEOWNERS in order to fix PR review notifications

## [0.27.0] - 2022-02-24

### Added

- Support for positional only, positional or keyword, variable positional, keyword only, variable keyword types of parameters is now added, e.g an electron can now use variable args and variable kwargs if the number/names of parameters are unknown during definition as `def task(*args, **kwargs)` which wasn't possible before.

- `Lattice.args` added to store positional arguments passed to the lattice's workflow function.

- `get_named_params` function added in `_shared_files/utils.py` which will return a tuple containing named positional arguments and named keyword arguments. The names help in showing and storing these parameters in the transport graph.

- Tests to verify whether all kinds of input paramaters are supported by electron or a lattice.

### Changed

- No longer merging positional arguments with keyword arguments, instead they are separately stored in respective nodes in the transport graph.

- `inputs` returned from `_get_inputs` function in `covalent_dispatcher/_core/execution.py` now contains positional as well as keyword arguments which further get passed to the executor.

- Executors now support positional and keyword arguments as inputs to their executable functions.

- Result object's `_inputs` attribute now contains both `args` and `kwargs`.

- `add_node_for_nested_iterables` is renamed to `connect_node_with_others` and `add_node_to_graph` also renamed to `add_collection_node_to_graph` in `electron.py`. Some more variable renames to have appropriate self-explanatory names.

- Nodes and edges in the transport graph now have a better interface to assign attributes to them.

- Edge attribute `variable` renamed to `edge_name`.

- In `serialize` function of the transport graph, if `metadata_only` is True, then only `metadata` attribute of node and `source` and `target` attributes of edge are kept in the then return serialized `data`.

- Updated the tests wherever necessary to reflect the above changes

### Removed

- Deprecated `required_params_passed` since an error will automatically be thrown by the `build_graph` function if any of the required parameters are not passed.

- Removed duplicate attributes from nodes in the transport graph.

## [0.26.1] - 2022-02-23

### Added

- Added Local Executor section to the API read the docs.

## [0.26.0] - 2022-02-23

### Added

- Automated reminders to update the changelog

## [0.25.3] - 2022-02-23

## Added

- Listed common mocking commands in the CONTRIBUTING.md guide.
- Additional guidelines on testing.

## [0.25.2] - 2022-02-21

### Changed

- `backend` metadata name changed to `executor`.
- `_plan_workflow` usage updated to reflect how that executor related information is now stored in the specific executor object.
- Updated tests to reflect the above changes.
- Improved the dispatch cancellation test to provide a robust solution which earlier took 10 minutes to run with uncertainty of failing every now and then.

### Removed

- Removed `TaskExecutionMetadata` as a consequence of removing `execution_args`.

## [0.25.1] - 2022-02-18

### Fixed

- Tracking imports that have been used in the workflow takes less time.

### Added

- User-imports are included in the dispatch_source.py script. Covalent-related imports are commented out.

## [0.25.0] - 2022-02-18

### Added

- UI: Lattice draw() method displays in web UI
- UI: New navigation panel

### Changed

- UI: Animated graph changes, panel opacity

### Fixed

- UI: Fixed "Not Found" pages

## [0.24.21] - 2022-02-18

### Added

- RST document describing the expectations from a tutorial.

## [0.24.20] - 2022-02-17

### Added

- Added how to create custom executors

### Changed

- Changed the description of the hyperlink for choosing executors
- Fixed typos in doc/source/api/getting_started/how_to/execution/creating_custom_executors.ipynb

## [0.24.19] - 2022-02-16

### Added

- CODEOWNERS for certain files.

## [0.24.18] - 2022-02-15

### Added

- The user configuration file can now specify an executor plugin directory.

## [0.24.17] - 2022-02-15

### Added

- Added a how-to for making custom executors.

## [0.24.16] - 2022-02-12

### Added

- Errors now contain the traceback as well as the error message in the result object.
- Added test for `_post_process` in `tests/covalent_dispatcher_tests/_core/execution_test.py`.

### Changed

- Post processing logic in `electron` and dispatcher now relies on the order of execution in the transport graph rather than node's function names to allow for a more reliable pairing of nodes and their outputs.

- Renamed `init_test.py` in `tests/covalent_dispatcher_tests/_core/` to `execution_test.py`.

### Removed

- `exclude_from_postprocess` list which contained some non executable node types removed since only executable nodes are post processed now.

## [0.24.15] - 2022-02-11

### Fixed

- If a user's configuration file does not have a needed exeutor parameter, the default parameter (defined in _shared_files/defaults.py) is used.
- Each executor plugin is no longer initialized upon the import of Covalent. This allows required parameters in executor plugins.

## Changed

- Upon updating the configuration data with a user's configuration file, the complete set is written back to file.

## Added

- Tests for the local and base executors.

## [0.24.14] - 2022-02-11

### Added

- UI: add dashboard cards
- UI: add scaling dots background

### Changed

- UI: reduce sidebar font sizes, refine color theme
- UI: refine scrollbar styling, show on container hover
- UI: format executor parameters as YAML code
- UI: update syntax highlighting scheme
- UI: update index.html description meta tag

## [0.24.13] - 2022-02-11

### Added

- Tests for covalent/_shared_files/config.py

## [0.24.12] - 2022-02-10

### Added

- CodeQL code analyzer

## [0.24.11] - 2022-02-10

### Added

- A new dictionary `_DEFAULT_CONSTRAINTS_DEPRECATED` in defaults.py

### Changed

- The `_DEFAULT_CONSTRAINT_VALUES` dictionary now only contains the `backend` argument

## [0.24.10] - 2022-02-09

### Fixed

- Sporadically failing workflow cancellation test in tests/workflow_stack_test.py

## [0.24.9] - 2022-02-09

## Changed

- Implementation of `_port_from_pid` in covalent_dispatcher/_cli/service.py.

## Added

- Unit tests for command line interface (CLI) functionalities in covalent_dispatcher/_cli/service.py and covalent_dispatcher/_cli/cli.py.

## [0.24.8] - 2022-02-07

### Fixed

- If a user's configuration file does not have a needed parameter, the default parameter (defined in _shared_files/defaults.py) is used.

## [0.24.7] - 2022-02-07

### Added

- Typing: Add Type hint `dispatch_info` parameter.
- Documentation: Updated the return_type description in docstring.

### Changed

- Typing: Change return type annotation to `Generator`.

## [0.24.6] - 2022-02-06

### Added

- Type hint to `deserialize` method of `TransportableObject` of `covalent/_workflow/transport.py`.

### Changed

- Description of `data` in `deserialize` method of `TransportableObject` of `covalent/_workflow/transport.py` from `The serialized transportable object` to `Cloudpickled function`.

## [0.24.5] - 2022-02-05

### Fixed

- Removed dependence on Sentinel module

## [0.24.4] - 2022-02-04

### Added

- Tests across multiple versions of Python and multiple operating systems
- Documentation reflecting supported configurations

## [0.24.3] - 2022-02-04

### Changed

- Typing: Use `bool` in place of `Optional[bool]` as type annotation for `develop` parameter in `covalent_dispatcher.service._graceful_start`
- Typing: Use `Any` in place of `Optional[Any]` as type annotation for `new_value` parameter in `covalent._shared_files.config.get_config`

## [0.24.2] - 2022-02-04

### Fixed

- Updated hyperlink of "How to get the results" from "./collection/query_electron_execution_result" to "./collection/query_multiple_lattice_execution_results" in "doc/source/how_to/index.rst".
- Updated hyperlink of "How to get the result of a particular electron" from "./collection/query_multiple_lattice_execution_results" to "./collection/query_electron_execution_result" in "doc/source/how_to/index.rst".

## [0.24.1] - 2022-02-04

### Changed

- Changelog entries are now required to have the current date to enforce ordering.

## [0.24.0] - 2022-02-03

### Added

- UI: log file output - display in Output tab of all available log file output
- UI: show lattice and electron inputs
- UI: display executor attributes
- UI: display error message on failed status for lattice and electron

### Changed

- UI: re-order sidebar sections according to latest figma designs
- UI: update favicon
- UI: remove dispatch id from tab title
- UI: fit new uuids
- UI: adjust theme text primary and secondary colors

### Fixed

- UI: auto-refresh result state on initial render of listing and graph pages
- UI: graph layout issues: truncate long electron/param names

## [0.23.0] - 2022-02-03

### Added

- Added `BaseDispatcher` class to be used for creating custom dispatchers which allow connection to a dispatcher server.
- `LocalDispatcher` inheriting from `BaseDispatcher` allows connection to a local dispatcher server running on the user's machine.
- Covalent only gives interface to the `LocalDispatcher`'s `dispatch` and `dispatch_sync` methods.
- Tests for both `LocalDispatcher` and `BaseDispatcher` added.

### Changed

- Switched from using `lattice.dispatch` and `lattice.dispatch_sync` to `covalent.dispatch` and `covalent.dispatch_sync`.
- Dispatcher address now is passed as a parameter (`dispatcher_addr`) to `covalent.dispatch` and `covalent.dispatch_sync` instead of a metadata field to lattice.
- Updated tests, how tos, and tutorials to use `covalent.dispatch` and `covalent.dispatch_sync`.
- All the contents of `covalent_dispatcher/_core/__init__.py` are moved to `covalent_dispatcher/_core/execution.py` for better organization. `__init__.py` only contains function imports which are needed by external modules.
- `dispatch`, `dispatch_sync` methods deprecated from `Lattice`.

### Removed

- `_server_dispatch` method removed from `Lattice`.
- `dispatcher` metadata field removed from `lattice`.

## [0.22.19] - 2022-02-03

### Fixed

- `_write_dispatch_to_python_file` isn't called each time a task is saved. It is now only called in the final save in `_run_planned_workflow` (in covalent_dispatcher/_core/__init__.py).

## [0.22.18] - 2022-02-03

### Fixed

- Added type information to result.py

## [0.22.17] - 2022-02-02

### Added

- Replaced `"typing.Optional"` with `"str"` in covalent/executor/base.py
- Added missing type hints to `get_dispatch_context` and `write_streams_to_file` in covalent/executor/base.py, BaseExecutor

## [0.22.16] - 2022-02-02

### Added

- Functions to check if UI and dispatcher servers are running.
- Tests for the `is_ui_running` and `is_server_running` in covalent_dispatcher/_cli/service.py.

## [0.22.15] - 2022-02-01

### Fixed

- Covalent CLI command `covalent purge` will now stop the servers before deleting all the pid files.

### Added

- Test for `purge` method in covalent_dispatcher/_cli/service.py.

### Removed

- Unused `covalent_dispatcher` import from covalent_dispatcher/_cli/service.py.

### Changed

- Moved `_config_manager` import from within the `purge` method to the covalent_dispatcher/_cli/service.py for the purpose of mocking in tests.

## [0.22.14] - 2022-02-01

### Added

- Type hint to `_server_dispatch` method in `covalent/_workflow/lattice.py`.

## [0.22.13] - 2022-01-26

### Fixed

- When the local executor's `log_stdout` and `log_stderr` config variables are relative paths, they should go inside the results directory. Previously that was queried from the config, but now it's queried from the lattice metadata.

### Added

- Tests for the corresponding functions in (`covalent_dispatcher/_core/__init__.py`, `covalent/executor/base.py`, `covalent/executor/executor_plugins/local.py` and `covalent/executor/__init__.py`) affected by the bug fix.

### Changed

- Refactored `_delete_result` in result manager to give the option of deleting the result parent directory.

## [0.22.12] - 2022-01-31

### Added

- Diff check in pypi.yml ensures correct files are packaged

## [0.22.11] - 2022-01-31

### Changed

- Removed codecov token
- Removed Slack notifications from feature branches

## [0.22.10] - 2022-01-29

### Changed

- Running tests, conda, and version workflows on pull requests, not just pushes

## [0.22.9] - 2022-01-27

### Fixed

- Fixing version check action so that it doesn't run on commits that are in develop
- Edited PR template so that markdown checklist appears properly

## [0.22.8] - 2022-01-27

### Fixed

- publish workflow, using `docker buildx` to build images for x86 and ARM, prepare manifest and push to ECR so that pulls will match the correct architecture.
- typo in CONTRIBUTING
- installing `gcc` in Docker image so Docker can build wheels for `dask` and other packages that don't provide ARM wheels

### Changed

- updated versions in `requirements.txt` for `matplotlib` and `dask`

## [0.22.7] - 2022-01-27

### Added

- `MANIFEST.in` did not have `covalent_dispatcher/_service` in it due to which the PyPi package was not being built correctly. Added the `covalent_dispatcher/_service` to the `MANIFEST.in` file.

### Fixed

- setuptools properly including data files during installation

## [0.22.6] - 2022-01-26

### Fixed

- Added service folder in covalent dispatcher to package.

## [0.22.5] - 2022-01-25

### Fixed

- `README.md` images now use master branch's raw image urls hosted on <https://github.com> instead of <https://raw.githubusercontent.com>. Also, switched image rendering from html to markdown.

## [0.22.4] - 2022-01-25

### Fixed

- dispatcher server app included in sdist
- raw image urls properly used

## [0.22.3] - 2022-01-25

### Fixed

- raw image urls used in readme

## [0.22.2] - 2022-01-25

### Fixed

- pypi upload

## [0.22.1] - 2022-01-25

### Added

- Code of conduct
- Manifest.in file
- Citation info
- Action to upload to pypi

### Fixed

- Absolute URLs used in README
- Workflow badges updated URLs
- `install_package_data` -> `include_package_data` in `setup.py`

## [0.22.0] - 2022-01-25

### Changed

- Using public ECR for Docker release

## [0.21.0] - 2022-01-25

### Added

- GitHub pull request templates

## [0.20.0] - 2022-01-25

### Added

- GitHub issue templates

## [0.19.0] - 2022-01-25

### Changed

- Covalent Beta Release

## [0.18.9] - 2022-01-24

### Fixed

- iframe in the docs landing page is now responsive

## [0.18.8] - 2022-01-24

### Changed

- Temporarily removed output tab
- Truncated dispatch id to fit left sidebar, add tooltip to show full id

## [0.18.7] - 2022-01-24

### Changed

- Many stylistic improvements to documentation, README, and CONTRIBUTING.

## [0.18.6] - 2022-01-24

### Added

- Test added to check whether an already decorated function works as expected with Covalent.
- `pennylane` package added to the `requirements-dev.txt` file.

### Changed

- Now using `inspect.signature` instead of `function.__code__` to get the names of function's parameters.

## [0.18.5] - 2022-01-21

### Fixed

- Various CI fixes, including rolling back regression in version validation, caching on s3 hosted badges, applying releases and tags correctly.

## [0.18.4] - 2022-01-21

### Changed

- Removed comments and unused functions in covalent_dispatcher
- `result_class.py` renamed to `result.py`

### Fixed

- Version was not being properly imported inside `covalent/__init__.py`
- `dispatch_sync` was not previously using the `results_dir` metadata field

### Removed

- Credentials in config
- `generate_random_filename_in_cache`
- `is_any_atom`
- `to_json`
- `show_subgraph` option in `draw`
- `calculate_node`

## [0.18.3] - 2022-01-20

### Fixed

- The gunicorn servers now restart more gracefully

## [0.18.2] - 2022-01-21

### Changed

- `tempdir` metadata field removed and replaced with `executor.local.cache_dir`

## [0.18.1] - 2022-01-11

## Added

- Concepts page

## [0.18.0] - 2022-01-20

### Added

- `Result.CANCELLED` status to represent the status of a cancelled dispatch.
- Condition to cancel the whole dispatch if any of the nodes are cancelled.
- `cancel_workflow` function which uses a shared variable provided by Dask (`dask.distributed.Variable`) in a dask client to inform nodes to stop execution.
- Cancel function for dispatcher server API which will allow the server to terminate the dispatch.
- How to notebook for cancelling a dispatched job.
- Test to verify whether cancellation of dispatched jobs is working as expected.
- `cancel` function is available as `covalent.cancel`.

### Changed

- In file `covalent/_shared_files/config.py` instead of using a variable to store and then return the config data, now directly returning the configuration.
- Using `fire_and_forget` to dispatch a job instead of a dictionary of Dask's `Future` objects so that we won't have to manage the lifecycle of those futures.
- The `test_run_dispatcher` test was changed to reflect that the dispatcher no longer uses a dictionary of future objects as it was not being utilized anywhere.

### Removed

- `with dask_client` context was removed as the client created in `covalent_dispatcher/_core/__init__.py` is already being used even without the context. Furthermore, it creates issues when that context is exited which is unnecessary at the first place hence not needed to be resolved.

## [0.17.5] - 2022-01-19

### Changed

- Results directory uses a relative path by default and can be overridden by the environment variable `COVALENT_RESULTS_DIR`.

## [0.17.4] - 2022-01-19

### Changed

- Executor parameters use defaults specified in config TOML
- If relative paths are supplied for stdout and stderr, those files are created inside the results directory

## [0.17.3] - 2022-01-18

### Added

- Sync function
- Covalent CLI tool can restart in developer mode

### Fixed

- Updated the UI address referenced in the README

## [0.17.2] - 2022-01-12

### Added

- Quantum gravity tutorial

### Changed

- Moved VERSION file to top level

## [0.17.1] - 2022-01-19

### Added

- `error` attribute was added to the results object to show which node failed and the reason behind it.
- `stdout` and `stderr` attributes were added to a node's result to store any stdout and stderr printing done inside an electron/node.
- Test to verify whether `stdout` and `stderr` are being stored in the result object.

### Changed

- Redesign of how `redirect_stdout` and `redirect_stderr` contexts in executor now work to allow storing their respective outputs.
- Executors now also return `stdout` and `stderr` strings, along with the execution output, so that they can be stored in their result object.

## [0.17.0] - 2022-01-18

### Added

- Added an attribute `__code__` to electron and lattice which is a copy of their respective function's `__code__` attribute.
- Positional arguments, `args`, are now merged with keyword arguments, `kwargs`, as close as possible to where they are passed. This was done to make sure we support both with minimal changes and without losing the name of variables passed.
- Tests to ensure usage of positional arguments works as intended.

### Changed

- Slight rework to how any print statements in lattice are sent to null.
- Changed `test_dispatcher_functional` in `basic_dispatcher_test.py` to account for the support of `args` and removed a an unnecessary `print` statement.

### Removed

- Removed `args` from electron's `init` as it wasn't being used anywhere.

## [0.16.1] - 2022-01-18

### Changed

- Requirement changed from `dask[complete]` to `dask[distributed]`.

## [0.16.0] - 2022-01-14

### Added

- New UI static demo build
- New UI toolbar functions - orientation, toggle params, minimap
- Sortable and searchable lattice name row

### Changed

- Numerous UI style tweaks, mostly around dispatches table states

### Fixed

- Node sidebar info now updates correctly

## [0.15.11] - 2022-01-18

### Removed

- Unused numpy requirement. Note that numpy is still being installed indirectly as other packages in the requirements rely on it.

## [0.15.10] - 2022-01-16

## Added

- How-to guide for Covalent dispatcher CLI.

## [0.15.9] - 2022-01-18

### Changed

- Switched from using human readable ids to using UUIDs

### Removed

- `human-id` package was removed along with its mention in `requirements.txt` and `meta.yaml`

## [0.15.8] - 2022-01-17

### Removed

- Code breaking text from CLI api documentation.
- Unwanted covalent_dispatcher rst file.

### Changed

- Installation of entire covalent_dispatcher instead of covalent_dispatcher/_service in setup.py.

## [0.15.7] - 2022-01-13

### Fixed

- Functions with multi-line or really long decorators are properly serialized in dispatch_source.py.
- Multi-line Covalent output is properly commented out in dispatch_source.py.

## [0.15.6] - 2022-01-11

### Fixed

- Sub-lattice functions are successfully serialized in the utils.py get_serialized_function_str.

### Added

- Function to scan utilized source files and return a set of imported modules (utils.get_imports_from_source)

## [0.15.5] - 2022-01-12

### Changed

- UI runs on port 47007 and the dispatcher runs on port 48008. This is so that when the servers are later merged, users continue using port 47007 in the browser.
- Small modifications to the documentation
- Small fix to the README

### Removed

- Removed a directory `generated` which was improperly added
- Dispatcher web interface
- sqlalchemy requirement

## [0.15.4] - 2022-01-11

### Changed

- In file `covalent/executor/base.py`, `pickle` was changed to `cloudpickle` because of its universal pickling ability.

### Added

- In docstring of `BaseExecutor`, a note was added specifying that `covalent` with its dependencies is assumed to be installed in the conda environments.
- Above note was also added to the conda env selector how-to.

## [0.15.3] - 2022-01-11

### Changed

- Replaced the generic `RuntimeError` telling users to check if there is an object manipulation taking place inside the lattice to a simple warning. This makes the original error more visible.

## [0.15.2] - 2022-01-11

### Added

- If condition added for handling the case where `__getattr__` of an electron is accessed to detect magic functions.

### Changed

- `ActiveLatticeManager` now subclasses from `threading.local` to make it thread-safe.
- `ValueError` in the lattice manager's `claim` function now also shows the name of the lattice that is currently claimed.
- Changed docstring of `ActiveLatticeManager` to note that now it is thread-safe.
- Sublattice dispatching now no longer deletes the result object file and is dispatched normally instead of in a serverless manner.
- `simulate_nitrogen_and_copper_slab_interaction.ipynb` notebook tutorial now does normal dispatching as well instead of serverless dispatching. Also, now 7 datapoints will be shown instead of 10 earlier.

## [0.15.1] - 2022-01-11

### Fixed

- Passing AWS credentials to reusable workflows as a secret

## [0.15.0] - 2022-01-10

### Added

- Action to push development image to ECR

### Changed

- Made the publish action reusable and callable

## [0.14.1] - 2022-01-02

### Changed

- Updated the README
- Updated classifiers in the setup.py file
- Massaged some RTD pages

## [0.14.0] - 2022-01-07

### Added

- Action to push static UI to S3

## [0.13.2] - 2022-01-07

### Changed

- Completed new UI design work

## [0.13.1] - 2022-01-02

### Added

- Added eventlet requirement

### Changed

- The CLI tool can now manage the UI flask server as well
- [Breaking] The CLI option `-t` has been changed to `-d`, which starts the servers in developer mode and exposes unit tests to the server.

## [0.13.0] - 2022-01-01

### Added

- Config manager in `covalent/_shared_files/config.py`
- Default location for the main config file can be overridden using the environment variable `COVALENT_CONFIG_DIR`
- Ability to set and get configuration using `get_config` and `set_config`

### Changed

- The flask servers now reference the config file
- Defaults reference the config file

### Fixed

- `ValueError` caught when running `covalent stop`
- One of the functional tests was using a malformed path

### Deprecated

- The `electron.to_json` function
- The `generate_random_filename_in_cache` function

### Removed

- The `get_api_token` function

## [0.12.13] - 2022-01-04

## Removed

- Tutorial section headings

## Fixed

- Plot background white color

## [0.12.12] - 2022-01-06

### Fixed

- Having a print statement inside electron and lattice code no longer causes the workflow to fail.

## [0.12.11] - 2022-01-04

### Added

- Completed UI feature set for first release

### Changed

- UI server result serialization improvements
- UI result update webhook no longer fails on request exceptions, logs warning intead

## [0.12.10] - 2021-12-17

### Added

- Astrophysics tutorial

## [0.12.9] - 2022-01-04

### Added

- Added `get_all_node_results` method in `result_class.py` to return result of all node executions.

- Added `test_parallelilization` test to verify whether the execution is now being achieved in parallel.

### Changed

- Removed `LocalCluster` cluster creation usage to a simple `Client` one from Dask.

- Removed unnecessary `to_run` function as we no longer needed to run execution through an asyncio loop.

- Removed `async` from function definition of previously asynchronous functions, `_run_task`, `_run_planned_workflow`, `_plan_workflow`, and `_run_workflow`.

- Removed `uvloop` from requirements.

- Renamed `test_get_results` to `test_get_result`.

- Reran the how to notebooks where execution time was mentioned.

- Changed how `dispatch_info` context manager was working to account for multiple nodes accessing it at the same time.

## [0.12.8] - 2022-01-02

### Changed

- Changed the software license to GNU Affero 3.0

### Removed

- `covalent-ui` directory

## [0.12.7] - 2021-12-29

### Fixed

- Gunicorn logging now uses the `capture-output` flag instead of redirecting stdout and stderr

## [0.12.6] - 2021-12-23

### Changed

- Cleaned up the requirements and moved developer requirements to a separate file inside `tests`

## [0.12.5] - 2021-12-16

### Added

- Conda build CI job

## [0.12.4] - 2021-12-23

### Changed

- Gunicorn server now checks for port availability before starting

### Fixed

- The `covalent start` function now prints the correct port if the server is already running.

## [0.12.3] - 2021-12-14

### Added

- Covalent tutorial comparing quantum support vector machines with support vector machine algorithms implemented in qiskit and scikit-learn.

## [0.12.2] - 2021-12-16

### Fixed

- Now using `--daemon` in gunicorn to start the server, which was the original intention.

## [0.12.1] - 2021-12-16

### Fixed

- Removed finance references from docs
- Fixed some other small errors

### Removed

- Removed one of the failing how-to tests from the functional test suite

## [0.12.0] - 2021-12-16

### Added

- Web UI prototype

## [0.11.1] - 2021-12-14

### Added

- CLI command `covalent status` shows port information

### Fixed

- gunicorn management improved

## [0.11.0] - 2021-12-14

### Added

- Slack notifications for test status

## [0.10.4] - 2021-12-15

### Fixed

- Specifying a non-default results directory in a sub-lattice no longer causes a failure in lattice execution.

## [0.10.3] - 2021-12-14

### Added

- Functional tests for how-to's in documentation

### Changed

- Moved example script to a functional test in the pipeline
- Added a test flag to the CLI tool

## [0.10.2] - 2021-12-14

### Fixed

- Check that only `kwargs` without any default values in the workflow definition need to be passed in `lattice.draw(ax=ax, **kwargs)`.

### Added

- Function to check whether all the parameters without default values for a callable function has been passed added to shared utils.

## [0.10.1] - 2021-12-13

### Fixed

- Content and style fixes for getting started doc.

## [0.10.0] - 2021-12-12

### Changed

- Remove all imports from the `covalent` to the `covalent_dispatcher`, except for `_dispatch_serverless`
- Moved CLI into `covalent_dispatcher`
- Moved executors to `covalent` directory

## [0.9.1] - 2021-12-13

### Fixed

- Updated CONTRIBUTING to clarify docstring style.
- Fixed docstrings for `calculate_node` and `check_constraint_specific_sum`.

## [0.9.0] - 2021-12-10

### Added

- `prefix_separator` for separating non-executable node types from executable ones.

- `subscript_prefix`, `generator_prefix`, `sublattice_prefix`, `attr_prefix` for prefixes of subscripts, generators,
  sublattices, and attributes, when called on an electron and added to the transport graph.

- `exclude_from_postprocess` list of prefixes to denote those nodes which won't be used in post processing the workflow.

- `__int__()`, `__float__()`, `__complex__()` for converting a node to an integer, float, or complex to a value of 0 then handling those types in post processing.

- `__iter__()` generator added to Electron for supporting multiple return values from an electron execution.

- `__getattr__()` added to Electron for supporting attribute access on the node output.

- `__getitem__()` added to Electron for supporting subscripting on the node output.

- `electron_outputs` added as an attribute to lattice.

### Changed

- `electron_list_prefix`, `electron_dict_prefix`, `parameter_prefix` modified to reflect new way to assign prefixes to nodes.

- In `build_graph` instead of ignoring all exceptions, now the exception is shown alongwith the runtime error notifying that object manipulation should be avoided inside a lattice.

- `node_id` changed to `self.node_id` in Electron's `__call__()`.

- `parameter` type electrons now have the default metadata instead of empty dictionary.

- Instead of deserializing and checking whether a sublattice is there, now a `sublattice_prefix` is used to denote when a node is a sublattice.

- In `dispatcher_stack_test`, `test_dispatcher_flow` updated to indicate the new use of `parameter_prefix`.

### Fixed

- When an execution fails due to something happening in `run_workflow`, then result object's status is now failed and the object is saved alongwith throwing the appropriate exception.

## [0.8.5] - 2021-12-10

### Added

- Added tests for choosing specific executors inside electron initialization.
- Added test for choosing specific Conda environments inside electron initialization.

## [0.8.4] - 2021-12-10

### Changed

- Removed _shared_files directory and contents from covalent_dispatcher. Logging in covalent_dispatcher now uses the logger in covalent/_shared_files/logging.py.

## [0.8.3] - 2021-12-10

### Fixed

- Decorator symbols were added to the pseudo-code in the quantum chemistry tutorial.

## [0.8.2] - 2021-12-06

### Added

- Quantum chemistry tutorial.

## [0.8.1] - 2021-12-08

### Added

- Docstrings with typehints for covalent dispatcher functions added.

### Changed

- Replaced `node` to `node_id` in `electron.py`.

- Removed unnecessary `enumerate` in `covalent_dispatcher/_core/__init__.py`.

- Removed `get_node_device_mapping` function from `covalent_dispatcher/_core/__init__.py`
  and moved the definition to directly add the mapping to `workflow_schedule`.

- Replaced iterable length comparison for `executor_specific_exec_cmds` from `if len(executor_specific_exec_cmds) > 0`
  to `if executor_specific_exec_cmds`.

## [0.8.0] - 2021-12-03

### Added

- Executors can now accept the name of a Conda environment. If that environment exists, the operations of any electron using that executor are performed in that Conda environment.

## [0.7.6] - 2021-12-02

### Changed

- How to estimate lattice execution time has been renamed to How to query lattice execution time.
- Change result querying syntax in how-to guides from `lattice.get_result` to
  `covalent.get_result`.
- Choose random port for Dask dashboard address by setting `dashboard_address` to ':0' in
  `LocalCluster`.

## [0.7.5] - 2021-12-02

### Fixed

- "Default" executor plugins are included as part of the package upon install.

## [0.7.4] - 2021-12-02

### Fixed

- Upgraded dask to 2021.10.0 based on a vulnerability report

## [0.7.3] - 2021-12-02

### Added

- Transportable object tests
- Transport graph tests

### Changed

- Variable name node_num to node_id
- Variable name node_idx to node_id

### Fixed

- Transport graph `get_dependencies()` method return type was changed from Dict to List

## [0.7.2] - 2021-12-01

### Fixed

- Date handling in changelog validation

### Removed

- GitLab CI YAML

## [0.7.1] - 2021-12-02

### Added

- A new parameter to a node's result called `sublattice_result` is added.
  This will be of a `Result` type and will contain the result of that sublattice's
  execution. If a normal electron is executed, this will be `None`.

- In `_delete_result` function in `results_manager.py`, an empty results directory
  will now be deleted.

- Name of a sublattice node will also contain `(sublattice)`.

- Added `_dispatch_sync_serverless` which synchronously dispatches without a server
  and waits for a result to be returned. This is the method used to dispatch a sublattice.

- Test for sublatticing is added.

- How-to guide added for sublatticing explaining the new features.

### Changed

- Partially changed `draw` function in `lattice.py` to also draw the subgraph
  of the sublattice when drawing the main graph of the lattice. The change is
  incomplete as we intend to add this feature later.

- Instead of returning `plt`, `draw` now returns the `ax` object.

- `__call__` function in `lattice.py` now runs the lattice's function normally
  instead of dispatching it.

- `_run_task` function now checks whether current node is a sublattice and acts
  accordingly.

### Fixed

- Unnecessary lines to rename the node's name in `covalent_dispatcher/_core/__init__.py` are removed.

- `test_electron_takes_nested_iterables` test was being ignored due to a spelling mistake. Fixed and
  modified to follow the new pattern.

## [0.7.0] - 2021-12-01

### Added

- Electrons can now accept an executor object using the "backend" keyword argument. "backend" can still take a string naming the executor module.
- Electrons and lattices no longer have Slurm metadata associated with the executor, as that information should be contained in the executor object being used as an input argument.
- The "backend" keyword can still be a string specifying the executor module, but only if the executor doesn't need any metadata.
- Executor plugin classes are now directly available to covalent, eg: covalent.executor.LocalExecutor().

## [0.6.7] - 2021-12-01

### Added

- Docstrings without examples for all the functions in core covalent.
- Typehints in those functions as well.
- Used `typing.TYPE_CHECKING` to prevent cyclic imports when writing typehints.

### Changed

- `convert_to_lattice_function` renamed to `convert_to_lattice_function_call`.
- Context managers now raise a `ValueError` instead of a generic `Exception`.

## [0.6.6] - 2021-11-30

### Fixed

- Fixed the version used in the documentation
- Fixed the badge URLs to prevent caching

## [0.6.5] - 2021-11-30

### Fixed

- Broken how-to links

### Removed

- Redundant lines from .gitignore
- *.ipynb from .gitignore

## [0.6.4] - 2021-11-30

### Added

- How-to guides for workflow orchestration.
  - How to construct an electron
  - How to construct a lattice
  - How to add an electron to lattice
  - How to visualize the lattice
  - How to add constraints to lattices
- How-to guides for workflow and subtask execution.
  - How to execute individual electrons
  - How to execute a lattice
  - How to execute multiple lattices
- How-to guides for status querying.
  - How to query electron execution status
  - How to query lattice execution status
  - How to query lattice execution time
- How-to guides for results collection
  - How to query electron execution results
  - How to query lattice execution results
  - How to query multiple lattice execution results
- Str method for the results object.

### Fixed

- Saving the electron execution status when the subtask is running.

## [0.6.3] - 2021-11-29

### Removed

- JWT token requirement.
- Covalent dispatcher login requirement.
- Update covalent login reference in README.md.
- Changed the default dispatcher server port from 5000 to 47007.

## [0.6.2] - 2021-11-28

### Added

- Github action for tests and coverage
- Badges for tests and coverage
- If tests pass then develop is pushed to master
- Add release action which tags and creates a release for minor version upgrades
- Add badges action which runs linter, and upload badges for version, linter score, and platform
- Add publish action (and badge) which builds a Docker image and uploads it to the AWS ECR

## [0.6.1] - 2021-11-27

### Added

- Github action which checks version increment and changelog entry

## [0.6.0] - 2021-11-26

### Added

- New Covalent RTD theme
- sphinx extension sphinx-click for CLI RTD
- Sections in RTD
- init.py in both covalent-dispatcher logger module and cli module for it to be importable in sphinx

### Changed

- docutils version that was conflicting with sphinx

### Removed

- Old aq-theme

## [0.5.1] - 2021-11-25

### Added

- Integration tests combining both covalent and covalent-dispatcher modules to test that
  lattice workflow are properly planned and executed.
- Integration tests for the covalent-dispatcher init module.
- pytest-asyncio added to requirements.

## [0.5.0] - 2021-11-23

### Added

- Results manager file to get results from a file, delete a result, and redispatch a result object.
- Results can also be awaited to only return a result if it has either been completed or failed.
- Results class which is used to store the results with all the information needed to be used again along with saving the results to a file functionality.
- A result object will be a mercurial object which will be updated by the dispatcher and saved to a file throughout the dispatching and execution parts.
- Direct manipulation of the transport graph inside a result object takes place.
- Utility to convert a function definition string to a function and vice-versa.
- Status class to denote the status of a result object and of each node execution in the transport graph.
- Start and end times are now also stored for each node execution as well as for the whole dispatch.
- Logging of `stdout` and `stderr` can be done by passing in the `log_stdout`, `log_stderr` named metadata respectively while dispatching.
- In order to get the result of a certain dispatch, the `dispatch_id`, the `results_dir`, and the `wait` parameter can be passed in. If everything is default, then only the dispatch id is required, waiting will not be done, and the result directory will be in the current working directory with folder name as `results/` inside which every new dispatch will have a new folder named according to their respective dispatch ids, containing:
  - `result.pkl` - (Cloud)pickled result object.
  - `result_info.yaml` - yaml file with high level information about the result and its execution.
  - `dispatch_source.py` - python file generated, containing the original function definitions of lattice and electrons which can be used to dispatch again.

### Changed

- `logfile` named metadata is now `slurm_logfile`.
- Instead of using `jsonpickle`, `cloudpickle` is being used everywhere to maintain consistency.
- `to_json` function uses `json` instead of `jsonpickle` now in electron and lattice definitions.
- `post_processing` moved to the dispatcher, so the dispatcher will now store a finished execution result in the results folder as specified by the user with no requirement of post processing it from the client/user side.
- `run_task` function in dispatcher modified to check if a node has completed execution and return it if it has, else continue its execution. This also takes care of cases if the server has been closed mid execution, then it can be started again from the last saved state, and the user won't have to wait for the whole execution.
- Instead of passing in the transport graph and dispatch id everywhere, the result object is being passed around, except for the `asyncio` part where the dispatch id and results directory is being passed which afterwards lets the core dispatcher know where to get the result object from and operate on it.
- Getting result of parent node executions of the graph, is now being done using the result object's graph. Storing of each execution's result is also done there.
- Tests updated to reflect the changes made. They are also being run in a serverless manner.

### Removed

- `LatticeResult` class removed.
- `jsonpickle` requirement removed.
- `WorkflowExecutionResult`, `TaskExecutionResult`, and `ExecutionError` singleton classes removed.

### Fixed

- Commented out the `jwt_required()` part in `covalent-dispatcher/_service/app.py`, may be removed in later iterations.
- Dispatcher server will now return the error message in the response of getting result if it fails instead of sending every result ever as a response.

## [0.4.3] - 2021-11-23

### Added

- Added a note in Known Issues regarding port conflict warning.

## [0.4.2] - 2021-11-24

### Added

- Added badges to README.md

## [0.4.1] - 2021-11-23

### Changed

- Removed old coverage badge and fixed the badge URL

## [0.4.0] - 2021-11-23

### Added

- Codecov integrations and badge

### Fixed

- Detached pipelines no longer created

## [0.3.0] - 2021-11-23

### Added

- Wrote a Code of Conduct based on <https://www.contributor-covenant.org/>
- Added installation and environment setup details in CONTRIBUTING
- Added Known Issues section to README

## [0.2.0] - 2021-11-22

### Changed

- Removed non-open-source executors from Covalent. The local SLURM executor is now
- a separate repo. Executors are now plugins.

## [0.1.0] - 2021-11-19

### Added

- Pythonic CLI tool. Install the package and run `covalent --help` for a usage description.
- Login and logout functionality.
- Executor registration/deregistration skeleton code.
- Dispatcher service start, stop, status, and restart.

### Changed

- JWT token is stored to file instead of in an environment variable.
- The Dask client attempts to connect to an existing server.

### Removed

- Removed the Bash CLI tool.

### Fixed

- Version assignment in the covalent init file.

## [0.0.3] - 2021-11-17

### Fixed

- Fixed the Dockerfile so that it runs the dispatcher server from the covalent repo.

## [0.0.2] - 2021-11-15

### Changed

- Single line change in ci script so that it doesn't exit after validating the version.
- Using `rules` in `pytest` so that the behavior in test stage is consistent.

## [0.0.1] - 2021-11-15

### Added

- CHANGELOG.md to track changes (this file).
- Semantic versioning in VERSION.
- CI pipeline job to enforce versioning.<|MERGE_RESOLUTION|>--- conflicted
+++ resolved
@@ -7,15 +7,13 @@
 
 ## [UNRELEASED]
 
-<<<<<<< HEAD
 ### Added
 
 - Added methods to programatically fetch information from Alembic without needing subprocess
-=======
+
 ### Tests
 
 - Fixed Dask cluster CLI tests
->>>>>>> f5f34f2e
 
 ## [0.153.0] - 2022-07-25
 
