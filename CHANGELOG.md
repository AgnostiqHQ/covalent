# Changelog

All notable changes to this project will be documented in this file.

The format is based on [Keep a Changelog](https://keepachangelog.com/en/1.0.0/),
and this project adheres to [Semantic Versioning](https://semver.org/spec/v2.0.0.html).

## [UNRELEASED]

### Docs

<<<<<<< HEAD
- Added `covalent db` cli command to API section of RTD
=======
- Updated compatibility matrix
- Updated pip, bash and callable deps how-to guides

## [0.180.0] - 2022-08-16

### Authors

- Casey Jao <casey@agnostiq.ai>
- Co-authored-by: Alejandro Esquivel <ae@alejandro.ltd>
- Okechukwu  Emmanuel Ochia <okechukwu@agnostiq.ai>
- Scott Wyman Neagle <scott@agnostiq.ai>
- Co-authored-by: pre-commit-ci[bot] <66853113+pre-commit-ci[bot]@users.noreply.github.com>
- Co-authored-by: Will Cunningham <wjcunningham7@gmail.com>
- Sankalp Sanand <sankalp@agnostiq.ai>


### Removed

- Removed `ct.wait.LONG` etc. constants from covalent's init

### Changed

- `wait` in `_get_result_from_dispatcher` will now use `_results_manager.wait.EXTREME` if `True` has been passed to it.
>>>>>>> 661cd326

### Operations

- Prettierified release.yml
- Cleaned up pre-commit-config.yml

### Docs

- Updated Bash Lepton tutorial to conform with the latest Lepton interface changes

### Docs

- Disabling how-to guide for executing an electron with a specified Conda environment.

### Docs

- Fixed "How To" for Python leptons

## [0.179.0] - 2022-08-16

### Authors



### Changed

- Changed terser package version on webapp yarn-lock file.

## [0.178.0] - 2022-08-15

### Authors

- Will Cunningham <wjcunningham7@users.noreply.github.com>
- Co-authored-by: Alejandro Esquivel <ae@alejandro.ltd>
- Casey Jao <casey@agnostiq.ai>


### Changed

- Dispatch workflows as asyncio tasks on the FastAPI event loop instead of in separate threads

### Fixed

- Deconflict wait enum with `ct.wait` function; `wait` -> `WAIT`

### Operations

- Conda package is built and tested on a nightly schedule
- Conda deployment step is added to `release.yml`
- Install yarn and npm on Ubuntu whenever the webapp needs to be built

## [0.177.0] - 2022-08-11

### Authors

- Scott Wyman Neagle <scott@agnostiq.ai>
- Co-authored-by: Faiyaz Hasan <faiyaz@agnostiq.ai>
- Casey Jao <casey@agnostiq.ai>
- Venkat Bala <venkat@agnostiq.ai>
- Co-authored-by: pre-commit-ci[bot] <66853113+pre-commit-ci[bot]@users.noreply.github.com>

### Removed

- `while True` in `app.get_result`

### Changed

- Flask route logic to return 503 when the result is not ready

### Tests

- results_manager tests

### Operations

- Fix conditional checks for `pre-release` and `stable` Covalent docker image builds

## [0.176.0] - 2022-08-11

### Authors

- Scott Wyman Neagle <scott@agnostiq.ai>
- Co-authored-by: Faiyaz Hasan <faiyaz@agnostiq.ai>
- Casey Jao <casey@agnostiq.ai>


### Operations

- Update precommit yaml.

### Removed

- `Lattice.check_consumables()`, `_TransportGraph.get_topologically_sorted_graph()`

### Operations

- Trigger webapp build if `build==true`

## [0.175.0] - 2022-08-11

### Authors

- Scott Wyman Neagle <scott@agnostiq.ai>
- Co-authored-by: Faiyaz Hasan <faiyaz@agnostiq.ai>
- Casey Jao <casey@agnostiq.ai>


### Operations

- Trigger Slack alert for failed tests on `workflow_run`

## [0.174.0] - 2022-08-11

### Authors

- Casey Jao <casey@agnostiq.ai>
- Alejandro Esquivel <ae@alejandro.ltd>


### Changed

- Changed return value for TransferFromRemote and TransferToRemote (download/upload) operations to be consistent and always return filepath tuples

### Docs

- Updated docs with File Transfer return value changes and `files` kwarg injections

### Fixed

- Fixed postprocessing workflows that return an electron with an incoming wait_for edge

## [0.173.0] - 2022-08-10

### Authors

- Sankalp Sanand <sankalp@agnostiq.ai>


### Added

- `--hard` and `--yes` flags added to `covalent purge` for hard purging (also deletes the databse) and autoapproving respectively.

### Changed

- `covalent purge` now shows the user a prompt informing them what dirs and files will be deleted.
- Improved shown messages in some commands.

### Tests

- Updated tests to reflect above changes.

## [0.172.0] - 2022-08-10

### Authors

- Will Cunningham <wjcunningham7@users.noreply.github.com>
- Prasanna Venkatesh <54540812+Prasy12@users.noreply.github.com>
- Co-authored-by: pre-commit-ci[bot] <66853113+pre-commit-ci[bot]@users.noreply.github.com>
- Co-authored-by: Aravind-psiog <100823292+Aravind-psiog@users.noreply.github.com>
- Co-authored-by: ArunPsiog <arun.mukesh@psiog.com>
- Co-authored-by: manjunath.poilath <manjunath.poilath@psiog.com>
- Co-authored-by: Kamalesh-suresh <kamalesh.suresh@psiog.com>
- Co-authored-by: Amalan Jenicious F <amalan.jenicious@psiog.com>
- Co-authored-by: M Shrikanth <shrikanth.mohan@psiog.com>
- Co-authored-by: Casey Jao <casey@agnostiq.ai>
- Co-authored-by: Aravind-psiog <aravind.prabaharan@psiog.com>
- Co-authored-by: Will Cunningham <wjcunningham7@gmail.com>
- Co-authored-by: Alejandro Esquivel <ae@alejandro.ltd>


### Changed

- Covalent dispatcher flask web apis ported to FastAPI in `covalent_dispatcher/_service/app.py`
- Unit tests written for Covalent dispatcher flask web apis ported to FastAPI in `covalent_dispatcher_tests/_service/app.test.py`
- Web apis of `covalent_ui` refactored to adhere to v11 DB schema
- Electron graph mini map has been moved next to controls on the GUI.
- Lattice status and count of completed & total electrons has been moved to the top of the graph on the GUI.
- Some of the Flask APIs earlier consumed by the GUI have been deprecated & removed from the code base.
- APIs exposed by the web app back end have been re-factored to adhere to the new DB schema v10

### Added

- Added count of dispatches by status on the dispatch list section of the GUI.
- APIs that the GUI consumes have been re-written using FastAPI. This includes re-factoring of older APIs and adding of new APIs.
- Added COVALENT_SERVER_IFACE_ANY flag for uvicorn to start with 0.0.0.0

### Docs

- ReadTheDocs landing page has been improved

## [0.171.0] - 2022-08-10

### Authors

- Casey Jao <casey@agnostiq.ai>
- Co-authored-by: Scott Wyman Neagle <scott@agnostiq.ai>

### Added

- Added `covalent migrate_legacy_result_object` command to save pickled Result objects to the DataStore

## [0.170.1] - 2022-08-09

### Authors

- Venkat Bala <venkat@agnostiq.ai>

### Fixed

- Remove `attr` import added inadvertently

### Tests

- Fix `start` cli test, update `set_config` call count

## [0.170.0] - 2022-08-08

### Authors

- Venkat Bala <venkat@agnostiq.ai>
- Co-authored-by: pre-commit-ci[bot] <66853113+pre-commit-ci[bot]@users.noreply.github.com>


### Changed

- Temporarily allow executor plugin variable name to be either in uppercase or lowercase

## [0.169.0] - 2022-08-08

### Authors

- Venkat Bala <venkat@agnostiq.ai>
- Co-authored-by: pre-commit-ci[bot] <66853113+pre-commit-ci[bot]@users.noreply.github.com>


### Added

- Adding a `covalent config` convenience CLI to quickly view retrive the covalent configuration

## [0.168.0] - 2022-08-08

### Authors

- Venkat Bala <venkat@agnostiq.ai>
- Co-authored-by: pre-commit-ci[bot] <66853113+pre-commit-ci[bot]@users.noreply.github.com>


### Added

- Adding `setup/teardown` methods as placeholders for any executor specific setup and teardown tasks

## [0.167.0] - 2022-08-08

### Authors

- Poojith U Rao <106616820+poojithurao@users.noreply.github.com>
- Co-authored-by: Venkat Bala <venkat@agnostiq.ai>
- Co-authored-by: Faiyaz Hasan <faiyaz@agnostiq.ai>
- Co-authored-by: pre-commit-ci[bot] <66853113+pre-commit-ci[bot]@users.noreply.github.com>
- Co-authored-by: Alejandro Esquivel <ae@alejandro.ltd>


### Added

- S3 File transfer strategy

### Fixed

- Adding maximum number of retries and timeout parameter to the get result http call.

## [0.166.0] - 2022-08-07

### Authors

- Venkat Bala <venkat@agnostiq.ai>


### Tests

- Update dask cli test to match Covalent Dask cluster configuration


### Changed

- Remove newline from log stream formatter for better log statment output
- Jsonify covalent cluster cli outputs

## [0.165.0] - 2022-08-06

### Authors

- Casey Jao <casey@agnostiq.ai>


### Changed

- Make `BaseExecutor` and `BaseAsyncExecutor` class siblings, not parent and child.

### Operations

- Only validate webapp if the webapp was built

### Tests

- Fixed randomly failing lattice json serialization test

## [0.164.0] - 2022-08-05

### Authors

- Sankalp Sanand <sankalp@agnostiq.ai>
- Faiyaz Hasan <faiyaz@agnostiq.ai>
- Co-authored-by: pre-commit-ci[bot] <66853113+pre-commit-ci[bot]@users.noreply.github.com>
- Co-authored-by: Venkat Bala <venkat@agnostiq.ai>
- Co-authored-by: Will Cunningham <wjcunningham7@gmail.com>


### Changed

- Use `update_config` to modify dask configuration from the cluster process
- Simplify `set_config` logic for dask configuration options on `covalent start`
- Removed default values from click options for dask configuration related values

### Added

- Configured default dask configuration options in `defaults.py`

### Fixed 

- Overwriting config address issue.

### Tests

- Moved misplaced functional/integration tests from the unit tests folder to their respective folders.
- All of the unit tests now use test DB instead of hitting a live DB.
- Updated `tests.yml` so that functional tests are run whenever tests get changed or github actions are changed.
- Several broken tests were also fixed.

## [0.163.0] - 2022-08-04

### Authors

- Alejandro Esquivel <ae@alejandro.ltd>
- Co-authored-by: Casey Jao <casey@agnostiq.ai>
- Will Cunningham <wjcunningham7@users.noreply.github.com>
- Co-authored-by: Scott Wyman Neagle <scott@agnostiq.ai>


### Added

- Added `rsync` dependency in `Dockerfile`

### Removed

- `Makefile` which was previously improperly committed

### Operations

- Functional tests are run only on `develop`
- `tests.yml` can be run manually provided a commit SHA
- `tests.yml` uses a `build` filter to conditionally install and build Covalent if build files are modified
- `docker.yml` is now only for dev work, and is manually triggered given an SHA
- `release.yml` is enhanced to push stable and pre-release images to a public ECR repo

## [0.162.0] - 2022-08-04

### Authors

- Alejandro Esquivel <ae@alejandro.ltd>
- Co-authored-by: Casey Jao <casey@agnostiq.ai>


### Changed

- Updated Base executor to support non-unique `retval_key`s, particularly for use in File Transfer where we may have several CallDeps with the reserved `retval_key` of value `files`.

## [0.161.2] - 2022-08-04

### Authors

- Alejandro Esquivel <ae@alejandro.ltd>
- Co-authored-by: pre-commit-ci[bot] <66853113+pre-commit-ci[bot]@users.noreply.github.com>


### Fixed

- Updated `covalent db migrations` to overwrite `alembic.ini` `script_location` with absolute path to migrations folder
- Updated `covalent db alembic [args]` command to use project root as `cwd` for alembic subprocess  

## [0.161.1] - 2022-08-03

### Authors

- Alejandro Esquivel <ae@alejandro.ltd>
- Scott Wyman Neagle <scott@agnostiq.ai>
- Co-authored-by: Faiyaz Hasan <faiyaz@agnostiq.ai>
- Poojith U Rao <106616820+poojithurao@users.noreply.github.com>
- Co-authored-by: Casey Jao <casey@agnostiq.ai>


### Fixed

- When a list was passed to an electron, the generated electron list
  had metadata copied from the electron. This was resulting in
  call_before and call_after functions being called by the electron
  list as well. The metadata (apart from executor) is now set to
  default values for the electron list.

## [0.161.0] - 2022-08-03

### Authors

- Alejandro Esquivel <ae@alejandro.ltd>
- Scott Wyman Neagle <scott@agnostiq.ai>
- Co-authored-by: Faiyaz Hasan <faiyaz@agnostiq.ai>


### Changed

- Replaced `Session(DispatchDB()._get_data_store().engine)` with `workflow_db.session()`

### Removed

- `DevDataStore` class from `datastore.py`
- workflows manager

## [0.160.1] - 2022-08-02

### Authors

- Alejandro Esquivel <ae@alejandro.ltd>
- Scott Wyman Neagle <scott@agnostiq.ai>


### Fixed

- `script_location` key not found issue when installing with pip (second attempt)

### Docs

- Remove migration guide reference from README

### Operations

- Explicitly check `release == true` in tests.yml

## [0.160.0] - 2022-08-02

### Authors

- Casey Jao <casey@agnostiq.ai>
- Co-authored-by: Faiyaz Hasan <faiyaz@agnostiq.ai>


### Changed

- `Executor.run()` now accepts a `task_metadata` dictionary. Current
  keys consist of `dispatch_id` and `node_id`.

## [0.159.0] - 2022-08-02

### Authors

- Casey Jao <casey@agnostiq.ai>
- Co-authored-by: Faiyaz Hasan <faiyaz@agnostiq.ai>


### Changed

- Database schema has been updated to v11

### Operations

- `paths-filter` will only be run on PRs, i.e on workflow runs, the whole test suite will be run.
- Removed retry action from running on `pytest` steps since they instead use `pytest` retries.
- `codecov.yml` added to enable carry-forward flags
- UI front-end is only built for pull requests when the source changes
- Packaging is only validated on the `develop` branch

## [0.158.0] - 2022-07-29

### Authors

- Okechukwu  Emmanuel Ochia <okechukwu@agnostiq.ai>
- Co-authored-by: Scott Wyman Neagle <scott@agnostiq.ai>
- Will Cunningham <wjcunningham7@users.noreply.github.com>
- Alejandro Esquivel <ae@alejandro.ltd>
- Co-authored-by: pre-commit-ci[bot] <66853113+pre-commit-ci[bot]@users.noreply.github.com>
- Casey Jao <casey@agnostiq.ai>
- Co-authored-by: Faiyaz Hasan <faiyaz@agnostiq.ai>


### Changed

- Construct the result object in the dispatcher `entry_point.py` module in order to avoid the Missing Latticed Id error so frequently.
- Update the sleep statement length to 0.1 seconds in the results.manager.

## [0.157.1] - 2022-07-29

### Authors

- Okechukwu  Emmanuel Ochia <okechukwu@agnostiq.ai>
- Co-authored-by: Scott Wyman Neagle <scott@agnostiq.ai>
- Will Cunningham <wjcunningham7@users.noreply.github.com>
- Alejandro Esquivel <ae@alejandro.ltd>
- Co-authored-by: pre-commit-ci[bot] <66853113+pre-commit-ci[bot]@users.noreply.github.com>
- Casey Jao <casey@agnostiq.ai>

### Fixed

- Pass non-kwargs to electrons in the correct order during dispatch.

## [0.157.0] - 2022-07-28

### Authors

- Okechukwu  Emmanuel Ochia <okechukwu@agnostiq.ai>
- Co-authored-by: Scott Wyman Neagle <scott@agnostiq.ai>
- Will Cunningham <wjcunningham7@users.noreply.github.com>
- Alejandro Esquivel <ae@alejandro.ltd>
- Co-authored-by: pre-commit-ci[bot] <66853113+pre-commit-ci[bot]@users.noreply.github.com>
- Casey Jao <casey@agnostiq.ai>


### Changed

- Expose a public `wait()` function compatible with both calling and dispatching lattices

### Docs

- Updated the RTD on `wait_for()` to use the static `wait()` function

### Operations

- pre-commit autoupdate

### Docs

- Changed the custom executor how-to to be shorter and more concise.



## [0.156.0] - 2022-07-27

### Authors

- Okechukwu  Emmanuel Ochia <okechukwu@agnostiq.ai>
- Co-authored-by: Scott Wyman Neagle <scott@agnostiq.ai>
- Will Cunningham <wjcunningham7@users.noreply.github.com>
- Alejandro Esquivel <ae@alejandro.ltd>
- Co-authored-by: pre-commit-ci[bot] <66853113+pre-commit-ci[bot]@users.noreply.github.com>


### Added

- Bash decorator is introduced
- Lepton commands can be specified as a list of strings rather than strings alone.

## [0.155.1] - 2022-07-26

### Authors

- Okechukwu  Emmanuel Ochia <okechukwu@agnostiq.ai>
- Co-authored-by: Scott Wyman Neagle <scott@agnostiq.ai>
- Will Cunningham <wjcunningham7@users.noreply.github.com>
- Alejandro Esquivel <ae@alejandro.ltd>
- Co-authored-by: pre-commit-ci[bot] <66853113+pre-commit-ci[bot]@users.noreply.github.com>


### Fixed

- `script_location` key not found issue when running alembic programatically

### Operations

- Fixed syntax errors in `stale.yml` and in `hotfix.yml`
- `docker.yml` triggered after version bump in `develop` instead of before
- Enhanced `tests.yml` to upload coverage reports by domain

## [0.155.0] - 2022-07-26

### Authors

- Alejandro Esquivel <ae@alejandro.ltd>


### Added

- Exposing `alembic {args}` cli commands through: `covalent db alembic {args}`

## [0.154.0] - 2022-07-25

### Authors

- Casey Jao <casey@agnostiq.ai>
- Co-authored-by: Venkat Bala <venkat@agnostiq.ai>
- Alejandro Esquivel <ae@alejandro.ltd>


### Added

- Added methods to programatically fetch information from Alembic without needing subprocess

## [0.153.1] - 2022-07-25

### Authors

- Casey Jao <casey@agnostiq.ai>
- Co-authored-by: Venkat Bala <venkat@agnostiq.ai>


### Fixed

- Stdout and stderr are now captured when using the dask executor.


### Tests

- Fixed Dask cluster CLI tests

## [0.153.0] - 2022-07-25

### Authors

- Faiyaz Hasan <faiyaz@agnostiq.ai>


### Added

- Helper function to load and save files corresponding to the DB filenames.

### Changed

- Files with .txt, .log extensions are stored as strings.
- Get result web request timeout to 2 seconds.

## [0.152.0] - 2022-07-25

### Authors

- Faiyaz Hasan <faiyaz@agnostiq.ai>
- Co-authored-by: Scott Wyman Neagle <scott@agnostiq.ai>


### Changed

- Pass default DataStore object to node value retrieval method in the Results object.

## [0.151.1] - 2022-07-22

### Authors

- Faiyaz Hasan <faiyaz@agnostiq.ai>
- Co-authored-by: Scott Wyman Neagle <scott@agnostiq.ai>


### Fixed

- Adding maximum number of retries and timeout parameter to the get result http call.
- Disabling result_webhook for now.

## [0.151.0] - 2022-07-22

### Authors

- Scott Wyman Neagle <scott@agnostiq.ai>
- Co-authored-by: Will Cunningham <wjcunningham7@gmail.com>
- Sankalp Sanand <sankalp@agnostiq.ai>


### Added

- `BaseAsyncExecutor` has been added which can be inherited by new async-aware executors.

### Changed

- Since tasks were basically submitting the functions to a Dask cluster by default, they have been converted into asyncio `Tasks` instead which support a far larger number of concurrent tasks than previously used `ThreadPool`.

- `tasks_pool` will still be used to schedule tasks which use non-async executors.

- Executor's `executor` will now receive a callable instead of a serialized function. This allows deserializing the function where it is going to be executed while providing a simplified `execute` at the same time.

- `uvloop` is being used instead of the default event loop of `asyncio` for better performance.

- Tests have also been updated to reflect above changes.

### Operations

- Made Santosh the sole owner of `/docs`

## [0.150.0] - 2022-07-22

### Authors

- Faiyaz Hasan <faiyaz@agnostiq.ai>


### Added

- Initialize database tables when the covalent server is started.

## [0.149.0] - 2022-07-21

### Authors

- Scott Wyman Neagle <scott@agnostiq.ai>
- Co-authored-by: Venkat Bala <venkat@agnostiq.ai>


### Removed

- `result.save()`
- `result._write_dispatch_to_python_file()`

## [0.148.0] - 2022-07-21

### Authors

- Alejandro Esquivel <ae@alejandro.ltd>


### Changed

- Changed DataStore default db path to correspond to dispatch db config path

### Operations

- Added workflow to stale and close pull requests


### Docs

- Fixed `get_metadata` calls in examples to remove `results_dir` argument
- Removed YouTube video temporarily

## [0.147.0] - 2022-07-21

### Authors

- Casey Jao <casey@agnostiq.ai>


### Changed

- Simplified interface for custom executors. All the boilerplate has
  been moved to `BaseExecutor`.

## [0.146.0] - 2022-07-20

### Authors

- Casey Jao <casey@agnostiq.ai>
- Co-authored-by: Venkat Bala <venkat@agnostiq.ai>
- Faiyaz Hasan <faiyaz@agnostiq.ai>



### Added

- Ensure that transportable objects are rendered correctly when printing the result object.

### Tests

- Check that user data is not unpickled by the Covalent server process

## [0.145.0] - 2022-07-20

### Authors

- Scott Wyman Neagle <scott@agnostiq.ai>
- Co-authored-by: Venkat Bala <venkat@agnostiq.ai>
- Co-authored-by: Faiyaz Hasan <faiyaz@agnostiq.ai>


### Removed

- `entry_point.get_result()`

### Changed

- get_result to query an HTTP endpoint instead of a DB session

## [0.144.0] - 2022-07-20

### Authors

- Will Cunningham <wjcunningham7@users.noreply.github.com>
- Co-authored-by: Scott Wyman Neagle <scott@agnostiq.ai>
- Alejandro Esquivel <ae@alejandro.ltd>


### Added

- Set up alembic migrations & added migration guide (`alembic/README.md`)

## [0.143.0] - 2022-07-19

### Authors

- Will Cunningham <wjcunningham7@users.noreply.github.com>
- Co-authored-by: Scott Wyman Neagle <scott@agnostiq.ai>


### Changed

- Installation will fail if `cova` is installed while trying to install `covalent`.

## [0.142.0] - 2022-07-19

### Authors

- Poojith U Rao <106616820+poojithurao@users.noreply.github.com>
- Co-authored-by: Will Cunningham <wjcunningham7@gmail.com>
- Anna Hughes <annagwen42@gmail.com>
- Co-authored-by: Poojith <poojith@agnostiq.ai>
- Co-authored-by: Scott Wyman Neagle <scott@agnostiq.ai>
- Casey Jao <casey@agnostiq.ai>
- Co-authored-by: Venkat Bala <venkat@agnostiq.ai>
- Co-authored-by: pre-commit-ci[bot] <66853113+pre-commit-ci[bot]@users.noreply.github.com>
- Faiyaz Hasan <faiyaz@agnostiq.ai>


### Added

- `electron_num`, `completed_electron_num` fields to the Lattice table.

## [0.141.0] - 2022-07-19

### Authors

- Poojith U Rao <106616820+poojithurao@users.noreply.github.com>
- Co-authored-by: Will Cunningham <wjcunningham7@gmail.com>
- Anna Hughes <annagwen42@gmail.com>
- Co-authored-by: Poojith <poojith@agnostiq.ai>
- Co-authored-by: Scott Wyman Neagle <scott@agnostiq.ai>
- Casey Jao <casey@agnostiq.ai>
- Co-authored-by: Venkat Bala <venkat@agnostiq.ai>
- Co-authored-by: pre-commit-ci[bot] <66853113+pre-commit-ci[bot]@users.noreply.github.com>


### Changed

- Deprecate topological sort in favor of inspect in-degree of nodes until they are zero before dispatching task
- Use deepcopy to generate a copy of the metadata dictionary before saving result object to the database

### Docs

- Adding incomplete pennylane kernel tutorial
- Adding quantum ensemble tutorial

## [0.140.0] - 2022-07-19

### Authors

- Faiyaz Hasan <faiyaz@agnostiq.ai>
- Co-authored-by: Venkat Bala <venkat@agnostiq.ai>


### Added

- Fields `deps_filename`, `call_before_filename` and `call_after_filename` to the `Electron` table.
- Re-write the deps / call before and after file contents when inserting / updating electron record in the database.

### Changed

- Modify the test and implementation logic of inserting the electron record with these new fields.
- Field `key` to `key_filename` in `Electron` table.

## [0.139.1] - 2022-07-19

### Authors

- Divyanshu Singh <55018955+divshacker@users.noreply.github.com>
- Co-authored-by: Scott Wyman Neagle <wymnea@protonmail.com>
- Co-authored-by: Scott Wyman Neagle <scott@agnostiq.ai>
- Co-authored-by: Will Cunningham <wjcunningham7@users.noreply.github.com>


### Fixed

- Fixes Reverse IP problem. All References to `0.0.0.0` are changed to `localhost` . More details can be found [here](https://github.com/AgnostiqHQ/covalent/issues/202)

## [0.139.0] - 2022-07-19

### Authors

- Venkat Bala <venkat@agnostiq.ai>
- Co-authored-by: Scott Wyman Neagle <scott@agnostiq.ai>
- Faiyaz Hasan <faiyaz@agnostiq.ai>
- Co-authored-by: Will Cunningham <wjcunningham7@gmail.com>


### Added

- Columns `is_active` in the lattice, eLectron and Electron dependency tables.

### Docs

- Adding a RTD tutorial/steps on creating a custom executor

## [0.138.0] - 2022-07-19

### Authors

- Anna Hughes <annagwen42@gmail.com>
- Co-authored-by: Will Cunningham <wjcunningham7@gmail.com>
- Will Cunningham <wjcunningham7@users.noreply.github.com>
- Co-authored-by: Venkat Bala <venkat@agnostiq.ai>


### Added

- Docker build workflow

### Changed

- Dockerfile uses multi-stage build

### Docs

- New tutorial demonstrating how to solve the MaxCut Problem with QAOA and Covalent

## [0.137.0] - 2022-07-19

### Authors

- Prasanna Venkatesh <54540812+Prasy12@users.noreply.github.com>
- Co-authored-by: Alejandro Esquivel <ae@alejandro.ltd>


### Added

- Ability to hide/show labels on the graph
- Graph layout with elk configurations

### Changed

- Changed API socket calls interval for graph optimization.

### Tests

- Disabled several dask functional tests

## [0.136.0] - 2022-07-18

### Authors

- Scott Wyman Neagle <scott@agnostiq.ai>
- Co-authored-by: Faiyaz Hasan <faiyaz@agnostiq.ai>


### Changed

- Result.save() has been deprecated in favor of Result.persist() and querying the database directly.

## [0.135.0] - 2022-07-18

### Authors

- Casey Jao <casey@agnostiq.ai>
- Co-authored-by: Scott Wyman Neagle <scott@agnostiq.ai>
- Co-authored-by: Alejandro Esquivel <ae@alejandro.ltd>


### Operations

- Psiog is only codeowner of js files
- Fix in changelog action to handle null author when a bot is committing

### Added

- Support injecting return values of calldeps into electrons during workflow execution

## [0.134.0] - 2022-07-15

### Authors

- Casey Jao <casey@agnostiq.ai>
- Co-authored-by: Scott Wyman Neagle <scott@agnostiq.ai>


### Changed

- Covalent server can now process workflows without having their deps installed

## [0.133.0] - 2022-07-15

### Authors

- Will Cunningham <wjcunningham7@users.noreply.github.com>


### Removed

- Removed the deprecated function `draw_inline` as well as the `matplotlib` dependency.

### Operations

- Fixing the retry block for tests

## [0.132.0] - 2022-07-14

### Authors

- Will Cunningham <wjcunningham7@users.noreply.github.com>


### Added

- Bash lepton support reintroduced with some UX modifications to the Lepton class. Leptons which use scripting languages can be specified as either (1) a command run in the shell/console or (2) a call to a function in a library/script. Leptons which use compiled languages must specify a library and a function name.
- The keyword argument `display_name` can be used to override the name appearing in the UI. Particularly useful when the lepton is a command.
- All arguments except for language are now keyword arguments.
- Keyword arguments passed to a Bash lepton are understood to define environment variables within the shell.
- Non-keyword arguments fill in `$1`, `$2`, etc.
- Named outputs enumerate variables within the shell which will be returned to the user. These can be either `Lepton.OUTPUT` or `Lepton.INPUT_OUTPUT` types.

### Added

- New fields to the decomposed result object Database: 

## [0.131.0] - 2022-07-13

### Authors

- Sankalp Sanand <sankalp@agnostiq.ai>
- Co-authored-by: Venkat Bala <venkat@agnostiq.ai>


### Fixed

- `covalent --version` now looks for `covalent` metadata instead of `cova`

### Tests

- Updated the cli test to include whether the correct version number is shown when `covalent --version` is run

### Added

- Method to write electron id corresponding to sublattices in `execution.py` when running `_run_task`.

## [0.130.0] - 2022-07-12

### Authors

- Venkat Bala <venkat@agnostiq.ai>
- Co-authored-by: Scott Wyman Neagle <scott@agnostiq.ai>

### Changed

- Ignoring tests for `cancel_dispatch` and `construct_bash`
- Create a dummy requirements.txt file for pip deps tests
- Fix version of `Werkzeug` package to avoid running into ValueError (unexpected kwarg `as_tuple`)
- Update `customization` how to test by specifying the section header `sdk`

## [0.129.0] - 2022-07-12

### Authors

- Sankalp Sanand <sankalp@agnostiq.ai>
- Co-authored-by: Alejandro Esquivel <ae@alejandro.ltd>

### Added

- Support for `wait_for` type edges when two electrons are connected by their execution side effects instead of output-input relation.

### Changed

- `active_lattice.electron_outputs` now contains the node ids as well for the electron which is being post processed.

## [0.128.1] - 2022-07-12

### Authors

- Faiyaz Hasan <faiyaz@agnostiq.ai>


### Fixed

- `Result.persist` test in `result_test.py`.
- Electron dependency `arg_index` is changed back to Nullable.

## [0.128.0] - 2022-07-12

### Authors

- Okechukwu  Emmanuel Ochia <okechukwu@agnostiq.ai>
- Co-authored-by: Casey Jao <casey@agnostiq.ai>
- Co-authored-by: Alejandro Esquivel <ae@alejandro.ltd>
- Co-authored-by: pre-commit-ci[bot] <66853113+pre-commit-ci[bot]@users.noreply.github.com>

### Added

- File transfer support for leptons

## [0.127.0] - 2022-07-11

### Authors

- Scott Wyman Neagle <scott@agnostiq.ai>
- Co-authored-by: Faiyaz Hasan <faiyaz@agnostiq.ai>
- Co-authored-by: Venkat Bala <venkat@agnostiq.ai>


### Added

- When saving to DB, also persist to the new DB if running in develop mode

### Tests

- Flask app route tests

## [0.126.0] - 2022-07-11

### Authors

- Will Cunningham <wjcunningham7@users.noreply.github.com>
- Alejandro Esquivel <ae@alejandro.ltd>
- Co-authored-by: pre-commit-ci[bot] <66853113+pre-commit-ci[bot]@users.noreply.github.com>
- Co-authored-by: Sankalp Sanand <sankalp@agnostiq.ai>


### Added

- Added Folder class
- Added internal call before/after deps to execute File Transfer operations pre/post electron execution.

### Operations

- Enhanced hotfix action to create branches from existing commits

## [0.125.0] - 2022-07-09

### Authors

- Okechukwu  Emmanuel Ochia <okechukwu@agnostiq.ai>
- Co-authored-by: pre-commit-ci[bot] <66853113+pre-commit-ci[bot]@users.noreply.github.com>
- Co-authored-by: Alejandro Esquivel <ae@alejandro.ltd>
- Venkat Bala <venkat@agnostiq.ai>
- Co-authored-by: Okechukwu Ochia <emmirald@gmail.com>
- Co-authored-by: Scott Wyman Neagle <scott@agnostiq.ai>


### Added

- Dask Cluster CLI functional/unit tests

### Docs

- Updated RTD concepts, how-to-guides, and api docs with electron dependencies.

### Operations

- Separate out running tests and uploading coverage report to circumvent bug in
  retry action

## [0.124.0] - 2022-07-07

### Authors

- Will Cunningham <wjcunningham7@users.noreply.github.com>
- Co-authored-by: Scott Wyman Neagle <scott@agnostiq.ai>
- Faiyaz Hasan <faiyaz@agnostiq.ai>


### Added

- `Result.persist` method in `covalent/_results_manager/result.py`.

### Operations

- Package pre-releases go to `covalent` instead of `cova` on PyPI.

## [0.123.0] - 2022-07-07

### Authors

- Scott Wyman Neagle <scott@agnostiq.ai>
- Co-authored-by: Faiyaz Hasan <faiyaz@agnostiq.ai>
- Will Cunningham <wjcunningham7@users.noreply.github.com>
- Alejandro Esquivel <ae@alejandro.ltd>
- Co-authored-by: pre-commit-ci[bot] <66853113+pre-commit-ci[bot]@users.noreply.github.com>


### Added

- Added Folder class
- Added internal call before/after deps to execute File Transfer operations pre/post electron execution.

### Operations

- `codeql.yml` and `condabuild.yml` run nightly instead of on every PR.
- Style fixes in changelog

## [0.122.1] - 2022-07-06

### Authors

Will Cunningham <wjcunningham7@users.noreply.github.com>
Co-authored-by: Scott Wyman Neagle <scott@agnostiq.ai>


### Operations

- Added license scanner action
- Pre-commit autoupdate

### Tests

- Tests for running workflows with more than one iteration

### Fixed

- Attribute error caused by attempts to retrieve the name from the node function when the node function is set to None

## [0.122.0] - 2022-07-04

### Authors

Faiyaz Hasan <faiyaz@agnostiq.ai>
Co-authored-by: pre-commit-ci[bot] <66853113+pre-commit-ci[bot]@users.noreply.github.com>


### Added

- `covalent/_results_manager/write_result_to_db.py` module and methods to insert / update data in the DB.
- `tests/covalent_tests/results_manager_tests/write_result_to_db_test.py` containing the unit tests for corresponding functions.

### Changed

- Electron `type` column to a string type rather than an `ElectronType` in DB models.
- Primary keys from `BigInteger` to `Integer` in DB models.

## [0.121.0] - 2022-07-04

### Authors

Will Cunningham <wjcunningham7@users.noreply.github.com>
Co-authored-by: Alejandro Esquivel <ae@alejandro.ltd>
Co-authored-by: pre-commit-ci[bot] <66853113+pre-commit-ci[bot]@users.noreply.github.com>


### Removed

- Unused requirements `gunicorn` and `eventlet` in `requirements.txt` as well as `dask` in `tests/requirements.txt`, since it is already included in the core requirements.

### Docs

- Updated the compatibility matrix in the docs.

## [0.120.0] - 2022-07-04

### Authors

Okechukwu  Emmanuel Ochia <okechukwu@agnostiq.ai>
Co-authored-by: Venkat Bala <venkat@agnostiq.ai>
Co-authored-by: pre-commit-ci[bot] <66853113+pre-commit-ci[bot]@users.noreply.github.com>
Co-authored-by: Scott Wyman Neagle <scott@agnostiq.ai>


### Added

- Adding `cluster` CLI options to facilitate interacting with the backend Dask cluster
- Adding options to `covalent start` to enable specifying number of workers, memory limit and threads per worker at cluster startup

### Changed

- Update `DaskAdminWorker` docstring with better explanation

## [0.119.1] - 2022-07-04

### Authors

Scott Wyman Neagle <scott@agnostiq.ai>
Casey Jao <casey@agnostiq.ai>


### Fixed

- `covalent status` checks if the server process is still alive.

### Operations

- Updates to changelog logic to handle multiple authors

## [0.119.0] - 2022-07-03
### Authors
@cjao 


### Added

- Introduce support for pip dependencies

## [0.118.0] - 2022-07-02
### Authors
@AlejandroEsquivel 


### Added

- Introduced File, FileTransfer, and FileTransferStrategy classes to support various File Transfer use cases prior/post electron execution

## [0.117.0] - 2022-07-02
### Authors
@Emmanuel289 


### Added

- Included retry action in 'tests.yaml' workflow.

## [0.116.0] - 2022-06-29
### Authors
@Prasy12 

### Changed

- Changed API socket calls interval for graph optimization.

### Added

- Ability to change to different layouts from the GUI.

## [0.115.0] - 2022-06-28
### Authors
@cjao 


### Added

- Introduce support for `call_before`, `call_after`, and bash dependencies

### Operations

- Unit tests performed on Python 3.10 on Ubuntu and MacOS images as well as 3.9 on MacOS
- Updated codeowners so that AQ Engineers doesn't own this CHANGELOG
- pre-commit autoupdate

## [0.114.0] - 2022-06-23
### Authors
@dependabot[bot] 


### Changed

- Changed eventsource version on webapp yarn-lock file.

### Operations

- Added Github push changelog workflow to append commiters username
- Reusable JavaScript action to parse changelog and update version

## [0.113.0] - 2022-06-21

### Added

- Introduce new db models and object store backends

### Operations

- Syntax fix in hotfix.yml

### Docs

- Added new tutorial: Linear and convolutional autoencoders

## [0.112.0] - 2022-06-20

### Changed

- Changed async version on webapp package-lock file.

## [0.111.0] - 2022-06-20

### Changed

- Changed eventsource version on webapp package-lock file.

### Docs

- Added new tutorial: Covalentified version of the Pennylane Variational Classifier tutorial.

## [0.110.3] - 2022-06-17

### Fixed

- Fix error when parsing electron positional arguments in workflows

### Docs

- Remove hardcoding version info in README.md

## [0.110.2] - 2022-06-10

### Docs

- Fix MNIST tutorial
- Fix Quantum Gravity tutorial
- Update RTD with migration guide compatible with latest release
- Convert all references to `covalent start` from Jupyter notebooks to markdown statements
- Update release notes summary in README.md
- Fixed display issues with figure (in dark mode) and bullet points in tutorials

### Operations

- Added a retry block to the webapp build step in `tests.yml`

## [0.110.1] - 2022-06-10

### Fixed

- Configure dask to not use daemonic processes when creating a cluster

### Operations

- Sync the VERSION file within `covalent` directory to match the root level VERSION
- Manually patch `covalent/VERSION`

## [0.110.0] - 2022-06-10

### Changed

- Web GUI list size and status label colors changed.
- Web GUI graph running icon changed to non-static icon.

### Docs

- Removed references to the Dask executor in RTD as they are no longer needed.

## [0.109.1] - 2022-06-10

### Fixed

- `covalent --version` now works for PyPI releases

## [0.109.0] - 2022-06-10

### Docs

- Update CLI help statements

### Added

- Add CLI functionality to start covalent with/without Dask
- Add CLI support to parse `covalent_ui.log` file

### Operations

- Updating codeowners to establish engineering & psiog ownership

### Docs

- Added new tutorial: Training quantum embedding kernels for classification.

## [0.108.0] - 2022-06-08

### Added

- WCI yaml file

### Docs

- Add pandoc installation updates to contributing guide

## [0.107.0] - 2022-06-07

### Changed

- Skipping stdout/stderr redirection tests until implemented in Dask parent process

### Added

- Simplifed starting the dask cluster using `multiprocessing`
- Added `bokeh==2.4.3` to requirements.txt to enable view Dask dashboard

### Fixed

- Changelog-reminder action now works for PRs from forks.

## [0.106.2] - 2022-06-06

### Fixed

- Specifying the version for package `furo` to `2022.4.7` to prevent breaking doc builds

### Docs

- Added new tutorial: Using Covalent with PennyLane for hybrid computation.

## [0.106.1] - 2022-06-01

### Fixed

- Changelog-reminder action now works for PRs from forks

### Docs

- Removed references to microservices in RTD
- Updated README.md.
- Changed `ct.electron` to `ct.lattice(executor=dask_executor)` in MNIST classifier tutorial

## [0.106.0] - 2022-05-26

### Changed

- Visual theme for Webapp GUI changed in accordance to new theme
- Fonts, colors, icons have been updated

## [0.105.0] - 2022-05-25

### Added

- Add a pre-commit hook for `detect-secrets`.
- Updated the actions in accordance with the migration done in the previous version.

## [0.104.0] - 2022-05-23

### Changed

- Services have been moved to a different codebase. This repo is now hosting the Covalent SDK, local dispatcher backend, Covalent web GUI, and documentation. Version is bumped to `0.104.0` in order to avoid conflicts.
- Update tests to match the current dispatcher api
- Skip testing dask executor until dask executor plugin is made public
- Using 2 thread pools to manage multiple workflows better and the other one for executing electrons in parallel.

### Fixed

- Add psutil and PyYAML to requirements.txt
- Passing the same Electron to multiple inputs of an Electron now works. UI fix pending.
- Dask from `requirements.txt`.

### Removed

- Asyncio usage for electron level concurrency.
- References to dask

### Added

- Functional test added for dask executor with the cluster running locally.
- Scalability tests for different workflows and workflow sizes under `tests/stress_tests/scripts`
- Add sample performance testing workflows under `tests/stress_tests`
- Add pipelines to continuously run the tutorial notebooks
- Create notebook with tasks from RTD

## [0.32.3] - 2022-03-16

### Fixed

- Fix missing UI graph edges between parameters and electrons in certain cases.
- Fix UI crashes in cases where legacy localStorage state was being loaded.

## [0.32.2] - 2022-03-16

### Added

- Images for graphs generated in tutorials and how-tos.
- Note for quantum gravity tutorial to tell users that `tensorflow` doesn't work on M1 Macs.
- `Known Issues` added to `README.md`

### Fixed

- `draw` function usage in tutorials and how-tos now reflects the UI images generated instead of using graphviz.
- Images now render properly in RTD of how-tos.

### Changed

- Reran all the tutorials that could run, generating the outputs again.

## [0.32.1] - 2022-03-15

### Fixed

- CLI now starts server directly in the subprocess instead of as a daemon
- Logs are provided as pipes to Popen instead of using a shell redirect
- Restart behavior fixed
- Default port in `covalent_ui/app.py` uses the config manager

### Removed

- `_graceful_restart` function no longer needed without gunicorn

## [0.32.0] - 2022-03-11

### Added

- Dispatcher microservice API endpoint to dispatch and update workflow.
- Added get runnable task endpoint.

## [0.31.0] - 2022-03-11

### Added

- Runner component's main functionality to run a set of tasks, cancel a task, and get a task's status added to its api.

## [0.30.5] - 2022-03-11

### Updated

- Updated Workflow endpoints & API spec to support upload & download of result objects as pickle files

## [0.30.4] - 2022-03-11

### Fixed

- When executing a task on an alternate Conda environment, Covalent no longer has to be installed on that environment. Previously, a Covalent object (the execution function as a TransportableObject) was passed to the environment. Now it is deserialized to a "normal" Python function, which is passed to the alternate Conda environment.

## [0.30.3] - 2022-03-11

### Fixed

- Fixed the order of output storage in `post_process` which should have been the order in which the electron functions are called instead of being the order in which they are executed. This fixes the order in which the replacement of function calls with their output happens, which further fixes any discrepencies in the results obtained by the user.

- Fixed the `post_process` test to check the order as well.

## [0.30.2] - 2022-03-11

### Changed

- Updated eventlet to 0.31.0

## [0.30.1] - 2022-03-10

### Fixed

- Eliminate unhandled exception in Covalent UI backend when calling fetch_result.

## [0.30.0] - 2022-03-09

### Added

- Skeleton code for writing the different services corresponding to each component in the open source refactor.
- OpenAPI specifications for each of the services.

## [0.29.3] - 2022-03-09

### Fixed

- Covalent UI is built in the Dockerfile, the setup file, the pypi workflow, the tests workflow, and the conda build script.

## [0.29.2] - 2022-03-09

### Added

- Defaults defined in executor plugins are read and used to update the in-memory config, as well as the user config file. But only if the parameter in question wasn't already defined.

### Changed

- Input parameter names and docstrings in _shared_files.config.update_config were changed for clarity.

## [0.29.1] - 2022-03-07

### Changed

- Updated fail-fast strategy to run all tests.

## [0.29.0] - 2022-03-07

### Added

- DispatchDB for storing dispatched results

### Changed

- UI loads dispatches from DispatchDB instead of browser local storage

## [0.28.3] - 2022-03-03

### Fixed

Installed executor plugins don't have to be referred to by their full module name. Eg, use "custom_executor", instead of "covalent_custom_plugin.custom_executor".

## [0.28.2] - 2022-03-03

### Added

- A brief overview of the tutorial structure in the MNIST classification tutorial.

## [0.28.1] - 2022-03-02

### Added

- Conda installation is only supported for Linux in the `Getting Started` guide.
- MNIST classifier tutorial.

### Removed

- Removed handling of default values of function parameters in `get_named_params` in `covalent/_shared_files/utils.py`. So, it is actually being handled by not being handled since now `named_args` and `named_kwargs` will only contain parameters that were passed during the function call and not all of them.

## [0.28.0] - 2022-03-02

### Added

- Lepton support, including for Python modules and C libraries
- How-to guides showing how to use leptons for each of these

## [0.27.6] - 2022-03-01

### Added

- Added feature development basic steps in CONTRIBUTING.md.
- Added section on locally building RTD (read the docs) in the contributing guide.

## [0.27.5] - 2022-03-01

### Fixed

- Missing UI input data after backend change - needed to be derived from graph for electrons, lattice inputs fixed on server-side, combining name and positional args
- Broken UI graph due to variable->edge_name renaming
- Missing UI executor data after server-side renaming

## [0.27.4] - 2022-02-28

### Fixed

- Path used in `covalent/executor/__init__.py` for executor plugin modules needed updating to `covalent/executor/executor_plugins`

### Removed

- Disabled workflow cancellation test due to inconsistent outcomes. Test will be re-enabled after cancellation mechanisms are investigated further.

## [0.27.3] - 2022-02-25

### Added

- Added `USING_DOCKER.md` guide for running docker container.
- Added cli args to covalent UI flask server `covalent_ui/app.py` to modify port and log file path.

### Removed

- Removed gunicorn from cli and Dockerfile.

### Changed

- Updated cli `covalent_dispatcher/_cli/service.py` to run flask server directly, and removed dispatcher and UI flags.
- Using Flask blueprints to merge Dispatcher and UI servers.
- Updated Dockerfile to run flask server directly.
- Creating server PID file manually in `covalent_dispatcher/_cli/service.py`.
- Updated tests and docs to reflect merged servers.
- Changed all mentions of port 47007 (for old UI server) to 48008.

## [0.27.2] - 2022-02-24

### Changed

- Removed unnecessary blockquotes from the How-To guide for creating custom executors
- Changed "Covalent Cloud" to "Covalent" in the main code text

## [0.27.1] - 2022-02-24

### Removed

- Removed AQ-Engineers from CODEOWNERS in order to fix PR review notifications

## [0.27.0] - 2022-02-24

### Added

- Support for positional only, positional or keyword, variable positional, keyword only, variable keyword types of parameters is now added, e.g an electron can now use variable args and variable kwargs if the number/names of parameters are unknown during definition as `def task(*args, **kwargs)` which wasn't possible before.

- `Lattice.args` added to store positional arguments passed to the lattice's workflow function.

- `get_named_params` function added in `_shared_files/utils.py` which will return a tuple containing named positional arguments and named keyword arguments. The names help in showing and storing these parameters in the transport graph.

- Tests to verify whether all kinds of input paramaters are supported by electron or a lattice.

### Changed

- No longer merging positional arguments with keyword arguments, instead they are separately stored in respective nodes in the transport graph.

- `inputs` returned from `_get_inputs` function in `covalent_dispatcher/_core/execution.py` now contains positional as well as keyword arguments which further get passed to the executor.

- Executors now support positional and keyword arguments as inputs to their executable functions.

- Result object's `_inputs` attribute now contains both `args` and `kwargs`.

- `add_node_for_nested_iterables` is renamed to `connect_node_with_others` and `add_node_to_graph` also renamed to `add_collection_node_to_graph` in `electron.py`. Some more variable renames to have appropriate self-explanatory names.

- Nodes and edges in the transport graph now have a better interface to assign attributes to them.

- Edge attribute `variable` renamed to `edge_name`.

- In `serialize` function of the transport graph, if `metadata_only` is True, then only `metadata` attribute of node and `source` and `target` attributes of edge are kept in the then return serialized `data`.

- Updated the tests wherever necessary to reflect the above changes

### Removed

- Deprecated `required_params_passed` since an error will automatically be thrown by the `build_graph` function if any of the required parameters are not passed.

- Removed duplicate attributes from nodes in the transport graph.

## [0.26.1] - 2022-02-23

### Added

- Added Local Executor section to the API read the docs.

## [0.26.0] - 2022-02-23

### Added

- Automated reminders to update the changelog

## [0.25.3] - 2022-02-23

## Added

- Listed common mocking commands in the CONTRIBUTING.md guide.
- Additional guidelines on testing.

## [0.25.2] - 2022-02-21

### Changed

- `backend` metadata name changed to `executor`.
- `_plan_workflow` usage updated to reflect how that executor related information is now stored in the specific executor object.
- Updated tests to reflect the above changes.
- Improved the dispatch cancellation test to provide a robust solution which earlier took 10 minutes to run with uncertainty of failing every now and then.

### Removed

- Removed `TaskExecutionMetadata` as a consequence of removing `execution_args`.

## [0.25.1] - 2022-02-18

### Fixed

- Tracking imports that have been used in the workflow takes less time.

### Added

- User-imports are included in the dispatch_source.py script. Covalent-related imports are commented out.

## [0.25.0] - 2022-02-18

### Added

- UI: Lattice draw() method displays in web UI
- UI: New navigation panel

### Changed

- UI: Animated graph changes, panel opacity

### Fixed

- UI: Fixed "Not Found" pages

## [0.24.21] - 2022-02-18

### Added

- RST document describing the expectations from a tutorial.

## [0.24.20] - 2022-02-17

### Added

- Added how to create custom executors

### Changed

- Changed the description of the hyperlink for choosing executors
- Fixed typos in doc/source/api/getting_started/how_to/execution/creating_custom_executors.ipynb

## [0.24.19] - 2022-02-16

### Added

- CODEOWNERS for certain files.

## [0.24.18] - 2022-02-15

### Added

- The user configuration file can now specify an executor plugin directory.

## [0.24.17] - 2022-02-15

### Added

- Added a how-to for making custom executors.

## [0.24.16] - 2022-02-12

### Added

- Errors now contain the traceback as well as the error message in the result object.
- Added test for `_post_process` in `tests/covalent_dispatcher_tests/_core/execution_test.py`.

### Changed

- Post processing logic in `electron` and dispatcher now relies on the order of execution in the transport graph rather than node's function names to allow for a more reliable pairing of nodes and their outputs.

- Renamed `init_test.py` in `tests/covalent_dispatcher_tests/_core/` to `execution_test.py`.

### Removed

- `exclude_from_postprocess` list which contained some non executable node types removed since only executable nodes are post processed now.

## [0.24.15] - 2022-02-11

### Fixed

- If a user's configuration file does not have a needed exeutor parameter, the default parameter (defined in _shared_files/defaults.py) is used.
- Each executor plugin is no longer initialized upon the import of Covalent. This allows required parameters in executor plugins.

## Changed

- Upon updating the configuration data with a user's configuration file, the complete set is written back to file.

## Added

- Tests for the local and base executors.

## [0.24.14] - 2022-02-11

### Added

- UI: add dashboard cards
- UI: add scaling dots background

### Changed

- UI: reduce sidebar font sizes, refine color theme
- UI: refine scrollbar styling, show on container hover
- UI: format executor parameters as YAML code
- UI: update syntax highlighting scheme
- UI: update index.html description meta tag

## [0.24.13] - 2022-02-11

### Added

- Tests for covalent/_shared_files/config.py

## [0.24.12] - 2022-02-10

### Added

- CodeQL code analyzer

## [0.24.11] - 2022-02-10

### Added

- A new dictionary `_DEFAULT_CONSTRAINTS_DEPRECATED` in defaults.py

### Changed

- The `_DEFAULT_CONSTRAINT_VALUES` dictionary now only contains the `backend` argument

## [0.24.10] - 2022-02-09

### Fixed

- Sporadically failing workflow cancellation test in tests/workflow_stack_test.py

## [0.24.9] - 2022-02-09

## Changed

- Implementation of `_port_from_pid` in covalent_dispatcher/_cli/service.py.

## Added

- Unit tests for command line interface (CLI) functionalities in covalent_dispatcher/_cli/service.py and covalent_dispatcher/_cli/cli.py.

## [0.24.8] - 2022-02-07

### Fixed

- If a user's configuration file does not have a needed parameter, the default parameter (defined in _shared_files/defaults.py) is used.

## [0.24.7] - 2022-02-07

### Added

- Typing: Add Type hint `dispatch_info` parameter.
- Documentation: Updated the return_type description in docstring.

### Changed

- Typing: Change return type annotation to `Generator`.

## [0.24.6] - 2022-02-06

### Added

- Type hint to `deserialize` method of `TransportableObject` of `covalent/_workflow/transport.py`.

### Changed

- Description of `data` in `deserialize` method of `TransportableObject` of `covalent/_workflow/transport.py` from `The serialized transportable object` to `Cloudpickled function`.

## [0.24.5] - 2022-02-05

### Fixed

- Removed dependence on Sentinel module

## [0.24.4] - 2022-02-04

### Added

- Tests across multiple versions of Python and multiple operating systems
- Documentation reflecting supported configurations

## [0.24.3] - 2022-02-04

### Changed

- Typing: Use `bool` in place of `Optional[bool]` as type annotation for `develop` parameter in `covalent_dispatcher.service._graceful_start`
- Typing: Use `Any` in place of `Optional[Any]` as type annotation for `new_value` parameter in `covalent._shared_files.config.get_config`

## [0.24.2] - 2022-02-04

### Fixed

- Updated hyperlink of "How to get the results" from "./collection/query_electron_execution_result" to "./collection/query_multiple_lattice_execution_results" in "doc/source/how_to/index.rst".
- Updated hyperlink of "How to get the result of a particular electron" from "./collection/query_multiple_lattice_execution_results" to "./collection/query_electron_execution_result" in "doc/source/how_to/index.rst".

## [0.24.1] - 2022-02-04

### Changed

- Changelog entries are now required to have the current date to enforce ordering.

## [0.24.0] - 2022-02-03

### Added

- UI: log file output - display in Output tab of all available log file output
- UI: show lattice and electron inputs
- UI: display executor attributes
- UI: display error message on failed status for lattice and electron

### Changed

- UI: re-order sidebar sections according to latest figma designs
- UI: update favicon
- UI: remove dispatch id from tab title
- UI: fit new uuids
- UI: adjust theme text primary and secondary colors

### Fixed

- UI: auto-refresh result state on initial render of listing and graph pages
- UI: graph layout issues: truncate long electron/param names

## [0.23.0] - 2022-02-03

### Added

- Added `BaseDispatcher` class to be used for creating custom dispatchers which allow connection to a dispatcher server.
- `LocalDispatcher` inheriting from `BaseDispatcher` allows connection to a local dispatcher server running on the user's machine.
- Covalent only gives interface to the `LocalDispatcher`'s `dispatch` and `dispatch_sync` methods.
- Tests for both `LocalDispatcher` and `BaseDispatcher` added.

### Changed

- Switched from using `lattice.dispatch` and `lattice.dispatch_sync` to `covalent.dispatch` and `covalent.dispatch_sync`.
- Dispatcher address now is passed as a parameter (`dispatcher_addr`) to `covalent.dispatch` and `covalent.dispatch_sync` instead of a metadata field to lattice.
- Updated tests, how tos, and tutorials to use `covalent.dispatch` and `covalent.dispatch_sync`.
- All the contents of `covalent_dispatcher/_core/__init__.py` are moved to `covalent_dispatcher/_core/execution.py` for better organization. `__init__.py` only contains function imports which are needed by external modules.
- `dispatch`, `dispatch_sync` methods deprecated from `Lattice`.

### Removed

- `_server_dispatch` method removed from `Lattice`.
- `dispatcher` metadata field removed from `lattice`.

## [0.22.19] - 2022-02-03

### Fixed

- `_write_dispatch_to_python_file` isn't called each time a task is saved. It is now only called in the final save in `_run_planned_workflow` (in covalent_dispatcher/_core/__init__.py).

## [0.22.18] - 2022-02-03

### Fixed

- Added type information to result.py

## [0.22.17] - 2022-02-02

### Added

- Replaced `"typing.Optional"` with `"str"` in covalent/executor/base.py
- Added missing type hints to `get_dispatch_context` and `write_streams_to_file` in covalent/executor/base.py, BaseExecutor

## [0.22.16] - 2022-02-02

### Added

- Functions to check if UI and dispatcher servers are running.
- Tests for the `is_ui_running` and `is_server_running` in covalent_dispatcher/_cli/service.py.

## [0.22.15] - 2022-02-01

### Fixed

- Covalent CLI command `covalent purge` will now stop the servers before deleting all the pid files.

### Added

- Test for `purge` method in covalent_dispatcher/_cli/service.py.

### Removed

- Unused `covalent_dispatcher` import from covalent_dispatcher/_cli/service.py.

### Changed

- Moved `_config_manager` import from within the `purge` method to the covalent_dispatcher/_cli/service.py for the purpose of mocking in tests.

## [0.22.14] - 2022-02-01

### Added

- Type hint to `_server_dispatch` method in `covalent/_workflow/lattice.py`.

## [0.22.13] - 2022-01-26

### Fixed

- When the local executor's `log_stdout` and `log_stderr` config variables are relative paths, they should go inside the results directory. Previously that was queried from the config, but now it's queried from the lattice metadata.

### Added

- Tests for the corresponding functions in (`covalent_dispatcher/_core/__init__.py`, `covalent/executor/base.py`, `covalent/executor/executor_plugins/local.py` and `covalent/executor/__init__.py`) affected by the bug fix.

### Changed

- Refactored `_delete_result` in result manager to give the option of deleting the result parent directory.

## [0.22.12] - 2022-01-31

### Added

- Diff check in pypi.yml ensures correct files are packaged

## [0.22.11] - 2022-01-31

### Changed

- Removed codecov token
- Removed Slack notifications from feature branches

## [0.22.10] - 2022-01-29

### Changed

- Running tests, conda, and version workflows on pull requests, not just pushes

## [0.22.9] - 2022-01-27

### Fixed

- Fixing version check action so that it doesn't run on commits that are in develop
- Edited PR template so that markdown checklist appears properly

## [0.22.8] - 2022-01-27

### Fixed

- publish workflow, using `docker buildx` to build images for x86 and ARM, prepare manifest and push to ECR so that pulls will match the correct architecture.
- typo in CONTRIBUTING
- installing `gcc` in Docker image so Docker can build wheels for `dask` and other packages that don't provide ARM wheels

### Changed

- updated versions in `requirements.txt` for `matplotlib` and `dask`

## [0.22.7] - 2022-01-27

### Added

- `MANIFEST.in` did not have `covalent_dispatcher/_service` in it due to which the PyPi package was not being built correctly. Added the `covalent_dispatcher/_service` to the `MANIFEST.in` file.

### Fixed

- setuptools properly including data files during installation

## [0.22.6] - 2022-01-26

### Fixed

- Added service folder in covalent dispatcher to package.

## [0.22.5] - 2022-01-25

### Fixed

- `README.md` images now use master branch's raw image urls hosted on <https://github.com> instead of <https://raw.githubusercontent.com>. Also, switched image rendering from html to markdown.

## [0.22.4] - 2022-01-25

### Fixed

- dispatcher server app included in sdist
- raw image urls properly used

## [0.22.3] - 2022-01-25

### Fixed

- raw image urls used in readme

## [0.22.2] - 2022-01-25

### Fixed

- pypi upload

## [0.22.1] - 2022-01-25

### Added

- Code of conduct
- Manifest.in file
- Citation info
- Action to upload to pypi

### Fixed

- Absolute URLs used in README
- Workflow badges updated URLs
- `install_package_data` -> `include_package_data` in `setup.py`

## [0.22.0] - 2022-01-25

### Changed

- Using public ECR for Docker release

## [0.21.0] - 2022-01-25

### Added

- GitHub pull request templates

## [0.20.0] - 2022-01-25

### Added

- GitHub issue templates

## [0.19.0] - 2022-01-25

### Changed

- Covalent Beta Release

## [0.18.9] - 2022-01-24

### Fixed

- iframe in the docs landing page is now responsive

## [0.18.8] - 2022-01-24

### Changed

- Temporarily removed output tab
- Truncated dispatch id to fit left sidebar, add tooltip to show full id

## [0.18.7] - 2022-01-24

### Changed

- Many stylistic improvements to documentation, README, and CONTRIBUTING.

## [0.18.6] - 2022-01-24

### Added

- Test added to check whether an already decorated function works as expected with Covalent.
- `pennylane` package added to the `requirements-dev.txt` file.

### Changed

- Now using `inspect.signature` instead of `function.__code__` to get the names of function's parameters.

## [0.18.5] - 2022-01-21

### Fixed

- Various CI fixes, including rolling back regression in version validation, caching on s3 hosted badges, applying releases and tags correctly.

## [0.18.4] - 2022-01-21

### Changed

- Removed comments and unused functions in covalent_dispatcher
- `result_class.py` renamed to `result.py`

### Fixed

- Version was not being properly imported inside `covalent/__init__.py`
- `dispatch_sync` was not previously using the `results_dir` metadata field

### Removed

- Credentials in config
- `generate_random_filename_in_cache`
- `is_any_atom`
- `to_json`
- `show_subgraph` option in `draw`
- `calculate_node`

## [0.18.3] - 2022-01-20

### Fixed

- The gunicorn servers now restart more gracefully

## [0.18.2] - 2022-01-21

### Changed

- `tempdir` metadata field removed and replaced with `executor.local.cache_dir`

## [0.18.1] - 2022-01-11

## Added

- Concepts page

## [0.18.0] - 2022-01-20

### Added

- `Result.CANCELLED` status to represent the status of a cancelled dispatch.
- Condition to cancel the whole dispatch if any of the nodes are cancelled.
- `cancel_workflow` function which uses a shared variable provided by Dask (`dask.distributed.Variable`) in a dask client to inform nodes to stop execution.
- Cancel function for dispatcher server API which will allow the server to terminate the dispatch.
- How to notebook for cancelling a dispatched job.
- Test to verify whether cancellation of dispatched jobs is working as expected.
- `cancel` function is available as `covalent.cancel`.

### Changed

- In file `covalent/_shared_files/config.py` instead of using a variable to store and then return the config data, now directly returning the configuration.
- Using `fire_and_forget` to dispatch a job instead of a dictionary of Dask's `Future` objects so that we won't have to manage the lifecycle of those futures.
- The `test_run_dispatcher` test was changed to reflect that the dispatcher no longer uses a dictionary of future objects as it was not being utilized anywhere.

### Removed

- `with dask_client` context was removed as the client created in `covalent_dispatcher/_core/__init__.py` is already being used even without the context. Furthermore, it creates issues when that context is exited which is unnecessary at the first place hence not needed to be resolved.

## [0.17.5] - 2022-01-19

### Changed

- Results directory uses a relative path by default and can be overridden by the environment variable `COVALENT_RESULTS_DIR`.

## [0.17.4] - 2022-01-19

### Changed

- Executor parameters use defaults specified in config TOML
- If relative paths are supplied for stdout and stderr, those files are created inside the results directory

## [0.17.3] - 2022-01-18

### Added

- Sync function
- Covalent CLI tool can restart in developer mode

### Fixed

- Updated the UI address referenced in the README

## [0.17.2] - 2022-01-12

### Added

- Quantum gravity tutorial

### Changed

- Moved VERSION file to top level

## [0.17.1] - 2022-01-19

### Added

- `error` attribute was added to the results object to show which node failed and the reason behind it.
- `stdout` and `stderr` attributes were added to a node's result to store any stdout and stderr printing done inside an electron/node.
- Test to verify whether `stdout` and `stderr` are being stored in the result object.

### Changed

- Redesign of how `redirect_stdout` and `redirect_stderr` contexts in executor now work to allow storing their respective outputs.
- Executors now also return `stdout` and `stderr` strings, along with the execution output, so that they can be stored in their result object.

## [0.17.0] - 2022-01-18

### Added

- Added an attribute `__code__` to electron and lattice which is a copy of their respective function's `__code__` attribute.
- Positional arguments, `args`, are now merged with keyword arguments, `kwargs`, as close as possible to where they are passed. This was done to make sure we support both with minimal changes and without losing the name of variables passed.
- Tests to ensure usage of positional arguments works as intended.

### Changed

- Slight rework to how any print statements in lattice are sent to null.
- Changed `test_dispatcher_functional` in `basic_dispatcher_test.py` to account for the support of `args` and removed a an unnecessary `print` statement.

### Removed

- Removed `args` from electron's `init` as it wasn't being used anywhere.

## [0.16.1] - 2022-01-18

### Changed

- Requirement changed from `dask[complete]` to `dask[distributed]`.

## [0.16.0] - 2022-01-14

### Added

- New UI static demo build
- New UI toolbar functions - orientation, toggle params, minimap
- Sortable and searchable lattice name row

### Changed

- Numerous UI style tweaks, mostly around dispatches table states

### Fixed

- Node sidebar info now updates correctly

## [0.15.11] - 2022-01-18

### Removed

- Unused numpy requirement. Note that numpy is still being installed indirectly as other packages in the requirements rely on it.

## [0.15.10] - 2022-01-16

## Added

- How-to guide for Covalent dispatcher CLI.

## [0.15.9] - 2022-01-18

### Changed

- Switched from using human readable ids to using UUIDs

### Removed

- `human-id` package was removed along with its mention in `requirements.txt` and `meta.yaml`

## [0.15.8] - 2022-01-17

### Removed

- Code breaking text from CLI api documentation.
- Unwanted covalent_dispatcher rst file.

### Changed

- Installation of entire covalent_dispatcher instead of covalent_dispatcher/_service in setup.py.

## [0.15.7] - 2022-01-13

### Fixed

- Functions with multi-line or really long decorators are properly serialized in dispatch_source.py.
- Multi-line Covalent output is properly commented out in dispatch_source.py.

## [0.15.6] - 2022-01-11

### Fixed

- Sub-lattice functions are successfully serialized in the utils.py get_serialized_function_str.

### Added

- Function to scan utilized source files and return a set of imported modules (utils.get_imports_from_source)

## [0.15.5] - 2022-01-12

### Changed

- UI runs on port 47007 and the dispatcher runs on port 48008. This is so that when the servers are later merged, users continue using port 47007 in the browser.
- Small modifications to the documentation
- Small fix to the README

### Removed

- Removed a directory `generated` which was improperly added
- Dispatcher web interface
- sqlalchemy requirement

## [0.15.4] - 2022-01-11

### Changed

- In file `covalent/executor/base.py`, `pickle` was changed to `cloudpickle` because of its universal pickling ability.

### Added

- In docstring of `BaseExecutor`, a note was added specifying that `covalent` with its dependencies is assumed to be installed in the conda environments.
- Above note was also added to the conda env selector how-to.

## [0.15.3] - 2022-01-11

### Changed

- Replaced the generic `RuntimeError` telling users to check if there is an object manipulation taking place inside the lattice to a simple warning. This makes the original error more visible.

## [0.15.2] - 2022-01-11

### Added

- If condition added for handling the case where `__getattr__` of an electron is accessed to detect magic functions.

### Changed

- `ActiveLatticeManager` now subclasses from `threading.local` to make it thread-safe.
- `ValueError` in the lattice manager's `claim` function now also shows the name of the lattice that is currently claimed.
- Changed docstring of `ActiveLatticeManager` to note that now it is thread-safe.
- Sublattice dispatching now no longer deletes the result object file and is dispatched normally instead of in a serverless manner.
- `simulate_nitrogen_and_copper_slab_interaction.ipynb` notebook tutorial now does normal dispatching as well instead of serverless dispatching. Also, now 7 datapoints will be shown instead of 10 earlier.

## [0.15.1] - 2022-01-11

### Fixed

- Passing AWS credentials to reusable workflows as a secret

## [0.15.0] - 2022-01-10

### Added

- Action to push development image to ECR

### Changed

- Made the publish action reusable and callable

## [0.14.1] - 2022-01-02

### Changed

- Updated the README
- Updated classifiers in the setup.py file
- Massaged some RTD pages

## [0.14.0] - 2022-01-07

### Added

- Action to push static UI to S3

## [0.13.2] - 2022-01-07

### Changed

- Completed new UI design work

## [0.13.1] - 2022-01-02

### Added

- Added eventlet requirement

### Changed

- The CLI tool can now manage the UI flask server as well
- [Breaking] The CLI option `-t` has been changed to `-d`, which starts the servers in developer mode and exposes unit tests to the server.

## [0.13.0] - 2022-01-01

### Added

- Config manager in `covalent/_shared_files/config.py`
- Default location for the main config file can be overridden using the environment variable `COVALENT_CONFIG_DIR`
- Ability to set and get configuration using `get_config` and `set_config`

### Changed

- The flask servers now reference the config file
- Defaults reference the config file

### Fixed

- `ValueError` caught when running `covalent stop`
- One of the functional tests was using a malformed path

### Deprecated

- The `electron.to_json` function
- The `generate_random_filename_in_cache` function

### Removed

- The `get_api_token` function

## [0.12.13] - 2022-01-04

## Removed

- Tutorial section headings

## Fixed

- Plot background white color

## [0.12.12] - 2022-01-06

### Fixed

- Having a print statement inside electron and lattice code no longer causes the workflow to fail.

## [0.12.11] - 2022-01-04

### Added

- Completed UI feature set for first release

### Changed

- UI server result serialization improvements
- UI result update webhook no longer fails on request exceptions, logs warning intead

## [0.12.10] - 2021-12-17

### Added

- Astrophysics tutorial

## [0.12.9] - 2022-01-04

### Added

- Added `get_all_node_results` method in `result_class.py` to return result of all node executions.

- Added `test_parallelilization` test to verify whether the execution is now being achieved in parallel.

### Changed

- Removed `LocalCluster` cluster creation usage to a simple `Client` one from Dask.

- Removed unnecessary `to_run` function as we no longer needed to run execution through an asyncio loop.

- Removed `async` from function definition of previously asynchronous functions, `_run_task`, `_run_planned_workflow`, `_plan_workflow`, and `_run_workflow`.

- Removed `uvloop` from requirements.

- Renamed `test_get_results` to `test_get_result`.

- Reran the how to notebooks where execution time was mentioned.

- Changed how `dispatch_info` context manager was working to account for multiple nodes accessing it at the same time.

## [0.12.8] - 2022-01-02

### Changed

- Changed the software license to GNU Affero 3.0

### Removed

- `covalent-ui` directory

## [0.12.7] - 2021-12-29

### Fixed

- Gunicorn logging now uses the `capture-output` flag instead of redirecting stdout and stderr

## [0.12.6] - 2021-12-23

### Changed

- Cleaned up the requirements and moved developer requirements to a separate file inside `tests`

## [0.12.5] - 2021-12-16

### Added

- Conda build CI job

## [0.12.4] - 2021-12-23

### Changed

- Gunicorn server now checks for port availability before starting

### Fixed

- The `covalent start` function now prints the correct port if the server is already running.

## [0.12.3] - 2021-12-14

### Added

- Covalent tutorial comparing quantum support vector machines with support vector machine algorithms implemented in qiskit and scikit-learn.

## [0.12.2] - 2021-12-16

### Fixed

- Now using `--daemon` in gunicorn to start the server, which was the original intention.

## [0.12.1] - 2021-12-16

### Fixed

- Removed finance references from docs
- Fixed some other small errors

### Removed

- Removed one of the failing how-to tests from the functional test suite

## [0.12.0] - 2021-12-16

### Added

- Web UI prototype

## [0.11.1] - 2021-12-14

### Added

- CLI command `covalent status` shows port information

### Fixed

- gunicorn management improved

## [0.11.0] - 2021-12-14

### Added

- Slack notifications for test status

## [0.10.4] - 2021-12-15

### Fixed

- Specifying a non-default results directory in a sub-lattice no longer causes a failure in lattice execution.

## [0.10.3] - 2021-12-14

### Added

- Functional tests for how-to's in documentation

### Changed

- Moved example script to a functional test in the pipeline
- Added a test flag to the CLI tool

## [0.10.2] - 2021-12-14

### Fixed

- Check that only `kwargs` without any default values in the workflow definition need to be passed in `lattice.draw(ax=ax, **kwargs)`.

### Added

- Function to check whether all the parameters without default values for a callable function has been passed added to shared utils.

## [0.10.1] - 2021-12-13

### Fixed

- Content and style fixes for getting started doc.

## [0.10.0] - 2021-12-12

### Changed

- Remove all imports from the `covalent` to the `covalent_dispatcher`, except for `_dispatch_serverless`
- Moved CLI into `covalent_dispatcher`
- Moved executors to `covalent` directory

## [0.9.1] - 2021-12-13

### Fixed

- Updated CONTRIBUTING to clarify docstring style.
- Fixed docstrings for `calculate_node` and `check_constraint_specific_sum`.

## [0.9.0] - 2021-12-10

### Added

- `prefix_separator` for separating non-executable node types from executable ones.

- `subscript_prefix`, `generator_prefix`, `sublattice_prefix`, `attr_prefix` for prefixes of subscripts, generators,
  sublattices, and attributes, when called on an electron and added to the transport graph.

- `exclude_from_postprocess` list of prefixes to denote those nodes which won't be used in post processing the workflow.

- `__int__()`, `__float__()`, `__complex__()` for converting a node to an integer, float, or complex to a value of 0 then handling those types in post processing.

- `__iter__()` generator added to Electron for supporting multiple return values from an electron execution.

- `__getattr__()` added to Electron for supporting attribute access on the node output.

- `__getitem__()` added to Electron for supporting subscripting on the node output.

- `electron_outputs` added as an attribute to lattice.

### Changed

- `electron_list_prefix`, `electron_dict_prefix`, `parameter_prefix` modified to reflect new way to assign prefixes to nodes.

- In `build_graph` instead of ignoring all exceptions, now the exception is shown alongwith the runtime error notifying that object manipulation should be avoided inside a lattice.

- `node_id` changed to `self.node_id` in Electron's `__call__()`.

- `parameter` type electrons now have the default metadata instead of empty dictionary.

- Instead of deserializing and checking whether a sublattice is there, now a `sublattice_prefix` is used to denote when a node is a sublattice.

- In `dispatcher_stack_test`, `test_dispatcher_flow` updated to indicate the new use of `parameter_prefix`.

### Fixed

- When an execution fails due to something happening in `run_workflow`, then result object's status is now failed and the object is saved alongwith throwing the appropriate exception.

## [0.8.5] - 2021-12-10

### Added

- Added tests for choosing specific executors inside electron initialization.
- Added test for choosing specific Conda environments inside electron initialization.

## [0.8.4] - 2021-12-10

### Changed

- Removed _shared_files directory and contents from covalent_dispatcher. Logging in covalent_dispatcher now uses the logger in covalent/_shared_files/logging.py.

## [0.8.3] - 2021-12-10

### Fixed

- Decorator symbols were added to the pseudo-code in the quantum chemistry tutorial.

## [0.8.2] - 2021-12-06

### Added

- Quantum chemistry tutorial.

## [0.8.1] - 2021-12-08

### Added

- Docstrings with typehints for covalent dispatcher functions added.

### Changed

- Replaced `node` to `node_id` in `electron.py`.

- Removed unnecessary `enumerate` in `covalent_dispatcher/_core/__init__.py`.

- Removed `get_node_device_mapping` function from `covalent_dispatcher/_core/__init__.py`
  and moved the definition to directly add the mapping to `workflow_schedule`.

- Replaced iterable length comparison for `executor_specific_exec_cmds` from `if len(executor_specific_exec_cmds) > 0`
  to `if executor_specific_exec_cmds`.

## [0.8.0] - 2021-12-03

### Added

- Executors can now accept the name of a Conda environment. If that environment exists, the operations of any electron using that executor are performed in that Conda environment.

## [0.7.6] - 2021-12-02

### Changed

- How to estimate lattice execution time has been renamed to How to query lattice execution time.
- Change result querying syntax in how-to guides from `lattice.get_result` to
  `covalent.get_result`.
- Choose random port for Dask dashboard address by setting `dashboard_address` to ':0' in
  `LocalCluster`.

## [0.7.5] - 2021-12-02

### Fixed

- "Default" executor plugins are included as part of the package upon install.

## [0.7.4] - 2021-12-02

### Fixed

- Upgraded dask to 2021.10.0 based on a vulnerability report

## [0.7.3] - 2021-12-02

### Added

- Transportable object tests
- Transport graph tests

### Changed

- Variable name node_num to node_id
- Variable name node_idx to node_id

### Fixed

- Transport graph `get_dependencies()` method return type was changed from Dict to List

## [0.7.2] - 2021-12-01

### Fixed

- Date handling in changelog validation

### Removed

- GitLab CI YAML

## [0.7.1] - 2021-12-02

### Added

- A new parameter to a node's result called `sublattice_result` is added.
  This will be of a `Result` type and will contain the result of that sublattice's
  execution. If a normal electron is executed, this will be `None`.

- In `_delete_result` function in `results_manager.py`, an empty results directory
  will now be deleted.

- Name of a sublattice node will also contain `(sublattice)`.

- Added `_dispatch_sync_serverless` which synchronously dispatches without a server
  and waits for a result to be returned. This is the method used to dispatch a sublattice.

- Test for sublatticing is added.

- How-to guide added for sublatticing explaining the new features.

### Changed

- Partially changed `draw` function in `lattice.py` to also draw the subgraph
  of the sublattice when drawing the main graph of the lattice. The change is
  incomplete as we intend to add this feature later.

- Instead of returning `plt`, `draw` now returns the `ax` object.

- `__call__` function in `lattice.py` now runs the lattice's function normally
  instead of dispatching it.

- `_run_task` function now checks whether current node is a sublattice and acts
  accordingly.

### Fixed

- Unnecessary lines to rename the node's name in `covalent_dispatcher/_core/__init__.py` are removed.

- `test_electron_takes_nested_iterables` test was being ignored due to a spelling mistake. Fixed and
  modified to follow the new pattern.

## [0.7.0] - 2021-12-01

### Added

- Electrons can now accept an executor object using the "backend" keyword argument. "backend" can still take a string naming the executor module.
- Electrons and lattices no longer have Slurm metadata associated with the executor, as that information should be contained in the executor object being used as an input argument.
- The "backend" keyword can still be a string specifying the executor module, but only if the executor doesn't need any metadata.
- Executor plugin classes are now directly available to covalent, eg: covalent.executor.LocalExecutor().

## [0.6.7] - 2021-12-01

### Added

- Docstrings without examples for all the functions in core covalent.
- Typehints in those functions as well.
- Used `typing.TYPE_CHECKING` to prevent cyclic imports when writing typehints.

### Changed

- `convert_to_lattice_function` renamed to `convert_to_lattice_function_call`.
- Context managers now raise a `ValueError` instead of a generic `Exception`.

## [0.6.6] - 2021-11-30

### Fixed

- Fixed the version used in the documentation
- Fixed the badge URLs to prevent caching

## [0.6.5] - 2021-11-30

### Fixed

- Broken how-to links

### Removed

- Redundant lines from .gitignore
- *.ipynb from .gitignore

## [0.6.4] - 2021-11-30

### Added

- How-to guides for workflow orchestration.
  - How to construct an electron
  - How to construct a lattice
  - How to add an electron to lattice
  - How to visualize the lattice
  - How to add constraints to lattices
- How-to guides for workflow and subtask execution.
  - How to execute individual electrons
  - How to execute a lattice
  - How to execute multiple lattices
- How-to guides for status querying.
  - How to query electron execution status
  - How to query lattice execution status
  - How to query lattice execution time
- How-to guides for results collection
  - How to query electron execution results
  - How to query lattice execution results
  - How to query multiple lattice execution results
- Str method for the results object.

### Fixed

- Saving the electron execution status when the subtask is running.

## [0.6.3] - 2021-11-29

### Removed

- JWT token requirement.
- Covalent dispatcher login requirement.
- Update covalent login reference in README.md.
- Changed the default dispatcher server port from 5000 to 47007.

## [0.6.2] - 2021-11-28

### Added

- Github action for tests and coverage
- Badges for tests and coverage
- If tests pass then develop is pushed to master
- Add release action which tags and creates a release for minor version upgrades
- Add badges action which runs linter, and upload badges for version, linter score, and platform
- Add publish action (and badge) which builds a Docker image and uploads it to the AWS ECR

## [0.6.1] - 2021-11-27

### Added

- Github action which checks version increment and changelog entry

## [0.6.0] - 2021-11-26

### Added

- New Covalent RTD theme
- sphinx extension sphinx-click for CLI RTD
- Sections in RTD
- init.py in both covalent-dispatcher logger module and cli module for it to be importable in sphinx

### Changed

- docutils version that was conflicting with sphinx

### Removed

- Old aq-theme

## [0.5.1] - 2021-11-25

### Added

- Integration tests combining both covalent and covalent-dispatcher modules to test that
  lattice workflow are properly planned and executed.
- Integration tests for the covalent-dispatcher init module.
- pytest-asyncio added to requirements.

## [0.5.0] - 2021-11-23

### Added

- Results manager file to get results from a file, delete a result, and redispatch a result object.
- Results can also be awaited to only return a result if it has either been completed or failed.
- Results class which is used to store the results with all the information needed to be used again along with saving the results to a file functionality.
- A result object will be a mercurial object which will be updated by the dispatcher and saved to a file throughout the dispatching and execution parts.
- Direct manipulation of the transport graph inside a result object takes place.
- Utility to convert a function definition string to a function and vice-versa.
- Status class to denote the status of a result object and of each node execution in the transport graph.
- Start and end times are now also stored for each node execution as well as for the whole dispatch.
- Logging of `stdout` and `stderr` can be done by passing in the `log_stdout`, `log_stderr` named metadata respectively while dispatching.
- In order to get the result of a certain dispatch, the `dispatch_id`, the `results_dir`, and the `wait` parameter can be passed in. If everything is default, then only the dispatch id is required, waiting will not be done, and the result directory will be in the current working directory with folder name as `results/` inside which every new dispatch will have a new folder named according to their respective dispatch ids, containing:
  - `result.pkl` - (Cloud)pickled result object.
  - `result_info.yaml` - yaml file with high level information about the result and its execution.
  - `dispatch_source.py` - python file generated, containing the original function definitions of lattice and electrons which can be used to dispatch again.

### Changed

- `logfile` named metadata is now `slurm_logfile`.
- Instead of using `jsonpickle`, `cloudpickle` is being used everywhere to maintain consistency.
- `to_json` function uses `json` instead of `jsonpickle` now in electron and lattice definitions.
- `post_processing` moved to the dispatcher, so the dispatcher will now store a finished execution result in the results folder as specified by the user with no requirement of post processing it from the client/user side.
- `run_task` function in dispatcher modified to check if a node has completed execution and return it if it has, else continue its execution. This also takes care of cases if the server has been closed mid execution, then it can be started again from the last saved state, and the user won't have to wait for the whole execution.
- Instead of passing in the transport graph and dispatch id everywhere, the result object is being passed around, except for the `asyncio` part where the dispatch id and results directory is being passed which afterwards lets the core dispatcher know where to get the result object from and operate on it.
- Getting result of parent node executions of the graph, is now being done using the result object's graph. Storing of each execution's result is also done there.
- Tests updated to reflect the changes made. They are also being run in a serverless manner.

### Removed

- `LatticeResult` class removed.
- `jsonpickle` requirement removed.
- `WorkflowExecutionResult`, `TaskExecutionResult`, and `ExecutionError` singleton classes removed.

### Fixed

- Commented out the `jwt_required()` part in `covalent-dispatcher/_service/app.py`, may be removed in later iterations.
- Dispatcher server will now return the error message in the response of getting result if it fails instead of sending every result ever as a response.

## [0.4.3] - 2021-11-23

### Added

- Added a note in Known Issues regarding port conflict warning.

## [0.4.2] - 2021-11-24

### Added

- Added badges to README.md

## [0.4.1] - 2021-11-23

### Changed

- Removed old coverage badge and fixed the badge URL

## [0.4.0] - 2021-11-23

### Added

- Codecov integrations and badge

### Fixed

- Detached pipelines no longer created

## [0.3.0] - 2021-11-23

### Added

- Wrote a Code of Conduct based on <https://www.contributor-covenant.org/>
- Added installation and environment setup details in CONTRIBUTING
- Added Known Issues section to README

## [0.2.0] - 2021-11-22

### Changed

- Removed non-open-source executors from Covalent. The local SLURM executor is now
- a separate repo. Executors are now plugins.

## [0.1.0] - 2021-11-19

### Added

- Pythonic CLI tool. Install the package and run `covalent --help` for a usage description.
- Login and logout functionality.
- Executor registration/deregistration skeleton code.
- Dispatcher service start, stop, status, and restart.

### Changed

- JWT token is stored to file instead of in an environment variable.
- The Dask client attempts to connect to an existing server.

### Removed

- Removed the Bash CLI tool.

### Fixed

- Version assignment in the covalent init file.

## [0.0.3] - 2021-11-17

### Fixed

- Fixed the Dockerfile so that it runs the dispatcher server from the covalent repo.

## [0.0.2] - 2021-11-15

### Changed

- Single line change in ci script so that it doesn't exit after validating the version.
- Using `rules` in `pytest` so that the behavior in test stage is consistent.

## [0.0.1] - 2021-11-15

### Added

- CHANGELOG.md to track changes (this file).
- Semantic versioning in VERSION.
- CI pipeline job to enforce versioning.<|MERGE_RESOLUTION|>--- conflicted
+++ resolved
@@ -9,9 +9,7 @@
 
 ### Docs
 
-<<<<<<< HEAD
 - Added `covalent db` cli command to API section of RTD
-=======
 - Updated compatibility matrix
 - Updated pip, bash and callable deps how-to guides
 
@@ -35,7 +33,6 @@
 ### Changed
 
 - `wait` in `_get_result_from_dispatcher` will now use `_results_manager.wait.EXTREME` if `True` has been passed to it.
->>>>>>> 661cd326
 
 ### Operations
 
