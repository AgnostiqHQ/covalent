--- conflicted
+++ resolved
@@ -7,7 +7,6 @@
 
 ## [UNRELEASED]
 
-<<<<<<< HEAD
 ### Added
 
 - Covalent `config` cli command to alter config values or display covalent configuration
@@ -16,13 +15,12 @@
 
 - Removed environment section from Supervisord config in order to read from root `.env` file instead
 - Refactored config manager to use project root `.env` file for configuration
-=======
+
 ## [0.77.0] - 2022-04-13
 
 ### Added
 
 - nats is installed in the wheel build if not otherwise installed.
->>>>>>> 33cf8dd2
 
 ## [0.76.0] - 2022-04-13
 
