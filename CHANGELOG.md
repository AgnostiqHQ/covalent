# Changelog

All notable changes to this project will be documented in this file.

The format is based on [Keep a Changelog](https://keepachangelog.com/en/1.0.0/),
and this project adheres to [Semantic Versioning](https://semver.org/spec/v2.0.0.html).

<<<<<<< HEAD
## [0.29.0] - 2022-03-04

### Added

- Dispatcher microservice API endpoint to dispatch workflow.
=======
## [0.28.3] - 2022-03-03

### Fixed

Installed executor plugins don't have to be referred to by their full module name. Eg, use "custom_executor", instead of "covalent_custom_plugin.custom_executor".
>>>>>>> db4101f9

## [0.28.2] - 2022-03-03

### Added

- A brief overview of the tutorial structure in the MNIST classification tutorial.

## [0.28.1] - 2022-03-02

### Added

- Conda installation is only supported for Linux in the `Getting Started` guide.
- MNIST classifier tutorial.

### Removed

- Removed handling of default values of function parameters in `get_named_params` in `covalent/_shared_files/utils.py`. So, it is actually being handled by not being handled since now `named_args` and `named_kwargs` will only contain parameters that were passed during the function call and not all of them.

## [0.28.0] - 2022-03-02

### Added

- Lepton support, including for Python modules and C libraries
- How-to guides showing how to use leptons for each of these

## [0.27.6] - 2022-03-01

### Added

- Added feature development basic steps in CONTRIBUTING.md.
- Added section on locally building RTD (read the docs) in the contributing guide.

## [0.27.5] - 2022-03-01

### Fixed

- Missing UI input data after backend change - needed to be derived from graph for electrons, lattice inputs fixed on server-side, combining name and positional args
- Broken UI graph due to variable->edge_name renaming
- Missing UI executor data after server-side renaming

## [0.27.4] - 2022-02-28

### Fixed

- Path used in `covalent/executor/__init__.py` for executor plugin modules needed updating to `covalent/executor/executor_plugins`

### Removed

- Disabled workflow cancellation test due to inconsistent outcomes. Test will be re-enabled after cancellation mechanisms are investigated further.

## [0.27.3] - 2022-02-25

### Added

- Added `USING_DOCKER.md` guide for running docker container.
- Added cli args to covalent UI flask server `covalent_ui/app.py` to modify port and log file path.

### Removed
- Removed gunicorn from cli and Dockerfile.

### Changed
- Updated cli `covalent_dispatcher/_cli/service.py` to run flask server directly, and removed dispatcher and UI flags.
- Using Flask blueprints to merge Dispatcher and UI servers.
- Updated Dockerfile to run flask server directly.
- Creating server PID file manually in `covalent_dispatcher/_cli/service.py`.
- Updated tests and docs to reflect merged servers.
- Changed all mentions of port 47007 (for old UI server) to 48008.

## [0.27.2] - 2022-02-24

### Changed

- Removed unnecessary blockquotes from the How-To guide for creating custom executors
- Changed "Covalent Cloud" to "Covalent" in the main code text

## [0.27.1] - 2022-02-24

### Removed

- Removed AQ-Engineers from CODEOWNERS in order to fix PR review notifications

## [0.27.0] - 2022-02-24

### Added

- Support for positional only, positional or keyword, variable positional, keyword only, variable keyword types of parameters is now added, e.g an electron can now use variable args and variable kwargs if the number/names of parameters are unknown during definition as `def task(*args, **kwargs)` which wasn't possible before.

- `Lattice.args` added to store positional arguments passed to the lattice's workflow function.

- `get_named_params` function added in `_shared_files/utils.py` which will return a tuple containing named positional arguments and named keyword arguments. The names help in showing and storing these parameters in the transport graph.

- Tests to verify whether all kinds of input paramaters are supported by electron or a lattice.

### Changed

- No longer merging positional arguments with keyword arguments, instead they are separately stored in respective nodes in the transport graph.

- `inputs` returned from `_get_inputs` function in `covalent_dispatcher/_core/execution.py` now contains positional as well as keyword arguments which further get passed to the executor.

- Executors now support positional and keyword arguments as inputs to their executable functions.

- Result object's `_inputs` attribute now contains both `args` and `kwargs`.

- `add_node_for_nested_iterables` is renamed to `connect_node_with_others` and `add_node_to_graph` also renamed to `add_collection_node_to_graph` in `electron.py`. Some more variable renames to have appropriate self-explanatory names.

- Nodes and edges in the transport graph now have a better interface to assign attributes to them.

- Edge attribute `variable` renamed to `edge_name`.

- In `serialize` function of the transport graph, if `metadata_only` is True, then only `metadata` attribute of node and `source` and `target` attributes of edge are kept in the then return serialized `data`.

- Updated the tests wherever necessary to reflect the above changes

### Removed

- Deprecated `required_params_passed` since an error will automatically be thrown by the `build_graph` function if any of the required parameters are not passed.

- Removed duplicate attributes from nodes in the transport graph.

## [0.26.1] - 2022-02-23

### Added

- Added Local Executor section to the API read the docs.

## [0.26.0] - 2022-02-23

### Added

- Automated reminders to update the changelog

## [0.25.3] - 2022-02-23

## Added

- Listed common mocking commands in the CONTRIBUTING.md guide.
- Additional guidelines on testing.

## [0.25.2] - 2022-02-21

### Changed

- `backend` metadata name changed to `executor`.
- `_plan_workflow` usage updated to reflect how that executor related information is now stored in the specific executor object.
- Updated tests to reflect the above changes.
- Improved the dispatch cancellation test to provide a robust solution which earlier took 10 minutes to run with uncertainty of failing every now and then.

### Removed

- Removed `TaskExecutionMetadata` as a consequence of removing `execution_args`.

## [0.25.1] - 2022-02-18

### Fixed

- Tracking imports that have been used in the workflow takes less time.

### Added

- User-imports are included in the dispatch_source.py script. Covalent-related imports are commented out.

## [0.25.0] - 2022-02-18

### Added

- UI: Lattice draw() method displays in web UI
- UI: New navigation panel

### Changed

- UI: Animated graph changes, panel opacity

### Fixed

- UI: Fixed "Not Found" pages

## [0.24.21] - 2022-02-18

### Added

- RST document describing the expectations from a tutorial.

## [0.24.20] - 2022-02-17

### Added

- Added how to create custom executors

### Changed

- Changed the description of the hyperlink for choosing executors
- Fixed typos in doc/source/api/getting_started/how_to/execution/creating_custom_executors.ipynb

## [0.24.19] - 2022-02-16

### Added

- CODEOWNERS for certain files.

## [0.24.18] - 2022-02-15

### Added

- The user configuration file can now specify an executor plugin directory.

## [0.24.17] - 2022-02-15

### Added

- Added a how-to for making custom executors.

## [0.24.16] - 2022-02-12

### Added

- Errors now contain the traceback as well as the error message in the result object.
- Added test for `_post_process` in `tests/covalent_dispatcher_tests/_core/execution_test.py`.

### Changed

- Post processing logic in `electron` and dispatcher now relies on the order of execution in the transport graph rather than node's function names to allow for a more reliable pairing of nodes and their outputs.

- Renamed `init_test.py` in `tests/covalent_dispatcher_tests/_core/` to `execution_test.py`.

### Removed

- `exclude_from_postprocess` list which contained some non executable node types removed since only executable nodes are post processed now.

## [0.24.15] - 2022-02-11

### Fixed

- If a user's configuration file does not have a needed exeutor parameter, the default parameter (defined in _shared_files/defaults.py) is used.
- Each executor plugin is no longer initialized upon the import of Covalent. This allows required parameters in executor plugins.

## Changed

- Upon updating the configuration data with a user's configuration file, the complete set is written back to file.

## Added

- Tests for the local and base executors.

## [0.24.14] - 2022-02-11

### Added

- UI: add dashboard cards
- UI: add scaling dots background

### Changed

- UI: reduce sidebar font sizes, refine color theme
- UI: refine scrollbar styling, show on container hover
- UI: format executor parameters as YAML code
- UI: update syntax highlighting scheme
- UI: update index.html description meta tag

## [0.24.13] - 2022-02-11

### Added

- Tests for covalent/_shared_files/config.py

## [0.24.12] - 2022-02-10

### Added

- CodeQL code analyzer

## [0.24.11] - 2022-02-10

### Added

- A new dictionary `_DEFAULT_CONSTRAINTS_DEPRECATED` in defaults.py

### Changed

- The `_DEFAULT_CONSTRAINT_VALUES` dictionary now only contains the `backend` argument

## [0.24.10] - 2022-02-09

### Fixed

- Sporadically failing workflow cancellation test in tests/workflow_stack_test.py

## [0.24.9] - 2022-02-09

## Changed

- Implementation of `_port_from_pid` in covalent_dispatcher/_cli/service.py.

## Added

- Unit tests for command line interface (CLI) functionalities in covalent_dispatcher/_cli/service.py and covalent_dispatcher/_cli/cli.py.

## [0.24.8] - 2022-02-07

### Fixed

- If a user's configuration file does not have a needed parameter, the default parameter (defined in _shared_files/defaults.py) is used.

## [0.24.7] - 2022-02-07

### Added

- Typing: Add Type hint `dispatch_info` parameter.
- Documentation: Updated the return_type description in docstring.

### Changed

- Typing: Change return type annotation to `Generator`.

## [0.24.6] - 2022-02-06

### Added

- Type hint to `deserialize` method of `TransportableObject` of `covalent/_workflow/transport.py`.

### Changed

- Description of `data` in `deserialize` method of `TransportableObject` of `covalent/_workflow/transport.py` from `The serialized transportable object` to `Cloudpickled function`.

## [0.24.5] - 2022-02-05

### Fixed

- Removed dependence on Sentinel module

## [0.24.4] - 2022-02-04

### Added

- Tests across multiple versions of Python and multiple operating systems
- Documentation reflecting supported configurations

## [0.24.3] - 2022-02-04

### Changed

- Typing: Use `bool` in place of `Optional[bool]` as type annotation for `develop` parameter in `covalent_dispatcher.service._graceful_start`
- Typing: Use `Any` in place of `Optional[Any]` as type annotation for `new_value` parameter in `covalent._shared_files.config.get_config`

## [0.24.2] - 2022-02-04

### Fixed

- Updated hyperlink of "How to get the results" from "./collection/query_electron_execution_result" to "./collection/query_multiple_lattice_execution_results" in "doc/source/how_to/index.rst".
- Updated hyperlink of "How to get the result of a particular electron" from "./collection/query_multiple_lattice_execution_results" to "./collection/query_electron_execution_result" in "doc/source/how_to/index.rst".

## [0.24.1] - 2022-02-04

### Changed

- Changelog entries are now required to have the current date to enforce ordering.

## [0.24.0] - 2022-02-03

### Added

- UI: log file output - display in Output tab of all available log file output
- UI: show lattice and electron inputs
- UI: display executor attributes
- UI: display error message on failed status for lattice and electron

### Changed

- UI: re-order sidebar sections according to latest figma designs
- UI: update favicon
- UI: remove dispatch id from tab title
- UI: fit new uuids
- UI: adjust theme text primary and secondary colors

### Fixed

- UI: auto-refresh result state on initial render of listing and graph pages
- UI: graph layout issues: truncate long electron/param names

## [0.23.0] - 2022-02-03

### Added

- Added `BaseDispatcher` class to be used for creating custom dispatchers which allow connection to a dispatcher server.
- `LocalDispatcher` inheriting from `BaseDispatcher` allows connection to a local dispatcher server running on the user's machine.
- Covalent only gives interface to the `LocalDispatcher`'s `dispatch` and `dispatch_sync` methods.
- Tests for both `LocalDispatcher` and `BaseDispatcher` added.

### Changed

- Switched from using `lattice.dispatch` and `lattice.dispatch_sync` to `covalent.dispatch` and `covalent.dispatch_sync`.
- Dispatcher address now is passed as a parameter (`dispatcher_addr`) to `covalent.dispatch` and `covalent.dispatch_sync` instead of a metadata field to lattice.
- Updated tests, how tos, and tutorials to use `covalent.dispatch` and `covalent.dispatch_sync`.
- All the contents of `covalent_dispatcher/_core/__init__.py` are moved to `covalent_dispatcher/_core/execution.py` for better organization. `__init__.py` only contains function imports which are needed by external modules.
- `dispatch`, `dispatch_sync` methods deprecated from `Lattice`.

### Removed

- `_server_dispatch` method removed from `Lattice`.
- `dispatcher` metadata field removed from `lattice`.

## [0.22.19] - 2022-02-03

### Fixed

- `_write_dispatch_to_python_file` isn't called each time a task is saved. It is now only called in the final save in `_run_planned_workflow` (in covalent_dispatcher/_core/__init__.py).

## [0.22.18] - 2022-02-03

### Fixed

- Added type information to result.py

## [0.22.17] - 2022-02-02

### Added

- Replaced `"typing.Optional"` with `"str"` in covalent/executor/base.py
- Added missing type hints to `get_dispatch_context` and `write_streams_to_file` in covalent/executor/base.py, BaseExecutor

## [0.22.16] - 2022-02-02

### Added

- Functions to check if UI and dispatcher servers are running.
- Tests for the `is_ui_running` and `is_server_running` in covalent_dispatcher/_cli/service.py.

## [0.22.15] - 2022-02-01

### Fixed

- Covalent CLI command `covalent purge` will now stop the servers before deleting all the pid files.

### Added

- Test for `purge` method in covalent_dispatcher/_cli/service.py.

### Removed

- Unused `covalent_dispatcher` import from covalent_dispatcher/_cli/service.py.

### Changed

- Moved `_config_manager` import from within the `purge` method to the covalent_dispatcher/_cli/service.py for the purpose of mocking in tests.

## [0.22.14] - 2022-02-01

### Added

- Type hint to `_server_dispatch` method in `covalent/_workflow/lattice.py`.

## [0.22.13] - 2022-01-26

### Fixed

- When the local executor's `log_stdout` and `log_stderr` config variables are relative paths, they should go inside the results directory. Previously that was queried from the config, but now it's queried from the lattice metadata.

### Added

- Tests for the corresponding functions in (`covalent_dispatcher/_core/__init__.py`, `covalent/executor/base.py`, `covalent/executor/executor_plugins/local.py` and `covalent/executor/__init__.py`) affected by the bug fix.

### Changed

- Refactored `_delete_result` in result manager to give the option of deleting the result parent directory.

## [0.22.12] - 2022-01-31

### Added

- Diff check in pypi.yml ensures correct files are packaged

## [0.22.11] - 2022-01-31

### Changed

- Removed codecov token
- Removed Slack notifications from feature branches

## [0.22.10] - 2022-01-29

### Changed

- Running tests, conda, and version workflows on pull requests, not just pushes

## [0.22.9] - 2022-01-27

### Fixed

- Fixing version check action so that it doesn't run on commits that are in develop
- Edited PR template so that markdown checklist appears properly

## [0.22.8] - 2022-01-27

### Fixed

- publish workflow, using `docker buildx` to build images for x86 and ARM, prepare manifest and push to ECR so that pulls will match the correct architecture.
- typo in CONTRIBUTING
- installing `gcc` in Docker image so Docker can build wheels for `dask` and other packages that don't provide ARM wheels

### Changed

- updated versions in `requirements.txt` for `matplotlib` and `dask`

## [0.22.7] - 2022-01-27

### Added

- `MANIFEST.in` did not have `covalent_dispatcher/_service` in it due to which the PyPi package was not being built correctly. Added the `covalent_dispatcher/_service` to the `MANIFEST.in` file.

### Fixed

- setuptools properly including data files during installation

## [0.22.6] - 2022-01-26

### Fixed

- Added service folder in covalent dispatcher to package.

## [0.22.5] - 2022-01-25

### Fixed

- `README.md` images now use master branch's raw image urls hosted on <https://github.com> instead of <https://raw.githubusercontent.com>. Also, switched image rendering from html to markdown.

## [0.22.4] - 2022-01-25

### Fixed

- dispatcher server app included in sdist
- raw image urls properly used

## [0.22.3] - 2022-01-25

### Fixed

- raw image urls used in readme

## [0.22.2] - 2022-01-25

### Fixed

- pypi upload

## [0.22.1] - 2022-01-25

### Added

- Code of conduct
- Manifest.in file
- Citation info
- Action to upload to pypi

### Fixed

- Absolute URLs used in README
- Workflow badges updated URLs
- `install_package_data` -> `include_package_data` in `setup.py`

## [0.22.0] - 2022-01-25

### Changed

- Using public ECR for Docker release

## [0.21.0] - 2022-01-25

### Added

- GitHub pull request templates

## [0.20.0] - 2022-01-25

### Added

- GitHub issue templates

## [0.19.0] - 2022-01-25

### Changed

- Covalent Beta Release

## [0.18.9] - 2022-01-24

### Fixed

- iframe in the docs landing page is now responsive

## [0.18.8] - 2022-01-24

### Changed

- Temporarily removed output tab
- Truncated dispatch id to fit left sidebar, add tooltip to show full id

## [0.18.7] - 2022-01-24

### Changed

- Many stylistic improvements to documentation, README, and CONTRIBUTING.

## [0.18.6] - 2022-01-24

### Added

- Test added to check whether an already decorated function works as expected with Covalent.
- `pennylane` package added to the `requirements-dev.txt` file.

### Changed

- Now using `inspect.signature` instead of `function.__code__` to get the names of function's parameters.

## [0.18.5] - 2022-01-21

### Fixed

- Various CI fixes, including rolling back regression in version validation, caching on s3 hosted badges, applying releases and tags correctly.

## [0.18.4] - 2022-01-21

### Changed

- Removed comments and unused functions in covalent_dispatcher
- `result_class.py` renamed to `result.py`

### Fixed

- Version was not being properly imported inside `covalent/__init__.py`
- `dispatch_sync` was not previously using the `results_dir` metadata field

### Removed

- Credentials in config
- `generate_random_filename_in_cache`
- `is_any_atom`
- `to_json`
- `show_subgraph` option in `draw`
- `calculate_node`

## [0.18.3] - 2022-01-20

### Fixed

- The gunicorn servers now restart more gracefully

## [0.18.2] - 2022-01-21

### Changed

- `tempdir` metadata field removed and replaced with `executor.local.cache_dir`

## [0.18.1] - 2022-01-11

## Added

- Concepts page

## [0.18.0] - 2022-01-20

### Added

- `Result.CANCELLED` status to represent the status of a cancelled dispatch.
- Condition to cancel the whole dispatch if any of the nodes are cancelled.
- `cancel_workflow` function which uses a shared variable provided by Dask (`dask.distributed.Variable`) in a dask client to inform nodes to stop execution.
- Cancel function for dispatcher server API which will allow the server to terminate the dispatch.
- How to notebook for cancelling a dispatched job.
- Test to verify whether cancellation of dispatched jobs is working as expected.
- `cancel` function is available as `covalent.cancel`.

### Changed

- In file `covalent/_shared_files/config.py` instead of using a variable to store and then return the config data, now directly returning the configuration.
- Using `fire_and_forget` to dispatch a job instead of a dictionary of Dask's `Future` objects so that we won't have to manage the lifecycle of those futures.
- The `test_run_dispatcher` test was changed to reflect that the dispatcher no longer uses a dictionary of future objects as it was not being utilized anywhere.

### Removed

- `with dask_client` context was removed as the client created in `covalent_dispatcher/_core/__init__.py` is already being used even without the context. Furthermore, it creates issues when that context is exited which is unnecessary at the first place hence not needed to be resolved.

## [0.17.5] - 2022-01-19

### Changed

- Results directory uses a relative path by default and can be overridden by the environment variable `COVALENT_RESULTS_DIR`.

## [0.17.4] - 2022-01-19

### Changed

- Executor parameters use defaults specified in config TOML
- If relative paths are supplied for stdout and stderr, those files are created inside the results directory

## [0.17.3] - 2022-01-18

### Added

- Sync function
- Covalent CLI tool can restart in developer mode

### Fixed

- Updated the UI address referenced in the README

## [0.17.2] - 2022-01-12

### Added

- Quantum gravity tutorial

### Changed

- Moved VERSION file to top level

## [0.17.1] - 2022-01-19

### Added

- `error` attribute was added to the results object to show which node failed and the reason behind it.
- `stdout` and `stderr` attributes were added to a node's result to store any stdout and stderr printing done inside an electron/node.
- Test to verify whether `stdout` and `stderr` are being stored in the result object.

### Changed

- Redesign of how `redirect_stdout` and `redirect_stderr` contexts in executor now work to allow storing their respective outputs.
- Executors now also return `stdout` and `stderr` strings, along with the execution output, so that they can be stored in their result object.

## [0.17.0] - 2022-01-18

### Added

- Added an attribute `__code__` to electron and lattice which is a copy of their respective function's `__code__` attribute.
- Positional arguments, `args`, are now merged with keyword arguments, `kwargs`, as close as possible to where they are passed. This was done to make sure we support both with minimal changes and without losing the name of variables passed.
- Tests to ensure usage of positional arguments works as intended.

### Changed

- Slight rework to how any print statements in lattice are sent to null.
- Changed `test_dispatcher_functional` in `basic_dispatcher_test.py` to account for the support of `args` and removed a an unnecessary `print` statement.

### Removed

- Removed `args` from electron's `init` as it wasn't being used anywhere.

## [0.16.1] - 2022-01-18

### Changed

- Requirement changed from `dask[complete]` to `dask[distributed]`.

## [0.16.0] - 2022-01-14

### Added

- New UI static demo build
- New UI toolbar functions - orientation, toggle params, minimap
- Sortable and searchable lattice name row

### Changed

- Numerous UI style tweaks, mostly around dispatches table states

### Fixed

- Node sidebar info now updates correctly

## [0.15.11] - 2022-01-18

### Removed

- Unused numpy requirement. Note that numpy is still being installed indirectly as other packages in the requirements rely on it.

## [0.15.10] - 2022-01-16

## Added

- How-to guide for Covalent dispatcher CLI.

## [0.15.9] - 2022-01-18

### Changed

- Switched from using human readable ids to using UUIDs

### Removed

- `human-id` package was removed along with its mention in `requirements.txt` and `meta.yaml`

## [0.15.8] - 2022-01-17

### Removed

- Code breaking text from CLI api documentation.
- Unwanted covalent_dispatcher rst file.

### Changed

- Installation of entire covalent_dispatcher instead of covalent_dispatcher/_service in setup.py.

## [0.15.7] - 2022-01-13

### Fixed

- Functions with multi-line or really long decorators are properly serialized in dispatch_source.py.
- Multi-line Covalent output is properly commented out in dispatch_source.py.

## [0.15.6] - 2022-01-11

### Fixed

- Sub-lattice functions are successfully serialized in the utils.py get_serialized_function_str.

### Added

- Function to scan utilized source files and return a set of imported modules (utils.get_imports_from_source)

## [0.15.5] - 2022-01-12

### Changed

- UI runs on port 47007 and the dispatcher runs on port 48008. This is so that when the servers are later merged, users continue using port 47007 in the browser.
- Small modifications to the documentation
- Small fix to the README

### Removed

- Removed a directory `generated` which was improperly added
- Dispatcher web interface
- sqlalchemy requirement

## [0.15.4] - 2022-01-11

### Changed

- In file `covalent/executor/base.py`, `pickle` was changed to `cloudpickle` because of its universal pickling ability.

### Added

- In docstring of `BaseExecutor`, a note was added specifying that `covalent` with its dependencies is assumed to be installed in the conda environments.
- Above note was also added to the conda env selector how-to.

## [0.15.3] - 2022-01-11

### Changed

- Replaced the generic `RuntimeError` telling users to check if there is an object manipulation taking place inside the lattice to a simple warning. This makes the original error more visible.

## [0.15.2] - 2022-01-11

### Added

- If condition added for handling the case where `__getattr__` of an electron is accessed to detect magic functions.

### Changed

- `ActiveLatticeManager` now subclasses from `threading.local` to make it thread-safe.
- `ValueError` in the lattice manager's `claim` function now also shows the name of the lattice that is currently claimed.
- Changed docstring of `ActiveLatticeManager` to note that now it is thread-safe.
- Sublattice dispatching now no longer deletes the result object file and is dispatched normally instead of in a serverless manner.
- `simulate_nitrogen_and_copper_slab_interaction.ipynb` notebook tutorial now does normal dispatching as well instead of serverless dispatching. Also, now 7 datapoints will be shown instead of 10 earlier.

## [0.15.1] - 2022-01-11

### Fixed

- Passing AWS credentials to reusable workflows as a secret

## [0.15.0] - 2022-01-10

### Added

- Action to push development image to ECR

### Changed

- Made the publish action reusable and callable

## [0.14.1] - 2022-01-02

### Changed

- Updated the README
- Updated classifiers in the setup.py file
- Massaged some RTD pages

## [0.14.0] - 2022-01-07

### Added

- Action to push static UI to S3

## [0.13.2] - 2022-01-07

### Changed

- Completed new UI design work

## [0.13.1] - 2022-01-02

### Added

- Added eventlet requirement

### Changed

- The CLI tool can now manage the UI flask server as well
- [Breaking] The CLI option `-t` has been changed to `-d`, which starts the servers in developer mode and exposes unit tests to the server.

## [0.13.0] - 2022-01-01

### Added

- Config manager in `covalent/_shared_files/config.py`
- Default location for the main config file can be overridden using the environment variable `COVALENT_CONFIG_DIR`
- Ability to set and get configuration using `get_config` and `set_config`

### Changed

- The flask servers now reference the config file
- Defaults reference the config file

### Fixed

- `ValueError` caught when running `covalent stop`
- One of the functional tests was using a malformed path

### Deprecated

- The `electron.to_json` function
- The `generate_random_filename_in_cache` function

### Removed

- The `get_api_token` function

## [0.12.13] - 2022-01-04

## Removed

- Tutorial section headings

## Fixed

- Plot background white color

## [0.12.12] - 2022-01-06

### Fixed

- Having a print statement inside electron and lattice code no longer causes the workflow to fail.

## [0.12.11] - 2022-01-04

### Added

- Completed UI feature set for first release

### Changed

- UI server result serialization improvements
- UI result update webhook no longer fails on request exceptions, logs warning intead

## [0.12.10] - 2021-12-17

### Added

- Astrophysics tutorial

## [0.12.9] - 2022-01-04

### Added

- Added `get_all_node_results` method in `result_class.py` to return result of all node executions.

- Added `test_parallelilization` test to verify whether the execution is now being achieved in parallel.

### Changed

- Removed `LocalCluster` cluster creation usage to a simple `Client` one from Dask.

- Removed unnecessary `to_run` function as we no longer needed to run execution through an asyncio loop.

- Removed `async` from function definition of previously asynchronous functions, `_run_task`, `_run_planned_workflow`, `_plan_workflow`, and `_run_workflow`.

- Removed `uvloop` from requirements.

- Renamed `test_get_results` to `test_get_result`.

- Reran the how to notebooks where execution time was mentioned.

- Changed how `dispatch_info` context manager was working to account for multiple nodes accessing it at the same time.

## [0.12.8] - 2022-01-02

### Changed

- Changed the software license to GNU Affero 3.0

### Removed

- `covalent-ui` directory

## [0.12.7] - 2021-12-29

### Fixed

- Gunicorn logging now uses the `capture-output` flag instead of redirecting stdout and stderr

## [0.12.6] - 2021-12-23

### Changed

- Cleaned up the requirements and moved developer requirements to a separate file inside `tests`

## [0.12.5] - 2021-12-16

### Added

- Conda build CI job

## [0.12.4] - 2021-12-23

### Changed

- Gunicorn server now checks for port availability before starting

### Fixed

- The `covalent start` function now prints the correct port if the server is already running.

## [0.12.3] - 2021-12-14

### Added

- Covalent tutorial comparing quantum support vector machines with support vector machine algorithms implemented in qiskit and scikit-learn.

## [0.12.2] - 2021-12-16

### Fixed

- Now using `--daemon` in gunicorn to start the server, which was the original intention.

## [0.12.1] - 2021-12-16

### Fixed

- Removed finance references from docs
- Fixed some other small errors

### Removed

- Removed one of the failing how-to tests from the functional test suite

## [0.12.0] - 2021-12-16

### Added

- Web UI prototype

## [0.11.1] - 2021-12-14

### Added

- CLI command `covalent status` shows port information

### Fixed

- gunicorn management improved

## [0.11.0] - 2021-12-14

### Added

- Slack notifications for test status

## [0.10.4] - 2021-12-15

### Fixed

- Specifying a non-default results directory in a sub-lattice no longer causes a failure in lattice execution.

## [0.10.3] - 2021-12-14

### Added

- Functional tests for how-to's in documentation

### Changed

- Moved example script to a functional test in the pipeline
- Added a test flag to the CLI tool

## [0.10.2] - 2021-12-14

### Fixed

- Check that only `kwargs` without any default values in the workflow definition need to be passed in `lattice.draw(ax=ax, **kwargs)`.

### Added

- Function to check whether all the parameters without default values for a callable function has been passed added to shared utils.

## [0.10.1] - 2021-12-13

### Fixed

- Content and style fixes for getting started doc.

## [0.10.0] - 2021-12-12

### Changed

- Remove all imports from the `covalent` to the `covalent_dispatcher`, except for `_dispatch_serverless`
- Moved CLI into `covalent_dispatcher`
- Moved executors to `covalent` directory

## [0.9.1] - 2021-12-13

### Fixed

- Updated CONTRIBUTING to clarify docstring style.
- Fixed docstrings for `calculate_node` and `check_constraint_specific_sum`.

## [0.9.0] - 2021-12-10

### Added

- `prefix_separator` for separating non-executable node types from executable ones.

- `subscript_prefix`, `generator_prefix`, `sublattice_prefix`, `attr_prefix` for prefixes of subscripts, generators,
  sublattices, and attributes, when called on an electron and added to the transport graph.

- `exclude_from_postprocess` list of prefixes to denote those nodes which won't be used in post processing the workflow.

- `__int__()`, `__float__()`, `__complex__()` for converting a node to an integer, float, or complex to a value of 0 then handling those types in post processing.

- `__iter__()` generator added to Electron for supporting multiple return values from an electron execution.

- `__getattr__()` added to Electron for supporting attribute access on the node output.

- `__getitem__()` added to Electron for supporting subscripting on the node output.

- `electron_outputs` added as an attribute to lattice.

### Changed

- `electron_list_prefix`, `electron_dict_prefix`, `parameter_prefix` modified to reflect new way to assign prefixes to nodes.

- In `build_graph` instead of ignoring all exceptions, now the exception is shown alongwith the runtime error notifying that object manipulation should be avoided inside a lattice.

- `node_id` changed to `self.node_id` in Electron's `__call__()`.

- `parameter` type electrons now have the default metadata instead of empty dictionary.

- Instead of deserializing and checking whether a sublattice is there, now a `sublattice_prefix` is used to denote when a node is a sublattice.

- In `dispatcher_stack_test`, `test_dispatcher_flow` updated to indicate the new use of `parameter_prefix`.

### Fixed

- When an execution fails due to something happening in `run_workflow`, then result object's status is now failed and the object is saved alongwith throwing the appropriate exception.

## [0.8.5] - 2021-12-10

### Added

- Added tests for choosing specific executors inside electron initialization.
- Added test for choosing specific Conda environments inside electron initialization.

## [0.8.4] - 2021-12-10

### Changed

- Removed _shared_files directory and contents from covalent_dispatcher. Logging in covalent_dispatcher now uses the logger in covalent/_shared_files/logging.py.

## [0.8.3] - 2021-12-10

### Fixed

- Decorator symbols were added to the pseudo-code in the quantum chemistry tutorial.

## [0.8.2] - 2021-12-06

### Added

- Quantum chemistry tutorial.

## [0.8.1] - 2021-12-08

### Added

- Docstrings with typehints for covalent dispatcher functions added.

### Changed

- Replaced `node` to `node_id` in `electron.py`.

- Removed unnecessary `enumerate` in `covalent_dispatcher/_core/__init__.py`.

- Removed `get_node_device_mapping` function from `covalent_dispatcher/_core/__init__.py`
  and moved the definition to directly add the mapping to `workflow_schedule`.

- Replaced iterable length comparison for `executor_specific_exec_cmds` from `if len(executor_specific_exec_cmds) > 0`
  to `if executor_specific_exec_cmds`.

## [0.8.0] - 2021-12-03

### Added

- Executors can now accept the name of a Conda environment. If that environment exists, the operations of any electron using that executor are performed in that Conda environment.

## [0.7.6] - 2021-12-02

### Changed

- How to estimate lattice execution time has been renamed to How to query lattice execution time.
- Change result querying syntax in how-to guides from `lattice.get_result` to
  `covalent.get_result`.
- Choose random port for Dask dashboard address by setting `dashboard_address` to ':0' in
  `LocalCluster`.

## [0.7.5] - 2021-12-02

### Fixed

- "Default" executor plugins are included as part of the package upon install.

## [0.7.4] - 2021-12-02

### Fixed

- Upgraded dask to 2021.10.0 based on a vulnerability report

## [0.7.3] - 2021-12-02

### Added

- Transportable object tests
- Transport graph tests

### Changed

- Variable name node_num to node_id
- Variable name node_idx to node_id

### Fixed

- Transport graph `get_dependencies()` method return type was changed from Dict to List

## [0.7.2] - 2021-12-01

### Fixed

- Date handling in changelog validation

### Removed

- GitLab CI YAML

## [0.7.1] - 2021-12-02

### Added

- A new parameter to a node's result called `sublattice_result` is added.
  This will be of a `Result` type and will contain the result of that sublattice's
  execution. If a normal electron is executed, this will be `None`.

- In `_delete_result` function in `results_manager.py`, an empty results directory
  will now be deleted.

- Name of a sublattice node will also contain `(sublattice)`.

- Added `_dispatch_sync_serverless` which synchronously dispatches without a server
  and waits for a result to be returned. This is the method used to dispatch a sublattice.

- Test for sublatticing is added.

- How-to guide added for sublatticing explaining the new features.

### Changed

- Partially changed `draw` function in `lattice.py` to also draw the subgraph
  of the sublattice when drawing the main graph of the lattice. The change is
  incomplete as we intend to add this feature later.

- Instead of returning `plt`, `draw` now returns the `ax` object.

- `__call__` function in `lattice.py` now runs the lattice's function normally
  instead of dispatching it.

- `_run_task` function now checks whether current node is a sublattice and acts
  accordingly.

### Fixed

- Unnecessary lines to rename the node's name in `covalent_dispatcher/_core/__init__.py` are removed.

- `test_electron_takes_nested_iterables` test was being ignored due to a spelling mistake. Fixed and
  modified to follow the new pattern.

## [0.7.0] - 2021-12-01

### Added

- Electrons can now accept an executor object using the "backend" keyword argument. "backend" can still take a string naming the executor module.
- Electrons and lattices no longer have Slurm metadata associated with the executor, as that information should be contained in the executor object being used as an input argument.
- The "backend" keyword can still be a string specifying the executor module, but only if the executor doesn't need any metadata.
- Executor plugin classes are now directly available to covalent, eg: covalent.executor.LocalExecutor().

## [0.6.7] - 2021-12-01

### Added

- Docstrings without examples for all the functions in core covalent.
- Typehints in those functions as well.
- Used `typing.TYPE_CHECKING` to prevent cyclic imports when writing typehints.

### Changed

- `convert_to_lattice_function` renamed to `convert_to_lattice_function_call`.
- Context managers now raise a `ValueError` instead of a generic `Exception`.

## [0.6.6] - 2021-11-30

### Fixed

- Fixed the version used in the documentation
- Fixed the badge URLs to prevent caching

## [0.6.5] - 2021-11-30

### Fixed

- Broken how-to links

### Removed

- Redundant lines from .gitignore
- *.ipynb from .gitignore

## [0.6.4] - 2021-11-30

### Added

- How-to guides for workflow orchestration.
  - How to construct an electron
  - How to construct a lattice
  - How to add an electron to lattice
  - How to visualize the lattice
  - How to add constraints to lattices
- How-to guides for workflow and subtask execution.
  - How to execute individual electrons
  - How to execute a lattice
  - How to execute multiple lattices
- How-to guides for status querying.
  - How to query electron execution status
  - How to query lattice execution status
  - How to query lattice execution time
- How-to guides for results collection
  - How to query electron execution results
  - How to query lattice execution results
  - How to query multiple lattice execution results
- Str method for the results object.

### Fixed

- Saving the electron execution status when the subtask is running.

## [0.6.3] - 2021-11-29

### Removed

- JWT token requirement.
- Covalent dispatcher login requirement.
- Update covalent login reference in README.md.
- Changed the default dispatcher server port from 5000 to 47007.

## [0.6.2] - 2021-11-28

### Added

- Github action for tests and coverage
- Badges for tests and coverage
- If tests pass then develop is pushed to master
- Add release action which tags and creates a release for minor version upgrades
- Add badges action which runs linter, and upload badges for version, linter score, and platform
- Add publish action (and badge) which builds a Docker image and uploads it to the AWS ECR

## [0.6.1] - 2021-11-27

### Added

- Github action which checks version increment and changelog entry

## [0.6.0] - 2021-11-26

### Added

- New Covalent RTD theme
- sphinx extension sphinx-click for CLI RTD
- Sections in RTD
- init.py in both covalent-dispatcher logger module and cli module for it to be importable in sphinx

### Changed

- docutils version that was conflicting with sphinx

### Removed

- Old aq-theme

## [0.5.1] - 2021-11-25

### Added

- Integration tests combining both covalent and covalent-dispatcher modules to test that
  lattice workflow are properly planned and executed.
- Integration tests for the covalent-dispatcher init module.
- pytest-asyncio added to requirements.

## [0.5.0] - 2021-11-23

### Added

- Results manager file to get results from a file, delete a result, and redispatch a result object.
- Results can also be awaited to only return a result if it has either been completed or failed.
- Results class which is used to store the results with all the information needed to be used again along with saving the results to a file functionality.
- A result object will be a mercurial object which will be updated by the dispatcher and saved to a file throughout the dispatching and execution parts.
- Direct manipulation of the transport graph inside a result object takes place.
- Utility to convert a function definition string to a function and vice-versa.
- Status class to denote the status of a result object and of each node execution in the transport graph.
- Start and end times are now also stored for each node execution as well as for the whole dispatch.
- Logging of `stdout` and `stderr` can be done by passing in the `log_stdout`, `log_stderr` named metadata respectively while dispatching.
- In order to get the result of a certain dispatch, the `dispatch_id`, the `results_dir`, and the `wait` parameter can be passed in. If everything is default, then only the dispatch id is required, waiting will not be done, and the result directory will be in the current working directory with folder name as `results/` inside which every new dispatch will have a new folder named according to their respective dispatch ids, containing:
  - `result.pkl` - (Cloud)pickled result object.
  - `result_info.yaml` - yaml file with high level information about the result and its execution.
  - `dispatch_source.py` - python file generated, containing the original function definitions of lattice and electrons which can be used to dispatch again.

### Changed

- `logfile` named metadata is now `slurm_logfile`.
- Instead of using `jsonpickle`, `cloudpickle` is being used everywhere to maintain consistency.
- `to_json` function uses `json` instead of `jsonpickle` now in electron and lattice definitions.
- `post_processing` moved to the dispatcher, so the dispatcher will now store a finished execution result in the results folder as specified by the user with no requirement of post processing it from the client/user side.
- `run_task` function in dispatcher modified to check if a node has completed execution and return it if it has, else continue its execution. This also takes care of cases if the server has been closed mid execution, then it can be started again from the last saved state, and the user won't have to wait for the whole execution.
- Instead of passing in the transport graph and dispatch id everywhere, the result object is being passed around, except for the `asyncio` part where the dispatch id and results directory is being passed which afterwards lets the core dispatcher know where to get the result object from and operate on it.
- Getting result of parent node executions of the graph, is now being done using the result object's graph. Storing of each execution's result is also done there.
- Tests updated to reflect the changes made. They are also being run in a serverless manner.

### Removed

- `LatticeResult` class removed.
- `jsonpickle` requirement removed.
- `WorkflowExecutionResult`, `TaskExecutionResult`, and `ExecutionError` singleton classes removed.

### Fixed

- Commented out the `jwt_required()` part in `covalent-dispatcher/_service/app.py`, may be removed in later iterations.
- Dispatcher server will now return the error message in the response of getting result if it fails instead of sending every result ever as a response.

## [0.4.3] - 2021-11-23

### Added

- Added a note in Known Issues regarding port conflict warning.

## [0.4.2] - 2021-11-24

### Added

- Added badges to README.md

## [0.4.1] - 2021-11-23

### Changed

- Removed old coverage badge and fixed the badge URL

## [0.4.0] - 2021-11-23

### Added

- Codecov integrations and badge

### Fixed

- Detached pipelines no longer created

## [0.3.0] - 2021-11-23

### Added

- Wrote a Code of Conduct based on <https://www.contributor-covenant.org/>
- Added installation and environment setup details in CONTRIBUTING
- Added Known Issues section to README

## [0.2.0] - 2021-11-22

### Changed

- Removed non-open-source executors from Covalent. The local SLURM executor is now
- a separate repo. Executors are now plugins.

## [0.1.0] - 2021-11-19

### Added

- Pythonic CLI tool. Install the package and run `covalent --help` for a usage description.
- Login and logout functionality.
- Executor registration/deregistration skeleton code.
- Dispatcher service start, stop, status, and restart.

### Changed

- JWT token is stored to file instead of in an environment variable.
- The Dask client attempts to connect to an existing server.

### Removed

- Removed the Bash CLI tool.

### Fixed

- Version assignment in the covalent init file.

## [0.0.3] - 2021-11-17

### Fixed

- Fixed the Dockerfile so that it runs the dispatcher server from the covalent repo.

## [0.0.2] - 2021-11-15

### Changed

- Single line change in ci script so that it doesn't exit after validating the version.
- Using `rules` in `pytest` so that the behavior in test stage is consistent.

## [0.0.1] - 2021-11-15

### Added

- CHANGELOG.md to track changes (this file).
- Semantic versioning in VERSION.
- CI pipeline job to enforce versioning.<|MERGE_RESOLUTION|>--- conflicted
+++ resolved
@@ -5,19 +5,16 @@
 The format is based on [Keep a Changelog](https://keepachangelog.com/en/1.0.0/),
 and this project adheres to [Semantic Versioning](https://semver.org/spec/v2.0.0.html).
 
-<<<<<<< HEAD
 ## [0.29.0] - 2022-03-04
 
 ### Added
 
 - Dispatcher microservice API endpoint to dispatch workflow.
-=======
 ## [0.28.3] - 2022-03-03
 
 ### Fixed
 
 Installed executor plugins don't have to be referred to by their full module name. Eg, use "custom_executor", instead of "covalent_custom_plugin.custom_executor".
->>>>>>> db4101f9
 
 ## [0.28.2] - 2022-03-03
 
