# Changelog

All notable changes to this project will be documented in this file.

The format is based on [Keep a Changelog](https://keepachangelog.com/en/1.0.0/),
and this project adheres to [Semantic Versioning](https://semver.org/spec/v2.0.0.html).

## [UNRELEASED]

<<<<<<< HEAD
### Fixed

- Enabling logging by default
=======
### Changed

- Single line call to join instead of a for loop
- Updated black, mirrors-prettier, and detect-secrets in pre-commit hooks

### Operations

- Updated hotfix logic to run on a merge to a release branch
>>>>>>> 4a40781d

## [0.205.0-rc.0] - 2022-10-19

### Authors

- Alejandro Esquivel <ae@alejandro.ltd>
- Venkat Bala <15014089+venkatBala@users.noreply.github.com>
- Casey Jao <casey@agnostiq.ai>


### Changed

- Made `root_dispatch_id` nullable to circumvent migration issues with sqlite in certain platforms

### Operations

- Updated all CI Slack alerts to all go to the #covalent-ci channel

### Fixed

- Rendering newlines in ErrorCard on the UI for displaying error stacktraces
- VERSION incrementing logic in changelog
- Fixed v11 migration to use render as batch to make DROP operations compatible with sqlite

## [0.204.1-rc.0] - 2022-10-18

### Authors

- Alejandro Esquivel <ae@alejandro.ltd>
- Venkat Bala <15014089+venkatBala@users.noreply.github.com>
- Casey Jao <casey@agnostiq.ai>


### Fixed

- `covalent restart` honors the `sdk.no_cluster` setting

### Docs

- Updated RTD with details about the new AWS lambda executor interface

### Operations

- Removed PAUL_BLART check on build sdist step in release.yml
- Consolidated pre & stable build into one step in release.yml

## [0.204.0-rc.0] - 2022-10-17

### Authors

- Alejandro Esquivel <ae@alejandro.ltd>
- Prasanna Venkatesh <54540812+Prasy12@users.noreply.github.com>
- Co-authored-by: Aravind-psiog <aravind.prabaharan@psiog.com>
- Co-authored-by: Manjunath PV <manjunath.poilath@psiog.com>
- Co-authored-by: pre-commit-ci[bot] <66853113+pre-commit-ci[bot]@users.noreply.github.com>
- Co-authored-by: RaviPsiog <raviteja.gurram@psiog.com>
- Co-authored-by: RaviPsiog <ravieja.gurram@psiog.com>
- Aravind <100823292+Aravind-psiog@users.noreply.github.com>
- Co-authored-by: Prasy12 <prasanna.venkatesh@psiog.com>


### Operations

- Fixing the validate distribution step given changes in -rc0 suffix to version

### Added

- RTD for User Interface
- Minor GUI fixes

### Fixed

- Re-applying default executor fix post config file reunification

## [0.203.0-rc.0] - 2022-10-14

### Authors

- Prasanna Venkatesh <54540812+Prasy12@users.noreply.github.com>
- Co-authored-by: Aravind-psiog <aravind.prabaharan@psiog.com>
- Co-authored-by: kamalesh.suresh <kamalesh.suresh@psiog.com>
- Co-authored-by: pre-commit-ci[bot] <66853113+pre-commit-ci[bot]@users.noreply.github.com>
- Casey Jao <casey@agnostiq.ai>
- Scott Wyman Neagle <wymnea@protonmail.com>
- Co-authored-by: Scott Wyman Neagle <scott@agnostiq.ai>
- Co-authored-by: Alejandro Esquivel <ae@alejandro.ltd>
- Will Cunningham <wjcunningham7@users.noreply.github.com>
- Will Cunningham <wjcunningham7@gmail.com>


### Added 

- Ability to use terminal on the GUI.

### Fixed

- Exceptions when instantiating executors are handled
- Covalent start now waits for the server to settle before returning

### Operations

- updated hotfix logic to run on a merge to a release branch
- Fixing js github actions dist by re-building from develop
- Fixing syntax in describe action & compiled action manually

## [0.202.0] - 2022-10-11

### Authors

- Prasanna Venkatesh <54540812+Prasy12@users.noreply.github.com>
- Co-authored-by: ArunPsiog <arun.mukesh@psiog.com>
- Co-authored-by: kamalesh.suresh <kamalesh.suresh@psiog.com>
- Co-authored-by: Amalan Jenicious F <amalan.jenicious@psiog.com>
- Co-authored-by: Alejandro Esquivel <ae@alejandro.ltd>
- Casey Jao <casey@agnostiq.ai>


### Added

- Ability to view sublattices list as part of the main lattice
- Ability to view subalattices graph as part of main lattice


### Fixed

- Electron dependencies are no longer written twice to the DB during a workflow

## [0.201.0] - 2022-10-09

### Authors

- Venkat Bala <15014089+venkatBala@users.noreply.github.com>
- Will Cunningham <wjcunningham7@users.noreply.github.com>
- Co-authored-by: Scott Wyman Neagle <scott@agnostiq.ai>
- Co-authored-by: Alejandro Esquivel <ae@alejandro.ltd>
- Aravind <100823292+Aravind-psiog@users.noreply.github.com>
- Co-authored-by: Amalan Jenicious F <amalan.jenicious@psiog.com>
- Co-authored-by: kamalesh.suresh <kamalesh.suresh@psiog.com>
- Co-authored-by: Prasy12 <prasanna.venkatesh@psiog.com>
- Co-authored-by: ArunPsiog <arun.mukesh@psiog.com>
- Co-authored-by: pre-commit-ci[bot] <66853113+pre-commit-ci[bot]@users.noreply.github.com>
- Co-authored-by: Casey Jao <casey@agnostiq.ai>
- Co-authored-by: Will Cunningham <wjcunningham7@gmail.com>
- Okechukwu  Emmanuel Ochia <okechukwu@agnostiq.ai>
- Scott Wyman Neagle <wymnea@protonmail.com>


### Docs

- Added AWS Plugins RTD page

### Fixed

- Updated import statements in alembic `env.py` file to refer to updated location of `DataStore` class
- Imports in entry_point

### Docs

- Fixed the docstring for `get_node_error`

### Changed

- move `upsert_lattice_data()` to dispatcher
- move `upsert_electron_data()` to dispatcher
- move `insert_electron_dependency_data()` to dispatcher
- move `persist()` to dispatcher
- move `get_unique_id()` to dispatcher
- move `initialize_result_object()` to dispatcher

### Removed

- `get_node_value` from `Result`

### Tests

- Updated more functional tests

## [0.200.0] - 2022-10-05

### Authors

- Venkat Bala <15014089+venkatBala@users.noreply.github.com>
- Scott Wyman Neagle <scott@agnostiq.ai>
- Co-authored-by: Faiyaz Hasan <faiyaz@agnostiq.ai>
- Co-authored-by: Will Cunningham <wjcunningham7@gmail.com>
- Will Cunningham <wjcunningham7@users.noreply.github.com>
- Co-authored-by: Alejandro Esquivel <ae@alejandro.ltd>
- Co-authored-by: pre-commit-ci[bot] <66853113+pre-commit-ci[bot]@users.noreply.github.com>
- Aravind <100823292+Aravind-psiog@users.noreply.github.com>
- Co-authored-by: Amalan Jenicious F <amalan.jenicious@psiog.com>
- Co-authored-by: kamalesh.suresh <kamalesh.suresh@psiog.com>
- Co-authored-by: Prasy12 <prasanna.venkatesh@psiog.com>
- Co-authored-by: ArunPsiog <arun.mukesh@psiog.com>
- Co-authored-by: Casey Jao <casey@agnostiq.ai>
- Okechukwu  Emmanuel Ochia <okechukwu@agnostiq.ai>


## Docs

- Updated ECS Executor RTD with config & cloud resources table

### Added

- Ability to view the configuration file on the GUI as settings
- Ability to copy python objects for inputs and results for lattice and electrons

### Fixed

- Minor GUI bugs and improvements

### Docs

- Updated Lambda Executor RTD with config & cloud resources table
- Updated EC2, Braket, and Batch AWS Executors RTD with config & cloud resources table

### Operations

- Fixed syntax issues in `nightly.yml`
- Add `repository` arg to checkout in `version`
- fix `octokit` request action route, update env token
- create stable versions for stable releases
- add `fetch-depth: 0` to fetch entire history
- fix regex for matching version
- add `persist-credentials: false` in nightly
- Update `nightly` schedule to midnight EST
- Added CI for Ubuntu 22.04 / Python 3.8, 3.9
- Added CI for Centos 7 / Python 3.9
- Added experimental CI for Debian 11 / Python 3.11rc2
- Renamed Ubuntu images to Debian for accuracy
- Adding boilerplate workflow
- Syntax fixes in release.yml
- Verbose failure messages in boilerplate workflow
- Change license.yml to pip-license-checker action

## [0.199.0] - 2022-09-29

### Authors

- Venkat Bala <15014089+venkatBala@users.noreply.github.com>
- Co-authored-by: Will Cunningham <wjcunningham7@gmail.com>
- Co-authored-by: Scott Wyman Neagle <scott@agnostiq.ai>
- Will Cunningham <wjcunningham7@users.noreply.github.com>
- Sankalp Sanand <sankalp@agnostiq.ai>
- Casey Jao <casey@agnostiq.ai>
- Prasanna Venkatesh <54540812+Prasy12@users.noreply.github.com>
- Co-authored-by: Manjunath PV <manjunath.poilath@psiog.com>
- Co-authored-by: kamalesh.suresh <kamalesh.suresh@psiog.com>
- Co-authored-by: ArunPsiog <arun.mukesh@psiog.com>
- Co-authored-by: RaviPsiog <raviteja.gurram@psiog.com>
- Co-authored-by: pre-commit-ci[bot] <66853113+pre-commit-ci[bot]@users.noreply.github.com>
- Co-authored-by: Faiyaz Hasan <faiyaz@agnostiq.ai>
- Co-authored-by: Alejandro Esquivel <ae@alejandro.ltd>

### Tests

- Fixed `asserts` in stress tests
- Added unit tests for `defaults.py`
- Updated `test_sync()` to match the new function signature.

### Added

- `requirements-client.txt` file added.
- Logs tab on the GUI which displays the covalent logs and also the ability to download the log file.
- Missing copyrights to the file transfer module.

### Fixed

- Config file is now locked during reads and writes to mitigate concurrency issues
- In `defaults.py/get_default_executor`, condition to return `local` or `dask` is now fixed
- Strip "/" from the S3 bucket download "from file path" and the upload "to file path"
- Correctly return stderr in get_node_result

### Changed

- Installation requirements are now split into client side and server side requirements' files.
- `setup.py` modified to install client side requirements only, if `COVALENT_SDK_ONLY` environment variable is present and `True`.
- Updated `requirements.txt` and `tests/requirements.txt`
- Updated `nbconvert` by dependabot
- Split the `ConfigManager` into `Client` and `Server` components
- Update the `set/get/update` config methods to distinguish between the client and server parts
- `get_all_node_results()` uses in memory `Result` instead of DB
- `get_all_node_outputs()` uses in memory Result instead of DB

### Removed

- The DB dependency in `sync()`
- The ability for `sync()` to wait for all dispatches.

### Docs

- Fixed a notebook which was not rendering

### Operations

- Updating all references to local workflows
- Adding `nightly.yml` workflow for nightly CI
- Updated triggers to `tests` and `changelog` workflows
- Enhanced pre-release workflows
- `codecov` passthrough jobs added for when tests are not run
- Tests are run on one platform on pushes to `develop` to keep codecov reports accurate
- Test matrix source triggers changed from `workflow_call` to `schedule` since contexts are inherited
- Removed badges workflow; version badge is now generated using the latest pre-release tag
- Removed unused `push_to_s3` workflow
- Workflows authenticate to AWS using OIDC with specific roles
- Only the recommended platform is tested on pull requests
- Update check blocks to assert the `workflow_call` event type is replaced with `schedule`
- Create a hotfix when pushing to a release branch
- Update nightly trigger to `hourly` for testing
- Update `changelog` action token to `COVALENT_OPS_BOT_TOKEN`
- Remove `benchmark` workflow from `nightly` schedule
- Removed payload dependency from changelog action so it can run on a schedule
- Remove `benchmark` workflow from `nightly` schedule

## [0.198.0] - 2022-09-14

### Authors

- Scott Wyman Neagle <scott@agnostiq.ai>
- Co-authored-by: Will Cunningham <wjcunningham7@gmail.com>


### Operations

- Fix `release.yml` workflow
- Adding a step in `release.yml/docker` job to trigger the AWS executor base image build in the remote repo `covalent-aws-plugins`
- Pass all the necessary inputs for the triggered workflow as part of the HTTP POST request body
- Added MacOS 12 to test matrix


### Changed

- Skipping stalling `dask_executor` functional test
- Database is initialized in `covalent_ui/app.py` instead of in the CLI's `start` method in order to support management via `start-stop-daemon`.
- Convert `COVALENT_SVC_PORT` to `int` when parsing env var
- Skipping stalling `dask_executor` functional test

### Added

- Modified `_DEFAULT_CONSTRAINT_VALUES` to a dataclass called `DefaultMetadataValues`, it is still used as a dictionary everywhere (named `DEFAULT_METADATA_VALUES` instead) but in an object-like manner.
- Modified `_DEFAULT_CONFIG` to also be a dataclass called `DefaultConfig`, which is initialized whenever needed and used like a dictionary (named `DEFAULT_CONFIG`).
- `ConfigManager` is now thread safe since it is initialized whenever needed instead of one object being accessed by multiple processes/threads leading to corruption of the config file.
- Using `contextlib.supress` to ignore `psutil.NoSuchProcess` errors instead of `try/except` with `pass`.
- Filter workflow dispatches by status on the GUI.
- Delete all workflow dispatches present in the database from the GUI and add filter level deletion of workflow dispatches as well. 
- Theme changes as part of latest wireframe.
- Factory functions to generate configurations and default metadata at the time when required. This is because certain values like default executors are only determined when the covalent server starts.
- Respecting the configuration options like default executor, no. of workers, developer mode, etc. when restarting the server.
- Unit tests for `remote_executor.py`
- Added alembic migrations script for DB schema v12
- Environment variables added to `defaults.py` in order to support system services
- Covalent OpenRC init script added

### Removed

- Deprecated `_DEFAULT_CONSTRAINTS_DEPRECATED` removed.
- Confusing `click` argument `no-cluster` instead of flag `--no-cluster` removed; this was also partially responsible for unexpected behaviour with using `no-cluster` option when starting covalent.

### Operations

- Fixed a bug in changelog.yml caused by passing a large list of commits as a var

### Tests

- Updated tests to reflect above changes.
- Updated more tests to DB schema v12
- Improved DB mocking in dispatcher tests

### Fixed

- Removed inheritance of `call_before` metadata related to file transfers from parent electron to collected nodes.
- Executor instances at runtime no longer inadvertently modify
  transport graph nodes when modifying their attributes.
- Syntax error in `tests.yml`

### Docs

- Updated AWS Lambda plugin rtd with mention to its limitations.
- Updated RTD concepts and tutorials to reflect new UI.

## [0.197.0] - 2022-09-08

### Authors

- Will Cunningham <wjcunningham7@users.noreply.github.com>
- Co-authored-by: Scott Wyman Neagle <scott@agnostiq.ai>
- Alejandro Esquivel <ae@alejandro.ltd>
- Co-authored-by: Will Cunningham <wjcunningham7@gmail.com>
- Aravind-psiog <100823292+Aravind-psiog@users.noreply.github.com>
- Faiyaz Hasan <faiyaz@agnostiq.ai>
- Co-authored-by: Venkat Bala <venkat@agnostiq.ai>
- Prasanna Venkatesh <54540812+Prasy12@users.noreply.github.com>
- Co-authored-by: Amalan Jenicious F <amalan.jenicious@psiog.com>
- Okechukwu  Emmanuel Ochia <okechukwu@agnostiq.ai>
- Co-authored-by: pre-commit-ci[bot] <66853113+pre-commit-ci[bot]@users.noreply.github.com>
- Casey Jao <casey@agnostiq.ai>


### Fixed

- Fixed missing lattice and result object attributes after rehydrating from datastore.

### Changed

- Implemented v12 of the DB schema

### Tests

- Enhanced DB tests to check faithfulness of persist and rehydrate operations

### Docs
- Update user interface docs for filter and delete features.
- Added credential management page

## [0.196.0] - 2022-09-07

### Authors

- Will Cunningham <wjcunningham7@users.noreply.github.com>
- Co-authored-by: Scott Wyman Neagle <scott@agnostiq.ai>
- Alejandro Esquivel <ae@alejandro.ltd>
- Co-authored-by: Will Cunningham <wjcunningham7@gmail.com>
- Aravind-psiog <100823292+Aravind-psiog@users.noreply.github.com>
- Faiyaz Hasan <faiyaz@agnostiq.ai>
- Co-authored-by: Venkat Bala <venkat@agnostiq.ai>
- Prasanna Venkatesh <54540812+Prasy12@users.noreply.github.com>
- Co-authored-by: Amalan Jenicious F <amalan.jenicious@psiog.com>
- Okechukwu  Emmanuel Ochia <okechukwu@agnostiq.ai>
- Co-authored-by: pre-commit-ci[bot] <66853113+pre-commit-ci[bot]@users.noreply.github.com>
- Casey Jao <casey@agnostiq.ai>


### Changed

- Sublattices are now run completely internally, without any HTTP calls.
- Lattice-level metadata is persisted atomically for sublattices.

## [0.195.0] - 2022-09-06

### Authors

- Will Cunningham <wjcunningham7@users.noreply.github.com>
- Co-authored-by: Scott Wyman Neagle <scott@agnostiq.ai>
- Alejandro Esquivel <ae@alejandro.ltd>
- Co-authored-by: Will Cunningham <wjcunningham7@gmail.com>
- Aravind-psiog <100823292+Aravind-psiog@users.noreply.github.com>
- Faiyaz Hasan <faiyaz@agnostiq.ai>
- Co-authored-by: Venkat Bala <venkat@agnostiq.ai>
- Prasanna Venkatesh <54540812+Prasy12@users.noreply.github.com>
- Co-authored-by: Amalan Jenicious F <amalan.jenicious@psiog.com>
- Okechukwu  Emmanuel Ochia <okechukwu@agnostiq.ai>
- Co-authored-by: pre-commit-ci[bot] <66853113+pre-commit-ci[bot]@users.noreply.github.com>
- Casey Jao <casey@agnostiq.ai>


### Changed

- `import covalent` no longer pulls in the server components

### Operations

- Fixed `tests.yml` where `RECOMMENDED_PLATFORM` was not properly set

## [0.194.0] - 2022-09-06

### Authors

- Will Cunningham <wjcunningham7@users.noreply.github.com>
- Co-authored-by: Scott Wyman Neagle <scott@agnostiq.ai>
- Alejandro Esquivel <ae@alejandro.ltd>
- Co-authored-by: Will Cunningham <wjcunningham7@gmail.com>
- Aravind-psiog <100823292+Aravind-psiog@users.noreply.github.com>
- Faiyaz Hasan <faiyaz@agnostiq.ai>
- Co-authored-by: Venkat Bala <venkat@agnostiq.ai>
- Prasanna Venkatesh <54540812+Prasy12@users.noreply.github.com>
- Co-authored-by: Amalan Jenicious F <amalan.jenicious@psiog.com>
- Okechukwu  Emmanuel Ochia <okechukwu@agnostiq.ai>
- Co-authored-by: pre-commit-ci[bot] <66853113+pre-commit-ci[bot]@users.noreply.github.com>
- Casey Jao <casey@agnostiq.ai>


### Operations

- Added a workflow which checks for missing or extra requirements
- Added pycln to pre-commit hooks #867

### Removed

- PyYAML
- tailer

## [0.193.0] - 2022-09-06

### Authors

- Will Cunningham <wjcunningham7@users.noreply.github.com>
- Co-authored-by: Scott Wyman Neagle <scott@agnostiq.ai>
- Alejandro Esquivel <ae@alejandro.ltd>
- Co-authored-by: Will Cunningham <wjcunningham7@gmail.com>
- Aravind-psiog <100823292+Aravind-psiog@users.noreply.github.com>
- Faiyaz Hasan <faiyaz@agnostiq.ai>
- Co-authored-by: Venkat Bala <venkat@agnostiq.ai>
- Prasanna Venkatesh <54540812+Prasy12@users.noreply.github.com>
- Co-authored-by: Amalan Jenicious F <amalan.jenicious@psiog.com>
- Okechukwu  Emmanuel Ochia <okechukwu@agnostiq.ai>
- Co-authored-by: pre-commit-ci[bot] <66853113+pre-commit-ci[bot]@users.noreply.github.com>
- Casey Jao <casey@agnostiq.ai>


### Changed

- Refactored executor base classes

### Operations

- pre-commit autoupdate

## [0.192.0] - 2022-09-02

### Authors

- Will Cunningham <wjcunningham7@users.noreply.github.com>
- Co-authored-by: Scott Wyman Neagle <scott@agnostiq.ai>
- Alejandro Esquivel <ae@alejandro.ltd>
- Co-authored-by: Will Cunningham <wjcunningham7@gmail.com>
- Aravind-psiog <100823292+Aravind-psiog@users.noreply.github.com>
- Faiyaz Hasan <faiyaz@agnostiq.ai>
- Co-authored-by: Venkat Bala <venkat@agnostiq.ai>
- Prasanna Venkatesh <54540812+Prasy12@users.noreply.github.com>
- Co-authored-by: Amalan Jenicious F <amalan.jenicious@psiog.com>
- Okechukwu  Emmanuel Ochia <okechukwu@agnostiq.ai>
- Co-authored-by: pre-commit-ci[bot] <66853113+pre-commit-ci[bot]@users.noreply.github.com>


### Changed

- Modified how `no_cluster` is passed to `app.py` from the CLI

## [0.191.0] - 2022-09-01

### Authors

- Will Cunningham <wjcunningham7@users.noreply.github.com>
- Co-authored-by: Scott Wyman Neagle <scott@agnostiq.ai>
- Alejandro Esquivel <ae@alejandro.ltd>
- Co-authored-by: Will Cunningham <wjcunningham7@gmail.com>
- Aravind-psiog <100823292+Aravind-psiog@users.noreply.github.com>
- Faiyaz Hasan <faiyaz@agnostiq.ai>
- Co-authored-by: Venkat Bala <venkat@agnostiq.ai>
- Prasanna Venkatesh <54540812+Prasy12@users.noreply.github.com>
- Co-authored-by: Amalan Jenicious F <amalan.jenicious@psiog.com>
- Okechukwu  Emmanuel Ochia <okechukwu@agnostiq.ai>
- Co-authored-by: pre-commit-ci[bot] <66853113+pre-commit-ci[bot]@users.noreply.github.com>


### Added

- Implementation of RemoteExecutor

## [0.190.0] - 2022-09-01

### Authors

- Will Cunningham <wjcunningham7@users.noreply.github.com>
- Co-authored-by: Scott Wyman Neagle <scott@agnostiq.ai>
- Alejandro Esquivel <ae@alejandro.ltd>
- Co-authored-by: Will Cunningham <wjcunningham7@gmail.com>
- Aravind-psiog <100823292+Aravind-psiog@users.noreply.github.com>
- Faiyaz Hasan <faiyaz@agnostiq.ai>
- Co-authored-by: Venkat Bala <venkat@agnostiq.ai>
- Prasanna Venkatesh <54540812+Prasy12@users.noreply.github.com>
- Co-authored-by: Amalan Jenicious F <amalan.jenicious@psiog.com>
- Okechukwu  Emmanuel Ochia <okechukwu@agnostiq.ai>


### Changed

- Renamed `BaseAsyncExecutor` and its references to `AsyncBaseExecutor`.

## [0.189.0] - 2022-08-31

### Authors

- Will Cunningham <wjcunningham7@users.noreply.github.com>
- Co-authored-by: Scott Wyman Neagle <scott@agnostiq.ai>
- Alejandro Esquivel <ae@alejandro.ltd>
- Co-authored-by: Will Cunningham <wjcunningham7@gmail.com>
- Aravind-psiog <100823292+Aravind-psiog@users.noreply.github.com>
- Faiyaz Hasan <faiyaz@agnostiq.ai>
- Co-authored-by: Venkat Bala <venkat@agnostiq.ai>
- Prasanna Venkatesh <54540812+Prasy12@users.noreply.github.com>
- Co-authored-by: Amalan Jenicious F <amalan.jenicious@psiog.com>


### Added

- Added capability to take screenshot of the graph with covalent logo on the GUI.

### Operations

- Changed the environment switches in tests.yml to be `true`/empty instead of 1/0

- Adding `benchmark.yml` workflow

### Tests

- Adding scripts in `tests/stress_tests/benchmarks`

## [0.188.0] - 2022-08-31

### Authors

- Will Cunningham <wjcunningham7@users.noreply.github.com>
- Co-authored-by: Scott Wyman Neagle <scott@agnostiq.ai>
- Alejandro Esquivel <ae@alejandro.ltd>
- Co-authored-by: Will Cunningham <wjcunningham7@gmail.com>
- Aravind-psiog <100823292+Aravind-psiog@users.noreply.github.com>


### Added

- Created a prototype of a production Dockerfile
- The old Dockerfile has been moved to Dockerfile.dev

### Docs

- Added db schema migration error guide in RTD
- Removed `get_data_store` from quantum chemistry tutorial #1046

### Operations

- Front-end test coverage measured and reported in CI
- Added reusable version action

- Added read the docs for user interface
 
## [0.187.0] - 2022-08-28

### Authors

- Prasanna Venkatesh <54540812+Prasy12@users.noreply.github.com>
- Co-authored-by: Kamalesh-suresh <kamalesh.suresh@psiog.com>
- Co-authored-by: Amalan Jenicious F <amalan.jenicious@psiog.com>
- Co-authored-by: pre-commit-ci[bot] <66853113+pre-commit-ci[bot]@users.noreply.github.com>

### Tests

- Fixed `test_using_executor_names` and `test_internal_sublattice_dispatch` tests to also work with `--no-cluster` option.

### Added

- Added test cases for front-end react components.

## [0.186.0] - 2022-08-25

### Authors

- Sankalp Sanand <sankalp@agnostiq.ai>
- Co-authored-by: Alejandro Esquivel <ae@alejandro.ltd>
- Venkat Bala <venkat@agnostiq.ai>
- Okechukwu  Emmanuel Ochia <okechukwu@agnostiq.ai>
- Co-authored-by: pre-commit-ci[bot] <66853113+pre-commit-ci[bot]@users.noreply.github.com>
- Co-authored-by: Will Cunningham <wjcunningham7@gmail.com>
- Co-authored-by: Scott Wyman Neagle <scott@agnostiq.ai>
- Venkat Bala <15014089+venkatBala@users.noreply.github.com>
- Aravind-psiog <100823292+Aravind-psiog@users.noreply.github.com>
- Co-authored-by: Kamalesh-suresh <kamalesh.suresh@psiog.com>
- Co-authored-by: Prasy12 <prasanna.venkatesh@psiog.com>

### Operations

- Fix conditional logic around dumping of `covalent` logs to stdout in test workflows
- Build test matrix by parsing configs from json
- Dump covalent logs if any of the tests step fail
- changed-files action uses the proper sha in version.yml

### Docs

- Added RTD and header for the AWS EC2 executor plugin.
- Refactored tutorials for better organization

### Added

- Added executor label, node id and node type to graph node UI

### Changed

- Runtime has been modified to be more precise on the lattice and electron sidebar

## [0.185.0] - 2022-08-23

### Authors

- Sankalp Sanand <sankalp@agnostiq.ai>
- Co-authored-by: Alejandro Esquivel <ae@alejandro.ltd>
- Venkat Bala <venkat@agnostiq.ai>

### Added

- Adding `load_tests` subdirectory to tests to facilitate execution of Covalent benchmarks during nightly runs
- Added `locust` requirements to tests `requirements.txt`

## [0.184.2] - 2022-08-23

### Authors

- Sankalp Sanand <sankalp@agnostiq.ai>
- Co-authored-by: Alejandro Esquivel <ae@alejandro.ltd>


### Fixed

- Switched the `render_as_batch` flag in the alembic env context so that `ALTER` commands are supported in SQLite migrations.

### Docs

- Updated custom executor RTD to show a simpler example

### Operations

- pre-commit autoupdate

## [0.184.1] - 2022-08-23

### Authors

- Alejandro Esquivel <ae@alejandro.ltd>
- Venkat Bala <venkat@agnostiq.ai>
- Co-authored-by: Scott Wyman Neagle <scott@agnostiq.ai>
- Casey Jao <casey@agnostiq.ai>
- Sankalp Sanand <sankalp@agnostiq.ai>


### Fixed

- Function's `__doc__` and `__name__` storage in dict/json for transportable object fixed.

### Tests

- Added unit test for the above fix.

## [0.184.0] - 2022-08-22

### Authors

- Alejandro Esquivel <ae@alejandro.ltd>
- Venkat Bala <venkat@agnostiq.ai>
- Co-authored-by: Scott Wyman Neagle <scott@agnostiq.ai>
- Casey Jao <casey@agnostiq.ai>


### Changed

- Electron metadata is serialized earlier during workflow construction
  to reduce unexpected executor pip requirements.
  
### Operations

- Updating conditional logic for the different steps in `release` workflow
- Dependabot update

### Docs

- Removed "How to synchronize lattices" section from RTD

## [0.183.0] - 2022-08-18

### Authors

- Scott Wyman Neagle <scott@agnostiq.ai>
- Venkat Bala <venkat@agnostiq.ai>


### Added

- Adding tests to update patch coverage for the `covalent logs` cli

### Changed

- Modify the `covalent logs` CLI handler to read logs line by line

### Operations

- Update release workflow
- Adding a `wait` input for the Conda action

## [0.182.2] - 2022-08-18

### Authors

- Scott Wyman Neagle <scott@agnostiq.ai>
- Will Cunningham <wjcunningham7@users.noreply.github.com>
- Alejandro Esquivel <ae@alejandro.ltd>
- Co-authored-by: Will Cunningham <wjcunningham7@gmail.com>
- Co-authored-by: Faiyaz Hasan <faiyaz@agnostiq.ai>


### Fixed

- CLI `service.py` tests to run without the server needing to be started.

### Docs

- Added `covalent db` cli command to API section of RTD

### Docs

- Fixed RTD downloads badge image to point to `covalent` rather than `cova`

### Operations

- Use conda skeleton action for build and upload

### Docs

- Updating WCI yaml with new file transfer protocols

## [0.182.1] - 2022-08-17

### Authors

- Will Cunningham <wjcunningham7@users.noreply.github.com>
- Venkat Bala <venkat@agnostiq.ai>
- Co-authored-by: santoshkumarradha <santosh@agnostiq.ai>
- Co-authored-by: pre-commit-ci[bot] <66853113+pre-commit-ci[bot]@users.noreply.github.com>
- Co-authored-by: Santosh kumar <29346072+santoshkumarradha@users.noreply.github.com>
- Co-authored-by: Scott Wyman Neagle <scott@agnostiq.ai>
- Prasanna Venkatesh <54540812+Prasy12@users.noreply.github.com>
- Co-authored-by: Will Cunningham <wjcunningham7@gmail.com>


### Fixed

- lattice.draw() fix on the GUI.

## [0.182.0] - 2022-08-17

### Authors

- Will Cunningham <wjcunningham7@users.noreply.github.com>
- Venkat Bala <venkat@agnostiq.ai>
- Co-authored-by: santoshkumarradha <santosh@agnostiq.ai>
- Co-authored-by: pre-commit-ci[bot] <66853113+pre-commit-ci[bot]@users.noreply.github.com>
- Co-authored-by: Santosh kumar <29346072+santoshkumarradha@users.noreply.github.com>
- Co-authored-by: Scott Wyman Neagle <scott@agnostiq.ai>


### Added

- Update RTD for `AWS Batch` executor
- Removed `AWS Lambda` executor RTD from this branch in order to keep changes atomic

### Changed

- Synced with latest develop

### Docs

- Adding RTD for `AWS Braket` executor
- Adding dropdown menu for the IAM policy
- Delete RTD for other cloud executor to keep changes atomic
- Renamed `executers` folder to `executors`

### Docs

- Updated short release notes

## [0.181.0] - 2022-08-17

### Authors

- Alejandro Esquivel <ae@alejandro.ltd>
- Will Cunningham <wjcunningham7@users.noreply.github.com>
- Scott Wyman Neagle <scott@agnostiq.ai>
- Venkat Bala <venkat@agnostiq.ai>
- Co-authored-by: santoshkumarradha <santosh@agnostiq.ai>
- Co-authored-by: pre-commit-ci[bot] <66853113+pre-commit-ci[bot]@users.noreply.github.com>
- Co-authored-by: Santosh kumar <29346072+santoshkumarradha@users.noreply.github.com>
- Co-authored-by: Will Cunningham <wjcunningham7@gmail.com>
- Prasanna Venkatesh <54540812+Prasy12@users.noreply.github.com>
- Co-authored-by: Kamalesh-suresh <kamalesh.suresh@psiog.com>
- Co-authored-by: Manjunath PV <manjunath.poilath@psiog.com>
- Co-authored-by: ArunPsiog <arun.mukesh@psiog.com>


### Changed

- Lazy loading mechanism on the GUI.

### Fixed

- Displaying electron executor and inputs information on the GUI.
- Animated spinner for running statuses on the GUI.

## Docs

- Add `AWSLambdaExecutor` RTD
- Update `api.rst` to include `cluster` CLI command option
- Added version migration guide section in RTD
- Update RTD for `AWS ECS` executor
- Remove AWS Lambda and Batch RTDs to keep changes atomic
- Adding dropdowns to IAM policy documents
- Updated compatibility matrix
- Updated pip, bash and callable deps how-to guides

### Operations

- NPM install on CentOS done explicitly
- `-y` flag for `conda install`

## [0.180.0] - 2022-08-16

### Authors

- Casey Jao <casey@agnostiq.ai>
- Co-authored-by: Alejandro Esquivel <ae@alejandro.ltd>
- Okechukwu  Emmanuel Ochia <okechukwu@agnostiq.ai>
- Scott Wyman Neagle <scott@agnostiq.ai>
- Co-authored-by: pre-commit-ci[bot] <66853113+pre-commit-ci[bot]@users.noreply.github.com>
- Co-authored-by: Will Cunningham <wjcunningham7@gmail.com>
- Sankalp Sanand <sankalp@agnostiq.ai>


### Removed

- Removed `ct.wait.LONG` etc. constants from covalent's init

### Changed

- `wait` in `_get_result_from_dispatcher` will now use `_results_manager.wait.EXTREME` if `True` has been passed to it.

### Operations

- Prettierified release.yml
- Cleaned up pre-commit-config.yml

### Docs

- Updated Bash Lepton tutorial to conform with the latest Lepton interface changes
- Disabling how-to guide for executing an electron with a specified Conda environment.
- Fixed "How To" for Python leptons

## [0.179.0] - 2022-08-16

### Authors



### Changed

- Changed terser package version on webapp yarn-lock file.

## [0.178.0] - 2022-08-15

### Authors

- Will Cunningham <wjcunningham7@users.noreply.github.com>
- Co-authored-by: Alejandro Esquivel <ae@alejandro.ltd>
- Casey Jao <casey@agnostiq.ai>


### Changed

- Dispatch workflows as asyncio tasks on the FastAPI event loop instead of in separate threads

### Fixed

- Deconflict wait enum with `ct.wait` function; `wait` -> `WAIT`

### Operations

- Conda package is built and tested on a nightly schedule
- Conda deployment step is added to `release.yml`
- Install yarn and npm on Ubuntu whenever the webapp needs to be built

## [0.177.0] - 2022-08-11

### Authors

- Scott Wyman Neagle <scott@agnostiq.ai>
- Co-authored-by: Faiyaz Hasan <faiyaz@agnostiq.ai>
- Casey Jao <casey@agnostiq.ai>
- Venkat Bala <venkat@agnostiq.ai>
- Co-authored-by: pre-commit-ci[bot] <66853113+pre-commit-ci[bot]@users.noreply.github.com>

### Removed

- `while True` in `app.get_result`

### Changed

- Flask route logic to return 503 when the result is not ready

### Tests

- results_manager tests

### Operations

- Fix conditional checks for `pre-release` and `stable` Covalent docker image builds

## [0.176.0] - 2022-08-11

### Authors

- Scott Wyman Neagle <scott@agnostiq.ai>
- Co-authored-by: Faiyaz Hasan <faiyaz@agnostiq.ai>
- Casey Jao <casey@agnostiq.ai>


### Operations

- Update precommit yaml.

### Removed

- `Lattice.check_consumables()`, `_TransportGraph.get_topologically_sorted_graph()`

### Operations

- Trigger webapp build if `build==true`

## [0.175.0] - 2022-08-11

### Authors

- Scott Wyman Neagle <scott@agnostiq.ai>
- Co-authored-by: Faiyaz Hasan <faiyaz@agnostiq.ai>
- Casey Jao <casey@agnostiq.ai>


### Operations

- Trigger Slack alert for failed tests on `workflow_run`

## [0.174.0] - 2022-08-11

### Authors

- Casey Jao <casey@agnostiq.ai>
- Alejandro Esquivel <ae@alejandro.ltd>


### Changed

- Changed return value for TransferFromRemote and TransferToRemote (download/upload) operations to be consistent and always return filepath tuples

### Docs

- Updated docs with File Transfer return value changes and `files` kwarg injections

### Fixed

- Fixed postprocessing workflows that return an electron with an incoming wait_for edge

## [0.173.0] - 2022-08-10

### Authors

- Sankalp Sanand <sankalp@agnostiq.ai>


### Added

- `--hard` and `--yes` flags added to `covalent purge` for hard purging (also deletes the databse) and autoapproving respectively.

### Changed

- `covalent purge` now shows the user a prompt informing them what dirs and files will be deleted.
- Improved shown messages in some commands.

### Tests

- Updated tests to reflect above changes.

## [0.172.0] - 2022-08-10

### Authors

- Will Cunningham <wjcunningham7@users.noreply.github.com>
- Prasanna Venkatesh <54540812+Prasy12@users.noreply.github.com>
- Co-authored-by: pre-commit-ci[bot] <66853113+pre-commit-ci[bot]@users.noreply.github.com>
- Co-authored-by: Aravind-psiog <100823292+Aravind-psiog@users.noreply.github.com>
- Co-authored-by: ArunPsiog <arun.mukesh@psiog.com>
- Co-authored-by: manjunath.poilath <manjunath.poilath@psiog.com>
- Co-authored-by: Kamalesh-suresh <kamalesh.suresh@psiog.com>
- Co-authored-by: Amalan Jenicious F <amalan.jenicious@psiog.com>
- Co-authored-by: M Shrikanth <shrikanth.mohan@psiog.com>
- Co-authored-by: Casey Jao <casey@agnostiq.ai>
- Co-authored-by: Aravind-psiog <aravind.prabaharan@psiog.com>
- Co-authored-by: Will Cunningham <wjcunningham7@gmail.com>
- Co-authored-by: Alejandro Esquivel <ae@alejandro.ltd>


### Changed

- Covalent dispatcher flask web apis ported to FastAPI in `covalent_dispatcher/_service/app.py`
- Unit tests written for Covalent dispatcher flask web apis ported to FastAPI in `covalent_dispatcher_tests/_service/app.test.py`
- Web apis of `covalent_ui` refactored to adhere to v11 DB schema
- Electron graph mini map has been moved next to controls on the GUI.
- Lattice status and count of completed & total electrons has been moved to the top of the graph on the GUI.
- Some of the Flask APIs earlier consumed by the GUI have been deprecated & removed from the code base.
- APIs exposed by the web app back end have been re-factored to adhere to the new DB schema v10

### Added

- Added count of dispatches by status on the dispatch list section of the GUI.
- APIs that the GUI consumes have been re-written using FastAPI. This includes re-factoring of older APIs and adding of new APIs.
- Added COVALENT_SERVER_IFACE_ANY flag for uvicorn to start with 0.0.0.0

### Docs

- ReadTheDocs landing page has been improved

## [0.171.0] - 2022-08-10

### Authors

- Casey Jao <casey@agnostiq.ai>
- Co-authored-by: Scott Wyman Neagle <scott@agnostiq.ai>

### Added

- Added `covalent migrate_legacy_result_object` command to save pickled Result objects to the DataStore

## [0.170.1] - 2022-08-09

### Authors

- Venkat Bala <venkat@agnostiq.ai>

### Fixed

- Remove `attr` import added inadvertently

### Tests

- Fix `start` cli test, update `set_config` call count

## [0.170.0] - 2022-08-08

### Authors

- Venkat Bala <venkat@agnostiq.ai>
- Co-authored-by: pre-commit-ci[bot] <66853113+pre-commit-ci[bot]@users.noreply.github.com>


### Changed

- Temporarily allow executor plugin variable name to be either in uppercase or lowercase

## [0.169.0] - 2022-08-08

### Authors

- Venkat Bala <venkat@agnostiq.ai>
- Co-authored-by: pre-commit-ci[bot] <66853113+pre-commit-ci[bot]@users.noreply.github.com>


### Added

- Adding a `covalent config` convenience CLI to quickly view retrive the covalent configuration

## [0.168.0] - 2022-08-08

### Authors

- Venkat Bala <venkat@agnostiq.ai>
- Co-authored-by: pre-commit-ci[bot] <66853113+pre-commit-ci[bot]@users.noreply.github.com>


### Added

- Adding `setup/teardown` methods as placeholders for any executor specific setup and teardown tasks

## [0.167.0] - 2022-08-08

### Authors

- Poojith U Rao <106616820+poojithurao@users.noreply.github.com>
- Co-authored-by: Venkat Bala <venkat@agnostiq.ai>
- Co-authored-by: Faiyaz Hasan <faiyaz@agnostiq.ai>
- Co-authored-by: pre-commit-ci[bot] <66853113+pre-commit-ci[bot]@users.noreply.github.com>
- Co-authored-by: Alejandro Esquivel <ae@alejandro.ltd>


### Added

- S3 File transfer strategy

### Fixed

- Adding maximum number of retries and timeout parameter to the get result http call.

## [0.166.0] - 2022-08-07

### Authors

- Venkat Bala <venkat@agnostiq.ai>


### Tests

- Update dask cli test to match Covalent Dask cluster configuration


### Changed

- Remove newline from log stream formatter for better log statment output
- Jsonify covalent cluster cli outputs

## [0.165.0] - 2022-08-06

### Authors

- Casey Jao <casey@agnostiq.ai>


### Changed

- Make `BaseExecutor` and `BaseAsyncExecutor` class siblings, not parent and child.

### Operations

- Only validate webapp if the webapp was built

### Tests

- Fixed randomly failing lattice json serialization test

## [0.164.0] - 2022-08-05

### Authors

- Sankalp Sanand <sankalp@agnostiq.ai>
- Faiyaz Hasan <faiyaz@agnostiq.ai>
- Co-authored-by: pre-commit-ci[bot] <66853113+pre-commit-ci[bot]@users.noreply.github.com>
- Co-authored-by: Venkat Bala <venkat@agnostiq.ai>
- Co-authored-by: Will Cunningham <wjcunningham7@gmail.com>


### Changed

- Use `update_config` to modify dask configuration from the cluster process
- Simplify `set_config` logic for dask configuration options on `covalent start`
- Removed default values from click options for dask configuration related values

### Added

- Configured default dask configuration options in `defaults.py`

### Fixed 

- Overwriting config address issue.

### Tests

- Moved misplaced functional/integration tests from the unit tests folder to their respective folders.
- All of the unit tests now use test DB instead of hitting a live DB.
- Updated `tests.yml` so that functional tests are run whenever tests get changed or github actions are changed.
- Several broken tests were also fixed.

## [0.163.0] - 2022-08-04

### Authors

- Alejandro Esquivel <ae@alejandro.ltd>
- Co-authored-by: Casey Jao <casey@agnostiq.ai>
- Will Cunningham <wjcunningham7@users.noreply.github.com>
- Co-authored-by: Scott Wyman Neagle <scott@agnostiq.ai>


### Added

- Added `rsync` dependency in `Dockerfile`

### Removed

- `Makefile` which was previously improperly committed

### Operations

- Functional tests are run only on `develop`
- `tests.yml` can be run manually provided a commit SHA
- `tests.yml` uses a `build` filter to conditionally install and build Covalent if build files are modified
- `docker.yml` is now only for dev work, and is manually triggered given an SHA
- `release.yml` is enhanced to push stable and pre-release images to a public ECR repo

## [0.162.0] - 2022-08-04

### Authors

- Alejandro Esquivel <ae@alejandro.ltd>
- Co-authored-by: Casey Jao <casey@agnostiq.ai>


### Changed

- Updated Base executor to support non-unique `retval_key`s, particularly for use in File Transfer where we may have several CallDeps with the reserved `retval_key` of value `files`.

## [0.161.2] - 2022-08-04

### Authors

- Alejandro Esquivel <ae@alejandro.ltd>
- Co-authored-by: pre-commit-ci[bot] <66853113+pre-commit-ci[bot]@users.noreply.github.com>


### Fixed

- Updated `covalent db migrations` to overwrite `alembic.ini` `script_location` with absolute path to migrations folder
- Updated `covalent db alembic [args]` command to use project root as `cwd` for alembic subprocess  

## [0.161.1] - 2022-08-03

### Authors

- Alejandro Esquivel <ae@alejandro.ltd>
- Scott Wyman Neagle <scott@agnostiq.ai>
- Co-authored-by: Faiyaz Hasan <faiyaz@agnostiq.ai>
- Poojith U Rao <106616820+poojithurao@users.noreply.github.com>
- Co-authored-by: Casey Jao <casey@agnostiq.ai>


### Fixed

- When a list was passed to an electron, the generated electron list
  had metadata copied from the electron. This was resulting in
  call_before and call_after functions being called by the electron
  list as well. The metadata (apart from executor) is now set to
  default values for the electron list.

## [0.161.0] - 2022-08-03

### Authors

- Alejandro Esquivel <ae@alejandro.ltd>
- Scott Wyman Neagle <scott@agnostiq.ai>
- Co-authored-by: Faiyaz Hasan <faiyaz@agnostiq.ai>


### Changed

- Replaced `Session(DispatchDB()._get_data_store().engine)` with `workflow_db.session()`

### Removed

- `DevDataStore` class from `datastore.py`
- workflows manager

## [0.160.1] - 2022-08-02

### Authors

- Alejandro Esquivel <ae@alejandro.ltd>
- Scott Wyman Neagle <scott@agnostiq.ai>


### Fixed

- `script_location` key not found issue when installing with pip (second attempt)

### Docs

- Remove migration guide reference from README

### Operations

- Explicitly check `release == true` in tests.yml

## [0.160.0] - 2022-08-02

### Authors

- Casey Jao <casey@agnostiq.ai>
- Co-authored-by: Faiyaz Hasan <faiyaz@agnostiq.ai>


### Changed

- `Executor.run()` now accepts a `task_metadata` dictionary. Current
  keys consist of `dispatch_id` and `node_id`.

## [0.159.0] - 2022-08-02

### Authors

- Casey Jao <casey@agnostiq.ai>
- Co-authored-by: Faiyaz Hasan <faiyaz@agnostiq.ai>


### Changed

- Database schema has been updated to v11

### Operations

- `paths-filter` will only be run on PRs, i.e on workflow runs, the whole test suite will be run.
- Removed retry action from running on `pytest` steps since they instead use `pytest` retries.
- `codecov.yml` added to enable carry-forward flags
- UI front-end is only built for pull requests when the source changes
- Packaging is only validated on the `develop` branch

## [0.158.0] - 2022-07-29

### Authors

- Okechukwu  Emmanuel Ochia <okechukwu@agnostiq.ai>
- Co-authored-by: Scott Wyman Neagle <scott@agnostiq.ai>
- Will Cunningham <wjcunningham7@users.noreply.github.com>
- Alejandro Esquivel <ae@alejandro.ltd>
- Co-authored-by: pre-commit-ci[bot] <66853113+pre-commit-ci[bot]@users.noreply.github.com>
- Casey Jao <casey@agnostiq.ai>
- Co-authored-by: Faiyaz Hasan <faiyaz@agnostiq.ai>


### Changed

- Construct the result object in the dispatcher `entry_point.py` module in order to avoid the Missing Latticed Id error so frequently.
- Update the sleep statement length to 0.1 seconds in the results.manager.

## [0.157.1] - 2022-07-29

### Authors

- Okechukwu  Emmanuel Ochia <okechukwu@agnostiq.ai>
- Co-authored-by: Scott Wyman Neagle <scott@agnostiq.ai>
- Will Cunningham <wjcunningham7@users.noreply.github.com>
- Alejandro Esquivel <ae@alejandro.ltd>
- Co-authored-by: pre-commit-ci[bot] <66853113+pre-commit-ci[bot]@users.noreply.github.com>
- Casey Jao <casey@agnostiq.ai>

### Fixed

- Pass non-kwargs to electrons in the correct order during dispatch.

## [0.157.0] - 2022-07-28

### Authors

- Okechukwu  Emmanuel Ochia <okechukwu@agnostiq.ai>
- Co-authored-by: Scott Wyman Neagle <scott@agnostiq.ai>
- Will Cunningham <wjcunningham7@users.noreply.github.com>
- Alejandro Esquivel <ae@alejandro.ltd>
- Co-authored-by: pre-commit-ci[bot] <66853113+pre-commit-ci[bot]@users.noreply.github.com>
- Casey Jao <casey@agnostiq.ai>


### Changed

- Expose a public `wait()` function compatible with both calling and dispatching lattices

### Docs

- Updated the RTD on `wait_for()` to use the static `wait()` function

### Operations

- pre-commit autoupdate

### Docs

- Changed the custom executor how-to to be shorter and more concise.
- Re-structured the docs

## [0.156.0] - 2022-07-27

### Authors

- Okechukwu  Emmanuel Ochia <okechukwu@agnostiq.ai>
- Co-authored-by: Scott Wyman Neagle <scott@agnostiq.ai>
- Will Cunningham <wjcunningham7@users.noreply.github.com>
- Alejandro Esquivel <ae@alejandro.ltd>
- Co-authored-by: pre-commit-ci[bot] <66853113+pre-commit-ci[bot]@users.noreply.github.com>


### Added

- Bash decorator is introduced
- Lepton commands can be specified as a list of strings rather than strings alone.

## [0.155.1] - 2022-07-26

### Authors

- Okechukwu  Emmanuel Ochia <okechukwu@agnostiq.ai>
- Co-authored-by: Scott Wyman Neagle <scott@agnostiq.ai>
- Will Cunningham <wjcunningham7@users.noreply.github.com>
- Alejandro Esquivel <ae@alejandro.ltd>
- Co-authored-by: pre-commit-ci[bot] <66853113+pre-commit-ci[bot]@users.noreply.github.com>


### Fixed

- `script_location` key not found issue when running alembic programatically

### Operations

- Fixed syntax errors in `stale.yml` and in `hotfix.yml`
- `docker.yml` triggered after version bump in `develop` instead of before
- Enhanced `tests.yml` to upload coverage reports by domain

## [0.155.0] - 2022-07-26

### Authors

- Alejandro Esquivel <ae@alejandro.ltd>


### Added

- Exposing `alembic {args}` cli commands through: `covalent db alembic {args}`

## [0.154.0] - 2022-07-25

### Authors

- Casey Jao <casey@agnostiq.ai>
- Co-authored-by: Venkat Bala <venkat@agnostiq.ai>
- Alejandro Esquivel <ae@alejandro.ltd>


### Added

- Added methods to programatically fetch information from Alembic without needing subprocess

## [0.153.1] - 2022-07-25

### Authors

- Casey Jao <casey@agnostiq.ai>
- Co-authored-by: Venkat Bala <venkat@agnostiq.ai>


### Fixed

- Stdout and stderr are now captured when using the dask executor.


### Tests

- Fixed Dask cluster CLI tests

## [0.153.0] - 2022-07-25

### Authors

- Faiyaz Hasan <faiyaz@agnostiq.ai>


### Added

- Helper function to load and save files corresponding to the DB filenames.

### Changed

- Files with .txt, .log extensions are stored as strings.
- Get result web request timeout to 2 seconds.

## [0.152.0] - 2022-07-25

### Authors

- Faiyaz Hasan <faiyaz@agnostiq.ai>
- Co-authored-by: Scott Wyman Neagle <scott@agnostiq.ai>


### Changed

- Pass default DataStore object to node value retrieval method in the Results object.

## [0.151.1] - 2022-07-22

### Authors

- Faiyaz Hasan <faiyaz@agnostiq.ai>
- Co-authored-by: Scott Wyman Neagle <scott@agnostiq.ai>


### Fixed

- Adding maximum number of retries and timeout parameter to the get result http call.
- Disabling result_webhook for now.

## [0.151.0] - 2022-07-22

### Authors

- Scott Wyman Neagle <scott@agnostiq.ai>
- Co-authored-by: Will Cunningham <wjcunningham7@gmail.com>
- Sankalp Sanand <sankalp@agnostiq.ai>


### Added

- `BaseAsyncExecutor` has been added which can be inherited by new async-aware executors.

### Changed

- Since tasks were basically submitting the functions to a Dask cluster by default, they have been converted into asyncio `Tasks` instead which support a far larger number of concurrent tasks than previously used `ThreadPool`.

- `tasks_pool` will still be used to schedule tasks which use non-async executors.

- Executor's `executor` will now receive a callable instead of a serialized function. This allows deserializing the function where it is going to be executed while providing a simplified `execute` at the same time.

- `uvloop` is being used instead of the default event loop of `asyncio` for better performance.

- Tests have also been updated to reflect above changes.

### Operations

- Made Santosh the sole owner of `/docs`

## [0.150.0] - 2022-07-22

### Authors

- Faiyaz Hasan <faiyaz@agnostiq.ai>


### Added

- Initialize database tables when the covalent server is started.

## [0.149.0] - 2022-07-21

### Authors

- Scott Wyman Neagle <scott@agnostiq.ai>
- Co-authored-by: Venkat Bala <venkat@agnostiq.ai>


### Removed

- `result.save()`
- `result._write_dispatch_to_python_file()`

## [0.148.0] - 2022-07-21

### Authors

- Alejandro Esquivel <ae@alejandro.ltd>


### Changed

- Changed DataStore default db path to correspond to dispatch db config path

### Operations

- Added workflow to stale and close pull requests


### Docs

- Fixed `get_metadata` calls in examples to remove `results_dir` argument
- Removed YouTube video temporarily

## [0.147.0] - 2022-07-21

### Authors

- Casey Jao <casey@agnostiq.ai>


### Changed

- Simplified interface for custom executors. All the boilerplate has
  been moved to `BaseExecutor`.

## [0.146.0] - 2022-07-20

### Authors

- Casey Jao <casey@agnostiq.ai>
- Co-authored-by: Venkat Bala <venkat@agnostiq.ai>
- Faiyaz Hasan <faiyaz@agnostiq.ai>



### Added

- Ensure that transportable objects are rendered correctly when printing the result object.

### Tests

- Check that user data is not unpickled by the Covalent server process

## [0.145.0] - 2022-07-20

### Authors

- Scott Wyman Neagle <scott@agnostiq.ai>
- Co-authored-by: Venkat Bala <venkat@agnostiq.ai>
- Co-authored-by: Faiyaz Hasan <faiyaz@agnostiq.ai>


### Removed

- `entry_point.get_result()`

### Changed

- get_result to query an HTTP endpoint instead of a DB session

## [0.144.0] - 2022-07-20

### Authors

- Will Cunningham <wjcunningham7@users.noreply.github.com>
- Co-authored-by: Scott Wyman Neagle <scott@agnostiq.ai>
- Alejandro Esquivel <ae@alejandro.ltd>


### Added

- Set up alembic migrations & added migration guide (`alembic/README.md`)

## [0.143.0] - 2022-07-19

### Authors

- Will Cunningham <wjcunningham7@users.noreply.github.com>
- Co-authored-by: Scott Wyman Neagle <scott@agnostiq.ai>


### Changed

- Installation will fail if `cova` is installed while trying to install `covalent`.

## [0.142.0] - 2022-07-19

### Authors

- Poojith U Rao <106616820+poojithurao@users.noreply.github.com>
- Co-authored-by: Will Cunningham <wjcunningham7@gmail.com>
- Anna Hughes <annagwen42@gmail.com>
- Co-authored-by: Poojith <poojith@agnostiq.ai>
- Co-authored-by: Scott Wyman Neagle <scott@agnostiq.ai>
- Casey Jao <casey@agnostiq.ai>
- Co-authored-by: Venkat Bala <venkat@agnostiq.ai>
- Co-authored-by: pre-commit-ci[bot] <66853113+pre-commit-ci[bot]@users.noreply.github.com>
- Faiyaz Hasan <faiyaz@agnostiq.ai>


### Added

- `electron_num`, `completed_electron_num` fields to the Lattice table.

## [0.141.0] - 2022-07-19

### Authors

- Poojith U Rao <106616820+poojithurao@users.noreply.github.com>
- Co-authored-by: Will Cunningham <wjcunningham7@gmail.com>
- Anna Hughes <annagwen42@gmail.com>
- Co-authored-by: Poojith <poojith@agnostiq.ai>
- Co-authored-by: Scott Wyman Neagle <scott@agnostiq.ai>
- Casey Jao <casey@agnostiq.ai>
- Co-authored-by: Venkat Bala <venkat@agnostiq.ai>
- Co-authored-by: pre-commit-ci[bot] <66853113+pre-commit-ci[bot]@users.noreply.github.com>


### Changed

- Deprecate topological sort in favor of inspect in-degree of nodes until they are zero before dispatching task
- Use deepcopy to generate a copy of the metadata dictionary before saving result object to the database

### Docs

- Adding incomplete pennylane kernel tutorial
- Adding quantum ensemble tutorial

## [0.140.0] - 2022-07-19

### Authors

- Faiyaz Hasan <faiyaz@agnostiq.ai>
- Co-authored-by: Venkat Bala <venkat@agnostiq.ai>


### Added

- Fields `deps_filename`, `call_before_filename` and `call_after_filename` to the `Electron` table.
- Re-write the deps / call before and after file contents when inserting / updating electron record in the database.

### Changed

- Modify the test and implementation logic of inserting the electron record with these new fields.
- Field `key` to `key_filename` in `Electron` table.

## [0.139.1] - 2022-07-19

### Authors

- Divyanshu Singh <55018955+divshacker@users.noreply.github.com>
- Co-authored-by: Scott Wyman Neagle <wymnea@protonmail.com>
- Co-authored-by: Scott Wyman Neagle <scott@agnostiq.ai>
- Co-authored-by: Will Cunningham <wjcunningham7@users.noreply.github.com>


### Fixed

- Fixes Reverse IP problem. All References to `0.0.0.0` are changed to `localhost` . More details can be found [here](https://github.com/AgnostiqHQ/covalent/issues/202)

## [0.139.0] - 2022-07-19

### Authors

- Venkat Bala <venkat@agnostiq.ai>
- Co-authored-by: Scott Wyman Neagle <scott@agnostiq.ai>
- Faiyaz Hasan <faiyaz@agnostiq.ai>
- Co-authored-by: Will Cunningham <wjcunningham7@gmail.com>


### Added

- Columns `is_active` in the lattice, eLectron and Electron dependency tables.

### Docs

- Adding a RTD tutorial/steps on creating a custom executor

## [0.138.0] - 2022-07-19

### Authors

- Anna Hughes <annagwen42@gmail.com>
- Co-authored-by: Will Cunningham <wjcunningham7@gmail.com>
- Will Cunningham <wjcunningham7@users.noreply.github.com>
- Co-authored-by: Venkat Bala <venkat@agnostiq.ai>


### Added

- Docker build workflow

### Changed

- Dockerfile uses multi-stage build

### Docs

- New tutorial demonstrating how to solve the MaxCut Problem with QAOA and Covalent

## [0.137.0] - 2022-07-19

### Authors

- Prasanna Venkatesh <54540812+Prasy12@users.noreply.github.com>
- Co-authored-by: Alejandro Esquivel <ae@alejandro.ltd>


### Added

- Ability to hide/show labels on the graph
- Graph layout with elk configurations

### Changed

- Changed API socket calls interval for graph optimization.

### Tests

- Disabled several dask functional tests

## [0.136.0] - 2022-07-18

### Authors

- Scott Wyman Neagle <scott@agnostiq.ai>
- Co-authored-by: Faiyaz Hasan <faiyaz@agnostiq.ai>


### Changed

- Result.save() has been deprecated in favor of Result.persist() and querying the database directly.

## [0.135.0] - 2022-07-18

### Authors

- Casey Jao <casey@agnostiq.ai>
- Co-authored-by: Scott Wyman Neagle <scott@agnostiq.ai>
- Co-authored-by: Alejandro Esquivel <ae@alejandro.ltd>


### Operations

- Psiog is only codeowner of js files
- Fix in changelog action to handle null author when a bot is committing

### Added

- Support injecting return values of calldeps into electrons during workflow execution

## [0.134.0] - 2022-07-15

### Authors

- Casey Jao <casey@agnostiq.ai>
- Co-authored-by: Scott Wyman Neagle <scott@agnostiq.ai>


### Changed

- Covalent server can now process workflows without having their deps installed

## [0.133.0] - 2022-07-15

### Authors

- Will Cunningham <wjcunningham7@users.noreply.github.com>


### Removed

- Removed the deprecated function `draw_inline` as well as the `matplotlib` dependency.

### Operations

- Fixing the retry block for tests

## [0.132.0] - 2022-07-14

### Authors

- Will Cunningham <wjcunningham7@users.noreply.github.com>


### Added

- Bash lepton support reintroduced with some UX modifications to the Lepton class. Leptons which use scripting languages can be specified as either (1) a command run in the shell/console or (2) a call to a function in a library/script. Leptons which use compiled languages must specify a library and a function name.
- The keyword argument `display_name` can be used to override the name appearing in the UI. Particularly useful when the lepton is a command.
- All arguments except for language are now keyword arguments.
- Keyword arguments passed to a Bash lepton are understood to define environment variables within the shell.
- Non-keyword arguments fill in `$1`, `$2`, etc.
- Named outputs enumerate variables within the shell which will be returned to the user. These can be either `Lepton.OUTPUT` or `Lepton.INPUT_OUTPUT` types.

### Added

- New fields to the decomposed result object Database: 

## [0.131.0] - 2022-07-13

### Authors

- Sankalp Sanand <sankalp@agnostiq.ai>
- Co-authored-by: Venkat Bala <venkat@agnostiq.ai>


### Fixed

- `covalent --version` now looks for `covalent` metadata instead of `cova`

### Tests

- Updated the cli test to include whether the correct version number is shown when `covalent --version` is run

### Added

- Method to write electron id corresponding to sublattices in `execution.py` when running `_run_task`.

## [0.130.0] - 2022-07-12

### Authors

- Venkat Bala <venkat@agnostiq.ai>
- Co-authored-by: Scott Wyman Neagle <scott@agnostiq.ai>

### Changed

- Ignoring tests for `cancel_dispatch` and `construct_bash`
- Create a dummy requirements.txt file for pip deps tests
- Fix version of `Werkzeug` package to avoid running into ValueError (unexpected kwarg `as_tuple`)
- Update `customization` how to test by specifying the section header `sdk`

## [0.129.0] - 2022-07-12

### Authors

- Sankalp Sanand <sankalp@agnostiq.ai>
- Co-authored-by: Alejandro Esquivel <ae@alejandro.ltd>

### Added

- Support for `wait_for` type edges when two electrons are connected by their execution side effects instead of output-input relation.

### Changed

- `active_lattice.electron_outputs` now contains the node ids as well for the electron which is being post processed.

## [0.128.1] - 2022-07-12

### Authors

- Faiyaz Hasan <faiyaz@agnostiq.ai>


### Fixed

- `Result.persist` test in `result_test.py`.
- Electron dependency `arg_index` is changed back to Nullable.

## [0.128.0] - 2022-07-12

### Authors

- Okechukwu  Emmanuel Ochia <okechukwu@agnostiq.ai>
- Co-authored-by: Casey Jao <casey@agnostiq.ai>
- Co-authored-by: Alejandro Esquivel <ae@alejandro.ltd>
- Co-authored-by: pre-commit-ci[bot] <66853113+pre-commit-ci[bot]@users.noreply.github.com>

### Added

- File transfer support for leptons

## [0.127.0] - 2022-07-11

### Authors

- Scott Wyman Neagle <scott@agnostiq.ai>
- Co-authored-by: Faiyaz Hasan <faiyaz@agnostiq.ai>
- Co-authored-by: Venkat Bala <venkat@agnostiq.ai>


### Added

- When saving to DB, also persist to the new DB if running in develop mode

### Tests

- Flask app route tests

## [0.126.0] - 2022-07-11

### Authors

- Will Cunningham <wjcunningham7@users.noreply.github.com>
- Alejandro Esquivel <ae@alejandro.ltd>
- Co-authored-by: pre-commit-ci[bot] <66853113+pre-commit-ci[bot]@users.noreply.github.com>
- Co-authored-by: Sankalp Sanand <sankalp@agnostiq.ai>


### Added

- Added Folder class
- Added internal call before/after deps to execute File Transfer operations pre/post electron execution.

### Operations

- Enhanced hotfix action to create branches from existing commits

## [0.125.0] - 2022-07-09

### Authors

- Okechukwu  Emmanuel Ochia <okechukwu@agnostiq.ai>
- Co-authored-by: pre-commit-ci[bot] <66853113+pre-commit-ci[bot]@users.noreply.github.com>
- Co-authored-by: Alejandro Esquivel <ae@alejandro.ltd>
- Venkat Bala <venkat@agnostiq.ai>
- Co-authored-by: Okechukwu Ochia <emmirald@gmail.com>
- Co-authored-by: Scott Wyman Neagle <scott@agnostiq.ai>


### Added

- Dask Cluster CLI functional/unit tests

### Docs

- Updated RTD concepts, how-to-guides, and api docs with electron dependencies.

### Operations

- Separate out running tests and uploading coverage report to circumvent bug in
  retry action

## [0.124.0] - 2022-07-07

### Authors

- Will Cunningham <wjcunningham7@users.noreply.github.com>
- Co-authored-by: Scott Wyman Neagle <scott@agnostiq.ai>
- Faiyaz Hasan <faiyaz@agnostiq.ai>


### Added

- `Result.persist` method in `covalent/_results_manager/result.py`.

### Operations

- Package pre-releases go to `covalent` instead of `cova` on PyPI.

## [0.123.0] - 2022-07-07

### Authors

- Scott Wyman Neagle <scott@agnostiq.ai>
- Co-authored-by: Faiyaz Hasan <faiyaz@agnostiq.ai>
- Will Cunningham <wjcunningham7@users.noreply.github.com>
- Alejandro Esquivel <ae@alejandro.ltd>
- Co-authored-by: pre-commit-ci[bot] <66853113+pre-commit-ci[bot]@users.noreply.github.com>


### Added

- Added Folder class
- Added internal call before/after deps to execute File Transfer operations pre/post electron execution.

### Operations

- `codeql.yml` and `condabuild.yml` run nightly instead of on every PR.
- Style fixes in changelog

## [0.122.1] - 2022-07-06

### Authors

Will Cunningham <wjcunningham7@users.noreply.github.com>
Co-authored-by: Scott Wyman Neagle <scott@agnostiq.ai>


### Operations

- Added license scanner action
- Pre-commit autoupdate

### Tests

- Tests for running workflows with more than one iteration

### Fixed

- Attribute error caused by attempts to retrieve the name from the node function when the node function is set to None

## [0.122.0] - 2022-07-04

### Authors

Faiyaz Hasan <faiyaz@agnostiq.ai>
Co-authored-by: pre-commit-ci[bot] <66853113+pre-commit-ci[bot]@users.noreply.github.com>


### Added

- `covalent/_results_manager/write_result_to_db.py` module and methods to insert / update data in the DB.
- `tests/covalent_tests/results_manager_tests/write_result_to_db_test.py` containing the unit tests for corresponding functions.

### Changed

- Electron `type` column to a string type rather than an `ElectronType` in DB models.
- Primary keys from `BigInteger` to `Integer` in DB models.

## [0.121.0] - 2022-07-04

### Authors

Will Cunningham <wjcunningham7@users.noreply.github.com>
Co-authored-by: Alejandro Esquivel <ae@alejandro.ltd>
Co-authored-by: pre-commit-ci[bot] <66853113+pre-commit-ci[bot]@users.noreply.github.com>


### Removed

- Unused requirements `gunicorn` and `eventlet` in `requirements.txt` as well as `dask` in `tests/requirements.txt`, since it is already included in the core requirements.

### Docs

- Updated the compatibility matrix in the docs.

## [0.120.0] - 2022-07-04

### Authors

Okechukwu  Emmanuel Ochia <okechukwu@agnostiq.ai>
Co-authored-by: Venkat Bala <venkat@agnostiq.ai>
Co-authored-by: pre-commit-ci[bot] <66853113+pre-commit-ci[bot]@users.noreply.github.com>
Co-authored-by: Scott Wyman Neagle <scott@agnostiq.ai>


### Added

- Adding `cluster` CLI options to facilitate interacting with the backend Dask cluster
- Adding options to `covalent start` to enable specifying number of workers, memory limit and threads per worker at cluster startup

### Changed

- Update `DaskAdminWorker` docstring with better explanation

## [0.119.1] - 2022-07-04

### Authors

Scott Wyman Neagle <scott@agnostiq.ai>
Casey Jao <casey@agnostiq.ai>


### Fixed

- `covalent status` checks if the server process is still alive.

### Operations

- Updates to changelog logic to handle multiple authors

## [0.119.0] - 2022-07-03
### Authors
@cjao 


### Added

- Introduce support for pip dependencies

## [0.118.0] - 2022-07-02
### Authors
@AlejandroEsquivel 


### Added

- Introduced File, FileTransfer, and FileTransferStrategy classes to support various File Transfer use cases prior/post electron execution

## [0.117.0] - 2022-07-02
### Authors
@Emmanuel289 


### Added

- Included retry action in 'tests.yaml' workflow.

## [0.116.0] - 2022-06-29
### Authors
@Prasy12 

### Changed

- Changed API socket calls interval for graph optimization.

### Added

- Ability to change to different layouts from the GUI.

## [0.115.0] - 2022-06-28
### Authors
@cjao 


### Added

- Introduce support for `call_before`, `call_after`, and bash dependencies

### Operations

- Unit tests performed on Python 3.10 on Ubuntu and MacOS images as well as 3.9 on MacOS
- Updated codeowners so that AQ Engineers doesn't own this CHANGELOG
- pre-commit autoupdate

## [0.114.0] - 2022-06-23
### Authors
@dependabot[bot] 


### Changed

- Changed eventsource version on webapp yarn-lock file.

### Operations

- Added Github push changelog workflow to append commiters username
- Reusable JavaScript action to parse changelog and update version

## [0.113.0] - 2022-06-21

### Added

- Introduce new db models and object store backends

### Operations

- Syntax fix in hotfix.yml

### Docs

- Added new tutorial: Linear and convolutional autoencoders

## [0.112.0] - 2022-06-20

### Changed

- Changed async version on webapp package-lock file.

## [0.111.0] - 2022-06-20

### Changed

- Changed eventsource version on webapp package-lock file.

### Docs

- Added new tutorial: Covalentified version of the Pennylane Variational Classifier tutorial.

## [0.110.3] - 2022-06-17

### Fixed

- Fix error when parsing electron positional arguments in workflows

### Docs

- Remove hardcoding version info in README.md

## [0.110.2] - 2022-06-10

### Docs

- Fix MNIST tutorial
- Fix Quantum Gravity tutorial
- Update RTD with migration guide compatible with latest release
- Convert all references to `covalent start` from Jupyter notebooks to markdown statements
- Update release notes summary in README.md
- Fixed display issues with figure (in dark mode) and bullet points in tutorials

### Operations

- Added a retry block to the webapp build step in `tests.yml`

## [0.110.1] - 2022-06-10

### Fixed

- Configure dask to not use daemonic processes when creating a cluster

### Operations

- Sync the VERSION file within `covalent` directory to match the root level VERSION
- Manually patch `covalent/VERSION`

## [0.110.0] - 2022-06-10

### Changed

- Web GUI list size and status label colors changed.
- Web GUI graph running icon changed to non-static icon.

### Docs

- Removed references to the Dask executor in RTD as they are no longer needed.

## [0.109.1] - 2022-06-10

### Fixed

- `covalent --version` now works for PyPI releases

## [0.109.0] - 2022-06-10

### Docs

- Update CLI help statements

### Added

- Add CLI functionality to start covalent with/without Dask
- Add CLI support to parse `covalent_ui.log` file

### Operations

- Updating codeowners to establish engineering & psiog ownership

### Docs

- Added new tutorial: Training quantum embedding kernels for classification.

## [0.108.0] - 2022-06-08

### Added

- WCI yaml file

### Docs

- Add pandoc installation updates to contributing guide

## [0.107.0] - 2022-06-07

### Changed

- Skipping stdout/stderr redirection tests until implemented in Dask parent process

### Added

- Simplifed starting the dask cluster using `multiprocessing`
- Added `bokeh==2.4.3` to requirements.txt to enable view Dask dashboard

### Fixed

- Changelog-reminder action now works for PRs from forks.

## [0.106.2] - 2022-06-06

### Fixed

- Specifying the version for package `furo` to `2022.4.7` to prevent breaking doc builds

### Docs

- Added new tutorial: Using Covalent with PennyLane for hybrid computation.

## [0.106.1] - 2022-06-01

### Fixed

- Changelog-reminder action now works for PRs from forks

### Docs

- Removed references to microservices in RTD
- Updated README.md.
- Changed `ct.electron` to `ct.lattice(executor=dask_executor)` in MNIST classifier tutorial

## [0.106.0] - 2022-05-26

### Changed

- Visual theme for Webapp GUI changed in accordance to new theme
- Fonts, colors, icons have been updated

## [0.105.0] - 2022-05-25

### Added

- Add a pre-commit hook for `detect-secrets`.
- Updated the actions in accordance with the migration done in the previous version.

## [0.104.0] - 2022-05-23

### Changed

- Services have been moved to a different codebase. This repo is now hosting the Covalent SDK, local dispatcher backend, Covalent web GUI, and documentation. Version is bumped to `0.104.0` in order to avoid conflicts.
- Update tests to match the current dispatcher api
- Skip testing dask executor until dask executor plugin is made public
- Using 2 thread pools to manage multiple workflows better and the other one for executing electrons in parallel.

### Fixed

- Add psutil and PyYAML to requirements.txt
- Passing the same Electron to multiple inputs of an Electron now works. UI fix pending.
- Dask from `requirements.txt`.

### Removed

- Asyncio usage for electron level concurrency.
- References to dask

### Added

- Functional test added for dask executor with the cluster running locally.
- Scalability tests for different workflows and workflow sizes under `tests/stress_tests/scripts`
- Add sample performance testing workflows under `tests/stress_tests`
- Add pipelines to continuously run the tutorial notebooks
- Create notebook with tasks from RTD

## [0.32.3] - 2022-03-16

### Fixed

- Fix missing UI graph edges between parameters and electrons in certain cases.
- Fix UI crashes in cases where legacy localStorage state was being loaded.

## [0.32.2] - 2022-03-16

### Added

- Images for graphs generated in tutorials and how-tos.
- Note for quantum gravity tutorial to tell users that `tensorflow` doesn't work on M1 Macs.
- `Known Issues` added to `README.md`

### Fixed

- `draw` function usage in tutorials and how-tos now reflects the UI images generated instead of using graphviz.
- Images now render properly in RTD of how-tos.

### Changed

- Reran all the tutorials that could run, generating the outputs again.

## [0.32.1] - 2022-03-15

### Fixed

- CLI now starts server directly in the subprocess instead of as a daemon
- Logs are provided as pipes to Popen instead of using a shell redirect
- Restart behavior fixed
- Default port in `covalent_ui/app.py` uses the config manager

### Removed

- `_graceful_restart` function no longer needed without gunicorn

## [0.32.0] - 2022-03-11

### Added

- Dispatcher microservice API endpoint to dispatch and update workflow.
- Added get runnable task endpoint.

## [0.31.0] - 2022-03-11

### Added

- Runner component's main functionality to run a set of tasks, cancel a task, and get a task's status added to its api.

## [0.30.5] - 2022-03-11

### Updated

- Updated Workflow endpoints & API spec to support upload & download of result objects as pickle files

## [0.30.4] - 2022-03-11

### Fixed

- When executing a task on an alternate Conda environment, Covalent no longer has to be installed on that environment. Previously, a Covalent object (the execution function as a TransportableObject) was passed to the environment. Now it is deserialized to a "normal" Python function, which is passed to the alternate Conda environment.

## [0.30.3] - 2022-03-11

### Fixed

- Fixed the order of output storage in `post_process` which should have been the order in which the electron functions are called instead of being the order in which they are executed. This fixes the order in which the replacement of function calls with their output happens, which further fixes any discrepencies in the results obtained by the user.

- Fixed the `post_process` test to check the order as well.

## [0.30.2] - 2022-03-11

### Changed

- Updated eventlet to 0.31.0

## [0.30.1] - 2022-03-10

### Fixed

- Eliminate unhandled exception in Covalent UI backend when calling fetch_result.

## [0.30.0] - 2022-03-09

### Added

- Skeleton code for writing the different services corresponding to each component in the open source refactor.
- OpenAPI specifications for each of the services.

## [0.29.3] - 2022-03-09

### Fixed

- Covalent UI is built in the Dockerfile, the setup file, the pypi workflow, the tests workflow, and the conda build script.

## [0.29.2] - 2022-03-09

### Added

- Defaults defined in executor plugins are read and used to update the in-memory config, as well as the user config file. But only if the parameter in question wasn't already defined.

### Changed

- Input parameter names and docstrings in _shared_files.config.update_config were changed for clarity.

## [0.29.1] - 2022-03-07

### Changed

- Updated fail-fast strategy to run all tests.

## [0.29.0] - 2022-03-07

### Added

- DispatchDB for storing dispatched results

### Changed

- UI loads dispatches from DispatchDB instead of browser local storage

## [0.28.3] - 2022-03-03

### Fixed

Installed executor plugins don't have to be referred to by their full module name. Eg, use "custom_executor", instead of "covalent_custom_plugin.custom_executor".

## [0.28.2] - 2022-03-03

### Added

- A brief overview of the tutorial structure in the MNIST classification tutorial.

## [0.28.1] - 2022-03-02

### Added

- Conda installation is only supported for Linux in the `Getting Started` guide.
- MNIST classifier tutorial.

### Removed

- Removed handling of default values of function parameters in `get_named_params` in `covalent/_shared_files/utils.py`. So, it is actually being handled by not being handled since now `named_args` and `named_kwargs` will only contain parameters that were passed during the function call and not all of them.

## [0.28.0] - 2022-03-02

### Added

- Lepton support, including for Python modules and C libraries
- How-to guides showing how to use leptons for each of these

## [0.27.6] - 2022-03-01

### Added

- Added feature development basic steps in CONTRIBUTING.md.
- Added section on locally building RTD (read the docs) in the contributing guide.

## [0.27.5] - 2022-03-01

### Fixed

- Missing UI input data after backend change - needed to be derived from graph for electrons, lattice inputs fixed on server-side, combining name and positional args
- Broken UI graph due to variable->edge_name renaming
- Missing UI executor data after server-side renaming

## [0.27.4] - 2022-02-28

### Fixed

- Path used in `covalent/executor/__init__.py` for executor plugin modules needed updating to `covalent/executor/executor_plugins`

### Removed

- Disabled workflow cancellation test due to inconsistent outcomes. Test will be re-enabled after cancellation mechanisms are investigated further.

## [0.27.3] - 2022-02-25

### Added

- Added `USING_DOCKER.md` guide for running docker container.
- Added cli args to covalent UI flask server `covalent_ui/app.py` to modify port and log file path.

### Removed

- Removed gunicorn from cli and Dockerfile.

### Changed

- Updated cli `covalent_dispatcher/_cli/service.py` to run flask server directly, and removed dispatcher and UI flags.
- Using Flask blueprints to merge Dispatcher and UI servers.
- Updated Dockerfile to run flask server directly.
- Creating server PID file manually in `covalent_dispatcher/_cli/service.py`.
- Updated tests and docs to reflect merged servers.
- Changed all mentions of port 47007 (for old UI server) to 48008.

## [0.27.2] - 2022-02-24

### Changed

- Removed unnecessary blockquotes from the How-To guide for creating custom executors
- Changed "Covalent Cloud" to "Covalent" in the main code text

## [0.27.1] - 2022-02-24

### Removed

- Removed AQ-Engineers from CODEOWNERS in order to fix PR review notifications

## [0.27.0] - 2022-02-24

### Added

- Support for positional only, positional or keyword, variable positional, keyword only, variable keyword types of parameters is now added, e.g an electron can now use variable args and variable kwargs if the number/names of parameters are unknown during definition as `def task(*args, **kwargs)` which wasn't possible before.

- `Lattice.args` added to store positional arguments passed to the lattice's workflow function.

- `get_named_params` function added in `_shared_files/utils.py` which will return a tuple containing named positional arguments and named keyword arguments. The names help in showing and storing these parameters in the transport graph.

- Tests to verify whether all kinds of input paramaters are supported by electron or a lattice.

### Changed

- No longer merging positional arguments with keyword arguments, instead they are separately stored in respective nodes in the transport graph.

- `inputs` returned from `_get_inputs` function in `covalent_dispatcher/_core/execution.py` now contains positional as well as keyword arguments which further get passed to the executor.

- Executors now support positional and keyword arguments as inputs to their executable functions.

- Result object's `_inputs` attribute now contains both `args` and `kwargs`.

- `add_node_for_nested_iterables` is renamed to `connect_node_with_others` and `add_node_to_graph` also renamed to `add_collection_node_to_graph` in `electron.py`. Some more variable renames to have appropriate self-explanatory names.

- Nodes and edges in the transport graph now have a better interface to assign attributes to them.

- Edge attribute `variable` renamed to `edge_name`.

- In `serialize` function of the transport graph, if `metadata_only` is True, then only `metadata` attribute of node and `source` and `target` attributes of edge are kept in the then return serialized `data`.

- Updated the tests wherever necessary to reflect the above changes

### Removed

- Deprecated `required_params_passed` since an error will automatically be thrown by the `build_graph` function if any of the required parameters are not passed.

- Removed duplicate attributes from nodes in the transport graph.

## [0.26.1] - 2022-02-23

### Added

- Added Local Executor section to the API read the docs.

## [0.26.0] - 2022-02-23

### Added

- Automated reminders to update the changelog

## [0.25.3] - 2022-02-23

## Added

- Listed common mocking commands in the CONTRIBUTING.md guide.
- Additional guidelines on testing.

## [0.25.2] - 2022-02-21

### Changed

- `backend` metadata name changed to `executor`.
- `_plan_workflow` usage updated to reflect how that executor related information is now stored in the specific executor object.
- Updated tests to reflect the above changes.
- Improved the dispatch cancellation test to provide a robust solution which earlier took 10 minutes to run with uncertainty of failing every now and then.

### Removed

- Removed `TaskExecutionMetadata` as a consequence of removing `execution_args`.

## [0.25.1] - 2022-02-18

### Fixed

- Tracking imports that have been used in the workflow takes less time.

### Added

- User-imports are included in the dispatch_source.py script. Covalent-related imports are commented out.

## [0.25.0] - 2022-02-18

### Added

- UI: Lattice draw() method displays in web UI
- UI: New navigation panel

### Changed

- UI: Animated graph changes, panel opacity

### Fixed

- UI: Fixed "Not Found" pages

## [0.24.21] - 2022-02-18

### Added

- RST document describing the expectations from a tutorial.

## [0.24.20] - 2022-02-17

### Added

- Added how to create custom executors

### Changed

- Changed the description of the hyperlink for choosing executors
- Fixed typos in doc/source/api/getting_started/how_to/execution/creating_custom_executors.ipynb

## [0.24.19] - 2022-02-16

### Added

- CODEOWNERS for certain files.

## [0.24.18] - 2022-02-15

### Added

- The user configuration file can now specify an executor plugin directory.

## [0.24.17] - 2022-02-15

### Added

- Added a how-to for making custom executors.

## [0.24.16] - 2022-02-12

### Added

- Errors now contain the traceback as well as the error message in the result object.
- Added test for `_post_process` in `tests/covalent_dispatcher_tests/_core/execution_test.py`.

### Changed

- Post processing logic in `electron` and dispatcher now relies on the order of execution in the transport graph rather than node's function names to allow for a more reliable pairing of nodes and their outputs.

- Renamed `init_test.py` in `tests/covalent_dispatcher_tests/_core/` to `execution_test.py`.

### Removed

- `exclude_from_postprocess` list which contained some non executable node types removed since only executable nodes are post processed now.

## [0.24.15] - 2022-02-11

### Fixed

- If a user's configuration file does not have a needed exeutor parameter, the default parameter (defined in _shared_files/defaults.py) is used.
- Each executor plugin is no longer initialized upon the import of Covalent. This allows required parameters in executor plugins.

## Changed

- Upon updating the configuration data with a user's configuration file, the complete set is written back to file.

## Added

- Tests for the local and base executors.

## [0.24.14] - 2022-02-11

### Added

- UI: add dashboard cards
- UI: add scaling dots background

### Changed

- UI: reduce sidebar font sizes, refine color theme
- UI: refine scrollbar styling, show on container hover
- UI: format executor parameters as YAML code
- UI: update syntax highlighting scheme
- UI: update index.html description meta tag

## [0.24.13] - 2022-02-11

### Added

- Tests for covalent/_shared_files/config.py

## [0.24.12] - 2022-02-10

### Added

- CodeQL code analyzer

## [0.24.11] - 2022-02-10

### Added

- A new dictionary `_DEFAULT_CONSTRAINTS_DEPRECATED` in defaults.py

### Changed

- The `_DEFAULT_CONSTRAINT_VALUES` dictionary now only contains the `backend` argument

## [0.24.10] - 2022-02-09

### Fixed

- Sporadically failing workflow cancellation test in tests/workflow_stack_test.py

## [0.24.9] - 2022-02-09

## Changed

- Implementation of `_port_from_pid` in covalent_dispatcher/_cli/service.py.

## Added

- Unit tests for command line interface (CLI) functionalities in covalent_dispatcher/_cli/service.py and covalent_dispatcher/_cli/cli.py.

## [0.24.8] - 2022-02-07

### Fixed

- If a user's configuration file does not have a needed parameter, the default parameter (defined in _shared_files/defaults.py) is used.

## [0.24.7] - 2022-02-07

### Added

- Typing: Add Type hint `dispatch_info` parameter.
- Documentation: Updated the return_type description in docstring.

### Changed

- Typing: Change return type annotation to `Generator`.

## [0.24.6] - 2022-02-06

### Added

- Type hint to `deserialize` method of `TransportableObject` of `covalent/_workflow/transport.py`.

### Changed

- Description of `data` in `deserialize` method of `TransportableObject` of `covalent/_workflow/transport.py` from `The serialized transportable object` to `Cloudpickled function`.

## [0.24.5] - 2022-02-05

### Fixed

- Removed dependence on Sentinel module

## [0.24.4] - 2022-02-04

### Added

- Tests across multiple versions of Python and multiple operating systems
- Documentation reflecting supported configurations

## [0.24.3] - 2022-02-04

### Changed

- Typing: Use `bool` in place of `Optional[bool]` as type annotation for `develop` parameter in `covalent_dispatcher.service._graceful_start`
- Typing: Use `Any` in place of `Optional[Any]` as type annotation for `new_value` parameter in `covalent._shared_files.config.get_config`

## [0.24.2] - 2022-02-04

### Fixed

- Updated hyperlink of "How to get the results" from "./collection/query_electron_execution_result" to "./collection/query_multiple_lattice_execution_results" in "doc/source/how_to/index.rst".
- Updated hyperlink of "How to get the result of a particular electron" from "./collection/query_multiple_lattice_execution_results" to "./collection/query_electron_execution_result" in "doc/source/how_to/index.rst".

## [0.24.1] - 2022-02-04

### Changed

- Changelog entries are now required to have the current date to enforce ordering.

## [0.24.0] - 2022-02-03

### Added

- UI: log file output - display in Output tab of all available log file output
- UI: show lattice and electron inputs
- UI: display executor attributes
- UI: display error message on failed status for lattice and electron

### Changed

- UI: re-order sidebar sections according to latest figma designs
- UI: update favicon
- UI: remove dispatch id from tab title
- UI: fit new uuids
- UI: adjust theme text primary and secondary colors

### Fixed

- UI: auto-refresh result state on initial render of listing and graph pages
- UI: graph layout issues: truncate long electron/param names

## [0.23.0] - 2022-02-03

### Added

- Added `BaseDispatcher` class to be used for creating custom dispatchers which allow connection to a dispatcher server.
- `LocalDispatcher` inheriting from `BaseDispatcher` allows connection to a local dispatcher server running on the user's machine.
- Covalent only gives interface to the `LocalDispatcher`'s `dispatch` and `dispatch_sync` methods.
- Tests for both `LocalDispatcher` and `BaseDispatcher` added.

### Changed

- Switched from using `lattice.dispatch` and `lattice.dispatch_sync` to `covalent.dispatch` and `covalent.dispatch_sync`.
- Dispatcher address now is passed as a parameter (`dispatcher_addr`) to `covalent.dispatch` and `covalent.dispatch_sync` instead of a metadata field to lattice.
- Updated tests, how tos, and tutorials to use `covalent.dispatch` and `covalent.dispatch_sync`.
- All the contents of `covalent_dispatcher/_core/__init__.py` are moved to `covalent_dispatcher/_core/execution.py` for better organization. `__init__.py` only contains function imports which are needed by external modules.
- `dispatch`, `dispatch_sync` methods deprecated from `Lattice`.

### Removed

- `_server_dispatch` method removed from `Lattice`.
- `dispatcher` metadata field removed from `lattice`.

## [0.22.19] - 2022-02-03

### Fixed

- `_write_dispatch_to_python_file` isn't called each time a task is saved. It is now only called in the final save in `_run_planned_workflow` (in covalent_dispatcher/_core/__init__.py).

## [0.22.18] - 2022-02-03

### Fixed

- Added type information to result.py

## [0.22.17] - 2022-02-02

### Added

- Replaced `"typing.Optional"` with `"str"` in covalent/executor/base.py
- Added missing type hints to `get_dispatch_context` and `write_streams_to_file` in covalent/executor/base.py, BaseExecutor

## [0.22.16] - 2022-02-02

### Added

- Functions to check if UI and dispatcher servers are running.
- Tests for the `is_ui_running` and `is_server_running` in covalent_dispatcher/_cli/service.py.

## [0.22.15] - 2022-02-01

### Fixed

- Covalent CLI command `covalent purge` will now stop the servers before deleting all the pid files.

### Added

- Test for `purge` method in covalent_dispatcher/_cli/service.py.

### Removed

- Unused `covalent_dispatcher` import from covalent_dispatcher/_cli/service.py.

### Changed

- Moved `_config_manager` import from within the `purge` method to the covalent_dispatcher/_cli/service.py for the purpose of mocking in tests.

## [0.22.14] - 2022-02-01

### Added

- Type hint to `_server_dispatch` method in `covalent/_workflow/lattice.py`.

## [0.22.13] - 2022-01-26

### Fixed

- When the local executor's `log_stdout` and `log_stderr` config variables are relative paths, they should go inside the results directory. Previously that was queried from the config, but now it's queried from the lattice metadata.

### Added

- Tests for the corresponding functions in (`covalent_dispatcher/_core/__init__.py`, `covalent/executor/base.py`, `covalent/executor/executor_plugins/local.py` and `covalent/executor/__init__.py`) affected by the bug fix.

### Changed

- Refactored `_delete_result` in result manager to give the option of deleting the result parent directory.

## [0.22.12] - 2022-01-31

### Added

- Diff check in pypi.yml ensures correct files are packaged

## [0.22.11] - 2022-01-31

### Changed

- Removed codecov token
- Removed Slack notifications from feature branches

## [0.22.10] - 2022-01-29

### Changed

- Running tests, conda, and version workflows on pull requests, not just pushes

## [0.22.9] - 2022-01-27

### Fixed

- Fixing version check action so that it doesn't run on commits that are in develop
- Edited PR template so that markdown checklist appears properly

## [0.22.8] - 2022-01-27

### Fixed

- publish workflow, using `docker buildx` to build images for x86 and ARM, prepare manifest and push to ECR so that pulls will match the correct architecture.
- typo in CONTRIBUTING
- installing `gcc` in Docker image so Docker can build wheels for `dask` and other packages that don't provide ARM wheels

### Changed

- updated versions in `requirements.txt` for `matplotlib` and `dask`

## [0.22.7] - 2022-01-27

### Added

- `MANIFEST.in` did not have `covalent_dispatcher/_service` in it due to which the PyPi package was not being built correctly. Added the `covalent_dispatcher/_service` to the `MANIFEST.in` file.

### Fixed

- setuptools properly including data files during installation

## [0.22.6] - 2022-01-26

### Fixed

- Added service folder in covalent dispatcher to package.

## [0.22.5] - 2022-01-25

### Fixed

- `README.md` images now use master branch's raw image urls hosted on <https://github.com> instead of <https://raw.githubusercontent.com>. Also, switched image rendering from html to markdown.

## [0.22.4] - 2022-01-25

### Fixed

- dispatcher server app included in sdist
- raw image urls properly used

## [0.22.3] - 2022-01-25

### Fixed

- raw image urls used in readme

## [0.22.2] - 2022-01-25

### Fixed

- pypi upload

## [0.22.1] - 2022-01-25

### Added

- Code of conduct
- Manifest.in file
- Citation info
- Action to upload to pypi

### Fixed

- Absolute URLs used in README
- Workflow badges updated URLs
- `install_package_data` -> `include_package_data` in `setup.py`

## [0.22.0] - 2022-01-25

### Changed

- Using public ECR for Docker release

## [0.21.0] - 2022-01-25

### Added

- GitHub pull request templates

## [0.20.0] - 2022-01-25

### Added

- GitHub issue templates

## [0.19.0] - 2022-01-25

### Changed

- Covalent Beta Release

## [0.18.9] - 2022-01-24

### Fixed

- iframe in the docs landing page is now responsive

## [0.18.8] - 2022-01-24

### Changed

- Temporarily removed output tab
- Truncated dispatch id to fit left sidebar, add tooltip to show full id

## [0.18.7] - 2022-01-24

### Changed

- Many stylistic improvements to documentation, README, and CONTRIBUTING.

## [0.18.6] - 2022-01-24

### Added

- Test added to check whether an already decorated function works as expected with Covalent.
- `pennylane` package added to the `requirements-dev.txt` file.

### Changed

- Now using `inspect.signature` instead of `function.__code__` to get the names of function's parameters.

## [0.18.5] - 2022-01-21

### Fixed

- Various CI fixes, including rolling back regression in version validation, caching on s3 hosted badges, applying releases and tags correctly.

## [0.18.4] - 2022-01-21

### Changed

- Removed comments and unused functions in covalent_dispatcher
- `result_class.py` renamed to `result.py`

### Fixed

- Version was not being properly imported inside `covalent/__init__.py`
- `dispatch_sync` was not previously using the `results_dir` metadata field

### Removed

- Credentials in config
- `generate_random_filename_in_cache`
- `is_any_atom`
- `to_json`
- `show_subgraph` option in `draw`
- `calculate_node`

## [0.18.3] - 2022-01-20

### Fixed

- The gunicorn servers now restart more gracefully

## [0.18.2] - 2022-01-21

### Changed

- `tempdir` metadata field removed and replaced with `executor.local.cache_dir`

## [0.18.1] - 2022-01-11

## Added

- Concepts page

## [0.18.0] - 2022-01-20

### Added

- `Result.CANCELLED` status to represent the status of a cancelled dispatch.
- Condition to cancel the whole dispatch if any of the nodes are cancelled.
- `cancel_workflow` function which uses a shared variable provided by Dask (`dask.distributed.Variable`) in a dask client to inform nodes to stop execution.
- Cancel function for dispatcher server API which will allow the server to terminate the dispatch.
- How to notebook for cancelling a dispatched job.
- Test to verify whether cancellation of dispatched jobs is working as expected.
- `cancel` function is available as `covalent.cancel`.

### Changed

- In file `covalent/_shared_files/config.py` instead of using a variable to store and then return the config data, now directly returning the configuration.
- Using `fire_and_forget` to dispatch a job instead of a dictionary of Dask's `Future` objects so that we won't have to manage the lifecycle of those futures.
- The `test_run_dispatcher` test was changed to reflect that the dispatcher no longer uses a dictionary of future objects as it was not being utilized anywhere.

### Removed

- `with dask_client` context was removed as the client created in `covalent_dispatcher/_core/__init__.py` is already being used even without the context. Furthermore, it creates issues when that context is exited which is unnecessary at the first place hence not needed to be resolved.

## [0.17.5] - 2022-01-19

### Changed

- Results directory uses a relative path by default and can be overridden by the environment variable `COVALENT_RESULTS_DIR`.

## [0.17.4] - 2022-01-19

### Changed

- Executor parameters use defaults specified in config TOML
- If relative paths are supplied for stdout and stderr, those files are created inside the results directory

## [0.17.3] - 2022-01-18

### Added

- Sync function
- Covalent CLI tool can restart in developer mode

### Fixed

- Updated the UI address referenced in the README

## [0.17.2] - 2022-01-12

### Added

- Quantum gravity tutorial

### Changed

- Moved VERSION file to top level

## [0.17.1] - 2022-01-19

### Added

- `error` attribute was added to the results object to show which node failed and the reason behind it.
- `stdout` and `stderr` attributes were added to a node's result to store any stdout and stderr printing done inside an electron/node.
- Test to verify whether `stdout` and `stderr` are being stored in the result object.

### Changed

- Redesign of how `redirect_stdout` and `redirect_stderr` contexts in executor now work to allow storing their respective outputs.
- Executors now also return `stdout` and `stderr` strings, along with the execution output, so that they can be stored in their result object.

## [0.17.0] - 2022-01-18

### Added

- Added an attribute `__code__` to electron and lattice which is a copy of their respective function's `__code__` attribute.
- Positional arguments, `args`, are now merged with keyword arguments, `kwargs`, as close as possible to where they are passed. This was done to make sure we support both with minimal changes and without losing the name of variables passed.
- Tests to ensure usage of positional arguments works as intended.

### Changed

- Slight rework to how any print statements in lattice are sent to null.
- Changed `test_dispatcher_functional` in `basic_dispatcher_test.py` to account for the support of `args` and removed a an unnecessary `print` statement.

### Removed

- Removed `args` from electron's `init` as it wasn't being used anywhere.

## [0.16.1] - 2022-01-18

### Changed

- Requirement changed from `dask[complete]` to `dask[distributed]`.

## [0.16.0] - 2022-01-14

### Added

- New UI static demo build
- New UI toolbar functions - orientation, toggle params, minimap
- Sortable and searchable lattice name row

### Changed

- Numerous UI style tweaks, mostly around dispatches table states

### Fixed

- Node sidebar info now updates correctly

## [0.15.11] - 2022-01-18

### Removed

- Unused numpy requirement. Note that numpy is still being installed indirectly as other packages in the requirements rely on it.

## [0.15.10] - 2022-01-16

## Added

- How-to guide for Covalent dispatcher CLI.

## [0.15.9] - 2022-01-18

### Changed

- Switched from using human readable ids to using UUIDs

### Removed

- `human-id` package was removed along with its mention in `requirements.txt` and `meta.yaml`

## [0.15.8] - 2022-01-17

### Removed

- Code breaking text from CLI api documentation.
- Unwanted covalent_dispatcher rst file.

### Changed

- Installation of entire covalent_dispatcher instead of covalent_dispatcher/_service in setup.py.

## [0.15.7] - 2022-01-13

### Fixed

- Functions with multi-line or really long decorators are properly serialized in dispatch_source.py.
- Multi-line Covalent output is properly commented out in dispatch_source.py.

## [0.15.6] - 2022-01-11

### Fixed

- Sub-lattice functions are successfully serialized in the utils.py get_serialized_function_str.

### Added

- Function to scan utilized source files and return a set of imported modules (utils.get_imports_from_source)

## [0.15.5] - 2022-01-12

### Changed

- UI runs on port 47007 and the dispatcher runs on port 48008. This is so that when the servers are later merged, users continue using port 47007 in the browser.
- Small modifications to the documentation
- Small fix to the README

### Removed

- Removed a directory `generated` which was improperly added
- Dispatcher web interface
- sqlalchemy requirement

## [0.15.4] - 2022-01-11

### Changed

- In file `covalent/executor/base.py`, `pickle` was changed to `cloudpickle` because of its universal pickling ability.

### Added

- In docstring of `BaseExecutor`, a note was added specifying that `covalent` with its dependencies is assumed to be installed in the conda environments.
- Above note was also added to the conda env selector how-to.

## [0.15.3] - 2022-01-11

### Changed

- Replaced the generic `RuntimeError` telling users to check if there is an object manipulation taking place inside the lattice to a simple warning. This makes the original error more visible.

## [0.15.2] - 2022-01-11

### Added

- If condition added for handling the case where `__getattr__` of an electron is accessed to detect magic functions.

### Changed

- `ActiveLatticeManager` now subclasses from `threading.local` to make it thread-safe.
- `ValueError` in the lattice manager's `claim` function now also shows the name of the lattice that is currently claimed.
- Changed docstring of `ActiveLatticeManager` to note that now it is thread-safe.
- Sublattice dispatching now no longer deletes the result object file and is dispatched normally instead of in a serverless manner.
- `simulate_nitrogen_and_copper_slab_interaction.ipynb` notebook tutorial now does normal dispatching as well instead of serverless dispatching. Also, now 7 datapoints will be shown instead of 10 earlier.

## [0.15.1] - 2022-01-11

### Fixed

- Passing AWS credentials to reusable workflows as a secret

## [0.15.0] - 2022-01-10

### Added

- Action to push development image to ECR

### Changed

- Made the publish action reusable and callable

## [0.14.1] - 2022-01-02

### Changed

- Updated the README
- Updated classifiers in the setup.py file
- Massaged some RTD pages

## [0.14.0] - 2022-01-07

### Added

- Action to push static UI to S3

## [0.13.2] - 2022-01-07

### Changed

- Completed new UI design work

## [0.13.1] - 2022-01-02

### Added

- Added eventlet requirement

### Changed

- The CLI tool can now manage the UI flask server as well
- [Breaking] The CLI option `-t` has been changed to `-d`, which starts the servers in developer mode and exposes unit tests to the server.

## [0.13.0] - 2022-01-01

### Added

- Config manager in `covalent/_shared_files/config.py`
- Default location for the main config file can be overridden using the environment variable `COVALENT_CONFIG_DIR`
- Ability to set and get configuration using `get_config` and `set_config`

### Changed

- The flask servers now reference the config file
- Defaults reference the config file

### Fixed

- `ValueError` caught when running `covalent stop`
- One of the functional tests was using a malformed path

### Deprecated

- The `electron.to_json` function
- The `generate_random_filename_in_cache` function

### Removed

- The `get_api_token` function

## [0.12.13] - 2022-01-04

## Removed

- Tutorial section headings

## Fixed

- Plot background white color

## [0.12.12] - 2022-01-06

### Fixed

- Having a print statement inside electron and lattice code no longer causes the workflow to fail.

## [0.12.11] - 2022-01-04

### Added

- Completed UI feature set for first release

### Changed

- UI server result serialization improvements
- UI result update webhook no longer fails on request exceptions, logs warning intead

## [0.12.10] - 2021-12-17

### Added

- Astrophysics tutorial

## [0.12.9] - 2022-01-04

### Added

- Added `get_all_node_results` method in `result_class.py` to return result of all node executions.

- Added `test_parallelilization` test to verify whether the execution is now being achieved in parallel.

### Changed

- Removed `LocalCluster` cluster creation usage to a simple `Client` one from Dask.

- Removed unnecessary `to_run` function as we no longer needed to run execution through an asyncio loop.

- Removed `async` from function definition of previously asynchronous functions, `_run_task`, `_run_planned_workflow`, `_plan_workflow`, and `_run_workflow`.

- Removed `uvloop` from requirements.

- Renamed `test_get_results` to `test_get_result`.

- Reran the how to notebooks where execution time was mentioned.

- Changed how `dispatch_info` context manager was working to account for multiple nodes accessing it at the same time.

## [0.12.8] - 2022-01-02

### Changed

- Changed the software license to GNU Affero 3.0

### Removed

- `covalent-ui` directory

## [0.12.7] - 2021-12-29

### Fixed

- Gunicorn logging now uses the `capture-output` flag instead of redirecting stdout and stderr

## [0.12.6] - 2021-12-23

### Changed

- Cleaned up the requirements and moved developer requirements to a separate file inside `tests`

## [0.12.5] - 2021-12-16

### Added

- Conda build CI job

## [0.12.4] - 2021-12-23

### Changed

- Gunicorn server now checks for port availability before starting

### Fixed

- The `covalent start` function now prints the correct port if the server is already running.

## [0.12.3] - 2021-12-14

### Added

- Covalent tutorial comparing quantum support vector machines with support vector machine algorithms implemented in qiskit and scikit-learn.

## [0.12.2] - 2021-12-16

### Fixed

- Now using `--daemon` in gunicorn to start the server, which was the original intention.

## [0.12.1] - 2021-12-16

### Fixed

- Removed finance references from docs
- Fixed some other small errors

### Removed

- Removed one of the failing how-to tests from the functional test suite

## [0.12.0] - 2021-12-16

### Added

- Web UI prototype

## [0.11.1] - 2021-12-14

### Added

- CLI command `covalent status` shows port information

### Fixed

- gunicorn management improved

## [0.11.0] - 2021-12-14

### Added

- Slack notifications for test status

## [0.10.4] - 2021-12-15

### Fixed

- Specifying a non-default results directory in a sub-lattice no longer causes a failure in lattice execution.

## [0.10.3] - 2021-12-14

### Added

- Functional tests for how-to's in documentation

### Changed

- Moved example script to a functional test in the pipeline
- Added a test flag to the CLI tool

## [0.10.2] - 2021-12-14

### Fixed

- Check that only `kwargs` without any default values in the workflow definition need to be passed in `lattice.draw(ax=ax, **kwargs)`.

### Added

- Function to check whether all the parameters without default values for a callable function has been passed added to shared utils.

## [0.10.1] - 2021-12-13

### Fixed

- Content and style fixes for getting started doc.

## [0.10.0] - 2021-12-12

### Changed

- Remove all imports from the `covalent` to the `covalent_dispatcher`, except for `_dispatch_serverless`
- Moved CLI into `covalent_dispatcher`
- Moved executors to `covalent` directory

## [0.9.1] - 2021-12-13

### Fixed

- Updated CONTRIBUTING to clarify docstring style.
- Fixed docstrings for `calculate_node` and `check_constraint_specific_sum`.

## [0.9.0] - 2021-12-10

### Added

- `prefix_separator` for separating non-executable node types from executable ones.

- `subscript_prefix`, `generator_prefix`, `sublattice_prefix`, `attr_prefix` for prefixes of subscripts, generators,
  sublattices, and attributes, when called on an electron and added to the transport graph.

- `exclude_from_postprocess` list of prefixes to denote those nodes which won't be used in post processing the workflow.

- `__int__()`, `__float__()`, `__complex__()` for converting a node to an integer, float, or complex to a value of 0 then handling those types in post processing.

- `__iter__()` generator added to Electron for supporting multiple return values from an electron execution.

- `__getattr__()` added to Electron for supporting attribute access on the node output.

- `__getitem__()` added to Electron for supporting subscripting on the node output.

- `electron_outputs` added as an attribute to lattice.

### Changed

- `electron_list_prefix`, `electron_dict_prefix`, `parameter_prefix` modified to reflect new way to assign prefixes to nodes.

- In `build_graph` instead of ignoring all exceptions, now the exception is shown alongwith the runtime error notifying that object manipulation should be avoided inside a lattice.

- `node_id` changed to `self.node_id` in Electron's `__call__()`.

- `parameter` type electrons now have the default metadata instead of empty dictionary.

- Instead of deserializing and checking whether a sublattice is there, now a `sublattice_prefix` is used to denote when a node is a sublattice.

- In `dispatcher_stack_test`, `test_dispatcher_flow` updated to indicate the new use of `parameter_prefix`.

### Fixed

- When an execution fails due to something happening in `run_workflow`, then result object's status is now failed and the object is saved alongwith throwing the appropriate exception.

## [0.8.5] - 2021-12-10

### Added

- Added tests for choosing specific executors inside electron initialization.
- Added test for choosing specific Conda environments inside electron initialization.

## [0.8.4] - 2021-12-10

### Changed

- Removed _shared_files directory and contents from covalent_dispatcher. Logging in covalent_dispatcher now uses the logger in covalent/_shared_files/logging.py.

## [0.8.3] - 2021-12-10

### Fixed

- Decorator symbols were added to the pseudo-code in the quantum chemistry tutorial.

## [0.8.2] - 2021-12-06

### Added

- Quantum chemistry tutorial.

## [0.8.1] - 2021-12-08

### Added

- Docstrings with typehints for covalent dispatcher functions added.

### Changed

- Replaced `node` to `node_id` in `electron.py`.

- Removed unnecessary `enumerate` in `covalent_dispatcher/_core/__init__.py`.

- Removed `get_node_device_mapping` function from `covalent_dispatcher/_core/__init__.py`
  and moved the definition to directly add the mapping to `workflow_schedule`.

- Replaced iterable length comparison for `executor_specific_exec_cmds` from `if len(executor_specific_exec_cmds) > 0`
  to `if executor_specific_exec_cmds`.

## [0.8.0] - 2021-12-03

### Added

- Executors can now accept the name of a Conda environment. If that environment exists, the operations of any electron using that executor are performed in that Conda environment.

## [0.7.6] - 2021-12-02

### Changed

- How to estimate lattice execution time has been renamed to How to query lattice execution time.
- Change result querying syntax in how-to guides from `lattice.get_result` to
  `covalent.get_result`.
- Choose random port for Dask dashboard address by setting `dashboard_address` to ':0' in
  `LocalCluster`.

## [0.7.5] - 2021-12-02

### Fixed

- "Default" executor plugins are included as part of the package upon install.

## [0.7.4] - 2021-12-02

### Fixed

- Upgraded dask to 2021.10.0 based on a vulnerability report

## [0.7.3] - 2021-12-02

### Added

- Transportable object tests
- Transport graph tests

### Changed

- Variable name node_num to node_id
- Variable name node_idx to node_id

### Fixed

- Transport graph `get_dependencies()` method return type was changed from Dict to List

## [0.7.2] - 2021-12-01

### Fixed

- Date handling in changelog validation

### Removed

- GitLab CI YAML

## [0.7.1] - 2021-12-02

### Added

- A new parameter to a node's result called `sublattice_result` is added.
  This will be of a `Result` type and will contain the result of that sublattice's
  execution. If a normal electron is executed, this will be `None`.

- In `_delete_result` function in `results_manager.py`, an empty results directory
  will now be deleted.

- Name of a sublattice node will also contain `(sublattice)`.

- Added `_dispatch_sync_serverless` which synchronously dispatches without a server
  and waits for a result to be returned. This is the method used to dispatch a sublattice.

- Test for sublatticing is added.

- How-to guide added for sublatticing explaining the new features.

### Changed

- Partially changed `draw` function in `lattice.py` to also draw the subgraph
  of the sublattice when drawing the main graph of the lattice. The change is
  incomplete as we intend to add this feature later.

- Instead of returning `plt`, `draw` now returns the `ax` object.

- `__call__` function in `lattice.py` now runs the lattice's function normally
  instead of dispatching it.

- `_run_task` function now checks whether current node is a sublattice and acts
  accordingly.

### Fixed

- Unnecessary lines to rename the node's name in `covalent_dispatcher/_core/__init__.py` are removed.

- `test_electron_takes_nested_iterables` test was being ignored due to a spelling mistake. Fixed and
  modified to follow the new pattern.

## [0.7.0] - 2021-12-01

### Added

- Electrons can now accept an executor object using the "backend" keyword argument. "backend" can still take a string naming the executor module.
- Electrons and lattices no longer have Slurm metadata associated with the executor, as that information should be contained in the executor object being used as an input argument.
- The "backend" keyword can still be a string specifying the executor module, but only if the executor doesn't need any metadata.
- Executor plugin classes are now directly available to covalent, eg: covalent.executor.LocalExecutor().

## [0.6.7] - 2021-12-01

### Added

- Docstrings without examples for all the functions in core covalent.
- Typehints in those functions as well.
- Used `typing.TYPE_CHECKING` to prevent cyclic imports when writing typehints.

### Changed

- `convert_to_lattice_function` renamed to `convert_to_lattice_function_call`.
- Context managers now raise a `ValueError` instead of a generic `Exception`.

## [0.6.6] - 2021-11-30

### Fixed

- Fixed the version used in the documentation
- Fixed the badge URLs to prevent caching

## [0.6.5] - 2021-11-30

### Fixed

- Broken how-to links

### Removed

- Redundant lines from .gitignore
- *.ipynb from .gitignore

## [0.6.4] - 2021-11-30

### Added

- How-to guides for workflow orchestration.
  - How to construct an electron
  - How to construct a lattice
  - How to add an electron to lattice
  - How to visualize the lattice
  - How to add constraints to lattices
- How-to guides for workflow and subtask execution.
  - How to execute individual electrons
  - How to execute a lattice
  - How to execute multiple lattices
- How-to guides for status querying.
  - How to query electron execution status
  - How to query lattice execution status
  - How to query lattice execution time
- How-to guides for results collection
  - How to query electron execution results
  - How to query lattice execution results
  - How to query multiple lattice execution results
- Str method for the results object.

### Fixed

- Saving the electron execution status when the subtask is running.

## [0.6.3] - 2021-11-29

### Removed

- JWT token requirement.
- Covalent dispatcher login requirement.
- Update covalent login reference in README.md.
- Changed the default dispatcher server port from 5000 to 47007.

## [0.6.2] - 2021-11-28

### Added

- Github action for tests and coverage
- Badges for tests and coverage
- If tests pass then develop is pushed to master
- Add release action which tags and creates a release for minor version upgrades
- Add badges action which runs linter, and upload badges for version, linter score, and platform
- Add publish action (and badge) which builds a Docker image and uploads it to the AWS ECR

## [0.6.1] - 2021-11-27

### Added

- Github action which checks version increment and changelog entry

## [0.6.0] - 2021-11-26

### Added

- New Covalent RTD theme
- sphinx extension sphinx-click for CLI RTD
- Sections in RTD
- init.py in both covalent-dispatcher logger module and cli module for it to be importable in sphinx

### Changed

- docutils version that was conflicting with sphinx

### Removed

- Old aq-theme

## [0.5.1] - 2021-11-25

### Added

- Integration tests combining both covalent and covalent-dispatcher modules to test that
  lattice workflow are properly planned and executed.
- Integration tests for the covalent-dispatcher init module.
- pytest-asyncio added to requirements.

## [0.5.0] - 2021-11-23

### Added

- Results manager file to get results from a file, delete a result, and redispatch a result object.
- Results can also be awaited to only return a result if it has either been completed or failed.
- Results class which is used to store the results with all the information needed to be used again along with saving the results to a file functionality.
- A result object will be a mercurial object which will be updated by the dispatcher and saved to a file throughout the dispatching and execution parts.
- Direct manipulation of the transport graph inside a result object takes place.
- Utility to convert a function definition string to a function and vice-versa.
- Status class to denote the status of a result object and of each node execution in the transport graph.
- Start and end times are now also stored for each node execution as well as for the whole dispatch.
- Logging of `stdout` and `stderr` can be done by passing in the `log_stdout`, `log_stderr` named metadata respectively while dispatching.
- In order to get the result of a certain dispatch, the `dispatch_id`, the `results_dir`, and the `wait` parameter can be passed in. If everything is default, then only the dispatch id is required, waiting will not be done, and the result directory will be in the current working directory with folder name as `results/` inside which every new dispatch will have a new folder named according to their respective dispatch ids, containing:
  - `result.pkl` - (Cloud)pickled result object.
  - `result_info.yaml` - yaml file with high level information about the result and its execution.
  - `dispatch_source.py` - python file generated, containing the original function definitions of lattice and electrons which can be used to dispatch again.

### Changed

- `logfile` named metadata is now `slurm_logfile`.
- Instead of using `jsonpickle`, `cloudpickle` is being used everywhere to maintain consistency.
- `to_json` function uses `json` instead of `jsonpickle` now in electron and lattice definitions.
- `post_processing` moved to the dispatcher, so the dispatcher will now store a finished execution result in the results folder as specified by the user with no requirement of post processing it from the client/user side.
- `run_task` function in dispatcher modified to check if a node has completed execution and return it if it has, else continue its execution. This also takes care of cases if the server has been closed mid execution, then it can be started again from the last saved state, and the user won't have to wait for the whole execution.
- Instead of passing in the transport graph and dispatch id everywhere, the result object is being passed around, except for the `asyncio` part where the dispatch id and results directory is being passed which afterwards lets the core dispatcher know where to get the result object from and operate on it.
- Getting result of parent node executions of the graph, is now being done using the result object's graph. Storing of each execution's result is also done there.
- Tests updated to reflect the changes made. They are also being run in a serverless manner.

### Removed

- `LatticeResult` class removed.
- `jsonpickle` requirement removed.
- `WorkflowExecutionResult`, `TaskExecutionResult`, and `ExecutionError` singleton classes removed.

### Fixed

- Commented out the `jwt_required()` part in `covalent-dispatcher/_service/app.py`, may be removed in later iterations.
- Dispatcher server will now return the error message in the response of getting result if it fails instead of sending every result ever as a response.

## [0.4.3] - 2021-11-23

### Added

- Added a note in Known Issues regarding port conflict warning.

## [0.4.2] - 2021-11-24

### Added

- Added badges to README.md

## [0.4.1] - 2021-11-23

### Changed

- Removed old coverage badge and fixed the badge URL

## [0.4.0] - 2021-11-23

### Added

- Codecov integrations and badge

### Fixed

- Detached pipelines no longer created

## [0.3.0] - 2021-11-23

### Added

- Wrote a Code of Conduct based on <https://www.contributor-covenant.org/>
- Added installation and environment setup details in CONTRIBUTING
- Added Known Issues section to README

## [0.2.0] - 2021-11-22

### Changed

- Removed non-open-source executors from Covalent. The local SLURM executor is now
- a separate repo. Executors are now plugins.

## [0.1.0] - 2021-11-19

### Added

- Pythonic CLI tool. Install the package and run `covalent --help` for a usage description.
- Login and logout functionality.
- Executor registration/deregistration skeleton code.
- Dispatcher service start, stop, status, and restart.

### Changed

- JWT token is stored to file instead of in an environment variable.
- The Dask client attempts to connect to an existing server.

### Removed

- Removed the Bash CLI tool.

### Fixed

- Version assignment in the covalent init file.

## [0.0.3] - 2021-11-17

### Fixed

- Fixed the Dockerfile so that it runs the dispatcher server from the covalent repo.

## [0.0.2] - 2021-11-15

### Changed

- Single line change in ci script so that it doesn't exit after validating the version.
- Using `rules` in `pytest` so that the behavior in test stage is consistent.

## [0.0.1] - 2021-11-15

### Added

- CHANGELOG.md to track changes (this file).
- Semantic versioning in VERSION.
- CI pipeline job to enforce versioning.<|MERGE_RESOLUTION|>--- conflicted
+++ resolved
@@ -7,11 +7,10 @@
 
 ## [UNRELEASED]
 
-<<<<<<< HEAD
 ### Fixed
 
 - Enabling logging by default
-=======
+
 ### Changed
 
 - Single line call to join instead of a for loop
@@ -20,7 +19,6 @@
 ### Operations
 
 - Updated hotfix logic to run on a merge to a release branch
->>>>>>> 4a40781d
 
 ## [0.205.0-rc.0] - 2022-10-19
 
