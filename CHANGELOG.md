--- conflicted
+++ resolved
@@ -42,11 +42,8 @@
 - Changed license to Apache
 - Improved error handling in generate_docs.py
 - [Significant Changes] Migrated core server-side code to new data access layer.
-<<<<<<< HEAD
 - Changed the axios version on the webapp side.
-=======
 - Changed the way UI was accessing the qelectron database to access it directly from the mdb file in object store
->>>>>>> 272609e2
 
 ### Added
 
