# Changelog

All notable changes to this project will be documented in this file.

The format is based on [Keep a Changelog](https://keepachangelog.com/en/1.0.0/),
and this project adheres to [Semantic Versioning](https://semver.org/spec/v2.0.0.html).

## [UNRELEASED]

### Added

- `requirements-client.txt` file added.

### Changed

- Installation requirements are now split into client side and server side requirements' files.
- `setup.py` modified to install client side requirements only, if `COVALENT_SDK_ONLY` environment variable is present and `True`.
- Updated `requirements.txt` and `tests/requirements.txt`
- Updated `nbconvert` by dependabot

### Docs

- Fixed a notebook which was not rendering

### Operations

- Updating all references to local workflows
- Adding `nightly.yml` workflow for nightly CI
- Updated triggers to `tests` and `changelog` workflows
- Enhanced pre-release workflows
<<<<<<< HEAD
- Removed badges workflow; version badge is now generated using the latest pre-release tag
- Removed unused `push_to_s3` workflow
- Workflows authenticate to AWS using OIDC with specific roles
=======
- Only the recommended platform is tested on pull requests
>>>>>>> 92e5168b

## [0.198.0] - 2022-09-14

### Authors

- Scott Wyman Neagle <scott@agnostiq.ai>
- Co-authored-by: Will Cunningham <wjcunningham7@gmail.com>


### Operations

- Fix `release.yml` workflow
- Adding a step in `release.yml/docker` job to trigger the AWS executor base image build in the remote repo `covalent-aws-plugins`
- Pass all the necessary inputs for the triggered workflow as part of the HTTP POST request body
- Added MacOS 12 to test matrix


### Changed

- Skipping stalling `dask_executor` functional test
- Database is initialized in `covalent_ui/app.py` instead of in the CLI's `start` method in order to support management via `start-stop-daemon`.
- Convert `COVALENT_SVC_PORT` to `int` when parsing env var
- Skipping stalling `dask_executor` functional test

### Added

- Modified `_DEFAULT_CONSTRAINT_VALUES` to a dataclass called `DefaultMetadataValues`, it is still used as a dictionary everywhere (named `DEFAULT_METADATA_VALUES` instead) but in an object-like manner.
- Modified `_DEFAULT_CONFIG` to also be a dataclass called `DefaultConfig`, which is initialized whenever needed and used like a dictionary (named `DEFAULT_CONFIG`).
- `ConfigManager` is now thread safe since it is initialized whenever needed instead of one object being accessed by multiple processes/threads leading to corruption of the config file.
- Using `contextlib.supress` to ignore `psutil.NoSuchProcess` errors instead of `try/except` with `pass`.
- Filter workflow dispatches by status on the GUI.
- Delete all workflow dispatches present in the database from the GUI and add filter level deletion of workflow dispatches as well. 
- Theme changes as part of latest wireframe.
- Factory functions to generate configurations and default metadata at the time when required. This is because certain values like default executors are only determined when the covalent server starts.
- Respecting the configuration options like default executor, no. of workers, developer mode, etc. when restarting the server.
- Unit tests for `remote_executor.py`
- Added alembic migrations script for DB schema v12
- Environment variables added to `defaults.py` in order to support system services
- Covalent OpenRC init script added

### Removed

- Deprecated `_DEFAULT_CONSTRAINTS_DEPRECATED` removed.
- Confusing `click` argument `no-cluster` instead of flag `--no-cluster` removed; this was also partially responsible for unexpected behaviour with using `no-cluster` option when starting covalent.

### Operations

- Fixed a bug in changelog.yml caused by passing a large list of commits as a var

### Tests

- Updated tests to reflect above changes.
- Updated more tests to DB schema v12
- Improved DB mocking in dispatcher tests

### Fixed

- Removed inheritance of `call_before` metadata related to file transfers from parent electron to collected nodes.
- Executor instances at runtime no longer inadvertently modify
  transport graph nodes when modifying their attributes.
- Syntax error in `tests.yml`

### Docs

- Updated AWS Lambda plugin rtd with mention to its limitations.
- Updated RTD concepts and tutorials to reflect new UI.

## [0.197.0] - 2022-09-08

### Authors

- Will Cunningham <wjcunningham7@users.noreply.github.com>
- Co-authored-by: Scott Wyman Neagle <scott@agnostiq.ai>
- Alejandro Esquivel <ae@alejandro.ltd>
- Co-authored-by: Will Cunningham <wjcunningham7@gmail.com>
- Aravind-psiog <100823292+Aravind-psiog@users.noreply.github.com>
- Faiyaz Hasan <faiyaz@agnostiq.ai>
- Co-authored-by: Venkat Bala <venkat@agnostiq.ai>
- Prasanna Venkatesh <54540812+Prasy12@users.noreply.github.com>
- Co-authored-by: Amalan Jenicious F <amalan.jenicious@psiog.com>
- Okechukwu  Emmanuel Ochia <okechukwu@agnostiq.ai>
- Co-authored-by: pre-commit-ci[bot] <66853113+pre-commit-ci[bot]@users.noreply.github.com>
- Casey Jao <casey@agnostiq.ai>


### Fixed

- Fixed missing lattice and result object attributes after rehydrating from datastore.

### Changed

- Implemented v12 of the DB schema

### Tests

- Enhanced DB tests to check faithfulness of persist and rehydrate operations

### Docs

### Docs
- Update user interface docs for filter and delete features.
- Added credential management page

## [0.196.0] - 2022-09-07

### Authors

- Will Cunningham <wjcunningham7@users.noreply.github.com>
- Co-authored-by: Scott Wyman Neagle <scott@agnostiq.ai>
- Alejandro Esquivel <ae@alejandro.ltd>
- Co-authored-by: Will Cunningham <wjcunningham7@gmail.com>
- Aravind-psiog <100823292+Aravind-psiog@users.noreply.github.com>
- Faiyaz Hasan <faiyaz@agnostiq.ai>
- Co-authored-by: Venkat Bala <venkat@agnostiq.ai>
- Prasanna Venkatesh <54540812+Prasy12@users.noreply.github.com>
- Co-authored-by: Amalan Jenicious F <amalan.jenicious@psiog.com>
- Okechukwu  Emmanuel Ochia <okechukwu@agnostiq.ai>
- Co-authored-by: pre-commit-ci[bot] <66853113+pre-commit-ci[bot]@users.noreply.github.com>
- Casey Jao <casey@agnostiq.ai>


### Changed

- Sublattices are now run completely internally, without any HTTP calls.
- Lattice-level metadata is persisted atomically for sublattices.

## [0.195.0] - 2022-09-06

### Authors

- Will Cunningham <wjcunningham7@users.noreply.github.com>
- Co-authored-by: Scott Wyman Neagle <scott@agnostiq.ai>
- Alejandro Esquivel <ae@alejandro.ltd>
- Co-authored-by: Will Cunningham <wjcunningham7@gmail.com>
- Aravind-psiog <100823292+Aravind-psiog@users.noreply.github.com>
- Faiyaz Hasan <faiyaz@agnostiq.ai>
- Co-authored-by: Venkat Bala <venkat@agnostiq.ai>
- Prasanna Venkatesh <54540812+Prasy12@users.noreply.github.com>
- Co-authored-by: Amalan Jenicious F <amalan.jenicious@psiog.com>
- Okechukwu  Emmanuel Ochia <okechukwu@agnostiq.ai>
- Co-authored-by: pre-commit-ci[bot] <66853113+pre-commit-ci[bot]@users.noreply.github.com>
- Casey Jao <casey@agnostiq.ai>


### Changed

- `import covalent` no longer pulls in the server components

### Operations

- Fixed `tests.yml` where `RECOMMENDED_PLATFORM` was not properly set

## [0.194.0] - 2022-09-06

### Authors

- Will Cunningham <wjcunningham7@users.noreply.github.com>
- Co-authored-by: Scott Wyman Neagle <scott@agnostiq.ai>
- Alejandro Esquivel <ae@alejandro.ltd>
- Co-authored-by: Will Cunningham <wjcunningham7@gmail.com>
- Aravind-psiog <100823292+Aravind-psiog@users.noreply.github.com>
- Faiyaz Hasan <faiyaz@agnostiq.ai>
- Co-authored-by: Venkat Bala <venkat@agnostiq.ai>
- Prasanna Venkatesh <54540812+Prasy12@users.noreply.github.com>
- Co-authored-by: Amalan Jenicious F <amalan.jenicious@psiog.com>
- Okechukwu  Emmanuel Ochia <okechukwu@agnostiq.ai>
- Co-authored-by: pre-commit-ci[bot] <66853113+pre-commit-ci[bot]@users.noreply.github.com>
- Casey Jao <casey@agnostiq.ai>


### Operations

- Added a workflow which checks for missing or extra requirements
- Added pycln to pre-commit hooks #867

### Removed

- PyYAML
- tailer

## [0.193.0] - 2022-09-06

### Authors

- Will Cunningham <wjcunningham7@users.noreply.github.com>
- Co-authored-by: Scott Wyman Neagle <scott@agnostiq.ai>
- Alejandro Esquivel <ae@alejandro.ltd>
- Co-authored-by: Will Cunningham <wjcunningham7@gmail.com>
- Aravind-psiog <100823292+Aravind-psiog@users.noreply.github.com>
- Faiyaz Hasan <faiyaz@agnostiq.ai>
- Co-authored-by: Venkat Bala <venkat@agnostiq.ai>
- Prasanna Venkatesh <54540812+Prasy12@users.noreply.github.com>
- Co-authored-by: Amalan Jenicious F <amalan.jenicious@psiog.com>
- Okechukwu  Emmanuel Ochia <okechukwu@agnostiq.ai>
- Co-authored-by: pre-commit-ci[bot] <66853113+pre-commit-ci[bot]@users.noreply.github.com>
- Casey Jao <casey@agnostiq.ai>


### Changed

- Refactored executor base classes

### Operations

- pre-commit autoupdate

## [0.192.0] - 2022-09-02

### Authors

- Will Cunningham <wjcunningham7@users.noreply.github.com>
- Co-authored-by: Scott Wyman Neagle <scott@agnostiq.ai>
- Alejandro Esquivel <ae@alejandro.ltd>
- Co-authored-by: Will Cunningham <wjcunningham7@gmail.com>
- Aravind-psiog <100823292+Aravind-psiog@users.noreply.github.com>
- Faiyaz Hasan <faiyaz@agnostiq.ai>
- Co-authored-by: Venkat Bala <venkat@agnostiq.ai>
- Prasanna Venkatesh <54540812+Prasy12@users.noreply.github.com>
- Co-authored-by: Amalan Jenicious F <amalan.jenicious@psiog.com>
- Okechukwu  Emmanuel Ochia <okechukwu@agnostiq.ai>
- Co-authored-by: pre-commit-ci[bot] <66853113+pre-commit-ci[bot]@users.noreply.github.com>


### Changed

- Modified how `no_cluster` is passed to `app.py` from the CLI

## [0.191.0] - 2022-09-01

### Authors

- Will Cunningham <wjcunningham7@users.noreply.github.com>
- Co-authored-by: Scott Wyman Neagle <scott@agnostiq.ai>
- Alejandro Esquivel <ae@alejandro.ltd>
- Co-authored-by: Will Cunningham <wjcunningham7@gmail.com>
- Aravind-psiog <100823292+Aravind-psiog@users.noreply.github.com>
- Faiyaz Hasan <faiyaz@agnostiq.ai>
- Co-authored-by: Venkat Bala <venkat@agnostiq.ai>
- Prasanna Venkatesh <54540812+Prasy12@users.noreply.github.com>
- Co-authored-by: Amalan Jenicious F <amalan.jenicious@psiog.com>
- Okechukwu  Emmanuel Ochia <okechukwu@agnostiq.ai>
- Co-authored-by: pre-commit-ci[bot] <66853113+pre-commit-ci[bot]@users.noreply.github.com>


### Added

- Implementation of RemoteExecutor

## [0.190.0] - 2022-09-01

### Authors

- Will Cunningham <wjcunningham7@users.noreply.github.com>
- Co-authored-by: Scott Wyman Neagle <scott@agnostiq.ai>
- Alejandro Esquivel <ae@alejandro.ltd>
- Co-authored-by: Will Cunningham <wjcunningham7@gmail.com>
- Aravind-psiog <100823292+Aravind-psiog@users.noreply.github.com>
- Faiyaz Hasan <faiyaz@agnostiq.ai>
- Co-authored-by: Venkat Bala <venkat@agnostiq.ai>
- Prasanna Venkatesh <54540812+Prasy12@users.noreply.github.com>
- Co-authored-by: Amalan Jenicious F <amalan.jenicious@psiog.com>
- Okechukwu  Emmanuel Ochia <okechukwu@agnostiq.ai>


### Changed

- Renamed `BaseAsyncExecutor` and its references to `AsyncBaseExecutor`.

## [0.189.0] - 2022-08-31

### Authors

- Will Cunningham <wjcunningham7@users.noreply.github.com>
- Co-authored-by: Scott Wyman Neagle <scott@agnostiq.ai>
- Alejandro Esquivel <ae@alejandro.ltd>
- Co-authored-by: Will Cunningham <wjcunningham7@gmail.com>
- Aravind-psiog <100823292+Aravind-psiog@users.noreply.github.com>
- Faiyaz Hasan <faiyaz@agnostiq.ai>
- Co-authored-by: Venkat Bala <venkat@agnostiq.ai>
- Prasanna Venkatesh <54540812+Prasy12@users.noreply.github.com>
- Co-authored-by: Amalan Jenicious F <amalan.jenicious@psiog.com>


### Added

- Added capability to take screenshot of the graph with covalent logo on the GUI.

### Operations

- Changed the environment switches in tests.yml to be `true`/empty instead of 1/0

- Adding `benchmark.yml` workflow

### Tests

- Adding scripts in `tests/stress_tests/benchmarks`

## [0.188.0] - 2022-08-31

### Authors

- Will Cunningham <wjcunningham7@users.noreply.github.com>
- Co-authored-by: Scott Wyman Neagle <scott@agnostiq.ai>
- Alejandro Esquivel <ae@alejandro.ltd>
- Co-authored-by: Will Cunningham <wjcunningham7@gmail.com>
- Aravind-psiog <100823292+Aravind-psiog@users.noreply.github.com>


### Added

- Created a prototype of a production Dockerfile
- The old Dockerfile has been moved to Dockerfile.dev

### Docs

- Added read the docs for user interface
- Added db schema migration error guide in RTD
- Removed `get_data_store` from quantum chemistry tutorial #1046

### Operations

- Front-end test coverage measured and reported in CI
- Added reusable version action

## [0.187.0] - 2022-08-28

### Authors

- Prasanna Venkatesh <54540812+Prasy12@users.noreply.github.com>
- Co-authored-by: Kamalesh-suresh <kamalesh.suresh@psiog.com>
- Co-authored-by: Amalan Jenicious F <amalan.jenicious@psiog.com>
- Co-authored-by: pre-commit-ci[bot] <66853113+pre-commit-ci[bot]@users.noreply.github.com>

### Tests

- Fixed `test_using_executor_names` and `test_internal_sublattice_dispatch` tests to also work with `--no-cluster` option.

### Added

- Added test cases for front-end react components.

## [0.186.0] - 2022-08-25

### Authors

- Sankalp Sanand <sankalp@agnostiq.ai>
- Co-authored-by: Alejandro Esquivel <ae@alejandro.ltd>
- Venkat Bala <venkat@agnostiq.ai>
- Okechukwu  Emmanuel Ochia <okechukwu@agnostiq.ai>
- Co-authored-by: pre-commit-ci[bot] <66853113+pre-commit-ci[bot]@users.noreply.github.com>
- Co-authored-by: Will Cunningham <wjcunningham7@gmail.com>
- Co-authored-by: Scott Wyman Neagle <scott@agnostiq.ai>
- Venkat Bala <15014089+venkatBala@users.noreply.github.com>
- Aravind-psiog <100823292+Aravind-psiog@users.noreply.github.com>
- Co-authored-by: Kamalesh-suresh <kamalesh.suresh@psiog.com>
- Co-authored-by: Prasy12 <prasanna.venkatesh@psiog.com>

### Operations

- Fix conditional logic around dumping of `covalent` logs to stdout in test workflows
- Build test matrix by parsing configs from json
- Dump covalent logs if any of the tests step fail
- changed-files action uses the proper sha in version.yml

### Docs

- Added RTD and header for the AWS EC2 executor plugin.
- Refactored tutorials for better organization

### Added

- Added executor label, node id and node type to graph node UI

### Changed

- Runtime has been modified to be more precise on the lattice and electron sidebar

## [0.185.0] - 2022-08-23

### Authors

- Sankalp Sanand <sankalp@agnostiq.ai>
- Co-authored-by: Alejandro Esquivel <ae@alejandro.ltd>
- Venkat Bala <venkat@agnostiq.ai>

### Added

- Adding `load_tests` subdirectory to tests to facilitate execution of Covalent benchmarks during nightly runs
- Added `locust` requirements to tests `requirements.txt`

## [0.184.2] - 2022-08-23

### Authors

- Sankalp Sanand <sankalp@agnostiq.ai>
- Co-authored-by: Alejandro Esquivel <ae@alejandro.ltd>


### Fixed

- Switched the `render_as_batch` flag in the alembic env context so that `ALTER` commands are supported in SQLite migrations.

### Docs

- Updated custom executor RTD to show a simpler example

### Operations

- pre-commit autoupdate

## [0.184.1] - 2022-08-23

### Authors

- Alejandro Esquivel <ae@alejandro.ltd>
- Venkat Bala <venkat@agnostiq.ai>
- Co-authored-by: Scott Wyman Neagle <scott@agnostiq.ai>
- Casey Jao <casey@agnostiq.ai>
- Sankalp Sanand <sankalp@agnostiq.ai>


### Fixed

- Function's `__doc__` and `__name__` storage in dict/json for transportable object fixed.

### Tests

- Added unit test for the above fix.

## [0.184.0] - 2022-08-22

### Authors

- Alejandro Esquivel <ae@alejandro.ltd>
- Venkat Bala <venkat@agnostiq.ai>
- Co-authored-by: Scott Wyman Neagle <scott@agnostiq.ai>
- Casey Jao <casey@agnostiq.ai>


### Changed

- Electron metadata is serialized earlier during workflow construction
  to reduce unexpected executor pip requirements.
  
### Operations

- Updating conditional logic for the different steps in `release` workflow
- Dependabot update

### Docs

- Removed "How to synchronize lattices" section from RTD

## [0.183.0] - 2022-08-18

### Authors

- Scott Wyman Neagle <scott@agnostiq.ai>
- Venkat Bala <venkat@agnostiq.ai>


### Added

- Adding tests to update patch coverage for the `covalent logs` cli

### Changed

- Modify the `covalent logs` CLI handler to read logs line by line

### Operations

- Update release workflow
- Adding a `wait` input for the Conda action

## [0.182.2] - 2022-08-18

### Authors

- Scott Wyman Neagle <scott@agnostiq.ai>
- Will Cunningham <wjcunningham7@users.noreply.github.com>
- Alejandro Esquivel <ae@alejandro.ltd>
- Co-authored-by: Will Cunningham <wjcunningham7@gmail.com>
- Co-authored-by: Faiyaz Hasan <faiyaz@agnostiq.ai>


### Fixed

- CLI `service.py` tests to run without the server needing to be started.

### Docs

- Added `covalent db` cli command to API section of RTD

### Docs

- Fixed RTD downloads badge image to point to `covalent` rather than `cova`

### Operations

- Use conda skeleton action for build and upload

### Docs

- Updating WCI yaml with new file transfer protocols

## [0.182.1] - 2022-08-17

### Authors

- Will Cunningham <wjcunningham7@users.noreply.github.com>
- Venkat Bala <venkat@agnostiq.ai>
- Co-authored-by: santoshkumarradha <santosh@agnostiq.ai>
- Co-authored-by: pre-commit-ci[bot] <66853113+pre-commit-ci[bot]@users.noreply.github.com>
- Co-authored-by: Santosh kumar <29346072+santoshkumarradha@users.noreply.github.com>
- Co-authored-by: Scott Wyman Neagle <scott@agnostiq.ai>
- Prasanna Venkatesh <54540812+Prasy12@users.noreply.github.com>
- Co-authored-by: Will Cunningham <wjcunningham7@gmail.com>


### Fixed

- lattice.draw() fix on the GUI.

## [0.182.0] - 2022-08-17

### Authors

- Will Cunningham <wjcunningham7@users.noreply.github.com>
- Venkat Bala <venkat@agnostiq.ai>
- Co-authored-by: santoshkumarradha <santosh@agnostiq.ai>
- Co-authored-by: pre-commit-ci[bot] <66853113+pre-commit-ci[bot]@users.noreply.github.com>
- Co-authored-by: Santosh kumar <29346072+santoshkumarradha@users.noreply.github.com>
- Co-authored-by: Scott Wyman Neagle <scott@agnostiq.ai>


### Added

- Update RTD for `AWS Batch` executor
- Removed `AWS Lambda` executor RTD from this branch in order to keep changes atomic

### Changed

- Synced with latest develop

### Docs

- Adding RTD for `AWS Braket` executor
- Adding dropdown menu for the IAM policy
- Delete RTD for other cloud executor to keep changes atomic
- Renamed `executers` folder to `executors`

### Docs

- Updated short release notes

## [0.181.0] - 2022-08-17

### Authors

- Alejandro Esquivel <ae@alejandro.ltd>
- Will Cunningham <wjcunningham7@users.noreply.github.com>
- Scott Wyman Neagle <scott@agnostiq.ai>
- Venkat Bala <venkat@agnostiq.ai>
- Co-authored-by: santoshkumarradha <santosh@agnostiq.ai>
- Co-authored-by: pre-commit-ci[bot] <66853113+pre-commit-ci[bot]@users.noreply.github.com>
- Co-authored-by: Santosh kumar <29346072+santoshkumarradha@users.noreply.github.com>
- Co-authored-by: Will Cunningham <wjcunningham7@gmail.com>
- Prasanna Venkatesh <54540812+Prasy12@users.noreply.github.com>
- Co-authored-by: Kamalesh-suresh <kamalesh.suresh@psiog.com>
- Co-authored-by: Manjunath PV <manjunath.poilath@psiog.com>
- Co-authored-by: ArunPsiog <arun.mukesh@psiog.com>


### Changed

- Lazy loading mechanism on the GUI.

### Fixed

- Displaying electron executor and inputs information on the GUI.
- Animated spinner for running statuses on the GUI.

## Docs

- Add `AWSLambdaExecutor` RTD
- Update `api.rst` to include `cluster` CLI command option
- Added version migration guide section in RTD
- Update RTD for `AWS ECS` executor
- Remove AWS Lambda and Batch RTDs to keep changes atomic
- Adding dropdowns to IAM policy documents
- Updated compatibility matrix
- Updated pip, bash and callable deps how-to guides

### Operations

- NPM install on CentOS done explicitly
- `-y` flag for `conda install`

## [0.180.0] - 2022-08-16

### Authors

- Casey Jao <casey@agnostiq.ai>
- Co-authored-by: Alejandro Esquivel <ae@alejandro.ltd>
- Okechukwu  Emmanuel Ochia <okechukwu@agnostiq.ai>
- Scott Wyman Neagle <scott@agnostiq.ai>
- Co-authored-by: pre-commit-ci[bot] <66853113+pre-commit-ci[bot]@users.noreply.github.com>
- Co-authored-by: Will Cunningham <wjcunningham7@gmail.com>
- Sankalp Sanand <sankalp@agnostiq.ai>


### Removed

- Removed `ct.wait.LONG` etc. constants from covalent's init

### Changed

- `wait` in `_get_result_from_dispatcher` will now use `_results_manager.wait.EXTREME` if `True` has been passed to it.

### Operations

- Prettierified release.yml
- Cleaned up pre-commit-config.yml

### Docs

- Updated Bash Lepton tutorial to conform with the latest Lepton interface changes
- Disabling how-to guide for executing an electron with a specified Conda environment.
- Fixed "How To" for Python leptons

## [0.179.0] - 2022-08-16

### Authors



### Changed

- Changed terser package version on webapp yarn-lock file.

## [0.178.0] - 2022-08-15

### Authors

- Will Cunningham <wjcunningham7@users.noreply.github.com>
- Co-authored-by: Alejandro Esquivel <ae@alejandro.ltd>
- Casey Jao <casey@agnostiq.ai>


### Changed

- Dispatch workflows as asyncio tasks on the FastAPI event loop instead of in separate threads

### Fixed

- Deconflict wait enum with `ct.wait` function; `wait` -> `WAIT`

### Operations

- Conda package is built and tested on a nightly schedule
- Conda deployment step is added to `release.yml`
- Install yarn and npm on Ubuntu whenever the webapp needs to be built

## [0.177.0] - 2022-08-11

### Authors

- Scott Wyman Neagle <scott@agnostiq.ai>
- Co-authored-by: Faiyaz Hasan <faiyaz@agnostiq.ai>
- Casey Jao <casey@agnostiq.ai>
- Venkat Bala <venkat@agnostiq.ai>
- Co-authored-by: pre-commit-ci[bot] <66853113+pre-commit-ci[bot]@users.noreply.github.com>

### Removed

- `while True` in `app.get_result`

### Changed

- Flask route logic to return 503 when the result is not ready

### Tests

- results_manager tests

### Operations

- Fix conditional checks for `pre-release` and `stable` Covalent docker image builds

## [0.176.0] - 2022-08-11

### Authors

- Scott Wyman Neagle <scott@agnostiq.ai>
- Co-authored-by: Faiyaz Hasan <faiyaz@agnostiq.ai>
- Casey Jao <casey@agnostiq.ai>


### Operations

- Update precommit yaml.

### Removed

- `Lattice.check_consumables()`, `_TransportGraph.get_topologically_sorted_graph()`

### Operations

- Trigger webapp build if `build==true`

## [0.175.0] - 2022-08-11

### Authors

- Scott Wyman Neagle <scott@agnostiq.ai>
- Co-authored-by: Faiyaz Hasan <faiyaz@agnostiq.ai>
- Casey Jao <casey@agnostiq.ai>


### Operations

- Trigger Slack alert for failed tests on `workflow_run`

## [0.174.0] - 2022-08-11

### Authors

- Casey Jao <casey@agnostiq.ai>
- Alejandro Esquivel <ae@alejandro.ltd>


### Changed

- Changed return value for TransferFromRemote and TransferToRemote (download/upload) operations to be consistent and always return filepath tuples

### Docs

- Updated docs with File Transfer return value changes and `files` kwarg injections

### Fixed

- Fixed postprocessing workflows that return an electron with an incoming wait_for edge

## [0.173.0] - 2022-08-10

### Authors

- Sankalp Sanand <sankalp@agnostiq.ai>


### Added

- `--hard` and `--yes` flags added to `covalent purge` for hard purging (also deletes the databse) and autoapproving respectively.

### Changed

- `covalent purge` now shows the user a prompt informing them what dirs and files will be deleted.
- Improved shown messages in some commands.

### Tests

- Updated tests to reflect above changes.

## [0.172.0] - 2022-08-10

### Authors

- Will Cunningham <wjcunningham7@users.noreply.github.com>
- Prasanna Venkatesh <54540812+Prasy12@users.noreply.github.com>
- Co-authored-by: pre-commit-ci[bot] <66853113+pre-commit-ci[bot]@users.noreply.github.com>
- Co-authored-by: Aravind-psiog <100823292+Aravind-psiog@users.noreply.github.com>
- Co-authored-by: ArunPsiog <arun.mukesh@psiog.com>
- Co-authored-by: manjunath.poilath <manjunath.poilath@psiog.com>
- Co-authored-by: Kamalesh-suresh <kamalesh.suresh@psiog.com>
- Co-authored-by: Amalan Jenicious F <amalan.jenicious@psiog.com>
- Co-authored-by: M Shrikanth <shrikanth.mohan@psiog.com>
- Co-authored-by: Casey Jao <casey@agnostiq.ai>
- Co-authored-by: Aravind-psiog <aravind.prabaharan@psiog.com>
- Co-authored-by: Will Cunningham <wjcunningham7@gmail.com>
- Co-authored-by: Alejandro Esquivel <ae@alejandro.ltd>


### Changed

- Covalent dispatcher flask web apis ported to FastAPI in `covalent_dispatcher/_service/app.py`
- Unit tests written for Covalent dispatcher flask web apis ported to FastAPI in `covalent_dispatcher_tests/_service/app.test.py`
- Web apis of `covalent_ui` refactored to adhere to v11 DB schema
- Electron graph mini map has been moved next to controls on the GUI.
- Lattice status and count of completed & total electrons has been moved to the top of the graph on the GUI.
- Some of the Flask APIs earlier consumed by the GUI have been deprecated & removed from the code base.
- APIs exposed by the web app back end have been re-factored to adhere to the new DB schema v10

### Added

- Added count of dispatches by status on the dispatch list section of the GUI.
- APIs that the GUI consumes have been re-written using FastAPI. This includes re-factoring of older APIs and adding of new APIs.
- Added COVALENT_SERVER_IFACE_ANY flag for uvicorn to start with 0.0.0.0

### Docs

- ReadTheDocs landing page has been improved

## [0.171.0] - 2022-08-10

### Authors

- Casey Jao <casey@agnostiq.ai>
- Co-authored-by: Scott Wyman Neagle <scott@agnostiq.ai>

### Added

- Added `covalent migrate_legacy_result_object` command to save pickled Result objects to the DataStore

## [0.170.1] - 2022-08-09

### Authors

- Venkat Bala <venkat@agnostiq.ai>

### Fixed

- Remove `attr` import added inadvertently

### Tests

- Fix `start` cli test, update `set_config` call count

## [0.170.0] - 2022-08-08

### Authors

- Venkat Bala <venkat@agnostiq.ai>
- Co-authored-by: pre-commit-ci[bot] <66853113+pre-commit-ci[bot]@users.noreply.github.com>


### Changed

- Temporarily allow executor plugin variable name to be either in uppercase or lowercase

## [0.169.0] - 2022-08-08

### Authors

- Venkat Bala <venkat@agnostiq.ai>
- Co-authored-by: pre-commit-ci[bot] <66853113+pre-commit-ci[bot]@users.noreply.github.com>


### Added

- Adding a `covalent config` convenience CLI to quickly view retrive the covalent configuration

## [0.168.0] - 2022-08-08

### Authors

- Venkat Bala <venkat@agnostiq.ai>
- Co-authored-by: pre-commit-ci[bot] <66853113+pre-commit-ci[bot]@users.noreply.github.com>


### Added

- Adding `setup/teardown` methods as placeholders for any executor specific setup and teardown tasks

## [0.167.0] - 2022-08-08

### Authors

- Poojith U Rao <106616820+poojithurao@users.noreply.github.com>
- Co-authored-by: Venkat Bala <venkat@agnostiq.ai>
- Co-authored-by: Faiyaz Hasan <faiyaz@agnostiq.ai>
- Co-authored-by: pre-commit-ci[bot] <66853113+pre-commit-ci[bot]@users.noreply.github.com>
- Co-authored-by: Alejandro Esquivel <ae@alejandro.ltd>


### Added

- S3 File transfer strategy

### Fixed

- Adding maximum number of retries and timeout parameter to the get result http call.

## [0.166.0] - 2022-08-07

### Authors

- Venkat Bala <venkat@agnostiq.ai>


### Tests

- Update dask cli test to match Covalent Dask cluster configuration


### Changed

- Remove newline from log stream formatter for better log statment output
- Jsonify covalent cluster cli outputs

## [0.165.0] - 2022-08-06

### Authors

- Casey Jao <casey@agnostiq.ai>


### Changed

- Make `BaseExecutor` and `BaseAsyncExecutor` class siblings, not parent and child.

### Operations

- Only validate webapp if the webapp was built

### Tests

- Fixed randomly failing lattice json serialization test

## [0.164.0] - 2022-08-05

### Authors

- Sankalp Sanand <sankalp@agnostiq.ai>
- Faiyaz Hasan <faiyaz@agnostiq.ai>
- Co-authored-by: pre-commit-ci[bot] <66853113+pre-commit-ci[bot]@users.noreply.github.com>
- Co-authored-by: Venkat Bala <venkat@agnostiq.ai>
- Co-authored-by: Will Cunningham <wjcunningham7@gmail.com>


### Changed

- Use `update_config` to modify dask configuration from the cluster process
- Simplify `set_config` logic for dask configuration options on `covalent start`
- Removed default values from click options for dask configuration related values

### Added

- Configured default dask configuration options in `defaults.py`

### Fixed 

- Overwriting config address issue.

### Tests

- Moved misplaced functional/integration tests from the unit tests folder to their respective folders.
- All of the unit tests now use test DB instead of hitting a live DB.
- Updated `tests.yml` so that functional tests are run whenever tests get changed or github actions are changed.
- Several broken tests were also fixed.

## [0.163.0] - 2022-08-04

### Authors

- Alejandro Esquivel <ae@alejandro.ltd>
- Co-authored-by: Casey Jao <casey@agnostiq.ai>
- Will Cunningham <wjcunningham7@users.noreply.github.com>
- Co-authored-by: Scott Wyman Neagle <scott@agnostiq.ai>


### Added

- Added `rsync` dependency in `Dockerfile`

### Removed

- `Makefile` which was previously improperly committed

### Operations

- Functional tests are run only on `develop`
- `tests.yml` can be run manually provided a commit SHA
- `tests.yml` uses a `build` filter to conditionally install and build Covalent if build files are modified
- `docker.yml` is now only for dev work, and is manually triggered given an SHA
- `release.yml` is enhanced to push stable and pre-release images to a public ECR repo

## [0.162.0] - 2022-08-04

### Authors

- Alejandro Esquivel <ae@alejandro.ltd>
- Co-authored-by: Casey Jao <casey@agnostiq.ai>


### Changed

- Updated Base executor to support non-unique `retval_key`s, particularly for use in File Transfer where we may have several CallDeps with the reserved `retval_key` of value `files`.

## [0.161.2] - 2022-08-04

### Authors

- Alejandro Esquivel <ae@alejandro.ltd>
- Co-authored-by: pre-commit-ci[bot] <66853113+pre-commit-ci[bot]@users.noreply.github.com>


### Fixed

- Updated `covalent db migrations` to overwrite `alembic.ini` `script_location` with absolute path to migrations folder
- Updated `covalent db alembic [args]` command to use project root as `cwd` for alembic subprocess  

## [0.161.1] - 2022-08-03

### Authors

- Alejandro Esquivel <ae@alejandro.ltd>
- Scott Wyman Neagle <scott@agnostiq.ai>
- Co-authored-by: Faiyaz Hasan <faiyaz@agnostiq.ai>
- Poojith U Rao <106616820+poojithurao@users.noreply.github.com>
- Co-authored-by: Casey Jao <casey@agnostiq.ai>


### Fixed

- When a list was passed to an electron, the generated electron list
  had metadata copied from the electron. This was resulting in
  call_before and call_after functions being called by the electron
  list as well. The metadata (apart from executor) is now set to
  default values for the electron list.

## [0.161.0] - 2022-08-03

### Authors

- Alejandro Esquivel <ae@alejandro.ltd>
- Scott Wyman Neagle <scott@agnostiq.ai>
- Co-authored-by: Faiyaz Hasan <faiyaz@agnostiq.ai>


### Changed

- Replaced `Session(DispatchDB()._get_data_store().engine)` with `workflow_db.session()`

### Removed

- `DevDataStore` class from `datastore.py`
- workflows manager

## [0.160.1] - 2022-08-02

### Authors

- Alejandro Esquivel <ae@alejandro.ltd>
- Scott Wyman Neagle <scott@agnostiq.ai>


### Fixed

- `script_location` key not found issue when installing with pip (second attempt)

### Docs

- Remove migration guide reference from README

### Operations

- Explicitly check `release == true` in tests.yml

## [0.160.0] - 2022-08-02

### Authors

- Casey Jao <casey@agnostiq.ai>
- Co-authored-by: Faiyaz Hasan <faiyaz@agnostiq.ai>


### Changed

- `Executor.run()` now accepts a `task_metadata` dictionary. Current
  keys consist of `dispatch_id` and `node_id`.

## [0.159.0] - 2022-08-02

### Authors

- Casey Jao <casey@agnostiq.ai>
- Co-authored-by: Faiyaz Hasan <faiyaz@agnostiq.ai>


### Changed

- Database schema has been updated to v11

### Operations

- `paths-filter` will only be run on PRs, i.e on workflow runs, the whole test suite will be run.
- Removed retry action from running on `pytest` steps since they instead use `pytest` retries.
- `codecov.yml` added to enable carry-forward flags
- UI front-end is only built for pull requests when the source changes
- Packaging is only validated on the `develop` branch

## [0.158.0] - 2022-07-29

### Authors

- Okechukwu  Emmanuel Ochia <okechukwu@agnostiq.ai>
- Co-authored-by: Scott Wyman Neagle <scott@agnostiq.ai>
- Will Cunningham <wjcunningham7@users.noreply.github.com>
- Alejandro Esquivel <ae@alejandro.ltd>
- Co-authored-by: pre-commit-ci[bot] <66853113+pre-commit-ci[bot]@users.noreply.github.com>
- Casey Jao <casey@agnostiq.ai>
- Co-authored-by: Faiyaz Hasan <faiyaz@agnostiq.ai>


### Changed

- Construct the result object in the dispatcher `entry_point.py` module in order to avoid the Missing Latticed Id error so frequently.
- Update the sleep statement length to 0.1 seconds in the results.manager.

## [0.157.1] - 2022-07-29

### Authors

- Okechukwu  Emmanuel Ochia <okechukwu@agnostiq.ai>
- Co-authored-by: Scott Wyman Neagle <scott@agnostiq.ai>
- Will Cunningham <wjcunningham7@users.noreply.github.com>
- Alejandro Esquivel <ae@alejandro.ltd>
- Co-authored-by: pre-commit-ci[bot] <66853113+pre-commit-ci[bot]@users.noreply.github.com>
- Casey Jao <casey@agnostiq.ai>

### Fixed

- Pass non-kwargs to electrons in the correct order during dispatch.

## [0.157.0] - 2022-07-28

### Authors

- Okechukwu  Emmanuel Ochia <okechukwu@agnostiq.ai>
- Co-authored-by: Scott Wyman Neagle <scott@agnostiq.ai>
- Will Cunningham <wjcunningham7@users.noreply.github.com>
- Alejandro Esquivel <ae@alejandro.ltd>
- Co-authored-by: pre-commit-ci[bot] <66853113+pre-commit-ci[bot]@users.noreply.github.com>
- Casey Jao <casey@agnostiq.ai>


### Changed

- Expose a public `wait()` function compatible with both calling and dispatching lattices

### Docs

- Updated the RTD on `wait_for()` to use the static `wait()` function

### Operations

- pre-commit autoupdate

### Docs

- Changed the custom executor how-to to be shorter and more concise.
- Re-structured the docs

## [0.156.0] - 2022-07-27

### Authors

- Okechukwu  Emmanuel Ochia <okechukwu@agnostiq.ai>
- Co-authored-by: Scott Wyman Neagle <scott@agnostiq.ai>
- Will Cunningham <wjcunningham7@users.noreply.github.com>
- Alejandro Esquivel <ae@alejandro.ltd>
- Co-authored-by: pre-commit-ci[bot] <66853113+pre-commit-ci[bot]@users.noreply.github.com>


### Added

- Bash decorator is introduced
- Lepton commands can be specified as a list of strings rather than strings alone.

## [0.155.1] - 2022-07-26

### Authors

- Okechukwu  Emmanuel Ochia <okechukwu@agnostiq.ai>
- Co-authored-by: Scott Wyman Neagle <scott@agnostiq.ai>
- Will Cunningham <wjcunningham7@users.noreply.github.com>
- Alejandro Esquivel <ae@alejandro.ltd>
- Co-authored-by: pre-commit-ci[bot] <66853113+pre-commit-ci[bot]@users.noreply.github.com>


### Fixed

- `script_location` key not found issue when running alembic programatically

### Operations

- Fixed syntax errors in `stale.yml` and in `hotfix.yml`
- `docker.yml` triggered after version bump in `develop` instead of before
- Enhanced `tests.yml` to upload coverage reports by domain

## [0.155.0] - 2022-07-26

### Authors

- Alejandro Esquivel <ae@alejandro.ltd>


### Added

- Exposing `alembic {args}` cli commands through: `covalent db alembic {args}`

## [0.154.0] - 2022-07-25

### Authors

- Casey Jao <casey@agnostiq.ai>
- Co-authored-by: Venkat Bala <venkat@agnostiq.ai>
- Alejandro Esquivel <ae@alejandro.ltd>


### Added

- Added methods to programatically fetch information from Alembic without needing subprocess

## [0.153.1] - 2022-07-25

### Authors

- Casey Jao <casey@agnostiq.ai>
- Co-authored-by: Venkat Bala <venkat@agnostiq.ai>


### Fixed

- Stdout and stderr are now captured when using the dask executor.


### Tests

- Fixed Dask cluster CLI tests

## [0.153.0] - 2022-07-25

### Authors

- Faiyaz Hasan <faiyaz@agnostiq.ai>


### Added

- Helper function to load and save files corresponding to the DB filenames.

### Changed

- Files with .txt, .log extensions are stored as strings.
- Get result web request timeout to 2 seconds.

## [0.152.0] - 2022-07-25

### Authors

- Faiyaz Hasan <faiyaz@agnostiq.ai>
- Co-authored-by: Scott Wyman Neagle <scott@agnostiq.ai>


### Changed

- Pass default DataStore object to node value retrieval method in the Results object.

## [0.151.1] - 2022-07-22

### Authors

- Faiyaz Hasan <faiyaz@agnostiq.ai>
- Co-authored-by: Scott Wyman Neagle <scott@agnostiq.ai>


### Fixed

- Adding maximum number of retries and timeout parameter to the get result http call.
- Disabling result_webhook for now.

## [0.151.0] - 2022-07-22

### Authors

- Scott Wyman Neagle <scott@agnostiq.ai>
- Co-authored-by: Will Cunningham <wjcunningham7@gmail.com>
- Sankalp Sanand <sankalp@agnostiq.ai>


### Added

- `BaseAsyncExecutor` has been added which can be inherited by new async-aware executors.

### Changed

- Since tasks were basically submitting the functions to a Dask cluster by default, they have been converted into asyncio `Tasks` instead which support a far larger number of concurrent tasks than previously used `ThreadPool`.

- `tasks_pool` will still be used to schedule tasks which use non-async executors.

- Executor's `executor` will now receive a callable instead of a serialized function. This allows deserializing the function where it is going to be executed while providing a simplified `execute` at the same time.

- `uvloop` is being used instead of the default event loop of `asyncio` for better performance.

- Tests have also been updated to reflect above changes.

### Operations

- Made Santosh the sole owner of `/docs`

## [0.150.0] - 2022-07-22

### Authors

- Faiyaz Hasan <faiyaz@agnostiq.ai>


### Added

- Initialize database tables when the covalent server is started.

## [0.149.0] - 2022-07-21

### Authors

- Scott Wyman Neagle <scott@agnostiq.ai>
- Co-authored-by: Venkat Bala <venkat@agnostiq.ai>


### Removed

- `result.save()`
- `result._write_dispatch_to_python_file()`

## [0.148.0] - 2022-07-21

### Authors

- Alejandro Esquivel <ae@alejandro.ltd>


### Changed

- Changed DataStore default db path to correspond to dispatch db config path

### Operations

- Added workflow to stale and close pull requests


### Docs

- Fixed `get_metadata` calls in examples to remove `results_dir` argument
- Removed YouTube video temporarily

## [0.147.0] - 2022-07-21

### Authors

- Casey Jao <casey@agnostiq.ai>


### Changed

- Simplified interface for custom executors. All the boilerplate has
  been moved to `BaseExecutor`.

## [0.146.0] - 2022-07-20

### Authors

- Casey Jao <casey@agnostiq.ai>
- Co-authored-by: Venkat Bala <venkat@agnostiq.ai>
- Faiyaz Hasan <faiyaz@agnostiq.ai>



### Added

- Ensure that transportable objects are rendered correctly when printing the result object.

### Tests

- Check that user data is not unpickled by the Covalent server process

## [0.145.0] - 2022-07-20

### Authors

- Scott Wyman Neagle <scott@agnostiq.ai>
- Co-authored-by: Venkat Bala <venkat@agnostiq.ai>
- Co-authored-by: Faiyaz Hasan <faiyaz@agnostiq.ai>


### Removed

- `entry_point.get_result()`

### Changed

- get_result to query an HTTP endpoint instead of a DB session

## [0.144.0] - 2022-07-20

### Authors

- Will Cunningham <wjcunningham7@users.noreply.github.com>
- Co-authored-by: Scott Wyman Neagle <scott@agnostiq.ai>
- Alejandro Esquivel <ae@alejandro.ltd>


### Added

- Set up alembic migrations & added migration guide (`alembic/README.md`)

## [0.143.0] - 2022-07-19

### Authors

- Will Cunningham <wjcunningham7@users.noreply.github.com>
- Co-authored-by: Scott Wyman Neagle <scott@agnostiq.ai>


### Changed

- Installation will fail if `cova` is installed while trying to install `covalent`.

## [0.142.0] - 2022-07-19

### Authors

- Poojith U Rao <106616820+poojithurao@users.noreply.github.com>
- Co-authored-by: Will Cunningham <wjcunningham7@gmail.com>
- Anna Hughes <annagwen42@gmail.com>
- Co-authored-by: Poojith <poojith@agnostiq.ai>
- Co-authored-by: Scott Wyman Neagle <scott@agnostiq.ai>
- Casey Jao <casey@agnostiq.ai>
- Co-authored-by: Venkat Bala <venkat@agnostiq.ai>
- Co-authored-by: pre-commit-ci[bot] <66853113+pre-commit-ci[bot]@users.noreply.github.com>
- Faiyaz Hasan <faiyaz@agnostiq.ai>


### Added

- `electron_num`, `completed_electron_num` fields to the Lattice table.

## [0.141.0] - 2022-07-19

### Authors

- Poojith U Rao <106616820+poojithurao@users.noreply.github.com>
- Co-authored-by: Will Cunningham <wjcunningham7@gmail.com>
- Anna Hughes <annagwen42@gmail.com>
- Co-authored-by: Poojith <poojith@agnostiq.ai>
- Co-authored-by: Scott Wyman Neagle <scott@agnostiq.ai>
- Casey Jao <casey@agnostiq.ai>
- Co-authored-by: Venkat Bala <venkat@agnostiq.ai>
- Co-authored-by: pre-commit-ci[bot] <66853113+pre-commit-ci[bot]@users.noreply.github.com>


### Changed

- Deprecate topological sort in favor of inspect in-degree of nodes until they are zero before dispatching task
- Use deepcopy to generate a copy of the metadata dictionary before saving result object to the database

### Docs

- Adding incomplete pennylane kernel tutorial
- Adding quantum ensemble tutorial

## [0.140.0] - 2022-07-19

### Authors

- Faiyaz Hasan <faiyaz@agnostiq.ai>
- Co-authored-by: Venkat Bala <venkat@agnostiq.ai>


### Added

- Fields `deps_filename`, `call_before_filename` and `call_after_filename` to the `Electron` table.
- Re-write the deps / call before and after file contents when inserting / updating electron record in the database.

### Changed

- Modify the test and implementation logic of inserting the electron record with these new fields.
- Field `key` to `key_filename` in `Electron` table.

## [0.139.1] - 2022-07-19

### Authors

- Divyanshu Singh <55018955+divshacker@users.noreply.github.com>
- Co-authored-by: Scott Wyman Neagle <wymnea@protonmail.com>
- Co-authored-by: Scott Wyman Neagle <scott@agnostiq.ai>
- Co-authored-by: Will Cunningham <wjcunningham7@users.noreply.github.com>


### Fixed

- Fixes Reverse IP problem. All References to `0.0.0.0` are changed to `localhost` . More details can be found [here](https://github.com/AgnostiqHQ/covalent/issues/202)

## [0.139.0] - 2022-07-19

### Authors

- Venkat Bala <venkat@agnostiq.ai>
- Co-authored-by: Scott Wyman Neagle <scott@agnostiq.ai>
- Faiyaz Hasan <faiyaz@agnostiq.ai>
- Co-authored-by: Will Cunningham <wjcunningham7@gmail.com>


### Added

- Columns `is_active` in the lattice, eLectron and Electron dependency tables.

### Docs

- Adding a RTD tutorial/steps on creating a custom executor

## [0.138.0] - 2022-07-19

### Authors

- Anna Hughes <annagwen42@gmail.com>
- Co-authored-by: Will Cunningham <wjcunningham7@gmail.com>
- Will Cunningham <wjcunningham7@users.noreply.github.com>
- Co-authored-by: Venkat Bala <venkat@agnostiq.ai>


### Added

- Docker build workflow

### Changed

- Dockerfile uses multi-stage build

### Docs

- New tutorial demonstrating how to solve the MaxCut Problem with QAOA and Covalent

## [0.137.0] - 2022-07-19

### Authors

- Prasanna Venkatesh <54540812+Prasy12@users.noreply.github.com>
- Co-authored-by: Alejandro Esquivel <ae@alejandro.ltd>


### Added

- Ability to hide/show labels on the graph
- Graph layout with elk configurations

### Changed

- Changed API socket calls interval for graph optimization.

### Tests

- Disabled several dask functional tests

## [0.136.0] - 2022-07-18

### Authors

- Scott Wyman Neagle <scott@agnostiq.ai>
- Co-authored-by: Faiyaz Hasan <faiyaz@agnostiq.ai>


### Changed

- Result.save() has been deprecated in favor of Result.persist() and querying the database directly.

## [0.135.0] - 2022-07-18

### Authors

- Casey Jao <casey@agnostiq.ai>
- Co-authored-by: Scott Wyman Neagle <scott@agnostiq.ai>
- Co-authored-by: Alejandro Esquivel <ae@alejandro.ltd>


### Operations

- Psiog is only codeowner of js files
- Fix in changelog action to handle null author when a bot is committing

### Added

- Support injecting return values of calldeps into electrons during workflow execution

## [0.134.0] - 2022-07-15

### Authors

- Casey Jao <casey@agnostiq.ai>
- Co-authored-by: Scott Wyman Neagle <scott@agnostiq.ai>


### Changed

- Covalent server can now process workflows without having their deps installed

## [0.133.0] - 2022-07-15

### Authors

- Will Cunningham <wjcunningham7@users.noreply.github.com>


### Removed

- Removed the deprecated function `draw_inline` as well as the `matplotlib` dependency.

### Operations

- Fixing the retry block for tests

## [0.132.0] - 2022-07-14

### Authors

- Will Cunningham <wjcunningham7@users.noreply.github.com>


### Added

- Bash lepton support reintroduced with some UX modifications to the Lepton class. Leptons which use scripting languages can be specified as either (1) a command run in the shell/console or (2) a call to a function in a library/script. Leptons which use compiled languages must specify a library and a function name.
- The keyword argument `display_name` can be used to override the name appearing in the UI. Particularly useful when the lepton is a command.
- All arguments except for language are now keyword arguments.
- Keyword arguments passed to a Bash lepton are understood to define environment variables within the shell.
- Non-keyword arguments fill in `$1`, `$2`, etc.
- Named outputs enumerate variables within the shell which will be returned to the user. These can be either `Lepton.OUTPUT` or `Lepton.INPUT_OUTPUT` types.

### Added

- New fields to the decomposed result object Database: 

## [0.131.0] - 2022-07-13

### Authors

- Sankalp Sanand <sankalp@agnostiq.ai>
- Co-authored-by: Venkat Bala <venkat@agnostiq.ai>


### Fixed

- `covalent --version` now looks for `covalent` metadata instead of `cova`

### Tests

- Updated the cli test to include whether the correct version number is shown when `covalent --version` is run

### Added

- Method to write electron id corresponding to sublattices in `execution.py` when running `_run_task`.

## [0.130.0] - 2022-07-12

### Authors

- Venkat Bala <venkat@agnostiq.ai>
- Co-authored-by: Scott Wyman Neagle <scott@agnostiq.ai>

### Changed

- Ignoring tests for `cancel_dispatch` and `construct_bash`
- Create a dummy requirements.txt file for pip deps tests
- Fix version of `Werkzeug` package to avoid running into ValueError (unexpected kwarg `as_tuple`)
- Update `customization` how to test by specifying the section header `sdk`

## [0.129.0] - 2022-07-12

### Authors

- Sankalp Sanand <sankalp@agnostiq.ai>
- Co-authored-by: Alejandro Esquivel <ae@alejandro.ltd>

### Added

- Support for `wait_for` type edges when two electrons are connected by their execution side effects instead of output-input relation.

### Changed

- `active_lattice.electron_outputs` now contains the node ids as well for the electron which is being post processed.

## [0.128.1] - 2022-07-12

### Authors

- Faiyaz Hasan <faiyaz@agnostiq.ai>


### Fixed

- `Result.persist` test in `result_test.py`.
- Electron dependency `arg_index` is changed back to Nullable.

## [0.128.0] - 2022-07-12

### Authors

- Okechukwu  Emmanuel Ochia <okechukwu@agnostiq.ai>
- Co-authored-by: Casey Jao <casey@agnostiq.ai>
- Co-authored-by: Alejandro Esquivel <ae@alejandro.ltd>
- Co-authored-by: pre-commit-ci[bot] <66853113+pre-commit-ci[bot]@users.noreply.github.com>

### Added

- File transfer support for leptons

## [0.127.0] - 2022-07-11

### Authors

- Scott Wyman Neagle <scott@agnostiq.ai>
- Co-authored-by: Faiyaz Hasan <faiyaz@agnostiq.ai>
- Co-authored-by: Venkat Bala <venkat@agnostiq.ai>


### Added

- When saving to DB, also persist to the new DB if running in develop mode

### Tests

- Flask app route tests

## [0.126.0] - 2022-07-11

### Authors

- Will Cunningham <wjcunningham7@users.noreply.github.com>
- Alejandro Esquivel <ae@alejandro.ltd>
- Co-authored-by: pre-commit-ci[bot] <66853113+pre-commit-ci[bot]@users.noreply.github.com>
- Co-authored-by: Sankalp Sanand <sankalp@agnostiq.ai>


### Added

- Added Folder class
- Added internal call before/after deps to execute File Transfer operations pre/post electron execution.

### Operations

- Enhanced hotfix action to create branches from existing commits

## [0.125.0] - 2022-07-09

### Authors

- Okechukwu  Emmanuel Ochia <okechukwu@agnostiq.ai>
- Co-authored-by: pre-commit-ci[bot] <66853113+pre-commit-ci[bot]@users.noreply.github.com>
- Co-authored-by: Alejandro Esquivel <ae@alejandro.ltd>
- Venkat Bala <venkat@agnostiq.ai>
- Co-authored-by: Okechukwu Ochia <emmirald@gmail.com>
- Co-authored-by: Scott Wyman Neagle <scott@agnostiq.ai>


### Added

- Dask Cluster CLI functional/unit tests

### Docs

- Updated RTD concepts, how-to-guides, and api docs with electron dependencies.

### Operations

- Separate out running tests and uploading coverage report to circumvent bug in
  retry action

## [0.124.0] - 2022-07-07

### Authors

- Will Cunningham <wjcunningham7@users.noreply.github.com>
- Co-authored-by: Scott Wyman Neagle <scott@agnostiq.ai>
- Faiyaz Hasan <faiyaz@agnostiq.ai>


### Added

- `Result.persist` method in `covalent/_results_manager/result.py`.

### Operations

- Package pre-releases go to `covalent` instead of `cova` on PyPI.

## [0.123.0] - 2022-07-07

### Authors

- Scott Wyman Neagle <scott@agnostiq.ai>
- Co-authored-by: Faiyaz Hasan <faiyaz@agnostiq.ai>
- Will Cunningham <wjcunningham7@users.noreply.github.com>
- Alejandro Esquivel <ae@alejandro.ltd>
- Co-authored-by: pre-commit-ci[bot] <66853113+pre-commit-ci[bot]@users.noreply.github.com>


### Added

- Added Folder class
- Added internal call before/after deps to execute File Transfer operations pre/post electron execution.

### Operations

- `codeql.yml` and `condabuild.yml` run nightly instead of on every PR.
- Style fixes in changelog

## [0.122.1] - 2022-07-06

### Authors

Will Cunningham <wjcunningham7@users.noreply.github.com>
Co-authored-by: Scott Wyman Neagle <scott@agnostiq.ai>


### Operations

- Added license scanner action
- Pre-commit autoupdate

### Tests

- Tests for running workflows with more than one iteration

### Fixed

- Attribute error caused by attempts to retrieve the name from the node function when the node function is set to None

## [0.122.0] - 2022-07-04

### Authors

Faiyaz Hasan <faiyaz@agnostiq.ai>
Co-authored-by: pre-commit-ci[bot] <66853113+pre-commit-ci[bot]@users.noreply.github.com>


### Added

- `covalent/_results_manager/write_result_to_db.py` module and methods to insert / update data in the DB.
- `tests/covalent_tests/results_manager_tests/write_result_to_db_test.py` containing the unit tests for corresponding functions.

### Changed

- Electron `type` column to a string type rather than an `ElectronType` in DB models.
- Primary keys from `BigInteger` to `Integer` in DB models.

## [0.121.0] - 2022-07-04

### Authors

Will Cunningham <wjcunningham7@users.noreply.github.com>
Co-authored-by: Alejandro Esquivel <ae@alejandro.ltd>
Co-authored-by: pre-commit-ci[bot] <66853113+pre-commit-ci[bot]@users.noreply.github.com>


### Removed

- Unused requirements `gunicorn` and `eventlet` in `requirements.txt` as well as `dask` in `tests/requirements.txt`, since it is already included in the core requirements.

### Docs

- Updated the compatibility matrix in the docs.

## [0.120.0] - 2022-07-04

### Authors

Okechukwu  Emmanuel Ochia <okechukwu@agnostiq.ai>
Co-authored-by: Venkat Bala <venkat@agnostiq.ai>
Co-authored-by: pre-commit-ci[bot] <66853113+pre-commit-ci[bot]@users.noreply.github.com>
Co-authored-by: Scott Wyman Neagle <scott@agnostiq.ai>


### Added

- Adding `cluster` CLI options to facilitate interacting with the backend Dask cluster
- Adding options to `covalent start` to enable specifying number of workers, memory limit and threads per worker at cluster startup

### Changed

- Update `DaskAdminWorker` docstring with better explanation

## [0.119.1] - 2022-07-04

### Authors

Scott Wyman Neagle <scott@agnostiq.ai>
Casey Jao <casey@agnostiq.ai>


### Fixed

- `covalent status` checks if the server process is still alive.

### Operations

- Updates to changelog logic to handle multiple authors

## [0.119.0] - 2022-07-03
### Authors
@cjao 


### Added

- Introduce support for pip dependencies

## [0.118.0] - 2022-07-02
### Authors
@AlejandroEsquivel 


### Added

- Introduced File, FileTransfer, and FileTransferStrategy classes to support various File Transfer use cases prior/post electron execution

## [0.117.0] - 2022-07-02
### Authors
@Emmanuel289 


### Added

- Included retry action in 'tests.yaml' workflow.

## [0.116.0] - 2022-06-29
### Authors
@Prasy12 

### Changed

- Changed API socket calls interval for graph optimization.

### Added

- Ability to change to different layouts from the GUI.

## [0.115.0] - 2022-06-28
### Authors
@cjao 


### Added

- Introduce support for `call_before`, `call_after`, and bash dependencies

### Operations

- Unit tests performed on Python 3.10 on Ubuntu and MacOS images as well as 3.9 on MacOS
- Updated codeowners so that AQ Engineers doesn't own this CHANGELOG
- pre-commit autoupdate

## [0.114.0] - 2022-06-23
### Authors
@dependabot[bot] 


### Changed

- Changed eventsource version on webapp yarn-lock file.

### Operations

- Added Github push changelog workflow to append commiters username
- Reusable JavaScript action to parse changelog and update version

## [0.113.0] - 2022-06-21

### Added

- Introduce new db models and object store backends

### Operations

- Syntax fix in hotfix.yml

### Docs

- Added new tutorial: Linear and convolutional autoencoders

## [0.112.0] - 2022-06-20

### Changed

- Changed async version on webapp package-lock file.

## [0.111.0] - 2022-06-20

### Changed

- Changed eventsource version on webapp package-lock file.

### Docs

- Added new tutorial: Covalentified version of the Pennylane Variational Classifier tutorial.

## [0.110.3] - 2022-06-17

### Fixed

- Fix error when parsing electron positional arguments in workflows

### Docs

- Remove hardcoding version info in README.md

## [0.110.2] - 2022-06-10

### Docs

- Fix MNIST tutorial
- Fix Quantum Gravity tutorial
- Update RTD with migration guide compatible with latest release
- Convert all references to `covalent start` from Jupyter notebooks to markdown statements
- Update release notes summary in README.md
- Fixed display issues with figure (in dark mode) and bullet points in tutorials

### Operations

- Added a retry block to the webapp build step in `tests.yml`

## [0.110.1] - 2022-06-10

### Fixed

- Configure dask to not use daemonic processes when creating a cluster

### Operations

- Sync the VERSION file within `covalent` directory to match the root level VERSION
- Manually patch `covalent/VERSION`

## [0.110.0] - 2022-06-10

### Changed

- Web GUI list size and status label colors changed.
- Web GUI graph running icon changed to non-static icon.

### Docs

- Removed references to the Dask executor in RTD as they are no longer needed.

## [0.109.1] - 2022-06-10

### Fixed

- `covalent --version` now works for PyPI releases

## [0.109.0] - 2022-06-10

### Docs

- Update CLI help statements

### Added

- Add CLI functionality to start covalent with/without Dask
- Add CLI support to parse `covalent_ui.log` file

### Operations

- Updating codeowners to establish engineering & psiog ownership

### Docs

- Added new tutorial: Training quantum embedding kernels for classification.

## [0.108.0] - 2022-06-08

### Added

- WCI yaml file

### Docs

- Add pandoc installation updates to contributing guide

## [0.107.0] - 2022-06-07

### Changed

- Skipping stdout/stderr redirection tests until implemented in Dask parent process

### Added

- Simplifed starting the dask cluster using `multiprocessing`
- Added `bokeh==2.4.3` to requirements.txt to enable view Dask dashboard

### Fixed

- Changelog-reminder action now works for PRs from forks.

## [0.106.2] - 2022-06-06

### Fixed

- Specifying the version for package `furo` to `2022.4.7` to prevent breaking doc builds

### Docs

- Added new tutorial: Using Covalent with PennyLane for hybrid computation.

## [0.106.1] - 2022-06-01

### Fixed

- Changelog-reminder action now works for PRs from forks

### Docs

- Removed references to microservices in RTD
- Updated README.md.
- Changed `ct.electron` to `ct.lattice(executor=dask_executor)` in MNIST classifier tutorial

## [0.106.0] - 2022-05-26

### Changed

- Visual theme for Webapp GUI changed in accordance to new theme
- Fonts, colors, icons have been updated

## [0.105.0] - 2022-05-25

### Added

- Add a pre-commit hook for `detect-secrets`.
- Updated the actions in accordance with the migration done in the previous version.

## [0.104.0] - 2022-05-23

### Changed

- Services have been moved to a different codebase. This repo is now hosting the Covalent SDK, local dispatcher backend, Covalent web GUI, and documentation. Version is bumped to `0.104.0` in order to avoid conflicts.
- Update tests to match the current dispatcher api
- Skip testing dask executor until dask executor plugin is made public
- Using 2 thread pools to manage multiple workflows better and the other one for executing electrons in parallel.

### Fixed

- Add psutil and PyYAML to requirements.txt
- Passing the same Electron to multiple inputs of an Electron now works. UI fix pending.
- Dask from `requirements.txt`.

### Removed

- Asyncio usage for electron level concurrency.
- References to dask

### Added

- Functional test added for dask executor with the cluster running locally.
- Scalability tests for different workflows and workflow sizes under `tests/stress_tests/scripts`
- Add sample performance testing workflows under `tests/stress_tests`
- Add pipelines to continuously run the tutorial notebooks
- Create notebook with tasks from RTD

## [0.32.3] - 2022-03-16

### Fixed

- Fix missing UI graph edges between parameters and electrons in certain cases.
- Fix UI crashes in cases where legacy localStorage state was being loaded.

## [0.32.2] - 2022-03-16

### Added

- Images for graphs generated in tutorials and how-tos.
- Note for quantum gravity tutorial to tell users that `tensorflow` doesn't work on M1 Macs.
- `Known Issues` added to `README.md`

### Fixed

- `draw` function usage in tutorials and how-tos now reflects the UI images generated instead of using graphviz.
- Images now render properly in RTD of how-tos.

### Changed

- Reran all the tutorials that could run, generating the outputs again.

## [0.32.1] - 2022-03-15

### Fixed

- CLI now starts server directly in the subprocess instead of as a daemon
- Logs are provided as pipes to Popen instead of using a shell redirect
- Restart behavior fixed
- Default port in `covalent_ui/app.py` uses the config manager

### Removed

- `_graceful_restart` function no longer needed without gunicorn

## [0.32.0] - 2022-03-11

### Added

- Dispatcher microservice API endpoint to dispatch and update workflow.
- Added get runnable task endpoint.

## [0.31.0] - 2022-03-11

### Added

- Runner component's main functionality to run a set of tasks, cancel a task, and get a task's status added to its api.

## [0.30.5] - 2022-03-11

### Updated

- Updated Workflow endpoints & API spec to support upload & download of result objects as pickle files

## [0.30.4] - 2022-03-11

### Fixed

- When executing a task on an alternate Conda environment, Covalent no longer has to be installed on that environment. Previously, a Covalent object (the execution function as a TransportableObject) was passed to the environment. Now it is deserialized to a "normal" Python function, which is passed to the alternate Conda environment.

## [0.30.3] - 2022-03-11

### Fixed

- Fixed the order of output storage in `post_process` which should have been the order in which the electron functions are called instead of being the order in which they are executed. This fixes the order in which the replacement of function calls with their output happens, which further fixes any discrepencies in the results obtained by the user.

- Fixed the `post_process` test to check the order as well.

## [0.30.2] - 2022-03-11

### Changed

- Updated eventlet to 0.31.0

## [0.30.1] - 2022-03-10

### Fixed

- Eliminate unhandled exception in Covalent UI backend when calling fetch_result.

## [0.30.0] - 2022-03-09

### Added

- Skeleton code for writing the different services corresponding to each component in the open source refactor.
- OpenAPI specifications for each of the services.

## [0.29.3] - 2022-03-09

### Fixed

- Covalent UI is built in the Dockerfile, the setup file, the pypi workflow, the tests workflow, and the conda build script.

## [0.29.2] - 2022-03-09

### Added

- Defaults defined in executor plugins are read and used to update the in-memory config, as well as the user config file. But only if the parameter in question wasn't already defined.

### Changed

- Input parameter names and docstrings in _shared_files.config.update_config were changed for clarity.

## [0.29.1] - 2022-03-07

### Changed

- Updated fail-fast strategy to run all tests.

## [0.29.0] - 2022-03-07

### Added

- DispatchDB for storing dispatched results

### Changed

- UI loads dispatches from DispatchDB instead of browser local storage

## [0.28.3] - 2022-03-03

### Fixed

Installed executor plugins don't have to be referred to by their full module name. Eg, use "custom_executor", instead of "covalent_custom_plugin.custom_executor".

## [0.28.2] - 2022-03-03

### Added

- A brief overview of the tutorial structure in the MNIST classification tutorial.

## [0.28.1] - 2022-03-02

### Added

- Conda installation is only supported for Linux in the `Getting Started` guide.
- MNIST classifier tutorial.

### Removed

- Removed handling of default values of function parameters in `get_named_params` in `covalent/_shared_files/utils.py`. So, it is actually being handled by not being handled since now `named_args` and `named_kwargs` will only contain parameters that were passed during the function call and not all of them.

## [0.28.0] - 2022-03-02

### Added

- Lepton support, including for Python modules and C libraries
- How-to guides showing how to use leptons for each of these

## [0.27.6] - 2022-03-01

### Added

- Added feature development basic steps in CONTRIBUTING.md.
- Added section on locally building RTD (read the docs) in the contributing guide.

## [0.27.5] - 2022-03-01

### Fixed

- Missing UI input data after backend change - needed to be derived from graph for electrons, lattice inputs fixed on server-side, combining name and positional args
- Broken UI graph due to variable->edge_name renaming
- Missing UI executor data after server-side renaming

## [0.27.4] - 2022-02-28

### Fixed

- Path used in `covalent/executor/__init__.py` for executor plugin modules needed updating to `covalent/executor/executor_plugins`

### Removed

- Disabled workflow cancellation test due to inconsistent outcomes. Test will be re-enabled after cancellation mechanisms are investigated further.

## [0.27.3] - 2022-02-25

### Added

- Added `USING_DOCKER.md` guide for running docker container.
- Added cli args to covalent UI flask server `covalent_ui/app.py` to modify port and log file path.

### Removed

- Removed gunicorn from cli and Dockerfile.

### Changed

- Updated cli `covalent_dispatcher/_cli/service.py` to run flask server directly, and removed dispatcher and UI flags.
- Using Flask blueprints to merge Dispatcher and UI servers.
- Updated Dockerfile to run flask server directly.
- Creating server PID file manually in `covalent_dispatcher/_cli/service.py`.
- Updated tests and docs to reflect merged servers.
- Changed all mentions of port 47007 (for old UI server) to 48008.

## [0.27.2] - 2022-02-24

### Changed

- Removed unnecessary blockquotes from the How-To guide for creating custom executors
- Changed "Covalent Cloud" to "Covalent" in the main code text

## [0.27.1] - 2022-02-24

### Removed

- Removed AQ-Engineers from CODEOWNERS in order to fix PR review notifications

## [0.27.0] - 2022-02-24

### Added

- Support for positional only, positional or keyword, variable positional, keyword only, variable keyword types of parameters is now added, e.g an electron can now use variable args and variable kwargs if the number/names of parameters are unknown during definition as `def task(*args, **kwargs)` which wasn't possible before.

- `Lattice.args` added to store positional arguments passed to the lattice's workflow function.

- `get_named_params` function added in `_shared_files/utils.py` which will return a tuple containing named positional arguments and named keyword arguments. The names help in showing and storing these parameters in the transport graph.

- Tests to verify whether all kinds of input paramaters are supported by electron or a lattice.

### Changed

- No longer merging positional arguments with keyword arguments, instead they are separately stored in respective nodes in the transport graph.

- `inputs` returned from `_get_inputs` function in `covalent_dispatcher/_core/execution.py` now contains positional as well as keyword arguments which further get passed to the executor.

- Executors now support positional and keyword arguments as inputs to their executable functions.

- Result object's `_inputs` attribute now contains both `args` and `kwargs`.

- `add_node_for_nested_iterables` is renamed to `connect_node_with_others` and `add_node_to_graph` also renamed to `add_collection_node_to_graph` in `electron.py`. Some more variable renames to have appropriate self-explanatory names.

- Nodes and edges in the transport graph now have a better interface to assign attributes to them.

- Edge attribute `variable` renamed to `edge_name`.

- In `serialize` function of the transport graph, if `metadata_only` is True, then only `metadata` attribute of node and `source` and `target` attributes of edge are kept in the then return serialized `data`.

- Updated the tests wherever necessary to reflect the above changes

### Removed

- Deprecated `required_params_passed` since an error will automatically be thrown by the `build_graph` function if any of the required parameters are not passed.

- Removed duplicate attributes from nodes in the transport graph.

## [0.26.1] - 2022-02-23

### Added

- Added Local Executor section to the API read the docs.

## [0.26.0] - 2022-02-23

### Added

- Automated reminders to update the changelog

## [0.25.3] - 2022-02-23

## Added

- Listed common mocking commands in the CONTRIBUTING.md guide.
- Additional guidelines on testing.

## [0.25.2] - 2022-02-21

### Changed

- `backend` metadata name changed to `executor`.
- `_plan_workflow` usage updated to reflect how that executor related information is now stored in the specific executor object.
- Updated tests to reflect the above changes.
- Improved the dispatch cancellation test to provide a robust solution which earlier took 10 minutes to run with uncertainty of failing every now and then.

### Removed

- Removed `TaskExecutionMetadata` as a consequence of removing `execution_args`.

## [0.25.1] - 2022-02-18

### Fixed

- Tracking imports that have been used in the workflow takes less time.

### Added

- User-imports are included in the dispatch_source.py script. Covalent-related imports are commented out.

## [0.25.0] - 2022-02-18

### Added

- UI: Lattice draw() method displays in web UI
- UI: New navigation panel

### Changed

- UI: Animated graph changes, panel opacity

### Fixed

- UI: Fixed "Not Found" pages

## [0.24.21] - 2022-02-18

### Added

- RST document describing the expectations from a tutorial.

## [0.24.20] - 2022-02-17

### Added

- Added how to create custom executors

### Changed

- Changed the description of the hyperlink for choosing executors
- Fixed typos in doc/source/api/getting_started/how_to/execution/creating_custom_executors.ipynb

## [0.24.19] - 2022-02-16

### Added

- CODEOWNERS for certain files.

## [0.24.18] - 2022-02-15

### Added

- The user configuration file can now specify an executor plugin directory.

## [0.24.17] - 2022-02-15

### Added

- Added a how-to for making custom executors.

## [0.24.16] - 2022-02-12

### Added

- Errors now contain the traceback as well as the error message in the result object.
- Added test for `_post_process` in `tests/covalent_dispatcher_tests/_core/execution_test.py`.

### Changed

- Post processing logic in `electron` and dispatcher now relies on the order of execution in the transport graph rather than node's function names to allow for a more reliable pairing of nodes and their outputs.

- Renamed `init_test.py` in `tests/covalent_dispatcher_tests/_core/` to `execution_test.py`.

### Removed

- `exclude_from_postprocess` list which contained some non executable node types removed since only executable nodes are post processed now.

## [0.24.15] - 2022-02-11

### Fixed

- If a user's configuration file does not have a needed exeutor parameter, the default parameter (defined in _shared_files/defaults.py) is used.
- Each executor plugin is no longer initialized upon the import of Covalent. This allows required parameters in executor plugins.

## Changed

- Upon updating the configuration data with a user's configuration file, the complete set is written back to file.

## Added

- Tests for the local and base executors.

## [0.24.14] - 2022-02-11

### Added

- UI: add dashboard cards
- UI: add scaling dots background

### Changed

- UI: reduce sidebar font sizes, refine color theme
- UI: refine scrollbar styling, show on container hover
- UI: format executor parameters as YAML code
- UI: update syntax highlighting scheme
- UI: update index.html description meta tag

## [0.24.13] - 2022-02-11

### Added

- Tests for covalent/_shared_files/config.py

## [0.24.12] - 2022-02-10

### Added

- CodeQL code analyzer

## [0.24.11] - 2022-02-10

### Added

- A new dictionary `_DEFAULT_CONSTRAINTS_DEPRECATED` in defaults.py

### Changed

- The `_DEFAULT_CONSTRAINT_VALUES` dictionary now only contains the `backend` argument

## [0.24.10] - 2022-02-09

### Fixed

- Sporadically failing workflow cancellation test in tests/workflow_stack_test.py

## [0.24.9] - 2022-02-09

## Changed

- Implementation of `_port_from_pid` in covalent_dispatcher/_cli/service.py.

## Added

- Unit tests for command line interface (CLI) functionalities in covalent_dispatcher/_cli/service.py and covalent_dispatcher/_cli/cli.py.

## [0.24.8] - 2022-02-07

### Fixed

- If a user's configuration file does not have a needed parameter, the default parameter (defined in _shared_files/defaults.py) is used.

## [0.24.7] - 2022-02-07

### Added

- Typing: Add Type hint `dispatch_info` parameter.
- Documentation: Updated the return_type description in docstring.

### Changed

- Typing: Change return type annotation to `Generator`.

## [0.24.6] - 2022-02-06

### Added

- Type hint to `deserialize` method of `TransportableObject` of `covalent/_workflow/transport.py`.

### Changed

- Description of `data` in `deserialize` method of `TransportableObject` of `covalent/_workflow/transport.py` from `The serialized transportable object` to `Cloudpickled function`.

## [0.24.5] - 2022-02-05

### Fixed

- Removed dependence on Sentinel module

## [0.24.4] - 2022-02-04

### Added

- Tests across multiple versions of Python and multiple operating systems
- Documentation reflecting supported configurations

## [0.24.3] - 2022-02-04

### Changed

- Typing: Use `bool` in place of `Optional[bool]` as type annotation for `develop` parameter in `covalent_dispatcher.service._graceful_start`
- Typing: Use `Any` in place of `Optional[Any]` as type annotation for `new_value` parameter in `covalent._shared_files.config.get_config`

## [0.24.2] - 2022-02-04

### Fixed

- Updated hyperlink of "How to get the results" from "./collection/query_electron_execution_result" to "./collection/query_multiple_lattice_execution_results" in "doc/source/how_to/index.rst".
- Updated hyperlink of "How to get the result of a particular electron" from "./collection/query_multiple_lattice_execution_results" to "./collection/query_electron_execution_result" in "doc/source/how_to/index.rst".

## [0.24.1] - 2022-02-04

### Changed

- Changelog entries are now required to have the current date to enforce ordering.

## [0.24.0] - 2022-02-03

### Added

- UI: log file output - display in Output tab of all available log file output
- UI: show lattice and electron inputs
- UI: display executor attributes
- UI: display error message on failed status for lattice and electron

### Changed

- UI: re-order sidebar sections according to latest figma designs
- UI: update favicon
- UI: remove dispatch id from tab title
- UI: fit new uuids
- UI: adjust theme text primary and secondary colors

### Fixed

- UI: auto-refresh result state on initial render of listing and graph pages
- UI: graph layout issues: truncate long electron/param names

## [0.23.0] - 2022-02-03

### Added

- Added `BaseDispatcher` class to be used for creating custom dispatchers which allow connection to a dispatcher server.
- `LocalDispatcher` inheriting from `BaseDispatcher` allows connection to a local dispatcher server running on the user's machine.
- Covalent only gives interface to the `LocalDispatcher`'s `dispatch` and `dispatch_sync` methods.
- Tests for both `LocalDispatcher` and `BaseDispatcher` added.

### Changed

- Switched from using `lattice.dispatch` and `lattice.dispatch_sync` to `covalent.dispatch` and `covalent.dispatch_sync`.
- Dispatcher address now is passed as a parameter (`dispatcher_addr`) to `covalent.dispatch` and `covalent.dispatch_sync` instead of a metadata field to lattice.
- Updated tests, how tos, and tutorials to use `covalent.dispatch` and `covalent.dispatch_sync`.
- All the contents of `covalent_dispatcher/_core/__init__.py` are moved to `covalent_dispatcher/_core/execution.py` for better organization. `__init__.py` only contains function imports which are needed by external modules.
- `dispatch`, `dispatch_sync` methods deprecated from `Lattice`.

### Removed

- `_server_dispatch` method removed from `Lattice`.
- `dispatcher` metadata field removed from `lattice`.

## [0.22.19] - 2022-02-03

### Fixed

- `_write_dispatch_to_python_file` isn't called each time a task is saved. It is now only called in the final save in `_run_planned_workflow` (in covalent_dispatcher/_core/__init__.py).

## [0.22.18] - 2022-02-03

### Fixed

- Added type information to result.py

## [0.22.17] - 2022-02-02

### Added

- Replaced `"typing.Optional"` with `"str"` in covalent/executor/base.py
- Added missing type hints to `get_dispatch_context` and `write_streams_to_file` in covalent/executor/base.py, BaseExecutor

## [0.22.16] - 2022-02-02

### Added

- Functions to check if UI and dispatcher servers are running.
- Tests for the `is_ui_running` and `is_server_running` in covalent_dispatcher/_cli/service.py.

## [0.22.15] - 2022-02-01

### Fixed

- Covalent CLI command `covalent purge` will now stop the servers before deleting all the pid files.

### Added

- Test for `purge` method in covalent_dispatcher/_cli/service.py.

### Removed

- Unused `covalent_dispatcher` import from covalent_dispatcher/_cli/service.py.

### Changed

- Moved `_config_manager` import from within the `purge` method to the covalent_dispatcher/_cli/service.py for the purpose of mocking in tests.

## [0.22.14] - 2022-02-01

### Added

- Type hint to `_server_dispatch` method in `covalent/_workflow/lattice.py`.

## [0.22.13] - 2022-01-26

### Fixed

- When the local executor's `log_stdout` and `log_stderr` config variables are relative paths, they should go inside the results directory. Previously that was queried from the config, but now it's queried from the lattice metadata.

### Added

- Tests for the corresponding functions in (`covalent_dispatcher/_core/__init__.py`, `covalent/executor/base.py`, `covalent/executor/executor_plugins/local.py` and `covalent/executor/__init__.py`) affected by the bug fix.

### Changed

- Refactored `_delete_result` in result manager to give the option of deleting the result parent directory.

## [0.22.12] - 2022-01-31

### Added

- Diff check in pypi.yml ensures correct files are packaged

## [0.22.11] - 2022-01-31

### Changed

- Removed codecov token
- Removed Slack notifications from feature branches

## [0.22.10] - 2022-01-29

### Changed

- Running tests, conda, and version workflows on pull requests, not just pushes

## [0.22.9] - 2022-01-27

### Fixed

- Fixing version check action so that it doesn't run on commits that are in develop
- Edited PR template so that markdown checklist appears properly

## [0.22.8] - 2022-01-27

### Fixed

- publish workflow, using `docker buildx` to build images for x86 and ARM, prepare manifest and push to ECR so that pulls will match the correct architecture.
- typo in CONTRIBUTING
- installing `gcc` in Docker image so Docker can build wheels for `dask` and other packages that don't provide ARM wheels

### Changed

- updated versions in `requirements.txt` for `matplotlib` and `dask`

## [0.22.7] - 2022-01-27

### Added

- `MANIFEST.in` did not have `covalent_dispatcher/_service` in it due to which the PyPi package was not being built correctly. Added the `covalent_dispatcher/_service` to the `MANIFEST.in` file.

### Fixed

- setuptools properly including data files during installation

## [0.22.6] - 2022-01-26

### Fixed

- Added service folder in covalent dispatcher to package.

## [0.22.5] - 2022-01-25

### Fixed

- `README.md` images now use master branch's raw image urls hosted on <https://github.com> instead of <https://raw.githubusercontent.com>. Also, switched image rendering from html to markdown.

## [0.22.4] - 2022-01-25

### Fixed

- dispatcher server app included in sdist
- raw image urls properly used

## [0.22.3] - 2022-01-25

### Fixed

- raw image urls used in readme

## [0.22.2] - 2022-01-25

### Fixed

- pypi upload

## [0.22.1] - 2022-01-25

### Added

- Code of conduct
- Manifest.in file
- Citation info
- Action to upload to pypi

### Fixed

- Absolute URLs used in README
- Workflow badges updated URLs
- `install_package_data` -> `include_package_data` in `setup.py`

## [0.22.0] - 2022-01-25

### Changed

- Using public ECR for Docker release

## [0.21.0] - 2022-01-25

### Added

- GitHub pull request templates

## [0.20.0] - 2022-01-25

### Added

- GitHub issue templates

## [0.19.0] - 2022-01-25

### Changed

- Covalent Beta Release

## [0.18.9] - 2022-01-24

### Fixed

- iframe in the docs landing page is now responsive

## [0.18.8] - 2022-01-24

### Changed

- Temporarily removed output tab
- Truncated dispatch id to fit left sidebar, add tooltip to show full id

## [0.18.7] - 2022-01-24

### Changed

- Many stylistic improvements to documentation, README, and CONTRIBUTING.

## [0.18.6] - 2022-01-24

### Added

- Test added to check whether an already decorated function works as expected with Covalent.
- `pennylane` package added to the `requirements-dev.txt` file.

### Changed

- Now using `inspect.signature` instead of `function.__code__` to get the names of function's parameters.

## [0.18.5] - 2022-01-21

### Fixed

- Various CI fixes, including rolling back regression in version validation, caching on s3 hosted badges, applying releases and tags correctly.

## [0.18.4] - 2022-01-21

### Changed

- Removed comments and unused functions in covalent_dispatcher
- `result_class.py` renamed to `result.py`

### Fixed

- Version was not being properly imported inside `covalent/__init__.py`
- `dispatch_sync` was not previously using the `results_dir` metadata field

### Removed

- Credentials in config
- `generate_random_filename_in_cache`
- `is_any_atom`
- `to_json`
- `show_subgraph` option in `draw`
- `calculate_node`

## [0.18.3] - 2022-01-20

### Fixed

- The gunicorn servers now restart more gracefully

## [0.18.2] - 2022-01-21

### Changed

- `tempdir` metadata field removed and replaced with `executor.local.cache_dir`

## [0.18.1] - 2022-01-11

## Added

- Concepts page

## [0.18.0] - 2022-01-20

### Added

- `Result.CANCELLED` status to represent the status of a cancelled dispatch.
- Condition to cancel the whole dispatch if any of the nodes are cancelled.
- `cancel_workflow` function which uses a shared variable provided by Dask (`dask.distributed.Variable`) in a dask client to inform nodes to stop execution.
- Cancel function for dispatcher server API which will allow the server to terminate the dispatch.
- How to notebook for cancelling a dispatched job.
- Test to verify whether cancellation of dispatched jobs is working as expected.
- `cancel` function is available as `covalent.cancel`.

### Changed

- In file `covalent/_shared_files/config.py` instead of using a variable to store and then return the config data, now directly returning the configuration.
- Using `fire_and_forget` to dispatch a job instead of a dictionary of Dask's `Future` objects so that we won't have to manage the lifecycle of those futures.
- The `test_run_dispatcher` test was changed to reflect that the dispatcher no longer uses a dictionary of future objects as it was not being utilized anywhere.

### Removed

- `with dask_client` context was removed as the client created in `covalent_dispatcher/_core/__init__.py` is already being used even without the context. Furthermore, it creates issues when that context is exited which is unnecessary at the first place hence not needed to be resolved.

## [0.17.5] - 2022-01-19

### Changed

- Results directory uses a relative path by default and can be overridden by the environment variable `COVALENT_RESULTS_DIR`.

## [0.17.4] - 2022-01-19

### Changed

- Executor parameters use defaults specified in config TOML
- If relative paths are supplied for stdout and stderr, those files are created inside the results directory

## [0.17.3] - 2022-01-18

### Added

- Sync function
- Covalent CLI tool can restart in developer mode

### Fixed

- Updated the UI address referenced in the README

## [0.17.2] - 2022-01-12

### Added

- Quantum gravity tutorial

### Changed

- Moved VERSION file to top level

## [0.17.1] - 2022-01-19

### Added

- `error` attribute was added to the results object to show which node failed and the reason behind it.
- `stdout` and `stderr` attributes were added to a node's result to store any stdout and stderr printing done inside an electron/node.
- Test to verify whether `stdout` and `stderr` are being stored in the result object.

### Changed

- Redesign of how `redirect_stdout` and `redirect_stderr` contexts in executor now work to allow storing their respective outputs.
- Executors now also return `stdout` and `stderr` strings, along with the execution output, so that they can be stored in their result object.

## [0.17.0] - 2022-01-18

### Added

- Added an attribute `__code__` to electron and lattice which is a copy of their respective function's `__code__` attribute.
- Positional arguments, `args`, are now merged with keyword arguments, `kwargs`, as close as possible to where they are passed. This was done to make sure we support both with minimal changes and without losing the name of variables passed.
- Tests to ensure usage of positional arguments works as intended.

### Changed

- Slight rework to how any print statements in lattice are sent to null.
- Changed `test_dispatcher_functional` in `basic_dispatcher_test.py` to account for the support of `args` and removed a an unnecessary `print` statement.

### Removed

- Removed `args` from electron's `init` as it wasn't being used anywhere.

## [0.16.1] - 2022-01-18

### Changed

- Requirement changed from `dask[complete]` to `dask[distributed]`.

## [0.16.0] - 2022-01-14

### Added

- New UI static demo build
- New UI toolbar functions - orientation, toggle params, minimap
- Sortable and searchable lattice name row

### Changed

- Numerous UI style tweaks, mostly around dispatches table states

### Fixed

- Node sidebar info now updates correctly

## [0.15.11] - 2022-01-18

### Removed

- Unused numpy requirement. Note that numpy is still being installed indirectly as other packages in the requirements rely on it.

## [0.15.10] - 2022-01-16

## Added

- How-to guide for Covalent dispatcher CLI.

## [0.15.9] - 2022-01-18

### Changed

- Switched from using human readable ids to using UUIDs

### Removed

- `human-id` package was removed along with its mention in `requirements.txt` and `meta.yaml`

## [0.15.8] - 2022-01-17

### Removed

- Code breaking text from CLI api documentation.
- Unwanted covalent_dispatcher rst file.

### Changed

- Installation of entire covalent_dispatcher instead of covalent_dispatcher/_service in setup.py.

## [0.15.7] - 2022-01-13

### Fixed

- Functions with multi-line or really long decorators are properly serialized in dispatch_source.py.
- Multi-line Covalent output is properly commented out in dispatch_source.py.

## [0.15.6] - 2022-01-11

### Fixed

- Sub-lattice functions are successfully serialized in the utils.py get_serialized_function_str.

### Added

- Function to scan utilized source files and return a set of imported modules (utils.get_imports_from_source)

## [0.15.5] - 2022-01-12

### Changed

- UI runs on port 47007 and the dispatcher runs on port 48008. This is so that when the servers are later merged, users continue using port 47007 in the browser.
- Small modifications to the documentation
- Small fix to the README

### Removed

- Removed a directory `generated` which was improperly added
- Dispatcher web interface
- sqlalchemy requirement

## [0.15.4] - 2022-01-11

### Changed

- In file `covalent/executor/base.py`, `pickle` was changed to `cloudpickle` because of its universal pickling ability.

### Added

- In docstring of `BaseExecutor`, a note was added specifying that `covalent` with its dependencies is assumed to be installed in the conda environments.
- Above note was also added to the conda env selector how-to.

## [0.15.3] - 2022-01-11

### Changed

- Replaced the generic `RuntimeError` telling users to check if there is an object manipulation taking place inside the lattice to a simple warning. This makes the original error more visible.

## [0.15.2] - 2022-01-11

### Added

- If condition added for handling the case where `__getattr__` of an electron is accessed to detect magic functions.

### Changed

- `ActiveLatticeManager` now subclasses from `threading.local` to make it thread-safe.
- `ValueError` in the lattice manager's `claim` function now also shows the name of the lattice that is currently claimed.
- Changed docstring of `ActiveLatticeManager` to note that now it is thread-safe.
- Sublattice dispatching now no longer deletes the result object file and is dispatched normally instead of in a serverless manner.
- `simulate_nitrogen_and_copper_slab_interaction.ipynb` notebook tutorial now does normal dispatching as well instead of serverless dispatching. Also, now 7 datapoints will be shown instead of 10 earlier.

## [0.15.1] - 2022-01-11

### Fixed

- Passing AWS credentials to reusable workflows as a secret

## [0.15.0] - 2022-01-10

### Added

- Action to push development image to ECR

### Changed

- Made the publish action reusable and callable

## [0.14.1] - 2022-01-02

### Changed

- Updated the README
- Updated classifiers in the setup.py file
- Massaged some RTD pages

## [0.14.0] - 2022-01-07

### Added

- Action to push static UI to S3

## [0.13.2] - 2022-01-07

### Changed

- Completed new UI design work

## [0.13.1] - 2022-01-02

### Added

- Added eventlet requirement

### Changed

- The CLI tool can now manage the UI flask server as well
- [Breaking] The CLI option `-t` has been changed to `-d`, which starts the servers in developer mode and exposes unit tests to the server.

## [0.13.0] - 2022-01-01

### Added

- Config manager in `covalent/_shared_files/config.py`
- Default location for the main config file can be overridden using the environment variable `COVALENT_CONFIG_DIR`
- Ability to set and get configuration using `get_config` and `set_config`

### Changed

- The flask servers now reference the config file
- Defaults reference the config file

### Fixed

- `ValueError` caught when running `covalent stop`
- One of the functional tests was using a malformed path

### Deprecated

- The `electron.to_json` function
- The `generate_random_filename_in_cache` function

### Removed

- The `get_api_token` function

## [0.12.13] - 2022-01-04

## Removed

- Tutorial section headings

## Fixed

- Plot background white color

## [0.12.12] - 2022-01-06

### Fixed

- Having a print statement inside electron and lattice code no longer causes the workflow to fail.

## [0.12.11] - 2022-01-04

### Added

- Completed UI feature set for first release

### Changed

- UI server result serialization improvements
- UI result update webhook no longer fails on request exceptions, logs warning intead

## [0.12.10] - 2021-12-17

### Added

- Astrophysics tutorial

## [0.12.9] - 2022-01-04

### Added

- Added `get_all_node_results` method in `result_class.py` to return result of all node executions.

- Added `test_parallelilization` test to verify whether the execution is now being achieved in parallel.

### Changed

- Removed `LocalCluster` cluster creation usage to a simple `Client` one from Dask.

- Removed unnecessary `to_run` function as we no longer needed to run execution through an asyncio loop.

- Removed `async` from function definition of previously asynchronous functions, `_run_task`, `_run_planned_workflow`, `_plan_workflow`, and `_run_workflow`.

- Removed `uvloop` from requirements.

- Renamed `test_get_results` to `test_get_result`.

- Reran the how to notebooks where execution time was mentioned.

- Changed how `dispatch_info` context manager was working to account for multiple nodes accessing it at the same time.

## [0.12.8] - 2022-01-02

### Changed

- Changed the software license to GNU Affero 3.0

### Removed

- `covalent-ui` directory

## [0.12.7] - 2021-12-29

### Fixed

- Gunicorn logging now uses the `capture-output` flag instead of redirecting stdout and stderr

## [0.12.6] - 2021-12-23

### Changed

- Cleaned up the requirements and moved developer requirements to a separate file inside `tests`

## [0.12.5] - 2021-12-16

### Added

- Conda build CI job

## [0.12.4] - 2021-12-23

### Changed

- Gunicorn server now checks for port availability before starting

### Fixed

- The `covalent start` function now prints the correct port if the server is already running.

## [0.12.3] - 2021-12-14

### Added

- Covalent tutorial comparing quantum support vector machines with support vector machine algorithms implemented in qiskit and scikit-learn.

## [0.12.2] - 2021-12-16

### Fixed

- Now using `--daemon` in gunicorn to start the server, which was the original intention.

## [0.12.1] - 2021-12-16

### Fixed

- Removed finance references from docs
- Fixed some other small errors

### Removed

- Removed one of the failing how-to tests from the functional test suite

## [0.12.0] - 2021-12-16

### Added

- Web UI prototype

## [0.11.1] - 2021-12-14

### Added

- CLI command `covalent status` shows port information

### Fixed

- gunicorn management improved

## [0.11.0] - 2021-12-14

### Added

- Slack notifications for test status

## [0.10.4] - 2021-12-15

### Fixed

- Specifying a non-default results directory in a sub-lattice no longer causes a failure in lattice execution.

## [0.10.3] - 2021-12-14

### Added

- Functional tests for how-to's in documentation

### Changed

- Moved example script to a functional test in the pipeline
- Added a test flag to the CLI tool

## [0.10.2] - 2021-12-14

### Fixed

- Check that only `kwargs` without any default values in the workflow definition need to be passed in `lattice.draw(ax=ax, **kwargs)`.

### Added

- Function to check whether all the parameters without default values for a callable function has been passed added to shared utils.

## [0.10.1] - 2021-12-13

### Fixed

- Content and style fixes for getting started doc.

## [0.10.0] - 2021-12-12

### Changed

- Remove all imports from the `covalent` to the `covalent_dispatcher`, except for `_dispatch_serverless`
- Moved CLI into `covalent_dispatcher`
- Moved executors to `covalent` directory

## [0.9.1] - 2021-12-13

### Fixed

- Updated CONTRIBUTING to clarify docstring style.
- Fixed docstrings for `calculate_node` and `check_constraint_specific_sum`.

## [0.9.0] - 2021-12-10

### Added

- `prefix_separator` for separating non-executable node types from executable ones.

- `subscript_prefix`, `generator_prefix`, `sublattice_prefix`, `attr_prefix` for prefixes of subscripts, generators,
  sublattices, and attributes, when called on an electron and added to the transport graph.

- `exclude_from_postprocess` list of prefixes to denote those nodes which won't be used in post processing the workflow.

- `__int__()`, `__float__()`, `__complex__()` for converting a node to an integer, float, or complex to a value of 0 then handling those types in post processing.

- `__iter__()` generator added to Electron for supporting multiple return values from an electron execution.

- `__getattr__()` added to Electron for supporting attribute access on the node output.

- `__getitem__()` added to Electron for supporting subscripting on the node output.

- `electron_outputs` added as an attribute to lattice.

### Changed

- `electron_list_prefix`, `electron_dict_prefix`, `parameter_prefix` modified to reflect new way to assign prefixes to nodes.

- In `build_graph` instead of ignoring all exceptions, now the exception is shown alongwith the runtime error notifying that object manipulation should be avoided inside a lattice.

- `node_id` changed to `self.node_id` in Electron's `__call__()`.

- `parameter` type electrons now have the default metadata instead of empty dictionary.

- Instead of deserializing and checking whether a sublattice is there, now a `sublattice_prefix` is used to denote when a node is a sublattice.

- In `dispatcher_stack_test`, `test_dispatcher_flow` updated to indicate the new use of `parameter_prefix`.

### Fixed

- When an execution fails due to something happening in `run_workflow`, then result object's status is now failed and the object is saved alongwith throwing the appropriate exception.

## [0.8.5] - 2021-12-10

### Added

- Added tests for choosing specific executors inside electron initialization.
- Added test for choosing specific Conda environments inside electron initialization.

## [0.8.4] - 2021-12-10

### Changed

- Removed _shared_files directory and contents from covalent_dispatcher. Logging in covalent_dispatcher now uses the logger in covalent/_shared_files/logging.py.

## [0.8.3] - 2021-12-10

### Fixed

- Decorator symbols were added to the pseudo-code in the quantum chemistry tutorial.

## [0.8.2] - 2021-12-06

### Added

- Quantum chemistry tutorial.

## [0.8.1] - 2021-12-08

### Added

- Docstrings with typehints for covalent dispatcher functions added.

### Changed

- Replaced `node` to `node_id` in `electron.py`.

- Removed unnecessary `enumerate` in `covalent_dispatcher/_core/__init__.py`.

- Removed `get_node_device_mapping` function from `covalent_dispatcher/_core/__init__.py`
  and moved the definition to directly add the mapping to `workflow_schedule`.

- Replaced iterable length comparison for `executor_specific_exec_cmds` from `if len(executor_specific_exec_cmds) > 0`
  to `if executor_specific_exec_cmds`.

## [0.8.0] - 2021-12-03

### Added

- Executors can now accept the name of a Conda environment. If that environment exists, the operations of any electron using that executor are performed in that Conda environment.

## [0.7.6] - 2021-12-02

### Changed

- How to estimate lattice execution time has been renamed to How to query lattice execution time.
- Change result querying syntax in how-to guides from `lattice.get_result` to
  `covalent.get_result`.
- Choose random port for Dask dashboard address by setting `dashboard_address` to ':0' in
  `LocalCluster`.

## [0.7.5] - 2021-12-02

### Fixed

- "Default" executor plugins are included as part of the package upon install.

## [0.7.4] - 2021-12-02

### Fixed

- Upgraded dask to 2021.10.0 based on a vulnerability report

## [0.7.3] - 2021-12-02

### Added

- Transportable object tests
- Transport graph tests

### Changed

- Variable name node_num to node_id
- Variable name node_idx to node_id

### Fixed

- Transport graph `get_dependencies()` method return type was changed from Dict to List

## [0.7.2] - 2021-12-01

### Fixed

- Date handling in changelog validation

### Removed

- GitLab CI YAML

## [0.7.1] - 2021-12-02

### Added

- A new parameter to a node's result called `sublattice_result` is added.
  This will be of a `Result` type and will contain the result of that sublattice's
  execution. If a normal electron is executed, this will be `None`.

- In `_delete_result` function in `results_manager.py`, an empty results directory
  will now be deleted.

- Name of a sublattice node will also contain `(sublattice)`.

- Added `_dispatch_sync_serverless` which synchronously dispatches without a server
  and waits for a result to be returned. This is the method used to dispatch a sublattice.

- Test for sublatticing is added.

- How-to guide added for sublatticing explaining the new features.

### Changed

- Partially changed `draw` function in `lattice.py` to also draw the subgraph
  of the sublattice when drawing the main graph of the lattice. The change is
  incomplete as we intend to add this feature later.

- Instead of returning `plt`, `draw` now returns the `ax` object.

- `__call__` function in `lattice.py` now runs the lattice's function normally
  instead of dispatching it.

- `_run_task` function now checks whether current node is a sublattice and acts
  accordingly.

### Fixed

- Unnecessary lines to rename the node's name in `covalent_dispatcher/_core/__init__.py` are removed.

- `test_electron_takes_nested_iterables` test was being ignored due to a spelling mistake. Fixed and
  modified to follow the new pattern.

## [0.7.0] - 2021-12-01

### Added

- Electrons can now accept an executor object using the "backend" keyword argument. "backend" can still take a string naming the executor module.
- Electrons and lattices no longer have Slurm metadata associated with the executor, as that information should be contained in the executor object being used as an input argument.
- The "backend" keyword can still be a string specifying the executor module, but only if the executor doesn't need any metadata.
- Executor plugin classes are now directly available to covalent, eg: covalent.executor.LocalExecutor().

## [0.6.7] - 2021-12-01

### Added

- Docstrings without examples for all the functions in core covalent.
- Typehints in those functions as well.
- Used `typing.TYPE_CHECKING` to prevent cyclic imports when writing typehints.

### Changed

- `convert_to_lattice_function` renamed to `convert_to_lattice_function_call`.
- Context managers now raise a `ValueError` instead of a generic `Exception`.

## [0.6.6] - 2021-11-30

### Fixed

- Fixed the version used in the documentation
- Fixed the badge URLs to prevent caching

## [0.6.5] - 2021-11-30

### Fixed

- Broken how-to links

### Removed

- Redundant lines from .gitignore
- *.ipynb from .gitignore

## [0.6.4] - 2021-11-30

### Added

- How-to guides for workflow orchestration.
  - How to construct an electron
  - How to construct a lattice
  - How to add an electron to lattice
  - How to visualize the lattice
  - How to add constraints to lattices
- How-to guides for workflow and subtask execution.
  - How to execute individual electrons
  - How to execute a lattice
  - How to execute multiple lattices
- How-to guides for status querying.
  - How to query electron execution status
  - How to query lattice execution status
  - How to query lattice execution time
- How-to guides for results collection
  - How to query electron execution results
  - How to query lattice execution results
  - How to query multiple lattice execution results
- Str method for the results object.

### Fixed

- Saving the electron execution status when the subtask is running.

## [0.6.3] - 2021-11-29

### Removed

- JWT token requirement.
- Covalent dispatcher login requirement.
- Update covalent login reference in README.md.
- Changed the default dispatcher server port from 5000 to 47007.

## [0.6.2] - 2021-11-28

### Added

- Github action for tests and coverage
- Badges for tests and coverage
- If tests pass then develop is pushed to master
- Add release action which tags and creates a release for minor version upgrades
- Add badges action which runs linter, and upload badges for version, linter score, and platform
- Add publish action (and badge) which builds a Docker image and uploads it to the AWS ECR

## [0.6.1] - 2021-11-27

### Added

- Github action which checks version increment and changelog entry

## [0.6.0] - 2021-11-26

### Added

- New Covalent RTD theme
- sphinx extension sphinx-click for CLI RTD
- Sections in RTD
- init.py in both covalent-dispatcher logger module and cli module for it to be importable in sphinx

### Changed

- docutils version that was conflicting with sphinx

### Removed

- Old aq-theme

## [0.5.1] - 2021-11-25

### Added

- Integration tests combining both covalent and covalent-dispatcher modules to test that
  lattice workflow are properly planned and executed.
- Integration tests for the covalent-dispatcher init module.
- pytest-asyncio added to requirements.

## [0.5.0] - 2021-11-23

### Added

- Results manager file to get results from a file, delete a result, and redispatch a result object.
- Results can also be awaited to only return a result if it has either been completed or failed.
- Results class which is used to store the results with all the information needed to be used again along with saving the results to a file functionality.
- A result object will be a mercurial object which will be updated by the dispatcher and saved to a file throughout the dispatching and execution parts.
- Direct manipulation of the transport graph inside a result object takes place.
- Utility to convert a function definition string to a function and vice-versa.
- Status class to denote the status of a result object and of each node execution in the transport graph.
- Start and end times are now also stored for each node execution as well as for the whole dispatch.
- Logging of `stdout` and `stderr` can be done by passing in the `log_stdout`, `log_stderr` named metadata respectively while dispatching.
- In order to get the result of a certain dispatch, the `dispatch_id`, the `results_dir`, and the `wait` parameter can be passed in. If everything is default, then only the dispatch id is required, waiting will not be done, and the result directory will be in the current working directory with folder name as `results/` inside which every new dispatch will have a new folder named according to their respective dispatch ids, containing:
  - `result.pkl` - (Cloud)pickled result object.
  - `result_info.yaml` - yaml file with high level information about the result and its execution.
  - `dispatch_source.py` - python file generated, containing the original function definitions of lattice and electrons which can be used to dispatch again.

### Changed

- `logfile` named metadata is now `slurm_logfile`.
- Instead of using `jsonpickle`, `cloudpickle` is being used everywhere to maintain consistency.
- `to_json` function uses `json` instead of `jsonpickle` now in electron and lattice definitions.
- `post_processing` moved to the dispatcher, so the dispatcher will now store a finished execution result in the results folder as specified by the user with no requirement of post processing it from the client/user side.
- `run_task` function in dispatcher modified to check if a node has completed execution and return it if it has, else continue its execution. This also takes care of cases if the server has been closed mid execution, then it can be started again from the last saved state, and the user won't have to wait for the whole execution.
- Instead of passing in the transport graph and dispatch id everywhere, the result object is being passed around, except for the `asyncio` part where the dispatch id and results directory is being passed which afterwards lets the core dispatcher know where to get the result object from and operate on it.
- Getting result of parent node executions of the graph, is now being done using the result object's graph. Storing of each execution's result is also done there.
- Tests updated to reflect the changes made. They are also being run in a serverless manner.

### Removed

- `LatticeResult` class removed.
- `jsonpickle` requirement removed.
- `WorkflowExecutionResult`, `TaskExecutionResult`, and `ExecutionError` singleton classes removed.

### Fixed

- Commented out the `jwt_required()` part in `covalent-dispatcher/_service/app.py`, may be removed in later iterations.
- Dispatcher server will now return the error message in the response of getting result if it fails instead of sending every result ever as a response.

## [0.4.3] - 2021-11-23

### Added

- Added a note in Known Issues regarding port conflict warning.

## [0.4.2] - 2021-11-24

### Added

- Added badges to README.md

## [0.4.1] - 2021-11-23

### Changed

- Removed old coverage badge and fixed the badge URL

## [0.4.0] - 2021-11-23

### Added

- Codecov integrations and badge

### Fixed

- Detached pipelines no longer created

## [0.3.0] - 2021-11-23

### Added

- Wrote a Code of Conduct based on <https://www.contributor-covenant.org/>
- Added installation and environment setup details in CONTRIBUTING
- Added Known Issues section to README

## [0.2.0] - 2021-11-22

### Changed

- Removed non-open-source executors from Covalent. The local SLURM executor is now
- a separate repo. Executors are now plugins.

## [0.1.0] - 2021-11-19

### Added

- Pythonic CLI tool. Install the package and run `covalent --help` for a usage description.
- Login and logout functionality.
- Executor registration/deregistration skeleton code.
- Dispatcher service start, stop, status, and restart.

### Changed

- JWT token is stored to file instead of in an environment variable.
- The Dask client attempts to connect to an existing server.

### Removed

- Removed the Bash CLI tool.

### Fixed

- Version assignment in the covalent init file.

## [0.0.3] - 2021-11-17

### Fixed

- Fixed the Dockerfile so that it runs the dispatcher server from the covalent repo.

## [0.0.2] - 2021-11-15

### Changed

- Single line change in ci script so that it doesn't exit after validating the version.
- Using `rules` in `pytest` so that the behavior in test stage is consistent.

## [0.0.1] - 2021-11-15

### Added

- CHANGELOG.md to track changes (this file).
- Semantic versioning in VERSION.
- CI pipeline job to enforce versioning.<|MERGE_RESOLUTION|>--- conflicted
+++ resolved
@@ -28,13 +28,10 @@
 - Adding `nightly.yml` workflow for nightly CI
 - Updated triggers to `tests` and `changelog` workflows
 - Enhanced pre-release workflows
-<<<<<<< HEAD
 - Removed badges workflow; version badge is now generated using the latest pre-release tag
 - Removed unused `push_to_s3` workflow
 - Workflows authenticate to AWS using OIDC with specific roles
-=======
 - Only the recommended platform is tested on pull requests
->>>>>>> 92e5168b
 
 ## [0.198.0] - 2022-09-14
 
