--- conflicted
+++ resolved
@@ -5,9 +5,11 @@
 The format is based on [Keep a Changelog](https://keepachangelog.com/en/1.0.0/),
 and this project adheres to [Semantic Versioning](https://semver.org/spec/v2.0.0.html).
 
-<<<<<<< HEAD
-=======
 ## [UNRELEASED]
+
+### Fixed
+
+- Filesystem service now reads config from environment variables.
 
 ## [0.36.0] - 2022-03-29
 
@@ -36,16 +38,11 @@
 - Use covalent ops bot token for automated pushes to develop
 - sed command syntax in changelog.yml
 
->>>>>>> 21f5193e
 ## [0.34.5] - 2022-03-28
 
 ### Fixed
 
-<<<<<<< HEAD
-- Filesystem service now reads config from environment variables.
-=======
 - Moved `example_dispatch.py` into `tests/` directory.
->>>>>>> 21f5193e
 
 ## [0.34.4] - 2022-03-28
 
