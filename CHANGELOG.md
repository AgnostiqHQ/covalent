--- conflicted
+++ resolved
@@ -5,14 +5,14 @@
 The format is based on [Keep a Changelog](https://keepachangelog.com/en/1.0.0/),
 and this project adheres to [Semantic Versioning](https://semver.org/spec/v2.0.0.html).
 
-<<<<<<< HEAD
-## [0.22.18] - 2022-02-04
+
+## [0.24.2] - 2022-02-04
 
 ### Fixed
 
 - Updated hyperlink of "How to get the results" from "./collection/query_electron_execution_result" to "./collection/query_multiple_lattice_execution_results" in "doc/source/how_to/index.rst".
 - Updated hyperlink of "How to get the result of a particular electron" from "./collection/query_multiple_lattice_execution_results" to "./collection/query_electron_execution_result" in "doc/source/how_to/index.rst".
-=======
+
 ## [0.24.1] - 2022-02-04
 
 ### Changed
@@ -72,7 +72,6 @@
 ### Fixed
 
 - Added type information to result.py
->>>>>>> ec26dbbc
 
 ## [0.22.17] - 2022-02-02
 
