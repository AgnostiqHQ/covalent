--- conflicted
+++ resolved
@@ -5,15 +5,14 @@
 The format is based on [Keep a Changelog](https://keepachangelog.com/en/1.0.0/),
 and this project adheres to [Semantic Versioning](https://semver.org/spec/v2.0.0.html).
 
-<<<<<<< HEAD
-## [0.32.1] - 2022-03-12
+## [0.32.4] - 2022-03-17
 
 ### Added
 
 - Queuer API submit endpoint to publish dispatch message to MQ & send result file to Data Service
 - API Service class to interfacing with local services
 - Tests covering submit endpoint and API Service
-=======
+
 ## [0.32.3] - 2022-03-16
 
 ### Fixed
@@ -50,7 +49,6 @@
 ### Removed
 
 - `_graceful_restart` function no longer needed without gunicorn
->>>>>>> e2b1cb07
 
 ## [0.32.0] - 2022-03-11
 
