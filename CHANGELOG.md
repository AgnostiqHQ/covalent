# Changelog

All notable changes to this project will be documented in this file.

The format is based on [Keep a Changelog](https://keepachangelog.com/en/1.0.0/),
and this project adheres to [Semantic Versioning](https://semver.org/spec/v2.0.0.html).

## [UNRELEASED]

<<<<<<< HEAD
### Changed

- The results and data service now support batch deleting via query strings
=======
## [0.60.0] - 2022-04-06

### Changed

- List type removed from type annotation for the executor argument in electron/lattice/lepton definitions.
- Input executor argument is converted to an executor class object (if it were a string) in electron/lattice/lepton definitions instead of just before execution in execution.py. As a result, calls to _executor_manager.get_executor are removed from execution.py.
- Rewritten tests to take into account the type change of executor identifiers from strings to executor class objects.

### Fixed

- In covalent/executor/__init__.py, `from importlib import metadata` is used instead of `importlib.metadata`.
- Electron.get_op_function.rename now uses the correct separator string when renaming a function.

## [0.59.0] - 2022-04-06

### Changed

- Fixes for making the whole pipeline work in tandem.

## [0.58.0] - 2022-04-06

### Added

- `nats` service in `docker-compose` files
>>>>>>> fe3b7232

## [0.57.0] - 2022-04-05

### Added

- Variables to assign service hosts

## [0.56.1] - 2022-04-05

### Fixed

- Fixed various module import errors in the containers for the microservices.

### Tests

- Added tests for post-refactor covalent cli commands: start, stop, restart, status, and logs

## [0.56.0] - 2022-04-05

### Changed

- Changed global variable executor_plugin_name to EXECUTOR_PLUGIN_NAME in executors to conform with PEP8.

## [0.55.0] - 2022-04-04

### Changed

- Changed supervisord http server's default to listen on all interfaces, so that covalent can run on any computer in a trusted LAN (without firewalls/auth).

## [0.54.0] - 2022-04-04

### Added

- Draw workflow draft API to ui_backend service


## [0.53.0] - 2022-04-04

### Added

- Added docker-compose file to run covalent microservices.

## [0.52.0] - 2022-04-04

### Added

- Added delete endpoint to data and results services.

## [0.51.0] - 2022-04-04

### Added

- Folders for tests.

### Changed

- Organization of covalent tests.

## [0.50.0] - 2022-04-03

### Added

- Added GET all results endpoint in Results service
- Optional formatting of GET result endpoint that supports: `binary` or `json`

### Changed

- Changed frontend to support updated result service endpoints with json format

### Removed

- Removed redundant local storage cache on frontend

## [0.49.1] - 2022-04-01

### Fixed

- Using `io.BytesIO` in `update_result` in the results service to prevent creation of a new file in the file system.

## [0.49.0] - 2022-04-01

### Added

- Implement an `overwrite` query param in the `upload` method so that we don't create a new object for every result update

## [0.48.0] - 2022-04-01

### Added

- Added updated dispatching and getting result functions with the option to download result as a file.

### Changed

- Hardcoded filepaths to standardized ServiceURL.`get_route(...)` method when making API requests.

## [0.47.2] - 2022-04-01

### Fixed

- Queue consumer import paths fixed
- Syntax errors in the supervisord template fixed

## [0.47.1] - 2022-04-01

### Fixed

- Supervisord now brings up dispatcher queue consumer worker

## [0.47.0] - 2022-04-01

### Changed

- Updated API calls accross services to use standarized env vars from Settings class
- Normalized env vars accross services and updated Supervisord template

## [0.46.0] - 2022-03-31

### Changed

- Consumers of results service now specify `stream=True` in their get requests.

## [0.45.0] - 2022-03-31

### Changed

- Using `Result.RUNNING` instead of str "RUNNING"
- Using process safe `is_empty` method rather than `empty()` method for multiprocessing queue.
- Multprocessing `is_queue` method.

### Added

- Workflow status as running in the `workflow_status_queue`.

### Tests

- Added a test for the `_check_version` method in `covalent/executor/__init__.py`.

## [0.44.0] - 2022-03-31

### Added

- A version check is done at Covalent startup to ensure that executor plugins are compatible.

## [0.43.0] - 2022-03-31

### Added

- Function to call UI update method in the UI microservice for use in the Dispatcher micro-service.
- Refactor updating results and ui into one function.

## [0.42.2] - 2022-03-31

### Fixed

- Using functions for getting result object in cancel endpoint and sending cancel task signal to runner in the dispatcher.

## [0.42.1] - 2022-03-31

### Fixed

- `update_workflow_results` in `update_workflow.py` now also takes care of sending the next set of tasks to the runner.

- Also handling the cases of sublattices in `update_workflow_results`.

## [0.42.0] - 2022-03-31

### Changed

- Moved some unused for-the-future files to the refactor directory and out of the main codebase.

## [0.41.3] - 2022-03-31

### Fixed

- Dispatch DB is now created upon server start.

## [0.41.2] - 2022-03-30

### Fixed

- Oneline bugfix to remove `fetch --unshallow`

## [0.41.1] - 2022-03-30

### Fixed

- Get master version from release tags rather than master branch

## [0.41.0] - 2022-03-30

### Added

- Dockerized the Dispatcher and Runner Services.
- Added required packages for running containerized instances of the Dispatcher and Runner.

## [0.40.0] - 2022-03-30

### Added

- Dockerized the Data and UI-backend services.
- Required packages to run containerized instances of the Data and UI-backend.

## [0.39.1] - 2022-03-30

### Fixed

- Supervisord & Results service integration by making results service port configurable by an env var

## [0.39.0] - 2022-03-29

### Changed

- Runner and dispatcher implementation in order to integrate the microservices partially complete.

## [0.38.0] - 2022-03-29

### Added

- Added UI backend component to serve post-refactor frontend and dispatch websocket messages to UI using Socket.io
- Updated UI socket.io configuration to use different ws path, and using localstorage for fetching all results (temporary)
- Added post-refactor cli commands to use Supervisord to manage local service processes
- Added `covalent logs` and `covalent config` cli commands

## [0.37.1] - 2022-03-29

### Fixed

- Oneline bugfix in tests.yml

## [0.37.0] - 2022-03-29

### Added

- Results management endpoints; GET, PUT, POST for results object
- Checks in setup.py to confirm node version compatibility.
- Instructions in CONTRIBUTING to address some common Debian setup issues.

## [0.36.1] - 2022-03-29

### Fixed

- Filesystem service now reads config from environment variables.

## [0.36.0] - 2022-03-29

### Added

- Picking up dispatch jobs from the queue and ensuring that only one workflow is processed (locally) at any given time.

### Changed

- Dispatcher implementation in order to integrate with Queuer microservice.

## [0.35.0] - 2022-03-29

### Added

- Automated changelog and version management
- Added a Dockerfile to build an image for OS Queuer.
- Added the required packages to run a container instance of the Queuer.

### Fixed

- Single quotes in github env
- Don't use for loops to iterate over a variable in bash
- Issue with checkout actions
- Run tests on changelog workflow completion instead of push to develop to avoid race condition
- Use covalent ops bot token for automated pushes to develop
- sed command syntax in changelog.yml

## [0.34.5] - 2022-03-28

### Fixed

- Moved `example_dispatch.py` into `tests/` directory.

## [0.34.4] - 2022-03-28

### Added

- Unit tests for utils, leptons, and base executor

## [0.34.3] - 2022-03-27

### Added

- Tests for lattice.py

## [0.34.2] - 2022-03-27

### Added

- Unit tests for the base executor, the results manager, the logger, and leptons

## [0.34.1] - 2022-03-24

### Fixed

- Pinned jinja2 to less than 3.1.0 so that nbconvert remains stable in the docs build.

## [0.34.0] - 2022-03-24

### Added

- API endpoints to upload and download files

## [0.33.1] - 2022-03-24

### Fixed

- Retrieving results from running container via HTTP
- Adding tests for Docker image in workflows

## [0.33.0] - 2022-03-24

### Added

- Slack and webhook notifications

## [0.32.9] - 2022-03-23

### Fixed

- Updated OS Queuer imports to remove top level modules `refactor.queuer`

## [0.32.8] - 2022-03-22

### Added

- Websocket notify endpoint with leaky bucket algo implementation to rate limit messages to frontend

## [0.32.7] - 2022-03-22

### Added

- Queuer API submit endpoint to publish dispatch message to MQ & send result file to Data Service
- API Service class for interfacing with local services
- Tests covering submit endpoint and API Service

## [0.32.6] - 2022-03-22

### Fixed

- Input path for external libraries in the Lepton wrapper can (and should) now be a full path to the file.

## [0.32.5] - 2022-03-21

### Fixed

- Fix HTTP status code for blank POST requests.

## [0.32.4] - 2022-03-17

### Fixed

- Docker commands in docs

## [0.32.3] - 2022-03-16

### Fixed

- Fix missing UI graph edges between parameters and electrons in certain cases.
- Fix UI crashes in cases where legacy localStorage state was being loaded.

## [0.32.2] - 2022-03-16

### Added

- Images for graphs generated in tutorials and how-tos.
- Note for quantum gravity tutorial to tell users that `tensorflow` doesn't work on M1 Macs.
- `Known Issues` added to `README.md`

### Fixed

- `draw` function usage in tutorials and how-tos now reflects the UI images generated instead of using graphviz.
- Images now render properly in RTD of how-tos.

### Changed

- Reran all the tutorials that could run, generating the outputs again.

## [0.32.1] - 2022-03-15

### Fixed

- CLI now starts server directly in the subprocess instead of as a daemon
- Logs are provided as pipes to Popen instead of using a shell redirect
- Restart behavior fixed
- Default port in `covalent_ui/app.py` uses the config manager

### Removed

- `_graceful_restart` function no longer needed without gunicorn

## [0.32.0] - 2022-03-11

### Added

- Dispatcher microservice API endpoint to dispatch and update workflow.
- Added get runnable task endpoint.

## [0.31.0] - 2022-03-11

### Added

- Runner component's main functionality to run a set of tasks, cancel a task, and get a task's status added to its api.

## [0.30.5] - 2022-03-11

### Updated

- Updated Workflow endpoints & API spec to support upload & download of result objects as pickle files

## [0.30.4] - 2022-03-11

### Fixed

- When executing a task on an alternate Conda environment, Covalent no longer has to be installed on that environment. Previously, a Covalent object (the execution function as a TransportableObject) was passed to the environment. Now it is deserialized to a "normal" Python function, which is passed to the alternate Conda environment.

## [0.30.3] - 2022-03-11

### Fixed

- Fixed the order of output storage in `post_process` which should have been the order in which the electron functions are called instead of being the order in which they are executed. This fixes the order in which the replacement of function calls with their output happens, which further fixes any discrepencies in the results obtained by the user.

- Fixed the `post_process` test to check the order as well.

## [0.30.2] - 2022-03-11

### Changed

- Updated eventlet to 0.31.0

## [0.30.1] - 2022-03-10

### Fixed

- Eliminate unhandled exception in Covalent UI backend when calling fetch_result.

## [0.30.0] - 2022-03-09

### Added

- Skeleton code for writing the different services corresponding to each component in the open source refactor.
- OpenAPI specifications for each of the services.

## [0.29.3] - 2022-03-09

### Fixed

- Covalent UI is built in the Dockerfile, the setup file, the pypi workflow, the tests workflow, and the conda build script.

## [0.29.2] - 2022-03-09

### Added

- Defaults defined in executor plugins are read and used to update the in-memory config, as well as the user config file. But only if the parameter in question wasn't already defined.

### Changed

- Input parameter names and docstrings in _shared_files.config.update_config were changed for clarity.

## [0.29.1] - 2022-03-07

### Changed

- Updated fail-fast strategy to run all tests.

## [0.29.0] - 2022-03-07

### Added

- DispatchDB for storing dispatched results

### Changed

- UI loads dispatches from DispatchDB instead of browser local storage

## [0.28.3] - 2022-03-03

### Fixed

Installed executor plugins don't have to be referred to by their full module name. Eg, use "custom_executor", instead of "covalent_custom_plugin.custom_executor".

## [0.28.2] - 2022-03-03

### Added

- A brief overview of the tutorial structure in the MNIST classification tutorial.

## [0.28.1] - 2022-03-02

### Added

- Conda installation is only supported for Linux in the `Getting Started` guide.
- MNIST classifier tutorial.

### Removed

- Removed handling of default values of function parameters in `get_named_params` in `covalent/_shared_files/utils.py`. So, it is actually being handled by not being handled since now `named_args` and `named_kwargs` will only contain parameters that were passed during the function call and not all of them.

## [0.28.0] - 2022-03-02

### Added

- Lepton support, including for Python modules and C libraries
- How-to guides showing how to use leptons for each of these

## [0.27.6] - 2022-03-01

### Added

- Added feature development basic steps in CONTRIBUTING.md.
- Added section on locally building RTD (read the docs) in the contributing guide.

## [0.27.5] - 2022-03-01

### Fixed

- Missing UI input data after backend change - needed to be derived from graph for electrons, lattice inputs fixed on server-side, combining name and positional args
- Broken UI graph due to variable->edge_name renaming
- Missing UI executor data after server-side renaming

## [0.27.4] - 2022-02-28

### Fixed

- Path used in `covalent/executor/__init__.py` for executor plugin modules needed updating to `covalent/executor/executor_plugins`

### Removed

- Disabled workflow cancellation test due to inconsistent outcomes. Test will be re-enabled after cancellation mechanisms are investigated further.

## [0.27.3] - 2022-02-25

### Added

- Added `USING_DOCKER.md` guide for running docker container.
- Added cli args to covalent UI flask server `covalent_ui/app.py` to modify port and log file path.

### Removed

- Removed gunicorn from cli and Dockerfile.

### Changed

- Updated cli `covalent_dispatcher/_cli/service.py` to run flask server directly, and removed dispatcher and UI flags.
- Using Flask blueprints to merge Dispatcher and UI servers.
- Updated Dockerfile to run flask server directly.
- Creating server PID file manually in `covalent_dispatcher/_cli/service.py`.
- Updated tests and docs to reflect merged servers.
- Changed all mentions of port 47007 (for old UI server) to 48008.

## [0.27.2] - 2022-02-24

### Changed

- Removed unnecessary blockquotes from the How-To guide for creating custom executors
- Changed "Covalent Cloud" to "Covalent" in the main code text

## [0.27.1] - 2022-02-24

### Removed

- Removed AQ-Engineers from CODEOWNERS in order to fix PR review notifications

## [0.27.0] - 2022-02-24

### Added

- Support for positional only, positional or keyword, variable positional, keyword only, variable keyword types of parameters is now added, e.g an electron can now use variable args and variable kwargs if the number/names of parameters are unknown during definition as `def task(*args, **kwargs)` which wasn't possible before.

- `Lattice.args` added to store positional arguments passed to the lattice's workflow function.

- `get_named_params` function added in `_shared_files/utils.py` which will return a tuple containing named positional arguments and named keyword arguments. The names help in showing and storing these parameters in the transport graph.

- Tests to verify whether all kinds of input paramaters are supported by electron or a lattice.

### Changed

- No longer merging positional arguments with keyword arguments, instead they are separately stored in respective nodes in the transport graph.

- `inputs` returned from `_get_inputs` function in `covalent_dispatcher/_core/execution.py` now contains positional as well as keyword arguments which further get passed to the executor.

- Executors now support positional and keyword arguments as inputs to their executable functions.

- Result object's `_inputs` attribute now contains both `args` and `kwargs`.

- `add_node_for_nested_iterables` is renamed to `connect_node_with_others` and `add_node_to_graph` also renamed to `add_collection_node_to_graph` in `electron.py`. Some more variable renames to have appropriate self-explanatory names.

- Nodes and edges in the transport graph now have a better interface to assign attributes to them.

- Edge attribute `variable` renamed to `edge_name`.

- In `serialize` function of the transport graph, if `metadata_only` is True, then only `metadata` attribute of node and `source` and `target` attributes of edge are kept in the then return serialized `data`.

- Updated the tests wherever necessary to reflect the above changes

### Removed

- Deprecated `required_params_passed` since an error will automatically be thrown by the `build_graph` function if any of the required parameters are not passed.

- Removed duplicate attributes from nodes in the transport graph.

## [0.26.1] - 2022-02-23

### Added

- Added Local Executor section to the API read the docs.

## [0.26.0] - 2022-02-23

### Added

- Automated reminders to update the changelog

## [0.25.3] - 2022-02-23

## Added

- Listed common mocking commands in the CONTRIBUTING.md guide.
- Additional guidelines on testing.

## [0.25.2] - 2022-02-21

### Changed

- `backend` metadata name changed to `executor`.
- `_plan_workflow` usage updated to reflect how that executor related information is now stored in the specific executor object.
- Updated tests to reflect the above changes.
- Improved the dispatch cancellation test to provide a robust solution which earlier took 10 minutes to run with uncertainty of failing every now and then.

### Removed

- Removed `TaskExecutionMetadata` as a consequence of removing `execution_args`.

## [0.25.1] - 2022-02-18

### Fixed

- Tracking imports that have been used in the workflow takes less time.

### Added

- User-imports are included in the dispatch_source.py script. Covalent-related imports are commented out.

## [0.25.0] - 2022-02-18

### Added

- UI: Lattice draw() method displays in web UI
- UI: New navigation panel

### Changed

- UI: Animated graph changes, panel opacity

### Fixed

- UI: Fixed "Not Found" pages

## [0.24.21] - 2022-02-18

### Added

- RST document describing the expectations from a tutorial.

## [0.24.20] - 2022-02-17

### Added

- Added how to create custom executors

### Changed

- Changed the description of the hyperlink for choosing executors
- Fixed typos in doc/source/api/getting_started/how_to/execution/creating_custom_executors.ipynb

## [0.24.19] - 2022-02-16

### Added

- CODEOWNERS for certain files.

## [0.24.18] - 2022-02-15

### Added

- The user configuration file can now specify an executor plugin directory.

## [0.24.17] - 2022-02-15

### Added

- Added a how-to for making custom executors.

## [0.24.16] - 2022-02-12

### Added

- Errors now contain the traceback as well as the error message in the result object.
- Added test for `_post_process` in `tests/covalent_dispatcher_tests/_core/execution_test.py`.

### Changed

- Post processing logic in `electron` and dispatcher now relies on the order of execution in the transport graph rather than node's function names to allow for a more reliable pairing of nodes and their outputs.

- Renamed `init_test.py` in `tests/covalent_dispatcher_tests/_core/` to `execution_test.py`.

### Removed

- `exclude_from_postprocess` list which contained some non executable node types removed since only executable nodes are post processed now.

## [0.24.15] - 2022-02-11

### Fixed

- If a user's configuration file does not have a needed exeutor parameter, the default parameter (defined in _shared_files/defaults.py) is used.
- Each executor plugin is no longer initialized upon the import of Covalent. This allows required parameters in executor plugins.

## Changed

- Upon updating the configuration data with a user's configuration file, the complete set is written back to file.

## Added

- Tests for the local and base executors.

## [0.24.14] - 2022-02-11

### Added

- UI: add dashboard cards
- UI: add scaling dots background

### Changed

- UI: reduce sidebar font sizes, refine color theme
- UI: refine scrollbar styling, show on container hover
- UI: format executor parameters as YAML code
- UI: update syntax highlighting scheme
- UI: update index.html description meta tag

## [0.24.13] - 2022-02-11

### Added

- Tests for covalent/_shared_files/config.py

## [0.24.12] - 2022-02-10

### Added

- CodeQL code analyzer

## [0.24.11] - 2022-02-10

### Added

- A new dictionary `_DEFAULT_CONSTRAINTS_DEPRECATED` in defaults.py

### Changed

- The `_DEFAULT_CONSTRAINT_VALUES` dictionary now only contains the `backend` argument

## [0.24.10] - 2022-02-09

### Fixed

- Sporadically failing workflow cancellation test in tests/workflow_stack_test.py

## [0.24.9] - 2022-02-09

## Changed

- Implementation of `_port_from_pid` in covalent_dispatcher/_cli/service.py.

## Added

- Unit tests for command line interface (CLI) functionalities in covalent_dispatcher/_cli/service.py and covalent_dispatcher/_cli/cli.py.

## [0.24.8] - 2022-02-07

### Fixed

- If a user's configuration file does not have a needed parameter, the default parameter (defined in _shared_files/defaults.py) is used.

## [0.24.7] - 2022-02-07

### Added

- Typing: Add Type hint `dispatch_info` parameter.
- Documentation: Updated the return_type description in docstring.

### Changed

- Typing: Change return type annotation to `Generator`.

## [0.24.6] - 2022-02-06

### Added

- Type hint to `deserialize` method of `TransportableObject` of `covalent/_workflow/transport.py`.

### Changed

- Description of `data` in `deserialize` method of `TransportableObject` of `covalent/_workflow/transport.py` from `The serialized transportable object` to `Cloudpickled function`.

## [0.24.5] - 2022-02-05

### Fixed

- Removed dependence on Sentinel module

## [0.24.4] - 2022-02-04

### Added

- Tests across multiple versions of Python and multiple operating systems
- Documentation reflecting supported configurations

## [0.24.3] - 2022-02-04

### Changed

- Typing: Use `bool` in place of `Optional[bool]` as type annotation for `develop` parameter in `covalent_dispatcher.service._graceful_start`
- Typing: Use `Any` in place of `Optional[Any]` as type annotation for `new_value` parameter in `covalent._shared_files.config.get_config`

## [0.24.2] - 2022-02-04

### Fixed

- Updated hyperlink of "How to get the results" from "./collection/query_electron_execution_result" to "./collection/query_multiple_lattice_execution_results" in "doc/source/how_to/index.rst".
- Updated hyperlink of "How to get the result of a particular electron" from "./collection/query_multiple_lattice_execution_results" to "./collection/query_electron_execution_result" in "doc/source/how_to/index.rst".

## [0.24.1] - 2022-02-04

### Changed

- Changelog entries are now required to have the current date to enforce ordering.

## [0.24.0] - 2022-02-03

### Added

- UI: log file output - display in Output tab of all available log file output
- UI: show lattice and electron inputs
- UI: display executor attributes
- UI: display error message on failed status for lattice and electron

### Changed

- UI: re-order sidebar sections according to latest figma designs
- UI: update favicon
- UI: remove dispatch id from tab title
- UI: fit new uuids
- UI: adjust theme text primary and secondary colors

### Fixed

- UI: auto-refresh result state on initial render of listing and graph pages
- UI: graph layout issues: truncate long electron/param names

## [0.23.0] - 2022-02-03

### Added

- Added `BaseDispatcher` class to be used for creating custom dispatchers which allow connection to a dispatcher server.
- `LocalDispatcher` inheriting from `BaseDispatcher` allows connection to a local dispatcher server running on the user's machine.
- Covalent only gives interface to the `LocalDispatcher`'s `dispatch` and `dispatch_sync` methods.
- Tests for both `LocalDispatcher` and `BaseDispatcher` added.

### Changed

- Switched from using `lattice.dispatch` and `lattice.dispatch_sync` to `covalent.dispatch` and `covalent.dispatch_sync`.
- Dispatcher address now is passed as a parameter (`dispatcher_addr`) to `covalent.dispatch` and `covalent.dispatch_sync` instead of a metadata field to lattice.
- Updated tests, how tos, and tutorials to use `covalent.dispatch` and `covalent.dispatch_sync`.
- All the contents of `covalent_dispatcher/_core/__init__.py` are moved to `covalent_dispatcher/_core/execution.py` for better organization. `__init__.py` only contains function imports which are needed by external modules.
- `dispatch`, `dispatch_sync` methods deprecated from `Lattice`.

### Removed

- `_server_dispatch` method removed from `Lattice`.
- `dispatcher` metadata field removed from `lattice`.

## [0.22.19] - 2022-02-03

### Fixed

- `_write_dispatch_to_python_file` isn't called each time a task is saved. It is now only called in the final save in `_run_planned_workflow` (in covalent_dispatcher/_core/__init__.py).

## [0.22.18] - 2022-02-03

### Fixed

- Added type information to result.py

## [0.22.17] - 2022-02-02

### Added

- Replaced `"typing.Optional"` with `"str"` in covalent/executor/base.py
- Added missing type hints to `get_dispatch_context` and `write_streams_to_file` in covalent/executor/base.py, BaseExecutor

## [0.22.16] - 2022-02-02

### Added

- Functions to check if UI and dispatcher servers are running.
- Tests for the `is_ui_running` and `is_server_running` in covalent_dispatcher/_cli/service.py.

## [0.22.15] - 2022-02-01

### Fixed

- Covalent CLI command `covalent purge` will now stop the servers before deleting all the pid files.

### Added

- Test for `purge` method in covalent_dispatcher/_cli/service.py.

### Removed

- Unused `covalent_dispatcher` import from covalent_dispatcher/_cli/service.py.

### Changed

- Moved `_config_manager` import from within the `purge` method to the covalent_dispatcher/_cli/service.py for the purpose of mocking in tests.

## [0.22.14] - 2022-02-01

### Added

- Type hint to `_server_dispatch` method in `covalent/_workflow/lattice.py`.

## [0.22.13] - 2022-01-26

### Fixed

- When the local executor's `log_stdout` and `log_stderr` config variables are relative paths, they should go inside the results directory. Previously that was queried from the config, but now it's queried from the lattice metadata.

### Added

- Tests for the corresponding functions in (`covalent_dispatcher/_core/__init__.py`, `covalent/executor/base.py`, `covalent/executor/executor_plugins/local.py` and `covalent/executor/__init__.py`) affected by the bug fix.

### Changed

- Refactored `_delete_result` in result manager to give the option of deleting the result parent directory.

## [0.22.12] - 2022-01-31

### Added

- Diff check in pypi.yml ensures correct files are packaged

## [0.22.11] - 2022-01-31

### Changed

- Removed codecov token
- Removed Slack notifications from feature branches

## [0.22.10] - 2022-01-29

### Changed

- Running tests, conda, and version workflows on pull requests, not just pushes

## [0.22.9] - 2022-01-27

### Fixed

- Fixing version check action so that it doesn't run on commits that are in develop
- Edited PR template so that markdown checklist appears properly

## [0.22.8] - 2022-01-27

### Fixed

- publish workflow, using `docker buildx` to build images for x86 and ARM, prepare manifest and push to ECR so that pulls will match the correct architecture.
- typo in CONTRIBUTING
- installing `gcc` in Docker image so Docker can build wheels for `dask` and other packages that don't provide ARM wheels

### Changed

- updated versions in `requirements.txt` for `matplotlib` and `dask`

## [0.22.7] - 2022-01-27

### Added

- `MANIFEST.in` did not have `covalent_dispatcher/_service` in it due to which the PyPi package was not being built correctly. Added the `covalent_dispatcher/_service` to the `MANIFEST.in` file.

### Fixed

- setuptools properly including data files during installation

## [0.22.6] - 2022-01-26

### Fixed

- Added service folder in covalent dispatcher to package.

## [0.22.5] - 2022-01-25

### Fixed

- `README.md` images now use master branch's raw image urls hosted on <https://github.com> instead of <https://raw.githubusercontent.com>. Also, switched image rendering from html to markdown.

## [0.22.4] - 2022-01-25

### Fixed

- dispatcher server app included in sdist
- raw image urls properly used

## [0.22.3] - 2022-01-25

### Fixed

- raw image urls used in readme

## [0.22.2] - 2022-01-25

### Fixed

- pypi upload

## [0.22.1] - 2022-01-25

### Added

- Code of conduct
- Manifest.in file
- Citation info
- Action to upload to pypi

### Fixed

- Absolute URLs used in README
- Workflow badges updated URLs
- `install_package_data` -> `include_package_data` in `setup.py`

## [0.22.0] - 2022-01-25

### Changed

- Using public ECR for Docker release

## [0.21.0] - 2022-01-25

### Added

- GitHub pull request templates

## [0.20.0] - 2022-01-25

### Added

- GitHub issue templates

## [0.19.0] - 2022-01-25

### Changed

- Covalent Beta Release

## [0.18.9] - 2022-01-24

### Fixed

- iframe in the docs landing page is now responsive

## [0.18.8] - 2022-01-24

### Changed

- Temporarily removed output tab
- Truncated dispatch id to fit left sidebar, add tooltip to show full id

## [0.18.7] - 2022-01-24

### Changed

- Many stylistic improvements to documentation, README, and CONTRIBUTING.

## [0.18.6] - 2022-01-24

### Added

- Test added to check whether an already decorated function works as expected with Covalent.
- `pennylane` package added to the `requirements-dev.txt` file.

### Changed

- Now using `inspect.signature` instead of `function.__code__` to get the names of function's parameters.

## [0.18.5] - 2022-01-21

### Fixed

- Various CI fixes, including rolling back regression in version validation, caching on s3 hosted badges, applying releases and tags correctly.

## [0.18.4] - 2022-01-21

### Changed

- Removed comments and unused functions in covalent_dispatcher
- `result_class.py` renamed to `result.py`

### Fixed

- Version was not being properly imported inside `covalent/__init__.py`
- `dispatch_sync` was not previously using the `results_dir` metadata field

### Removed

- Credentials in config
- `generate_random_filename_in_cache`
- `is_any_atom`
- `to_json`
- `show_subgraph` option in `draw`
- `calculate_node`

## [0.18.3] - 2022-01-20

### Fixed

- The gunicorn servers now restart more gracefully

## [0.18.2] - 2022-01-21

### Changed

- `tempdir` metadata field removed and replaced with `executor.local.cache_dir`

## [0.18.1] - 2022-01-11

## Added

- Concepts page

## [0.18.0] - 2022-01-20

### Added

- `Result.CANCELLED` status to represent the status of a cancelled dispatch.
- Condition to cancel the whole dispatch if any of the nodes are cancelled.
- `cancel_workflow` function which uses a shared variable provided by Dask (`dask.distributed.Variable`) in a dask client to inform nodes to stop execution.
- Cancel function for dispatcher server API which will allow the server to terminate the dispatch.
- How to notebook for cancelling a dispatched job.
- Test to verify whether cancellation of dispatched jobs is working as expected.
- `cancel` function is available as `covalent.cancel`.

### Changed

- In file `covalent/_shared_files/config.py` instead of using a variable to store and then return the config data, now directly returning the configuration.
- Using `fire_and_forget` to dispatch a job instead of a dictionary of Dask's `Future` objects so that we won't have to manage the lifecycle of those futures.
- The `test_run_dispatcher` test was changed to reflect that the dispatcher no longer uses a dictionary of future objects as it was not being utilized anywhere.

### Removed

- `with dask_client` context was removed as the client created in `covalent_dispatcher/_core/__init__.py` is already being used even without the context. Furthermore, it creates issues when that context is exited which is unnecessary at the first place hence not needed to be resolved.

## [0.17.5] - 2022-01-19

### Changed

- Results directory uses a relative path by default and can be overridden by the environment variable `COVALENT_RESULTS_DIR`.

## [0.17.4] - 2022-01-19

### Changed

- Executor parameters use defaults specified in config TOML
- If relative paths are supplied for stdout and stderr, those files are created inside the results directory

## [0.17.3] - 2022-01-18

### Added

- Sync function
- Covalent CLI tool can restart in developer mode

### Fixed

- Updated the UI address referenced in the README

## [0.17.2] - 2022-01-12

### Added

- Quantum gravity tutorial

### Changed

- Moved VERSION file to top level

## [0.17.1] - 2022-01-19

### Added

- `error` attribute was added to the results object to show which node failed and the reason behind it.
- `stdout` and `stderr` attributes were added to a node's result to store any stdout and stderr printing done inside an electron/node.
- Test to verify whether `stdout` and `stderr` are being stored in the result object.

### Changed

- Redesign of how `redirect_stdout` and `redirect_stderr` contexts in executor now work to allow storing their respective outputs.
- Executors now also return `stdout` and `stderr` strings, along with the execution output, so that they can be stored in their result object.

## [0.17.0] - 2022-01-18

### Added

- Added an attribute `__code__` to electron and lattice which is a copy of their respective function's `__code__` attribute.
- Positional arguments, `args`, are now merged with keyword arguments, `kwargs`, as close as possible to where they are passed. This was done to make sure we support both with minimal changes and without losing the name of variables passed.
- Tests to ensure usage of positional arguments works as intended.

### Changed

- Slight rework to how any print statements in lattice are sent to null.
- Changed `test_dispatcher_functional` in `basic_dispatcher_test.py` to account for the support of `args` and removed a an unnecessary `print` statement.

### Removed

- Removed `args` from electron's `init` as it wasn't being used anywhere.

## [0.16.1] - 2022-01-18

### Changed

- Requirement changed from `dask[complete]` to `dask[distributed]`.

## [0.16.0] - 2022-01-14

### Added

- New UI static demo build
- New UI toolbar functions - orientation, toggle params, minimap
- Sortable and searchable lattice name row

### Changed

- Numerous UI style tweaks, mostly around dispatches table states

### Fixed

- Node sidebar info now updates correctly

## [0.15.11] - 2022-01-18

### Removed

- Unused numpy requirement. Note that numpy is still being installed indirectly as other packages in the requirements rely on it.

## [0.15.10] - 2022-01-16

## Added

- How-to guide for Covalent dispatcher CLI.

## [0.15.9] - 2022-01-18

### Changed

- Switched from using human readable ids to using UUIDs

### Removed

- `human-id` package was removed along with its mention in `requirements.txt` and `meta.yaml`

## [0.15.8] - 2022-01-17

### Removed

- Code breaking text from CLI api documentation.
- Unwanted covalent_dispatcher rst file.

### Changed

- Installation of entire covalent_dispatcher instead of covalent_dispatcher/_service in setup.py.

## [0.15.7] - 2022-01-13

### Fixed

- Functions with multi-line or really long decorators are properly serialized in dispatch_source.py.
- Multi-line Covalent output is properly commented out in dispatch_source.py.

## [0.15.6] - 2022-01-11

### Fixed

- Sub-lattice functions are successfully serialized in the utils.py get_serialized_function_str.

### Added

- Function to scan utilized source files and return a set of imported modules (utils.get_imports_from_source)

## [0.15.5] - 2022-01-12

### Changed

- UI runs on port 47007 and the dispatcher runs on port 48008. This is so that when the servers are later merged, users continue using port 47007 in the browser.
- Small modifications to the documentation
- Small fix to the README

### Removed

- Removed a directory `generated` which was improperly added
- Dispatcher web interface
- sqlalchemy requirement

## [0.15.4] - 2022-01-11

### Changed

- In file `covalent/executor/base.py`, `pickle` was changed to `cloudpickle` because of its universal pickling ability.

### Added

- In docstring of `BaseExecutor`, a note was added specifying that `covalent` with its dependencies is assumed to be installed in the conda environments.
- Above note was also added to the conda env selector how-to.

## [0.15.3] - 2022-01-11

### Changed

- Replaced the generic `RuntimeError` telling users to check if there is an object manipulation taking place inside the lattice to a simple warning. This makes the original error more visible.

## [0.15.2] - 2022-01-11

### Added

- If condition added for handling the case where `__getattr__` of an electron is accessed to detect magic functions.

### Changed

- `ActiveLatticeManager` now subclasses from `threading.local` to make it thread-safe.
- `ValueError` in the lattice manager's `claim` function now also shows the name of the lattice that is currently claimed.
- Changed docstring of `ActiveLatticeManager` to note that now it is thread-safe.
- Sublattice dispatching now no longer deletes the result object file and is dispatched normally instead of in a serverless manner.
- `simulate_nitrogen_and_copper_slab_interaction.ipynb` notebook tutorial now does normal dispatching as well instead of serverless dispatching. Also, now 7 datapoints will be shown instead of 10 earlier.

## [0.15.1] - 2022-01-11

### Fixed

- Passing AWS credentials to reusable workflows as a secret

## [0.15.0] - 2022-01-10

### Added

- Action to push development image to ECR

### Changed

- Made the publish action reusable and callable

## [0.14.1] - 2022-01-02

### Changed

- Updated the README
- Updated classifiers in the setup.py file
- Massaged some RTD pages

## [0.14.0] - 2022-01-07

### Added

- Action to push static UI to S3

## [0.13.2] - 2022-01-07

### Changed

- Completed new UI design work

## [0.13.1] - 2022-01-02

### Added

- Added eventlet requirement

### Changed

- The CLI tool can now manage the UI flask server as well
- [Breaking] The CLI option `-t` has been changed to `-d`, which starts the servers in developer mode and exposes unit tests to the server.

## [0.13.0] - 2022-01-01

### Added

- Config manager in `covalent/_shared_files/config.py`
- Default location for the main config file can be overridden using the environment variable `COVALENT_CONFIG_DIR`
- Ability to set and get configuration using `get_config` and `set_config`

### Changed

- The flask servers now reference the config file
- Defaults reference the config file

### Fixed

- `ValueError` caught when running `covalent stop`
- One of the functional tests was using a malformed path

### Deprecated

- The `electron.to_json` function
- The `generate_random_filename_in_cache` function

### Removed

- The `get_api_token` function

## [0.12.13] - 2022-01-04

## Removed

- Tutorial section headings

## Fixed

- Plot background white color

## [0.12.12] - 2022-01-06

### Fixed

- Having a print statement inside electron and lattice code no longer causes the workflow to fail.

## [0.12.11] - 2022-01-04

### Added

- Completed UI feature set for first release

### Changed

- UI server result serialization improvements
- UI result update webhook no longer fails on request exceptions, logs warning intead

## [0.12.10] - 2021-12-17

### Added

- Astrophysics tutorial

## [0.12.9] - 2022-01-04

### Added

- Added `get_all_node_results` method in `result_class.py` to return result of all node executions.

- Added `test_parallelilization` test to verify whether the execution is now being achieved in parallel.

### Changed

- Removed `LocalCluster` cluster creation usage to a simple `Client` one from Dask.

- Removed unnecessary `to_run` function as we no longer needed to run execution through an asyncio loop.

- Removed `async` from function definition of previously asynchronous functions, `_run_task`, `_run_planned_workflow`, `_plan_workflow`, and `_run_workflow`.

- Removed `uvloop` from requirements.

- Renamed `test_get_results` to `test_get_result`.

- Reran the how to notebooks where execution time was mentioned.

- Changed how `dispatch_info` context manager was working to account for multiple nodes accessing it at the same time.

## [0.12.8] - 2022-01-02

### Changed

- Changed the software license to GNU Affero 3.0

### Removed

- `covalent-ui` directory

## [0.12.7] - 2021-12-29

### Fixed

- Gunicorn logging now uses the `capture-output` flag instead of redirecting stdout and stderr

## [0.12.6] - 2021-12-23

### Changed

- Cleaned up the requirements and moved developer requirements to a separate file inside `tests`

## [0.12.5] - 2021-12-16

### Added

- Conda build CI job

## [0.12.4] - 2021-12-23

### Changed

- Gunicorn server now checks for port availability before starting

### Fixed

- The `covalent start` function now prints the correct port if the server is already running.

## [0.12.3] - 2021-12-14

### Added

- Covalent tutorial comparing quantum support vector machines with support vector machine algorithms implemented in qiskit and scikit-learn.

## [0.12.2] - 2021-12-16

### Fixed

- Now using `--daemon` in gunicorn to start the server, which was the original intention.

## [0.12.1] - 2021-12-16

### Fixed

- Removed finance references from docs
- Fixed some other small errors

### Removed

- Removed one of the failing how-to tests from the functional test suite

## [0.12.0] - 2021-12-16

### Added

- Web UI prototype

## [0.11.1] - 2021-12-14

### Added

- CLI command `covalent status` shows port information

### Fixed

- gunicorn management improved

## [0.11.0] - 2021-12-14

### Added

- Slack notifications for test status

## [0.10.4] - 2021-12-15

### Fixed

- Specifying a non-default results directory in a sub-lattice no longer causes a failure in lattice execution.

## [0.10.3] - 2021-12-14

### Added

- Functional tests for how-to's in documentation

### Changed

- Moved example script to a functional test in the pipeline
- Added a test flag to the CLI tool

## [0.10.2] - 2021-12-14

### Fixed

- Check that only `kwargs` without any default values in the workflow definition need to be passed in `lattice.draw(ax=ax, **kwargs)`.

### Added

- Function to check whether all the parameters without default values for a callable function has been passed added to shared utils.

## [0.10.1] - 2021-12-13

### Fixed

- Content and style fixes for getting started doc.

## [0.10.0] - 2021-12-12

### Changed

- Remove all imports from the `covalent` to the `covalent_dispatcher`, except for `_dispatch_serverless`
- Moved CLI into `covalent_dispatcher`
- Moved executors to `covalent` directory

## [0.9.1] - 2021-12-13

### Fixed

- Updated CONTRIBUTING to clarify docstring style.
- Fixed docstrings for `calculate_node` and `check_constraint_specific_sum`.

## [0.9.0] - 2021-12-10

### Added

- `prefix_separator` for separating non-executable node types from executable ones.

- `subscript_prefix`, `generator_prefix`, `sublattice_prefix`, `attr_prefix` for prefixes of subscripts, generators,
  sublattices, and attributes, when called on an electron and added to the transport graph.

- `exclude_from_postprocess` list of prefixes to denote those nodes which won't be used in post processing the workflow.

- `__int__()`, `__float__()`, `__complex__()` for converting a node to an integer, float, or complex to a value of 0 then handling those types in post processing.

- `__iter__()` generator added to Electron for supporting multiple return values from an electron execution.

- `__getattr__()` added to Electron for supporting attribute access on the node output.

- `__getitem__()` added to Electron for supporting subscripting on the node output.

- `electron_outputs` added as an attribute to lattice.

### Changed

- `electron_list_prefix`, `electron_dict_prefix`, `parameter_prefix` modified to reflect new way to assign prefixes to nodes.

- In `build_graph` instead of ignoring all exceptions, now the exception is shown alongwith the runtime error notifying that object manipulation should be avoided inside a lattice.

- `node_id` changed to `self.node_id` in Electron's `__call__()`.

- `parameter` type electrons now have the default metadata instead of empty dictionary.

- Instead of deserializing and checking whether a sublattice is there, now a `sublattice_prefix` is used to denote when a node is a sublattice.

- In `dispatcher_stack_test`, `test_dispatcher_flow` updated to indicate the new use of `parameter_prefix`.

### Fixed

- When an execution fails due to something happening in `run_workflow`, then result object's status is now failed and the object is saved alongwith throwing the appropriate exception.

## [0.8.5] - 2021-12-10

### Added

- Added tests for choosing specific executors inside electron initialization.
- Added test for choosing specific Conda environments inside electron initialization.

## [0.8.4] - 2021-12-10

### Changed

- Removed _shared_files directory and contents from covalent_dispatcher. Logging in covalent_dispatcher now uses the logger in covalent/_shared_files/logging.py.

## [0.8.3] - 2021-12-10

### Fixed

- Decorator symbols were added to the pseudo-code in the quantum chemistry tutorial.

## [0.8.2] - 2021-12-06

### Added

- Quantum chemistry tutorial.

## [0.8.1] - 2021-12-08

### Added

- Docstrings with typehints for covalent dispatcher functions added.

### Changed

- Replaced `node` to `node_id` in `electron.py`.

- Removed unnecessary `enumerate` in `covalent_dispatcher/_core/__init__.py`.

- Removed `get_node_device_mapping` function from `covalent_dispatcher/_core/__init__.py`
  and moved the definition to directly add the mapping to `workflow_schedule`.

- Replaced iterable length comparison for `executor_specific_exec_cmds` from `if len(executor_specific_exec_cmds) > 0`
  to `if executor_specific_exec_cmds`.

## [0.8.0] - 2021-12-03

### Added

- Executors can now accept the name of a Conda environment. If that environment exists, the operations of any electron using that executor are performed in that Conda environment.

## [0.7.6] - 2021-12-02

### Changed

- How to estimate lattice execution time has been renamed to How to query lattice execution time.
- Change result querying syntax in how-to guides from `lattice.get_result` to
  `covalent.get_result`.
- Choose random port for Dask dashboard address by setting `dashboard_address` to ':0' in
  `LocalCluster`.

## [0.7.5] - 2021-12-02

### Fixed

- "Default" executor plugins are included as part of the package upon install.

## [0.7.4] - 2021-12-02

### Fixed

- Upgraded dask to 2021.10.0 based on a vulnerability report

## [0.7.3] - 2021-12-02

### Added

- Transportable object tests
- Transport graph tests

### Changed

- Variable name node_num to node_id
- Variable name node_idx to node_id

### Fixed

- Transport graph `get_dependencies()` method return type was changed from Dict to List

## [0.7.2] - 2021-12-01

### Fixed

- Date handling in changelog validation

### Removed

- GitLab CI YAML

## [0.7.1] - 2021-12-02

### Added

- A new parameter to a node's result called `sublattice_result` is added.
  This will be of a `Result` type and will contain the result of that sublattice's
  execution. If a normal electron is executed, this will be `None`.

- In `_delete_result` function in `results_manager.py`, an empty results directory
  will now be deleted.

- Name of a sublattice node will also contain `(sublattice)`.

- Added `_dispatch_sync_serverless` which synchronously dispatches without a server
  and waits for a result to be returned. This is the method used to dispatch a sublattice.

- Test for sublatticing is added.

- How-to guide added for sublatticing explaining the new features.

### Changed

- Partially changed `draw` function in `lattice.py` to also draw the subgraph
  of the sublattice when drawing the main graph of the lattice. The change is
  incomplete as we intend to add this feature later.

- Instead of returning `plt`, `draw` now returns the `ax` object.

- `__call__` function in `lattice.py` now runs the lattice's function normally
  instead of dispatching it.

- `_run_task` function now checks whether current node is a sublattice and acts
  accordingly.

### Fixed

- Unnecessary lines to rename the node's name in `covalent_dispatcher/_core/__init__.py` are removed.

- `test_electron_takes_nested_iterables` test was being ignored due to a spelling mistake. Fixed and
  modified to follow the new pattern.

## [0.7.0] - 2021-12-01

### Added

- Electrons can now accept an executor object using the "backend" keyword argument. "backend" can still take a string naming the executor module.
- Electrons and lattices no longer have Slurm metadata associated with the executor, as that information should be contained in the executor object being used as an input argument.
- The "backend" keyword can still be a string specifying the executor module, but only if the executor doesn't need any metadata.
- Executor plugin classes are now directly available to covalent, eg: covalent.executor.LocalExecutor().

## [0.6.7] - 2021-12-01

### Added

- Docstrings without examples for all the functions in core covalent.
- Typehints in those functions as well.
- Used `typing.TYPE_CHECKING` to prevent cyclic imports when writing typehints.

### Changed

- `convert_to_lattice_function` renamed to `convert_to_lattice_function_call`.
- Context managers now raise a `ValueError` instead of a generic `Exception`.

## [0.6.6] - 2021-11-30

### Fixed

- Fixed the version used in the documentation
- Fixed the badge URLs to prevent caching

## [0.6.5] - 2021-11-30

### Fixed

- Broken how-to links

### Removed

- Redundant lines from .gitignore
- *.ipynb from .gitignore

## [0.6.4] - 2021-11-30

### Added

- How-to guides for workflow orchestration.
  - How to construct an electron
  - How to construct a lattice
  - How to add an electron to lattice
  - How to visualize the lattice
  - How to add constraints to lattices
- How-to guides for workflow and subtask execution.
  - How to execute individual electrons
  - How to execute a lattice
  - How to execute multiple lattices
- How-to guides for status querying.
  - How to query electron execution status
  - How to query lattice execution status
  - How to query lattice execution time
- How-to guides for results collection
  - How to query electron execution results
  - How to query lattice execution results
  - How to query multiple lattice execution results
- Str method for the results object.

### Fixed

- Saving the electron execution status when the subtask is running.

## [0.6.3] - 2021-11-29

### Removed

- JWT token requirement.
- Covalent dispatcher login requirement.
- Update covalent login reference in README.md.
- Changed the default dispatcher server port from 5000 to 47007.

## [0.6.2] - 2021-11-28

### Added

- Github action for tests and coverage
- Badges for tests and coverage
- If tests pass then develop is pushed to master
- Add release action which tags and creates a release for minor version upgrades
- Add badges action which runs linter, and upload badges for version, linter score, and platform
- Add publish action (and badge) which builds a Docker image and uploads it to the AWS ECR

## [0.6.1] - 2021-11-27

### Added

- Github action which checks version increment and changelog entry

## [0.6.0] - 2021-11-26

### Added

- New Covalent RTD theme
- sphinx extension sphinx-click for CLI RTD
- Sections in RTD
- init.py in both covalent-dispatcher logger module and cli module for it to be importable in sphinx

### Changed

- docutils version that was conflicting with sphinx

### Removed

- Old aq-theme

## [0.5.1] - 2021-11-25

### Added

- Integration tests combining both covalent and covalent-dispatcher modules to test that
  lattice workflow are properly planned and executed.
- Integration tests for the covalent-dispatcher init module.
- pytest-asyncio added to requirements.

## [0.5.0] - 2021-11-23

### Added

- Results manager file to get results from a file, delete a result, and redispatch a result object.
- Results can also be awaited to only return a result if it has either been completed or failed.
- Results class which is used to store the results with all the information needed to be used again along with saving the results to a file functionality.
- A result object will be a mercurial object which will be updated by the dispatcher and saved to a file throughout the dispatching and execution parts.
- Direct manipulation of the transport graph inside a result object takes place.
- Utility to convert a function definition string to a function and vice-versa.
- Status class to denote the status of a result object and of each node execution in the transport graph.
- Start and end times are now also stored for each node execution as well as for the whole dispatch.
- Logging of `stdout` and `stderr` can be done by passing in the `log_stdout`, `log_stderr` named metadata respectively while dispatching.
- In order to get the result of a certain dispatch, the `dispatch_id`, the `results_dir`, and the `wait` parameter can be passed in. If everything is default, then only the dispatch id is required, waiting will not be done, and the result directory will be in the current working directory with folder name as `results/` inside which every new dispatch will have a new folder named according to their respective dispatch ids, containing:
  - `result.pkl` - (Cloud)pickled result object.
  - `result_info.yaml` - yaml file with high level information about the result and its execution.
  - `dispatch_source.py` - python file generated, containing the original function definitions of lattice and electrons which can be used to dispatch again.

### Changed

- `logfile` named metadata is now `slurm_logfile`.
- Instead of using `jsonpickle`, `cloudpickle` is being used everywhere to maintain consistency.
- `to_json` function uses `json` instead of `jsonpickle` now in electron and lattice definitions.
- `post_processing` moved to the dispatcher, so the dispatcher will now store a finished execution result in the results folder as specified by the user with no requirement of post processing it from the client/user side.
- `run_task` function in dispatcher modified to check if a node has completed execution and return it if it has, else continue its execution. This also takes care of cases if the server has been closed mid execution, then it can be started again from the last saved state, and the user won't have to wait for the whole execution.
- Instead of passing in the transport graph and dispatch id everywhere, the result object is being passed around, except for the `asyncio` part where the dispatch id and results directory is being passed which afterwards lets the core dispatcher know where to get the result object from and operate on it.
- Getting result of parent node executions of the graph, is now being done using the result object's graph. Storing of each execution's result is also done there.
- Tests updated to reflect the changes made. They are also being run in a serverless manner.

### Removed

- `LatticeResult` class removed.
- `jsonpickle` requirement removed.
- `WorkflowExecutionResult`, `TaskExecutionResult`, and `ExecutionError` singleton classes removed.

### Fixed

- Commented out the `jwt_required()` part in `covalent-dispatcher/_service/app.py`, may be removed in later iterations.
- Dispatcher server will now return the error message in the response of getting result if it fails instead of sending every result ever as a response.

## [0.4.3] - 2021-11-23

### Added

- Added a note in Known Issues regarding port conflict warning.

## [0.4.2] - 2021-11-24

### Added

- Added badges to README.md

## [0.4.1] - 2021-11-23

### Changed

- Removed old coverage badge and fixed the badge URL

## [0.4.0] - 2021-11-23

### Added

- Codecov integrations and badge

### Fixed

- Detached pipelines no longer created

## [0.3.0] - 2021-11-23

### Added

- Wrote a Code of Conduct based on <https://www.contributor-covenant.org/>
- Added installation and environment setup details in CONTRIBUTING
- Added Known Issues section to README

## [0.2.0] - 2021-11-22

### Changed

- Removed non-open-source executors from Covalent. The local SLURM executor is now
- a separate repo. Executors are now plugins.

## [0.1.0] - 2021-11-19

### Added

- Pythonic CLI tool. Install the package and run `covalent --help` for a usage description.
- Login and logout functionality.
- Executor registration/deregistration skeleton code.
- Dispatcher service start, stop, status, and restart.

### Changed

- JWT token is stored to file instead of in an environment variable.
- The Dask client attempts to connect to an existing server.

### Removed

- Removed the Bash CLI tool.

### Fixed

- Version assignment in the covalent init file.

## [0.0.3] - 2021-11-17

### Fixed

- Fixed the Dockerfile so that it runs the dispatcher server from the covalent repo.

## [0.0.2] - 2021-11-15

### Changed

- Single line change in ci script so that it doesn't exit after validating the version.
- Using `rules` in `pytest` so that the behavior in test stage is consistent.

## [0.0.1] - 2021-11-15

### Added

- CHANGELOG.md to track changes (this file).
- Semantic versioning in VERSION.
- CI pipeline job to enforce versioning.<|MERGE_RESOLUTION|>--- conflicted
+++ resolved
@@ -7,11 +7,10 @@
 
 ## [UNRELEASED]
 
-<<<<<<< HEAD
 ### Changed
 
 - The results and data service now support batch deleting via query strings
-=======
+
 ## [0.60.0] - 2022-04-06
 
 ### Changed
@@ -36,7 +35,6 @@
 ### Added
 
 - `nats` service in `docker-compose` files
->>>>>>> fe3b7232
 
 ## [0.57.0] - 2022-04-05
 
