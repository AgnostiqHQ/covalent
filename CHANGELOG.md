# Changelog

All notable changes to this project will be documented in this file.

The format is based on [Keep a Changelog](https://keepachangelog.com/en/1.0.0/),
and this project adheres to [Semantic Versioning](https://semver.org/spec/v2.0.0.html).

## [UNRELEASED]

<<<<<<< HEAD
### Added

- Variables to assign service hosts
=======
## [0.56.0] - 2022-04-05

### Changed

- Changed global variable executor_plugin_name to EXECUTOR_PLUGIN_NAME in executors to conform with PEP8.

## [0.55.0] - 2022-04-04

### Changed

- Changed supervisord http server's default to listen on all interfaces, so that covalent can run on any computer in a trusted LAN (without firewalls/auth).

## [0.54.0] - 2022-04-04

### Added

- Draw workflow draft API to ui_backend service
>>>>>>> 6d2d9501

## [0.53.0] - 2022-04-04

### Added

- Added docker-compose file to run covalent microservices.

## [0.52.0] - 2022-04-04

### Added

- Added delete endpoint to data and results services.

## [0.51.0] - 2022-04-04

### Added

- Folders for tests.

### Changed

- Organization of covalent tests.

## [0.50.0] - 2022-04-03

### Added

- Added GET all results endpoint in Results service
- Optional formatting of GET result endpoint that supports: `binary` or `json`

### Changed

- Changed frontend to support updated result service endpoints with json format

### Removed

- Removed redundant local storage cache on frontend

## [0.49.1] - 2022-04-01

### Fixed

- Using `io.BytesIO` in `update_result` in the results service to prevent creation of a new file in the file system.

## [0.49.0] - 2022-04-01

### Added

- Implement an `overwrite` query param in the `upload` method so that we don't create a new object for every result update

## [0.48.0] - 2022-04-01

### Added

- Added updated dispatching and getting result functions with the option to download result as a file.

### Changed

- Hardcoded filepaths to standardized ServiceURL.`get_route(...)` method when making API requests.

## [0.47.2] - 2022-04-01

### Fixed

- Queue consumer import paths fixed
- Syntax errors in the supervisord template fixed

## [0.47.1] - 2022-04-01

### Fixed

- Supervisord now brings up dispatcher queue consumer worker

## [0.47.0] - 2022-04-01

### Changed

- Updated API calls accross services to use standarized env vars from Settings class
- Normalized env vars accross services and updated Supervisord template

## [0.46.0] - 2022-03-31

### Changed

- Consumers of results service now specify `stream=True` in their get requests.

## [0.45.0] - 2022-03-31

### Changed

- Using `Result.RUNNING` instead of str "RUNNING"
- Using process safe `is_empty` method rather than `empty()` method for multiprocessing queue.
- Multprocessing `is_queue` method.

### Added

- Workflow status as running in the `workflow_status_queue`.

### Tests

- Added a test for the `_check_version` method in `covalent/executor/__init__.py`.

## [0.44.0] - 2022-03-31

### Added

- A version check is done at Covalent startup to ensure that executor plugins are compatible.

## [0.43.0] - 2022-03-31

### Added

- Function to call UI update method in the UI microservice for use in the Dispatcher micro-service.
- Refactor updating results and ui into one function.

## [0.42.2] - 2022-03-31

### Fixed

- Using functions for getting result object in cancel endpoint and sending cancel task signal to runner in the dispatcher.

## [0.42.1] - 2022-03-31

### Fixed

- `update_workflow_results` in `update_workflow.py` now also takes care of sending the next set of tasks to the runner.

- Also handling the cases of sublattices in `update_workflow_results`.

## [0.42.0] - 2022-03-31

### Changed

- Moved some unused for-the-future files to the refactor directory and out of the main codebase.

## [0.41.3] - 2022-03-31

### Fixed

- Dispatch DB is now created upon server start.

## [0.41.2] - 2022-03-30

### Fixed

- Oneline bugfix to remove `fetch --unshallow`

## [0.41.1] - 2022-03-30

### Fixed

- Get master version from release tags rather than master branch

## [0.41.0] - 2022-03-30

### Added

- Dockerized the Dispatcher and Runner Services.
- Added required packages for running containerized instances of the Dispatcher and Runner.

## [0.40.0] - 2022-03-30

### Added

- Dockerized the Data and UI-backend services.
- Required packages to run containerized instances of the Data and UI-backend.

## [0.39.1] - 2022-03-30

### Fixed

- Supervisord & Results service integration by making results service port configurable by an env var

## [0.39.0] - 2022-03-29

### Changed

- Runner and dispatcher implementation in order to integrate the microservices partially complete.

## [0.38.0] - 2022-03-29

### Added

- Added UI backend component to serve post-refactor frontend and dispatch websocket messages to UI using Socket.io
- Updated UI socket.io configuration to use different ws path, and using localstorage for fetching all results (temporary)
- Added post-refactor cli commands to use Supervisord to manage local service processes
- Added `covalent logs` and `covalent config` cli commands

## [0.37.1] - 2022-03-29

### Fixed

- Oneline bugfix in tests.yml

## [0.37.0] - 2022-03-29

### Added

- Results management endpoints; GET, PUT, POST for results object
- Checks in setup.py to confirm node version compatibility.
- Instructions in CONTRIBUTING to address some common Debian setup issues.

## [0.36.1] - 2022-03-29

### Fixed

- Filesystem service now reads config from environment variables.

## [0.36.0] - 2022-03-29

### Added

- Picking up dispatch jobs from the queue and ensuring that only one workflow is processed (locally) at any given time.

### Changed

- Dispatcher implementation in order to integrate with Queuer microservice.

## [0.35.0] - 2022-03-29

### Added

- Automated changelog and version management
- Added a Dockerfile to build an image for OS Queuer.
- Added the required packages to run a container instance of the Queuer.

### Fixed

- Single quotes in github env
- Don't use for loops to iterate over a variable in bash
- Issue with checkout actions
- Run tests on changelog workflow completion instead of push to develop to avoid race condition
- Use covalent ops bot token for automated pushes to develop
- sed command syntax in changelog.yml

## [0.34.5] - 2022-03-28

### Fixed

- Moved `example_dispatch.py` into `tests/` directory.

## [0.34.4] - 2022-03-28

### Added

- Unit tests for utils, leptons, and base executor

## [0.34.3] - 2022-03-27

### Added

- Tests for lattice.py

## [0.34.2] - 2022-03-27

### Added

- Unit tests for the base executor, the results manager, the logger, and leptons

## [0.34.1] - 2022-03-24

### Fixed

- Pinned jinja2 to less than 3.1.0 so that nbconvert remains stable in the docs build.

## [0.34.0] - 2022-03-24

### Added

- API endpoints to upload and download files

## [0.33.1] - 2022-03-24

### Fixed

- Retrieving results from running container via HTTP
- Adding tests for Docker image in workflows

## [0.33.0] - 2022-03-24

### Added

- Slack and webhook notifications

## [0.32.9] - 2022-03-23

### Fixed

- Updated OS Queuer imports to remove top level modules `refactor.queuer`

## [0.32.8] - 2022-03-22

### Added

- Websocket notify endpoint with leaky bucket algo implementation to rate limit messages to frontend

## [0.32.7] - 2022-03-22

### Added

- Queuer API submit endpoint to publish dispatch message to MQ & send result file to Data Service
- API Service class for interfacing with local services
- Tests covering submit endpoint and API Service

## [0.32.6] - 2022-03-22

### Fixed

- Input path for external libraries in the Lepton wrapper can (and should) now be a full path to the file.

## [0.32.5] - 2022-03-21

### Fixed

- Fix HTTP status code for blank POST requests.

## [0.32.4] - 2022-03-17

### Fixed

- Docker commands in docs

## [0.32.3] - 2022-03-16

### Fixed

- Fix missing UI graph edges between parameters and electrons in certain cases.
- Fix UI crashes in cases where legacy localStorage state was being loaded.

## [0.32.2] - 2022-03-16

### Added

- Images for graphs generated in tutorials and how-tos.
- Note for quantum gravity tutorial to tell users that `tensorflow` doesn't work on M1 Macs.
- `Known Issues` added to `README.md`

### Fixed

- `draw` function usage in tutorials and how-tos now reflects the UI images generated instead of using graphviz.
- Images now render properly in RTD of how-tos.

### Changed

- Reran all the tutorials that could run, generating the outputs again.

## [0.32.1] - 2022-03-15

### Fixed

- CLI now starts server directly in the subprocess instead of as a daemon
- Logs are provided as pipes to Popen instead of using a shell redirect
- Restart behavior fixed
- Default port in `covalent_ui/app.py` uses the config manager

### Removed

- `_graceful_restart` function no longer needed without gunicorn

## [0.32.0] - 2022-03-11

### Added

- Dispatcher microservice API endpoint to dispatch and update workflow.
- Added get runnable task endpoint.

## [0.31.0] - 2022-03-11

### Added

- Runner component's main functionality to run a set of tasks, cancel a task, and get a task's status added to its api.

## [0.30.5] - 2022-03-11

### Updated

- Updated Workflow endpoints & API spec to support upload & download of result objects as pickle files

## [0.30.4] - 2022-03-11

### Fixed

- When executing a task on an alternate Conda environment, Covalent no longer has to be installed on that environment. Previously, a Covalent object (the execution function as a TransportableObject) was passed to the environment. Now it is deserialized to a "normal" Python function, which is passed to the alternate Conda environment.

## [0.30.3] - 2022-03-11

### Fixed

- Fixed the order of output storage in `post_process` which should have been the order in which the electron functions are called instead of being the order in which they are executed. This fixes the order in which the replacement of function calls with their output happens, which further fixes any discrepencies in the results obtained by the user.

- Fixed the `post_process` test to check the order as well.

## [0.30.2] - 2022-03-11

### Changed

- Updated eventlet to 0.31.0

## [0.30.1] - 2022-03-10

### Fixed

- Eliminate unhandled exception in Covalent UI backend when calling fetch_result.

## [0.30.0] - 2022-03-09

### Added

- Skeleton code for writing the different services corresponding to each component in the open source refactor.
- OpenAPI specifications for each of the services.

## [0.29.3] - 2022-03-09

### Fixed

- Covalent UI is built in the Dockerfile, the setup file, the pypi workflow, the tests workflow, and the conda build script.

## [0.29.2] - 2022-03-09

### Added

- Defaults defined in executor plugins are read and used to update the in-memory config, as well as the user config file. But only if the parameter in question wasn't already defined.

### Changed

- Input parameter names and docstrings in _shared_files.config.update_config were changed for clarity.

## [0.29.1] - 2022-03-07

### Changed

- Updated fail-fast strategy to run all tests.

## [0.29.0] - 2022-03-07

### Added

- DispatchDB for storing dispatched results

### Changed

- UI loads dispatches from DispatchDB instead of browser local storage

## [0.28.3] - 2022-03-03

### Fixed

Installed executor plugins don't have to be referred to by their full module name. Eg, use "custom_executor", instead of "covalent_custom_plugin.custom_executor".

## [0.28.2] - 2022-03-03

### Added

- A brief overview of the tutorial structure in the MNIST classification tutorial.

## [0.28.1] - 2022-03-02

### Added

- Conda installation is only supported for Linux in the `Getting Started` guide.
- MNIST classifier tutorial.

### Removed

- Removed handling of default values of function parameters in `get_named_params` in `covalent/_shared_files/utils.py`. So, it is actually being handled by not being handled since now `named_args` and `named_kwargs` will only contain parameters that were passed during the function call and not all of them.

## [0.28.0] - 2022-03-02

### Added

- Lepton support, including for Python modules and C libraries
- How-to guides showing how to use leptons for each of these

## [0.27.6] - 2022-03-01

### Added

- Added feature development basic steps in CONTRIBUTING.md.
- Added section on locally building RTD (read the docs) in the contributing guide.

## [0.27.5] - 2022-03-01

### Fixed

- Missing UI input data after backend change - needed to be derived from graph for electrons, lattice inputs fixed on server-side, combining name and positional args
- Broken UI graph due to variable->edge_name renaming
- Missing UI executor data after server-side renaming

## [0.27.4] - 2022-02-28

### Fixed

- Path used in `covalent/executor/__init__.py` for executor plugin modules needed updating to `covalent/executor/executor_plugins`

### Removed

- Disabled workflow cancellation test due to inconsistent outcomes. Test will be re-enabled after cancellation mechanisms are investigated further.

## [0.27.3] - 2022-02-25

### Added

- Added `USING_DOCKER.md` guide for running docker container.
- Added cli args to covalent UI flask server `covalent_ui/app.py` to modify port and log file path.

### Removed

- Removed gunicorn from cli and Dockerfile.

### Changed

- Updated cli `covalent_dispatcher/_cli/service.py` to run flask server directly, and removed dispatcher and UI flags.
- Using Flask blueprints to merge Dispatcher and UI servers.
- Updated Dockerfile to run flask server directly.
- Creating server PID file manually in `covalent_dispatcher/_cli/service.py`.
- Updated tests and docs to reflect merged servers.
- Changed all mentions of port 47007 (for old UI server) to 48008.

## [0.27.2] - 2022-02-24

### Changed

- Removed unnecessary blockquotes from the How-To guide for creating custom executors
- Changed "Covalent Cloud" to "Covalent" in the main code text

## [0.27.1] - 2022-02-24

### Removed

- Removed AQ-Engineers from CODEOWNERS in order to fix PR review notifications

## [0.27.0] - 2022-02-24

### Added

- Support for positional only, positional or keyword, variable positional, keyword only, variable keyword types of parameters is now added, e.g an electron can now use variable args and variable kwargs if the number/names of parameters are unknown during definition as `def task(*args, **kwargs)` which wasn't possible before.

- `Lattice.args` added to store positional arguments passed to the lattice's workflow function.

- `get_named_params` function added in `_shared_files/utils.py` which will return a tuple containing named positional arguments and named keyword arguments. The names help in showing and storing these parameters in the transport graph.

- Tests to verify whether all kinds of input paramaters are supported by electron or a lattice.

### Changed

- No longer merging positional arguments with keyword arguments, instead they are separately stored in respective nodes in the transport graph.

- `inputs` returned from `_get_inputs` function in `covalent_dispatcher/_core/execution.py` now contains positional as well as keyword arguments which further get passed to the executor.

- Executors now support positional and keyword arguments as inputs to their executable functions.

- Result object's `_inputs` attribute now contains both `args` and `kwargs`.

- `add_node_for_nested_iterables` is renamed to `connect_node_with_others` and `add_node_to_graph` also renamed to `add_collection_node_to_graph` in `electron.py`. Some more variable renames to have appropriate self-explanatory names.

- Nodes and edges in the transport graph now have a better interface to assign attributes to them.

- Edge attribute `variable` renamed to `edge_name`.

- In `serialize` function of the transport graph, if `metadata_only` is True, then only `metadata` attribute of node and `source` and `target` attributes of edge are kept in the then return serialized `data`.

- Updated the tests wherever necessary to reflect the above changes

### Removed

- Deprecated `required_params_passed` since an error will automatically be thrown by the `build_graph` function if any of the required parameters are not passed.

- Removed duplicate attributes from nodes in the transport graph.

## [0.26.1] - 2022-02-23

### Added

- Added Local Executor section to the API read the docs.

## [0.26.0] - 2022-02-23

### Added

- Automated reminders to update the changelog

## [0.25.3] - 2022-02-23

## Added

- Listed common mocking commands in the CONTRIBUTING.md guide.
- Additional guidelines on testing.

## [0.25.2] - 2022-02-21

### Changed

- `backend` metadata name changed to `executor`.
- `_plan_workflow` usage updated to reflect how that executor related information is now stored in the specific executor object.
- Updated tests to reflect the above changes.
- Improved the dispatch cancellation test to provide a robust solution which earlier took 10 minutes to run with uncertainty of failing every now and then.

### Removed

- Removed `TaskExecutionMetadata` as a consequence of removing `execution_args`.

## [0.25.1] - 2022-02-18

### Fixed

- Tracking imports that have been used in the workflow takes less time.

### Added

- User-imports are included in the dispatch_source.py script. Covalent-related imports are commented out.

## [0.25.0] - 2022-02-18

### Added

- UI: Lattice draw() method displays in web UI
- UI: New navigation panel

### Changed

- UI: Animated graph changes, panel opacity

### Fixed

- UI: Fixed "Not Found" pages

## [0.24.21] - 2022-02-18

### Added

- RST document describing the expectations from a tutorial.

## [0.24.20] - 2022-02-17

### Added

- Added how to create custom executors

### Changed

- Changed the description of the hyperlink for choosing executors
- Fixed typos in doc/source/api/getting_started/how_to/execution/creating_custom_executors.ipynb

## [0.24.19] - 2022-02-16

### Added

- CODEOWNERS for certain files.

## [0.24.18] - 2022-02-15

### Added

- The user configuration file can now specify an executor plugin directory.

## [0.24.17] - 2022-02-15

### Added

- Added a how-to for making custom executors.

## [0.24.16] - 2022-02-12

### Added

- Errors now contain the traceback as well as the error message in the result object.
- Added test for `_post_process` in `tests/covalent_dispatcher_tests/_core/execution_test.py`.

### Changed

- Post processing logic in `electron` and dispatcher now relies on the order of execution in the transport graph rather than node's function names to allow for a more reliable pairing of nodes and their outputs.

- Renamed `init_test.py` in `tests/covalent_dispatcher_tests/_core/` to `execution_test.py`.

### Removed

- `exclude_from_postprocess` list which contained some non executable node types removed since only executable nodes are post processed now.

## [0.24.15] - 2022-02-11

### Fixed

- If a user's configuration file does not have a needed exeutor parameter, the default parameter (defined in _shared_files/defaults.py) is used.
- Each executor plugin is no longer initialized upon the import of Covalent. This allows required parameters in executor plugins.

## Changed

- Upon updating the configuration data with a user's configuration file, the complete set is written back to file.

## Added

- Tests for the local and base executors.

## [0.24.14] - 2022-02-11

### Added

- UI: add dashboard cards
- UI: add scaling dots background

### Changed

- UI: reduce sidebar font sizes, refine color theme
- UI: refine scrollbar styling, show on container hover
- UI: format executor parameters as YAML code
- UI: update syntax highlighting scheme
- UI: update index.html description meta tag

## [0.24.13] - 2022-02-11

### Added

- Tests for covalent/_shared_files/config.py

## [0.24.12] - 2022-02-10

### Added

- CodeQL code analyzer

## [0.24.11] - 2022-02-10

### Added

- A new dictionary `_DEFAULT_CONSTRAINTS_DEPRECATED` in defaults.py

### Changed

- The `_DEFAULT_CONSTRAINT_VALUES` dictionary now only contains the `backend` argument

## [0.24.10] - 2022-02-09

### Fixed

- Sporadically failing workflow cancellation test in tests/workflow_stack_test.py

## [0.24.9] - 2022-02-09

## Changed

- Implementation of `_port_from_pid` in covalent_dispatcher/_cli/service.py.

## Added

- Unit tests for command line interface (CLI) functionalities in covalent_dispatcher/_cli/service.py and covalent_dispatcher/_cli/cli.py.

## [0.24.8] - 2022-02-07

### Fixed

- If a user's configuration file does not have a needed parameter, the default parameter (defined in _shared_files/defaults.py) is used.

## [0.24.7] - 2022-02-07

### Added

- Typing: Add Type hint `dispatch_info` parameter.
- Documentation: Updated the return_type description in docstring.

### Changed

- Typing: Change return type annotation to `Generator`.

## [0.24.6] - 2022-02-06

### Added

- Type hint to `deserialize` method of `TransportableObject` of `covalent/_workflow/transport.py`.

### Changed

- Description of `data` in `deserialize` method of `TransportableObject` of `covalent/_workflow/transport.py` from `The serialized transportable object` to `Cloudpickled function`.

## [0.24.5] - 2022-02-05

### Fixed

- Removed dependence on Sentinel module

## [0.24.4] - 2022-02-04

### Added

- Tests across multiple versions of Python and multiple operating systems
- Documentation reflecting supported configurations

## [0.24.3] - 2022-02-04

### Changed

- Typing: Use `bool` in place of `Optional[bool]` as type annotation for `develop` parameter in `covalent_dispatcher.service._graceful_start`
- Typing: Use `Any` in place of `Optional[Any]` as type annotation for `new_value` parameter in `covalent._shared_files.config.get_config`

## [0.24.2] - 2022-02-04

### Fixed

- Updated hyperlink of "How to get the results" from "./collection/query_electron_execution_result" to "./collection/query_multiple_lattice_execution_results" in "doc/source/how_to/index.rst".
- Updated hyperlink of "How to get the result of a particular electron" from "./collection/query_multiple_lattice_execution_results" to "./collection/query_electron_execution_result" in "doc/source/how_to/index.rst".

## [0.24.1] - 2022-02-04

### Changed

- Changelog entries are now required to have the current date to enforce ordering.

## [0.24.0] - 2022-02-03

### Added

- UI: log file output - display in Output tab of all available log file output
- UI: show lattice and electron inputs
- UI: display executor attributes
- UI: display error message on failed status for lattice and electron

### Changed

- UI: re-order sidebar sections according to latest figma designs
- UI: update favicon
- UI: remove dispatch id from tab title
- UI: fit new uuids
- UI: adjust theme text primary and secondary colors

### Fixed

- UI: auto-refresh result state on initial render of listing and graph pages
- UI: graph layout issues: truncate long electron/param names

## [0.23.0] - 2022-02-03

### Added

- Added `BaseDispatcher` class to be used for creating custom dispatchers which allow connection to a dispatcher server.
- `LocalDispatcher` inheriting from `BaseDispatcher` allows connection to a local dispatcher server running on the user's machine.
- Covalent only gives interface to the `LocalDispatcher`'s `dispatch` and `dispatch_sync` methods.
- Tests for both `LocalDispatcher` and `BaseDispatcher` added.

### Changed

- Switched from using `lattice.dispatch` and `lattice.dispatch_sync` to `covalent.dispatch` and `covalent.dispatch_sync`.
- Dispatcher address now is passed as a parameter (`dispatcher_addr`) to `covalent.dispatch` and `covalent.dispatch_sync` instead of a metadata field to lattice.
- Updated tests, how tos, and tutorials to use `covalent.dispatch` and `covalent.dispatch_sync`.
- All the contents of `covalent_dispatcher/_core/__init__.py` are moved to `covalent_dispatcher/_core/execution.py` for better organization. `__init__.py` only contains function imports which are needed by external modules.
- `dispatch`, `dispatch_sync` methods deprecated from `Lattice`.

### Removed

- `_server_dispatch` method removed from `Lattice`.
- `dispatcher` metadata field removed from `lattice`.

## [0.22.19] - 2022-02-03

### Fixed

- `_write_dispatch_to_python_file` isn't called each time a task is saved. It is now only called in the final save in `_run_planned_workflow` (in covalent_dispatcher/_core/__init__.py).

## [0.22.18] - 2022-02-03

### Fixed

- Added type information to result.py

## [0.22.17] - 2022-02-02

### Added

- Replaced `"typing.Optional"` with `"str"` in covalent/executor/base.py
- Added missing type hints to `get_dispatch_context` and `write_streams_to_file` in covalent/executor/base.py, BaseExecutor

## [0.22.16] - 2022-02-02

### Added

- Functions to check if UI and dispatcher servers are running.
- Tests for the `is_ui_running` and `is_server_running` in covalent_dispatcher/_cli/service.py.

## [0.22.15] - 2022-02-01

### Fixed

- Covalent CLI command `covalent purge` will now stop the servers before deleting all the pid files.

### Added

- Test for `purge` method in covalent_dispatcher/_cli/service.py.

### Removed

- Unused `covalent_dispatcher` import from covalent_dispatcher/_cli/service.py.

### Changed

- Moved `_config_manager` import from within the `purge` method to the covalent_dispatcher/_cli/service.py for the purpose of mocking in tests.

## [0.22.14] - 2022-02-01

### Added

- Type hint to `_server_dispatch` method in `covalent/_workflow/lattice.py`.

## [0.22.13] - 2022-01-26

### Fixed

- When the local executor's `log_stdout` and `log_stderr` config variables are relative paths, they should go inside the results directory. Previously that was queried from the config, but now it's queried from the lattice metadata.

### Added

- Tests for the corresponding functions in (`covalent_dispatcher/_core/__init__.py`, `covalent/executor/base.py`, `covalent/executor/executor_plugins/local.py` and `covalent/executor/__init__.py`) affected by the bug fix.

### Changed

- Refactored `_delete_result` in result manager to give the option of deleting the result parent directory.

## [0.22.12] - 2022-01-31

### Added

- Diff check in pypi.yml ensures correct files are packaged

## [0.22.11] - 2022-01-31

### Changed

- Removed codecov token
- Removed Slack notifications from feature branches

## [0.22.10] - 2022-01-29

### Changed

- Running tests, conda, and version workflows on pull requests, not just pushes

## [0.22.9] - 2022-01-27

### Fixed

- Fixing version check action so that it doesn't run on commits that are in develop
- Edited PR template so that markdown checklist appears properly

## [0.22.8] - 2022-01-27

### Fixed

- publish workflow, using `docker buildx` to build images for x86 and ARM, prepare manifest and push to ECR so that pulls will match the correct architecture.
- typo in CONTRIBUTING
- installing `gcc` in Docker image so Docker can build wheels for `dask` and other packages that don't provide ARM wheels

### Changed

- updated versions in `requirements.txt` for `matplotlib` and `dask`

## [0.22.7] - 2022-01-27

### Added

- `MANIFEST.in` did not have `covalent_dispatcher/_service` in it due to which the PyPi package was not being built correctly. Added the `covalent_dispatcher/_service` to the `MANIFEST.in` file.

### Fixed

- setuptools properly including data files during installation

## [0.22.6] - 2022-01-26

### Fixed

- Added service folder in covalent dispatcher to package.

## [0.22.5] - 2022-01-25

### Fixed

- `README.md` images now use master branch's raw image urls hosted on <https://github.com> instead of <https://raw.githubusercontent.com>. Also, switched image rendering from html to markdown.

## [0.22.4] - 2022-01-25

### Fixed

- dispatcher server app included in sdist
- raw image urls properly used

## [0.22.3] - 2022-01-25

### Fixed

- raw image urls used in readme

## [0.22.2] - 2022-01-25

### Fixed

- pypi upload

## [0.22.1] - 2022-01-25

### Added

- Code of conduct
- Manifest.in file
- Citation info
- Action to upload to pypi

### Fixed

- Absolute URLs used in README
- Workflow badges updated URLs
- `install_package_data` -> `include_package_data` in `setup.py`

## [0.22.0] - 2022-01-25

### Changed

- Using public ECR for Docker release

## [0.21.0] - 2022-01-25

### Added

- GitHub pull request templates

## [0.20.0] - 2022-01-25

### Added

- GitHub issue templates

## [0.19.0] - 2022-01-25

### Changed

- Covalent Beta Release

## [0.18.9] - 2022-01-24

### Fixed

- iframe in the docs landing page is now responsive

## [0.18.8] - 2022-01-24

### Changed

- Temporarily removed output tab
- Truncated dispatch id to fit left sidebar, add tooltip to show full id

## [0.18.7] - 2022-01-24

### Changed

- Many stylistic improvements to documentation, README, and CONTRIBUTING.

## [0.18.6] - 2022-01-24

### Added

- Test added to check whether an already decorated function works as expected with Covalent.
- `pennylane` package added to the `requirements-dev.txt` file.

### Changed

- Now using `inspect.signature` instead of `function.__code__` to get the names of function's parameters.

## [0.18.5] - 2022-01-21

### Fixed

- Various CI fixes, including rolling back regression in version validation, caching on s3 hosted badges, applying releases and tags correctly.

## [0.18.4] - 2022-01-21

### Changed

- Removed comments and unused functions in covalent_dispatcher
- `result_class.py` renamed to `result.py`

### Fixed

- Version was not being properly imported inside `covalent/__init__.py`
- `dispatch_sync` was not previously using the `results_dir` metadata field

### Removed

- Credentials in config
- `generate_random_filename_in_cache`
- `is_any_atom`
- `to_json`
- `show_subgraph` option in `draw`
- `calculate_node`

## [0.18.3] - 2022-01-20

### Fixed

- The gunicorn servers now restart more gracefully

## [0.18.2] - 2022-01-21

### Changed

- `tempdir` metadata field removed and replaced with `executor.local.cache_dir`

## [0.18.1] - 2022-01-11

## Added

- Concepts page

## [0.18.0] - 2022-01-20

### Added

- `Result.CANCELLED` status to represent the status of a cancelled dispatch.
- Condition to cancel the whole dispatch if any of the nodes are cancelled.
- `cancel_workflow` function which uses a shared variable provided by Dask (`dask.distributed.Variable`) in a dask client to inform nodes to stop execution.
- Cancel function for dispatcher server API which will allow the server to terminate the dispatch.
- How to notebook for cancelling a dispatched job.
- Test to verify whether cancellation of dispatched jobs is working as expected.
- `cancel` function is available as `covalent.cancel`.

### Changed

- In file `covalent/_shared_files/config.py` instead of using a variable to store and then return the config data, now directly returning the configuration.
- Using `fire_and_forget` to dispatch a job instead of a dictionary of Dask's `Future` objects so that we won't have to manage the lifecycle of those futures.
- The `test_run_dispatcher` test was changed to reflect that the dispatcher no longer uses a dictionary of future objects as it was not being utilized anywhere.

### Removed

- `with dask_client` context was removed as the client created in `covalent_dispatcher/_core/__init__.py` is already being used even without the context. Furthermore, it creates issues when that context is exited which is unnecessary at the first place hence not needed to be resolved.

## [0.17.5] - 2022-01-19

### Changed

- Results directory uses a relative path by default and can be overridden by the environment variable `COVALENT_RESULTS_DIR`.

## [0.17.4] - 2022-01-19

### Changed

- Executor parameters use defaults specified in config TOML
- If relative paths are supplied for stdout and stderr, those files are created inside the results directory

## [0.17.3] - 2022-01-18

### Added

- Sync function
- Covalent CLI tool can restart in developer mode

### Fixed

- Updated the UI address referenced in the README

## [0.17.2] - 2022-01-12

### Added

- Quantum gravity tutorial

### Changed

- Moved VERSION file to top level

## [0.17.1] - 2022-01-19

### Added

- `error` attribute was added to the results object to show which node failed and the reason behind it.
- `stdout` and `stderr` attributes were added to a node's result to store any stdout and stderr printing done inside an electron/node.
- Test to verify whether `stdout` and `stderr` are being stored in the result object.

### Changed

- Redesign of how `redirect_stdout` and `redirect_stderr` contexts in executor now work to allow storing their respective outputs.
- Executors now also return `stdout` and `stderr` strings, along with the execution output, so that they can be stored in their result object.

## [0.17.0] - 2022-01-18

### Added

- Added an attribute `__code__` to electron and lattice which is a copy of their respective function's `__code__` attribute.
- Positional arguments, `args`, are now merged with keyword arguments, `kwargs`, as close as possible to where they are passed. This was done to make sure we support both with minimal changes and without losing the name of variables passed.
- Tests to ensure usage of positional arguments works as intended.

### Changed

- Slight rework to how any print statements in lattice are sent to null.
- Changed `test_dispatcher_functional` in `basic_dispatcher_test.py` to account for the support of `args` and removed a an unnecessary `print` statement.

### Removed

- Removed `args` from electron's `init` as it wasn't being used anywhere.

## [0.16.1] - 2022-01-18

### Changed

- Requirement changed from `dask[complete]` to `dask[distributed]`.

## [0.16.0] - 2022-01-14

### Added

- New UI static demo build
- New UI toolbar functions - orientation, toggle params, minimap
- Sortable and searchable lattice name row

### Changed

- Numerous UI style tweaks, mostly around dispatches table states

### Fixed

- Node sidebar info now updates correctly

## [0.15.11] - 2022-01-18

### Removed

- Unused numpy requirement. Note that numpy is still being installed indirectly as other packages in the requirements rely on it.

## [0.15.10] - 2022-01-16

## Added

- How-to guide for Covalent dispatcher CLI.

## [0.15.9] - 2022-01-18

### Changed

- Switched from using human readable ids to using UUIDs

### Removed

- `human-id` package was removed along with its mention in `requirements.txt` and `meta.yaml`

## [0.15.8] - 2022-01-17

### Removed

- Code breaking text from CLI api documentation.
- Unwanted covalent_dispatcher rst file.

### Changed

- Installation of entire covalent_dispatcher instead of covalent_dispatcher/_service in setup.py.

## [0.15.7] - 2022-01-13

### Fixed

- Functions with multi-line or really long decorators are properly serialized in dispatch_source.py.
- Multi-line Covalent output is properly commented out in dispatch_source.py.

## [0.15.6] - 2022-01-11

### Fixed

- Sub-lattice functions are successfully serialized in the utils.py get_serialized_function_str.

### Added

- Function to scan utilized source files and return a set of imported modules (utils.get_imports_from_source)

## [0.15.5] - 2022-01-12

### Changed

- UI runs on port 47007 and the dispatcher runs on port 48008. This is so that when the servers are later merged, users continue using port 47007 in the browser.
- Small modifications to the documentation
- Small fix to the README

### Removed

- Removed a directory `generated` which was improperly added
- Dispatcher web interface
- sqlalchemy requirement

## [0.15.4] - 2022-01-11

### Changed

- In file `covalent/executor/base.py`, `pickle` was changed to `cloudpickle` because of its universal pickling ability.

### Added

- In docstring of `BaseExecutor`, a note was added specifying that `covalent` with its dependencies is assumed to be installed in the conda environments.
- Above note was also added to the conda env selector how-to.

## [0.15.3] - 2022-01-11

### Changed

- Replaced the generic `RuntimeError` telling users to check if there is an object manipulation taking place inside the lattice to a simple warning. This makes the original error more visible.

## [0.15.2] - 2022-01-11

### Added

- If condition added for handling the case where `__getattr__` of an electron is accessed to detect magic functions.

### Changed

- `ActiveLatticeManager` now subclasses from `threading.local` to make it thread-safe.
- `ValueError` in the lattice manager's `claim` function now also shows the name of the lattice that is currently claimed.
- Changed docstring of `ActiveLatticeManager` to note that now it is thread-safe.
- Sublattice dispatching now no longer deletes the result object file and is dispatched normally instead of in a serverless manner.
- `simulate_nitrogen_and_copper_slab_interaction.ipynb` notebook tutorial now does normal dispatching as well instead of serverless dispatching. Also, now 7 datapoints will be shown instead of 10 earlier.

## [0.15.1] - 2022-01-11

### Fixed

- Passing AWS credentials to reusable workflows as a secret

## [0.15.0] - 2022-01-10

### Added

- Action to push development image to ECR

### Changed

- Made the publish action reusable and callable

## [0.14.1] - 2022-01-02

### Changed

- Updated the README
- Updated classifiers in the setup.py file
- Massaged some RTD pages

## [0.14.0] - 2022-01-07

### Added

- Action to push static UI to S3

## [0.13.2] - 2022-01-07

### Changed

- Completed new UI design work

## [0.13.1] - 2022-01-02

### Added

- Added eventlet requirement

### Changed

- The CLI tool can now manage the UI flask server as well
- [Breaking] The CLI option `-t` has been changed to `-d`, which starts the servers in developer mode and exposes unit tests to the server.

## [0.13.0] - 2022-01-01

### Added

- Config manager in `covalent/_shared_files/config.py`
- Default location for the main config file can be overridden using the environment variable `COVALENT_CONFIG_DIR`
- Ability to set and get configuration using `get_config` and `set_config`

### Changed

- The flask servers now reference the config file
- Defaults reference the config file

### Fixed

- `ValueError` caught when running `covalent stop`
- One of the functional tests was using a malformed path

### Deprecated

- The `electron.to_json` function
- The `generate_random_filename_in_cache` function

### Removed

- The `get_api_token` function

## [0.12.13] - 2022-01-04

## Removed

- Tutorial section headings

## Fixed

- Plot background white color

## [0.12.12] - 2022-01-06

### Fixed

- Having a print statement inside electron and lattice code no longer causes the workflow to fail.

## [0.12.11] - 2022-01-04

### Added

- Completed UI feature set for first release

### Changed

- UI server result serialization improvements
- UI result update webhook no longer fails on request exceptions, logs warning intead

## [0.12.10] - 2021-12-17

### Added

- Astrophysics tutorial

## [0.12.9] - 2022-01-04

### Added

- Added `get_all_node_results` method in `result_class.py` to return result of all node executions.

- Added `test_parallelilization` test to verify whether the execution is now being achieved in parallel.

### Changed

- Removed `LocalCluster` cluster creation usage to a simple `Client` one from Dask.

- Removed unnecessary `to_run` function as we no longer needed to run execution through an asyncio loop.

- Removed `async` from function definition of previously asynchronous functions, `_run_task`, `_run_planned_workflow`, `_plan_workflow`, and `_run_workflow`.

- Removed `uvloop` from requirements.

- Renamed `test_get_results` to `test_get_result`.

- Reran the how to notebooks where execution time was mentioned.

- Changed how `dispatch_info` context manager was working to account for multiple nodes accessing it at the same time.

## [0.12.8] - 2022-01-02

### Changed

- Changed the software license to GNU Affero 3.0

### Removed

- `covalent-ui` directory

## [0.12.7] - 2021-12-29

### Fixed

- Gunicorn logging now uses the `capture-output` flag instead of redirecting stdout and stderr

## [0.12.6] - 2021-12-23

### Changed

- Cleaned up the requirements and moved developer requirements to a separate file inside `tests`

## [0.12.5] - 2021-12-16

### Added

- Conda build CI job

## [0.12.4] - 2021-12-23

### Changed

- Gunicorn server now checks for port availability before starting

### Fixed

- The `covalent start` function now prints the correct port if the server is already running.

## [0.12.3] - 2021-12-14

### Added

- Covalent tutorial comparing quantum support vector machines with support vector machine algorithms implemented in qiskit and scikit-learn.

## [0.12.2] - 2021-12-16

### Fixed

- Now using `--daemon` in gunicorn to start the server, which was the original intention.

## [0.12.1] - 2021-12-16

### Fixed

- Removed finance references from docs
- Fixed some other small errors

### Removed

- Removed one of the failing how-to tests from the functional test suite

## [0.12.0] - 2021-12-16

### Added

- Web UI prototype

## [0.11.1] - 2021-12-14

### Added

- CLI command `covalent status` shows port information

### Fixed

- gunicorn management improved

## [0.11.0] - 2021-12-14

### Added

- Slack notifications for test status

## [0.10.4] - 2021-12-15

### Fixed

- Specifying a non-default results directory in a sub-lattice no longer causes a failure in lattice execution.

## [0.10.3] - 2021-12-14

### Added

- Functional tests for how-to's in documentation

### Changed

- Moved example script to a functional test in the pipeline
- Added a test flag to the CLI tool

## [0.10.2] - 2021-12-14

### Fixed

- Check that only `kwargs` without any default values in the workflow definition need to be passed in `lattice.draw(ax=ax, **kwargs)`.

### Added

- Function to check whether all the parameters without default values for a callable function has been passed added to shared utils.

## [0.10.1] - 2021-12-13

### Fixed

- Content and style fixes for getting started doc.

## [0.10.0] - 2021-12-12

### Changed

- Remove all imports from the `covalent` to the `covalent_dispatcher`, except for `_dispatch_serverless`
- Moved CLI into `covalent_dispatcher`
- Moved executors to `covalent` directory

## [0.9.1] - 2021-12-13

### Fixed

- Updated CONTRIBUTING to clarify docstring style.
- Fixed docstrings for `calculate_node` and `check_constraint_specific_sum`.

## [0.9.0] - 2021-12-10

### Added

- `prefix_separator` for separating non-executable node types from executable ones.

- `subscript_prefix`, `generator_prefix`, `sublattice_prefix`, `attr_prefix` for prefixes of subscripts, generators,
  sublattices, and attributes, when called on an electron and added to the transport graph.

- `exclude_from_postprocess` list of prefixes to denote those nodes which won't be used in post processing the workflow.

- `__int__()`, `__float__()`, `__complex__()` for converting a node to an integer, float, or complex to a value of 0 then handling those types in post processing.

- `__iter__()` generator added to Electron for supporting multiple return values from an electron execution.

- `__getattr__()` added to Electron for supporting attribute access on the node output.

- `__getitem__()` added to Electron for supporting subscripting on the node output.

- `electron_outputs` added as an attribute to lattice.

### Changed

- `electron_list_prefix`, `electron_dict_prefix`, `parameter_prefix` modified to reflect new way to assign prefixes to nodes.

- In `build_graph` instead of ignoring all exceptions, now the exception is shown alongwith the runtime error notifying that object manipulation should be avoided inside a lattice.

- `node_id` changed to `self.node_id` in Electron's `__call__()`.

- `parameter` type electrons now have the default metadata instead of empty dictionary.

- Instead of deserializing and checking whether a sublattice is there, now a `sublattice_prefix` is used to denote when a node is a sublattice.

- In `dispatcher_stack_test`, `test_dispatcher_flow` updated to indicate the new use of `parameter_prefix`.

### Fixed

- When an execution fails due to something happening in `run_workflow`, then result object's status is now failed and the object is saved alongwith throwing the appropriate exception.

## [0.8.5] - 2021-12-10

### Added

- Added tests for choosing specific executors inside electron initialization.
- Added test for choosing specific Conda environments inside electron initialization.

## [0.8.4] - 2021-12-10

### Changed

- Removed _shared_files directory and contents from covalent_dispatcher. Logging in covalent_dispatcher now uses the logger in covalent/_shared_files/logging.py.

## [0.8.3] - 2021-12-10

### Fixed

- Decorator symbols were added to the pseudo-code in the quantum chemistry tutorial.

## [0.8.2] - 2021-12-06

### Added

- Quantum chemistry tutorial.

## [0.8.1] - 2021-12-08

### Added

- Docstrings with typehints for covalent dispatcher functions added.

### Changed

- Replaced `node` to `node_id` in `electron.py`.

- Removed unnecessary `enumerate` in `covalent_dispatcher/_core/__init__.py`.

- Removed `get_node_device_mapping` function from `covalent_dispatcher/_core/__init__.py`
  and moved the definition to directly add the mapping to `workflow_schedule`.

- Replaced iterable length comparison for `executor_specific_exec_cmds` from `if len(executor_specific_exec_cmds) > 0`
  to `if executor_specific_exec_cmds`.

## [0.8.0] - 2021-12-03

### Added

- Executors can now accept the name of a Conda environment. If that environment exists, the operations of any electron using that executor are performed in that Conda environment.

## [0.7.6] - 2021-12-02

### Changed

- How to estimate lattice execution time has been renamed to How to query lattice execution time.
- Change result querying syntax in how-to guides from `lattice.get_result` to
  `covalent.get_result`.
- Choose random port for Dask dashboard address by setting `dashboard_address` to ':0' in
  `LocalCluster`.

## [0.7.5] - 2021-12-02

### Fixed

- "Default" executor plugins are included as part of the package upon install.

## [0.7.4] - 2021-12-02

### Fixed

- Upgraded dask to 2021.10.0 based on a vulnerability report

## [0.7.3] - 2021-12-02

### Added

- Transportable object tests
- Transport graph tests

### Changed

- Variable name node_num to node_id
- Variable name node_idx to node_id

### Fixed

- Transport graph `get_dependencies()` method return type was changed from Dict to List

## [0.7.2] - 2021-12-01

### Fixed

- Date handling in changelog validation

### Removed

- GitLab CI YAML

## [0.7.1] - 2021-12-02

### Added

- A new parameter to a node's result called `sublattice_result` is added.
  This will be of a `Result` type and will contain the result of that sublattice's
  execution. If a normal electron is executed, this will be `None`.

- In `_delete_result` function in `results_manager.py`, an empty results directory
  will now be deleted.

- Name of a sublattice node will also contain `(sublattice)`.

- Added `_dispatch_sync_serverless` which synchronously dispatches without a server
  and waits for a result to be returned. This is the method used to dispatch a sublattice.

- Test for sublatticing is added.

- How-to guide added for sublatticing explaining the new features.

### Changed

- Partially changed `draw` function in `lattice.py` to also draw the subgraph
  of the sublattice when drawing the main graph of the lattice. The change is
  incomplete as we intend to add this feature later.

- Instead of returning `plt`, `draw` now returns the `ax` object.

- `__call__` function in `lattice.py` now runs the lattice's function normally
  instead of dispatching it.

- `_run_task` function now checks whether current node is a sublattice and acts
  accordingly.

### Fixed

- Unnecessary lines to rename the node's name in `covalent_dispatcher/_core/__init__.py` are removed.

- `test_electron_takes_nested_iterables` test was being ignored due to a spelling mistake. Fixed and
  modified to follow the new pattern.

## [0.7.0] - 2021-12-01

### Added

- Electrons can now accept an executor object using the "backend" keyword argument. "backend" can still take a string naming the executor module.
- Electrons and lattices no longer have Slurm metadata associated with the executor, as that information should be contained in the executor object being used as an input argument.
- The "backend" keyword can still be a string specifying the executor module, but only if the executor doesn't need any metadata.
- Executor plugin classes are now directly available to covalent, eg: covalent.executor.LocalExecutor().

## [0.6.7] - 2021-12-01

### Added

- Docstrings without examples for all the functions in core covalent.
- Typehints in those functions as well.
- Used `typing.TYPE_CHECKING` to prevent cyclic imports when writing typehints.

### Changed

- `convert_to_lattice_function` renamed to `convert_to_lattice_function_call`.
- Context managers now raise a `ValueError` instead of a generic `Exception`.

## [0.6.6] - 2021-11-30

### Fixed

- Fixed the version used in the documentation
- Fixed the badge URLs to prevent caching

## [0.6.5] - 2021-11-30

### Fixed

- Broken how-to links

### Removed

- Redundant lines from .gitignore
- *.ipynb from .gitignore

## [0.6.4] - 2021-11-30

### Added

- How-to guides for workflow orchestration.
  - How to construct an electron
  - How to construct a lattice
  - How to add an electron to lattice
  - How to visualize the lattice
  - How to add constraints to lattices
- How-to guides for workflow and subtask execution.
  - How to execute individual electrons
  - How to execute a lattice
  - How to execute multiple lattices
- How-to guides for status querying.
  - How to query electron execution status
  - How to query lattice execution status
  - How to query lattice execution time
- How-to guides for results collection
  - How to query electron execution results
  - How to query lattice execution results
  - How to query multiple lattice execution results
- Str method for the results object.

### Fixed

- Saving the electron execution status when the subtask is running.

## [0.6.3] - 2021-11-29

### Removed

- JWT token requirement.
- Covalent dispatcher login requirement.
- Update covalent login reference in README.md.
- Changed the default dispatcher server port from 5000 to 47007.

## [0.6.2] - 2021-11-28

### Added

- Github action for tests and coverage
- Badges for tests and coverage
- If tests pass then develop is pushed to master
- Add release action which tags and creates a release for minor version upgrades
- Add badges action which runs linter, and upload badges for version, linter score, and platform
- Add publish action (and badge) which builds a Docker image and uploads it to the AWS ECR

## [0.6.1] - 2021-11-27

### Added

- Github action which checks version increment and changelog entry

## [0.6.0] - 2021-11-26

### Added

- New Covalent RTD theme
- sphinx extension sphinx-click for CLI RTD
- Sections in RTD
- init.py in both covalent-dispatcher logger module and cli module for it to be importable in sphinx

### Changed

- docutils version that was conflicting with sphinx

### Removed

- Old aq-theme

## [0.5.1] - 2021-11-25

### Added

- Integration tests combining both covalent and covalent-dispatcher modules to test that
  lattice workflow are properly planned and executed.
- Integration tests for the covalent-dispatcher init module.
- pytest-asyncio added to requirements.

## [0.5.0] - 2021-11-23

### Added

- Results manager file to get results from a file, delete a result, and redispatch a result object.
- Results can also be awaited to only return a result if it has either been completed or failed.
- Results class which is used to store the results with all the information needed to be used again along with saving the results to a file functionality.
- A result object will be a mercurial object which will be updated by the dispatcher and saved to a file throughout the dispatching and execution parts.
- Direct manipulation of the transport graph inside a result object takes place.
- Utility to convert a function definition string to a function and vice-versa.
- Status class to denote the status of a result object and of each node execution in the transport graph.
- Start and end times are now also stored for each node execution as well as for the whole dispatch.
- Logging of `stdout` and `stderr` can be done by passing in the `log_stdout`, `log_stderr` named metadata respectively while dispatching.
- In order to get the result of a certain dispatch, the `dispatch_id`, the `results_dir`, and the `wait` parameter can be passed in. If everything is default, then only the dispatch id is required, waiting will not be done, and the result directory will be in the current working directory with folder name as `results/` inside which every new dispatch will have a new folder named according to their respective dispatch ids, containing:
  - `result.pkl` - (Cloud)pickled result object.
  - `result_info.yaml` - yaml file with high level information about the result and its execution.
  - `dispatch_source.py` - python file generated, containing the original function definitions of lattice and electrons which can be used to dispatch again.

### Changed

- `logfile` named metadata is now `slurm_logfile`.
- Instead of using `jsonpickle`, `cloudpickle` is being used everywhere to maintain consistency.
- `to_json` function uses `json` instead of `jsonpickle` now in electron and lattice definitions.
- `post_processing` moved to the dispatcher, so the dispatcher will now store a finished execution result in the results folder as specified by the user with no requirement of post processing it from the client/user side.
- `run_task` function in dispatcher modified to check if a node has completed execution and return it if it has, else continue its execution. This also takes care of cases if the server has been closed mid execution, then it can be started again from the last saved state, and the user won't have to wait for the whole execution.
- Instead of passing in the transport graph and dispatch id everywhere, the result object is being passed around, except for the `asyncio` part where the dispatch id and results directory is being passed which afterwards lets the core dispatcher know where to get the result object from and operate on it.
- Getting result of parent node executions of the graph, is now being done using the result object's graph. Storing of each execution's result is also done there.
- Tests updated to reflect the changes made. They are also being run in a serverless manner.

### Removed

- `LatticeResult` class removed.
- `jsonpickle` requirement removed.
- `WorkflowExecutionResult`, `TaskExecutionResult`, and `ExecutionError` singleton classes removed.

### Fixed

- Commented out the `jwt_required()` part in `covalent-dispatcher/_service/app.py`, may be removed in later iterations.
- Dispatcher server will now return the error message in the response of getting result if it fails instead of sending every result ever as a response.

## [0.4.3] - 2021-11-23

### Added

- Added a note in Known Issues regarding port conflict warning.

## [0.4.2] - 2021-11-24

### Added

- Added badges to README.md

## [0.4.1] - 2021-11-23

### Changed

- Removed old coverage badge and fixed the badge URL

## [0.4.0] - 2021-11-23

### Added

- Codecov integrations and badge

### Fixed

- Detached pipelines no longer created

## [0.3.0] - 2021-11-23

### Added

- Wrote a Code of Conduct based on <https://www.contributor-covenant.org/>
- Added installation and environment setup details in CONTRIBUTING
- Added Known Issues section to README

## [0.2.0] - 2021-11-22

### Changed

- Removed non-open-source executors from Covalent. The local SLURM executor is now
- a separate repo. Executors are now plugins.

## [0.1.0] - 2021-11-19

### Added

- Pythonic CLI tool. Install the package and run `covalent --help` for a usage description.
- Login and logout functionality.
- Executor registration/deregistration skeleton code.
- Dispatcher service start, stop, status, and restart.

### Changed

- JWT token is stored to file instead of in an environment variable.
- The Dask client attempts to connect to an existing server.

### Removed

- Removed the Bash CLI tool.

### Fixed

- Version assignment in the covalent init file.

## [0.0.3] - 2021-11-17

### Fixed

- Fixed the Dockerfile so that it runs the dispatcher server from the covalent repo.

## [0.0.2] - 2021-11-15

### Changed

- Single line change in ci script so that it doesn't exit after validating the version.
- Using `rules` in `pytest` so that the behavior in test stage is consistent.

## [0.0.1] - 2021-11-15

### Added

- CHANGELOG.md to track changes (this file).
- Semantic versioning in VERSION.
- CI pipeline job to enforce versioning.<|MERGE_RESOLUTION|>--- conflicted
+++ resolved
@@ -7,11 +7,10 @@
 
 ## [UNRELEASED]
 
-<<<<<<< HEAD
 ### Added
 
 - Variables to assign service hosts
-=======
+
 ## [0.56.0] - 2022-04-05
 
 ### Changed
@@ -29,7 +28,6 @@
 ### Added
 
 - Draw workflow draft API to ui_backend service
->>>>>>> 6d2d9501
 
 ## [0.53.0] - 2022-04-04
 
