# Changelog

All notable changes to this project will be documented in this file.

The format is based on [Keep a Changelog](https://keepachangelog.com/en/1.0.0/),
and this project adheres to [Semantic Versioning](https://semver.org/spec/v2.0.0.html).

## [UNRELEASED]

<<<<<<< HEAD
### Fixed

- Supervisord now brings up dispatcher queue consumer worker
- 
=======
=======
## [0.47.0] - 2022-04-01

### Changed

- Updated API calls accross services to use standarized env vars from Settings class
- Normalized env vars accross services and updated Supervisord template

## [0.46.0] - 2022-03-31

### Changed

- Consumers of results service now specify `stream=True` in their get requests.

## [0.45.0] - 2022-03-31

### Changed

- Using `Result.RUNNING` instead of str "RUNNING"
- Using process safe `is_empty` method rather than `empty()` method for multiprocessing queue.
- Multprocessing `is_queue` method.

### Added

- Workflow status as running in the `workflow_status_queue`.

### Tests

>>>>>>> 480a838b
- Added a test for the `_check_version` method in `covalent/executor/__init__.py`.

## [0.44.0] - 2022-03-31

### Added

- A version check is done at Covalent startup to ensure that executor plugins are compatible.

## [0.43.0] - 2022-03-31

### Added

- Function to call UI update method in the UI microservice for use in the Dispatcher micro-service.
- Refactor updating results and ui into one function.

## [0.42.2] - 2022-03-31

### Fixed

- Using functions for getting result object in cancel endpoint and sending cancel task signal to runner in the dispatcher.

## [0.42.1] - 2022-03-31

### Fixed

- `update_workflow_results` in `update_workflow.py` now also takes care of sending the next set of tasks to the runner.

- Also handling the cases of sublattices in `update_workflow_results`.

## [0.42.0] - 2022-03-31

### Changed

- Moved some unused for-the-future files to the refactor directory and out of the main codebase.

## [0.41.3] - 2022-03-31

### Fixed

- Dispatch DB is now created upon server start.

## [0.41.2] - 2022-03-30

### Fixed

- Oneline bugfix to remove `fetch --unshallow`

## [0.41.1] - 2022-03-30

### Fixed

- Get master version from release tags rather than master branch

## [0.41.0] - 2022-03-30

### Added

- Dockerized the Dispatcher and Runner Services.
- Added required packages for running containerized instances of the Dispatcher and Runner.

## [0.40.0] - 2022-03-30

### Added

- Dockerized the Data and UI-backend services.
- Required packages to run containerized instances of the Data and UI-backend.

## [0.39.1] - 2022-03-30

### Fixed

- Supervisord & Results service integration by making results service port configurable by an env var

## [0.39.0] - 2022-03-29

### Changed

- Runner and dispatcher implementation in order to integrate the microservices partially complete.

## [0.38.0] - 2022-03-29

### Added

- Added UI backend component to serve post-refactor frontend and dispatch websocket messages to UI using Socket.io
- Updated UI socket.io configuration to use different ws path, and using localstorage for fetching all results (temporary)
- Added post-refactor cli commands to use Supervisord to manage local service processes
- Added `covalent logs` and `covalent config` cli commands

## [0.37.1] - 2022-03-29

### Fixed

- Oneline bugfix in tests.yml

## [0.37.0] - 2022-03-29

### Added

- Results management endpoints; GET, PUT, POST for results object
- Checks in setup.py to confirm node version compatibility.
- Instructions in CONTRIBUTING to address some common Debian setup issues.

## [0.36.1] - 2022-03-29

### Fixed

- Filesystem service now reads config from environment variables.

## [0.36.0] - 2022-03-29

### Added

- Picking up dispatch jobs from the queue and ensuring that only one workflow is processed (locally) at any given time.

### Changed

- Dispatcher implementation in order to integrate with Queuer microservice.

## [0.35.0] - 2022-03-29

### Added

- Automated changelog and version management
- Added a Dockerfile to build an image for OS Queuer.
- Added the required packages to run a container instance of the Queuer.

### Fixed

- Single quotes in github env
- Don't use for loops to iterate over a variable in bash
- Issue with checkout actions
- Run tests on changelog workflow completion instead of push to develop to avoid race condition
- Use covalent ops bot token for automated pushes to develop
- sed command syntax in changelog.yml

## [0.34.5] - 2022-03-28

### Fixed

- Moved `example_dispatch.py` into `tests/` directory.

## [0.34.4] - 2022-03-28

### Added

- Unit tests for utils, leptons, and base executor

## [0.34.3] - 2022-03-27

### Added

- Tests for lattice.py

## [0.34.2] - 2022-03-27

### Added

- Unit tests for the base executor, the results manager, the logger, and leptons

## [0.34.1] - 2022-03-24

### Fixed

- Pinned jinja2 to less than 3.1.0 so that nbconvert remains stable in the docs build.

## [0.34.0] - 2022-03-24

### Added

- API endpoints to upload and download files

## [0.33.1] - 2022-03-24

### Fixed

- Retrieving results from running container via HTTP
- Adding tests for Docker image in workflows

## [0.33.0] - 2022-03-24

### Added

- Slack and webhook notifications

## [0.32.9] - 2022-03-23

### Fixed

- Updated OS Queuer imports to remove top level modules `refactor.queuer`

## [0.32.8] - 2022-03-22

### Added

- Websocket notify endpoint with leaky bucket algo implementation to rate limit messages to frontend

## [0.32.7] - 2022-03-22

### Added

- Queuer API submit endpoint to publish dispatch message to MQ & send result file to Data Service
- API Service class for interfacing with local services
- Tests covering submit endpoint and API Service

## [0.32.6] - 2022-03-22

### Fixed

- Input path for external libraries in the Lepton wrapper can (and should) now be a full path to the file.

## [0.32.5] - 2022-03-21

### Fixed

- Fix HTTP status code for blank POST requests.

## [0.32.4] - 2022-03-17

### Fixed

- Docker commands in docs

## [0.32.3] - 2022-03-16

### Fixed

- Fix missing UI graph edges between parameters and electrons in certain cases.
- Fix UI crashes in cases where legacy localStorage state was being loaded.

## [0.32.2] - 2022-03-16

### Added

- Images for graphs generated in tutorials and how-tos.
- Note for quantum gravity tutorial to tell users that `tensorflow` doesn't work on M1 Macs.
- `Known Issues` added to `README.md`

### Fixed

- `draw` function usage in tutorials and how-tos now reflects the UI images generated instead of using graphviz.
- Images now render properly in RTD of how-tos.

### Changed

- Reran all the tutorials that could run, generating the outputs again.

## [0.32.1] - 2022-03-15

### Fixed

- CLI now starts server directly in the subprocess instead of as a daemon
- Logs are provided as pipes to Popen instead of using a shell redirect
- Restart behavior fixed
- Default port in `covalent_ui/app.py` uses the config manager

### Removed

- `_graceful_restart` function no longer needed without gunicorn

## [0.32.0] - 2022-03-11

### Added

- Dispatcher microservice API endpoint to dispatch and update workflow.
- Added get runnable task endpoint.

## [0.31.0] - 2022-03-11

### Added

- Runner component's main functionality to run a set of tasks, cancel a task, and get a task's status added to its api.

## [0.30.5] - 2022-03-11

### Updated

- Updated Workflow endpoints & API spec to support upload & download of result objects as pickle files

## [0.30.4] - 2022-03-11

### Fixed

- When executing a task on an alternate Conda environment, Covalent no longer has to be installed on that environment. Previously, a Covalent object (the execution function as a TransportableObject) was passed to the environment. Now it is deserialized to a "normal" Python function, which is passed to the alternate Conda environment.

## [0.30.3] - 2022-03-11

### Fixed

- Fixed the order of output storage in `post_process` which should have been the order in which the electron functions are called instead of being the order in which they are executed. This fixes the order in which the replacement of function calls with their output happens, which further fixes any discrepencies in the results obtained by the user.

- Fixed the `post_process` test to check the order as well.

## [0.30.2] - 2022-03-11

### Changed

- Updated eventlet to 0.31.0

## [0.30.1] - 2022-03-10

### Fixed

- Eliminate unhandled exception in Covalent UI backend when calling fetch_result.

## [0.30.0] - 2022-03-09

### Added

- Skeleton code for writing the different services corresponding to each component in the open source refactor.
- OpenAPI specifications for each of the services.

## [0.29.3] - 2022-03-09

### Fixed

- Covalent UI is built in the Dockerfile, the setup file, the pypi workflow, the tests workflow, and the conda build script.

## [0.29.2] - 2022-03-09

### Added

- Defaults defined in executor plugins are read and used to update the in-memory config, as well as the user config file. But only if the parameter in question wasn't already defined.

### Changed

- Input parameter names and docstrings in _shared_files.config.update_config were changed for clarity.

## [0.29.1] - 2022-03-07

### Changed

- Updated fail-fast strategy to run all tests.

## [0.29.0] - 2022-03-07

### Added

- DispatchDB for storing dispatched results

### Changed

- UI loads dispatches from DispatchDB instead of browser local storage

## [0.28.3] - 2022-03-03

### Fixed

Installed executor plugins don't have to be referred to by their full module name. Eg, use "custom_executor", instead of "covalent_custom_plugin.custom_executor".

## [0.28.2] - 2022-03-03

### Added

- A brief overview of the tutorial structure in the MNIST classification tutorial.

## [0.28.1] - 2022-03-02

### Added

- Conda installation is only supported for Linux in the `Getting Started` guide.
- MNIST classifier tutorial.

### Removed

- Removed handling of default values of function parameters in `get_named_params` in `covalent/_shared_files/utils.py`. So, it is actually being handled by not being handled since now `named_args` and `named_kwargs` will only contain parameters that were passed during the function call and not all of them.

## [0.28.0] - 2022-03-02

### Added

- Lepton support, including for Python modules and C libraries
- How-to guides showing how to use leptons for each of these

## [0.27.6] - 2022-03-01

### Added

- Added feature development basic steps in CONTRIBUTING.md.
- Added section on locally building RTD (read the docs) in the contributing guide.

## [0.27.5] - 2022-03-01

### Fixed

- Missing UI input data after backend change - needed to be derived from graph for electrons, lattice inputs fixed on server-side, combining name and positional args
- Broken UI graph due to variable->edge_name renaming
- Missing UI executor data after server-side renaming

## [0.27.4] - 2022-02-28

### Fixed

- Path used in `covalent/executor/__init__.py` for executor plugin modules needed updating to `covalent/executor/executor_plugins`

### Removed

- Disabled workflow cancellation test due to inconsistent outcomes. Test will be re-enabled after cancellation mechanisms are investigated further.

## [0.27.3] - 2022-02-25

### Added

- Added `USING_DOCKER.md` guide for running docker container.
- Added cli args to covalent UI flask server `covalent_ui/app.py` to modify port and log file path.

### Removed

- Removed gunicorn from cli and Dockerfile.

### Changed

- Updated cli `covalent_dispatcher/_cli/service.py` to run flask server directly, and removed dispatcher and UI flags.
- Using Flask blueprints to merge Dispatcher and UI servers.
- Updated Dockerfile to run flask server directly.
- Creating server PID file manually in `covalent_dispatcher/_cli/service.py`.
- Updated tests and docs to reflect merged servers.
- Changed all mentions of port 47007 (for old UI server) to 48008.

## [0.27.2] - 2022-02-24

### Changed

- Removed unnecessary blockquotes from the How-To guide for creating custom executors
- Changed "Covalent Cloud" to "Covalent" in the main code text

## [0.27.1] - 2022-02-24

### Removed

- Removed AQ-Engineers from CODEOWNERS in order to fix PR review notifications

## [0.27.0] - 2022-02-24

### Added

- Support for positional only, positional or keyword, variable positional, keyword only, variable keyword types of parameters is now added, e.g an electron can now use variable args and variable kwargs if the number/names of parameters are unknown during definition as `def task(*args, **kwargs)` which wasn't possible before.

- `Lattice.args` added to store positional arguments passed to the lattice's workflow function.

- `get_named_params` function added in `_shared_files/utils.py` which will return a tuple containing named positional arguments and named keyword arguments. The names help in showing and storing these parameters in the transport graph.

- Tests to verify whether all kinds of input paramaters are supported by electron or a lattice.

### Changed

- No longer merging positional arguments with keyword arguments, instead they are separately stored in respective nodes in the transport graph.

- `inputs` returned from `_get_inputs` function in `covalent_dispatcher/_core/execution.py` now contains positional as well as keyword arguments which further get passed to the executor.

- Executors now support positional and keyword arguments as inputs to their executable functions.

- Result object's `_inputs` attribute now contains both `args` and `kwargs`.

- `add_node_for_nested_iterables` is renamed to `connect_node_with_others` and `add_node_to_graph` also renamed to `add_collection_node_to_graph` in `electron.py`. Some more variable renames to have appropriate self-explanatory names.

- Nodes and edges in the transport graph now have a better interface to assign attributes to them.

- Edge attribute `variable` renamed to `edge_name`.

- In `serialize` function of the transport graph, if `metadata_only` is True, then only `metadata` attribute of node and `source` and `target` attributes of edge are kept in the then return serialized `data`.

- Updated the tests wherever necessary to reflect the above changes

### Removed

- Deprecated `required_params_passed` since an error will automatically be thrown by the `build_graph` function if any of the required parameters are not passed.

- Removed duplicate attributes from nodes in the transport graph.

## [0.26.1] - 2022-02-23

### Added

- Added Local Executor section to the API read the docs.

## [0.26.0] - 2022-02-23

### Added

- Automated reminders to update the changelog

## [0.25.3] - 2022-02-23

## Added

- Listed common mocking commands in the CONTRIBUTING.md guide.
- Additional guidelines on testing.

## [0.25.2] - 2022-02-21

### Changed

- `backend` metadata name changed to `executor`.
- `_plan_workflow` usage updated to reflect how that executor related information is now stored in the specific executor object.
- Updated tests to reflect the above changes.
- Improved the dispatch cancellation test to provide a robust solution which earlier took 10 minutes to run with uncertainty of failing every now and then.

### Removed

- Removed `TaskExecutionMetadata` as a consequence of removing `execution_args`.

## [0.25.1] - 2022-02-18

### Fixed

- Tracking imports that have been used in the workflow takes less time.

### Added

- User-imports are included in the dispatch_source.py script. Covalent-related imports are commented out.

## [0.25.0] - 2022-02-18

### Added

- UI: Lattice draw() method displays in web UI
- UI: New navigation panel

### Changed

- UI: Animated graph changes, panel opacity

### Fixed

- UI: Fixed "Not Found" pages

## [0.24.21] - 2022-02-18

### Added

- RST document describing the expectations from a tutorial.

## [0.24.20] - 2022-02-17

### Added

- Added how to create custom executors

### Changed

- Changed the description of the hyperlink for choosing executors
- Fixed typos in doc/source/api/getting_started/how_to/execution/creating_custom_executors.ipynb

## [0.24.19] - 2022-02-16

### Added

- CODEOWNERS for certain files.

## [0.24.18] - 2022-02-15

### Added

- The user configuration file can now specify an executor plugin directory.

## [0.24.17] - 2022-02-15

### Added

- Added a how-to for making custom executors.

## [0.24.16] - 2022-02-12

### Added

- Errors now contain the traceback as well as the error message in the result object.
- Added test for `_post_process` in `tests/covalent_dispatcher_tests/_core/execution_test.py`.

### Changed

- Post processing logic in `electron` and dispatcher now relies on the order of execution in the transport graph rather than node's function names to allow for a more reliable pairing of nodes and their outputs.

- Renamed `init_test.py` in `tests/covalent_dispatcher_tests/_core/` to `execution_test.py`.

### Removed

- `exclude_from_postprocess` list which contained some non executable node types removed since only executable nodes are post processed now.

## [0.24.15] - 2022-02-11

### Fixed

- If a user's configuration file does not have a needed exeutor parameter, the default parameter (defined in _shared_files/defaults.py) is used.
- Each executor plugin is no longer initialized upon the import of Covalent. This allows required parameters in executor plugins.

## Changed

- Upon updating the configuration data with a user's configuration file, the complete set is written back to file.

## Added

- Tests for the local and base executors.

## [0.24.14] - 2022-02-11

### Added

- UI: add dashboard cards
- UI: add scaling dots background

### Changed

- UI: reduce sidebar font sizes, refine color theme
- UI: refine scrollbar styling, show on container hover
- UI: format executor parameters as YAML code
- UI: update syntax highlighting scheme
- UI: update index.html description meta tag

## [0.24.13] - 2022-02-11

### Added

- Tests for covalent/_shared_files/config.py

## [0.24.12] - 2022-02-10

### Added

- CodeQL code analyzer

## [0.24.11] - 2022-02-10

### Added

- A new dictionary `_DEFAULT_CONSTRAINTS_DEPRECATED` in defaults.py

### Changed

- The `_DEFAULT_CONSTRAINT_VALUES` dictionary now only contains the `backend` argument

## [0.24.10] - 2022-02-09

### Fixed

- Sporadically failing workflow cancellation test in tests/workflow_stack_test.py

## [0.24.9] - 2022-02-09

## Changed

- Implementation of `_port_from_pid` in covalent_dispatcher/_cli/service.py.

## Added

- Unit tests for command line interface (CLI) functionalities in covalent_dispatcher/_cli/service.py and covalent_dispatcher/_cli/cli.py.

## [0.24.8] - 2022-02-07

### Fixed

- If a user's configuration file does not have a needed parameter, the default parameter (defined in _shared_files/defaults.py) is used.

## [0.24.7] - 2022-02-07

### Added

- Typing: Add Type hint `dispatch_info` parameter.
- Documentation: Updated the return_type description in docstring.

### Changed

- Typing: Change return type annotation to `Generator`.

## [0.24.6] - 2022-02-06

### Added

- Type hint to `deserialize` method of `TransportableObject` of `covalent/_workflow/transport.py`.

### Changed

- Description of `data` in `deserialize` method of `TransportableObject` of `covalent/_workflow/transport.py` from `The serialized transportable object` to `Cloudpickled function`.

## [0.24.5] - 2022-02-05

### Fixed

- Removed dependence on Sentinel module

## [0.24.4] - 2022-02-04

### Added

- Tests across multiple versions of Python and multiple operating systems
- Documentation reflecting supported configurations

## [0.24.3] - 2022-02-04

### Changed

- Typing: Use `bool` in place of `Optional[bool]` as type annotation for `develop` parameter in `covalent_dispatcher.service._graceful_start`
- Typing: Use `Any` in place of `Optional[Any]` as type annotation for `new_value` parameter in `covalent._shared_files.config.get_config`

## [0.24.2] - 2022-02-04

### Fixed

- Updated hyperlink of "How to get the results" from "./collection/query_electron_execution_result" to "./collection/query_multiple_lattice_execution_results" in "doc/source/how_to/index.rst".
- Updated hyperlink of "How to get the result of a particular electron" from "./collection/query_multiple_lattice_execution_results" to "./collection/query_electron_execution_result" in "doc/source/how_to/index.rst".

## [0.24.1] - 2022-02-04

### Changed

- Changelog entries are now required to have the current date to enforce ordering.

## [0.24.0] - 2022-02-03

### Added

- UI: log file output - display in Output tab of all available log file output
- UI: show lattice and electron inputs
- UI: display executor attributes
- UI: display error message on failed status for lattice and electron

### Changed

- UI: re-order sidebar sections according to latest figma designs
- UI: update favicon
- UI: remove dispatch id from tab title
- UI: fit new uuids
- UI: adjust theme text primary and secondary colors

### Fixed

- UI: auto-refresh result state on initial render of listing and graph pages
- UI: graph layout issues: truncate long electron/param names

## [0.23.0] - 2022-02-03

### Added

- Added `BaseDispatcher` class to be used for creating custom dispatchers which allow connection to a dispatcher server.
- `LocalDispatcher` inheriting from `BaseDispatcher` allows connection to a local dispatcher server running on the user's machine.
- Covalent only gives interface to the `LocalDispatcher`'s `dispatch` and `dispatch_sync` methods.
- Tests for both `LocalDispatcher` and `BaseDispatcher` added.

### Changed

- Switched from using `lattice.dispatch` and `lattice.dispatch_sync` to `covalent.dispatch` and `covalent.dispatch_sync`.
- Dispatcher address now is passed as a parameter (`dispatcher_addr`) to `covalent.dispatch` and `covalent.dispatch_sync` instead of a metadata field to lattice.
- Updated tests, how tos, and tutorials to use `covalent.dispatch` and `covalent.dispatch_sync`.
- All the contents of `covalent_dispatcher/_core/__init__.py` are moved to `covalent_dispatcher/_core/execution.py` for better organization. `__init__.py` only contains function imports which are needed by external modules.
- `dispatch`, `dispatch_sync` methods deprecated from `Lattice`.

### Removed

- `_server_dispatch` method removed from `Lattice`.
- `dispatcher` metadata field removed from `lattice`.

## [0.22.19] - 2022-02-03

### Fixed

- `_write_dispatch_to_python_file` isn't called each time a task is saved. It is now only called in the final save in `_run_planned_workflow` (in covalent_dispatcher/_core/__init__.py).

## [0.22.18] - 2022-02-03

### Fixed

- Added type information to result.py

## [0.22.17] - 2022-02-02

### Added

- Replaced `"typing.Optional"` with `"str"` in covalent/executor/base.py
- Added missing type hints to `get_dispatch_context` and `write_streams_to_file` in covalent/executor/base.py, BaseExecutor

## [0.22.16] - 2022-02-02

### Added

- Functions to check if UI and dispatcher servers are running.
- Tests for the `is_ui_running` and `is_server_running` in covalent_dispatcher/_cli/service.py.

## [0.22.15] - 2022-02-01

### Fixed

- Covalent CLI command `covalent purge` will now stop the servers before deleting all the pid files.

### Added

- Test for `purge` method in covalent_dispatcher/_cli/service.py.

### Removed

- Unused `covalent_dispatcher` import from covalent_dispatcher/_cli/service.py.

### Changed

- Moved `_config_manager` import from within the `purge` method to the covalent_dispatcher/_cli/service.py for the purpose of mocking in tests.

## [0.22.14] - 2022-02-01

### Added

- Type hint to `_server_dispatch` method in `covalent/_workflow/lattice.py`.

## [0.22.13] - 2022-01-26

### Fixed

- When the local executor's `log_stdout` and `log_stderr` config variables are relative paths, they should go inside the results directory. Previously that was queried from the config, but now it's queried from the lattice metadata.

### Added

- Tests for the corresponding functions in (`covalent_dispatcher/_core/__init__.py`, `covalent/executor/base.py`, `covalent/executor/executor_plugins/local.py` and `covalent/executor/__init__.py`) affected by the bug fix.

### Changed

- Refactored `_delete_result` in result manager to give the option of deleting the result parent directory.

## [0.22.12] - 2022-01-31

### Added

- Diff check in pypi.yml ensures correct files are packaged

## [0.22.11] - 2022-01-31

### Changed

- Removed codecov token
- Removed Slack notifications from feature branches

## [0.22.10] - 2022-01-29

### Changed

- Running tests, conda, and version workflows on pull requests, not just pushes

## [0.22.9] - 2022-01-27

### Fixed

- Fixing version check action so that it doesn't run on commits that are in develop
- Edited PR template so that markdown checklist appears properly

## [0.22.8] - 2022-01-27

### Fixed

- publish workflow, using `docker buildx` to build images for x86 and ARM, prepare manifest and push to ECR so that pulls will match the correct architecture.
- typo in CONTRIBUTING
- installing `gcc` in Docker image so Docker can build wheels for `dask` and other packages that don't provide ARM wheels

### Changed

- updated versions in `requirements.txt` for `matplotlib` and `dask`

## [0.22.7] - 2022-01-27

### Added

- `MANIFEST.in` did not have `covalent_dispatcher/_service` in it due to which the PyPi package was not being built correctly. Added the `covalent_dispatcher/_service` to the `MANIFEST.in` file.

### Fixed

- setuptools properly including data files during installation

## [0.22.6] - 2022-01-26

### Fixed

- Added service folder in covalent dispatcher to package.

## [0.22.5] - 2022-01-25

### Fixed

- `README.md` images now use master branch's raw image urls hosted on <https://github.com> instead of <https://raw.githubusercontent.com>. Also, switched image rendering from html to markdown.

## [0.22.4] - 2022-01-25

### Fixed

- dispatcher server app included in sdist
- raw image urls properly used

## [0.22.3] - 2022-01-25

### Fixed

- raw image urls used in readme

## [0.22.2] - 2022-01-25

### Fixed

- pypi upload

## [0.22.1] - 2022-01-25

### Added

- Code of conduct
- Manifest.in file
- Citation info
- Action to upload to pypi

### Fixed

- Absolute URLs used in README
- Workflow badges updated URLs
- `install_package_data` -> `include_package_data` in `setup.py`

## [0.22.0] - 2022-01-25

### Changed

- Using public ECR for Docker release

## [0.21.0] - 2022-01-25

### Added

- GitHub pull request templates

## [0.20.0] - 2022-01-25

### Added

- GitHub issue templates

## [0.19.0] - 2022-01-25

### Changed

- Covalent Beta Release

## [0.18.9] - 2022-01-24

### Fixed

- iframe in the docs landing page is now responsive

## [0.18.8] - 2022-01-24

### Changed

- Temporarily removed output tab
- Truncated dispatch id to fit left sidebar, add tooltip to show full id

## [0.18.7] - 2022-01-24

### Changed

- Many stylistic improvements to documentation, README, and CONTRIBUTING.

## [0.18.6] - 2022-01-24

### Added

- Test added to check whether an already decorated function works as expected with Covalent.
- `pennylane` package added to the `requirements-dev.txt` file.

### Changed

- Now using `inspect.signature` instead of `function.__code__` to get the names of function's parameters.

## [0.18.5] - 2022-01-21

### Fixed

- Various CI fixes, including rolling back regression in version validation, caching on s3 hosted badges, applying releases and tags correctly.

## [0.18.4] - 2022-01-21

### Changed

- Removed comments and unused functions in covalent_dispatcher
- `result_class.py` renamed to `result.py`

### Fixed

- Version was not being properly imported inside `covalent/__init__.py`
- `dispatch_sync` was not previously using the `results_dir` metadata field

### Removed

- Credentials in config
- `generate_random_filename_in_cache`
- `is_any_atom`
- `to_json`
- `show_subgraph` option in `draw`
- `calculate_node`

## [0.18.3] - 2022-01-20

### Fixed

- The gunicorn servers now restart more gracefully

## [0.18.2] - 2022-01-21

### Changed

- `tempdir` metadata field removed and replaced with `executor.local.cache_dir`

## [0.18.1] - 2022-01-11

## Added

- Concepts page

## [0.18.0] - 2022-01-20

### Added

- `Result.CANCELLED` status to represent the status of a cancelled dispatch.
- Condition to cancel the whole dispatch if any of the nodes are cancelled.
- `cancel_workflow` function which uses a shared variable provided by Dask (`dask.distributed.Variable`) in a dask client to inform nodes to stop execution.
- Cancel function for dispatcher server API which will allow the server to terminate the dispatch.
- How to notebook for cancelling a dispatched job.
- Test to verify whether cancellation of dispatched jobs is working as expected.
- `cancel` function is available as `covalent.cancel`.

### Changed

- In file `covalent/_shared_files/config.py` instead of using a variable to store and then return the config data, now directly returning the configuration.
- Using `fire_and_forget` to dispatch a job instead of a dictionary of Dask's `Future` objects so that we won't have to manage the lifecycle of those futures.
- The `test_run_dispatcher` test was changed to reflect that the dispatcher no longer uses a dictionary of future objects as it was not being utilized anywhere.

### Removed

- `with dask_client` context was removed as the client created in `covalent_dispatcher/_core/__init__.py` is already being used even without the context. Furthermore, it creates issues when that context is exited which is unnecessary at the first place hence not needed to be resolved.

## [0.17.5] - 2022-01-19

### Changed

- Results directory uses a relative path by default and can be overridden by the environment variable `COVALENT_RESULTS_DIR`.

## [0.17.4] - 2022-01-19

### Changed

- Executor parameters use defaults specified in config TOML
- If relative paths are supplied for stdout and stderr, those files are created inside the results directory

## [0.17.3] - 2022-01-18

### Added

- Sync function
- Covalent CLI tool can restart in developer mode

### Fixed

- Updated the UI address referenced in the README

## [0.17.2] - 2022-01-12

### Added

- Quantum gravity tutorial

### Changed

- Moved VERSION file to top level

## [0.17.1] - 2022-01-19

### Added

- `error` attribute was added to the results object to show which node failed and the reason behind it.
- `stdout` and `stderr` attributes were added to a node's result to store any stdout and stderr printing done inside an electron/node.
- Test to verify whether `stdout` and `stderr` are being stored in the result object.

### Changed

- Redesign of how `redirect_stdout` and `redirect_stderr` contexts in executor now work to allow storing their respective outputs.
- Executors now also return `stdout` and `stderr` strings, along with the execution output, so that they can be stored in their result object.

## [0.17.0] - 2022-01-18

### Added

- Added an attribute `__code__` to electron and lattice which is a copy of their respective function's `__code__` attribute.
- Positional arguments, `args`, are now merged with keyword arguments, `kwargs`, as close as possible to where they are passed. This was done to make sure we support both with minimal changes and without losing the name of variables passed.
- Tests to ensure usage of positional arguments works as intended.

### Changed

- Slight rework to how any print statements in lattice are sent to null.
- Changed `test_dispatcher_functional` in `basic_dispatcher_test.py` to account for the support of `args` and removed a an unnecessary `print` statement.

### Removed

- Removed `args` from electron's `init` as it wasn't being used anywhere.

## [0.16.1] - 2022-01-18

### Changed

- Requirement changed from `dask[complete]` to `dask[distributed]`.

## [0.16.0] - 2022-01-14

### Added

- New UI static demo build
- New UI toolbar functions - orientation, toggle params, minimap
- Sortable and searchable lattice name row

### Changed

- Numerous UI style tweaks, mostly around dispatches table states

### Fixed

- Node sidebar info now updates correctly

## [0.15.11] - 2022-01-18

### Removed

- Unused numpy requirement. Note that numpy is still being installed indirectly as other packages in the requirements rely on it.

## [0.15.10] - 2022-01-16

## Added

- How-to guide for Covalent dispatcher CLI.

## [0.15.9] - 2022-01-18

### Changed

- Switched from using human readable ids to using UUIDs

### Removed

- `human-id` package was removed along with its mention in `requirements.txt` and `meta.yaml`

## [0.15.8] - 2022-01-17

### Removed

- Code breaking text from CLI api documentation.
- Unwanted covalent_dispatcher rst file.

### Changed

- Installation of entire covalent_dispatcher instead of covalent_dispatcher/_service in setup.py.

## [0.15.7] - 2022-01-13

### Fixed

- Functions with multi-line or really long decorators are properly serialized in dispatch_source.py.
- Multi-line Covalent output is properly commented out in dispatch_source.py.

## [0.15.6] - 2022-01-11

### Fixed

- Sub-lattice functions are successfully serialized in the utils.py get_serialized_function_str.

### Added

- Function to scan utilized source files and return a set of imported modules (utils.get_imports_from_source)

## [0.15.5] - 2022-01-12

### Changed

- UI runs on port 47007 and the dispatcher runs on port 48008. This is so that when the servers are later merged, users continue using port 47007 in the browser.
- Small modifications to the documentation
- Small fix to the README

### Removed

- Removed a directory `generated` which was improperly added
- Dispatcher web interface
- sqlalchemy requirement

## [0.15.4] - 2022-01-11

### Changed

- In file `covalent/executor/base.py`, `pickle` was changed to `cloudpickle` because of its universal pickling ability.

### Added

- In docstring of `BaseExecutor`, a note was added specifying that `covalent` with its dependencies is assumed to be installed in the conda environments.
- Above note was also added to the conda env selector how-to.

## [0.15.3] - 2022-01-11

### Changed

- Replaced the generic `RuntimeError` telling users to check if there is an object manipulation taking place inside the lattice to a simple warning. This makes the original error more visible.

## [0.15.2] - 2022-01-11

### Added

- If condition added for handling the case where `__getattr__` of an electron is accessed to detect magic functions.

### Changed

- `ActiveLatticeManager` now subclasses from `threading.local` to make it thread-safe.
- `ValueError` in the lattice manager's `claim` function now also shows the name of the lattice that is currently claimed.
- Changed docstring of `ActiveLatticeManager` to note that now it is thread-safe.
- Sublattice dispatching now no longer deletes the result object file and is dispatched normally instead of in a serverless manner.
- `simulate_nitrogen_and_copper_slab_interaction.ipynb` notebook tutorial now does normal dispatching as well instead of serverless dispatching. Also, now 7 datapoints will be shown instead of 10 earlier.

## [0.15.1] - 2022-01-11

### Fixed

- Passing AWS credentials to reusable workflows as a secret

## [0.15.0] - 2022-01-10

### Added

- Action to push development image to ECR

### Changed

- Made the publish action reusable and callable

## [0.14.1] - 2022-01-02

### Changed

- Updated the README
- Updated classifiers in the setup.py file
- Massaged some RTD pages

## [0.14.0] - 2022-01-07

### Added

- Action to push static UI to S3

## [0.13.2] - 2022-01-07

### Changed

- Completed new UI design work

## [0.13.1] - 2022-01-02

### Added

- Added eventlet requirement

### Changed

- The CLI tool can now manage the UI flask server as well
- [Breaking] The CLI option `-t` has been changed to `-d`, which starts the servers in developer mode and exposes unit tests to the server.

## [0.13.0] - 2022-01-01

### Added

- Config manager in `covalent/_shared_files/config.py`
- Default location for the main config file can be overridden using the environment variable `COVALENT_CONFIG_DIR`
- Ability to set and get configuration using `get_config` and `set_config`

### Changed

- The flask servers now reference the config file
- Defaults reference the config file

### Fixed

- `ValueError` caught when running `covalent stop`
- One of the functional tests was using a malformed path

### Deprecated

- The `electron.to_json` function
- The `generate_random_filename_in_cache` function

### Removed

- The `get_api_token` function

## [0.12.13] - 2022-01-04

## Removed

- Tutorial section headings

## Fixed

- Plot background white color

## [0.12.12] - 2022-01-06

### Fixed

- Having a print statement inside electron and lattice code no longer causes the workflow to fail.

## [0.12.11] - 2022-01-04

### Added

- Completed UI feature set for first release

### Changed

- UI server result serialization improvements
- UI result update webhook no longer fails on request exceptions, logs warning intead

## [0.12.10] - 2021-12-17

### Added

- Astrophysics tutorial

## [0.12.9] - 2022-01-04

### Added

- Added `get_all_node_results` method in `result_class.py` to return result of all node executions.

- Added `test_parallelilization` test to verify whether the execution is now being achieved in parallel.

### Changed

- Removed `LocalCluster` cluster creation usage to a simple `Client` one from Dask.

- Removed unnecessary `to_run` function as we no longer needed to run execution through an asyncio loop.

- Removed `async` from function definition of previously asynchronous functions, `_run_task`, `_run_planned_workflow`, `_plan_workflow`, and `_run_workflow`.

- Removed `uvloop` from requirements.

- Renamed `test_get_results` to `test_get_result`.

- Reran the how to notebooks where execution time was mentioned.

- Changed how `dispatch_info` context manager was working to account for multiple nodes accessing it at the same time.

## [0.12.8] - 2022-01-02

### Changed

- Changed the software license to GNU Affero 3.0

### Removed

- `covalent-ui` directory

## [0.12.7] - 2021-12-29

### Fixed

- Gunicorn logging now uses the `capture-output` flag instead of redirecting stdout and stderr

## [0.12.6] - 2021-12-23

### Changed

- Cleaned up the requirements and moved developer requirements to a separate file inside `tests`

## [0.12.5] - 2021-12-16

### Added

- Conda build CI job

## [0.12.4] - 2021-12-23

### Changed

- Gunicorn server now checks for port availability before starting

### Fixed

- The `covalent start` function now prints the correct port if the server is already running.

## [0.12.3] - 2021-12-14

### Added

- Covalent tutorial comparing quantum support vector machines with support vector machine algorithms implemented in qiskit and scikit-learn.

## [0.12.2] - 2021-12-16

### Fixed

- Now using `--daemon` in gunicorn to start the server, which was the original intention.

## [0.12.1] - 2021-12-16

### Fixed

- Removed finance references from docs
- Fixed some other small errors

### Removed

- Removed one of the failing how-to tests from the functional test suite

## [0.12.0] - 2021-12-16

### Added

- Web UI prototype

## [0.11.1] - 2021-12-14

### Added

- CLI command `covalent status` shows port information

### Fixed

- gunicorn management improved

## [0.11.0] - 2021-12-14

### Added

- Slack notifications for test status

## [0.10.4] - 2021-12-15

### Fixed

- Specifying a non-default results directory in a sub-lattice no longer causes a failure in lattice execution.

## [0.10.3] - 2021-12-14

### Added

- Functional tests for how-to's in documentation

### Changed

- Moved example script to a functional test in the pipeline
- Added a test flag to the CLI tool

## [0.10.2] - 2021-12-14

### Fixed

- Check that only `kwargs` without any default values in the workflow definition need to be passed in `lattice.draw(ax=ax, **kwargs)`.

### Added

- Function to check whether all the parameters without default values for a callable function has been passed added to shared utils.

## [0.10.1] - 2021-12-13

### Fixed

- Content and style fixes for getting started doc.

## [0.10.0] - 2021-12-12

### Changed

- Remove all imports from the `covalent` to the `covalent_dispatcher`, except for `_dispatch_serverless`
- Moved CLI into `covalent_dispatcher`
- Moved executors to `covalent` directory

## [0.9.1] - 2021-12-13

### Fixed

- Updated CONTRIBUTING to clarify docstring style.
- Fixed docstrings for `calculate_node` and `check_constraint_specific_sum`.

## [0.9.0] - 2021-12-10

### Added

- `prefix_separator` for separating non-executable node types from executable ones.

- `subscript_prefix`, `generator_prefix`, `sublattice_prefix`, `attr_prefix` for prefixes of subscripts, generators,
  sublattices, and attributes, when called on an electron and added to the transport graph.

- `exclude_from_postprocess` list of prefixes to denote those nodes which won't be used in post processing the workflow.

- `__int__()`, `__float__()`, `__complex__()` for converting a node to an integer, float, or complex to a value of 0 then handling those types in post processing.

- `__iter__()` generator added to Electron for supporting multiple return values from an electron execution.

- `__getattr__()` added to Electron for supporting attribute access on the node output.

- `__getitem__()` added to Electron for supporting subscripting on the node output.

- `electron_outputs` added as an attribute to lattice.

### Changed

- `electron_list_prefix`, `electron_dict_prefix`, `parameter_prefix` modified to reflect new way to assign prefixes to nodes.

- In `build_graph` instead of ignoring all exceptions, now the exception is shown alongwith the runtime error notifying that object manipulation should be avoided inside a lattice.

- `node_id` changed to `self.node_id` in Electron's `__call__()`.

- `parameter` type electrons now have the default metadata instead of empty dictionary.

- Instead of deserializing and checking whether a sublattice is there, now a `sublattice_prefix` is used to denote when a node is a sublattice.

- In `dispatcher_stack_test`, `test_dispatcher_flow` updated to indicate the new use of `parameter_prefix`.

### Fixed

- When an execution fails due to something happening in `run_workflow`, then result object's status is now failed and the object is saved alongwith throwing the appropriate exception.

## [0.8.5] - 2021-12-10

### Added

- Added tests for choosing specific executors inside electron initialization.
- Added test for choosing specific Conda environments inside electron initialization.

## [0.8.4] - 2021-12-10

### Changed

- Removed _shared_files directory and contents from covalent_dispatcher. Logging in covalent_dispatcher now uses the logger in covalent/_shared_files/logging.py.

## [0.8.3] - 2021-12-10

### Fixed

- Decorator symbols were added to the pseudo-code in the quantum chemistry tutorial.

## [0.8.2] - 2021-12-06

### Added

- Quantum chemistry tutorial.

## [0.8.1] - 2021-12-08

### Added

- Docstrings with typehints for covalent dispatcher functions added.

### Changed

- Replaced `node` to `node_id` in `electron.py`.

- Removed unnecessary `enumerate` in `covalent_dispatcher/_core/__init__.py`.

- Removed `get_node_device_mapping` function from `covalent_dispatcher/_core/__init__.py`
  and moved the definition to directly add the mapping to `workflow_schedule`.

- Replaced iterable length comparison for `executor_specific_exec_cmds` from `if len(executor_specific_exec_cmds) > 0`
  to `if executor_specific_exec_cmds`.

## [0.8.0] - 2021-12-03

### Added

- Executors can now accept the name of a Conda environment. If that environment exists, the operations of any electron using that executor are performed in that Conda environment.

## [0.7.6] - 2021-12-02

### Changed

- How to estimate lattice execution time has been renamed to How to query lattice execution time.
- Change result querying syntax in how-to guides from `lattice.get_result` to
  `covalent.get_result`.
- Choose random port for Dask dashboard address by setting `dashboard_address` to ':0' in
  `LocalCluster`.

## [0.7.5] - 2021-12-02

### Fixed

- "Default" executor plugins are included as part of the package upon install.

## [0.7.4] - 2021-12-02

### Fixed

- Upgraded dask to 2021.10.0 based on a vulnerability report

## [0.7.3] - 2021-12-02

### Added

- Transportable object tests
- Transport graph tests

### Changed

- Variable name node_num to node_id
- Variable name node_idx to node_id

### Fixed

- Transport graph `get_dependencies()` method return type was changed from Dict to List

## [0.7.2] - 2021-12-01

### Fixed

- Date handling in changelog validation

### Removed

- GitLab CI YAML

## [0.7.1] - 2021-12-02

### Added

- A new parameter to a node's result called `sublattice_result` is added.
  This will be of a `Result` type and will contain the result of that sublattice's
  execution. If a normal electron is executed, this will be `None`.

- In `_delete_result` function in `results_manager.py`, an empty results directory
  will now be deleted.

- Name of a sublattice node will also contain `(sublattice)`.

- Added `_dispatch_sync_serverless` which synchronously dispatches without a server
  and waits for a result to be returned. This is the method used to dispatch a sublattice.

- Test for sublatticing is added.

- How-to guide added for sublatticing explaining the new features.

### Changed

- Partially changed `draw` function in `lattice.py` to also draw the subgraph
  of the sublattice when drawing the main graph of the lattice. The change is
  incomplete as we intend to add this feature later.

- Instead of returning `plt`, `draw` now returns the `ax` object.

- `__call__` function in `lattice.py` now runs the lattice's function normally
  instead of dispatching it.

- `_run_task` function now checks whether current node is a sublattice and acts
  accordingly.

### Fixed

- Unnecessary lines to rename the node's name in `covalent_dispatcher/_core/__init__.py` are removed.

- `test_electron_takes_nested_iterables` test was being ignored due to a spelling mistake. Fixed and
  modified to follow the new pattern.

## [0.7.0] - 2021-12-01

### Added

- Electrons can now accept an executor object using the "backend" keyword argument. "backend" can still take a string naming the executor module.
- Electrons and lattices no longer have Slurm metadata associated with the executor, as that information should be contained in the executor object being used as an input argument.
- The "backend" keyword can still be a string specifying the executor module, but only if the executor doesn't need any metadata.
- Executor plugin classes are now directly available to covalent, eg: covalent.executor.LocalExecutor().

## [0.6.7] - 2021-12-01

### Added

- Docstrings without examples for all the functions in core covalent.
- Typehints in those functions as well.
- Used `typing.TYPE_CHECKING` to prevent cyclic imports when writing typehints.

### Changed

- `convert_to_lattice_function` renamed to `convert_to_lattice_function_call`.
- Context managers now raise a `ValueError` instead of a generic `Exception`.

## [0.6.6] - 2021-11-30

### Fixed

- Fixed the version used in the documentation
- Fixed the badge URLs to prevent caching

## [0.6.5] - 2021-11-30

### Fixed

- Broken how-to links

### Removed

- Redundant lines from .gitignore
- *.ipynb from .gitignore

## [0.6.4] - 2021-11-30

### Added

- How-to guides for workflow orchestration.
  - How to construct an electron
  - How to construct a lattice
  - How to add an electron to lattice
  - How to visualize the lattice
  - How to add constraints to lattices
- How-to guides for workflow and subtask execution.
  - How to execute individual electrons
  - How to execute a lattice
  - How to execute multiple lattices
- How-to guides for status querying.
  - How to query electron execution status
  - How to query lattice execution status
  - How to query lattice execution time
- How-to guides for results collection
  - How to query electron execution results
  - How to query lattice execution results
  - How to query multiple lattice execution results
- Str method for the results object.

### Fixed

- Saving the electron execution status when the subtask is running.

## [0.6.3] - 2021-11-29

### Removed

- JWT token requirement.
- Covalent dispatcher login requirement.
- Update covalent login reference in README.md.
- Changed the default dispatcher server port from 5000 to 47007.

## [0.6.2] - 2021-11-28

### Added

- Github action for tests and coverage
- Badges for tests and coverage
- If tests pass then develop is pushed to master
- Add release action which tags and creates a release for minor version upgrades
- Add badges action which runs linter, and upload badges for version, linter score, and platform
- Add publish action (and badge) which builds a Docker image and uploads it to the AWS ECR

## [0.6.1] - 2021-11-27

### Added

- Github action which checks version increment and changelog entry

## [0.6.0] - 2021-11-26

### Added

- New Covalent RTD theme
- sphinx extension sphinx-click for CLI RTD
- Sections in RTD
- init.py in both covalent-dispatcher logger module and cli module for it to be importable in sphinx

### Changed

- docutils version that was conflicting with sphinx

### Removed

- Old aq-theme

## [0.5.1] - 2021-11-25

### Added

- Integration tests combining both covalent and covalent-dispatcher modules to test that
  lattice workflow are properly planned and executed.
- Integration tests for the covalent-dispatcher init module.
- pytest-asyncio added to requirements.

## [0.5.0] - 2021-11-23

### Added

- Results manager file to get results from a file, delete a result, and redispatch a result object.
- Results can also be awaited to only return a result if it has either been completed or failed.
- Results class which is used to store the results with all the information needed to be used again along with saving the results to a file functionality.
- A result object will be a mercurial object which will be updated by the dispatcher and saved to a file throughout the dispatching and execution parts.
- Direct manipulation of the transport graph inside a result object takes place.
- Utility to convert a function definition string to a function and vice-versa.
- Status class to denote the status of a result object and of each node execution in the transport graph.
- Start and end times are now also stored for each node execution as well as for the whole dispatch.
- Logging of `stdout` and `stderr` can be done by passing in the `log_stdout`, `log_stderr` named metadata respectively while dispatching.
- In order to get the result of a certain dispatch, the `dispatch_id`, the `results_dir`, and the `wait` parameter can be passed in. If everything is default, then only the dispatch id is required, waiting will not be done, and the result directory will be in the current working directory with folder name as `results/` inside which every new dispatch will have a new folder named according to their respective dispatch ids, containing:
  - `result.pkl` - (Cloud)pickled result object.
  - `result_info.yaml` - yaml file with high level information about the result and its execution.
  - `dispatch_source.py` - python file generated, containing the original function definitions of lattice and electrons which can be used to dispatch again.

### Changed

- `logfile` named metadata is now `slurm_logfile`.
- Instead of using `jsonpickle`, `cloudpickle` is being used everywhere to maintain consistency.
- `to_json` function uses `json` instead of `jsonpickle` now in electron and lattice definitions.
- `post_processing` moved to the dispatcher, so the dispatcher will now store a finished execution result in the results folder as specified by the user with no requirement of post processing it from the client/user side.
- `run_task` function in dispatcher modified to check if a node has completed execution and return it if it has, else continue its execution. This also takes care of cases if the server has been closed mid execution, then it can be started again from the last saved state, and the user won't have to wait for the whole execution.
- Instead of passing in the transport graph and dispatch id everywhere, the result object is being passed around, except for the `asyncio` part where the dispatch id and results directory is being passed which afterwards lets the core dispatcher know where to get the result object from and operate on it.
- Getting result of parent node executions of the graph, is now being done using the result object's graph. Storing of each execution's result is also done there.
- Tests updated to reflect the changes made. They are also being run in a serverless manner.

### Removed

- `LatticeResult` class removed.
- `jsonpickle` requirement removed.
- `WorkflowExecutionResult`, `TaskExecutionResult`, and `ExecutionError` singleton classes removed.

### Fixed

- Commented out the `jwt_required()` part in `covalent-dispatcher/_service/app.py`, may be removed in later iterations.
- Dispatcher server will now return the error message in the response of getting result if it fails instead of sending every result ever as a response.

## [0.4.3] - 2021-11-23

### Added

- Added a note in Known Issues regarding port conflict warning.

## [0.4.2] - 2021-11-24

### Added

- Added badges to README.md

## [0.4.1] - 2021-11-23

### Changed

- Removed old coverage badge and fixed the badge URL

## [0.4.0] - 2021-11-23

### Added

- Codecov integrations and badge

### Fixed

- Detached pipelines no longer created

## [0.3.0] - 2021-11-23

### Added

- Wrote a Code of Conduct based on <https://www.contributor-covenant.org/>
- Added installation and environment setup details in CONTRIBUTING
- Added Known Issues section to README

## [0.2.0] - 2021-11-22

### Changed

- Removed non-open-source executors from Covalent. The local SLURM executor is now
- a separate repo. Executors are now plugins.

## [0.1.0] - 2021-11-19

### Added

- Pythonic CLI tool. Install the package and run `covalent --help` for a usage description.
- Login and logout functionality.
- Executor registration/deregistration skeleton code.
- Dispatcher service start, stop, status, and restart.

### Changed

- JWT token is stored to file instead of in an environment variable.
- The Dask client attempts to connect to an existing server.

### Removed

- Removed the Bash CLI tool.

### Fixed

- Version assignment in the covalent init file.

## [0.0.3] - 2021-11-17

### Fixed

- Fixed the Dockerfile so that it runs the dispatcher server from the covalent repo.

## [0.0.2] - 2021-11-15

### Changed

- Single line change in ci script so that it doesn't exit after validating the version.
- Using `rules` in `pytest` so that the behavior in test stage is consistent.

## [0.0.1] - 2021-11-15

### Added

- CHANGELOG.md to track changes (this file).
- Semantic versioning in VERSION.
- CI pipeline job to enforce versioning.<|MERGE_RESOLUTION|>--- conflicted
+++ resolved
@@ -7,13 +7,10 @@
 
 ## [UNRELEASED]
 
-<<<<<<< HEAD
 ### Fixed
 
 - Supervisord now brings up dispatcher queue consumer worker
-- 
-=======
-=======
+
 ## [0.47.0] - 2022-04-01
 
 ### Changed
@@ -41,7 +38,6 @@
 
 ### Tests
 
->>>>>>> 480a838b
 - Added a test for the `_check_version` method in `covalent/executor/__init__.py`.
 
 ## [0.44.0] - 2022-03-31
