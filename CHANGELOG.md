--- conflicted
+++ resolved
@@ -7,11 +7,10 @@
 
 ## [UNRELEASED]
 
-<<<<<<< HEAD
 ### Changed
 
 - Retrieve Result object node metadata from the transport graph rather than the Database.
-=======
+
 ## [0.151.1] - 2022-07-22
 
 ### Authors
@@ -109,7 +108,6 @@
 
 - Simplified interface for custom executors. All the boilerplate has
   been moved to `BaseExecutor`.
->>>>>>> e7d46bc7
 
 ## [0.146.0] - 2022-07-20
 
