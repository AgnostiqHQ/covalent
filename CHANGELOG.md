--- conflicted
+++ resolved
@@ -7,13 +7,11 @@
 
 ## [UNRELEASED]
 
-<<<<<<< HEAD
 ### Changed
 
 - Runner and dispatcher implementation in order to integrate the microservices partially complete.
-=======
+
 ## [0.38.0] - 2022-03-29
->>>>>>> 9fa442c0
 
 ### Added
 
