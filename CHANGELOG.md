--- conflicted
+++ resolved
@@ -5,16 +5,13 @@
 The format is based on [Keep a Changelog](https://keepachangelog.com/en/1.0.0/),
 and this project adheres to [Semantic Versioning](https://semver.org/spec/v2.0.0.html).
 
-<<<<<<< HEAD
 ## [0.22.16]
 
 ### Added
 
 - Functions to check if UI and dispatcher servers are running.
-- Tests for the corresponding functions.
-
-=======
->>>>>>> 0d0ab77d
+- Tests for the `is_ui_running` and `is_server_running` in covalent_dispatcher/_cli/service.py.
+
 ## [0.22.15] - 2022-02-01
 
 ### Fixed
