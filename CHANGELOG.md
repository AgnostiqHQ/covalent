# Changelog

All notable changes to this project will be documented in this file.

The format is based on [Keep a Changelog](https://keepachangelog.com/en/1.0.0/),
and this project adheres to [Semantic Versioning](https://semver.org/spec/v2.0.0.html).

## [UNRELEASED]

### Changed
<<<<<<< HEAD

- Convert `COVALENT_SVC_PORT` to `int` when parsing env var

### Added

- Environment variables added to `defaults.py` in order to support system services
- Covalent OpenRC init script added

### Changed

- Database is initialized in `covalent_ui/app.py` instead of in the CLI's `start` method in order to support management via `start-stop-daemon`.

### Added
=======
>>>>>>> 04a104ef

- Modified `_DEFAULT_CONSTRAINT_VALUES` to a dataclass called `DefaultMetadataValues`, it is still used as a dictionary everywhere (named `DEFAULT_METADATA_VALUES` instead) but in an object-like manner.
- Modified `_DEFAULT_CONFIG` to also be a dataclass called `DefaultConfig`, which is initialized whenever needed and used like a dictionary (named `DEFAULT_CONFIG`).
- `ConfigManager` is now thread safe since it is initialized whenever needed instead of one object being accessed by multiple processes/threads leading to corruption of the config file.
- Using `contextlib.supress` to ignore `psutil.NoSuchProcess` errors instead of `try/except` with `pass`.

### Added

- Factory functions to generate configurations and default metadata at the time when required. This is because certain values like default executors are only determined when the covalent server starts.
- Respecting the configuration options like default executor, no. of workers, developer mode, etc. when restarting the server.
- Unit tests for `remote_executor.py`
- Added alembic migrations script for DB schema v12

### Removed

- Deprecated `_DEFAULT_CONSTRAINTS_DEPRECATED` removed.
- Confusing `click` argument `no-cluster` instead of flag `--no-cluster` removed; this was also partially responsible for unexpected behaviour with using `no-cluster` option when starting covalent.

### Tests

- Updated tests to reflect above changes.
- Updated more tests to DB schema v12
- Improved DB mocking in dispatcher tests

### Fixed

- Removed inheritance of `call_before` metadata related to file transfers from parent electron to collected nodes.

### Docs

- Updated AWS Lambda plugin rtd with mention to its limitations.
- Updated RTD concepts and tutorials to reflect new UI.


## [0.197.0] - 2022-09-08

### Authors

- Will Cunningham <wjcunningham7@users.noreply.github.com>
- Co-authored-by: Scott Wyman Neagle <scott@agnostiq.ai>
- Alejandro Esquivel <ae@alejandro.ltd>
- Co-authored-by: Will Cunningham <wjcunningham7@gmail.com>
- Aravind-psiog <100823292+Aravind-psiog@users.noreply.github.com>
- Faiyaz Hasan <faiyaz@agnostiq.ai>
- Co-authored-by: Venkat Bala <venkat@agnostiq.ai>
- Prasanna Venkatesh <54540812+Prasy12@users.noreply.github.com>
- Co-authored-by: Amalan Jenicious F <amalan.jenicious@psiog.com>
- Okechukwu  Emmanuel Ochia <okechukwu@agnostiq.ai>
- Co-authored-by: pre-commit-ci[bot] <66853113+pre-commit-ci[bot]@users.noreply.github.com>
- Casey Jao <casey@agnostiq.ai>


### Fixed

- Fixed missing lattice and result object attributes after rehydrating from datastore.

### Changed

- Implemented v12 of the DB schema

### Tests

- Enhanced DB tests to check faithfulness of persist and rehydrate operations

### Docs

- Added credential management page

## [0.196.0] - 2022-09-07

### Authors

- Will Cunningham <wjcunningham7@users.noreply.github.com>
- Co-authored-by: Scott Wyman Neagle <scott@agnostiq.ai>
- Alejandro Esquivel <ae@alejandro.ltd>
- Co-authored-by: Will Cunningham <wjcunningham7@gmail.com>
- Aravind-psiog <100823292+Aravind-psiog@users.noreply.github.com>
- Faiyaz Hasan <faiyaz@agnostiq.ai>
- Co-authored-by: Venkat Bala <venkat@agnostiq.ai>
- Prasanna Venkatesh <54540812+Prasy12@users.noreply.github.com>
- Co-authored-by: Amalan Jenicious F <amalan.jenicious@psiog.com>
- Okechukwu  Emmanuel Ochia <okechukwu@agnostiq.ai>
- Co-authored-by: pre-commit-ci[bot] <66853113+pre-commit-ci[bot]@users.noreply.github.com>
- Casey Jao <casey@agnostiq.ai>


### Changed

- Sublattices are now run completely internally, without any HTTP calls.
- Lattice-level metadata is persisted atomically for sublattices.

## [0.195.0] - 2022-09-06

### Authors

- Will Cunningham <wjcunningham7@users.noreply.github.com>
- Co-authored-by: Scott Wyman Neagle <scott@agnostiq.ai>
- Alejandro Esquivel <ae@alejandro.ltd>
- Co-authored-by: Will Cunningham <wjcunningham7@gmail.com>
- Aravind-psiog <100823292+Aravind-psiog@users.noreply.github.com>
- Faiyaz Hasan <faiyaz@agnostiq.ai>
- Co-authored-by: Venkat Bala <venkat@agnostiq.ai>
- Prasanna Venkatesh <54540812+Prasy12@users.noreply.github.com>
- Co-authored-by: Amalan Jenicious F <amalan.jenicious@psiog.com>
- Okechukwu  Emmanuel Ochia <okechukwu@agnostiq.ai>
- Co-authored-by: pre-commit-ci[bot] <66853113+pre-commit-ci[bot]@users.noreply.github.com>
- Casey Jao <casey@agnostiq.ai>


### Changed

- `import covalent` no longer pulls in the server components

### Operations

- Fixed `tests.yml` where `RECOMMENDED_PLATFORM` was not properly set

## [0.194.0] - 2022-09-06

### Authors

- Will Cunningham <wjcunningham7@users.noreply.github.com>
- Co-authored-by: Scott Wyman Neagle <scott@agnostiq.ai>
- Alejandro Esquivel <ae@alejandro.ltd>
- Co-authored-by: Will Cunningham <wjcunningham7@gmail.com>
- Aravind-psiog <100823292+Aravind-psiog@users.noreply.github.com>
- Faiyaz Hasan <faiyaz@agnostiq.ai>
- Co-authored-by: Venkat Bala <venkat@agnostiq.ai>
- Prasanna Venkatesh <54540812+Prasy12@users.noreply.github.com>
- Co-authored-by: Amalan Jenicious F <amalan.jenicious@psiog.com>
- Okechukwu  Emmanuel Ochia <okechukwu@agnostiq.ai>
- Co-authored-by: pre-commit-ci[bot] <66853113+pre-commit-ci[bot]@users.noreply.github.com>
- Casey Jao <casey@agnostiq.ai>


### Operations

- Added a workflow which checks for missing or extra requirements
- Added pycln to pre-commit hooks #867

### Removed

- PyYAML
- tailer

## [0.193.0] - 2022-09-06

### Authors

- Will Cunningham <wjcunningham7@users.noreply.github.com>
- Co-authored-by: Scott Wyman Neagle <scott@agnostiq.ai>
- Alejandro Esquivel <ae@alejandro.ltd>
- Co-authored-by: Will Cunningham <wjcunningham7@gmail.com>
- Aravind-psiog <100823292+Aravind-psiog@users.noreply.github.com>
- Faiyaz Hasan <faiyaz@agnostiq.ai>
- Co-authored-by: Venkat Bala <venkat@agnostiq.ai>
- Prasanna Venkatesh <54540812+Prasy12@users.noreply.github.com>
- Co-authored-by: Amalan Jenicious F <amalan.jenicious@psiog.com>
- Okechukwu  Emmanuel Ochia <okechukwu@agnostiq.ai>
- Co-authored-by: pre-commit-ci[bot] <66853113+pre-commit-ci[bot]@users.noreply.github.com>
- Casey Jao <casey@agnostiq.ai>


### Changed

- Refactored executor base classes

### Operations

- pre-commit autoupdate

## [0.192.0] - 2022-09-02

### Authors

- Will Cunningham <wjcunningham7@users.noreply.github.com>
- Co-authored-by: Scott Wyman Neagle <scott@agnostiq.ai>
- Alejandro Esquivel <ae@alejandro.ltd>
- Co-authored-by: Will Cunningham <wjcunningham7@gmail.com>
- Aravind-psiog <100823292+Aravind-psiog@users.noreply.github.com>
- Faiyaz Hasan <faiyaz@agnostiq.ai>
- Co-authored-by: Venkat Bala <venkat@agnostiq.ai>
- Prasanna Venkatesh <54540812+Prasy12@users.noreply.github.com>
- Co-authored-by: Amalan Jenicious F <amalan.jenicious@psiog.com>
- Okechukwu  Emmanuel Ochia <okechukwu@agnostiq.ai>
- Co-authored-by: pre-commit-ci[bot] <66853113+pre-commit-ci[bot]@users.noreply.github.com>


### Changed

- Modified how `no_cluster` is passed to `app.py` from the CLI

## [0.191.0] - 2022-09-01

### Authors

- Will Cunningham <wjcunningham7@users.noreply.github.com>
- Co-authored-by: Scott Wyman Neagle <scott@agnostiq.ai>
- Alejandro Esquivel <ae@alejandro.ltd>
- Co-authored-by: Will Cunningham <wjcunningham7@gmail.com>
- Aravind-psiog <100823292+Aravind-psiog@users.noreply.github.com>
- Faiyaz Hasan <faiyaz@agnostiq.ai>
- Co-authored-by: Venkat Bala <venkat@agnostiq.ai>
- Prasanna Venkatesh <54540812+Prasy12@users.noreply.github.com>
- Co-authored-by: Amalan Jenicious F <amalan.jenicious@psiog.com>
- Okechukwu  Emmanuel Ochia <okechukwu@agnostiq.ai>
- Co-authored-by: pre-commit-ci[bot] <66853113+pre-commit-ci[bot]@users.noreply.github.com>


### Added

- Implementation of RemoteExecutor

## [0.190.0] - 2022-09-01

### Authors

- Will Cunningham <wjcunningham7@users.noreply.github.com>
- Co-authored-by: Scott Wyman Neagle <scott@agnostiq.ai>
- Alejandro Esquivel <ae@alejandro.ltd>
- Co-authored-by: Will Cunningham <wjcunningham7@gmail.com>
- Aravind-psiog <100823292+Aravind-psiog@users.noreply.github.com>
- Faiyaz Hasan <faiyaz@agnostiq.ai>
- Co-authored-by: Venkat Bala <venkat@agnostiq.ai>
- Prasanna Venkatesh <54540812+Prasy12@users.noreply.github.com>
- Co-authored-by: Amalan Jenicious F <amalan.jenicious@psiog.com>
- Okechukwu  Emmanuel Ochia <okechukwu@agnostiq.ai>


### Changed

- Renamed `BaseAsyncExecutor` and its references to `AsyncBaseExecutor`.

## [0.189.0] - 2022-08-31

### Authors

- Will Cunningham <wjcunningham7@users.noreply.github.com>
- Co-authored-by: Scott Wyman Neagle <scott@agnostiq.ai>
- Alejandro Esquivel <ae@alejandro.ltd>
- Co-authored-by: Will Cunningham <wjcunningham7@gmail.com>
- Aravind-psiog <100823292+Aravind-psiog@users.noreply.github.com>
- Faiyaz Hasan <faiyaz@agnostiq.ai>
- Co-authored-by: Venkat Bala <venkat@agnostiq.ai>
- Prasanna Venkatesh <54540812+Prasy12@users.noreply.github.com>
- Co-authored-by: Amalan Jenicious F <amalan.jenicious@psiog.com>


### Added

- Added capability to take screenshot of the graph with covalent logo on the GUI.

### Operations

- Changed the environment switches in tests.yml to be `true`/empty instead of 1/0

- Adding `benchmark.yml` workflow

### Tests

- Adding scripts in `tests/stress_tests/benchmarks`

## [0.188.0] - 2022-08-31

### Authors

- Will Cunningham <wjcunningham7@users.noreply.github.com>
- Co-authored-by: Scott Wyman Neagle <scott@agnostiq.ai>
- Alejandro Esquivel <ae@alejandro.ltd>
- Co-authored-by: Will Cunningham <wjcunningham7@gmail.com>
- Aravind-psiog <100823292+Aravind-psiog@users.noreply.github.com>


### Added

- Created a prototype of a production Dockerfile
- The old Dockerfile has been moved to Dockerfile.dev

### Docs

- Added read the docs for user interface
- Added db schema migration error guide in RTD
- Removed `get_data_store` from quantum chemistry tutorial #1046

### Operations

- Front-end test coverage measured and reported in CI
- Added reusable version action

## [0.187.0] - 2022-08-28

### Authors

- Prasanna Venkatesh <54540812+Prasy12@users.noreply.github.com>
- Co-authored-by: Kamalesh-suresh <kamalesh.suresh@psiog.com>
- Co-authored-by: Amalan Jenicious F <amalan.jenicious@psiog.com>
- Co-authored-by: pre-commit-ci[bot] <66853113+pre-commit-ci[bot]@users.noreply.github.com>

### Tests

- Fixed `test_using_executor_names` and `test_internal_sublattice_dispatch` tests to also work with `--no-cluster` option.

### Added

- Added test cases for front-end react components.

## [0.186.0] - 2022-08-25

### Authors

- Sankalp Sanand <sankalp@agnostiq.ai>
- Co-authored-by: Alejandro Esquivel <ae@alejandro.ltd>
- Venkat Bala <venkat@agnostiq.ai>
- Okechukwu  Emmanuel Ochia <okechukwu@agnostiq.ai>
- Co-authored-by: pre-commit-ci[bot] <66853113+pre-commit-ci[bot]@users.noreply.github.com>
- Co-authored-by: Will Cunningham <wjcunningham7@gmail.com>
- Co-authored-by: Scott Wyman Neagle <scott@agnostiq.ai>
- Venkat Bala <15014089+venkatBala@users.noreply.github.com>
- Aravind-psiog <100823292+Aravind-psiog@users.noreply.github.com>
- Co-authored-by: Kamalesh-suresh <kamalesh.suresh@psiog.com>
- Co-authored-by: Prasy12 <prasanna.venkatesh@psiog.com>

### Operations

- Fix conditional logic around dumping of `covalent` logs to stdout in test workflows
- Build test matrix by parsing configs from json
- Dump covalent logs if any of the tests step fail
- changed-files action uses the proper sha in version.yml

### Docs

- Added RTD and header for the AWS EC2 executor plugin.
- Refactored tutorials for better organization

### Added

- Added executor label, node id and node type to graph node UI

### Changed

- Runtime has been modified to be more precise on the lattice and electron sidebar

## [0.185.0] - 2022-08-23

### Authors

- Sankalp Sanand <sankalp@agnostiq.ai>
- Co-authored-by: Alejandro Esquivel <ae@alejandro.ltd>
- Venkat Bala <venkat@agnostiq.ai>

### Added

- Adding `load_tests` subdirectory to tests to facilitate execution of Covalent benchmarks during nightly runs
- Added `locust` requirements to tests `requirements.txt`

## [0.184.2] - 2022-08-23

### Authors

- Sankalp Sanand <sankalp@agnostiq.ai>
- Co-authored-by: Alejandro Esquivel <ae@alejandro.ltd>


### Fixed

- Switched the `render_as_batch` flag in the alembic env context so that `ALTER` commands are supported in SQLite migrations.

### Docs

- Updated custom executor RTD to show a simpler example

### Operations

- pre-commit autoupdate

## [0.184.1] - 2022-08-23

### Authors

- Alejandro Esquivel <ae@alejandro.ltd>
- Venkat Bala <venkat@agnostiq.ai>
- Co-authored-by: Scott Wyman Neagle <scott@agnostiq.ai>
- Casey Jao <casey@agnostiq.ai>
- Sankalp Sanand <sankalp@agnostiq.ai>


### Fixed

- Function's `__doc__` and `__name__` storage in dict/json for transportable object fixed.

### Tests

- Added unit test for the above fix.

## [0.184.0] - 2022-08-22

### Authors

- Alejandro Esquivel <ae@alejandro.ltd>
- Venkat Bala <venkat@agnostiq.ai>
- Co-authored-by: Scott Wyman Neagle <scott@agnostiq.ai>
- Casey Jao <casey@agnostiq.ai>


### Changed

- Electron metadata is serialized earlier during workflow construction
  to reduce unexpected executor pip requirements.
  
### Operations

- Updating conditional logic for the different steps in `release` workflow
- Dependabot update

### Docs

- Removed "How to synchronize lattices" section from RTD

## [0.183.0] - 2022-08-18

### Authors

- Scott Wyman Neagle <scott@agnostiq.ai>
- Venkat Bala <venkat@agnostiq.ai>


### Added

- Adding tests to update patch coverage for the `covalent logs` cli

### Changed

- Modify the `covalent logs` CLI handler to read logs line by line

### Operations

- Update release workflow
- Adding a `wait` input for the Conda action

## [0.182.2] - 2022-08-18

### Authors

- Scott Wyman Neagle <scott@agnostiq.ai>
- Will Cunningham <wjcunningham7@users.noreply.github.com>
- Alejandro Esquivel <ae@alejandro.ltd>
- Co-authored-by: Will Cunningham <wjcunningham7@gmail.com>
- Co-authored-by: Faiyaz Hasan <faiyaz@agnostiq.ai>


### Fixed

- CLI `service.py` tests to run without the server needing to be started.

### Docs

- Added `covalent db` cli command to API section of RTD

### Docs

- Fixed RTD downloads badge image to point to `covalent` rather than `cova`

### Operations

- Use conda skeleton action for build and upload

### Docs

- Updating WCI yaml with new file transfer protocols

## [0.182.1] - 2022-08-17

### Authors

- Will Cunningham <wjcunningham7@users.noreply.github.com>
- Venkat Bala <venkat@agnostiq.ai>
- Co-authored-by: santoshkumarradha <santosh@agnostiq.ai>
- Co-authored-by: pre-commit-ci[bot] <66853113+pre-commit-ci[bot]@users.noreply.github.com>
- Co-authored-by: Santosh kumar <29346072+santoshkumarradha@users.noreply.github.com>
- Co-authored-by: Scott Wyman Neagle <scott@agnostiq.ai>
- Prasanna Venkatesh <54540812+Prasy12@users.noreply.github.com>
- Co-authored-by: Will Cunningham <wjcunningham7@gmail.com>


### Fixed

- lattice.draw() fix on the GUI.

## [0.182.0] - 2022-08-17

### Authors

- Will Cunningham <wjcunningham7@users.noreply.github.com>
- Venkat Bala <venkat@agnostiq.ai>
- Co-authored-by: santoshkumarradha <santosh@agnostiq.ai>
- Co-authored-by: pre-commit-ci[bot] <66853113+pre-commit-ci[bot]@users.noreply.github.com>
- Co-authored-by: Santosh kumar <29346072+santoshkumarradha@users.noreply.github.com>
- Co-authored-by: Scott Wyman Neagle <scott@agnostiq.ai>


### Added

- Update RTD for `AWS Batch` executor
- Removed `AWS Lambda` executor RTD from this branch in order to keep changes atomic

### Changed

- Synced with latest develop

### Docs

- Adding RTD for `AWS Braket` executor
- Adding dropdown menu for the IAM policy
- Delete RTD for other cloud executor to keep changes atomic
- Renamed `executers` folder to `executors`

### Docs

- Updated short release notes

## [0.181.0] - 2022-08-17

### Authors

- Alejandro Esquivel <ae@alejandro.ltd>
- Will Cunningham <wjcunningham7@users.noreply.github.com>
- Scott Wyman Neagle <scott@agnostiq.ai>
- Venkat Bala <venkat@agnostiq.ai>
- Co-authored-by: santoshkumarradha <santosh@agnostiq.ai>
- Co-authored-by: pre-commit-ci[bot] <66853113+pre-commit-ci[bot]@users.noreply.github.com>
- Co-authored-by: Santosh kumar <29346072+santoshkumarradha@users.noreply.github.com>
- Co-authored-by: Will Cunningham <wjcunningham7@gmail.com>
- Prasanna Venkatesh <54540812+Prasy12@users.noreply.github.com>
- Co-authored-by: Kamalesh-suresh <kamalesh.suresh@psiog.com>
- Co-authored-by: Manjunath PV <manjunath.poilath@psiog.com>
- Co-authored-by: ArunPsiog <arun.mukesh@psiog.com>


### Changed

- Lazy loading mechanism on the GUI.

### Fixed

- Displaying electron executor and inputs information on the GUI.
- Animated spinner for running statuses on the GUI.

## Docs

- Add `AWSLambdaExecutor` RTD
- Update `api.rst` to include `cluster` CLI command option
- Added version migration guide section in RTD
- Update RTD for `AWS ECS` executor
- Remove AWS Lambda and Batch RTDs to keep changes atomic
- Adding dropdowns to IAM policy documents
- Updated compatibility matrix
- Updated pip, bash and callable deps how-to guides

### Operations

- NPM install on CentOS done explicitly
- `-y` flag for `conda install`

## [0.180.0] - 2022-08-16

### Authors

- Casey Jao <casey@agnostiq.ai>
- Co-authored-by: Alejandro Esquivel <ae@alejandro.ltd>
- Okechukwu  Emmanuel Ochia <okechukwu@agnostiq.ai>
- Scott Wyman Neagle <scott@agnostiq.ai>
- Co-authored-by: pre-commit-ci[bot] <66853113+pre-commit-ci[bot]@users.noreply.github.com>
- Co-authored-by: Will Cunningham <wjcunningham7@gmail.com>
- Sankalp Sanand <sankalp@agnostiq.ai>


### Removed

- Removed `ct.wait.LONG` etc. constants from covalent's init

### Changed

- `wait` in `_get_result_from_dispatcher` will now use `_results_manager.wait.EXTREME` if `True` has been passed to it.

### Operations

- Prettierified release.yml
- Cleaned up pre-commit-config.yml

### Docs

- Updated Bash Lepton tutorial to conform with the latest Lepton interface changes
- Disabling how-to guide for executing an electron with a specified Conda environment.
- Fixed "How To" for Python leptons

## [0.179.0] - 2022-08-16

### Authors



### Changed

- Changed terser package version on webapp yarn-lock file.

## [0.178.0] - 2022-08-15

### Authors

- Will Cunningham <wjcunningham7@users.noreply.github.com>
- Co-authored-by: Alejandro Esquivel <ae@alejandro.ltd>
- Casey Jao <casey@agnostiq.ai>


### Changed

- Dispatch workflows as asyncio tasks on the FastAPI event loop instead of in separate threads

### Fixed

- Deconflict wait enum with `ct.wait` function; `wait` -> `WAIT`

### Operations

- Conda package is built and tested on a nightly schedule
- Conda deployment step is added to `release.yml`
- Install yarn and npm on Ubuntu whenever the webapp needs to be built

## [0.177.0] - 2022-08-11

### Authors

- Scott Wyman Neagle <scott@agnostiq.ai>
- Co-authored-by: Faiyaz Hasan <faiyaz@agnostiq.ai>
- Casey Jao <casey@agnostiq.ai>
- Venkat Bala <venkat@agnostiq.ai>
- Co-authored-by: pre-commit-ci[bot] <66853113+pre-commit-ci[bot]@users.noreply.github.com>

### Removed

- `while True` in `app.get_result`

### Changed

- Flask route logic to return 503 when the result is not ready

### Tests

- results_manager tests

### Operations

- Fix conditional checks for `pre-release` and `stable` Covalent docker image builds

## [0.176.0] - 2022-08-11

### Authors

- Scott Wyman Neagle <scott@agnostiq.ai>
- Co-authored-by: Faiyaz Hasan <faiyaz@agnostiq.ai>
- Casey Jao <casey@agnostiq.ai>


### Operations

- Update precommit yaml.

### Removed

- `Lattice.check_consumables()`, `_TransportGraph.get_topologically_sorted_graph()`

### Operations

- Trigger webapp build if `build==true`

## [0.175.0] - 2022-08-11

### Authors

- Scott Wyman Neagle <scott@agnostiq.ai>
- Co-authored-by: Faiyaz Hasan <faiyaz@agnostiq.ai>
- Casey Jao <casey@agnostiq.ai>


### Operations

- Trigger Slack alert for failed tests on `workflow_run`

## [0.174.0] - 2022-08-11

### Authors

- Casey Jao <casey@agnostiq.ai>
- Alejandro Esquivel <ae@alejandro.ltd>


### Changed

- Changed return value for TransferFromRemote and TransferToRemote (download/upload) operations to be consistent and always return filepath tuples

### Docs

- Updated docs with File Transfer return value changes and `files` kwarg injections

### Fixed

- Fixed postprocessing workflows that return an electron with an incoming wait_for edge

## [0.173.0] - 2022-08-10

### Authors

- Sankalp Sanand <sankalp@agnostiq.ai>


### Added

- `--hard` and `--yes` flags added to `covalent purge` for hard purging (also deletes the databse) and autoapproving respectively.

### Changed

- `covalent purge` now shows the user a prompt informing them what dirs and files will be deleted.
- Improved shown messages in some commands.

### Tests

- Updated tests to reflect above changes.

## [0.172.0] - 2022-08-10

### Authors

- Will Cunningham <wjcunningham7@users.noreply.github.com>
- Prasanna Venkatesh <54540812+Prasy12@users.noreply.github.com>
- Co-authored-by: pre-commit-ci[bot] <66853113+pre-commit-ci[bot]@users.noreply.github.com>
- Co-authored-by: Aravind-psiog <100823292+Aravind-psiog@users.noreply.github.com>
- Co-authored-by: ArunPsiog <arun.mukesh@psiog.com>
- Co-authored-by: manjunath.poilath <manjunath.poilath@psiog.com>
- Co-authored-by: Kamalesh-suresh <kamalesh.suresh@psiog.com>
- Co-authored-by: Amalan Jenicious F <amalan.jenicious@psiog.com>
- Co-authored-by: M Shrikanth <shrikanth.mohan@psiog.com>
- Co-authored-by: Casey Jao <casey@agnostiq.ai>
- Co-authored-by: Aravind-psiog <aravind.prabaharan@psiog.com>
- Co-authored-by: Will Cunningham <wjcunningham7@gmail.com>
- Co-authored-by: Alejandro Esquivel <ae@alejandro.ltd>


### Changed

- Covalent dispatcher flask web apis ported to FastAPI in `covalent_dispatcher/_service/app.py`
- Unit tests written for Covalent dispatcher flask web apis ported to FastAPI in `covalent_dispatcher_tests/_service/app.test.py`
- Web apis of `covalent_ui` refactored to adhere to v11 DB schema
- Electron graph mini map has been moved next to controls on the GUI.
- Lattice status and count of completed & total electrons has been moved to the top of the graph on the GUI.
- Some of the Flask APIs earlier consumed by the GUI have been deprecated & removed from the code base.
- APIs exposed by the web app back end have been re-factored to adhere to the new DB schema v10

### Added

- Added count of dispatches by status on the dispatch list section of the GUI.
- APIs that the GUI consumes have been re-written using FastAPI. This includes re-factoring of older APIs and adding of new APIs.
- Added COVALENT_SERVER_IFACE_ANY flag for uvicorn to start with 0.0.0.0

### Docs

- ReadTheDocs landing page has been improved

## [0.171.0] - 2022-08-10

### Authors

- Casey Jao <casey@agnostiq.ai>
- Co-authored-by: Scott Wyman Neagle <scott@agnostiq.ai>

### Added

- Added `covalent migrate_legacy_result_object` command to save pickled Result objects to the DataStore

## [0.170.1] - 2022-08-09

### Authors

- Venkat Bala <venkat@agnostiq.ai>

### Fixed

- Remove `attr` import added inadvertently

### Tests

- Fix `start` cli test, update `set_config` call count

## [0.170.0] - 2022-08-08

### Authors

- Venkat Bala <venkat@agnostiq.ai>
- Co-authored-by: pre-commit-ci[bot] <66853113+pre-commit-ci[bot]@users.noreply.github.com>


### Changed

- Temporarily allow executor plugin variable name to be either in uppercase or lowercase

## [0.169.0] - 2022-08-08

### Authors

- Venkat Bala <venkat@agnostiq.ai>
- Co-authored-by: pre-commit-ci[bot] <66853113+pre-commit-ci[bot]@users.noreply.github.com>


### Added

- Adding a `covalent config` convenience CLI to quickly view retrive the covalent configuration

## [0.168.0] - 2022-08-08

### Authors

- Venkat Bala <venkat@agnostiq.ai>
- Co-authored-by: pre-commit-ci[bot] <66853113+pre-commit-ci[bot]@users.noreply.github.com>


### Added

- Adding `setup/teardown` methods as placeholders for any executor specific setup and teardown tasks

## [0.167.0] - 2022-08-08

### Authors

- Poojith U Rao <106616820+poojithurao@users.noreply.github.com>
- Co-authored-by: Venkat Bala <venkat@agnostiq.ai>
- Co-authored-by: Faiyaz Hasan <faiyaz@agnostiq.ai>
- Co-authored-by: pre-commit-ci[bot] <66853113+pre-commit-ci[bot]@users.noreply.github.com>
- Co-authored-by: Alejandro Esquivel <ae@alejandro.ltd>


### Added

- S3 File transfer strategy

### Fixed

- Adding maximum number of retries and timeout parameter to the get result http call.

## [0.166.0] - 2022-08-07

### Authors

- Venkat Bala <venkat@agnostiq.ai>


### Tests

- Update dask cli test to match Covalent Dask cluster configuration


### Changed

- Remove newline from log stream formatter for better log statment output
- Jsonify covalent cluster cli outputs

## [0.165.0] - 2022-08-06

### Authors

- Casey Jao <casey@agnostiq.ai>


### Changed

- Make `BaseExecutor` and `BaseAsyncExecutor` class siblings, not parent and child.

### Operations

- Only validate webapp if the webapp was built

### Tests

- Fixed randomly failing lattice json serialization test

## [0.164.0] - 2022-08-05

### Authors

- Sankalp Sanand <sankalp@agnostiq.ai>
- Faiyaz Hasan <faiyaz@agnostiq.ai>
- Co-authored-by: pre-commit-ci[bot] <66853113+pre-commit-ci[bot]@users.noreply.github.com>
- Co-authored-by: Venkat Bala <venkat@agnostiq.ai>
- Co-authored-by: Will Cunningham <wjcunningham7@gmail.com>


### Changed

- Use `update_config` to modify dask configuration from the cluster process
- Simplify `set_config` logic for dask configuration options on `covalent start`
- Removed default values from click options for dask configuration related values

### Added

- Configured default dask configuration options in `defaults.py`

### Fixed 

- Overwriting config address issue.

### Tests

- Moved misplaced functional/integration tests from the unit tests folder to their respective folders.
- All of the unit tests now use test DB instead of hitting a live DB.
- Updated `tests.yml` so that functional tests are run whenever tests get changed or github actions are changed.
- Several broken tests were also fixed.

## [0.163.0] - 2022-08-04

### Authors

- Alejandro Esquivel <ae@alejandro.ltd>
- Co-authored-by: Casey Jao <casey@agnostiq.ai>
- Will Cunningham <wjcunningham7@users.noreply.github.com>
- Co-authored-by: Scott Wyman Neagle <scott@agnostiq.ai>


### Added

- Added `rsync` dependency in `Dockerfile`

### Removed

- `Makefile` which was previously improperly committed

### Operations

- Functional tests are run only on `develop`
- `tests.yml` can be run manually provided a commit SHA
- `tests.yml` uses a `build` filter to conditionally install and build Covalent if build files are modified
- `docker.yml` is now only for dev work, and is manually triggered given an SHA
- `release.yml` is enhanced to push stable and pre-release images to a public ECR repo

## [0.162.0] - 2022-08-04

### Authors

- Alejandro Esquivel <ae@alejandro.ltd>
- Co-authored-by: Casey Jao <casey@agnostiq.ai>


### Changed

- Updated Base executor to support non-unique `retval_key`s, particularly for use in File Transfer where we may have several CallDeps with the reserved `retval_key` of value `files`.

## [0.161.2] - 2022-08-04

### Authors

- Alejandro Esquivel <ae@alejandro.ltd>
- Co-authored-by: pre-commit-ci[bot] <66853113+pre-commit-ci[bot]@users.noreply.github.com>


### Fixed

- Updated `covalent db migrations` to overwrite `alembic.ini` `script_location` with absolute path to migrations folder
- Updated `covalent db alembic [args]` command to use project root as `cwd` for alembic subprocess  

## [0.161.1] - 2022-08-03

### Authors

- Alejandro Esquivel <ae@alejandro.ltd>
- Scott Wyman Neagle <scott@agnostiq.ai>
- Co-authored-by: Faiyaz Hasan <faiyaz@agnostiq.ai>
- Poojith U Rao <106616820+poojithurao@users.noreply.github.com>
- Co-authored-by: Casey Jao <casey@agnostiq.ai>


### Fixed

- When a list was passed to an electron, the generated electron list
  had metadata copied from the electron. This was resulting in
  call_before and call_after functions being called by the electron
  list as well. The metadata (apart from executor) is now set to
  default values for the electron list.

## [0.161.0] - 2022-08-03

### Authors

- Alejandro Esquivel <ae@alejandro.ltd>
- Scott Wyman Neagle <scott@agnostiq.ai>
- Co-authored-by: Faiyaz Hasan <faiyaz@agnostiq.ai>


### Changed

- Replaced `Session(DispatchDB()._get_data_store().engine)` with `workflow_db.session()`

### Removed

- `DevDataStore` class from `datastore.py`
- workflows manager

## [0.160.1] - 2022-08-02

### Authors

- Alejandro Esquivel <ae@alejandro.ltd>
- Scott Wyman Neagle <scott@agnostiq.ai>


### Fixed

- `script_location` key not found issue when installing with pip (second attempt)

### Docs

- Remove migration guide reference from README

### Operations

- Explicitly check `release == true` in tests.yml

## [0.160.0] - 2022-08-02

### Authors

- Casey Jao <casey@agnostiq.ai>
- Co-authored-by: Faiyaz Hasan <faiyaz@agnostiq.ai>


### Changed

- `Executor.run()` now accepts a `task_metadata` dictionary. Current
  keys consist of `dispatch_id` and `node_id`.

## [0.159.0] - 2022-08-02

### Authors

- Casey Jao <casey@agnostiq.ai>
- Co-authored-by: Faiyaz Hasan <faiyaz@agnostiq.ai>


### Changed

- Database schema has been updated to v11

### Operations

- `paths-filter` will only be run on PRs, i.e on workflow runs, the whole test suite will be run.
- Removed retry action from running on `pytest` steps since they instead use `pytest` retries.
- `codecov.yml` added to enable carry-forward flags
- UI front-end is only built for pull requests when the source changes
- Packaging is only validated on the `develop` branch

## [0.158.0] - 2022-07-29

### Authors

- Okechukwu  Emmanuel Ochia <okechukwu@agnostiq.ai>
- Co-authored-by: Scott Wyman Neagle <scott@agnostiq.ai>
- Will Cunningham <wjcunningham7@users.noreply.github.com>
- Alejandro Esquivel <ae@alejandro.ltd>
- Co-authored-by: pre-commit-ci[bot] <66853113+pre-commit-ci[bot]@users.noreply.github.com>
- Casey Jao <casey@agnostiq.ai>
- Co-authored-by: Faiyaz Hasan <faiyaz@agnostiq.ai>


### Changed

- Construct the result object in the dispatcher `entry_point.py` module in order to avoid the Missing Latticed Id error so frequently.
- Update the sleep statement length to 0.1 seconds in the results.manager.

## [0.157.1] - 2022-07-29

### Authors

- Okechukwu  Emmanuel Ochia <okechukwu@agnostiq.ai>
- Co-authored-by: Scott Wyman Neagle <scott@agnostiq.ai>
- Will Cunningham <wjcunningham7@users.noreply.github.com>
- Alejandro Esquivel <ae@alejandro.ltd>
- Co-authored-by: pre-commit-ci[bot] <66853113+pre-commit-ci[bot]@users.noreply.github.com>
- Casey Jao <casey@agnostiq.ai>

### Fixed

- Pass non-kwargs to electrons in the correct order during dispatch.

## [0.157.0] - 2022-07-28

### Authors

- Okechukwu  Emmanuel Ochia <okechukwu@agnostiq.ai>
- Co-authored-by: Scott Wyman Neagle <scott@agnostiq.ai>
- Will Cunningham <wjcunningham7@users.noreply.github.com>
- Alejandro Esquivel <ae@alejandro.ltd>
- Co-authored-by: pre-commit-ci[bot] <66853113+pre-commit-ci[bot]@users.noreply.github.com>
- Casey Jao <casey@agnostiq.ai>


### Changed

- Expose a public `wait()` function compatible with both calling and dispatching lattices

### Docs

- Updated the RTD on `wait_for()` to use the static `wait()` function

### Operations

- pre-commit autoupdate

### Docs

- Changed the custom executor how-to to be shorter and more concise.
- Re-structured the docs

## [0.156.0] - 2022-07-27

### Authors

- Okechukwu  Emmanuel Ochia <okechukwu@agnostiq.ai>
- Co-authored-by: Scott Wyman Neagle <scott@agnostiq.ai>
- Will Cunningham <wjcunningham7@users.noreply.github.com>
- Alejandro Esquivel <ae@alejandro.ltd>
- Co-authored-by: pre-commit-ci[bot] <66853113+pre-commit-ci[bot]@users.noreply.github.com>


### Added

- Bash decorator is introduced
- Lepton commands can be specified as a list of strings rather than strings alone.

## [0.155.1] - 2022-07-26

### Authors

- Okechukwu  Emmanuel Ochia <okechukwu@agnostiq.ai>
- Co-authored-by: Scott Wyman Neagle <scott@agnostiq.ai>
- Will Cunningham <wjcunningham7@users.noreply.github.com>
- Alejandro Esquivel <ae@alejandro.ltd>
- Co-authored-by: pre-commit-ci[bot] <66853113+pre-commit-ci[bot]@users.noreply.github.com>


### Fixed

- `script_location` key not found issue when running alembic programatically

### Operations

- Fixed syntax errors in `stale.yml` and in `hotfix.yml`
- `docker.yml` triggered after version bump in `develop` instead of before
- Enhanced `tests.yml` to upload coverage reports by domain

## [0.155.0] - 2022-07-26

### Authors

- Alejandro Esquivel <ae@alejandro.ltd>


### Added

- Exposing `alembic {args}` cli commands through: `covalent db alembic {args}`

## [0.154.0] - 2022-07-25

### Authors

- Casey Jao <casey@agnostiq.ai>
- Co-authored-by: Venkat Bala <venkat@agnostiq.ai>
- Alejandro Esquivel <ae@alejandro.ltd>


### Added

- Added methods to programatically fetch information from Alembic without needing subprocess

## [0.153.1] - 2022-07-25

### Authors

- Casey Jao <casey@agnostiq.ai>
- Co-authored-by: Venkat Bala <venkat@agnostiq.ai>


### Fixed

- Stdout and stderr are now captured when using the dask executor.


### Tests

- Fixed Dask cluster CLI tests

## [0.153.0] - 2022-07-25

### Authors

- Faiyaz Hasan <faiyaz@agnostiq.ai>


### Added

- Helper function to load and save files corresponding to the DB filenames.

### Changed

- Files with .txt, .log extensions are stored as strings.
- Get result web request timeout to 2 seconds.

## [0.152.0] - 2022-07-25

### Authors

- Faiyaz Hasan <faiyaz@agnostiq.ai>
- Co-authored-by: Scott Wyman Neagle <scott@agnostiq.ai>


### Changed

- Pass default DataStore object to node value retrieval method in the Results object.

## [0.151.1] - 2022-07-22

### Authors

- Faiyaz Hasan <faiyaz@agnostiq.ai>
- Co-authored-by: Scott Wyman Neagle <scott@agnostiq.ai>


### Fixed

- Adding maximum number of retries and timeout parameter to the get result http call.
- Disabling result_webhook for now.

## [0.151.0] - 2022-07-22

### Authors

- Scott Wyman Neagle <scott@agnostiq.ai>
- Co-authored-by: Will Cunningham <wjcunningham7@gmail.com>
- Sankalp Sanand <sankalp@agnostiq.ai>


### Added

- `BaseAsyncExecutor` has been added which can be inherited by new async-aware executors.

### Changed

- Since tasks were basically submitting the functions to a Dask cluster by default, they have been converted into asyncio `Tasks` instead which support a far larger number of concurrent tasks than previously used `ThreadPool`.

- `tasks_pool` will still be used to schedule tasks which use non-async executors.

- Executor's `executor` will now receive a callable instead of a serialized function. This allows deserializing the function where it is going to be executed while providing a simplified `execute` at the same time.

- `uvloop` is being used instead of the default event loop of `asyncio` for better performance.

- Tests have also been updated to reflect above changes.

### Operations

- Made Santosh the sole owner of `/docs`

## [0.150.0] - 2022-07-22

### Authors

- Faiyaz Hasan <faiyaz@agnostiq.ai>


### Added

- Initialize database tables when the covalent server is started.

## [0.149.0] - 2022-07-21

### Authors

- Scott Wyman Neagle <scott@agnostiq.ai>
- Co-authored-by: Venkat Bala <venkat@agnostiq.ai>


### Removed

- `result.save()`
- `result._write_dispatch_to_python_file()`

## [0.148.0] - 2022-07-21

### Authors

- Alejandro Esquivel <ae@alejandro.ltd>


### Changed

- Changed DataStore default db path to correspond to dispatch db config path

### Operations

- Added workflow to stale and close pull requests


### Docs

- Fixed `get_metadata` calls in examples to remove `results_dir` argument
- Removed YouTube video temporarily

## [0.147.0] - 2022-07-21

### Authors

- Casey Jao <casey@agnostiq.ai>


### Changed

- Simplified interface for custom executors. All the boilerplate has
  been moved to `BaseExecutor`.

## [0.146.0] - 2022-07-20

### Authors

- Casey Jao <casey@agnostiq.ai>
- Co-authored-by: Venkat Bala <venkat@agnostiq.ai>
- Faiyaz Hasan <faiyaz@agnostiq.ai>



### Added

- Ensure that transportable objects are rendered correctly when printing the result object.

### Tests

- Check that user data is not unpickled by the Covalent server process

## [0.145.0] - 2022-07-20

### Authors

- Scott Wyman Neagle <scott@agnostiq.ai>
- Co-authored-by: Venkat Bala <venkat@agnostiq.ai>
- Co-authored-by: Faiyaz Hasan <faiyaz@agnostiq.ai>


### Removed

- `entry_point.get_result()`

### Changed

- get_result to query an HTTP endpoint instead of a DB session

## [0.144.0] - 2022-07-20

### Authors

- Will Cunningham <wjcunningham7@users.noreply.github.com>
- Co-authored-by: Scott Wyman Neagle <scott@agnostiq.ai>
- Alejandro Esquivel <ae@alejandro.ltd>


### Added

- Set up alembic migrations & added migration guide (`alembic/README.md`)

## [0.143.0] - 2022-07-19

### Authors

- Will Cunningham <wjcunningham7@users.noreply.github.com>
- Co-authored-by: Scott Wyman Neagle <scott@agnostiq.ai>


### Changed

- Installation will fail if `cova` is installed while trying to install `covalent`.

## [0.142.0] - 2022-07-19

### Authors

- Poojith U Rao <106616820+poojithurao@users.noreply.github.com>
- Co-authored-by: Will Cunningham <wjcunningham7@gmail.com>
- Anna Hughes <annagwen42@gmail.com>
- Co-authored-by: Poojith <poojith@agnostiq.ai>
- Co-authored-by: Scott Wyman Neagle <scott@agnostiq.ai>
- Casey Jao <casey@agnostiq.ai>
- Co-authored-by: Venkat Bala <venkat@agnostiq.ai>
- Co-authored-by: pre-commit-ci[bot] <66853113+pre-commit-ci[bot]@users.noreply.github.com>
- Faiyaz Hasan <faiyaz@agnostiq.ai>


### Added

- `electron_num`, `completed_electron_num` fields to the Lattice table.

## [0.141.0] - 2022-07-19

### Authors

- Poojith U Rao <106616820+poojithurao@users.noreply.github.com>
- Co-authored-by: Will Cunningham <wjcunningham7@gmail.com>
- Anna Hughes <annagwen42@gmail.com>
- Co-authored-by: Poojith <poojith@agnostiq.ai>
- Co-authored-by: Scott Wyman Neagle <scott@agnostiq.ai>
- Casey Jao <casey@agnostiq.ai>
- Co-authored-by: Venkat Bala <venkat@agnostiq.ai>
- Co-authored-by: pre-commit-ci[bot] <66853113+pre-commit-ci[bot]@users.noreply.github.com>


### Changed

- Deprecate topological sort in favor of inspect in-degree of nodes until they are zero before dispatching task
- Use deepcopy to generate a copy of the metadata dictionary before saving result object to the database

### Docs

- Adding incomplete pennylane kernel tutorial
- Adding quantum ensemble tutorial

## [0.140.0] - 2022-07-19

### Authors

- Faiyaz Hasan <faiyaz@agnostiq.ai>
- Co-authored-by: Venkat Bala <venkat@agnostiq.ai>


### Added

- Fields `deps_filename`, `call_before_filename` and `call_after_filename` to the `Electron` table.
- Re-write the deps / call before and after file contents when inserting / updating electron record in the database.

### Changed

- Modify the test and implementation logic of inserting the electron record with these new fields.
- Field `key` to `key_filename` in `Electron` table.

## [0.139.1] - 2022-07-19

### Authors

- Divyanshu Singh <55018955+divshacker@users.noreply.github.com>
- Co-authored-by: Scott Wyman Neagle <wymnea@protonmail.com>
- Co-authored-by: Scott Wyman Neagle <scott@agnostiq.ai>
- Co-authored-by: Will Cunningham <wjcunningham7@users.noreply.github.com>


### Fixed

- Fixes Reverse IP problem. All References to `0.0.0.0` are changed to `localhost` . More details can be found [here](https://github.com/AgnostiqHQ/covalent/issues/202)

## [0.139.0] - 2022-07-19

### Authors

- Venkat Bala <venkat@agnostiq.ai>
- Co-authored-by: Scott Wyman Neagle <scott@agnostiq.ai>
- Faiyaz Hasan <faiyaz@agnostiq.ai>
- Co-authored-by: Will Cunningham <wjcunningham7@gmail.com>


### Added

- Columns `is_active` in the lattice, eLectron and Electron dependency tables.

### Docs

- Adding a RTD tutorial/steps on creating a custom executor

## [0.138.0] - 2022-07-19

### Authors

- Anna Hughes <annagwen42@gmail.com>
- Co-authored-by: Will Cunningham <wjcunningham7@gmail.com>
- Will Cunningham <wjcunningham7@users.noreply.github.com>
- Co-authored-by: Venkat Bala <venkat@agnostiq.ai>


### Added

- Docker build workflow

### Changed

- Dockerfile uses multi-stage build

### Docs

- New tutorial demonstrating how to solve the MaxCut Problem with QAOA and Covalent

## [0.137.0] - 2022-07-19

### Authors

- Prasanna Venkatesh <54540812+Prasy12@users.noreply.github.com>
- Co-authored-by: Alejandro Esquivel <ae@alejandro.ltd>


### Added

- Ability to hide/show labels on the graph
- Graph layout with elk configurations

### Changed

- Changed API socket calls interval for graph optimization.

### Tests

- Disabled several dask functional tests

## [0.136.0] - 2022-07-18

### Authors

- Scott Wyman Neagle <scott@agnostiq.ai>
- Co-authored-by: Faiyaz Hasan <faiyaz@agnostiq.ai>


### Changed

- Result.save() has been deprecated in favor of Result.persist() and querying the database directly.

## [0.135.0] - 2022-07-18

### Authors

- Casey Jao <casey@agnostiq.ai>
- Co-authored-by: Scott Wyman Neagle <scott@agnostiq.ai>
- Co-authored-by: Alejandro Esquivel <ae@alejandro.ltd>


### Operations

- Psiog is only codeowner of js files
- Fix in changelog action to handle null author when a bot is committing

### Added

- Support injecting return values of calldeps into electrons during workflow execution

## [0.134.0] - 2022-07-15

### Authors

- Casey Jao <casey@agnostiq.ai>
- Co-authored-by: Scott Wyman Neagle <scott@agnostiq.ai>


### Changed

- Covalent server can now process workflows without having their deps installed

## [0.133.0] - 2022-07-15

### Authors

- Will Cunningham <wjcunningham7@users.noreply.github.com>


### Removed

- Removed the deprecated function `draw_inline` as well as the `matplotlib` dependency.

### Operations

- Fixing the retry block for tests

## [0.132.0] - 2022-07-14

### Authors

- Will Cunningham <wjcunningham7@users.noreply.github.com>


### Added

- Bash lepton support reintroduced with some UX modifications to the Lepton class. Leptons which use scripting languages can be specified as either (1) a command run in the shell/console or (2) a call to a function in a library/script. Leptons which use compiled languages must specify a library and a function name.
- The keyword argument `display_name` can be used to override the name appearing in the UI. Particularly useful when the lepton is a command.
- All arguments except for language are now keyword arguments.
- Keyword arguments passed to a Bash lepton are understood to define environment variables within the shell.
- Non-keyword arguments fill in `$1`, `$2`, etc.
- Named outputs enumerate variables within the shell which will be returned to the user. These can be either `Lepton.OUTPUT` or `Lepton.INPUT_OUTPUT` types.

### Added

- New fields to the decomposed result object Database: 

## [0.131.0] - 2022-07-13

### Authors

- Sankalp Sanand <sankalp@agnostiq.ai>
- Co-authored-by: Venkat Bala <venkat@agnostiq.ai>


### Fixed

- `covalent --version` now looks for `covalent` metadata instead of `cova`

### Tests

- Updated the cli test to include whether the correct version number is shown when `covalent --version` is run

### Added

- Method to write electron id corresponding to sublattices in `execution.py` when running `_run_task`.

## [0.130.0] - 2022-07-12

### Authors

- Venkat Bala <venkat@agnostiq.ai>
- Co-authored-by: Scott Wyman Neagle <scott@agnostiq.ai>

### Changed

- Ignoring tests for `cancel_dispatch` and `construct_bash`
- Create a dummy requirements.txt file for pip deps tests
- Fix version of `Werkzeug` package to avoid running into ValueError (unexpected kwarg `as_tuple`)
- Update `customization` how to test by specifying the section header `sdk`

## [0.129.0] - 2022-07-12

### Authors

- Sankalp Sanand <sankalp@agnostiq.ai>
- Co-authored-by: Alejandro Esquivel <ae@alejandro.ltd>

### Added

- Support for `wait_for` type edges when two electrons are connected by their execution side effects instead of output-input relation.

### Changed

- `active_lattice.electron_outputs` now contains the node ids as well for the electron which is being post processed.

## [0.128.1] - 2022-07-12

### Authors

- Faiyaz Hasan <faiyaz@agnostiq.ai>


### Fixed

- `Result.persist` test in `result_test.py`.
- Electron dependency `arg_index` is changed back to Nullable.

## [0.128.0] - 2022-07-12

### Authors

- Okechukwu  Emmanuel Ochia <okechukwu@agnostiq.ai>
- Co-authored-by: Casey Jao <casey@agnostiq.ai>
- Co-authored-by: Alejandro Esquivel <ae@alejandro.ltd>
- Co-authored-by: pre-commit-ci[bot] <66853113+pre-commit-ci[bot]@users.noreply.github.com>

### Added

- File transfer support for leptons

## [0.127.0] - 2022-07-11

### Authors

- Scott Wyman Neagle <scott@agnostiq.ai>
- Co-authored-by: Faiyaz Hasan <faiyaz@agnostiq.ai>
- Co-authored-by: Venkat Bala <venkat@agnostiq.ai>


### Added

- When saving to DB, also persist to the new DB if running in develop mode

### Tests

- Flask app route tests

## [0.126.0] - 2022-07-11

### Authors

- Will Cunningham <wjcunningham7@users.noreply.github.com>
- Alejandro Esquivel <ae@alejandro.ltd>
- Co-authored-by: pre-commit-ci[bot] <66853113+pre-commit-ci[bot]@users.noreply.github.com>
- Co-authored-by: Sankalp Sanand <sankalp@agnostiq.ai>


### Added

- Added Folder class
- Added internal call before/after deps to execute File Transfer operations pre/post electron execution.

### Operations

- Enhanced hotfix action to create branches from existing commits

## [0.125.0] - 2022-07-09

### Authors

- Okechukwu  Emmanuel Ochia <okechukwu@agnostiq.ai>
- Co-authored-by: pre-commit-ci[bot] <66853113+pre-commit-ci[bot]@users.noreply.github.com>
- Co-authored-by: Alejandro Esquivel <ae@alejandro.ltd>
- Venkat Bala <venkat@agnostiq.ai>
- Co-authored-by: Okechukwu Ochia <emmirald@gmail.com>
- Co-authored-by: Scott Wyman Neagle <scott@agnostiq.ai>


### Added

- Dask Cluster CLI functional/unit tests

### Docs

- Updated RTD concepts, how-to-guides, and api docs with electron dependencies.

### Operations

- Separate out running tests and uploading coverage report to circumvent bug in
  retry action

## [0.124.0] - 2022-07-07

### Authors

- Will Cunningham <wjcunningham7@users.noreply.github.com>
- Co-authored-by: Scott Wyman Neagle <scott@agnostiq.ai>
- Faiyaz Hasan <faiyaz@agnostiq.ai>


### Added

- `Result.persist` method in `covalent/_results_manager/result.py`.

### Operations

- Package pre-releases go to `covalent` instead of `cova` on PyPI.

## [0.123.0] - 2022-07-07

### Authors

- Scott Wyman Neagle <scott@agnostiq.ai>
- Co-authored-by: Faiyaz Hasan <faiyaz@agnostiq.ai>
- Will Cunningham <wjcunningham7@users.noreply.github.com>
- Alejandro Esquivel <ae@alejandro.ltd>
- Co-authored-by: pre-commit-ci[bot] <66853113+pre-commit-ci[bot]@users.noreply.github.com>


### Added

- Added Folder class
- Added internal call before/after deps to execute File Transfer operations pre/post electron execution.

### Operations

- `codeql.yml` and `condabuild.yml` run nightly instead of on every PR.
- Style fixes in changelog

## [0.122.1] - 2022-07-06

### Authors

Will Cunningham <wjcunningham7@users.noreply.github.com>
Co-authored-by: Scott Wyman Neagle <scott@agnostiq.ai>


### Operations

- Added license scanner action
- Pre-commit autoupdate

### Tests

- Tests for running workflows with more than one iteration

### Fixed

- Attribute error caused by attempts to retrieve the name from the node function when the node function is set to None

## [0.122.0] - 2022-07-04

### Authors

Faiyaz Hasan <faiyaz@agnostiq.ai>
Co-authored-by: pre-commit-ci[bot] <66853113+pre-commit-ci[bot]@users.noreply.github.com>


### Added

- `covalent/_results_manager/write_result_to_db.py` module and methods to insert / update data in the DB.
- `tests/covalent_tests/results_manager_tests/write_result_to_db_test.py` containing the unit tests for corresponding functions.

### Changed

- Electron `type` column to a string type rather than an `ElectronType` in DB models.
- Primary keys from `BigInteger` to `Integer` in DB models.

## [0.121.0] - 2022-07-04

### Authors

Will Cunningham <wjcunningham7@users.noreply.github.com>
Co-authored-by: Alejandro Esquivel <ae@alejandro.ltd>
Co-authored-by: pre-commit-ci[bot] <66853113+pre-commit-ci[bot]@users.noreply.github.com>


### Removed

- Unused requirements `gunicorn` and `eventlet` in `requirements.txt` as well as `dask` in `tests/requirements.txt`, since it is already included in the core requirements.

### Docs

- Updated the compatibility matrix in the docs.

## [0.120.0] - 2022-07-04

### Authors

Okechukwu  Emmanuel Ochia <okechukwu@agnostiq.ai>
Co-authored-by: Venkat Bala <venkat@agnostiq.ai>
Co-authored-by: pre-commit-ci[bot] <66853113+pre-commit-ci[bot]@users.noreply.github.com>
Co-authored-by: Scott Wyman Neagle <scott@agnostiq.ai>


### Added

- Adding `cluster` CLI options to facilitate interacting with the backend Dask cluster
- Adding options to `covalent start` to enable specifying number of workers, memory limit and threads per worker at cluster startup

### Changed

- Update `DaskAdminWorker` docstring with better explanation

## [0.119.1] - 2022-07-04

### Authors

Scott Wyman Neagle <scott@agnostiq.ai>
Casey Jao <casey@agnostiq.ai>


### Fixed

- `covalent status` checks if the server process is still alive.

### Operations

- Updates to changelog logic to handle multiple authors

## [0.119.0] - 2022-07-03
### Authors
@cjao 


### Added

- Introduce support for pip dependencies

## [0.118.0] - 2022-07-02
### Authors
@AlejandroEsquivel 


### Added

- Introduced File, FileTransfer, and FileTransferStrategy classes to support various File Transfer use cases prior/post electron execution

## [0.117.0] - 2022-07-02
### Authors
@Emmanuel289 


### Added

- Included retry action in 'tests.yaml' workflow.

## [0.116.0] - 2022-06-29
### Authors
@Prasy12 

### Changed

- Changed API socket calls interval for graph optimization.

### Added

- Ability to change to different layouts from the GUI.

## [0.115.0] - 2022-06-28
### Authors
@cjao 


### Added

- Introduce support for `call_before`, `call_after`, and bash dependencies

### Operations

- Unit tests performed on Python 3.10 on Ubuntu and MacOS images as well as 3.9 on MacOS
- Updated codeowners so that AQ Engineers doesn't own this CHANGELOG
- pre-commit autoupdate

## [0.114.0] - 2022-06-23
### Authors
@dependabot[bot] 


### Changed

- Changed eventsource version on webapp yarn-lock file.

### Operations

- Added Github push changelog workflow to append commiters username
- Reusable JavaScript action to parse changelog and update version

## [0.113.0] - 2022-06-21

### Added

- Introduce new db models and object store backends

### Operations

- Syntax fix in hotfix.yml

### Docs

- Added new tutorial: Linear and convolutional autoencoders

## [0.112.0] - 2022-06-20

### Changed

- Changed async version on webapp package-lock file.

## [0.111.0] - 2022-06-20

### Changed

- Changed eventsource version on webapp package-lock file.

### Docs

- Added new tutorial: Covalentified version of the Pennylane Variational Classifier tutorial.

## [0.110.3] - 2022-06-17

### Fixed

- Fix error when parsing electron positional arguments in workflows

### Docs

- Remove hardcoding version info in README.md

## [0.110.2] - 2022-06-10

### Docs

- Fix MNIST tutorial
- Fix Quantum Gravity tutorial
- Update RTD with migration guide compatible with latest release
- Convert all references to `covalent start` from Jupyter notebooks to markdown statements
- Update release notes summary in README.md
- Fixed display issues with figure (in dark mode) and bullet points in tutorials

### Operations

- Added a retry block to the webapp build step in `tests.yml`

## [0.110.1] - 2022-06-10

### Fixed

- Configure dask to not use daemonic processes when creating a cluster

### Operations

- Sync the VERSION file within `covalent` directory to match the root level VERSION
- Manually patch `covalent/VERSION`

## [0.110.0] - 2022-06-10

### Changed

- Web GUI list size and status label colors changed.
- Web GUI graph running icon changed to non-static icon.

### Docs

- Removed references to the Dask executor in RTD as they are no longer needed.

## [0.109.1] - 2022-06-10

### Fixed

- `covalent --version` now works for PyPI releases

## [0.109.0] - 2022-06-10

### Docs

- Update CLI help statements

### Added

- Add CLI functionality to start covalent with/without Dask
- Add CLI support to parse `covalent_ui.log` file

### Operations

- Updating codeowners to establish engineering & psiog ownership

### Docs

- Added new tutorial: Training quantum embedding kernels for classification.

## [0.108.0] - 2022-06-08

### Added

- WCI yaml file

### Docs

- Add pandoc installation updates to contributing guide

## [0.107.0] - 2022-06-07

### Changed

- Skipping stdout/stderr redirection tests until implemented in Dask parent process

### Added

- Simplifed starting the dask cluster using `multiprocessing`
- Added `bokeh==2.4.3` to requirements.txt to enable view Dask dashboard

### Fixed

- Changelog-reminder action now works for PRs from forks.

## [0.106.2] - 2022-06-06

### Fixed

- Specifying the version for package `furo` to `2022.4.7` to prevent breaking doc builds

### Docs

- Added new tutorial: Using Covalent with PennyLane for hybrid computation.

## [0.106.1] - 2022-06-01

### Fixed

- Changelog-reminder action now works for PRs from forks

### Docs

- Removed references to microservices in RTD
- Updated README.md.
- Changed `ct.electron` to `ct.lattice(executor=dask_executor)` in MNIST classifier tutorial

## [0.106.0] - 2022-05-26

### Changed

- Visual theme for Webapp GUI changed in accordance to new theme
- Fonts, colors, icons have been updated

## [0.105.0] - 2022-05-25

### Added

- Add a pre-commit hook for `detect-secrets`.
- Updated the actions in accordance with the migration done in the previous version.

## [0.104.0] - 2022-05-23

### Changed

- Services have been moved to a different codebase. This repo is now hosting the Covalent SDK, local dispatcher backend, Covalent web GUI, and documentation. Version is bumped to `0.104.0` in order to avoid conflicts.
- Update tests to match the current dispatcher api
- Skip testing dask executor until dask executor plugin is made public
- Using 2 thread pools to manage multiple workflows better and the other one for executing electrons in parallel.

### Fixed

- Add psutil and PyYAML to requirements.txt
- Passing the same Electron to multiple inputs of an Electron now works. UI fix pending.
- Dask from `requirements.txt`.

### Removed

- Asyncio usage for electron level concurrency.
- References to dask

### Added

- Functional test added for dask executor with the cluster running locally.
- Scalability tests for different workflows and workflow sizes under `tests/stress_tests/scripts`
- Add sample performance testing workflows under `tests/stress_tests`
- Add pipelines to continuously run the tutorial notebooks
- Create notebook with tasks from RTD

## [0.32.3] - 2022-03-16

### Fixed

- Fix missing UI graph edges between parameters and electrons in certain cases.
- Fix UI crashes in cases where legacy localStorage state was being loaded.

## [0.32.2] - 2022-03-16

### Added

- Images for graphs generated in tutorials and how-tos.
- Note for quantum gravity tutorial to tell users that `tensorflow` doesn't work on M1 Macs.
- `Known Issues` added to `README.md`

### Fixed

- `draw` function usage in tutorials and how-tos now reflects the UI images generated instead of using graphviz.
- Images now render properly in RTD of how-tos.

### Changed

- Reran all the tutorials that could run, generating the outputs again.

## [0.32.1] - 2022-03-15

### Fixed

- CLI now starts server directly in the subprocess instead of as a daemon
- Logs are provided as pipes to Popen instead of using a shell redirect
- Restart behavior fixed
- Default port in `covalent_ui/app.py` uses the config manager

### Removed

- `_graceful_restart` function no longer needed without gunicorn

## [0.32.0] - 2022-03-11

### Added

- Dispatcher microservice API endpoint to dispatch and update workflow.
- Added get runnable task endpoint.

## [0.31.0] - 2022-03-11

### Added

- Runner component's main functionality to run a set of tasks, cancel a task, and get a task's status added to its api.

## [0.30.5] - 2022-03-11

### Updated

- Updated Workflow endpoints & API spec to support upload & download of result objects as pickle files

## [0.30.4] - 2022-03-11

### Fixed

- When executing a task on an alternate Conda environment, Covalent no longer has to be installed on that environment. Previously, a Covalent object (the execution function as a TransportableObject) was passed to the environment. Now it is deserialized to a "normal" Python function, which is passed to the alternate Conda environment.

## [0.30.3] - 2022-03-11

### Fixed

- Fixed the order of output storage in `post_process` which should have been the order in which the electron functions are called instead of being the order in which they are executed. This fixes the order in which the replacement of function calls with their output happens, which further fixes any discrepencies in the results obtained by the user.

- Fixed the `post_process` test to check the order as well.

## [0.30.2] - 2022-03-11

### Changed

- Updated eventlet to 0.31.0

## [0.30.1] - 2022-03-10

### Fixed

- Eliminate unhandled exception in Covalent UI backend when calling fetch_result.

## [0.30.0] - 2022-03-09

### Added

- Skeleton code for writing the different services corresponding to each component in the open source refactor.
- OpenAPI specifications for each of the services.

## [0.29.3] - 2022-03-09

### Fixed

- Covalent UI is built in the Dockerfile, the setup file, the pypi workflow, the tests workflow, and the conda build script.

## [0.29.2] - 2022-03-09

### Added

- Defaults defined in executor plugins are read and used to update the in-memory config, as well as the user config file. But only if the parameter in question wasn't already defined.

### Changed

- Input parameter names and docstrings in _shared_files.config.update_config were changed for clarity.

## [0.29.1] - 2022-03-07

### Changed

- Updated fail-fast strategy to run all tests.

## [0.29.0] - 2022-03-07

### Added

- DispatchDB for storing dispatched results

### Changed

- UI loads dispatches from DispatchDB instead of browser local storage

## [0.28.3] - 2022-03-03

### Fixed

Installed executor plugins don't have to be referred to by their full module name. Eg, use "custom_executor", instead of "covalent_custom_plugin.custom_executor".

## [0.28.2] - 2022-03-03

### Added

- A brief overview of the tutorial structure in the MNIST classification tutorial.

## [0.28.1] - 2022-03-02

### Added

- Conda installation is only supported for Linux in the `Getting Started` guide.
- MNIST classifier tutorial.

### Removed

- Removed handling of default values of function parameters in `get_named_params` in `covalent/_shared_files/utils.py`. So, it is actually being handled by not being handled since now `named_args` and `named_kwargs` will only contain parameters that were passed during the function call and not all of them.

## [0.28.0] - 2022-03-02

### Added

- Lepton support, including for Python modules and C libraries
- How-to guides showing how to use leptons for each of these

## [0.27.6] - 2022-03-01

### Added

- Added feature development basic steps in CONTRIBUTING.md.
- Added section on locally building RTD (read the docs) in the contributing guide.

## [0.27.5] - 2022-03-01

### Fixed

- Missing UI input data after backend change - needed to be derived from graph for electrons, lattice inputs fixed on server-side, combining name and positional args
- Broken UI graph due to variable->edge_name renaming
- Missing UI executor data after server-side renaming

## [0.27.4] - 2022-02-28

### Fixed

- Path used in `covalent/executor/__init__.py` for executor plugin modules needed updating to `covalent/executor/executor_plugins`

### Removed

- Disabled workflow cancellation test due to inconsistent outcomes. Test will be re-enabled after cancellation mechanisms are investigated further.

## [0.27.3] - 2022-02-25

### Added

- Added `USING_DOCKER.md` guide for running docker container.
- Added cli args to covalent UI flask server `covalent_ui/app.py` to modify port and log file path.

### Removed

- Removed gunicorn from cli and Dockerfile.

### Changed

- Updated cli `covalent_dispatcher/_cli/service.py` to run flask server directly, and removed dispatcher and UI flags.
- Using Flask blueprints to merge Dispatcher and UI servers.
- Updated Dockerfile to run flask server directly.
- Creating server PID file manually in `covalent_dispatcher/_cli/service.py`.
- Updated tests and docs to reflect merged servers.
- Changed all mentions of port 47007 (for old UI server) to 48008.

## [0.27.2] - 2022-02-24

### Changed

- Removed unnecessary blockquotes from the How-To guide for creating custom executors
- Changed "Covalent Cloud" to "Covalent" in the main code text

## [0.27.1] - 2022-02-24

### Removed

- Removed AQ-Engineers from CODEOWNERS in order to fix PR review notifications

## [0.27.0] - 2022-02-24

### Added

- Support for positional only, positional or keyword, variable positional, keyword only, variable keyword types of parameters is now added, e.g an electron can now use variable args and variable kwargs if the number/names of parameters are unknown during definition as `def task(*args, **kwargs)` which wasn't possible before.

- `Lattice.args` added to store positional arguments passed to the lattice's workflow function.

- `get_named_params` function added in `_shared_files/utils.py` which will return a tuple containing named positional arguments and named keyword arguments. The names help in showing and storing these parameters in the transport graph.

- Tests to verify whether all kinds of input paramaters are supported by electron or a lattice.

### Changed

- No longer merging positional arguments with keyword arguments, instead they are separately stored in respective nodes in the transport graph.

- `inputs` returned from `_get_inputs` function in `covalent_dispatcher/_core/execution.py` now contains positional as well as keyword arguments which further get passed to the executor.

- Executors now support positional and keyword arguments as inputs to their executable functions.

- Result object's `_inputs` attribute now contains both `args` and `kwargs`.

- `add_node_for_nested_iterables` is renamed to `connect_node_with_others` and `add_node_to_graph` also renamed to `add_collection_node_to_graph` in `electron.py`. Some more variable renames to have appropriate self-explanatory names.

- Nodes and edges in the transport graph now have a better interface to assign attributes to them.

- Edge attribute `variable` renamed to `edge_name`.

- In `serialize` function of the transport graph, if `metadata_only` is True, then only `metadata` attribute of node and `source` and `target` attributes of edge are kept in the then return serialized `data`.

- Updated the tests wherever necessary to reflect the above changes

### Removed

- Deprecated `required_params_passed` since an error will automatically be thrown by the `build_graph` function if any of the required parameters are not passed.

- Removed duplicate attributes from nodes in the transport graph.

## [0.26.1] - 2022-02-23

### Added

- Added Local Executor section to the API read the docs.

## [0.26.0] - 2022-02-23

### Added

- Automated reminders to update the changelog

## [0.25.3] - 2022-02-23

## Added

- Listed common mocking commands in the CONTRIBUTING.md guide.
- Additional guidelines on testing.

## [0.25.2] - 2022-02-21

### Changed

- `backend` metadata name changed to `executor`.
- `_plan_workflow` usage updated to reflect how that executor related information is now stored in the specific executor object.
- Updated tests to reflect the above changes.
- Improved the dispatch cancellation test to provide a robust solution which earlier took 10 minutes to run with uncertainty of failing every now and then.

### Removed

- Removed `TaskExecutionMetadata` as a consequence of removing `execution_args`.

## [0.25.1] - 2022-02-18

### Fixed

- Tracking imports that have been used in the workflow takes less time.

### Added

- User-imports are included in the dispatch_source.py script. Covalent-related imports are commented out.

## [0.25.0] - 2022-02-18

### Added

- UI: Lattice draw() method displays in web UI
- UI: New navigation panel

### Changed

- UI: Animated graph changes, panel opacity

### Fixed

- UI: Fixed "Not Found" pages

## [0.24.21] - 2022-02-18

### Added

- RST document describing the expectations from a tutorial.

## [0.24.20] - 2022-02-17

### Added

- Added how to create custom executors

### Changed

- Changed the description of the hyperlink for choosing executors
- Fixed typos in doc/source/api/getting_started/how_to/execution/creating_custom_executors.ipynb

## [0.24.19] - 2022-02-16

### Added

- CODEOWNERS for certain files.

## [0.24.18] - 2022-02-15

### Added

- The user configuration file can now specify an executor plugin directory.

## [0.24.17] - 2022-02-15

### Added

- Added a how-to for making custom executors.

## [0.24.16] - 2022-02-12

### Added

- Errors now contain the traceback as well as the error message in the result object.
- Added test for `_post_process` in `tests/covalent_dispatcher_tests/_core/execution_test.py`.

### Changed

- Post processing logic in `electron` and dispatcher now relies on the order of execution in the transport graph rather than node's function names to allow for a more reliable pairing of nodes and their outputs.

- Renamed `init_test.py` in `tests/covalent_dispatcher_tests/_core/` to `execution_test.py`.

### Removed

- `exclude_from_postprocess` list which contained some non executable node types removed since only executable nodes are post processed now.

## [0.24.15] - 2022-02-11

### Fixed

- If a user's configuration file does not have a needed exeutor parameter, the default parameter (defined in _shared_files/defaults.py) is used.
- Each executor plugin is no longer initialized upon the import of Covalent. This allows required parameters in executor plugins.

## Changed

- Upon updating the configuration data with a user's configuration file, the complete set is written back to file.

## Added

- Tests for the local and base executors.

## [0.24.14] - 2022-02-11

### Added

- UI: add dashboard cards
- UI: add scaling dots background

### Changed

- UI: reduce sidebar font sizes, refine color theme
- UI: refine scrollbar styling, show on container hover
- UI: format executor parameters as YAML code
- UI: update syntax highlighting scheme
- UI: update index.html description meta tag

## [0.24.13] - 2022-02-11

### Added

- Tests for covalent/_shared_files/config.py

## [0.24.12] - 2022-02-10

### Added

- CodeQL code analyzer

## [0.24.11] - 2022-02-10

### Added

- A new dictionary `_DEFAULT_CONSTRAINTS_DEPRECATED` in defaults.py

### Changed

- The `_DEFAULT_CONSTRAINT_VALUES` dictionary now only contains the `backend` argument

## [0.24.10] - 2022-02-09

### Fixed

- Sporadically failing workflow cancellation test in tests/workflow_stack_test.py

## [0.24.9] - 2022-02-09

## Changed

- Implementation of `_port_from_pid` in covalent_dispatcher/_cli/service.py.

## Added

- Unit tests for command line interface (CLI) functionalities in covalent_dispatcher/_cli/service.py and covalent_dispatcher/_cli/cli.py.

## [0.24.8] - 2022-02-07

### Fixed

- If a user's configuration file does not have a needed parameter, the default parameter (defined in _shared_files/defaults.py) is used.

## [0.24.7] - 2022-02-07

### Added

- Typing: Add Type hint `dispatch_info` parameter.
- Documentation: Updated the return_type description in docstring.

### Changed

- Typing: Change return type annotation to `Generator`.

## [0.24.6] - 2022-02-06

### Added

- Type hint to `deserialize` method of `TransportableObject` of `covalent/_workflow/transport.py`.

### Changed

- Description of `data` in `deserialize` method of `TransportableObject` of `covalent/_workflow/transport.py` from `The serialized transportable object` to `Cloudpickled function`.

## [0.24.5] - 2022-02-05

### Fixed

- Removed dependence on Sentinel module

## [0.24.4] - 2022-02-04

### Added

- Tests across multiple versions of Python and multiple operating systems
- Documentation reflecting supported configurations

## [0.24.3] - 2022-02-04

### Changed

- Typing: Use `bool` in place of `Optional[bool]` as type annotation for `develop` parameter in `covalent_dispatcher.service._graceful_start`
- Typing: Use `Any` in place of `Optional[Any]` as type annotation for `new_value` parameter in `covalent._shared_files.config.get_config`

## [0.24.2] - 2022-02-04

### Fixed

- Updated hyperlink of "How to get the results" from "./collection/query_electron_execution_result" to "./collection/query_multiple_lattice_execution_results" in "doc/source/how_to/index.rst".
- Updated hyperlink of "How to get the result of a particular electron" from "./collection/query_multiple_lattice_execution_results" to "./collection/query_electron_execution_result" in "doc/source/how_to/index.rst".

## [0.24.1] - 2022-02-04

### Changed

- Changelog entries are now required to have the current date to enforce ordering.

## [0.24.0] - 2022-02-03

### Added

- UI: log file output - display in Output tab of all available log file output
- UI: show lattice and electron inputs
- UI: display executor attributes
- UI: display error message on failed status for lattice and electron

### Changed

- UI: re-order sidebar sections according to latest figma designs
- UI: update favicon
- UI: remove dispatch id from tab title
- UI: fit new uuids
- UI: adjust theme text primary and secondary colors

### Fixed

- UI: auto-refresh result state on initial render of listing and graph pages
- UI: graph layout issues: truncate long electron/param names

## [0.23.0] - 2022-02-03

### Added

- Added `BaseDispatcher` class to be used for creating custom dispatchers which allow connection to a dispatcher server.
- `LocalDispatcher` inheriting from `BaseDispatcher` allows connection to a local dispatcher server running on the user's machine.
- Covalent only gives interface to the `LocalDispatcher`'s `dispatch` and `dispatch_sync` methods.
- Tests for both `LocalDispatcher` and `BaseDispatcher` added.

### Changed

- Switched from using `lattice.dispatch` and `lattice.dispatch_sync` to `covalent.dispatch` and `covalent.dispatch_sync`.
- Dispatcher address now is passed as a parameter (`dispatcher_addr`) to `covalent.dispatch` and `covalent.dispatch_sync` instead of a metadata field to lattice.
- Updated tests, how tos, and tutorials to use `covalent.dispatch` and `covalent.dispatch_sync`.
- All the contents of `covalent_dispatcher/_core/__init__.py` are moved to `covalent_dispatcher/_core/execution.py` for better organization. `__init__.py` only contains function imports which are needed by external modules.
- `dispatch`, `dispatch_sync` methods deprecated from `Lattice`.

### Removed

- `_server_dispatch` method removed from `Lattice`.
- `dispatcher` metadata field removed from `lattice`.

## [0.22.19] - 2022-02-03

### Fixed

- `_write_dispatch_to_python_file` isn't called each time a task is saved. It is now only called in the final save in `_run_planned_workflow` (in covalent_dispatcher/_core/__init__.py).

## [0.22.18] - 2022-02-03

### Fixed

- Added type information to result.py

## [0.22.17] - 2022-02-02

### Added

- Replaced `"typing.Optional"` with `"str"` in covalent/executor/base.py
- Added missing type hints to `get_dispatch_context` and `write_streams_to_file` in covalent/executor/base.py, BaseExecutor

## [0.22.16] - 2022-02-02

### Added

- Functions to check if UI and dispatcher servers are running.
- Tests for the `is_ui_running` and `is_server_running` in covalent_dispatcher/_cli/service.py.

## [0.22.15] - 2022-02-01

### Fixed

- Covalent CLI command `covalent purge` will now stop the servers before deleting all the pid files.

### Added

- Test for `purge` method in covalent_dispatcher/_cli/service.py.

### Removed

- Unused `covalent_dispatcher` import from covalent_dispatcher/_cli/service.py.

### Changed

- Moved `_config_manager` import from within the `purge` method to the covalent_dispatcher/_cli/service.py for the purpose of mocking in tests.

## [0.22.14] - 2022-02-01

### Added

- Type hint to `_server_dispatch` method in `covalent/_workflow/lattice.py`.

## [0.22.13] - 2022-01-26

### Fixed

- When the local executor's `log_stdout` and `log_stderr` config variables are relative paths, they should go inside the results directory. Previously that was queried from the config, but now it's queried from the lattice metadata.

### Added

- Tests for the corresponding functions in (`covalent_dispatcher/_core/__init__.py`, `covalent/executor/base.py`, `covalent/executor/executor_plugins/local.py` and `covalent/executor/__init__.py`) affected by the bug fix.

### Changed

- Refactored `_delete_result` in result manager to give the option of deleting the result parent directory.

## [0.22.12] - 2022-01-31

### Added

- Diff check in pypi.yml ensures correct files are packaged

## [0.22.11] - 2022-01-31

### Changed

- Removed codecov token
- Removed Slack notifications from feature branches

## [0.22.10] - 2022-01-29

### Changed

- Running tests, conda, and version workflows on pull requests, not just pushes

## [0.22.9] - 2022-01-27

### Fixed

- Fixing version check action so that it doesn't run on commits that are in develop
- Edited PR template so that markdown checklist appears properly

## [0.22.8] - 2022-01-27

### Fixed

- publish workflow, using `docker buildx` to build images for x86 and ARM, prepare manifest and push to ECR so that pulls will match the correct architecture.
- typo in CONTRIBUTING
- installing `gcc` in Docker image so Docker can build wheels for `dask` and other packages that don't provide ARM wheels

### Changed

- updated versions in `requirements.txt` for `matplotlib` and `dask`

## [0.22.7] - 2022-01-27

### Added

- `MANIFEST.in` did not have `covalent_dispatcher/_service` in it due to which the PyPi package was not being built correctly. Added the `covalent_dispatcher/_service` to the `MANIFEST.in` file.

### Fixed

- setuptools properly including data files during installation

## [0.22.6] - 2022-01-26

### Fixed

- Added service folder in covalent dispatcher to package.

## [0.22.5] - 2022-01-25

### Fixed

- `README.md` images now use master branch's raw image urls hosted on <https://github.com> instead of <https://raw.githubusercontent.com>. Also, switched image rendering from html to markdown.

## [0.22.4] - 2022-01-25

### Fixed

- dispatcher server app included in sdist
- raw image urls properly used

## [0.22.3] - 2022-01-25

### Fixed

- raw image urls used in readme

## [0.22.2] - 2022-01-25

### Fixed

- pypi upload

## [0.22.1] - 2022-01-25

### Added

- Code of conduct
- Manifest.in file
- Citation info
- Action to upload to pypi

### Fixed

- Absolute URLs used in README
- Workflow badges updated URLs
- `install_package_data` -> `include_package_data` in `setup.py`

## [0.22.0] - 2022-01-25

### Changed

- Using public ECR for Docker release

## [0.21.0] - 2022-01-25

### Added

- GitHub pull request templates

## [0.20.0] - 2022-01-25

### Added

- GitHub issue templates

## [0.19.0] - 2022-01-25

### Changed

- Covalent Beta Release

## [0.18.9] - 2022-01-24

### Fixed

- iframe in the docs landing page is now responsive

## [0.18.8] - 2022-01-24

### Changed

- Temporarily removed output tab
- Truncated dispatch id to fit left sidebar, add tooltip to show full id

## [0.18.7] - 2022-01-24

### Changed

- Many stylistic improvements to documentation, README, and CONTRIBUTING.

## [0.18.6] - 2022-01-24

### Added

- Test added to check whether an already decorated function works as expected with Covalent.
- `pennylane` package added to the `requirements-dev.txt` file.

### Changed

- Now using `inspect.signature` instead of `function.__code__` to get the names of function's parameters.

## [0.18.5] - 2022-01-21

### Fixed

- Various CI fixes, including rolling back regression in version validation, caching on s3 hosted badges, applying releases and tags correctly.

## [0.18.4] - 2022-01-21

### Changed

- Removed comments and unused functions in covalent_dispatcher
- `result_class.py` renamed to `result.py`

### Fixed

- Version was not being properly imported inside `covalent/__init__.py`
- `dispatch_sync` was not previously using the `results_dir` metadata field

### Removed

- Credentials in config
- `generate_random_filename_in_cache`
- `is_any_atom`
- `to_json`
- `show_subgraph` option in `draw`
- `calculate_node`

## [0.18.3] - 2022-01-20

### Fixed

- The gunicorn servers now restart more gracefully

## [0.18.2] - 2022-01-21

### Changed

- `tempdir` metadata field removed and replaced with `executor.local.cache_dir`

## [0.18.1] - 2022-01-11

## Added

- Concepts page

## [0.18.0] - 2022-01-20

### Added

- `Result.CANCELLED` status to represent the status of a cancelled dispatch.
- Condition to cancel the whole dispatch if any of the nodes are cancelled.
- `cancel_workflow` function which uses a shared variable provided by Dask (`dask.distributed.Variable`) in a dask client to inform nodes to stop execution.
- Cancel function for dispatcher server API which will allow the server to terminate the dispatch.
- How to notebook for cancelling a dispatched job.
- Test to verify whether cancellation of dispatched jobs is working as expected.
- `cancel` function is available as `covalent.cancel`.

### Changed

- In file `covalent/_shared_files/config.py` instead of using a variable to store and then return the config data, now directly returning the configuration.
- Using `fire_and_forget` to dispatch a job instead of a dictionary of Dask's `Future` objects so that we won't have to manage the lifecycle of those futures.
- The `test_run_dispatcher` test was changed to reflect that the dispatcher no longer uses a dictionary of future objects as it was not being utilized anywhere.

### Removed

- `with dask_client` context was removed as the client created in `covalent_dispatcher/_core/__init__.py` is already being used even without the context. Furthermore, it creates issues when that context is exited which is unnecessary at the first place hence not needed to be resolved.

## [0.17.5] - 2022-01-19

### Changed

- Results directory uses a relative path by default and can be overridden by the environment variable `COVALENT_RESULTS_DIR`.

## [0.17.4] - 2022-01-19

### Changed

- Executor parameters use defaults specified in config TOML
- If relative paths are supplied for stdout and stderr, those files are created inside the results directory

## [0.17.3] - 2022-01-18

### Added

- Sync function
- Covalent CLI tool can restart in developer mode

### Fixed

- Updated the UI address referenced in the README

## [0.17.2] - 2022-01-12

### Added

- Quantum gravity tutorial

### Changed

- Moved VERSION file to top level

## [0.17.1] - 2022-01-19

### Added

- `error` attribute was added to the results object to show which node failed and the reason behind it.
- `stdout` and `stderr` attributes were added to a node's result to store any stdout and stderr printing done inside an electron/node.
- Test to verify whether `stdout` and `stderr` are being stored in the result object.

### Changed

- Redesign of how `redirect_stdout` and `redirect_stderr` contexts in executor now work to allow storing their respective outputs.
- Executors now also return `stdout` and `stderr` strings, along with the execution output, so that they can be stored in their result object.

## [0.17.0] - 2022-01-18

### Added

- Added an attribute `__code__` to electron and lattice which is a copy of their respective function's `__code__` attribute.
- Positional arguments, `args`, are now merged with keyword arguments, `kwargs`, as close as possible to where they are passed. This was done to make sure we support both with minimal changes and without losing the name of variables passed.
- Tests to ensure usage of positional arguments works as intended.

### Changed

- Slight rework to how any print statements in lattice are sent to null.
- Changed `test_dispatcher_functional` in `basic_dispatcher_test.py` to account for the support of `args` and removed a an unnecessary `print` statement.

### Removed

- Removed `args` from electron's `init` as it wasn't being used anywhere.

## [0.16.1] - 2022-01-18

### Changed

- Requirement changed from `dask[complete]` to `dask[distributed]`.

## [0.16.0] - 2022-01-14

### Added

- New UI static demo build
- New UI toolbar functions - orientation, toggle params, minimap
- Sortable and searchable lattice name row

### Changed

- Numerous UI style tweaks, mostly around dispatches table states

### Fixed

- Node sidebar info now updates correctly

## [0.15.11] - 2022-01-18

### Removed

- Unused numpy requirement. Note that numpy is still being installed indirectly as other packages in the requirements rely on it.

## [0.15.10] - 2022-01-16

## Added

- How-to guide for Covalent dispatcher CLI.

## [0.15.9] - 2022-01-18

### Changed

- Switched from using human readable ids to using UUIDs

### Removed

- `human-id` package was removed along with its mention in `requirements.txt` and `meta.yaml`

## [0.15.8] - 2022-01-17

### Removed

- Code breaking text from CLI api documentation.
- Unwanted covalent_dispatcher rst file.

### Changed

- Installation of entire covalent_dispatcher instead of covalent_dispatcher/_service in setup.py.

## [0.15.7] - 2022-01-13

### Fixed

- Functions with multi-line or really long decorators are properly serialized in dispatch_source.py.
- Multi-line Covalent output is properly commented out in dispatch_source.py.

## [0.15.6] - 2022-01-11

### Fixed

- Sub-lattice functions are successfully serialized in the utils.py get_serialized_function_str.

### Added

- Function to scan utilized source files and return a set of imported modules (utils.get_imports_from_source)

## [0.15.5] - 2022-01-12

### Changed

- UI runs on port 47007 and the dispatcher runs on port 48008. This is so that when the servers are later merged, users continue using port 47007 in the browser.
- Small modifications to the documentation
- Small fix to the README

### Removed

- Removed a directory `generated` which was improperly added
- Dispatcher web interface
- sqlalchemy requirement

## [0.15.4] - 2022-01-11

### Changed

- In file `covalent/executor/base.py`, `pickle` was changed to `cloudpickle` because of its universal pickling ability.

### Added

- In docstring of `BaseExecutor`, a note was added specifying that `covalent` with its dependencies is assumed to be installed in the conda environments.
- Above note was also added to the conda env selector how-to.

## [0.15.3] - 2022-01-11

### Changed

- Replaced the generic `RuntimeError` telling users to check if there is an object manipulation taking place inside the lattice to a simple warning. This makes the original error more visible.

## [0.15.2] - 2022-01-11

### Added

- If condition added for handling the case where `__getattr__` of an electron is accessed to detect magic functions.

### Changed

- `ActiveLatticeManager` now subclasses from `threading.local` to make it thread-safe.
- `ValueError` in the lattice manager's `claim` function now also shows the name of the lattice that is currently claimed.
- Changed docstring of `ActiveLatticeManager` to note that now it is thread-safe.
- Sublattice dispatching now no longer deletes the result object file and is dispatched normally instead of in a serverless manner.
- `simulate_nitrogen_and_copper_slab_interaction.ipynb` notebook tutorial now does normal dispatching as well instead of serverless dispatching. Also, now 7 datapoints will be shown instead of 10 earlier.

## [0.15.1] - 2022-01-11

### Fixed

- Passing AWS credentials to reusable workflows as a secret

## [0.15.0] - 2022-01-10

### Added

- Action to push development image to ECR

### Changed

- Made the publish action reusable and callable

## [0.14.1] - 2022-01-02

### Changed

- Updated the README
- Updated classifiers in the setup.py file
- Massaged some RTD pages

## [0.14.0] - 2022-01-07

### Added

- Action to push static UI to S3

## [0.13.2] - 2022-01-07

### Changed

- Completed new UI design work

## [0.13.1] - 2022-01-02

### Added

- Added eventlet requirement

### Changed

- The CLI tool can now manage the UI flask server as well
- [Breaking] The CLI option `-t` has been changed to `-d`, which starts the servers in developer mode and exposes unit tests to the server.

## [0.13.0] - 2022-01-01

### Added

- Config manager in `covalent/_shared_files/config.py`
- Default location for the main config file can be overridden using the environment variable `COVALENT_CONFIG_DIR`
- Ability to set and get configuration using `get_config` and `set_config`

### Changed

- The flask servers now reference the config file
- Defaults reference the config file

### Fixed

- `ValueError` caught when running `covalent stop`
- One of the functional tests was using a malformed path

### Deprecated

- The `electron.to_json` function
- The `generate_random_filename_in_cache` function

### Removed

- The `get_api_token` function

## [0.12.13] - 2022-01-04

## Removed

- Tutorial section headings

## Fixed

- Plot background white color

## [0.12.12] - 2022-01-06

### Fixed

- Having a print statement inside electron and lattice code no longer causes the workflow to fail.

## [0.12.11] - 2022-01-04

### Added

- Completed UI feature set for first release

### Changed

- UI server result serialization improvements
- UI result update webhook no longer fails on request exceptions, logs warning intead

## [0.12.10] - 2021-12-17

### Added

- Astrophysics tutorial

## [0.12.9] - 2022-01-04

### Added

- Added `get_all_node_results` method in `result_class.py` to return result of all node executions.

- Added `test_parallelilization` test to verify whether the execution is now being achieved in parallel.

### Changed

- Removed `LocalCluster` cluster creation usage to a simple `Client` one from Dask.

- Removed unnecessary `to_run` function as we no longer needed to run execution through an asyncio loop.

- Removed `async` from function definition of previously asynchronous functions, `_run_task`, `_run_planned_workflow`, `_plan_workflow`, and `_run_workflow`.

- Removed `uvloop` from requirements.

- Renamed `test_get_results` to `test_get_result`.

- Reran the how to notebooks where execution time was mentioned.

- Changed how `dispatch_info` context manager was working to account for multiple nodes accessing it at the same time.

## [0.12.8] - 2022-01-02

### Changed

- Changed the software license to GNU Affero 3.0

### Removed

- `covalent-ui` directory

## [0.12.7] - 2021-12-29

### Fixed

- Gunicorn logging now uses the `capture-output` flag instead of redirecting stdout and stderr

## [0.12.6] - 2021-12-23

### Changed

- Cleaned up the requirements and moved developer requirements to a separate file inside `tests`

## [0.12.5] - 2021-12-16

### Added

- Conda build CI job

## [0.12.4] - 2021-12-23

### Changed

- Gunicorn server now checks for port availability before starting

### Fixed

- The `covalent start` function now prints the correct port if the server is already running.

## [0.12.3] - 2021-12-14

### Added

- Covalent tutorial comparing quantum support vector machines with support vector machine algorithms implemented in qiskit and scikit-learn.

## [0.12.2] - 2021-12-16

### Fixed

- Now using `--daemon` in gunicorn to start the server, which was the original intention.

## [0.12.1] - 2021-12-16

### Fixed

- Removed finance references from docs
- Fixed some other small errors

### Removed

- Removed one of the failing how-to tests from the functional test suite

## [0.12.0] - 2021-12-16

### Added

- Web UI prototype

## [0.11.1] - 2021-12-14

### Added

- CLI command `covalent status` shows port information

### Fixed

- gunicorn management improved

## [0.11.0] - 2021-12-14

### Added

- Slack notifications for test status

## [0.10.4] - 2021-12-15

### Fixed

- Specifying a non-default results directory in a sub-lattice no longer causes a failure in lattice execution.

## [0.10.3] - 2021-12-14

### Added

- Functional tests for how-to's in documentation

### Changed

- Moved example script to a functional test in the pipeline
- Added a test flag to the CLI tool

## [0.10.2] - 2021-12-14

### Fixed

- Check that only `kwargs` without any default values in the workflow definition need to be passed in `lattice.draw(ax=ax, **kwargs)`.

### Added

- Function to check whether all the parameters without default values for a callable function has been passed added to shared utils.

## [0.10.1] - 2021-12-13

### Fixed

- Content and style fixes for getting started doc.

## [0.10.0] - 2021-12-12

### Changed

- Remove all imports from the `covalent` to the `covalent_dispatcher`, except for `_dispatch_serverless`
- Moved CLI into `covalent_dispatcher`
- Moved executors to `covalent` directory

## [0.9.1] - 2021-12-13

### Fixed

- Updated CONTRIBUTING to clarify docstring style.
- Fixed docstrings for `calculate_node` and `check_constraint_specific_sum`.

## [0.9.0] - 2021-12-10

### Added

- `prefix_separator` for separating non-executable node types from executable ones.

- `subscript_prefix`, `generator_prefix`, `sublattice_prefix`, `attr_prefix` for prefixes of subscripts, generators,
  sublattices, and attributes, when called on an electron and added to the transport graph.

- `exclude_from_postprocess` list of prefixes to denote those nodes which won't be used in post processing the workflow.

- `__int__()`, `__float__()`, `__complex__()` for converting a node to an integer, float, or complex to a value of 0 then handling those types in post processing.

- `__iter__()` generator added to Electron for supporting multiple return values from an electron execution.

- `__getattr__()` added to Electron for supporting attribute access on the node output.

- `__getitem__()` added to Electron for supporting subscripting on the node output.

- `electron_outputs` added as an attribute to lattice.

### Changed

- `electron_list_prefix`, `electron_dict_prefix`, `parameter_prefix` modified to reflect new way to assign prefixes to nodes.

- In `build_graph` instead of ignoring all exceptions, now the exception is shown alongwith the runtime error notifying that object manipulation should be avoided inside a lattice.

- `node_id` changed to `self.node_id` in Electron's `__call__()`.

- `parameter` type electrons now have the default metadata instead of empty dictionary.

- Instead of deserializing and checking whether a sublattice is there, now a `sublattice_prefix` is used to denote when a node is a sublattice.

- In `dispatcher_stack_test`, `test_dispatcher_flow` updated to indicate the new use of `parameter_prefix`.

### Fixed

- When an execution fails due to something happening in `run_workflow`, then result object's status is now failed and the object is saved alongwith throwing the appropriate exception.

## [0.8.5] - 2021-12-10

### Added

- Added tests for choosing specific executors inside electron initialization.
- Added test for choosing specific Conda environments inside electron initialization.

## [0.8.4] - 2021-12-10

### Changed

- Removed _shared_files directory and contents from covalent_dispatcher. Logging in covalent_dispatcher now uses the logger in covalent/_shared_files/logging.py.

## [0.8.3] - 2021-12-10

### Fixed

- Decorator symbols were added to the pseudo-code in the quantum chemistry tutorial.

## [0.8.2] - 2021-12-06

### Added

- Quantum chemistry tutorial.

## [0.8.1] - 2021-12-08

### Added

- Docstrings with typehints for covalent dispatcher functions added.

### Changed

- Replaced `node` to `node_id` in `electron.py`.

- Removed unnecessary `enumerate` in `covalent_dispatcher/_core/__init__.py`.

- Removed `get_node_device_mapping` function from `covalent_dispatcher/_core/__init__.py`
  and moved the definition to directly add the mapping to `workflow_schedule`.

- Replaced iterable length comparison for `executor_specific_exec_cmds` from `if len(executor_specific_exec_cmds) > 0`
  to `if executor_specific_exec_cmds`.

## [0.8.0] - 2021-12-03

### Added

- Executors can now accept the name of a Conda environment. If that environment exists, the operations of any electron using that executor are performed in that Conda environment.

## [0.7.6] - 2021-12-02

### Changed

- How to estimate lattice execution time has been renamed to How to query lattice execution time.
- Change result querying syntax in how-to guides from `lattice.get_result` to
  `covalent.get_result`.
- Choose random port for Dask dashboard address by setting `dashboard_address` to ':0' in
  `LocalCluster`.

## [0.7.5] - 2021-12-02

### Fixed

- "Default" executor plugins are included as part of the package upon install.

## [0.7.4] - 2021-12-02

### Fixed

- Upgraded dask to 2021.10.0 based on a vulnerability report

## [0.7.3] - 2021-12-02

### Added

- Transportable object tests
- Transport graph tests

### Changed

- Variable name node_num to node_id
- Variable name node_idx to node_id

### Fixed

- Transport graph `get_dependencies()` method return type was changed from Dict to List

## [0.7.2] - 2021-12-01

### Fixed

- Date handling in changelog validation

### Removed

- GitLab CI YAML

## [0.7.1] - 2021-12-02

### Added

- A new parameter to a node's result called `sublattice_result` is added.
  This will be of a `Result` type and will contain the result of that sublattice's
  execution. If a normal electron is executed, this will be `None`.

- In `_delete_result` function in `results_manager.py`, an empty results directory
  will now be deleted.

- Name of a sublattice node will also contain `(sublattice)`.

- Added `_dispatch_sync_serverless` which synchronously dispatches without a server
  and waits for a result to be returned. This is the method used to dispatch a sublattice.

- Test for sublatticing is added.

- How-to guide added for sublatticing explaining the new features.

### Changed

- Partially changed `draw` function in `lattice.py` to also draw the subgraph
  of the sublattice when drawing the main graph of the lattice. The change is
  incomplete as we intend to add this feature later.

- Instead of returning `plt`, `draw` now returns the `ax` object.

- `__call__` function in `lattice.py` now runs the lattice's function normally
  instead of dispatching it.

- `_run_task` function now checks whether current node is a sublattice and acts
  accordingly.

### Fixed

- Unnecessary lines to rename the node's name in `covalent_dispatcher/_core/__init__.py` are removed.

- `test_electron_takes_nested_iterables` test was being ignored due to a spelling mistake. Fixed and
  modified to follow the new pattern.

## [0.7.0] - 2021-12-01

### Added

- Electrons can now accept an executor object using the "backend" keyword argument. "backend" can still take a string naming the executor module.
- Electrons and lattices no longer have Slurm metadata associated with the executor, as that information should be contained in the executor object being used as an input argument.
- The "backend" keyword can still be a string specifying the executor module, but only if the executor doesn't need any metadata.
- Executor plugin classes are now directly available to covalent, eg: covalent.executor.LocalExecutor().

## [0.6.7] - 2021-12-01

### Added

- Docstrings without examples for all the functions in core covalent.
- Typehints in those functions as well.
- Used `typing.TYPE_CHECKING` to prevent cyclic imports when writing typehints.

### Changed

- `convert_to_lattice_function` renamed to `convert_to_lattice_function_call`.
- Context managers now raise a `ValueError` instead of a generic `Exception`.

## [0.6.6] - 2021-11-30

### Fixed

- Fixed the version used in the documentation
- Fixed the badge URLs to prevent caching

## [0.6.5] - 2021-11-30

### Fixed

- Broken how-to links

### Removed

- Redundant lines from .gitignore
- *.ipynb from .gitignore

## [0.6.4] - 2021-11-30

### Added

- How-to guides for workflow orchestration.
  - How to construct an electron
  - How to construct a lattice
  - How to add an electron to lattice
  - How to visualize the lattice
  - How to add constraints to lattices
- How-to guides for workflow and subtask execution.
  - How to execute individual electrons
  - How to execute a lattice
  - How to execute multiple lattices
- How-to guides for status querying.
  - How to query electron execution status
  - How to query lattice execution status
  - How to query lattice execution time
- How-to guides for results collection
  - How to query electron execution results
  - How to query lattice execution results
  - How to query multiple lattice execution results
- Str method for the results object.

### Fixed

- Saving the electron execution status when the subtask is running.

## [0.6.3] - 2021-11-29

### Removed

- JWT token requirement.
- Covalent dispatcher login requirement.
- Update covalent login reference in README.md.
- Changed the default dispatcher server port from 5000 to 47007.

## [0.6.2] - 2021-11-28

### Added

- Github action for tests and coverage
- Badges for tests and coverage
- If tests pass then develop is pushed to master
- Add release action which tags and creates a release for minor version upgrades
- Add badges action which runs linter, and upload badges for version, linter score, and platform
- Add publish action (and badge) which builds a Docker image and uploads it to the AWS ECR

## [0.6.1] - 2021-11-27

### Added

- Github action which checks version increment and changelog entry

## [0.6.0] - 2021-11-26

### Added

- New Covalent RTD theme
- sphinx extension sphinx-click for CLI RTD
- Sections in RTD
- init.py in both covalent-dispatcher logger module and cli module for it to be importable in sphinx

### Changed

- docutils version that was conflicting with sphinx

### Removed

- Old aq-theme

## [0.5.1] - 2021-11-25

### Added

- Integration tests combining both covalent and covalent-dispatcher modules to test that
  lattice workflow are properly planned and executed.
- Integration tests for the covalent-dispatcher init module.
- pytest-asyncio added to requirements.

## [0.5.0] - 2021-11-23

### Added

- Results manager file to get results from a file, delete a result, and redispatch a result object.
- Results can also be awaited to only return a result if it has either been completed or failed.
- Results class which is used to store the results with all the information needed to be used again along with saving the results to a file functionality.
- A result object will be a mercurial object which will be updated by the dispatcher and saved to a file throughout the dispatching and execution parts.
- Direct manipulation of the transport graph inside a result object takes place.
- Utility to convert a function definition string to a function and vice-versa.
- Status class to denote the status of a result object and of each node execution in the transport graph.
- Start and end times are now also stored for each node execution as well as for the whole dispatch.
- Logging of `stdout` and `stderr` can be done by passing in the `log_stdout`, `log_stderr` named metadata respectively while dispatching.
- In order to get the result of a certain dispatch, the `dispatch_id`, the `results_dir`, and the `wait` parameter can be passed in. If everything is default, then only the dispatch id is required, waiting will not be done, and the result directory will be in the current working directory with folder name as `results/` inside which every new dispatch will have a new folder named according to their respective dispatch ids, containing:
  - `result.pkl` - (Cloud)pickled result object.
  - `result_info.yaml` - yaml file with high level information about the result and its execution.
  - `dispatch_source.py` - python file generated, containing the original function definitions of lattice and electrons which can be used to dispatch again.

### Changed

- `logfile` named metadata is now `slurm_logfile`.
- Instead of using `jsonpickle`, `cloudpickle` is being used everywhere to maintain consistency.
- `to_json` function uses `json` instead of `jsonpickle` now in electron and lattice definitions.
- `post_processing` moved to the dispatcher, so the dispatcher will now store a finished execution result in the results folder as specified by the user with no requirement of post processing it from the client/user side.
- `run_task` function in dispatcher modified to check if a node has completed execution and return it if it has, else continue its execution. This also takes care of cases if the server has been closed mid execution, then it can be started again from the last saved state, and the user won't have to wait for the whole execution.
- Instead of passing in the transport graph and dispatch id everywhere, the result object is being passed around, except for the `asyncio` part where the dispatch id and results directory is being passed which afterwards lets the core dispatcher know where to get the result object from and operate on it.
- Getting result of parent node executions of the graph, is now being done using the result object's graph. Storing of each execution's result is also done there.
- Tests updated to reflect the changes made. They are also being run in a serverless manner.

### Removed

- `LatticeResult` class removed.
- `jsonpickle` requirement removed.
- `WorkflowExecutionResult`, `TaskExecutionResult`, and `ExecutionError` singleton classes removed.

### Fixed

- Commented out the `jwt_required()` part in `covalent-dispatcher/_service/app.py`, may be removed in later iterations.
- Dispatcher server will now return the error message in the response of getting result if it fails instead of sending every result ever as a response.

## [0.4.3] - 2021-11-23

### Added

- Added a note in Known Issues regarding port conflict warning.

## [0.4.2] - 2021-11-24

### Added

- Added badges to README.md

## [0.4.1] - 2021-11-23

### Changed

- Removed old coverage badge and fixed the badge URL

## [0.4.0] - 2021-11-23

### Added

- Codecov integrations and badge

### Fixed

- Detached pipelines no longer created

## [0.3.0] - 2021-11-23

### Added

- Wrote a Code of Conduct based on <https://www.contributor-covenant.org/>
- Added installation and environment setup details in CONTRIBUTING
- Added Known Issues section to README

## [0.2.0] - 2021-11-22

### Changed

- Removed non-open-source executors from Covalent. The local SLURM executor is now
- a separate repo. Executors are now plugins.

## [0.1.0] - 2021-11-19

### Added

- Pythonic CLI tool. Install the package and run `covalent --help` for a usage description.
- Login and logout functionality.
- Executor registration/deregistration skeleton code.
- Dispatcher service start, stop, status, and restart.

### Changed

- JWT token is stored to file instead of in an environment variable.
- The Dask client attempts to connect to an existing server.

### Removed

- Removed the Bash CLI tool.

### Fixed

- Version assignment in the covalent init file.

## [0.0.3] - 2021-11-17

### Fixed

- Fixed the Dockerfile so that it runs the dispatcher server from the covalent repo.

## [0.0.2] - 2021-11-15

### Changed

- Single line change in ci script so that it doesn't exit after validating the version.
- Using `rules` in `pytest` so that the behavior in test stage is consistent.

## [0.0.1] - 2021-11-15

### Added

- CHANGELOG.md to track changes (this file).
- Semantic versioning in VERSION.
- CI pipeline job to enforce versioning.<|MERGE_RESOLUTION|>--- conflicted
+++ resolved
@@ -8,34 +8,22 @@
 ## [UNRELEASED]
 
 ### Changed
-<<<<<<< HEAD
-
+
+- Database is initialized in `covalent_ui/app.py` instead of in the CLI's `start` method in order to support management via `start-stop-daemon`.
 - Convert `COVALENT_SVC_PORT` to `int` when parsing env var
 
 ### Added
-
-- Environment variables added to `defaults.py` in order to support system services
-- Covalent OpenRC init script added
-
-### Changed
-
-- Database is initialized in `covalent_ui/app.py` instead of in the CLI's `start` method in order to support management via `start-stop-daemon`.
-
-### Added
-=======
->>>>>>> 04a104ef
 
 - Modified `_DEFAULT_CONSTRAINT_VALUES` to a dataclass called `DefaultMetadataValues`, it is still used as a dictionary everywhere (named `DEFAULT_METADATA_VALUES` instead) but in an object-like manner.
 - Modified `_DEFAULT_CONFIG` to also be a dataclass called `DefaultConfig`, which is initialized whenever needed and used like a dictionary (named `DEFAULT_CONFIG`).
 - `ConfigManager` is now thread safe since it is initialized whenever needed instead of one object being accessed by multiple processes/threads leading to corruption of the config file.
 - Using `contextlib.supress` to ignore `psutil.NoSuchProcess` errors instead of `try/except` with `pass`.
-
-### Added
-
 - Factory functions to generate configurations and default metadata at the time when required. This is because certain values like default executors are only determined when the covalent server starts.
 - Respecting the configuration options like default executor, no. of workers, developer mode, etc. when restarting the server.
 - Unit tests for `remote_executor.py`
 - Added alembic migrations script for DB schema v12
+- Environment variables added to `defaults.py` in order to support system services
+- Covalent OpenRC init script added
 
 ### Removed
 
