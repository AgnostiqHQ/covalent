# Changelog

All notable changes to this project will be documented in this file.

The format is based on [Keep a Changelog](https://keepachangelog.com/en/1.0.0/),
and this project adheres to [Semantic Versioning](https://semver.org/spec/v2.0.0.html).

## [UNRELEASED]

<<<<<<< HEAD
### Fixed

- Added `requirements-client.txt` to MANIFEST file
=======
### Added

- Added `TaskRuntimeError` exception for executor plugin implementations to signal to Covalent that a task raised an
  unhandled exception while running in the executor backend.

### Changed

- Electron errors are segregated by type; task runtime errors are
  stored in `stderr` while the `error` attribute of a node is reserved
  for exceptions raised by Covalent itself.
- When tasks fail in a workflow, the Lattice ErrorCard in the UI summarizes the failed tasks.

### Fixed

- Electrons will inherit the lattice executors.
- Sublattices inherit the parent lattice executor.
- When several electrons are running concurrently, their stdout and stderr are stored in the correct graph nodes.
- Electron errors now appear in the Electron ErrorCard when one clicks on a failed task in the UI.
- When an electron raises an exception during execution, the local and dask executors now try to recover any output that was already
  written.
>>>>>>> eb70ff79

### Docs

- Added DNN tutorial
- Updated AWS Plugins install instructions
- Updated AWS Plugins documentation (minor fixes)
- Rewrote intro material in README.
- Changed "Citation" in the README.
- Renamed "Release Notes" to "What's New?" in the README. Updated What's New with a description of the newest GUI functionality.

## [0.208.0-rc.0] - 2022-11-05

### Authors

- Faiyaz Hasan <faiyaz@agnostiq.ai>
- Casey Jao <casey@agnostiq.ai>
- Alejandro Esquivel <ae@alejandro.ltd>

### Operations

- Reverted nightly schedule back to daily at 4:00am
- Added Alejandro to PAUL_BLART group to allow trigerring of releases

### Added

- Support for transferring the contents of folders to and from S3 buckets using the file transfer module.

### Fixed

- Folder transfer unit test.
- Folder transfer download bug
- Result objects now print correctly when nodes fail

## [0.207.0-rc.0] - 2022-10-26

### Authors

- Alejandro Esquivel <ae@alejandro.ltd>
- Co-authored-by: pre-commit-ci[bot] <66853113+pre-commit-ci[bot]@users.noreply.github.com>


### Changed

- Running migrations automatically if none have run in the past (fresh installs, after purging)

## [0.206.0-rc.0] - 2022-10-26

### Authors

- Akalanka <8133713+boneyag@users.noreply.github.com>
- Co-authored-by: Will Cunningham <wjcunningham7@users.noreply.github.com>
- Co-authored-by: Scott Wyman Neagle <scott@agnostiq.ai>
- Scott Wyman Neagle <wymnea@protonmail.com>
- Co-authored-by: Will Cunningham <wjcunningham7@gmail.com>
- Co-authored-by: Alejandro Esquivel <ae@alejandro.ltd>
- Co-authored-by: Faiyaz Hasan <faiyaz@agnostiq.ai>
- Casey Jao <casey@agnostiq.ai>
- Venkat Bala <15014089+venkatBala@users.noreply.github.com>


### Docs

- Updated AWS Lambda executor docs to address conflict with using public ecr registries

### Docs

- Fixed missing RTD content under API section for covalent, cli, leptons, deps, data transfer

### Fixed

- Enabling logging by default
- Removed debugging output
- Clarify cli output when `covalent db migrate` needs to be run

### Changed

- Single line call to join instead of a for loop
- Updated black, mirrors-prettier, and detect-secrets in pre-commit hooks

### Operations

- Updated hotfix logic to run on a merge to a release branch
- CodeQL workflow uses a test matrix to scan all repos in the Covalent ecosystem

## [0.205.0-rc.0] - 2022-10-19

### Authors

- Alejandro Esquivel <ae@alejandro.ltd>
- Venkat Bala <15014089+venkatBala@users.noreply.github.com>
- Casey Jao <casey@agnostiq.ai>


### Changed

- Made `root_dispatch_id` nullable to circumvent migration issues with sqlite in certain platforms

### Operations

- Updated all CI Slack alerts to all go to the #covalent-ci channel

### Fixed

- Rendering newlines in ErrorCard on the UI for displaying error stacktraces
- VERSION incrementing logic in changelog
- Fixed v11 migration to use render as batch to make DROP operations compatible with sqlite

## [0.204.1-rc.0] - 2022-10-18

### Authors

- Alejandro Esquivel <ae@alejandro.ltd>
- Venkat Bala <15014089+venkatBala@users.noreply.github.com>
- Casey Jao <casey@agnostiq.ai>


### Fixed

- `covalent restart` honors the `sdk.no_cluster` setting

### Docs

- Updated RTD with details about the new AWS lambda executor interface

### Operations

- Removed PAUL_BLART check on build sdist step in release.yml
- Consolidated pre & stable build into one step in release.yml

## [0.204.0-rc.0] - 2022-10-17

### Authors

- Alejandro Esquivel <ae@alejandro.ltd>
- Prasanna Venkatesh <54540812+Prasy12@users.noreply.github.com>
- Co-authored-by: Aravind-psiog <aravind.prabaharan@psiog.com>
- Co-authored-by: Manjunath PV <manjunath.poilath@psiog.com>
- Co-authored-by: pre-commit-ci[bot] <66853113+pre-commit-ci[bot]@users.noreply.github.com>
- Co-authored-by: RaviPsiog <raviteja.gurram@psiog.com>
- Co-authored-by: RaviPsiog <ravieja.gurram@psiog.com>
- Aravind <100823292+Aravind-psiog@users.noreply.github.com>
- Co-authored-by: Prasy12 <prasanna.venkatesh@psiog.com>


### Operations

- Fixing the validate distribution step given changes in -rc0 suffix to version

### Added

- RTD for User Interface
- Minor GUI fixes

### Fixed

- Re-applying default executor fix post config file reunification

## [0.203.0-rc.0] - 2022-10-14

### Authors

- Prasanna Venkatesh <54540812+Prasy12@users.noreply.github.com>
- Co-authored-by: Aravind-psiog <aravind.prabaharan@psiog.com>
- Co-authored-by: kamalesh.suresh <kamalesh.suresh@psiog.com>
- Co-authored-by: pre-commit-ci[bot] <66853113+pre-commit-ci[bot]@users.noreply.github.com>
- Casey Jao <casey@agnostiq.ai>
- Scott Wyman Neagle <wymnea@protonmail.com>
- Co-authored-by: Scott Wyman Neagle <scott@agnostiq.ai>
- Co-authored-by: Alejandro Esquivel <ae@alejandro.ltd>
- Will Cunningham <wjcunningham7@users.noreply.github.com>
- Will Cunningham <wjcunningham7@gmail.com>


### Added 

- Ability to use terminal on the GUI.

### Fixed

- Exceptions when instantiating executors are handled
- Covalent start now waits for the server to settle before returning

### Operations

- updated hotfix logic to run on a merge to a release branch
- Fixing js github actions dist by re-building from develop
- Fixing syntax in describe action & compiled action manually

## [0.202.0] - 2022-10-11

### Authors

- Prasanna Venkatesh <54540812+Prasy12@users.noreply.github.com>
- Co-authored-by: ArunPsiog <arun.mukesh@psiog.com>
- Co-authored-by: kamalesh.suresh <kamalesh.suresh@psiog.com>
- Co-authored-by: Amalan Jenicious F <amalan.jenicious@psiog.com>
- Co-authored-by: Alejandro Esquivel <ae@alejandro.ltd>
- Casey Jao <casey@agnostiq.ai>


### Added

- Ability to view sublattices list as part of the main lattice
- Ability to view subalattices graph as part of main lattice


### Fixed

- Electron dependencies are no longer written twice to the DB during a workflow

## [0.201.0] - 2022-10-09

### Authors

- Venkat Bala <15014089+venkatBala@users.noreply.github.com>
- Will Cunningham <wjcunningham7@users.noreply.github.com>
- Co-authored-by: Scott Wyman Neagle <scott@agnostiq.ai>
- Co-authored-by: Alejandro Esquivel <ae@alejandro.ltd>
- Aravind <100823292+Aravind-psiog@users.noreply.github.com>
- Co-authored-by: Amalan Jenicious F <amalan.jenicious@psiog.com>
- Co-authored-by: kamalesh.suresh <kamalesh.suresh@psiog.com>
- Co-authored-by: Prasy12 <prasanna.venkatesh@psiog.com>
- Co-authored-by: ArunPsiog <arun.mukesh@psiog.com>
- Co-authored-by: pre-commit-ci[bot] <66853113+pre-commit-ci[bot]@users.noreply.github.com>
- Co-authored-by: Casey Jao <casey@agnostiq.ai>
- Co-authored-by: Will Cunningham <wjcunningham7@gmail.com>
- Okechukwu  Emmanuel Ochia <okechukwu@agnostiq.ai>
- Scott Wyman Neagle <wymnea@protonmail.com>


### Docs

- Added AWS Plugins RTD page

### Fixed

- Updated import statements in alembic `env.py` file to refer to updated location of `DataStore` class
- Imports in entry_point

### Docs

- Fixed the docstring for `get_node_error`

### Changed

- move `upsert_lattice_data()` to dispatcher
- move `upsert_electron_data()` to dispatcher
- move `insert_electron_dependency_data()` to dispatcher
- move `persist()` to dispatcher
- move `get_unique_id()` to dispatcher
- move `initialize_result_object()` to dispatcher

### Removed

- `get_node_value` from `Result`

### Tests

- Updated more functional tests

## [0.200.0] - 2022-10-05

### Authors

- Venkat Bala <15014089+venkatBala@users.noreply.github.com>
- Scott Wyman Neagle <scott@agnostiq.ai>
- Co-authored-by: Faiyaz Hasan <faiyaz@agnostiq.ai>
- Co-authored-by: Will Cunningham <wjcunningham7@gmail.com>
- Will Cunningham <wjcunningham7@users.noreply.github.com>
- Co-authored-by: Alejandro Esquivel <ae@alejandro.ltd>
- Co-authored-by: pre-commit-ci[bot] <66853113+pre-commit-ci[bot]@users.noreply.github.com>
- Aravind <100823292+Aravind-psiog@users.noreply.github.com>
- Co-authored-by: Amalan Jenicious F <amalan.jenicious@psiog.com>
- Co-authored-by: kamalesh.suresh <kamalesh.suresh@psiog.com>
- Co-authored-by: Prasy12 <prasanna.venkatesh@psiog.com>
- Co-authored-by: ArunPsiog <arun.mukesh@psiog.com>
- Co-authored-by: Casey Jao <casey@agnostiq.ai>
- Okechukwu  Emmanuel Ochia <okechukwu@agnostiq.ai>


## Docs

- Updated ECS Executor RTD with config & cloud resources table

### Added

- Ability to view the configuration file on the GUI as settings
- Ability to copy python objects for inputs and results for lattice and electrons

### Fixed

- Minor GUI bugs and improvements

### Docs

- Updated Lambda Executor RTD with config & cloud resources table
- Updated EC2, Braket, and Batch AWS Executors RTD with config & cloud resources table

### Operations

- Fixed syntax issues in `nightly.yml`
- Add `repository` arg to checkout in `version`
- fix `octokit` request action route, update env token
- create stable versions for stable releases
- add `fetch-depth: 0` to fetch entire history
- fix regex for matching version
- add `persist-credentials: false` in nightly
- Update `nightly` schedule to midnight EST
- Added CI for Ubuntu 22.04 / Python 3.8, 3.9
- Added CI for Centos 7 / Python 3.9
- Added experimental CI for Debian 11 / Python 3.11rc2
- Renamed Ubuntu images to Debian for accuracy
- Adding boilerplate workflow
- Syntax fixes in release.yml
- Verbose failure messages in boilerplate workflow
- Change license.yml to pip-license-checker action

## [0.199.0] - 2022-09-29

### Authors

- Venkat Bala <15014089+venkatBala@users.noreply.github.com>
- Co-authored-by: Will Cunningham <wjcunningham7@gmail.com>
- Co-authored-by: Scott Wyman Neagle <scott@agnostiq.ai>
- Will Cunningham <wjcunningham7@users.noreply.github.com>
- Sankalp Sanand <sankalp@agnostiq.ai>
- Casey Jao <casey@agnostiq.ai>
- Prasanna Venkatesh <54540812+Prasy12@users.noreply.github.com>
- Co-authored-by: Manjunath PV <manjunath.poilath@psiog.com>
- Co-authored-by: kamalesh.suresh <kamalesh.suresh@psiog.com>
- Co-authored-by: ArunPsiog <arun.mukesh@psiog.com>
- Co-authored-by: RaviPsiog <raviteja.gurram@psiog.com>
- Co-authored-by: pre-commit-ci[bot] <66853113+pre-commit-ci[bot]@users.noreply.github.com>
- Co-authored-by: Faiyaz Hasan <faiyaz@agnostiq.ai>
- Co-authored-by: Alejandro Esquivel <ae@alejandro.ltd>

### Tests

- Fixed `asserts` in stress tests
- Added unit tests for `defaults.py`
- Updated `test_sync()` to match the new function signature.

### Added

- `requirements-client.txt` file added.
- Logs tab on the GUI which displays the covalent logs and also the ability to download the log file.
- Missing copyrights to the file transfer module.

### Fixed

- Config file is now locked during reads and writes to mitigate concurrency issues
- In `defaults.py/get_default_executor`, condition to return `local` or `dask` is now fixed
- Strip "/" from the S3 bucket download "from file path" and the upload "to file path"
- Correctly return stderr in get_node_result

### Changed

- Installation requirements are now split into client side and server side requirements' files.
- `setup.py` modified to install client side requirements only, if `COVALENT_SDK_ONLY` environment variable is present and `True`.
- Updated `requirements.txt` and `tests/requirements.txt`
- Updated `nbconvert` by dependabot
- Split the `ConfigManager` into `Client` and `Server` components
- Update the `set/get/update` config methods to distinguish between the client and server parts
- `get_all_node_results()` uses in memory `Result` instead of DB
- `get_all_node_outputs()` uses in memory Result instead of DB

### Removed

- The DB dependency in `sync()`
- The ability for `sync()` to wait for all dispatches.

### Docs

- Fixed a notebook which was not rendering

### Operations

- Updating all references to local workflows
- Adding `nightly.yml` workflow for nightly CI
- Updated triggers to `tests` and `changelog` workflows
- Enhanced pre-release workflows
- `codecov` passthrough jobs added for when tests are not run
- Tests are run on one platform on pushes to `develop` to keep codecov reports accurate
- Test matrix source triggers changed from `workflow_call` to `schedule` since contexts are inherited
- Removed badges workflow; version badge is now generated using the latest pre-release tag
- Removed unused `push_to_s3` workflow
- Workflows authenticate to AWS using OIDC with specific roles
- Only the recommended platform is tested on pull requests
- Update check blocks to assert the `workflow_call` event type is replaced with `schedule`
- Create a hotfix when pushing to a release branch
- Update nightly trigger to `hourly` for testing
- Update `changelog` action token to `COVALENT_OPS_BOT_TOKEN`
- Remove `benchmark` workflow from `nightly` schedule
- Removed payload dependency from changelog action so it can run on a schedule
- Remove `benchmark` workflow from `nightly` schedule

## [0.198.0] - 2022-09-14

### Authors

- Scott Wyman Neagle <scott@agnostiq.ai>
- Co-authored-by: Will Cunningham <wjcunningham7@gmail.com>


### Operations

- Fix `release.yml` workflow
- Adding a step in `release.yml/docker` job to trigger the AWS executor base image build in the remote repo `covalent-aws-plugins`
- Pass all the necessary inputs for the triggered workflow as part of the HTTP POST request body
- Added MacOS 12 to test matrix


### Changed

- Skipping stalling `dask_executor` functional test
- Database is initialized in `covalent_ui/app.py` instead of in the CLI's `start` method in order to support management via `start-stop-daemon`.
- Convert `COVALENT_SVC_PORT` to `int` when parsing env var
- Skipping stalling `dask_executor` functional test

### Added

- Modified `_DEFAULT_CONSTRAINT_VALUES` to a dataclass called `DefaultMetadataValues`, it is still used as a dictionary everywhere (named `DEFAULT_METADATA_VALUES` instead) but in an object-like manner.
- Modified `_DEFAULT_CONFIG` to also be a dataclass called `DefaultConfig`, which is initialized whenever needed and used like a dictionary (named `DEFAULT_CONFIG`).
- `ConfigManager` is now thread safe since it is initialized whenever needed instead of one object being accessed by multiple processes/threads leading to corruption of the config file.
- Using `contextlib.supress` to ignore `psutil.NoSuchProcess` errors instead of `try/except` with `pass`.
- Filter workflow dispatches by status on the GUI.
- Delete all workflow dispatches present in the database from the GUI and add filter level deletion of workflow dispatches as well. 
- Theme changes as part of latest wireframe.
- Factory functions to generate configurations and default metadata at the time when required. This is because certain values like default executors are only determined when the covalent server starts.
- Respecting the configuration options like default executor, no. of workers, developer mode, etc. when restarting the server.
- Unit tests for `remote_executor.py`
- Added alembic migrations script for DB schema v12
- Environment variables added to `defaults.py` in order to support system services
- Covalent OpenRC init script added

### Removed

- Deprecated `_DEFAULT_CONSTRAINTS_DEPRECATED` removed.
- Confusing `click` argument `no-cluster` instead of flag `--no-cluster` removed; this was also partially responsible for unexpected behaviour with using `no-cluster` option when starting covalent.

### Operations

- Fixed a bug in changelog.yml caused by passing a large list of commits as a var

### Tests

- Updated tests to reflect above changes.
- Updated more tests to DB schema v12
- Improved DB mocking in dispatcher tests

### Fixed

- Removed inheritance of `call_before` metadata related to file transfers from parent electron to collected nodes.
- Executor instances at runtime no longer inadvertently modify
  transport graph nodes when modifying their attributes.
- Syntax error in `tests.yml`

### Docs

- Updated AWS Lambda plugin rtd with mention to its limitations.
- Updated RTD concepts and tutorials to reflect new UI.

## [0.197.0] - 2022-09-08

### Authors

- Will Cunningham <wjcunningham7@users.noreply.github.com>
- Co-authored-by: Scott Wyman Neagle <scott@agnostiq.ai>
- Alejandro Esquivel <ae@alejandro.ltd>
- Co-authored-by: Will Cunningham <wjcunningham7@gmail.com>
- Aravind-psiog <100823292+Aravind-psiog@users.noreply.github.com>
- Faiyaz Hasan <faiyaz@agnostiq.ai>
- Co-authored-by: Venkat Bala <venkat@agnostiq.ai>
- Prasanna Venkatesh <54540812+Prasy12@users.noreply.github.com>
- Co-authored-by: Amalan Jenicious F <amalan.jenicious@psiog.com>
- Okechukwu  Emmanuel Ochia <okechukwu@agnostiq.ai>
- Co-authored-by: pre-commit-ci[bot] <66853113+pre-commit-ci[bot]@users.noreply.github.com>
- Casey Jao <casey@agnostiq.ai>


### Fixed

- Fixed missing lattice and result object attributes after rehydrating from datastore.

### Changed

- Implemented v12 of the DB schema

### Tests

- Enhanced DB tests to check faithfulness of persist and rehydrate operations

### Docs
- Update user interface docs for filter and delete features.
- Added credential management page

## [0.196.0] - 2022-09-07

### Authors

- Will Cunningham <wjcunningham7@users.noreply.github.com>
- Co-authored-by: Scott Wyman Neagle <scott@agnostiq.ai>
- Alejandro Esquivel <ae@alejandro.ltd>
- Co-authored-by: Will Cunningham <wjcunningham7@gmail.com>
- Aravind-psiog <100823292+Aravind-psiog@users.noreply.github.com>
- Faiyaz Hasan <faiyaz@agnostiq.ai>
- Co-authored-by: Venkat Bala <venkat@agnostiq.ai>
- Prasanna Venkatesh <54540812+Prasy12@users.noreply.github.com>
- Co-authored-by: Amalan Jenicious F <amalan.jenicious@psiog.com>
- Okechukwu  Emmanuel Ochia <okechukwu@agnostiq.ai>
- Co-authored-by: pre-commit-ci[bot] <66853113+pre-commit-ci[bot]@users.noreply.github.com>
- Casey Jao <casey@agnostiq.ai>


### Changed

- Sublattices are now run completely internally, without any HTTP calls.
- Lattice-level metadata is persisted atomically for sublattices.

## [0.195.0] - 2022-09-06

### Authors

- Will Cunningham <wjcunningham7@users.noreply.github.com>
- Co-authored-by: Scott Wyman Neagle <scott@agnostiq.ai>
- Alejandro Esquivel <ae@alejandro.ltd>
- Co-authored-by: Will Cunningham <wjcunningham7@gmail.com>
- Aravind-psiog <100823292+Aravind-psiog@users.noreply.github.com>
- Faiyaz Hasan <faiyaz@agnostiq.ai>
- Co-authored-by: Venkat Bala <venkat@agnostiq.ai>
- Prasanna Venkatesh <54540812+Prasy12@users.noreply.github.com>
- Co-authored-by: Amalan Jenicious F <amalan.jenicious@psiog.com>
- Okechukwu  Emmanuel Ochia <okechukwu@agnostiq.ai>
- Co-authored-by: pre-commit-ci[bot] <66853113+pre-commit-ci[bot]@users.noreply.github.com>
- Casey Jao <casey@agnostiq.ai>


### Changed

- `import covalent` no longer pulls in the server components

### Operations

- Fixed `tests.yml` where `RECOMMENDED_PLATFORM` was not properly set

## [0.194.0] - 2022-09-06

### Authors

- Will Cunningham <wjcunningham7@users.noreply.github.com>
- Co-authored-by: Scott Wyman Neagle <scott@agnostiq.ai>
- Alejandro Esquivel <ae@alejandro.ltd>
- Co-authored-by: Will Cunningham <wjcunningham7@gmail.com>
- Aravind-psiog <100823292+Aravind-psiog@users.noreply.github.com>
- Faiyaz Hasan <faiyaz@agnostiq.ai>
- Co-authored-by: Venkat Bala <venkat@agnostiq.ai>
- Prasanna Venkatesh <54540812+Prasy12@users.noreply.github.com>
- Co-authored-by: Amalan Jenicious F <amalan.jenicious@psiog.com>
- Okechukwu  Emmanuel Ochia <okechukwu@agnostiq.ai>
- Co-authored-by: pre-commit-ci[bot] <66853113+pre-commit-ci[bot]@users.noreply.github.com>
- Casey Jao <casey@agnostiq.ai>


### Operations

- Added a workflow which checks for missing or extra requirements
- Added pycln to pre-commit hooks #867

### Removed

- PyYAML
- tailer

## [0.193.0] - 2022-09-06

### Authors

- Will Cunningham <wjcunningham7@users.noreply.github.com>
- Co-authored-by: Scott Wyman Neagle <scott@agnostiq.ai>
- Alejandro Esquivel <ae@alejandro.ltd>
- Co-authored-by: Will Cunningham <wjcunningham7@gmail.com>
- Aravind-psiog <100823292+Aravind-psiog@users.noreply.github.com>
- Faiyaz Hasan <faiyaz@agnostiq.ai>
- Co-authored-by: Venkat Bala <venkat@agnostiq.ai>
- Prasanna Venkatesh <54540812+Prasy12@users.noreply.github.com>
- Co-authored-by: Amalan Jenicious F <amalan.jenicious@psiog.com>
- Okechukwu  Emmanuel Ochia <okechukwu@agnostiq.ai>
- Co-authored-by: pre-commit-ci[bot] <66853113+pre-commit-ci[bot]@users.noreply.github.com>
- Casey Jao <casey@agnostiq.ai>


### Changed

- Refactored executor base classes

### Operations

- pre-commit autoupdate

## [0.192.0] - 2022-09-02

### Authors

- Will Cunningham <wjcunningham7@users.noreply.github.com>
- Co-authored-by: Scott Wyman Neagle <scott@agnostiq.ai>
- Alejandro Esquivel <ae@alejandro.ltd>
- Co-authored-by: Will Cunningham <wjcunningham7@gmail.com>
- Aravind-psiog <100823292+Aravind-psiog@users.noreply.github.com>
- Faiyaz Hasan <faiyaz@agnostiq.ai>
- Co-authored-by: Venkat Bala <venkat@agnostiq.ai>
- Prasanna Venkatesh <54540812+Prasy12@users.noreply.github.com>
- Co-authored-by: Amalan Jenicious F <amalan.jenicious@psiog.com>
- Okechukwu  Emmanuel Ochia <okechukwu@agnostiq.ai>
- Co-authored-by: pre-commit-ci[bot] <66853113+pre-commit-ci[bot]@users.noreply.github.com>


### Changed

- Modified how `no_cluster` is passed to `app.py` from the CLI

## [0.191.0] - 2022-09-01

### Authors

- Will Cunningham <wjcunningham7@users.noreply.github.com>
- Co-authored-by: Scott Wyman Neagle <scott@agnostiq.ai>
- Alejandro Esquivel <ae@alejandro.ltd>
- Co-authored-by: Will Cunningham <wjcunningham7@gmail.com>
- Aravind-psiog <100823292+Aravind-psiog@users.noreply.github.com>
- Faiyaz Hasan <faiyaz@agnostiq.ai>
- Co-authored-by: Venkat Bala <venkat@agnostiq.ai>
- Prasanna Venkatesh <54540812+Prasy12@users.noreply.github.com>
- Co-authored-by: Amalan Jenicious F <amalan.jenicious@psiog.com>
- Okechukwu  Emmanuel Ochia <okechukwu@agnostiq.ai>
- Co-authored-by: pre-commit-ci[bot] <66853113+pre-commit-ci[bot]@users.noreply.github.com>


### Added

- Implementation of RemoteExecutor

## [0.190.0] - 2022-09-01

### Authors

- Will Cunningham <wjcunningham7@users.noreply.github.com>
- Co-authored-by: Scott Wyman Neagle <scott@agnostiq.ai>
- Alejandro Esquivel <ae@alejandro.ltd>
- Co-authored-by: Will Cunningham <wjcunningham7@gmail.com>
- Aravind-psiog <100823292+Aravind-psiog@users.noreply.github.com>
- Faiyaz Hasan <faiyaz@agnostiq.ai>
- Co-authored-by: Venkat Bala <venkat@agnostiq.ai>
- Prasanna Venkatesh <54540812+Prasy12@users.noreply.github.com>
- Co-authored-by: Amalan Jenicious F <amalan.jenicious@psiog.com>
- Okechukwu  Emmanuel Ochia <okechukwu@agnostiq.ai>


### Changed

- Renamed `BaseAsyncExecutor` and its references to `AsyncBaseExecutor`.

## [0.189.0] - 2022-08-31

### Authors

- Will Cunningham <wjcunningham7@users.noreply.github.com>
- Co-authored-by: Scott Wyman Neagle <scott@agnostiq.ai>
- Alejandro Esquivel <ae@alejandro.ltd>
- Co-authored-by: Will Cunningham <wjcunningham7@gmail.com>
- Aravind-psiog <100823292+Aravind-psiog@users.noreply.github.com>
- Faiyaz Hasan <faiyaz@agnostiq.ai>
- Co-authored-by: Venkat Bala <venkat@agnostiq.ai>
- Prasanna Venkatesh <54540812+Prasy12@users.noreply.github.com>
- Co-authored-by: Amalan Jenicious F <amalan.jenicious@psiog.com>


### Added

- Added capability to take screenshot of the graph with covalent logo on the GUI.

### Operations

- Changed the environment switches in tests.yml to be `true`/empty instead of 1/0

- Adding `benchmark.yml` workflow

### Tests

- Adding scripts in `tests/stress_tests/benchmarks`

## [0.188.0] - 2022-08-31

### Authors

- Will Cunningham <wjcunningham7@users.noreply.github.com>
- Co-authored-by: Scott Wyman Neagle <scott@agnostiq.ai>
- Alejandro Esquivel <ae@alejandro.ltd>
- Co-authored-by: Will Cunningham <wjcunningham7@gmail.com>
- Aravind-psiog <100823292+Aravind-psiog@users.noreply.github.com>


### Added

- Created a prototype of a production Dockerfile
- The old Dockerfile has been moved to Dockerfile.dev

### Docs

- Added db schema migration error guide in RTD
- Removed `get_data_store` from quantum chemistry tutorial #1046

### Operations

- Front-end test coverage measured and reported in CI
- Added reusable version action

- Added read the docs for user interface
 
## [0.187.0] - 2022-08-28

### Authors

- Prasanna Venkatesh <54540812+Prasy12@users.noreply.github.com>
- Co-authored-by: Kamalesh-suresh <kamalesh.suresh@psiog.com>
- Co-authored-by: Amalan Jenicious F <amalan.jenicious@psiog.com>
- Co-authored-by: pre-commit-ci[bot] <66853113+pre-commit-ci[bot]@users.noreply.github.com>

### Tests

- Fixed `test_using_executor_names` and `test_internal_sublattice_dispatch` tests to also work with `--no-cluster` option.

### Added

- Added test cases for front-end react components.

## [0.186.0] - 2022-08-25

### Authors

- Sankalp Sanand <sankalp@agnostiq.ai>
- Co-authored-by: Alejandro Esquivel <ae@alejandro.ltd>
- Venkat Bala <venkat@agnostiq.ai>
- Okechukwu  Emmanuel Ochia <okechukwu@agnostiq.ai>
- Co-authored-by: pre-commit-ci[bot] <66853113+pre-commit-ci[bot]@users.noreply.github.com>
- Co-authored-by: Will Cunningham <wjcunningham7@gmail.com>
- Co-authored-by: Scott Wyman Neagle <scott@agnostiq.ai>
- Venkat Bala <15014089+venkatBala@users.noreply.github.com>
- Aravind-psiog <100823292+Aravind-psiog@users.noreply.github.com>
- Co-authored-by: Kamalesh-suresh <kamalesh.suresh@psiog.com>
- Co-authored-by: Prasy12 <prasanna.venkatesh@psiog.com>

### Operations

- Fix conditional logic around dumping of `covalent` logs to stdout in test workflows
- Build test matrix by parsing configs from json
- Dump covalent logs if any of the tests step fail
- changed-files action uses the proper sha in version.yml

### Docs

- Added RTD and header for the AWS EC2 executor plugin.
- Refactored tutorials for better organization

### Added

- Added executor label, node id and node type to graph node UI

### Changed

- Runtime has been modified to be more precise on the lattice and electron sidebar

## [0.185.0] - 2022-08-23

### Authors

- Sankalp Sanand <sankalp@agnostiq.ai>
- Co-authored-by: Alejandro Esquivel <ae@alejandro.ltd>
- Venkat Bala <venkat@agnostiq.ai>

### Added

- Adding `load_tests` subdirectory to tests to facilitate execution of Covalent benchmarks during nightly runs
- Added `locust` requirements to tests `requirements.txt`

## [0.184.2] - 2022-08-23

### Authors

- Sankalp Sanand <sankalp@agnostiq.ai>
- Co-authored-by: Alejandro Esquivel <ae@alejandro.ltd>


### Fixed

- Switched the `render_as_batch` flag in the alembic env context so that `ALTER` commands are supported in SQLite migrations.

### Docs

- Updated custom executor RTD to show a simpler example

### Operations

- pre-commit autoupdate

## [0.184.1] - 2022-08-23

### Authors

- Alejandro Esquivel <ae@alejandro.ltd>
- Venkat Bala <venkat@agnostiq.ai>
- Co-authored-by: Scott Wyman Neagle <scott@agnostiq.ai>
- Casey Jao <casey@agnostiq.ai>
- Sankalp Sanand <sankalp@agnostiq.ai>


### Fixed

- Function's `__doc__` and `__name__` storage in dict/json for transportable object fixed.

### Tests

- Added unit test for the above fix.

## [0.184.0] - 2022-08-22

### Authors

- Alejandro Esquivel <ae@alejandro.ltd>
- Venkat Bala <venkat@agnostiq.ai>
- Co-authored-by: Scott Wyman Neagle <scott@agnostiq.ai>
- Casey Jao <casey@agnostiq.ai>


### Changed

- Electron metadata is serialized earlier during workflow construction
  to reduce unexpected executor pip requirements.
  
### Operations

- Updating conditional logic for the different steps in `release` workflow
- Dependabot update

### Docs

- Removed "How to synchronize lattices" section from RTD

## [0.183.0] - 2022-08-18

### Authors

- Scott Wyman Neagle <scott@agnostiq.ai>
- Venkat Bala <venkat@agnostiq.ai>


### Added

- Adding tests to update patch coverage for the `covalent logs` cli

### Changed

- Modify the `covalent logs` CLI handler to read logs line by line

### Operations

- Update release workflow
- Adding a `wait` input for the Conda action

## [0.182.2] - 2022-08-18

### Authors

- Scott Wyman Neagle <scott@agnostiq.ai>
- Will Cunningham <wjcunningham7@users.noreply.github.com>
- Alejandro Esquivel <ae@alejandro.ltd>
- Co-authored-by: Will Cunningham <wjcunningham7@gmail.com>
- Co-authored-by: Faiyaz Hasan <faiyaz@agnostiq.ai>


### Fixed

- CLI `service.py` tests to run without the server needing to be started.

### Docs

- Added `covalent db` cli command to API section of RTD

### Docs

- Fixed RTD downloads badge image to point to `covalent` rather than `cova`

### Operations

- Use conda skeleton action for build and upload

### Docs

- Updating WCI yaml with new file transfer protocols

## [0.182.1] - 2022-08-17

### Authors

- Will Cunningham <wjcunningham7@users.noreply.github.com>
- Venkat Bala <venkat@agnostiq.ai>
- Co-authored-by: santoshkumarradha <santosh@agnostiq.ai>
- Co-authored-by: pre-commit-ci[bot] <66853113+pre-commit-ci[bot]@users.noreply.github.com>
- Co-authored-by: Santosh kumar <29346072+santoshkumarradha@users.noreply.github.com>
- Co-authored-by: Scott Wyman Neagle <scott@agnostiq.ai>
- Prasanna Venkatesh <54540812+Prasy12@users.noreply.github.com>
- Co-authored-by: Will Cunningham <wjcunningham7@gmail.com>


### Fixed

- lattice.draw() fix on the GUI.

## [0.182.0] - 2022-08-17

### Authors

- Will Cunningham <wjcunningham7@users.noreply.github.com>
- Venkat Bala <venkat@agnostiq.ai>
- Co-authored-by: santoshkumarradha <santosh@agnostiq.ai>
- Co-authored-by: pre-commit-ci[bot] <66853113+pre-commit-ci[bot]@users.noreply.github.com>
- Co-authored-by: Santosh kumar <29346072+santoshkumarradha@users.noreply.github.com>
- Co-authored-by: Scott Wyman Neagle <scott@agnostiq.ai>


### Added

- Update RTD for `AWS Batch` executor
- Removed `AWS Lambda` executor RTD from this branch in order to keep changes atomic

### Changed

- Synced with latest develop

### Docs

- Adding RTD for `AWS Braket` executor
- Adding dropdown menu for the IAM policy
- Delete RTD for other cloud executor to keep changes atomic
- Renamed `executers` folder to `executors`

### Docs

- Updated short release notes

## [0.181.0] - 2022-08-17

### Authors

- Alejandro Esquivel <ae@alejandro.ltd>
- Will Cunningham <wjcunningham7@users.noreply.github.com>
- Scott Wyman Neagle <scott@agnostiq.ai>
- Venkat Bala <venkat@agnostiq.ai>
- Co-authored-by: santoshkumarradha <santosh@agnostiq.ai>
- Co-authored-by: pre-commit-ci[bot] <66853113+pre-commit-ci[bot]@users.noreply.github.com>
- Co-authored-by: Santosh kumar <29346072+santoshkumarradha@users.noreply.github.com>
- Co-authored-by: Will Cunningham <wjcunningham7@gmail.com>
- Prasanna Venkatesh <54540812+Prasy12@users.noreply.github.com>
- Co-authored-by: Kamalesh-suresh <kamalesh.suresh@psiog.com>
- Co-authored-by: Manjunath PV <manjunath.poilath@psiog.com>
- Co-authored-by: ArunPsiog <arun.mukesh@psiog.com>


### Changed

- Lazy loading mechanism on the GUI.

### Fixed

- Displaying electron executor and inputs information on the GUI.
- Animated spinner for running statuses on the GUI.

## Docs

- Add `AWSLambdaExecutor` RTD
- Update `api.rst` to include `cluster` CLI command option
- Added version migration guide section in RTD
- Update RTD for `AWS ECS` executor
- Remove AWS Lambda and Batch RTDs to keep changes atomic
- Adding dropdowns to IAM policy documents
- Updated compatibility matrix
- Updated pip, bash and callable deps how-to guides

### Operations

- NPM install on CentOS done explicitly
- `-y` flag for `conda install`

## [0.180.0] - 2022-08-16

### Authors

- Casey Jao <casey@agnostiq.ai>
- Co-authored-by: Alejandro Esquivel <ae@alejandro.ltd>
- Okechukwu  Emmanuel Ochia <okechukwu@agnostiq.ai>
- Scott Wyman Neagle <scott@agnostiq.ai>
- Co-authored-by: pre-commit-ci[bot] <66853113+pre-commit-ci[bot]@users.noreply.github.com>
- Co-authored-by: Will Cunningham <wjcunningham7@gmail.com>
- Sankalp Sanand <sankalp@agnostiq.ai>


### Removed

- Removed `ct.wait.LONG` etc. constants from covalent's init

### Changed

- `wait` in `_get_result_from_dispatcher` will now use `_results_manager.wait.EXTREME` if `True` has been passed to it.

### Operations

- Prettierified release.yml
- Cleaned up pre-commit-config.yml

### Docs

- Updated Bash Lepton tutorial to conform with the latest Lepton interface changes
- Disabling how-to guide for executing an electron with a specified Conda environment.
- Fixed "How To" for Python leptons

## [0.179.0] - 2022-08-16

### Authors



### Changed

- Changed terser package version on webapp yarn-lock file.

## [0.178.0] - 2022-08-15

### Authors

- Will Cunningham <wjcunningham7@users.noreply.github.com>
- Co-authored-by: Alejandro Esquivel <ae@alejandro.ltd>
- Casey Jao <casey@agnostiq.ai>


### Changed

- Dispatch workflows as asyncio tasks on the FastAPI event loop instead of in separate threads

### Fixed

- Deconflict wait enum with `ct.wait` function; `wait` -> `WAIT`

### Operations

- Conda package is built and tested on a nightly schedule
- Conda deployment step is added to `release.yml`
- Install yarn and npm on Ubuntu whenever the webapp needs to be built

## [0.177.0] - 2022-08-11

### Authors

- Scott Wyman Neagle <scott@agnostiq.ai>
- Co-authored-by: Faiyaz Hasan <faiyaz@agnostiq.ai>
- Casey Jao <casey@agnostiq.ai>
- Venkat Bala <venkat@agnostiq.ai>
- Co-authored-by: pre-commit-ci[bot] <66853113+pre-commit-ci[bot]@users.noreply.github.com>

### Removed

- `while True` in `app.get_result`

### Changed

- Flask route logic to return 503 when the result is not ready

### Tests

- results_manager tests

### Operations

- Fix conditional checks for `pre-release` and `stable` Covalent docker image builds

## [0.176.0] - 2022-08-11

### Authors

- Scott Wyman Neagle <scott@agnostiq.ai>
- Co-authored-by: Faiyaz Hasan <faiyaz@agnostiq.ai>
- Casey Jao <casey@agnostiq.ai>


### Operations

- Update precommit yaml.

### Removed

- `Lattice.check_consumables()`, `_TransportGraph.get_topologically_sorted_graph()`

### Operations

- Trigger webapp build if `build==true`

## [0.175.0] - 2022-08-11

### Authors

- Scott Wyman Neagle <scott@agnostiq.ai>
- Co-authored-by: Faiyaz Hasan <faiyaz@agnostiq.ai>
- Casey Jao <casey@agnostiq.ai>


### Operations

- Trigger Slack alert for failed tests on `workflow_run`

## [0.174.0] - 2022-08-11

### Authors

- Casey Jao <casey@agnostiq.ai>
- Alejandro Esquivel <ae@alejandro.ltd>


### Changed

- Changed return value for TransferFromRemote and TransferToRemote (download/upload) operations to be consistent and always return filepath tuples

### Docs

- Updated docs with File Transfer return value changes and `files` kwarg injections

### Fixed

- Fixed postprocessing workflows that return an electron with an incoming wait_for edge

## [0.173.0] - 2022-08-10

### Authors

- Sankalp Sanand <sankalp@agnostiq.ai>


### Added

- `--hard` and `--yes` flags added to `covalent purge` for hard purging (also deletes the databse) and autoapproving respectively.

### Changed

- `covalent purge` now shows the user a prompt informing them what dirs and files will be deleted.
- Improved shown messages in some commands.

### Tests

- Updated tests to reflect above changes.

## [0.172.0] - 2022-08-10

### Authors

- Will Cunningham <wjcunningham7@users.noreply.github.com>
- Prasanna Venkatesh <54540812+Prasy12@users.noreply.github.com>
- Co-authored-by: pre-commit-ci[bot] <66853113+pre-commit-ci[bot]@users.noreply.github.com>
- Co-authored-by: Aravind-psiog <100823292+Aravind-psiog@users.noreply.github.com>
- Co-authored-by: ArunPsiog <arun.mukesh@psiog.com>
- Co-authored-by: manjunath.poilath <manjunath.poilath@psiog.com>
- Co-authored-by: Kamalesh-suresh <kamalesh.suresh@psiog.com>
- Co-authored-by: Amalan Jenicious F <amalan.jenicious@psiog.com>
- Co-authored-by: M Shrikanth <shrikanth.mohan@psiog.com>
- Co-authored-by: Casey Jao <casey@agnostiq.ai>
- Co-authored-by: Aravind-psiog <aravind.prabaharan@psiog.com>
- Co-authored-by: Will Cunningham <wjcunningham7@gmail.com>
- Co-authored-by: Alejandro Esquivel <ae@alejandro.ltd>


### Changed

- Covalent dispatcher flask web apis ported to FastAPI in `covalent_dispatcher/_service/app.py`
- Unit tests written for Covalent dispatcher flask web apis ported to FastAPI in `covalent_dispatcher_tests/_service/app.test.py`
- Web apis of `covalent_ui` refactored to adhere to v11 DB schema
- Electron graph mini map has been moved next to controls on the GUI.
- Lattice status and count of completed & total electrons has been moved to the top of the graph on the GUI.
- Some of the Flask APIs earlier consumed by the GUI have been deprecated & removed from the code base.
- APIs exposed by the web app back end have been re-factored to adhere to the new DB schema v10

### Added

- Added count of dispatches by status on the dispatch list section of the GUI.
- APIs that the GUI consumes have been re-written using FastAPI. This includes re-factoring of older APIs and adding of new APIs.
- Added COVALENT_SERVER_IFACE_ANY flag for uvicorn to start with 0.0.0.0

### Docs

- ReadTheDocs landing page has been improved

## [0.171.0] - 2022-08-10

### Authors

- Casey Jao <casey@agnostiq.ai>
- Co-authored-by: Scott Wyman Neagle <scott@agnostiq.ai>

### Added

- Added `covalent migrate_legacy_result_object` command to save pickled Result objects to the DataStore

## [0.170.1] - 2022-08-09

### Authors

- Venkat Bala <venkat@agnostiq.ai>

### Fixed

- Remove `attr` import added inadvertently

### Tests

- Fix `start` cli test, update `set_config` call count

## [0.170.0] - 2022-08-08

### Authors

- Venkat Bala <venkat@agnostiq.ai>
- Co-authored-by: pre-commit-ci[bot] <66853113+pre-commit-ci[bot]@users.noreply.github.com>


### Changed

- Temporarily allow executor plugin variable name to be either in uppercase or lowercase

## [0.169.0] - 2022-08-08

### Authors

- Venkat Bala <venkat@agnostiq.ai>
- Co-authored-by: pre-commit-ci[bot] <66853113+pre-commit-ci[bot]@users.noreply.github.com>


### Added

- Adding a `covalent config` convenience CLI to quickly view retrive the covalent configuration

## [0.168.0] - 2022-08-08

### Authors

- Venkat Bala <venkat@agnostiq.ai>
- Co-authored-by: pre-commit-ci[bot] <66853113+pre-commit-ci[bot]@users.noreply.github.com>


### Added

- Adding `setup/teardown` methods as placeholders for any executor specific setup and teardown tasks

## [0.167.0] - 2022-08-08

### Authors

- Poojith U Rao <106616820+poojithurao@users.noreply.github.com>
- Co-authored-by: Venkat Bala <venkat@agnostiq.ai>
- Co-authored-by: Faiyaz Hasan <faiyaz@agnostiq.ai>
- Co-authored-by: pre-commit-ci[bot] <66853113+pre-commit-ci[bot]@users.noreply.github.com>
- Co-authored-by: Alejandro Esquivel <ae@alejandro.ltd>


### Added

- S3 File transfer strategy

### Fixed

- Adding maximum number of retries and timeout parameter to the get result http call.

## [0.166.0] - 2022-08-07

### Authors

- Venkat Bala <venkat@agnostiq.ai>


### Tests

- Update dask cli test to match Covalent Dask cluster configuration


### Changed

- Remove newline from log stream formatter for better log statment output
- Jsonify covalent cluster cli outputs

## [0.165.0] - 2022-08-06

### Authors

- Casey Jao <casey@agnostiq.ai>


### Changed

- Make `BaseExecutor` and `BaseAsyncExecutor` class siblings, not parent and child.

### Operations

- Only validate webapp if the webapp was built

### Tests

- Fixed randomly failing lattice json serialization test

## [0.164.0] - 2022-08-05

### Authors

- Sankalp Sanand <sankalp@agnostiq.ai>
- Faiyaz Hasan <faiyaz@agnostiq.ai>
- Co-authored-by: pre-commit-ci[bot] <66853113+pre-commit-ci[bot]@users.noreply.github.com>
- Co-authored-by: Venkat Bala <venkat@agnostiq.ai>
- Co-authored-by: Will Cunningham <wjcunningham7@gmail.com>


### Changed

- Use `update_config` to modify dask configuration from the cluster process
- Simplify `set_config` logic for dask configuration options on `covalent start`
- Removed default values from click options for dask configuration related values

### Added

- Configured default dask configuration options in `defaults.py`

### Fixed 

- Overwriting config address issue.

### Tests

- Moved misplaced functional/integration tests from the unit tests folder to their respective folders.
- All of the unit tests now use test DB instead of hitting a live DB.
- Updated `tests.yml` so that functional tests are run whenever tests get changed or github actions are changed.
- Several broken tests were also fixed.

## [0.163.0] - 2022-08-04

### Authors

- Alejandro Esquivel <ae@alejandro.ltd>
- Co-authored-by: Casey Jao <casey@agnostiq.ai>
- Will Cunningham <wjcunningham7@users.noreply.github.com>
- Co-authored-by: Scott Wyman Neagle <scott@agnostiq.ai>


### Added

- Added `rsync` dependency in `Dockerfile`

### Removed

- `Makefile` which was previously improperly committed

### Operations

- Functional tests are run only on `develop`
- `tests.yml` can be run manually provided a commit SHA
- `tests.yml` uses a `build` filter to conditionally install and build Covalent if build files are modified
- `docker.yml` is now only for dev work, and is manually triggered given an SHA
- `release.yml` is enhanced to push stable and pre-release images to a public ECR repo

## [0.162.0] - 2022-08-04

### Authors

- Alejandro Esquivel <ae@alejandro.ltd>
- Co-authored-by: Casey Jao <casey@agnostiq.ai>


### Changed

- Updated Base executor to support non-unique `retval_key`s, particularly for use in File Transfer where we may have several CallDeps with the reserved `retval_key` of value `files`.

## [0.161.2] - 2022-08-04

### Authors

- Alejandro Esquivel <ae@alejandro.ltd>
- Co-authored-by: pre-commit-ci[bot] <66853113+pre-commit-ci[bot]@users.noreply.github.com>


### Fixed

- Updated `covalent db migrations` to overwrite `alembic.ini` `script_location` with absolute path to migrations folder
- Updated `covalent db alembic [args]` command to use project root as `cwd` for alembic subprocess  

## [0.161.1] - 2022-08-03

### Authors

- Alejandro Esquivel <ae@alejandro.ltd>
- Scott Wyman Neagle <scott@agnostiq.ai>
- Co-authored-by: Faiyaz Hasan <faiyaz@agnostiq.ai>
- Poojith U Rao <106616820+poojithurao@users.noreply.github.com>
- Co-authored-by: Casey Jao <casey@agnostiq.ai>


### Fixed

- When a list was passed to an electron, the generated electron list
  had metadata copied from the electron. This was resulting in
  call_before and call_after functions being called by the electron
  list as well. The metadata (apart from executor) is now set to
  default values for the electron list.

## [0.161.0] - 2022-08-03

### Authors

- Alejandro Esquivel <ae@alejandro.ltd>
- Scott Wyman Neagle <scott@agnostiq.ai>
- Co-authored-by: Faiyaz Hasan <faiyaz@agnostiq.ai>


### Changed

- Replaced `Session(DispatchDB()._get_data_store().engine)` with `workflow_db.session()`

### Removed

- `DevDataStore` class from `datastore.py`
- workflows manager

## [0.160.1] - 2022-08-02

### Authors

- Alejandro Esquivel <ae@alejandro.ltd>
- Scott Wyman Neagle <scott@agnostiq.ai>


### Fixed

- `script_location` key not found issue when installing with pip (second attempt)

### Docs

- Remove migration guide reference from README

### Operations

- Explicitly check `release == true` in tests.yml

## [0.160.0] - 2022-08-02

### Authors

- Casey Jao <casey@agnostiq.ai>
- Co-authored-by: Faiyaz Hasan <faiyaz@agnostiq.ai>


### Changed

- `Executor.run()` now accepts a `task_metadata` dictionary. Current
  keys consist of `dispatch_id` and `node_id`.

## [0.159.0] - 2022-08-02

### Authors

- Casey Jao <casey@agnostiq.ai>
- Co-authored-by: Faiyaz Hasan <faiyaz@agnostiq.ai>


### Changed

- Database schema has been updated to v11

### Operations

- `paths-filter` will only be run on PRs, i.e on workflow runs, the whole test suite will be run.
- Removed retry action from running on `pytest` steps since they instead use `pytest` retries.
- `codecov.yml` added to enable carry-forward flags
- UI front-end is only built for pull requests when the source changes
- Packaging is only validated on the `develop` branch

## [0.158.0] - 2022-07-29

### Authors

- Okechukwu  Emmanuel Ochia <okechukwu@agnostiq.ai>
- Co-authored-by: Scott Wyman Neagle <scott@agnostiq.ai>
- Will Cunningham <wjcunningham7@users.noreply.github.com>
- Alejandro Esquivel <ae@alejandro.ltd>
- Co-authored-by: pre-commit-ci[bot] <66853113+pre-commit-ci[bot]@users.noreply.github.com>
- Casey Jao <casey@agnostiq.ai>
- Co-authored-by: Faiyaz Hasan <faiyaz@agnostiq.ai>


### Changed

- Construct the result object in the dispatcher `entry_point.py` module in order to avoid the Missing Latticed Id error so frequently.
- Update the sleep statement length to 0.1 seconds in the results.manager.

## [0.157.1] - 2022-07-29

### Authors

- Okechukwu  Emmanuel Ochia <okechukwu@agnostiq.ai>
- Co-authored-by: Scott Wyman Neagle <scott@agnostiq.ai>
- Will Cunningham <wjcunningham7@users.noreply.github.com>
- Alejandro Esquivel <ae@alejandro.ltd>
- Co-authored-by: pre-commit-ci[bot] <66853113+pre-commit-ci[bot]@users.noreply.github.com>
- Casey Jao <casey@agnostiq.ai>

### Fixed

- Pass non-kwargs to electrons in the correct order during dispatch.

## [0.157.0] - 2022-07-28

### Authors

- Okechukwu  Emmanuel Ochia <okechukwu@agnostiq.ai>
- Co-authored-by: Scott Wyman Neagle <scott@agnostiq.ai>
- Will Cunningham <wjcunningham7@users.noreply.github.com>
- Alejandro Esquivel <ae@alejandro.ltd>
- Co-authored-by: pre-commit-ci[bot] <66853113+pre-commit-ci[bot]@users.noreply.github.com>
- Casey Jao <casey@agnostiq.ai>


### Changed

- Expose a public `wait()` function compatible with both calling and dispatching lattices

### Docs

- Updated the RTD on `wait_for()` to use the static `wait()` function

### Operations

- pre-commit autoupdate

### Docs

- Changed the custom executor how-to to be shorter and more concise.
- Re-structured the docs

## [0.156.0] - 2022-07-27

### Authors

- Okechukwu  Emmanuel Ochia <okechukwu@agnostiq.ai>
- Co-authored-by: Scott Wyman Neagle <scott@agnostiq.ai>
- Will Cunningham <wjcunningham7@users.noreply.github.com>
- Alejandro Esquivel <ae@alejandro.ltd>
- Co-authored-by: pre-commit-ci[bot] <66853113+pre-commit-ci[bot]@users.noreply.github.com>


### Added

- Bash decorator is introduced
- Lepton commands can be specified as a list of strings rather than strings alone.

## [0.155.1] - 2022-07-26

### Authors

- Okechukwu  Emmanuel Ochia <okechukwu@agnostiq.ai>
- Co-authored-by: Scott Wyman Neagle <scott@agnostiq.ai>
- Will Cunningham <wjcunningham7@users.noreply.github.com>
- Alejandro Esquivel <ae@alejandro.ltd>
- Co-authored-by: pre-commit-ci[bot] <66853113+pre-commit-ci[bot]@users.noreply.github.com>


### Fixed

- `script_location` key not found issue when running alembic programatically

### Operations

- Fixed syntax errors in `stale.yml` and in `hotfix.yml`
- `docker.yml` triggered after version bump in `develop` instead of before
- Enhanced `tests.yml` to upload coverage reports by domain

## [0.155.0] - 2022-07-26

### Authors

- Alejandro Esquivel <ae@alejandro.ltd>


### Added

- Exposing `alembic {args}` cli commands through: `covalent db alembic {args}`

## [0.154.0] - 2022-07-25

### Authors

- Casey Jao <casey@agnostiq.ai>
- Co-authored-by: Venkat Bala <venkat@agnostiq.ai>
- Alejandro Esquivel <ae@alejandro.ltd>


### Added

- Added methods to programatically fetch information from Alembic without needing subprocess

## [0.153.1] - 2022-07-25

### Authors

- Casey Jao <casey@agnostiq.ai>
- Co-authored-by: Venkat Bala <venkat@agnostiq.ai>


### Fixed

- Stdout and stderr are now captured when using the dask executor.


### Tests

- Fixed Dask cluster CLI tests

## [0.153.0] - 2022-07-25

### Authors

- Faiyaz Hasan <faiyaz@agnostiq.ai>


### Added

- Helper function to load and save files corresponding to the DB filenames.

### Changed

- Files with .txt, .log extensions are stored as strings.
- Get result web request timeout to 2 seconds.

## [0.152.0] - 2022-07-25

### Authors

- Faiyaz Hasan <faiyaz@agnostiq.ai>
- Co-authored-by: Scott Wyman Neagle <scott@agnostiq.ai>


### Changed

- Pass default DataStore object to node value retrieval method in the Results object.

## [0.151.1] - 2022-07-22

### Authors

- Faiyaz Hasan <faiyaz@agnostiq.ai>
- Co-authored-by: Scott Wyman Neagle <scott@agnostiq.ai>


### Fixed

- Adding maximum number of retries and timeout parameter to the get result http call.
- Disabling result_webhook for now.

## [0.151.0] - 2022-07-22

### Authors

- Scott Wyman Neagle <scott@agnostiq.ai>
- Co-authored-by: Will Cunningham <wjcunningham7@gmail.com>
- Sankalp Sanand <sankalp@agnostiq.ai>


### Added

- `BaseAsyncExecutor` has been added which can be inherited by new async-aware executors.

### Changed

- Since tasks were basically submitting the functions to a Dask cluster by default, they have been converted into asyncio `Tasks` instead which support a far larger number of concurrent tasks than previously used `ThreadPool`.

- `tasks_pool` will still be used to schedule tasks which use non-async executors.

- Executor's `executor` will now receive a callable instead of a serialized function. This allows deserializing the function where it is going to be executed while providing a simplified `execute` at the same time.

- `uvloop` is being used instead of the default event loop of `asyncio` for better performance.

- Tests have also been updated to reflect above changes.

### Operations

- Made Santosh the sole owner of `/docs`

## [0.150.0] - 2022-07-22

### Authors

- Faiyaz Hasan <faiyaz@agnostiq.ai>


### Added

- Initialize database tables when the covalent server is started.

## [0.149.0] - 2022-07-21

### Authors

- Scott Wyman Neagle <scott@agnostiq.ai>
- Co-authored-by: Venkat Bala <venkat@agnostiq.ai>


### Removed

- `result.save()`
- `result._write_dispatch_to_python_file()`

## [0.148.0] - 2022-07-21

### Authors

- Alejandro Esquivel <ae@alejandro.ltd>


### Changed

- Changed DataStore default db path to correspond to dispatch db config path

### Operations

- Added workflow to stale and close pull requests


### Docs

- Fixed `get_metadata` calls in examples to remove `results_dir` argument
- Removed YouTube video temporarily

## [0.147.0] - 2022-07-21

### Authors

- Casey Jao <casey@agnostiq.ai>


### Changed

- Simplified interface for custom executors. All the boilerplate has
  been moved to `BaseExecutor`.

## [0.146.0] - 2022-07-20

### Authors

- Casey Jao <casey@agnostiq.ai>
- Co-authored-by: Venkat Bala <venkat@agnostiq.ai>
- Faiyaz Hasan <faiyaz@agnostiq.ai>



### Added

- Ensure that transportable objects are rendered correctly when printing the result object.

### Tests

- Check that user data is not unpickled by the Covalent server process

## [0.145.0] - 2022-07-20

### Authors

- Scott Wyman Neagle <scott@agnostiq.ai>
- Co-authored-by: Venkat Bala <venkat@agnostiq.ai>
- Co-authored-by: Faiyaz Hasan <faiyaz@agnostiq.ai>


### Removed

- `entry_point.get_result()`

### Changed

- get_result to query an HTTP endpoint instead of a DB session

## [0.144.0] - 2022-07-20

### Authors

- Will Cunningham <wjcunningham7@users.noreply.github.com>
- Co-authored-by: Scott Wyman Neagle <scott@agnostiq.ai>
- Alejandro Esquivel <ae@alejandro.ltd>


### Added

- Set up alembic migrations & added migration guide (`alembic/README.md`)

## [0.143.0] - 2022-07-19

### Authors

- Will Cunningham <wjcunningham7@users.noreply.github.com>
- Co-authored-by: Scott Wyman Neagle <scott@agnostiq.ai>


### Changed

- Installation will fail if `cova` is installed while trying to install `covalent`.

## [0.142.0] - 2022-07-19

### Authors

- Poojith U Rao <106616820+poojithurao@users.noreply.github.com>
- Co-authored-by: Will Cunningham <wjcunningham7@gmail.com>
- Anna Hughes <annagwen42@gmail.com>
- Co-authored-by: Poojith <poojith@agnostiq.ai>
- Co-authored-by: Scott Wyman Neagle <scott@agnostiq.ai>
- Casey Jao <casey@agnostiq.ai>
- Co-authored-by: Venkat Bala <venkat@agnostiq.ai>
- Co-authored-by: pre-commit-ci[bot] <66853113+pre-commit-ci[bot]@users.noreply.github.com>
- Faiyaz Hasan <faiyaz@agnostiq.ai>


### Added

- `electron_num`, `completed_electron_num` fields to the Lattice table.

## [0.141.0] - 2022-07-19

### Authors

- Poojith U Rao <106616820+poojithurao@users.noreply.github.com>
- Co-authored-by: Will Cunningham <wjcunningham7@gmail.com>
- Anna Hughes <annagwen42@gmail.com>
- Co-authored-by: Poojith <poojith@agnostiq.ai>
- Co-authored-by: Scott Wyman Neagle <scott@agnostiq.ai>
- Casey Jao <casey@agnostiq.ai>
- Co-authored-by: Venkat Bala <venkat@agnostiq.ai>
- Co-authored-by: pre-commit-ci[bot] <66853113+pre-commit-ci[bot]@users.noreply.github.com>


### Changed

- Deprecate topological sort in favor of inspect in-degree of nodes until they are zero before dispatching task
- Use deepcopy to generate a copy of the metadata dictionary before saving result object to the database

### Docs

- Adding incomplete pennylane kernel tutorial
- Adding quantum ensemble tutorial

## [0.140.0] - 2022-07-19

### Authors

- Faiyaz Hasan <faiyaz@agnostiq.ai>
- Co-authored-by: Venkat Bala <venkat@agnostiq.ai>


### Added

- Fields `deps_filename`, `call_before_filename` and `call_after_filename` to the `Electron` table.
- Re-write the deps / call before and after file contents when inserting / updating electron record in the database.

### Changed

- Modify the test and implementation logic of inserting the electron record with these new fields.
- Field `key` to `key_filename` in `Electron` table.

## [0.139.1] - 2022-07-19

### Authors

- Divyanshu Singh <55018955+divshacker@users.noreply.github.com>
- Co-authored-by: Scott Wyman Neagle <wymnea@protonmail.com>
- Co-authored-by: Scott Wyman Neagle <scott@agnostiq.ai>
- Co-authored-by: Will Cunningham <wjcunningham7@users.noreply.github.com>


### Fixed

- Fixes Reverse IP problem. All References to `0.0.0.0` are changed to `localhost` . More details can be found [here](https://github.com/AgnostiqHQ/covalent/issues/202)

## [0.139.0] - 2022-07-19

### Authors

- Venkat Bala <venkat@agnostiq.ai>
- Co-authored-by: Scott Wyman Neagle <scott@agnostiq.ai>
- Faiyaz Hasan <faiyaz@agnostiq.ai>
- Co-authored-by: Will Cunningham <wjcunningham7@gmail.com>


### Added

- Columns `is_active` in the lattice, eLectron and Electron dependency tables.

### Docs

- Adding a RTD tutorial/steps on creating a custom executor

## [0.138.0] - 2022-07-19

### Authors

- Anna Hughes <annagwen42@gmail.com>
- Co-authored-by: Will Cunningham <wjcunningham7@gmail.com>
- Will Cunningham <wjcunningham7@users.noreply.github.com>
- Co-authored-by: Venkat Bala <venkat@agnostiq.ai>


### Added

- Docker build workflow

### Changed

- Dockerfile uses multi-stage build

### Docs

- New tutorial demonstrating how to solve the MaxCut Problem with QAOA and Covalent

## [0.137.0] - 2022-07-19

### Authors

- Prasanna Venkatesh <54540812+Prasy12@users.noreply.github.com>
- Co-authored-by: Alejandro Esquivel <ae@alejandro.ltd>


### Added

- Ability to hide/show labels on the graph
- Graph layout with elk configurations

### Changed

- Changed API socket calls interval for graph optimization.

### Tests

- Disabled several dask functional tests

## [0.136.0] - 2022-07-18

### Authors

- Scott Wyman Neagle <scott@agnostiq.ai>
- Co-authored-by: Faiyaz Hasan <faiyaz@agnostiq.ai>


### Changed

- Result.save() has been deprecated in favor of Result.persist() and querying the database directly.

## [0.135.0] - 2022-07-18

### Authors

- Casey Jao <casey@agnostiq.ai>
- Co-authored-by: Scott Wyman Neagle <scott@agnostiq.ai>
- Co-authored-by: Alejandro Esquivel <ae@alejandro.ltd>


### Operations

- Psiog is only codeowner of js files
- Fix in changelog action to handle null author when a bot is committing

### Added

- Support injecting return values of calldeps into electrons during workflow execution

## [0.134.0] - 2022-07-15

### Authors

- Casey Jao <casey@agnostiq.ai>
- Co-authored-by: Scott Wyman Neagle <scott@agnostiq.ai>


### Changed

- Covalent server can now process workflows without having their deps installed

## [0.133.0] - 2022-07-15

### Authors

- Will Cunningham <wjcunningham7@users.noreply.github.com>


### Removed

- Removed the deprecated function `draw_inline` as well as the `matplotlib` dependency.

### Operations

- Fixing the retry block for tests

## [0.132.0] - 2022-07-14

### Authors

- Will Cunningham <wjcunningham7@users.noreply.github.com>


### Added

- Bash lepton support reintroduced with some UX modifications to the Lepton class. Leptons which use scripting languages can be specified as either (1) a command run in the shell/console or (2) a call to a function in a library/script. Leptons which use compiled languages must specify a library and a function name.
- The keyword argument `display_name` can be used to override the name appearing in the UI. Particularly useful when the lepton is a command.
- All arguments except for language are now keyword arguments.
- Keyword arguments passed to a Bash lepton are understood to define environment variables within the shell.
- Non-keyword arguments fill in `$1`, `$2`, etc.
- Named outputs enumerate variables within the shell which will be returned to the user. These can be either `Lepton.OUTPUT` or `Lepton.INPUT_OUTPUT` types.

### Added

- New fields to the decomposed result object Database: 

## [0.131.0] - 2022-07-13

### Authors

- Sankalp Sanand <sankalp@agnostiq.ai>
- Co-authored-by: Venkat Bala <venkat@agnostiq.ai>


### Fixed

- `covalent --version` now looks for `covalent` metadata instead of `cova`

### Tests

- Updated the cli test to include whether the correct version number is shown when `covalent --version` is run

### Added

- Method to write electron id corresponding to sublattices in `execution.py` when running `_run_task`.

## [0.130.0] - 2022-07-12

### Authors

- Venkat Bala <venkat@agnostiq.ai>
- Co-authored-by: Scott Wyman Neagle <scott@agnostiq.ai>

### Changed

- Ignoring tests for `cancel_dispatch` and `construct_bash`
- Create a dummy requirements.txt file for pip deps tests
- Fix version of `Werkzeug` package to avoid running into ValueError (unexpected kwarg `as_tuple`)
- Update `customization` how to test by specifying the section header `sdk`

## [0.129.0] - 2022-07-12

### Authors

- Sankalp Sanand <sankalp@agnostiq.ai>
- Co-authored-by: Alejandro Esquivel <ae@alejandro.ltd>

### Added

- Support for `wait_for` type edges when two electrons are connected by their execution side effects instead of output-input relation.

### Changed

- `active_lattice.electron_outputs` now contains the node ids as well for the electron which is being post processed.

## [0.128.1] - 2022-07-12

### Authors

- Faiyaz Hasan <faiyaz@agnostiq.ai>


### Fixed

- `Result.persist` test in `result_test.py`.
- Electron dependency `arg_index` is changed back to Nullable.

## [0.128.0] - 2022-07-12

### Authors

- Okechukwu  Emmanuel Ochia <okechukwu@agnostiq.ai>
- Co-authored-by: Casey Jao <casey@agnostiq.ai>
- Co-authored-by: Alejandro Esquivel <ae@alejandro.ltd>
- Co-authored-by: pre-commit-ci[bot] <66853113+pre-commit-ci[bot]@users.noreply.github.com>

### Added

- File transfer support for leptons

## [0.127.0] - 2022-07-11

### Authors

- Scott Wyman Neagle <scott@agnostiq.ai>
- Co-authored-by: Faiyaz Hasan <faiyaz@agnostiq.ai>
- Co-authored-by: Venkat Bala <venkat@agnostiq.ai>


### Added

- When saving to DB, also persist to the new DB if running in develop mode

### Tests

- Flask app route tests

## [0.126.0] - 2022-07-11

### Authors

- Will Cunningham <wjcunningham7@users.noreply.github.com>
- Alejandro Esquivel <ae@alejandro.ltd>
- Co-authored-by: pre-commit-ci[bot] <66853113+pre-commit-ci[bot]@users.noreply.github.com>
- Co-authored-by: Sankalp Sanand <sankalp@agnostiq.ai>


### Added

- Added Folder class
- Added internal call before/after deps to execute File Transfer operations pre/post electron execution.

### Operations

- Enhanced hotfix action to create branches from existing commits

## [0.125.0] - 2022-07-09

### Authors

- Okechukwu  Emmanuel Ochia <okechukwu@agnostiq.ai>
- Co-authored-by: pre-commit-ci[bot] <66853113+pre-commit-ci[bot]@users.noreply.github.com>
- Co-authored-by: Alejandro Esquivel <ae@alejandro.ltd>
- Venkat Bala <venkat@agnostiq.ai>
- Co-authored-by: Okechukwu Ochia <emmirald@gmail.com>
- Co-authored-by: Scott Wyman Neagle <scott@agnostiq.ai>


### Added

- Dask Cluster CLI functional/unit tests

### Docs

- Updated RTD concepts, how-to-guides, and api docs with electron dependencies.

### Operations

- Separate out running tests and uploading coverage report to circumvent bug in
  retry action

## [0.124.0] - 2022-07-07

### Authors

- Will Cunningham <wjcunningham7@users.noreply.github.com>
- Co-authored-by: Scott Wyman Neagle <scott@agnostiq.ai>
- Faiyaz Hasan <faiyaz@agnostiq.ai>


### Added

- `Result.persist` method in `covalent/_results_manager/result.py`.

### Operations

- Package pre-releases go to `covalent` instead of `cova` on PyPI.

## [0.123.0] - 2022-07-07

### Authors

- Scott Wyman Neagle <scott@agnostiq.ai>
- Co-authored-by: Faiyaz Hasan <faiyaz@agnostiq.ai>
- Will Cunningham <wjcunningham7@users.noreply.github.com>
- Alejandro Esquivel <ae@alejandro.ltd>
- Co-authored-by: pre-commit-ci[bot] <66853113+pre-commit-ci[bot]@users.noreply.github.com>


### Added

- Added Folder class
- Added internal call before/after deps to execute File Transfer operations pre/post electron execution.

### Operations

- `codeql.yml` and `condabuild.yml` run nightly instead of on every PR.
- Style fixes in changelog

## [0.122.1] - 2022-07-06

### Authors

Will Cunningham <wjcunningham7@users.noreply.github.com>
Co-authored-by: Scott Wyman Neagle <scott@agnostiq.ai>


### Operations

- Added license scanner action
- Pre-commit autoupdate

### Tests

- Tests for running workflows with more than one iteration

### Fixed

- Attribute error caused by attempts to retrieve the name from the node function when the node function is set to None

## [0.122.0] - 2022-07-04

### Authors

Faiyaz Hasan <faiyaz@agnostiq.ai>
Co-authored-by: pre-commit-ci[bot] <66853113+pre-commit-ci[bot]@users.noreply.github.com>


### Added

- `covalent/_results_manager/write_result_to_db.py` module and methods to insert / update data in the DB.
- `tests/covalent_tests/results_manager_tests/write_result_to_db_test.py` containing the unit tests for corresponding functions.

### Changed

- Electron `type` column to a string type rather than an `ElectronType` in DB models.
- Primary keys from `BigInteger` to `Integer` in DB models.

## [0.121.0] - 2022-07-04

### Authors

Will Cunningham <wjcunningham7@users.noreply.github.com>
Co-authored-by: Alejandro Esquivel <ae@alejandro.ltd>
Co-authored-by: pre-commit-ci[bot] <66853113+pre-commit-ci[bot]@users.noreply.github.com>


### Removed

- Unused requirements `gunicorn` and `eventlet` in `requirements.txt` as well as `dask` in `tests/requirements.txt`, since it is already included in the core requirements.

### Docs

- Updated the compatibility matrix in the docs.

## [0.120.0] - 2022-07-04

### Authors

Okechukwu  Emmanuel Ochia <okechukwu@agnostiq.ai>
Co-authored-by: Venkat Bala <venkat@agnostiq.ai>
Co-authored-by: pre-commit-ci[bot] <66853113+pre-commit-ci[bot]@users.noreply.github.com>
Co-authored-by: Scott Wyman Neagle <scott@agnostiq.ai>


### Added

- Adding `cluster` CLI options to facilitate interacting with the backend Dask cluster
- Adding options to `covalent start` to enable specifying number of workers, memory limit and threads per worker at cluster startup

### Changed

- Update `DaskAdminWorker` docstring with better explanation

## [0.119.1] - 2022-07-04

### Authors

Scott Wyman Neagle <scott@agnostiq.ai>
Casey Jao <casey@agnostiq.ai>


### Fixed

- `covalent status` checks if the server process is still alive.

### Operations

- Updates to changelog logic to handle multiple authors

## [0.119.0] - 2022-07-03
### Authors
@cjao 


### Added

- Introduce support for pip dependencies

## [0.118.0] - 2022-07-02
### Authors
@AlejandroEsquivel 


### Added

- Introduced File, FileTransfer, and FileTransferStrategy classes to support various File Transfer use cases prior/post electron execution

## [0.117.0] - 2022-07-02
### Authors
@Emmanuel289 


### Added

- Included retry action in 'tests.yaml' workflow.

## [0.116.0] - 2022-06-29
### Authors
@Prasy12 

### Changed

- Changed API socket calls interval for graph optimization.

### Added

- Ability to change to different layouts from the GUI.

## [0.115.0] - 2022-06-28
### Authors
@cjao 


### Added

- Introduce support for `call_before`, `call_after`, and bash dependencies

### Operations

- Unit tests performed on Python 3.10 on Ubuntu and MacOS images as well as 3.9 on MacOS
- Updated codeowners so that AQ Engineers doesn't own this CHANGELOG
- pre-commit autoupdate

## [0.114.0] - 2022-06-23
### Authors
@dependabot[bot] 


### Changed

- Changed eventsource version on webapp yarn-lock file.

### Operations

- Added Github push changelog workflow to append commiters username
- Reusable JavaScript action to parse changelog and update version

## [0.113.0] - 2022-06-21

### Added

- Introduce new db models and object store backends

### Operations

- Syntax fix in hotfix.yml

### Docs

- Added new tutorial: Linear and convolutional autoencoders

## [0.112.0] - 2022-06-20

### Changed

- Changed async version on webapp package-lock file.

## [0.111.0] - 2022-06-20

### Changed

- Changed eventsource version on webapp package-lock file.

### Docs

- Added new tutorial: Covalentified version of the Pennylane Variational Classifier tutorial.

## [0.110.3] - 2022-06-17

### Fixed

- Fix error when parsing electron positional arguments in workflows

### Docs

- Remove hardcoding version info in README.md

## [0.110.2] - 2022-06-10

### Docs

- Fix MNIST tutorial
- Fix Quantum Gravity tutorial
- Update RTD with migration guide compatible with latest release
- Convert all references to `covalent start` from Jupyter notebooks to markdown statements
- Update release notes summary in README.md
- Fixed display issues with figure (in dark mode) and bullet points in tutorials

### Operations

- Added a retry block to the webapp build step in `tests.yml`

## [0.110.1] - 2022-06-10

### Fixed

- Configure dask to not use daemonic processes when creating a cluster

### Operations

- Sync the VERSION file within `covalent` directory to match the root level VERSION
- Manually patch `covalent/VERSION`

## [0.110.0] - 2022-06-10

### Changed

- Web GUI list size and status label colors changed.
- Web GUI graph running icon changed to non-static icon.

### Docs

- Removed references to the Dask executor in RTD as they are no longer needed.

## [0.109.1] - 2022-06-10

### Fixed

- `covalent --version` now works for PyPI releases

## [0.109.0] - 2022-06-10

### Docs

- Update CLI help statements

### Added

- Add CLI functionality to start covalent with/without Dask
- Add CLI support to parse `covalent_ui.log` file

### Operations

- Updating codeowners to establish engineering & psiog ownership

### Docs

- Added new tutorial: Training quantum embedding kernels for classification.

## [0.108.0] - 2022-06-08

### Added

- WCI yaml file

### Docs

- Add pandoc installation updates to contributing guide

## [0.107.0] - 2022-06-07

### Changed

- Skipping stdout/stderr redirection tests until implemented in Dask parent process

### Added

- Simplifed starting the dask cluster using `multiprocessing`
- Added `bokeh==2.4.3` to requirements.txt to enable view Dask dashboard

### Fixed

- Changelog-reminder action now works for PRs from forks.

## [0.106.2] - 2022-06-06

### Fixed

- Specifying the version for package `furo` to `2022.4.7` to prevent breaking doc builds

### Docs

- Added new tutorial: Using Covalent with PennyLane for hybrid computation.

## [0.106.1] - 2022-06-01

### Fixed

- Changelog-reminder action now works for PRs from forks

### Docs

- Removed references to microservices in RTD
- Updated README.md.
- Changed `ct.electron` to `ct.lattice(executor=dask_executor)` in MNIST classifier tutorial

## [0.106.0] - 2022-05-26

### Changed

- Visual theme for Webapp GUI changed in accordance to new theme
- Fonts, colors, icons have been updated

## [0.105.0] - 2022-05-25

### Added

- Add a pre-commit hook for `detect-secrets`.
- Updated the actions in accordance with the migration done in the previous version.

## [0.104.0] - 2022-05-23

### Changed

- Services have been moved to a different codebase. This repo is now hosting the Covalent SDK, local dispatcher backend, Covalent web GUI, and documentation. Version is bumped to `0.104.0` in order to avoid conflicts.
- Update tests to match the current dispatcher api
- Skip testing dask executor until dask executor plugin is made public
- Using 2 thread pools to manage multiple workflows better and the other one for executing electrons in parallel.

### Fixed

- Add psutil and PyYAML to requirements.txt
- Passing the same Electron to multiple inputs of an Electron now works. UI fix pending.
- Dask from `requirements.txt`.

### Removed

- Asyncio usage for electron level concurrency.
- References to dask

### Added

- Functional test added for dask executor with the cluster running locally.
- Scalability tests for different workflows and workflow sizes under `tests/stress_tests/scripts`
- Add sample performance testing workflows under `tests/stress_tests`
- Add pipelines to continuously run the tutorial notebooks
- Create notebook with tasks from RTD

## [0.32.3] - 2022-03-16

### Fixed

- Fix missing UI graph edges between parameters and electrons in certain cases.
- Fix UI crashes in cases where legacy localStorage state was being loaded.

## [0.32.2] - 2022-03-16

### Added

- Images for graphs generated in tutorials and how-tos.
- Note for quantum gravity tutorial to tell users that `tensorflow` doesn't work on M1 Macs.
- `Known Issues` added to `README.md`

### Fixed

- `draw` function usage in tutorials and how-tos now reflects the UI images generated instead of using graphviz.
- Images now render properly in RTD of how-tos.

### Changed

- Reran all the tutorials that could run, generating the outputs again.

## [0.32.1] - 2022-03-15

### Fixed

- CLI now starts server directly in the subprocess instead of as a daemon
- Logs are provided as pipes to Popen instead of using a shell redirect
- Restart behavior fixed
- Default port in `covalent_ui/app.py` uses the config manager

### Removed

- `_graceful_restart` function no longer needed without gunicorn

## [0.32.0] - 2022-03-11

### Added

- Dispatcher microservice API endpoint to dispatch and update workflow.
- Added get runnable task endpoint.

## [0.31.0] - 2022-03-11

### Added

- Runner component's main functionality to run a set of tasks, cancel a task, and get a task's status added to its api.

## [0.30.5] - 2022-03-11

### Updated

- Updated Workflow endpoints & API spec to support upload & download of result objects as pickle files

## [0.30.4] - 2022-03-11

### Fixed

- When executing a task on an alternate Conda environment, Covalent no longer has to be installed on that environment. Previously, a Covalent object (the execution function as a TransportableObject) was passed to the environment. Now it is deserialized to a "normal" Python function, which is passed to the alternate Conda environment.

## [0.30.3] - 2022-03-11

### Fixed

- Fixed the order of output storage in `post_process` which should have been the order in which the electron functions are called instead of being the order in which they are executed. This fixes the order in which the replacement of function calls with their output happens, which further fixes any discrepencies in the results obtained by the user.

- Fixed the `post_process` test to check the order as well.

## [0.30.2] - 2022-03-11

### Changed

- Updated eventlet to 0.31.0

## [0.30.1] - 2022-03-10

### Fixed

- Eliminate unhandled exception in Covalent UI backend when calling fetch_result.

## [0.30.0] - 2022-03-09

### Added

- Skeleton code for writing the different services corresponding to each component in the open source refactor.
- OpenAPI specifications for each of the services.

## [0.29.3] - 2022-03-09

### Fixed

- Covalent UI is built in the Dockerfile, the setup file, the pypi workflow, the tests workflow, and the conda build script.

## [0.29.2] - 2022-03-09

### Added

- Defaults defined in executor plugins are read and used to update the in-memory config, as well as the user config file. But only if the parameter in question wasn't already defined.

### Changed

- Input parameter names and docstrings in _shared_files.config.update_config were changed for clarity.

## [0.29.1] - 2022-03-07

### Changed

- Updated fail-fast strategy to run all tests.

## [0.29.0] - 2022-03-07

### Added

- DispatchDB for storing dispatched results

### Changed

- UI loads dispatches from DispatchDB instead of browser local storage

## [0.28.3] - 2022-03-03

### Fixed

Installed executor plugins don't have to be referred to by their full module name. Eg, use "custom_executor", instead of "covalent_custom_plugin.custom_executor".

## [0.28.2] - 2022-03-03

### Added

- A brief overview of the tutorial structure in the MNIST classification tutorial.

## [0.28.1] - 2022-03-02

### Added

- Conda installation is only supported for Linux in the `Getting Started` guide.
- MNIST classifier tutorial.

### Removed

- Removed handling of default values of function parameters in `get_named_params` in `covalent/_shared_files/utils.py`. So, it is actually being handled by not being handled since now `named_args` and `named_kwargs` will only contain parameters that were passed during the function call and not all of them.

## [0.28.0] - 2022-03-02

### Added

- Lepton support, including for Python modules and C libraries
- How-to guides showing how to use leptons for each of these

## [0.27.6] - 2022-03-01

### Added

- Added feature development basic steps in CONTRIBUTING.md.
- Added section on locally building RTD (read the docs) in the contributing guide.

## [0.27.5] - 2022-03-01

### Fixed

- Missing UI input data after backend change - needed to be derived from graph for electrons, lattice inputs fixed on server-side, combining name and positional args
- Broken UI graph due to variable->edge_name renaming
- Missing UI executor data after server-side renaming

## [0.27.4] - 2022-02-28

### Fixed

- Path used in `covalent/executor/__init__.py` for executor plugin modules needed updating to `covalent/executor/executor_plugins`

### Removed

- Disabled workflow cancellation test due to inconsistent outcomes. Test will be re-enabled after cancellation mechanisms are investigated further.

## [0.27.3] - 2022-02-25

### Added

- Added `USING_DOCKER.md` guide for running docker container.
- Added cli args to covalent UI flask server `covalent_ui/app.py` to modify port and log file path.

### Removed

- Removed gunicorn from cli and Dockerfile.

### Changed

- Updated cli `covalent_dispatcher/_cli/service.py` to run flask server directly, and removed dispatcher and UI flags.
- Using Flask blueprints to merge Dispatcher and UI servers.
- Updated Dockerfile to run flask server directly.
- Creating server PID file manually in `covalent_dispatcher/_cli/service.py`.
- Updated tests and docs to reflect merged servers.
- Changed all mentions of port 47007 (for old UI server) to 48008.

## [0.27.2] - 2022-02-24

### Changed

- Removed unnecessary blockquotes from the How-To guide for creating custom executors
- Changed "Covalent Cloud" to "Covalent" in the main code text

## [0.27.1] - 2022-02-24

### Removed

- Removed AQ-Engineers from CODEOWNERS in order to fix PR review notifications

## [0.27.0] - 2022-02-24

### Added

- Support for positional only, positional or keyword, variable positional, keyword only, variable keyword types of parameters is now added, e.g an electron can now use variable args and variable kwargs if the number/names of parameters are unknown during definition as `def task(*args, **kwargs)` which wasn't possible before.

- `Lattice.args` added to store positional arguments passed to the lattice's workflow function.

- `get_named_params` function added in `_shared_files/utils.py` which will return a tuple containing named positional arguments and named keyword arguments. The names help in showing and storing these parameters in the transport graph.

- Tests to verify whether all kinds of input paramaters are supported by electron or a lattice.

### Changed

- No longer merging positional arguments with keyword arguments, instead they are separately stored in respective nodes in the transport graph.

- `inputs` returned from `_get_inputs` function in `covalent_dispatcher/_core/execution.py` now contains positional as well as keyword arguments which further get passed to the executor.

- Executors now support positional and keyword arguments as inputs to their executable functions.

- Result object's `_inputs` attribute now contains both `args` and `kwargs`.

- `add_node_for_nested_iterables` is renamed to `connect_node_with_others` and `add_node_to_graph` also renamed to `add_collection_node_to_graph` in `electron.py`. Some more variable renames to have appropriate self-explanatory names.

- Nodes and edges in the transport graph now have a better interface to assign attributes to them.

- Edge attribute `variable` renamed to `edge_name`.

- In `serialize` function of the transport graph, if `metadata_only` is True, then only `metadata` attribute of node and `source` and `target` attributes of edge are kept in the then return serialized `data`.

- Updated the tests wherever necessary to reflect the above changes

### Removed

- Deprecated `required_params_passed` since an error will automatically be thrown by the `build_graph` function if any of the required parameters are not passed.

- Removed duplicate attributes from nodes in the transport graph.

## [0.26.1] - 2022-02-23

### Added

- Added Local Executor section to the API read the docs.

## [0.26.0] - 2022-02-23

### Added

- Automated reminders to update the changelog

## [0.25.3] - 2022-02-23

## Added

- Listed common mocking commands in the CONTRIBUTING.md guide.
- Additional guidelines on testing.

## [0.25.2] - 2022-02-21

### Changed

- `backend` metadata name changed to `executor`.
- `_plan_workflow` usage updated to reflect how that executor related information is now stored in the specific executor object.
- Updated tests to reflect the above changes.
- Improved the dispatch cancellation test to provide a robust solution which earlier took 10 minutes to run with uncertainty of failing every now and then.

### Removed

- Removed `TaskExecutionMetadata` as a consequence of removing `execution_args`.

## [0.25.1] - 2022-02-18

### Fixed

- Tracking imports that have been used in the workflow takes less time.

### Added

- User-imports are included in the dispatch_source.py script. Covalent-related imports are commented out.

## [0.25.0] - 2022-02-18

### Added

- UI: Lattice draw() method displays in web UI
- UI: New navigation panel

### Changed

- UI: Animated graph changes, panel opacity

### Fixed

- UI: Fixed "Not Found" pages

## [0.24.21] - 2022-02-18

### Added

- RST document describing the expectations from a tutorial.

## [0.24.20] - 2022-02-17

### Added

- Added how to create custom executors

### Changed

- Changed the description of the hyperlink for choosing executors
- Fixed typos in doc/source/api/getting_started/how_to/execution/creating_custom_executors.ipynb

## [0.24.19] - 2022-02-16

### Added

- CODEOWNERS for certain files.

## [0.24.18] - 2022-02-15

### Added

- The user configuration file can now specify an executor plugin directory.

## [0.24.17] - 2022-02-15

### Added

- Added a how-to for making custom executors.

## [0.24.16] - 2022-02-12

### Added

- Errors now contain the traceback as well as the error message in the result object.
- Added test for `_post_process` in `tests/covalent_dispatcher_tests/_core/execution_test.py`.

### Changed

- Post processing logic in `electron` and dispatcher now relies on the order of execution in the transport graph rather than node's function names to allow for a more reliable pairing of nodes and their outputs.

- Renamed `init_test.py` in `tests/covalent_dispatcher_tests/_core/` to `execution_test.py`.

### Removed

- `exclude_from_postprocess` list which contained some non executable node types removed since only executable nodes are post processed now.

## [0.24.15] - 2022-02-11

### Fixed

- If a user's configuration file does not have a needed exeutor parameter, the default parameter (defined in _shared_files/defaults.py) is used.
- Each executor plugin is no longer initialized upon the import of Covalent. This allows required parameters in executor plugins.

## Changed

- Upon updating the configuration data with a user's configuration file, the complete set is written back to file.

## Added

- Tests for the local and base executors.

## [0.24.14] - 2022-02-11

### Added

- UI: add dashboard cards
- UI: add scaling dots background

### Changed

- UI: reduce sidebar font sizes, refine color theme
- UI: refine scrollbar styling, show on container hover
- UI: format executor parameters as YAML code
- UI: update syntax highlighting scheme
- UI: update index.html description meta tag

## [0.24.13] - 2022-02-11

### Added

- Tests for covalent/_shared_files/config.py

## [0.24.12] - 2022-02-10

### Added

- CodeQL code analyzer

## [0.24.11] - 2022-02-10

### Added

- A new dictionary `_DEFAULT_CONSTRAINTS_DEPRECATED` in defaults.py

### Changed

- The `_DEFAULT_CONSTRAINT_VALUES` dictionary now only contains the `backend` argument

## [0.24.10] - 2022-02-09

### Fixed

- Sporadically failing workflow cancellation test in tests/workflow_stack_test.py

## [0.24.9] - 2022-02-09

## Changed

- Implementation of `_port_from_pid` in covalent_dispatcher/_cli/service.py.

## Added

- Unit tests for command line interface (CLI) functionalities in covalent_dispatcher/_cli/service.py and covalent_dispatcher/_cli/cli.py.

## [0.24.8] - 2022-02-07

### Fixed

- If a user's configuration file does not have a needed parameter, the default parameter (defined in _shared_files/defaults.py) is used.

## [0.24.7] - 2022-02-07

### Added

- Typing: Add Type hint `dispatch_info` parameter.
- Documentation: Updated the return_type description in docstring.

### Changed

- Typing: Change return type annotation to `Generator`.

## [0.24.6] - 2022-02-06

### Added

- Type hint to `deserialize` method of `TransportableObject` of `covalent/_workflow/transport.py`.

### Changed

- Description of `data` in `deserialize` method of `TransportableObject` of `covalent/_workflow/transport.py` from `The serialized transportable object` to `Cloudpickled function`.

## [0.24.5] - 2022-02-05

### Fixed

- Removed dependence on Sentinel module

## [0.24.4] - 2022-02-04

### Added

- Tests across multiple versions of Python and multiple operating systems
- Documentation reflecting supported configurations

## [0.24.3] - 2022-02-04

### Changed

- Typing: Use `bool` in place of `Optional[bool]` as type annotation for `develop` parameter in `covalent_dispatcher.service._graceful_start`
- Typing: Use `Any` in place of `Optional[Any]` as type annotation for `new_value` parameter in `covalent._shared_files.config.get_config`

## [0.24.2] - 2022-02-04

### Fixed

- Updated hyperlink of "How to get the results" from "./collection/query_electron_execution_result" to "./collection/query_multiple_lattice_execution_results" in "doc/source/how_to/index.rst".
- Updated hyperlink of "How to get the result of a particular electron" from "./collection/query_multiple_lattice_execution_results" to "./collection/query_electron_execution_result" in "doc/source/how_to/index.rst".

## [0.24.1] - 2022-02-04

### Changed

- Changelog entries are now required to have the current date to enforce ordering.

## [0.24.0] - 2022-02-03

### Added

- UI: log file output - display in Output tab of all available log file output
- UI: show lattice and electron inputs
- UI: display executor attributes
- UI: display error message on failed status for lattice and electron

### Changed

- UI: re-order sidebar sections according to latest figma designs
- UI: update favicon
- UI: remove dispatch id from tab title
- UI: fit new uuids
- UI: adjust theme text primary and secondary colors

### Fixed

- UI: auto-refresh result state on initial render of listing and graph pages
- UI: graph layout issues: truncate long electron/param names

## [0.23.0] - 2022-02-03

### Added

- Added `BaseDispatcher` class to be used for creating custom dispatchers which allow connection to a dispatcher server.
- `LocalDispatcher` inheriting from `BaseDispatcher` allows connection to a local dispatcher server running on the user's machine.
- Covalent only gives interface to the `LocalDispatcher`'s `dispatch` and `dispatch_sync` methods.
- Tests for both `LocalDispatcher` and `BaseDispatcher` added.

### Changed

- Switched from using `lattice.dispatch` and `lattice.dispatch_sync` to `covalent.dispatch` and `covalent.dispatch_sync`.
- Dispatcher address now is passed as a parameter (`dispatcher_addr`) to `covalent.dispatch` and `covalent.dispatch_sync` instead of a metadata field to lattice.
- Updated tests, how tos, and tutorials to use `covalent.dispatch` and `covalent.dispatch_sync`.
- All the contents of `covalent_dispatcher/_core/__init__.py` are moved to `covalent_dispatcher/_core/execution.py` for better organization. `__init__.py` only contains function imports which are needed by external modules.
- `dispatch`, `dispatch_sync` methods deprecated from `Lattice`.

### Removed

- `_server_dispatch` method removed from `Lattice`.
- `dispatcher` metadata field removed from `lattice`.

## [0.22.19] - 2022-02-03

### Fixed

- `_write_dispatch_to_python_file` isn't called each time a task is saved. It is now only called in the final save in `_run_planned_workflow` (in covalent_dispatcher/_core/__init__.py).

## [0.22.18] - 2022-02-03

### Fixed

- Added type information to result.py

## [0.22.17] - 2022-02-02

### Added

- Replaced `"typing.Optional"` with `"str"` in covalent/executor/base.py
- Added missing type hints to `get_dispatch_context` and `write_streams_to_file` in covalent/executor/base.py, BaseExecutor

## [0.22.16] - 2022-02-02

### Added

- Functions to check if UI and dispatcher servers are running.
- Tests for the `is_ui_running` and `is_server_running` in covalent_dispatcher/_cli/service.py.

## [0.22.15] - 2022-02-01

### Fixed

- Covalent CLI command `covalent purge` will now stop the servers before deleting all the pid files.

### Added

- Test for `purge` method in covalent_dispatcher/_cli/service.py.

### Removed

- Unused `covalent_dispatcher` import from covalent_dispatcher/_cli/service.py.

### Changed

- Moved `_config_manager` import from within the `purge` method to the covalent_dispatcher/_cli/service.py for the purpose of mocking in tests.

## [0.22.14] - 2022-02-01

### Added

- Type hint to `_server_dispatch` method in `covalent/_workflow/lattice.py`.

## [0.22.13] - 2022-01-26

### Fixed

- When the local executor's `log_stdout` and `log_stderr` config variables are relative paths, they should go inside the results directory. Previously that was queried from the config, but now it's queried from the lattice metadata.

### Added

- Tests for the corresponding functions in (`covalent_dispatcher/_core/__init__.py`, `covalent/executor/base.py`, `covalent/executor/executor_plugins/local.py` and `covalent/executor/__init__.py`) affected by the bug fix.

### Changed

- Refactored `_delete_result` in result manager to give the option of deleting the result parent directory.

## [0.22.12] - 2022-01-31

### Added

- Diff check in pypi.yml ensures correct files are packaged

## [0.22.11] - 2022-01-31

### Changed

- Removed codecov token
- Removed Slack notifications from feature branches

## [0.22.10] - 2022-01-29

### Changed

- Running tests, conda, and version workflows on pull requests, not just pushes

## [0.22.9] - 2022-01-27

### Fixed

- Fixing version check action so that it doesn't run on commits that are in develop
- Edited PR template so that markdown checklist appears properly

## [0.22.8] - 2022-01-27

### Fixed

- publish workflow, using `docker buildx` to build images for x86 and ARM, prepare manifest and push to ECR so that pulls will match the correct architecture.
- typo in CONTRIBUTING
- installing `gcc` in Docker image so Docker can build wheels for `dask` and other packages that don't provide ARM wheels

### Changed

- updated versions in `requirements.txt` for `matplotlib` and `dask`

## [0.22.7] - 2022-01-27

### Added

- `MANIFEST.in` did not have `covalent_dispatcher/_service` in it due to which the PyPi package was not being built correctly. Added the `covalent_dispatcher/_service` to the `MANIFEST.in` file.

### Fixed

- setuptools properly including data files during installation

## [0.22.6] - 2022-01-26

### Fixed

- Added service folder in covalent dispatcher to package.

## [0.22.5] - 2022-01-25

### Fixed

- `README.md` images now use master branch's raw image urls hosted on <https://github.com> instead of <https://raw.githubusercontent.com>. Also, switched image rendering from html to markdown.

## [0.22.4] - 2022-01-25

### Fixed

- dispatcher server app included in sdist
- raw image urls properly used

## [0.22.3] - 2022-01-25

### Fixed

- raw image urls used in readme

## [0.22.2] - 2022-01-25

### Fixed

- pypi upload

## [0.22.1] - 2022-01-25

### Added

- Code of conduct
- Manifest.in file
- Citation info
- Action to upload to pypi

### Fixed

- Absolute URLs used in README
- Workflow badges updated URLs
- `install_package_data` -> `include_package_data` in `setup.py`

## [0.22.0] - 2022-01-25

### Changed

- Using public ECR for Docker release

## [0.21.0] - 2022-01-25

### Added

- GitHub pull request templates

## [0.20.0] - 2022-01-25

### Added

- GitHub issue templates

## [0.19.0] - 2022-01-25

### Changed

- Covalent Beta Release

## [0.18.9] - 2022-01-24

### Fixed

- iframe in the docs landing page is now responsive

## [0.18.8] - 2022-01-24

### Changed

- Temporarily removed output tab
- Truncated dispatch id to fit left sidebar, add tooltip to show full id

## [0.18.7] - 2022-01-24

### Changed

- Many stylistic improvements to documentation, README, and CONTRIBUTING.

## [0.18.6] - 2022-01-24

### Added

- Test added to check whether an already decorated function works as expected with Covalent.
- `pennylane` package added to the `requirements-dev.txt` file.

### Changed

- Now using `inspect.signature` instead of `function.__code__` to get the names of function's parameters.

## [0.18.5] - 2022-01-21

### Fixed

- Various CI fixes, including rolling back regression in version validation, caching on s3 hosted badges, applying releases and tags correctly.

## [0.18.4] - 2022-01-21

### Changed

- Removed comments and unused functions in covalent_dispatcher
- `result_class.py` renamed to `result.py`

### Fixed

- Version was not being properly imported inside `covalent/__init__.py`
- `dispatch_sync` was not previously using the `results_dir` metadata field

### Removed

- Credentials in config
- `generate_random_filename_in_cache`
- `is_any_atom`
- `to_json`
- `show_subgraph` option in `draw`
- `calculate_node`

## [0.18.3] - 2022-01-20

### Fixed

- The gunicorn servers now restart more gracefully

## [0.18.2] - 2022-01-21

### Changed

- `tempdir` metadata field removed and replaced with `executor.local.cache_dir`

## [0.18.1] - 2022-01-11

## Added

- Concepts page

## [0.18.0] - 2022-01-20

### Added

- `Result.CANCELLED` status to represent the status of a cancelled dispatch.
- Condition to cancel the whole dispatch if any of the nodes are cancelled.
- `cancel_workflow` function which uses a shared variable provided by Dask (`dask.distributed.Variable`) in a dask client to inform nodes to stop execution.
- Cancel function for dispatcher server API which will allow the server to terminate the dispatch.
- How to notebook for cancelling a dispatched job.
- Test to verify whether cancellation of dispatched jobs is working as expected.
- `cancel` function is available as `covalent.cancel`.

### Changed

- In file `covalent/_shared_files/config.py` instead of using a variable to store and then return the config data, now directly returning the configuration.
- Using `fire_and_forget` to dispatch a job instead of a dictionary of Dask's `Future` objects so that we won't have to manage the lifecycle of those futures.
- The `test_run_dispatcher` test was changed to reflect that the dispatcher no longer uses a dictionary of future objects as it was not being utilized anywhere.

### Removed

- `with dask_client` context was removed as the client created in `covalent_dispatcher/_core/__init__.py` is already being used even without the context. Furthermore, it creates issues when that context is exited which is unnecessary at the first place hence not needed to be resolved.

## [0.17.5] - 2022-01-19

### Changed

- Results directory uses a relative path by default and can be overridden by the environment variable `COVALENT_RESULTS_DIR`.

## [0.17.4] - 2022-01-19

### Changed

- Executor parameters use defaults specified in config TOML
- If relative paths are supplied for stdout and stderr, those files are created inside the results directory

## [0.17.3] - 2022-01-18

### Added

- Sync function
- Covalent CLI tool can restart in developer mode

### Fixed

- Updated the UI address referenced in the README

## [0.17.2] - 2022-01-12

### Added

- Quantum gravity tutorial

### Changed

- Moved VERSION file to top level

## [0.17.1] - 2022-01-19

### Added

- `error` attribute was added to the results object to show which node failed and the reason behind it.
- `stdout` and `stderr` attributes were added to a node's result to store any stdout and stderr printing done inside an electron/node.
- Test to verify whether `stdout` and `stderr` are being stored in the result object.

### Changed

- Redesign of how `redirect_stdout` and `redirect_stderr` contexts in executor now work to allow storing their respective outputs.
- Executors now also return `stdout` and `stderr` strings, along with the execution output, so that they can be stored in their result object.

## [0.17.0] - 2022-01-18

### Added

- Added an attribute `__code__` to electron and lattice which is a copy of their respective function's `__code__` attribute.
- Positional arguments, `args`, are now merged with keyword arguments, `kwargs`, as close as possible to where they are passed. This was done to make sure we support both with minimal changes and without losing the name of variables passed.
- Tests to ensure usage of positional arguments works as intended.

### Changed

- Slight rework to how any print statements in lattice are sent to null.
- Changed `test_dispatcher_functional` in `basic_dispatcher_test.py` to account for the support of `args` and removed a an unnecessary `print` statement.

### Removed

- Removed `args` from electron's `init` as it wasn't being used anywhere.

## [0.16.1] - 2022-01-18

### Changed

- Requirement changed from `dask[complete]` to `dask[distributed]`.

## [0.16.0] - 2022-01-14

### Added

- New UI static demo build
- New UI toolbar functions - orientation, toggle params, minimap
- Sortable and searchable lattice name row

### Changed

- Numerous UI style tweaks, mostly around dispatches table states

### Fixed

- Node sidebar info now updates correctly

## [0.15.11] - 2022-01-18

### Removed

- Unused numpy requirement. Note that numpy is still being installed indirectly as other packages in the requirements rely on it.

## [0.15.10] - 2022-01-16

## Added

- How-to guide for Covalent dispatcher CLI.

## [0.15.9] - 2022-01-18

### Changed

- Switched from using human readable ids to using UUIDs

### Removed

- `human-id` package was removed along with its mention in `requirements.txt` and `meta.yaml`

## [0.15.8] - 2022-01-17

### Removed

- Code breaking text from CLI api documentation.
- Unwanted covalent_dispatcher rst file.

### Changed

- Installation of entire covalent_dispatcher instead of covalent_dispatcher/_service in setup.py.

## [0.15.7] - 2022-01-13

### Fixed

- Functions with multi-line or really long decorators are properly serialized in dispatch_source.py.
- Multi-line Covalent output is properly commented out in dispatch_source.py.

## [0.15.6] - 2022-01-11

### Fixed

- Sub-lattice functions are successfully serialized in the utils.py get_serialized_function_str.

### Added

- Function to scan utilized source files and return a set of imported modules (utils.get_imports_from_source)

## [0.15.5] - 2022-01-12

### Changed

- UI runs on port 47007 and the dispatcher runs on port 48008. This is so that when the servers are later merged, users continue using port 47007 in the browser.
- Small modifications to the documentation
- Small fix to the README

### Removed

- Removed a directory `generated` which was improperly added
- Dispatcher web interface
- sqlalchemy requirement

## [0.15.4] - 2022-01-11

### Changed

- In file `covalent/executor/base.py`, `pickle` was changed to `cloudpickle` because of its universal pickling ability.

### Added

- In docstring of `BaseExecutor`, a note was added specifying that `covalent` with its dependencies is assumed to be installed in the conda environments.
- Above note was also added to the conda env selector how-to.

## [0.15.3] - 2022-01-11

### Changed

- Replaced the generic `RuntimeError` telling users to check if there is an object manipulation taking place inside the lattice to a simple warning. This makes the original error more visible.

## [0.15.2] - 2022-01-11

### Added

- If condition added for handling the case where `__getattr__` of an electron is accessed to detect magic functions.

### Changed

- `ActiveLatticeManager` now subclasses from `threading.local` to make it thread-safe.
- `ValueError` in the lattice manager's `claim` function now also shows the name of the lattice that is currently claimed.
- Changed docstring of `ActiveLatticeManager` to note that now it is thread-safe.
- Sublattice dispatching now no longer deletes the result object file and is dispatched normally instead of in a serverless manner.
- `simulate_nitrogen_and_copper_slab_interaction.ipynb` notebook tutorial now does normal dispatching as well instead of serverless dispatching. Also, now 7 datapoints will be shown instead of 10 earlier.

## [0.15.1] - 2022-01-11

### Fixed

- Passing AWS credentials to reusable workflows as a secret

## [0.15.0] - 2022-01-10

### Added

- Action to push development image to ECR

### Changed

- Made the publish action reusable and callable

## [0.14.1] - 2022-01-02

### Changed

- Updated the README
- Updated classifiers in the setup.py file
- Massaged some RTD pages

## [0.14.0] - 2022-01-07

### Added

- Action to push static UI to S3

## [0.13.2] - 2022-01-07

### Changed

- Completed new UI design work

## [0.13.1] - 2022-01-02

### Added

- Added eventlet requirement

### Changed

- The CLI tool can now manage the UI flask server as well
- [Breaking] The CLI option `-t` has been changed to `-d`, which starts the servers in developer mode and exposes unit tests to the server.

## [0.13.0] - 2022-01-01

### Added

- Config manager in `covalent/_shared_files/config.py`
- Default location for the main config file can be overridden using the environment variable `COVALENT_CONFIG_DIR`
- Ability to set and get configuration using `get_config` and `set_config`

### Changed

- The flask servers now reference the config file
- Defaults reference the config file

### Fixed

- `ValueError` caught when running `covalent stop`
- One of the functional tests was using a malformed path

### Deprecated

- The `electron.to_json` function
- The `generate_random_filename_in_cache` function

### Removed

- The `get_api_token` function

## [0.12.13] - 2022-01-04

## Removed

- Tutorial section headings

## Fixed

- Plot background white color

## [0.12.12] - 2022-01-06

### Fixed

- Having a print statement inside electron and lattice code no longer causes the workflow to fail.

## [0.12.11] - 2022-01-04

### Added

- Completed UI feature set for first release

### Changed

- UI server result serialization improvements
- UI result update webhook no longer fails on request exceptions, logs warning intead

## [0.12.10] - 2021-12-17

### Added

- Astrophysics tutorial

## [0.12.9] - 2022-01-04

### Added

- Added `get_all_node_results` method in `result_class.py` to return result of all node executions.

- Added `test_parallelilization` test to verify whether the execution is now being achieved in parallel.

### Changed

- Removed `LocalCluster` cluster creation usage to a simple `Client` one from Dask.

- Removed unnecessary `to_run` function as we no longer needed to run execution through an asyncio loop.

- Removed `async` from function definition of previously asynchronous functions, `_run_task`, `_run_planned_workflow`, `_plan_workflow`, and `_run_workflow`.

- Removed `uvloop` from requirements.

- Renamed `test_get_results` to `test_get_result`.

- Reran the how to notebooks where execution time was mentioned.

- Changed how `dispatch_info` context manager was working to account for multiple nodes accessing it at the same time.

## [0.12.8] - 2022-01-02

### Changed

- Changed the software license to GNU Affero 3.0

### Removed

- `covalent-ui` directory

## [0.12.7] - 2021-12-29

### Fixed

- Gunicorn logging now uses the `capture-output` flag instead of redirecting stdout and stderr

## [0.12.6] - 2021-12-23

### Changed

- Cleaned up the requirements and moved developer requirements to a separate file inside `tests`

## [0.12.5] - 2021-12-16

### Added

- Conda build CI job

## [0.12.4] - 2021-12-23

### Changed

- Gunicorn server now checks for port availability before starting

### Fixed

- The `covalent start` function now prints the correct port if the server is already running.

## [0.12.3] - 2021-12-14

### Added

- Covalent tutorial comparing quantum support vector machines with support vector machine algorithms implemented in qiskit and scikit-learn.

## [0.12.2] - 2021-12-16

### Fixed

- Now using `--daemon` in gunicorn to start the server, which was the original intention.

## [0.12.1] - 2021-12-16

### Fixed

- Removed finance references from docs
- Fixed some other small errors

### Removed

- Removed one of the failing how-to tests from the functional test suite

## [0.12.0] - 2021-12-16

### Added

- Web UI prototype

## [0.11.1] - 2021-12-14

### Added

- CLI command `covalent status` shows port information

### Fixed

- gunicorn management improved

## [0.11.0] - 2021-12-14

### Added

- Slack notifications for test status

## [0.10.4] - 2021-12-15

### Fixed

- Specifying a non-default results directory in a sub-lattice no longer causes a failure in lattice execution.

## [0.10.3] - 2021-12-14

### Added

- Functional tests for how-to's in documentation

### Changed

- Moved example script to a functional test in the pipeline
- Added a test flag to the CLI tool

## [0.10.2] - 2021-12-14

### Fixed

- Check that only `kwargs` without any default values in the workflow definition need to be passed in `lattice.draw(ax=ax, **kwargs)`.

### Added

- Function to check whether all the parameters without default values for a callable function has been passed added to shared utils.

## [0.10.1] - 2021-12-13

### Fixed

- Content and style fixes for getting started doc.

## [0.10.0] - 2021-12-12

### Changed

- Remove all imports from the `covalent` to the `covalent_dispatcher`, except for `_dispatch_serverless`
- Moved CLI into `covalent_dispatcher`
- Moved executors to `covalent` directory

## [0.9.1] - 2021-12-13

### Fixed

- Updated CONTRIBUTING to clarify docstring style.
- Fixed docstrings for `calculate_node` and `check_constraint_specific_sum`.

## [0.9.0] - 2021-12-10

### Added

- `prefix_separator` for separating non-executable node types from executable ones.

- `subscript_prefix`, `generator_prefix`, `sublattice_prefix`, `attr_prefix` for prefixes of subscripts, generators,
  sublattices, and attributes, when called on an electron and added to the transport graph.

- `exclude_from_postprocess` list of prefixes to denote those nodes which won't be used in post processing the workflow.

- `__int__()`, `__float__()`, `__complex__()` for converting a node to an integer, float, or complex to a value of 0 then handling those types in post processing.

- `__iter__()` generator added to Electron for supporting multiple return values from an electron execution.

- `__getattr__()` added to Electron for supporting attribute access on the node output.

- `__getitem__()` added to Electron for supporting subscripting on the node output.

- `electron_outputs` added as an attribute to lattice.

### Changed

- `electron_list_prefix`, `electron_dict_prefix`, `parameter_prefix` modified to reflect new way to assign prefixes to nodes.

- In `build_graph` instead of ignoring all exceptions, now the exception is shown alongwith the runtime error notifying that object manipulation should be avoided inside a lattice.

- `node_id` changed to `self.node_id` in Electron's `__call__()`.

- `parameter` type electrons now have the default metadata instead of empty dictionary.

- Instead of deserializing and checking whether a sublattice is there, now a `sublattice_prefix` is used to denote when a node is a sublattice.

- In `dispatcher_stack_test`, `test_dispatcher_flow` updated to indicate the new use of `parameter_prefix`.

### Fixed

- When an execution fails due to something happening in `run_workflow`, then result object's status is now failed and the object is saved alongwith throwing the appropriate exception.

## [0.8.5] - 2021-12-10

### Added

- Added tests for choosing specific executors inside electron initialization.
- Added test for choosing specific Conda environments inside electron initialization.

## [0.8.4] - 2021-12-10

### Changed

- Removed _shared_files directory and contents from covalent_dispatcher. Logging in covalent_dispatcher now uses the logger in covalent/_shared_files/logging.py.

## [0.8.3] - 2021-12-10

### Fixed

- Decorator symbols were added to the pseudo-code in the quantum chemistry tutorial.

## [0.8.2] - 2021-12-06

### Added

- Quantum chemistry tutorial.

## [0.8.1] - 2021-12-08

### Added

- Docstrings with typehints for covalent dispatcher functions added.

### Changed

- Replaced `node` to `node_id` in `electron.py`.

- Removed unnecessary `enumerate` in `covalent_dispatcher/_core/__init__.py`.

- Removed `get_node_device_mapping` function from `covalent_dispatcher/_core/__init__.py`
  and moved the definition to directly add the mapping to `workflow_schedule`.

- Replaced iterable length comparison for `executor_specific_exec_cmds` from `if len(executor_specific_exec_cmds) > 0`
  to `if executor_specific_exec_cmds`.

## [0.8.0] - 2021-12-03

### Added

- Executors can now accept the name of a Conda environment. If that environment exists, the operations of any electron using that executor are performed in that Conda environment.

## [0.7.6] - 2021-12-02

### Changed

- How to estimate lattice execution time has been renamed to How to query lattice execution time.
- Change result querying syntax in how-to guides from `lattice.get_result` to
  `covalent.get_result`.
- Choose random port for Dask dashboard address by setting `dashboard_address` to ':0' in
  `LocalCluster`.

## [0.7.5] - 2021-12-02

### Fixed

- "Default" executor plugins are included as part of the package upon install.

## [0.7.4] - 2021-12-02

### Fixed

- Upgraded dask to 2021.10.0 based on a vulnerability report

## [0.7.3] - 2021-12-02

### Added

- Transportable object tests
- Transport graph tests

### Changed

- Variable name node_num to node_id
- Variable name node_idx to node_id

### Fixed

- Transport graph `get_dependencies()` method return type was changed from Dict to List

## [0.7.2] - 2021-12-01

### Fixed

- Date handling in changelog validation

### Removed

- GitLab CI YAML

## [0.7.1] - 2021-12-02

### Added

- A new parameter to a node's result called `sublattice_result` is added.
  This will be of a `Result` type and will contain the result of that sublattice's
  execution. If a normal electron is executed, this will be `None`.

- In `_delete_result` function in `results_manager.py`, an empty results directory
  will now be deleted.

- Name of a sublattice node will also contain `(sublattice)`.

- Added `_dispatch_sync_serverless` which synchronously dispatches without a server
  and waits for a result to be returned. This is the method used to dispatch a sublattice.

- Test for sublatticing is added.

- How-to guide added for sublatticing explaining the new features.

### Changed

- Partially changed `draw` function in `lattice.py` to also draw the subgraph
  of the sublattice when drawing the main graph of the lattice. The change is
  incomplete as we intend to add this feature later.

- Instead of returning `plt`, `draw` now returns the `ax` object.

- `__call__` function in `lattice.py` now runs the lattice's function normally
  instead of dispatching it.

- `_run_task` function now checks whether current node is a sublattice and acts
  accordingly.

### Fixed

- Unnecessary lines to rename the node's name in `covalent_dispatcher/_core/__init__.py` are removed.

- `test_electron_takes_nested_iterables` test was being ignored due to a spelling mistake. Fixed and
  modified to follow the new pattern.

## [0.7.0] - 2021-12-01

### Added

- Electrons can now accept an executor object using the "backend" keyword argument. "backend" can still take a string naming the executor module.
- Electrons and lattices no longer have Slurm metadata associated with the executor, as that information should be contained in the executor object being used as an input argument.
- The "backend" keyword can still be a string specifying the executor module, but only if the executor doesn't need any metadata.
- Executor plugin classes are now directly available to covalent, eg: covalent.executor.LocalExecutor().

## [0.6.7] - 2021-12-01

### Added

- Docstrings without examples for all the functions in core covalent.
- Typehints in those functions as well.
- Used `typing.TYPE_CHECKING` to prevent cyclic imports when writing typehints.

### Changed

- `convert_to_lattice_function` renamed to `convert_to_lattice_function_call`.
- Context managers now raise a `ValueError` instead of a generic `Exception`.

## [0.6.6] - 2021-11-30

### Fixed

- Fixed the version used in the documentation
- Fixed the badge URLs to prevent caching

## [0.6.5] - 2021-11-30

### Fixed

- Broken how-to links

### Removed

- Redundant lines from .gitignore
- *.ipynb from .gitignore

## [0.6.4] - 2021-11-30

### Added

- How-to guides for workflow orchestration.
  - How to construct an electron
  - How to construct a lattice
  - How to add an electron to lattice
  - How to visualize the lattice
  - How to add constraints to lattices
- How-to guides for workflow and subtask execution.
  - How to execute individual electrons
  - How to execute a lattice
  - How to execute multiple lattices
- How-to guides for status querying.
  - How to query electron execution status
  - How to query lattice execution status
  - How to query lattice execution time
- How-to guides for results collection
  - How to query electron execution results
  - How to query lattice execution results
  - How to query multiple lattice execution results
- Str method for the results object.

### Fixed

- Saving the electron execution status when the subtask is running.

## [0.6.3] - 2021-11-29

### Removed

- JWT token requirement.
- Covalent dispatcher login requirement.
- Update covalent login reference in README.md.
- Changed the default dispatcher server port from 5000 to 47007.

## [0.6.2] - 2021-11-28

### Added

- Github action for tests and coverage
- Badges for tests and coverage
- If tests pass then develop is pushed to master
- Add release action which tags and creates a release for minor version upgrades
- Add badges action which runs linter, and upload badges for version, linter score, and platform
- Add publish action (and badge) which builds a Docker image and uploads it to the AWS ECR

## [0.6.1] - 2021-11-27

### Added

- Github action which checks version increment and changelog entry

## [0.6.0] - 2021-11-26

### Added

- New Covalent RTD theme
- sphinx extension sphinx-click for CLI RTD
- Sections in RTD
- init.py in both covalent-dispatcher logger module and cli module for it to be importable in sphinx

### Changed

- docutils version that was conflicting with sphinx

### Removed

- Old aq-theme

## [0.5.1] - 2021-11-25

### Added

- Integration tests combining both covalent and covalent-dispatcher modules to test that
  lattice workflow are properly planned and executed.
- Integration tests for the covalent-dispatcher init module.
- pytest-asyncio added to requirements.

## [0.5.0] - 2021-11-23

### Added

- Results manager file to get results from a file, delete a result, and redispatch a result object.
- Results can also be awaited to only return a result if it has either been completed or failed.
- Results class which is used to store the results with all the information needed to be used again along with saving the results to a file functionality.
- A result object will be a mercurial object which will be updated by the dispatcher and saved to a file throughout the dispatching and execution parts.
- Direct manipulation of the transport graph inside a result object takes place.
- Utility to convert a function definition string to a function and vice-versa.
- Status class to denote the status of a result object and of each node execution in the transport graph.
- Start and end times are now also stored for each node execution as well as for the whole dispatch.
- Logging of `stdout` and `stderr` can be done by passing in the `log_stdout`, `log_stderr` named metadata respectively while dispatching.
- In order to get the result of a certain dispatch, the `dispatch_id`, the `results_dir`, and the `wait` parameter can be passed in. If everything is default, then only the dispatch id is required, waiting will not be done, and the result directory will be in the current working directory with folder name as `results/` inside which every new dispatch will have a new folder named according to their respective dispatch ids, containing:
  - `result.pkl` - (Cloud)pickled result object.
  - `result_info.yaml` - yaml file with high level information about the result and its execution.
  - `dispatch_source.py` - python file generated, containing the original function definitions of lattice and electrons which can be used to dispatch again.

### Changed

- `logfile` named metadata is now `slurm_logfile`.
- Instead of using `jsonpickle`, `cloudpickle` is being used everywhere to maintain consistency.
- `to_json` function uses `json` instead of `jsonpickle` now in electron and lattice definitions.
- `post_processing` moved to the dispatcher, so the dispatcher will now store a finished execution result in the results folder as specified by the user with no requirement of post processing it from the client/user side.
- `run_task` function in dispatcher modified to check if a node has completed execution and return it if it has, else continue its execution. This also takes care of cases if the server has been closed mid execution, then it can be started again from the last saved state, and the user won't have to wait for the whole execution.
- Instead of passing in the transport graph and dispatch id everywhere, the result object is being passed around, except for the `asyncio` part where the dispatch id and results directory is being passed which afterwards lets the core dispatcher know where to get the result object from and operate on it.
- Getting result of parent node executions of the graph, is now being done using the result object's graph. Storing of each execution's result is also done there.
- Tests updated to reflect the changes made. They are also being run in a serverless manner.

### Removed

- `LatticeResult` class removed.
- `jsonpickle` requirement removed.
- `WorkflowExecutionResult`, `TaskExecutionResult`, and `ExecutionError` singleton classes removed.

### Fixed

- Commented out the `jwt_required()` part in `covalent-dispatcher/_service/app.py`, may be removed in later iterations.
- Dispatcher server will now return the error message in the response of getting result if it fails instead of sending every result ever as a response.

## [0.4.3] - 2021-11-23

### Added

- Added a note in Known Issues regarding port conflict warning.

## [0.4.2] - 2021-11-24

### Added

- Added badges to README.md

## [0.4.1] - 2021-11-23

### Changed

- Removed old coverage badge and fixed the badge URL

## [0.4.0] - 2021-11-23

### Added

- Codecov integrations and badge

### Fixed

- Detached pipelines no longer created

## [0.3.0] - 2021-11-23

### Added

- Wrote a Code of Conduct based on <https://www.contributor-covenant.org/>
- Added installation and environment setup details in CONTRIBUTING
- Added Known Issues section to README

## [0.2.0] - 2021-11-22

### Changed

- Removed non-open-source executors from Covalent. The local SLURM executor is now
- a separate repo. Executors are now plugins.

## [0.1.0] - 2021-11-19

### Added

- Pythonic CLI tool. Install the package and run `covalent --help` for a usage description.
- Login and logout functionality.
- Executor registration/deregistration skeleton code.
- Dispatcher service start, stop, status, and restart.

### Changed

- JWT token is stored to file instead of in an environment variable.
- The Dask client attempts to connect to an existing server.

### Removed

- Removed the Bash CLI tool.

### Fixed

- Version assignment in the covalent init file.

## [0.0.3] - 2021-11-17

### Fixed

- Fixed the Dockerfile so that it runs the dispatcher server from the covalent repo.

## [0.0.2] - 2021-11-15

### Changed

- Single line change in ci script so that it doesn't exit after validating the version.
- Using `rules` in `pytest` so that the behavior in test stage is consistent.

## [0.0.1] - 2021-11-15

### Added

- CHANGELOG.md to track changes (this file).
- Semantic versioning in VERSION.
- CI pipeline job to enforce versioning.<|MERGE_RESOLUTION|>--- conflicted
+++ resolved
@@ -7,11 +7,6 @@
 
 ## [UNRELEASED]
 
-<<<<<<< HEAD
-### Fixed
-
-- Added `requirements-client.txt` to MANIFEST file
-=======
 ### Added
 
 - Added `TaskRuntimeError` exception for executor plugin implementations to signal to Covalent that a task raised an
@@ -32,7 +27,7 @@
 - Electron errors now appear in the Electron ErrorCard when one clicks on a failed task in the UI.
 - When an electron raises an exception during execution, the local and dask executors now try to recover any output that was already
   written.
->>>>>>> eb70ff79
+- Added `requirements-client.txt` to MANIFEST file
 
 ### Docs
 
