# Changelog

All notable changes to this project will be documented in this file.

The format is based on [Keep a Changelog](https://keepachangelog.com/en/1.0.0/),
and this project adheres to [Semantic Versioning](https://semver.org/spec/v2.0.0.html).

## [UNRELEASED]

### Fixed

- Contributing guidelines steps for installing for the first time
- Updated gitignore to ignore yarn files and folders for latest version of yarn

### Operations

- Changed `actions/checkout@v3` to `actions/checkout@v4` in CI
- Dependabot update to npm in changelog action

### Changed

- Changed license to Apache

## [0.229.0-rc.0] - 2023-09-22

### Authors

- Andrew S. Rosen <asrosen93@gmail.com>
- Alejandro Esquivel <ae@alejandro.ltd>
- Co-authored-by: pre-commit-ci[bot] <66853113+pre-commit-ci[bot]@users.noreply.github.com>
- Co-authored-by: mpvgithub <107603631+mpvgithub@users.noreply.github.com>
- Co-authored-by: Manjunath PV <manjunath.poilath@psiog.com>
- Co-authored-by: Ara Ghukasyan <ara@agnostiq.ai>
- Co-authored-by: Sankalp Sanand <sankalp@agnostiq.ai>
- Co-authored-by: jackbaker1001 <jsbaker1001@gmail.com>
- Co-authored-by: Santosh kumar <29346072+santoshkumarradha@users.noreply.github.com>
- Co-authored-by: Ara Ghukasyan <38226926+araghukas@users.noreply.github.com>
- Co-authored-by: Will Cunningham <will@agnostiq.ai>
- Co-authored-by: sriranjani venkatesan <sriranjani.venkatesan@psiog.com>
- Co-authored-by: ArunPsiog <arun.mukesh@psiog.com>
- Co-authored-by: Prasy12 <prasanna.venkatesh@psiog.com>
- Co-authored-by: Prasanna Venkatesh <54540812+Prasy12@users.noreply.github.com>
- FilipBolt <filipbolt@gmail.com>


### Fixed

- Formatted executor block under Qelectron job details to handle any class-type values
- Fixed test-cases to handle latest pydantic version changes
- Rsync command fixed to recursively copy files when using SSH
- Removed accidentally added migrations build files
- Updated migration script to add a default value for `qelectron_data_exists` in the `electrons` table since it cannot be nullable

### Changed

- Raised the minimum version of Pydantic from 1.10.1 to 2.1.1 in `requirements.txt`
- Electron DAL to use Covalent server's data instead of QServer's data.
- Renamed QCluster's `selector_serialized` attribute so it gets propagated to the qserver.
- Removed `orm_mode = True` in `covalent_ui/api/v1/models/dispatch_model.py` as it is deprecated in Pydantic 2

### Added

- Added a `py.typed` file to support type-checking
- Corrected support from distributed Hamiltonian expval calculations
- Exposed qelectron db in sdk result object
- UI changes added for qelectrons and fix for related config file corruption
- UI fix regarding Qelectron not showing up
- Performance optimisation of UI for large Qelectrons

## Tests

- Changed the method for startup and shutdown events for pytest to work with fastapi version 0.93.0
- Fixed test cases to adapt changes to SQLAlchemy version 1.4.49
- Add tests for GUI frontend and backend.
- Skipped `tests/covalent_ui_backend_tests/end_points/summary_test.py::test_overview` until it gets fixed.

### Docs

- Fix autodoc for SSH, Slurm, AWS Braket, AWS Lambda, AWS EC2, AWS Batch, Google Batch 
- Updated documentation links in README
- Added tutorial for redispatching workflows with Streamlit

## [0.228.0-rc.0] - 2023-08-31

### Authors

- Andrew S. Rosen <asrosen93@gmail.com>
- Co-authored-by: Sankalp Sanand <sankalp@agnostiq.ai>
- Will Cunningham <wjcunningham7@users.noreply.github.com>
- Co-authored-by: pre-commit-ci[bot] <66853113+pre-commit-ci[bot]@users.noreply.github.com>
- Co-authored-by: Casey Jao <casey@agnostiq.ai>
- WingCode <smallstar1234@gmail.com>
- Nick Tyler <nicholas.s.tyler.4@gmail.com>
- Co-authored-by: Alejandro Esquivel <ae@alejandro.ltd>
- Aravind <100823292+Aravind-psiog@users.noreply.github.com>
- Co-authored-by: Manjunath PV <manjunath.poilath@psiog.com>
- Co-authored-by: ArunPsiog <arun.mukesh@psiog.com>
- Co-authored-by: RaviPsiog <raviteja.gurram@psiog.com>
- Co-authored-by: Prasy12 <prasanna.venkatesh@psiog.com>
- Co-authored-by: mpvgithub <107603631+mpvgithub@users.noreply.github.com>
- Co-authored-by: Will Cunningham <wjcunningham7@gmail.com>
- dwelsch-esi <116022979+dwelsch-esi@users.noreply.github.com>
- Co-authored-by: dwelsch-memverge <david.welsch@memverge.com>
- Co-authored-by: kessler-frost <ssanand@hawk.iit.edu>
- Faiyaz Hasan <faiyaz@agnostiq.ai>
- Santosh kumar <29346072+santoshkumarradha@users.noreply.github.com>

### Fixed

- Fixed dispatcher address not showing when covalent server starts.
- Fixed the failing tests in the `nightly` workflow.

### Operations

- Respecting node version as specified in `.nvmrc` file for tests workflow
- Bumped versions in pre-commit config
- Added prettier for markdown files.
- Reduce the number of pinned version numbers in the `setup.py`, `requirements.txt`, and `requirements-client.txt`
- Updated the `wci.yml` file with new features
- Bumped pre-commit versions
- Temporarily running nightly hourly to test whether the fix worked
- Reverted to daily frequency for nightly

### Added

- File transfer strategy for GCP storage
- Add CLI status for zombie, stopped process.
- Fix for double locking file in configurations.

### Docs

- Added documentation for Azure Blob Storage file transfers
- Added documentation for Google Cloud Storage file transfers
- Enhanced the quickstart with a set of commonly used features
- Removed duplicate "stop server" warning in the First Experimemnt page
- Fixed typo in quickstart
- Fix autodoc for SSH, Slurm, AWS Braket, AWS Lambda, AWS EC2, AWS Batch, Google Batch
- Updated documentation links in README
- Updating and reorganizing RTD API documentation
- Adding example links in API documentation

### Changed

- Removed the upper limit from `dask` and `distributed` packages' versions until we find a version which is incompatible with Covalent.
- When the server is stopped, any workflows in a non-terminal state are first cancelled
- Pinned sqlalchemy version with upper limit <2.0.0.
<<<<<<< HEAD
- Added rich support to cli for better printing statements. 
- Changed semver from 5.7.1 to 5.7.2 in package.json
=======
- Added rich support to cli for better printing statements.
- Performed minor modifications and rearrangementsto fix the broken tests in the `nightly` workflow.
>>>>>>> 5730b1bf

### Tests

- Skipping functional tests for azure blob storage and gcp storage how to guides since they require credentials to run.
- Added testcases for GUI backend.
- Changed the method for startup and shutdown events for pytest to work with fastapi version 0.93.0
- Fixed test cases to adapt changes to SQLAlchemy version 1.4.49
- Ignored remote file transfer how-to functional tests.
- Skipping a UI backend test for now
- Fixed `test_decorated_function` test case in functional tests

### Fixed

- Using `filelock` package now for platform independent file locking of config file. This should fix the failing tests as well as improve compatibility with Windows.
- When stopping the server, we send the proper `SIGINT` signal to uvicorn instead of `SIGKILL` which allows the second part of the FastAPI `lifespan` to execute properly.
- Fixed the outstanding incompatibities between front-end data layer and a postgres database
- Reverted file-lock changes
- Fixed dispatches list UI api caused by pydantic config.
- Fixed graph API.
- Fixed UI backend unit test case.
- Executor and workflow executor data dictionaries are passed to sublattices

## [0.227.0-rc.0] - 2023-06-13

### Authors

- Andrew S. Rosen <asrosen93@gmail.com>
- Co-authored-by: Sankalp Sanand <sankalp@agnostiq.ai>
- Will Cunningham <wjcunningham7@users.noreply.github.com>
- Co-authored-by: pre-commit-ci[bot] <66853113+pre-commit-ci[bot]@users.noreply.github.com>
- Co-authored-by: Casey Jao <casey@agnostiq.ai>

### Added

- File transfer strategy for Azure blob storage

### Fixed

- Read in `README.md` with `encoding="utf-8"` in `setup.py`

### Docs

- Fix `Lattice` docstring in RTD.
- Added a missing `,` to the Slurm docs.

### Operations

- Update the PR template.

## [0.226.0-rc.0] - 2023-06-09

### Authors

- Sankalp Sanand <sankalp@agnostiq.ai>

### Changed

- Reverting nightly frequency back to midnight basis

## [0.225.0-rc.0] - 2023-06-08

### Authors

- Sankalp Sanand <sankalp@agnostiq.ai>
- Madhur Tandon <20173739+madhur-tandon@users.noreply.github.com>
- Prasanna Venkatesh <54540812+Prasy12@users.noreply.github.com>
- Co-authored-by: kamalesh.suresh <kamalesh.suresh@psiog.com>
- Co-authored-by: pre-commit-ci[bot] <66853113+pre-commit-ci[bot]@users.noreply.github.com>
- Co-authored-by: Andrew S. Rosen <asrosen93@gmail.com>
- Faiyaz Hasan <faiyaz@agnostiq.ai>
- Co-authored-by: sriranjani venkatesan <sriranjani.venkatesan@psiog.com>
- Will Cunningham <wjcunningham7@users.noreply.github.com>
- Co-authored-by: kessler-frost <ssanand@hawk.iit.edu>
- Co-authored-by: santoshkumarradha <santosh@agnostiq.ai>
- Co-authored-by: Casey Jao <casey@agnostiq.ai>

### Changed

- Temporarily changing the nightly frequency to every hour

## [0.224.0-rc.0] - 2023-06-04

### Authors

- Sankalp Sanand <sankalp@agnostiq.ai>
- Madhur Tandon <20173739+madhur-tandon@users.noreply.github.com>
- Prasanna Venkatesh <54540812+Prasy12@users.noreply.github.com>
- Co-authored-by: kamalesh.suresh <kamalesh.suresh@psiog.com>
- Co-authored-by: pre-commit-ci[bot] <66853113+pre-commit-ci[bot]@users.noreply.github.com>
- Co-authored-by: Andrew S. Rosen <asrosen93@gmail.com>
- Faiyaz Hasan <faiyaz@agnostiq.ai>
- Co-authored-by: sriranjani venkatesan <sriranjani.venkatesan@psiog.com>
- Will Cunningham <wjcunningham7@users.noreply.github.com>
- Co-authored-by: kessler-frost <ssanand@hawk.iit.edu>
- Co-authored-by: santoshkumarradha <santosh@agnostiq.ai>
- Co-authored-by: Casey Jao <casey@agnostiq.ai>

### Changed

- Error messages are propagated to stdout when the server is not started. These changes are applied to `dispatch`, `redispatch`, and `get_result`.

### Docs

- Fix typo in GCP Batch executor RTD.
- Add steps for setting up GUI for local development in contribution guidelines.

### Fixed

- Resolving correct python executable
- Error handling for random URLs/random dispatchId entered on the GUI
- Fixed support for dynamically assigning `executor` to `Electron` class
- Fixed nightly by activating environment before running tests in `tests.yml`

### Added

- `executor` property to `Electron` class, allowing updation of executor after electron function definition
- Added ability to hide post-processing electrons on the UI.
- Added prettify of names for the graph screen on the UI.
- Ability to specify a `workdir` for `local` and `dask` executors along with `create_unique_workdir` option for each electron / node.
- Heartbeat file is created and updated when the server is running
- Added `SQLiteTrigger` class to the `triggers` module.

### Removed

- Removed unused module `covalent._data_store`
- Stress test files of cpu and sublattice stress tests removed from functional tests suite.

### Operations

- Nightly frequency set to midnight EST

## [0.223.1-rc.0] - 2023-05-17

### Authors

- Janosh Riebesell <janosh.riebesell@gmail.com>
- Co-authored-by: Alejandro Esquivel <ae@alejandro.ltd>

### Fixed

- only pin `aiohttp` downwards to fix install on Python 3.11 [#1654](https://github.com/AgnostiqHQ/covalent/pulls/1654)

## [0.223.0-rc.0] - 2023-05-17

### Authors

- Alejandro Esquivel <ae@alejandro.ltd>
- Madhur Tandon <20173739+madhur-tandon@users.noreply.github.com>
- Sankalp Sanand <sankalp@agnostiq.ai>
- Co-authored-by: kessler-frost <ssanand@hawk.iit.edu>
- Faiyaz Hasan <faiyaz@agnostiq.ai>
- Andrew S. Rosen <asrosen93@gmail.com>
- Co-authored-by: pre-commit-ci[bot] <66853113+pre-commit-ci[bot]@users.noreply.github.com>
- Co-authored-by: Santosh kumar <29346072+santoshkumarradha@users.noreply.github.com>

### Added

- Added the `CloudResourceManager` class
- A new tutorial for a dynamic quantum chemistry workflow

### Tests

- Added tests for the `CloudResourceManager` class

### Docs

- Fix docstring for set_config
- Redispatch feature page in Read the Docs.
- Clarify installation instructions for SLURM plugin in Read the Docs (x2).
- Fix waiting order of electrons in docs inside snippet for adding a dependency when inputs and outputs are independent.
- Expose GCP Batch executor RTD.
- Add GCP Batch executor image in RTD.

### Fixed

- DB path creation now takes place at import time so that the CLI commands don't fail
- Raise error on dispatching a non-lattice
- Helpful message when trying to dispatch a workflow when covalent server is not available
- Open UI preview of transport graph when `lattice.draw()` is invoked and print URL of the same
- Defer creation of server specific config entries until covalent is started
- Functional tests on CI
- Move dask worker space to covalent cache instead of `site-packages`

### Docs

- Updated Feature documentation for Triggers with an example and minor corrections

### Removed

- Duplicate mocks for `UI_SRVDIR`
- Duplicate `_get_cancel_requested` method from `covalent_dispatcher/_core/runner.py`

### Tests

- Re-enable `test_run_workflow_does_not_deserialize`

### Authors

- Madhur Tandon <madhurtandon23@gmail.com>

### Operations

- Removed "already released" check from stable changelog action

## [0.222.0-rc.0] - 2023-04-27

### Authors

- Faiyaz Hasan <faiyaz@agnostiq.ai>
- Co-authored-by: kessler-frost <ssanand@hawk.iit.edu>
- Co-authored-by: Alejandro Esquivel <ae@alejandro.ltd>

### Changed

- Implementation of `TransportableObject` property method to be backwards compatible with version 0.209.1.

### Tests

- Updated QA stress test execution time baseline.

## [0.221.1-rc.0] - 2023-04-26

### Authors

- Madhur Tandon <20173739+madhur-tandon@users.noreply.github.com>
- Co-authored-by: Alejandro Esquivel <ae@alejandro.ltd>
- Faiyaz Hasan <faiyaz@agnostiq.ai>
- Rob de Wit <RCdeWit@users.noreply.github.com>
- Co-authored-by: pre-commit-ci[bot] <66853113+pre-commit-ci[bot]@users.noreply.github.com>
- Sankalp Sanand <sankalp@agnostiq.ai>
- Co-authored-by: kessler-frost <ssanand@hawk.iit.edu>

### Tests

- Move QA scripts from QA repo to Covalent functional tests.

### Docs

- Update requirements file for the tutorials: `1_QuantumMachineLearning/pennylane_kernel/source.ipynb` and `machine_learning/dnn_comparison.ipynb`.
- Add macOS 13 (Ventura) to [compatibility list](doc/source/getting_started/compatibility.rst).
- Fixed broken links and typos in the documentation.

### Authors

- Madhur Tandon <madhurtandon23@gmail.com>

### Fixed

- Result status comparison
- Raise error on extra args/kwargs
- Fixed redispatching and trigger server address passing in base trigger

## [0.221.0-rc.0] - 2023-04-17

### Authors

- Faiyaz Hasan <faiyaz@agnostiq.ai>

### Changed

- Moved TransportableObject from transport.py to a new file transportable_object.py.

## [0.220.0-rc.0] - 2023-04-14

### Authors

- Alejandro Esquivel <ae@alejandro.ltd>
- Faiyaz Hasan <faiyaz@agnostiq.ai>
- Sankalp Sanand <sankalp@agnostiq.ai>
- Co-authored-by: kessler-frost <ssanand@hawk.iit.edu>
- Co-authored-by: pre-commit-ci[bot] <66853113+pre-commit-ci[bot]@users.noreply.github.com>
- Venkat Bala <15014089+venkatBala@users.noreply.github.com>
- Co-authored-by: Santosh kumar <29346072+santoshkumarradha@users.noreply.github.com>
- dwelsch-esi <116022979+dwelsch-esi@users.noreply.github.com>
- Ara Ghukasyan <38226926+araghukas@users.noreply.github.com>

### Operations

- Updating `nightly` frequency (temp)

### Added

- Tutorial for hybrid neural network using Covalent, AWSBatch, and Qiskit Runtime.
- Environment variable that users can set to specify the location where Covalent can find their defined executors.
- Task group id in Electrons.
- Reconstruct postprocessing method.

### Fixed

- Doubling of nodes that are added to the transport graph.
- Ensure postprocessing node end time is added as the workflow end time.
- Functional tests
- Custom executor how to guide, and its loading mechanism in covalent server.
- Broken postprocessing unit test.

### Added

- Postprocessing as electrons.
- Postprocessing class in `postprocessing.py` module for all the different postprocessing helper methods and algorithms.

### Changed

- Postprocessing logic.
- Sublattice logic. Sublattices are now treated as electrons. Once the transport graph has been built, the status get changed to `DISPATCHING` at which point it is executed as another workflow.

### Removed

- Postprocessing from runners.

### Docs

- Updated How-to documents.
- Port of Pennylane's Univariate QVR tutorial using Covalent to this repo.
- Adding troubleshooting guide to RTD's
- Added a note to First Experiment offering initial intro to executors.
- Adding Google Batch executor plugin RTD

## [0.219.0-rc.0] - 2023-03-01

### Authors

- Alejandro Esquivel <ae@alejandro.ltd>
- Faiyaz Hasan <faiyaz@agnostiq.ai>
- Sankalp Sanand <sankalp@agnostiq.ai>
- Co-authored-by: kessler-frost <ssanand@hawk.iit.edu>
- Co-authored-by: pre-commit-ci[bot] <66853113+pre-commit-ci[bot]@users.noreply.github.com>
- Venkat Bala <15014089+venkatBala@users.noreply.github.com>
- Co-authored-by: Santosh kumar <29346072+santoshkumarradha@users.noreply.github.com>

### Docs

- Adding `cancellation` RTD text files

### Added

- `disable_run` option added to enable "saving-only" option on covalent server and not executing the workflow
- `register_triggers`, `stop_triggers` functions added to `LocalDispatcher` class
- `triggers` parameter to the lattice metadata
- `BaseTrigger`, `DirTrigger`, `TimeTrigger` classes added available to be assigned to any lattice enabling the triggers feature
- `TriggerLoader` class added enabling loading of any kind of triggers including user defined ones without requiring installation
- CLI options to start covalent server in triggers only, and no triggers mode
- `is_pending` option added during redispatch to resume execution of a previously "saved-only", i.e pending workflow
- API routes added for Triggers server

### Changed

- Modified `ct.get_result` to allow for status only requests

### Fixed

- UI crashing if time values are null
- No longer adding "http://" every time a dispatcher address is provided in local dispatcher class in order to use the provided address exactly

### Docs

- Added documentation for "Triggers" and a separate section for similar "Features"
- Tutorial guidelines

### Tests

- Updated and added tests to account for all of the above triggers related changes

### Operations

- Lowering number of jest workers as an attempt to fix flaky UI functional tests
- Added exception for nightly to pass if conda release fails

## [0.218.0-rc.0] - 2023-02-21

### Authors

- Will Cunningham <wjcunningham7@users.noreply.github.com>
- Venkat Bala <15014089+venkatBala@users.noreply.github.com>
- Co-authored-by: Santosh kumar <29346072+santoshkumarradha@users.noreply.github.com>
- Co-authored-by: Alejandro Esquivel <ae@alejandro.ltd>
- Faiyaz Hasan <faiyaz@agnostiq.ai>
- Sankalp Sanand <sankalp@agnostiq.ai>
- Co-authored-by: kessler-frost <ssanand@hawk.iit.edu>
- Co-authored-by: Venkat Bala <venkat@agnostiq.ai>

### Added

- Added feature to support cancelling workflow dispatches
- Updating/adding new tests to improve code coverage

### Fixed

- Redispatch bug involving copying reusable nodes from old transport graph to new transport graph.
- Pennylane tutorial notebook.

### Docs

- Redispatch API section.
- Add how to for redispatch.
- Mention redispatch in the concepts section.
- Update `AWS Lambda` executor RTD with steps to extend the base executor image for installing custom packages

### Changed

- Enhanced the Dockerfile to include builds from various sources and a differentiation between SDK and Server builds

### Operations

- Updated pre-commit hook versions
- Updated codecov upload steps in tests workflow to fail if upload to codecov fails

## [0.217.0-rc.0] - 2023-02-12

### Authors

- Faiyaz Hasan <faiyaz@agnostiq.ai>
- dwelsch-esi <116022979+dwelsch-esi@users.noreply.github.com>
- Co-authored-by: dwelsch-memverge <david.welsch@memverge.com>
- Co-authored-by: pre-commit-ci[bot] <66853113+pre-commit-ci[bot]@users.noreply.github.com>
- Co-authored-by: Santosh kumar <29346072+santoshkumarradha@users.noreply.github.com>
- Co-authored-by: Will Cunningham <wjcunningham7@gmail.com>

### Fixed

- Redispatch bug.

### Changed

- Location of function to load result from the database now moved to load module in covalent_dispatcher/\_db folde.

### Added

- API endpoint for redispatching.
- Unit and functional tests for redispatching.

### Docs

- Updated self-deployment (server deployment).

## [0.216.0-rc.0] - 2023-02-05

### Authors

- Venkat Bala <15014089+venkatBala@users.noreply.github.com>
- Co-authored-by: Alejandro Esquivel <ae@alejandro.ltd>
- Faiyaz Hasan <faiyaz@agnostiq.ai>
- Ara Ghukasyan <38226926+araghukas@users.noreply.github.com>

### Removed

- References to specific IBMQ hub/group/project in tutorial 5

### Added

- TransportGraphOps class for diffing operations on transport graphs.
- Added make derived dispatch method.
- Apply electron updates method to \_TransportGraph.

### Operations

- Added job in `nightly` to trigger base executor image builds after a Covalent `pre-release`

## [0.215.0-rc.0] - 2023-02-01

### Authors

- Faiyaz Hasan <faiyaz@agnostiq.ai>
- Alejandro Esquivel <ae@alejandro.ltd>

### Docs

- Added IBMQ tutorial

### Added

- Workflow re-dispatching functionality.

## [0.214.0-rc.0] - 2023-01-25

### Authors

- Faiyaz Hasan <faiyaz@agnostiq.ai>
- Alejandro Esquivel <ae@alejandro.ltd>

### Operations

- Fixed stable-changelog action removed `.catch` added `.on('error')`
- Removed AWS base executor deployment from `release.yml`
- Removed experimental tests from nightly test matrix (will be brought back but in different workflow)
- Updated release workflow to continue if release tag already exists

### Removed

- Slurm executor reference from qaoa tutorial since it's not compatible with conda env at the moment.

### Fixed

- Braket pip installation instructions.

## [0.213.2-rc.0] - 2023-01-21

### Authors

- Will Cunningham <wjcunningham7@users.noreply.github.com>

### Fixed

- Removing the entrypoint for SDK-only install
- Updating client requirements to match server versions

## [0.213.1-rc.0] - 2023-01-20

### Authors

- Faiyaz Hasan <faiyaz@agnostiq.ai>
- Alejandro Esquivel <ae@alejandro.ltd>
- dwelsch-esi <116022979+dwelsch-esi@users.noreply.github.com>

### Fixed

- Load plugins only when COVALENT_PLUGIN_LOAD environment variable has been set to a Truthy value.

### Docs

- Published Self-Deployment Guide

## [0.213.0-rc.0] - 2023-01-18

### Authors

- dwelsch-esi <116022979+dwelsch-esi@users.noreply.github.com>
- Co-authored-by: dwelsch-memverge <david.welsch@memverge.com>
- Co-authored-by: pre-commit-ci[bot] <66853113+pre-commit-ci[bot]@users.noreply.github.com>
- Sankalp Sanand <sankalp@agnostiq.ai>
- Co-authored-by: kessler-frost <ssanand@hawk.iit.edu>
- Co-authored-by: Faiyaz Hasan <faiyaz@agnostiq.ai>
- Co-authored-by: Casey Jao <casey@agnostiq.ai>
- Co-authored-by: Santosh kumar <29346072+santoshkumarradha@users.noreply.github.com>
- Co-authored-by: Will Cunningham <wjcunningham7@gmail.com>
- Will Cunningham <wjcunningham7@users.noreply.github.com>
- Co-authored-by: Alejandro Esquivel <ae@alejandro.ltd>

### Fixed

- MNIST tutorial now shows non-Null outputs and the classifier training log image has been updated.
- Minor changes to tutorials: autoencoder, quantum and classical svm, ensemble classification, iris classification with Pennylane, quantum chemistry, DNN tutorial, qaoa, spacetime tutorial etc.
- The range of `networkx` versions in requirements.txt weren't compatible with each other, thus it is pinned to `2.8.6` now
- SDK-only sdist and installation should now work as expected, not packaging the server

### Added

- Added `dispatcher_addr` argument to `ct.get_result` similar to `ct.dispatch` so that it doesn't always fallback to using the default configured address

### Tests

- Updated `_get_result_from_dispatcher` test to verify whether using a link directly works or not

### Docs

- Revised UI reference. Added Settings page documentation.
- Added broken UI links in README

## [0.212.1-rc.0] - 2023-01-14

### Authors

- Casey Jao <casey@agnostiq.ai>

### Fixed

- Fixed naming of collection nodes (was breaking postprocessing)
- Restored compatibility with stable release of AWS executors

## [0.212.0-rc.0] - 2023-01-13

### Authors

- Prasanna Venkatesh <54540812+Prasy12@users.noreply.github.com>
- Co-authored-by: kamalesh.suresh <kamalesh.suresh@psiog.com>
- Co-authored-by: Amalan Jenicious F <amalan.jenicious@psiog.com>
- Co-authored-by: Alejandro Esquivel <ae@alejandro.ltd>

### Added

- Front-end pending unit tests for the GUI.

## [0.211.1-rc.0] - 2023-01-12

### Authors

- Prasanna Venkatesh <54540812+Prasy12@users.noreply.github.com>
- Co-authored-by: Aravind-psiog <aravind.prabaharan@psiog.com>
- Co-authored-by: ArunPsiog <arun.mukesh@psiog.com>
- Co-authored-by: Alejandro Esquivel <ae@alejandro.ltd>

### Fixed

- Optimization of logs on the GUI for large log file sizes.
- Fixed UI pagination not working for more than 11 pages
- Runtime field counting down for select running dispatches

## [0.211.0-rc.0] - 2023-01-10

### Authors

- Alejandro Esquivel <ae@alejandro.ltd>

### Changed

- Changed decode-uri-component package version on webapp yarn-lock file.
- Changed json5 package version on webapp yarn-lock file.

## [0.210.0-rc.0] - 2023-01-05

### Authors

- Alejandro Esquivel <ae@alejandro.ltd>

### Changed

- Reverted nightly frequency back to once a day

### Docs

- Updated compatibility matrix

## [0.209.1-rc.0] - 2022-12-15

### Authors

- Alejandro Esquivel <ae@alejandro.ltd>
- dwelsch-esi <116022979+dwelsch-esi@users.noreply.github.com>
- Co-authored-by: dwelsch-memverge <david.welsch@memverge.com>
- Co-authored-by: Santosh kumar <29346072+santoshkumarradha@users.noreply.github.com>
- Co-authored-by: pre-commit-ci[bot] <66853113+pre-commit-ci[bot]@users.noreply.github.com>
- Co-authored-by: santoshkumarradha <santosh@agnostiq.ai>
- RaviPsiog <111348352+RaviPsiog@users.noreply.github.com>
- Co-authored-by: RaviPsiog <ravieja.gurram@psiog.com>
- Co-authored-by: Faiyaz Hasan <faiyaz@agnostiq.ai>
- Casey Jao <casey@agnostiq.ai>
- Co-authored-by: Will Cunningham <wjcunningham7@users.noreply.github.com>
- Prasanna Venkatesh <54540812+Prasy12@users.noreply.github.com>
- Ara Ghukasyan <38226926+araghukas@users.noreply.github.com>
- Venkat Bala <15014089+venkatBala@users.noreply.github.com>
- Co-authored-by: Venkat Bala <venkat@agnostiq.ai>

### Fixed

- Removed merge conflict symbols in changelog

## [0.209.0-rc.0] - 2022-12-15

### Authors

- Alejandro Esquivel <ae@alejandro.ltd>
- dwelsch-esi <116022979+dwelsch-esi@users.noreply.github.com>
- Co-authored-by: dwelsch-memverge <david.welsch@memverge.com>
- Co-authored-by: Santosh kumar <29346072+santoshkumarradha@users.noreply.github.com>
- Co-authored-by: pre-commit-ci[bot] <66853113+pre-commit-ci[bot]@users.noreply.github.com>
- Co-authored-by: santoshkumarradha <santosh@agnostiq.ai>
- RaviPsiog <111348352+RaviPsiog@users.noreply.github.com>
- Co-authored-by: RaviPsiog <ravieja.gurram@psiog.com>
- Co-authored-by: Faiyaz Hasan <faiyaz@agnostiq.ai>
- Casey Jao <casey@agnostiq.ai>
- Co-authored-by: Will Cunningham <wjcunningham7@users.noreply.github.com>
- Prasanna Venkatesh <54540812+Prasy12@users.noreply.github.com>
- Ara Ghukasyan <38226926+araghukas@users.noreply.github.com>
- Venkat Bala <15014089+venkatBala@users.noreply.github.com>
- Co-authored-by: Venkat Bala <venkat@agnostiq.ai>

### Added

- Adding support for PostgresQL DB backend
- Added check for `COVALENT_DATABASE_URL`, if exists connect sqlalchemy engine using that
- Adding `COVALENT_DATABASE_USER` and `COVALENT_DATABASE_PASSWORD` environment variables
- Adding `COVALENT_DATABASE_HOSTNAME` and `COVALENT_DATABASE_PORT` environment variables for easy configuration

### Changed

- Updated `requirements.txt` to include `pyscopg2`
- Refactored execution.py into loosely coupled modular pieces

### Fixed

- Build graph now sets all unset lattice constraints from defaults
- Fixed all failing functional tests
- Fixed local executor tests on MacOS by adding ProcessPoolExecutor

### Changed

- Updated `directory` like default environment variable paths to avoid creating redundant nested directories when self-hosting

### Docs

- Adding `Deployment` section for self-hosting guide

### Docs

- Rewrote Concepts section in docs
- Split Concepts into API, server, and UI sections
- Added new examples and graphics for Concepts

### Fixed

- Respecting specified AWS profile & region in remote executed S3 file transfers, defaulting to env vars of execution backend

### Added

- Added `TaskRuntimeError` exception for executor plugin implementations to signal to Covalent that a task raised an
  unhandled exception while running in the executor backend.
- Added environment variable for a remote database backend
- Added support for mysql and postgresql

### Changed

- Docs for Covalent's Slurm plugin updated with explanation for optional `srun` parameters.
- Electron errors are segregated by type; task runtime errors are
  stored in `stderr` while the `error` attribute of a node is reserved
  for exceptions raised by Covalent itself.
- When tasks fail in a workflow, the Lattice ErrorCard in the UI summarizes the failed tasks.

### Fixed

- Electrons will inherit the lattice executors.
- Sublattices inherit the parent lattice executor.
- When several electrons are running concurrently, their stdout and stderr are stored in the correct graph nodes.
- Electron errors now appear in the Electron ErrorCard when one clicks on a failed task in the UI.
- When an electron raises an exception during execution, the local and dask executors now try to recover any output that was already
  written.
- Fixed functional tests.
- Added `requirements-client.txt` to MANIFEST file
- Respecting specified AWS profile & region in remote executed S3 file transfers, defaulting to env vars of execution backend
- Fixed local executor tests on MacOS (second attempt)
- The `initialize_results_dir` method attempts to use an environment variable instead of the results directory in the payload
- Modified certain sqlalchemy commands for postgres compatibility
- Removed references to results_dir in the payload

### Docs

- Added DNN tutorial
- Updated AWS Plugins install instructions
- Updated AWS Plugins documentation (minor fixes)
- Rewrote intro material in README.
- Changed "Citation" in the README.
- Renamed "Release Notes" to "What's New?" in the README. Updated What's New with a description of the newest GUI functionality.
- Added "Quick Start" guide.
- Updated and reorganized doc landing page.
- Rewrote "Getting Started" page.
- Broke out "Installing from Source" instructions to separate page.
- Corrected some API class names in headers.
- Added an executors-and-UI graphic.
- Adding `Deployment` section for self-hosting guide

## [0.208.0-rc.0] - 2022-11-05

### Authors

- Faiyaz Hasan <faiyaz@agnostiq.ai>
- Casey Jao <casey@agnostiq.ai>
- Alejandro Esquivel <ae@alejandro.ltd>

### Operations

- Reverted nightly schedule back to daily at 4:00am
- Added Alejandro to PAUL_BLART group to allow trigerring of releases

### Added

- Support for transferring the contents of folders to and from S3 buckets using the file transfer module.

### Docs

- Rewrote intro material in README.
- Changed "Citation" in the README.
- Renamed "Release Notes" to "What's New?" in the README. Updated What's New with a description of the newest GUI functionality.

### Fixed

- Folder transfer unit test.
- Folder transfer download bug
- Result objects now print correctly when nodes fail

### Changed

- Width of lattice name column on dispatch list GUI.
- Optimzing larger graphs for better performance.

## [0.207.0-rc.0] - 2022-10-26

### Authors

- Alejandro Esquivel <ae@alejandro.ltd>
- Co-authored-by: pre-commit-ci[bot] <66853113+pre-commit-ci[bot]@users.noreply.github.com>

### Changed

- Running migrations automatically if none have run in the past (fresh installs, after purging)

## [0.206.0-rc.0] - 2022-10-26

### Authors

- Akalanka <8133713+boneyag@users.noreply.github.com>
- Co-authored-by: Will Cunningham <wjcunningham7@users.noreply.github.com>
- Co-authored-by: Scott Wyman Neagle <scott@agnostiq.ai>
- Scott Wyman Neagle <wymnea@protonmail.com>
- Co-authored-by: Will Cunningham <wjcunningham7@gmail.com>
- Co-authored-by: Alejandro Esquivel <ae@alejandro.ltd>
- Co-authored-by: Faiyaz Hasan <faiyaz@agnostiq.ai>
- Casey Jao <casey@agnostiq.ai>
- Venkat Bala <15014089+venkatBala@users.noreply.github.com>

### Docs

- Updated AWS Lambda executor docs to address conflict with using public ecr registries

### Docs

- Fixed missing RTD content under API section for covalent, cli, leptons, deps, data transfer

### Fixed

- Enabling logging by default
- Removed debugging output
- Clarify cli output when `covalent db migrate` needs to be run

### Changed

- Single line call to join instead of a for loop
- Updated black, mirrors-prettier, and detect-secrets in pre-commit hooks

### Operations

- Updated hotfix logic to run on a merge to a release branch
- CodeQL workflow uses a test matrix to scan all repos in the Covalent ecosystem

## [0.205.0-rc.0] - 2022-10-19

### Authors

- Alejandro Esquivel <ae@alejandro.ltd>
- Venkat Bala <15014089+venkatBala@users.noreply.github.com>
- Casey Jao <casey@agnostiq.ai>

### Changed

- Made `root_dispatch_id` nullable to circumvent migration issues with sqlite in certain platforms

### Operations

- Updated all CI Slack alerts to all go to the #covalent-ci channel

### Fixed

- Rendering newlines in ErrorCard on the UI for displaying error stacktraces
- VERSION incrementing logic in changelog
- Fixed v11 migration to use render as batch to make DROP operations compatible with sqlite

## [0.204.1-rc.0] - 2022-10-18

### Authors

- Alejandro Esquivel <ae@alejandro.ltd>
- Venkat Bala <15014089+venkatBala@users.noreply.github.com>
- Casey Jao <casey@agnostiq.ai>

### Fixed

- `covalent restart` honors the `sdk.no_cluster` setting

### Docs

- Updated RTD with details about the new AWS lambda executor interface

### Operations

- Removed PAUL_BLART check on build sdist step in release.yml
- Consolidated pre & stable build into one step in release.yml

## [0.204.0-rc.0] - 2022-10-17

### Authors

- Alejandro Esquivel <ae@alejandro.ltd>
- Prasanna Venkatesh <54540812+Prasy12@users.noreply.github.com>
- Co-authored-by: Aravind-psiog <aravind.prabaharan@psiog.com>
- Co-authored-by: Manjunath PV <manjunath.poilath@psiog.com>
- Co-authored-by: pre-commit-ci[bot] <66853113+pre-commit-ci[bot]@users.noreply.github.com>
- Co-authored-by: RaviPsiog <raviteja.gurram@psiog.com>
- Co-authored-by: RaviPsiog <ravieja.gurram@psiog.com>
- Aravind <100823292+Aravind-psiog@users.noreply.github.com>
- Co-authored-by: Prasy12 <prasanna.venkatesh@psiog.com>

### Operations

- Fixing the validate distribution step given changes in -rc0 suffix to version

### Added

- RTD for User Interface
- Minor GUI fixes

### Fixed

- Re-applying default executor fix post config file reunification

## [0.203.0-rc.0] - 2022-10-14

### Authors

- Prasanna Venkatesh <54540812+Prasy12@users.noreply.github.com>
- Co-authored-by: Aravind-psiog <aravind.prabaharan@psiog.com>
- Co-authored-by: kamalesh.suresh <kamalesh.suresh@psiog.com>
- Co-authored-by: pre-commit-ci[bot] <66853113+pre-commit-ci[bot]@users.noreply.github.com>
- Casey Jao <casey@agnostiq.ai>
- Scott Wyman Neagle <wymnea@protonmail.com>
- Co-authored-by: Scott Wyman Neagle <scott@agnostiq.ai>
- Co-authored-by: Alejandro Esquivel <ae@alejandro.ltd>
- Will Cunningham <wjcunningham7@users.noreply.github.com>
- Will Cunningham <wjcunningham7@gmail.com>

### Added

- Ability to use terminal on the GUI.

### Fixed

- Exceptions when instantiating executors are handled
- Covalent start now waits for the server to settle before returning

### Operations

- updated hotfix logic to run on a merge to a release branch
- Fixing js github actions dist by re-building from develop
- Fixing syntax in describe action & compiled action manually

## [0.202.0] - 2022-10-11

### Authors

- Prasanna Venkatesh <54540812+Prasy12@users.noreply.github.com>
- Co-authored-by: ArunPsiog <arun.mukesh@psiog.com>
- Co-authored-by: kamalesh.suresh <kamalesh.suresh@psiog.com>
- Co-authored-by: Amalan Jenicious F <amalan.jenicious@psiog.com>
- Co-authored-by: Alejandro Esquivel <ae@alejandro.ltd>
- Casey Jao <casey@agnostiq.ai>

### Added

- Ability to view sublattices list as part of the main lattice
- Ability to view subalattices graph as part of main lattice

### Fixed

- Electron dependencies are no longer written twice to the DB during a workflow

## [0.201.0] - 2022-10-09

### Authors

- Venkat Bala <15014089+venkatBala@users.noreply.github.com>
- Will Cunningham <wjcunningham7@users.noreply.github.com>
- Co-authored-by: Scott Wyman Neagle <scott@agnostiq.ai>
- Co-authored-by: Alejandro Esquivel <ae@alejandro.ltd>
- Aravind <100823292+Aravind-psiog@users.noreply.github.com>
- Co-authored-by: Amalan Jenicious F <amalan.jenicious@psiog.com>
- Co-authored-by: kamalesh.suresh <kamalesh.suresh@psiog.com>
- Co-authored-by: Prasy12 <prasanna.venkatesh@psiog.com>
- Co-authored-by: ArunPsiog <arun.mukesh@psiog.com>
- Co-authored-by: pre-commit-ci[bot] <66853113+pre-commit-ci[bot]@users.noreply.github.com>
- Co-authored-by: Casey Jao <casey@agnostiq.ai>
- Co-authored-by: Will Cunningham <wjcunningham7@gmail.com>
- Okechukwu Emmanuel Ochia <okechukwu@agnostiq.ai>
- Scott Wyman Neagle <wymnea@protonmail.com>

### Docs

- Added AWS Plugins RTD page

### Fixed

- Updated import statements in alembic `env.py` file to refer to updated location of `DataStore` class
- Imports in entry_point

### Docs

- Fixed the docstring for `get_node_error`

### Changed

- move `upsert_lattice_data()` to dispatcher
- move `upsert_electron_data()` to dispatcher
- move `insert_electron_dependency_data()` to dispatcher
- move `persist()` to dispatcher
- move `get_unique_id()` to dispatcher
- move `initialize_result_object()` to dispatcher

### Removed

- `get_node_value` from `Result`

### Tests

- Updated more functional tests

## [0.200.0] - 2022-10-05

### Authors

- Venkat Bala <15014089+venkatBala@users.noreply.github.com>
- Scott Wyman Neagle <scott@agnostiq.ai>
- Co-authored-by: Faiyaz Hasan <faiyaz@agnostiq.ai>
- Co-authored-by: Will Cunningham <wjcunningham7@gmail.com>
- Will Cunningham <wjcunningham7@users.noreply.github.com>
- Co-authored-by: Alejandro Esquivel <ae@alejandro.ltd>
- Co-authored-by: pre-commit-ci[bot] <66853113+pre-commit-ci[bot]@users.noreply.github.com>
- Aravind <100823292+Aravind-psiog@users.noreply.github.com>
- Co-authored-by: Amalan Jenicious F <amalan.jenicious@psiog.com>
- Co-authored-by: kamalesh.suresh <kamalesh.suresh@psiog.com>
- Co-authored-by: Prasy12 <prasanna.venkatesh@psiog.com>
- Co-authored-by: ArunPsiog <arun.mukesh@psiog.com>
- Co-authored-by: Casey Jao <casey@agnostiq.ai>
- Okechukwu Emmanuel Ochia <okechukwu@agnostiq.ai>

## Docs

- Updated ECS Executor RTD with config & cloud resources table

### Added

- Ability to view the configuration file on the GUI as settings
- Ability to copy python objects for inputs and results for lattice and electrons

### Fixed

- Minor GUI bugs and improvements

### Docs

- Updated Lambda Executor RTD with config & cloud resources table
- Updated EC2, Braket, and Batch AWS Executors RTD with config & cloud resources table

### Operations

- Fixed syntax issues in `nightly.yml`
- Add `repository` arg to checkout in `version`
- fix `octokit` request action route, update env token
- create stable versions for stable releases
- add `fetch-depth: 0` to fetch entire history
- fix regex for matching version
- add `persist-credentials: false` in nightly
- Update `nightly` schedule to midnight EST
- Added CI for Ubuntu 22.04 / Python 3.8, 3.9
- Added CI for Centos 7 / Python 3.9
- Added experimental CI for Debian 11 / Python 3.11rc2
- Renamed Ubuntu images to Debian for accuracy
- Adding boilerplate workflow
- Syntax fixes in release.yml
- Verbose failure messages in boilerplate workflow
- Change license.yml to pip-license-checker action

## [0.199.0] - 2022-09-29

### Authors

- Venkat Bala <15014089+venkatBala@users.noreply.github.com>
- Co-authored-by: Will Cunningham <wjcunningham7@gmail.com>
- Co-authored-by: Scott Wyman Neagle <scott@agnostiq.ai>
- Will Cunningham <wjcunningham7@users.noreply.github.com>
- Sankalp Sanand <sankalp@agnostiq.ai>
- Casey Jao <casey@agnostiq.ai>
- Prasanna Venkatesh <54540812+Prasy12@users.noreply.github.com>
- Co-authored-by: Manjunath PV <manjunath.poilath@psiog.com>
- Co-authored-by: kamalesh.suresh <kamalesh.suresh@psiog.com>
- Co-authored-by: ArunPsiog <arun.mukesh@psiog.com>
- Co-authored-by: RaviPsiog <raviteja.gurram@psiog.com>
- Co-authored-by: pre-commit-ci[bot] <66853113+pre-commit-ci[bot]@users.noreply.github.com>
- Co-authored-by: Faiyaz Hasan <faiyaz@agnostiq.ai>
- Co-authored-by: Alejandro Esquivel <ae@alejandro.ltd>

### Tests

- Fixed `asserts` in stress tests
- Added unit tests for `defaults.py`
- Updated `test_sync()` to match the new function signature.

### Added

- `requirements-client.txt` file added.
- Logs tab on the GUI which displays the covalent logs and also the ability to download the log file.
- Missing copyrights to the file transfer module.

### Fixed

- Config file is now locked during reads and writes to mitigate concurrency issues
- In `defaults.py/get_default_executor`, condition to return `local` or `dask` is now fixed
- Strip "/" from the S3 bucket download "from file path" and the upload "to file path"
- Correctly return stderr in get_node_result

### Changed

- Installation requirements are now split into client side and server side requirements' files.
- `setup.py` modified to install client side requirements only, if `COVALENT_SDK_ONLY` environment variable is present and `True`.
- Updated `requirements.txt` and `tests/requirements.txt`
- Updated `nbconvert` by dependabot
- Split the `ConfigManager` into `Client` and `Server` components
- Update the `set/get/update` config methods to distinguish between the client and server parts
- `get_all_node_results()` uses in memory `Result` instead of DB
- `get_all_node_outputs()` uses in memory Result instead of DB

### Removed

- The DB dependency in `sync()`
- The ability for `sync()` to wait for all dispatches.

### Docs

- Fixed a notebook which was not rendering

### Operations

- Updating all references to local workflows
- Adding `nightly.yml` workflow for nightly CI
- Updated triggers to `tests` and `changelog` workflows
- Enhanced pre-release workflows
- `codecov` passthrough jobs added for when tests are not run
- Tests are run on one platform on pushes to `develop` to keep codecov reports accurate
- Test matrix source triggers changed from `workflow_call` to `schedule` since contexts are inherited
- Removed badges workflow; version badge is now generated using the latest pre-release tag
- Removed unused `push_to_s3` workflow
- Workflows authenticate to AWS using OIDC with specific roles
- Only the recommended platform is tested on pull requests
- Update check blocks to assert the `workflow_call` event type is replaced with `schedule`
- Create a hotfix when pushing to a release branch
- Update nightly trigger to `hourly` for testing
- Update `changelog` action token to `COVALENT_OPS_BOT_TOKEN`
- Remove `benchmark` workflow from `nightly` schedule
- Removed payload dependency from changelog action so it can run on a schedule
- Remove `benchmark` workflow from `nightly` schedule

## [0.198.0] - 2022-09-14

### Authors

- Scott Wyman Neagle <scott@agnostiq.ai>
- Co-authored-by: Will Cunningham <wjcunningham7@gmail.com>

### Operations

- Fix `release.yml` workflow
- Adding a step in `release.yml/docker` job to trigger the AWS executor base image build in the remote repo `covalent-aws-plugins`
- Pass all the necessary inputs for the triggered workflow as part of the HTTP POST request body
- Added MacOS 12 to test matrix

### Changed

- Skipping stalling `dask_executor` functional test
- Database is initialized in `covalent_ui/app.py` instead of in the CLI's `start` method in order to support management via `start-stop-daemon`.
- Convert `COVALENT_SVC_PORT` to `int` when parsing env var
- Skipping stalling `dask_executor` functional test

### Added

- Modified `_DEFAULT_CONSTRAINT_VALUES` to a dataclass called `DefaultMetadataValues`, it is still used as a dictionary everywhere (named `DEFAULT_METADATA_VALUES` instead) but in an object-like manner.
- Modified `_DEFAULT_CONFIG` to also be a dataclass called `DefaultConfig`, which is initialized whenever needed and used like a dictionary (named `DEFAULT_CONFIG`).
- `ConfigManager` is now thread safe since it is initialized whenever needed instead of one object being accessed by multiple processes/threads leading to corruption of the config file.
- Using `contextlib.supress` to ignore `psutil.NoSuchProcess` errors instead of `try/except` with `pass`.
- Filter workflow dispatches by status on the GUI.
- Delete all workflow dispatches present in the database from the GUI and add filter level deletion of workflow dispatches as well.
- Theme changes as part of latest wireframe.
- Factory functions to generate configurations and default metadata at the time when required. This is because certain values like default executors are only determined when the covalent server starts.
- Respecting the configuration options like default executor, no. of workers, developer mode, etc. when restarting the server.
- Unit tests for `remote_executor.py`
- Added alembic migrations script for DB schema v12
- Environment variables added to `defaults.py` in order to support system services
- Covalent OpenRC init script added

### Removed

- Deprecated `_DEFAULT_CONSTRAINTS_DEPRECATED` removed.
- Confusing `click` argument `no-cluster` instead of flag `--no-cluster` removed; this was also partially responsible for unexpected behaviour with using `no-cluster` option when starting covalent.

### Operations

- Fixed a bug in changelog.yml caused by passing a large list of commits as a var

### Tests

- Updated tests to reflect above changes.
- Updated more tests to DB schema v12
- Improved DB mocking in dispatcher tests

### Fixed

- Removed inheritance of `call_before` metadata related to file transfers from parent electron to collected nodes.
- Executor instances at runtime no longer inadvertently modify
  transport graph nodes when modifying their attributes.
- Syntax error in `tests.yml`

### Docs

- Updated AWS Lambda plugin rtd with mention to its limitations.
- Updated RTD concepts and tutorials to reflect new UI.

## [0.197.0] - 2022-09-08

### Authors

- Will Cunningham <wjcunningham7@users.noreply.github.com>
- Co-authored-by: Scott Wyman Neagle <scott@agnostiq.ai>
- Alejandro Esquivel <ae@alejandro.ltd>
- Co-authored-by: Will Cunningham <wjcunningham7@gmail.com>
- Aravind-psiog <100823292+Aravind-psiog@users.noreply.github.com>
- Faiyaz Hasan <faiyaz@agnostiq.ai>
- Co-authored-by: Venkat Bala <venkat@agnostiq.ai>
- Prasanna Venkatesh <54540812+Prasy12@users.noreply.github.com>
- Co-authored-by: Amalan Jenicious F <amalan.jenicious@psiog.com>
- Okechukwu Emmanuel Ochia <okechukwu@agnostiq.ai>
- Co-authored-by: pre-commit-ci[bot] <66853113+pre-commit-ci[bot]@users.noreply.github.com>
- Casey Jao <casey@agnostiq.ai>

### Fixed

- Fixed missing lattice and result object attributes after rehydrating from datastore.

### Changed

- Implemented v12 of the DB schema

### Tests

- Enhanced DB tests to check faithfulness of persist and rehydrate operations

### Docs

- Update user interface docs for filter and delete features.
- Added credential management page

## [0.196.0] - 2022-09-07

### Authors

- Will Cunningham <wjcunningham7@users.noreply.github.com>
- Co-authored-by: Scott Wyman Neagle <scott@agnostiq.ai>
- Alejandro Esquivel <ae@alejandro.ltd>
- Co-authored-by: Will Cunningham <wjcunningham7@gmail.com>
- Aravind-psiog <100823292+Aravind-psiog@users.noreply.github.com>
- Faiyaz Hasan <faiyaz@agnostiq.ai>
- Co-authored-by: Venkat Bala <venkat@agnostiq.ai>
- Prasanna Venkatesh <54540812+Prasy12@users.noreply.github.com>
- Co-authored-by: Amalan Jenicious F <amalan.jenicious@psiog.com>
- Okechukwu Emmanuel Ochia <okechukwu@agnostiq.ai>
- Co-authored-by: pre-commit-ci[bot] <66853113+pre-commit-ci[bot]@users.noreply.github.com>
- Casey Jao <casey@agnostiq.ai>

### Changed

- Sublattices are now run completely internally, without any HTTP calls.
- Lattice-level metadata is persisted atomically for sublattices.

## [0.195.0] - 2022-09-06

### Authors

- Will Cunningham <wjcunningham7@users.noreply.github.com>
- Co-authored-by: Scott Wyman Neagle <scott@agnostiq.ai>
- Alejandro Esquivel <ae@alejandro.ltd>
- Co-authored-by: Will Cunningham <wjcunningham7@gmail.com>
- Aravind-psiog <100823292+Aravind-psiog@users.noreply.github.com>
- Faiyaz Hasan <faiyaz@agnostiq.ai>
- Co-authored-by: Venkat Bala <venkat@agnostiq.ai>
- Prasanna Venkatesh <54540812+Prasy12@users.noreply.github.com>
- Co-authored-by: Amalan Jenicious F <amalan.jenicious@psiog.com>
- Okechukwu Emmanuel Ochia <okechukwu@agnostiq.ai>
- Co-authored-by: pre-commit-ci[bot] <66853113+pre-commit-ci[bot]@users.noreply.github.com>
- Casey Jao <casey@agnostiq.ai>

### Changed

- `import covalent` no longer pulls in the server components

### Operations

- Fixed `tests.yml` where `RECOMMENDED_PLATFORM` was not properly set

## [0.194.0] - 2022-09-06

### Authors

- Will Cunningham <wjcunningham7@users.noreply.github.com>
- Co-authored-by: Scott Wyman Neagle <scott@agnostiq.ai>
- Alejandro Esquivel <ae@alejandro.ltd>
- Co-authored-by: Will Cunningham <wjcunningham7@gmail.com>
- Aravind-psiog <100823292+Aravind-psiog@users.noreply.github.com>
- Faiyaz Hasan <faiyaz@agnostiq.ai>
- Co-authored-by: Venkat Bala <venkat@agnostiq.ai>
- Prasanna Venkatesh <54540812+Prasy12@users.noreply.github.com>
- Co-authored-by: Amalan Jenicious F <amalan.jenicious@psiog.com>
- Okechukwu Emmanuel Ochia <okechukwu@agnostiq.ai>
- Co-authored-by: pre-commit-ci[bot] <66853113+pre-commit-ci[bot]@users.noreply.github.com>
- Casey Jao <casey@agnostiq.ai>

### Operations

- Added a workflow which checks for missing or extra requirements
- Added pycln to pre-commit hooks #867

### Removed

- PyYAML
- tailer

## [0.193.0] - 2022-09-06

### Authors

- Will Cunningham <wjcunningham7@users.noreply.github.com>
- Co-authored-by: Scott Wyman Neagle <scott@agnostiq.ai>
- Alejandro Esquivel <ae@alejandro.ltd>
- Co-authored-by: Will Cunningham <wjcunningham7@gmail.com>
- Aravind-psiog <100823292+Aravind-psiog@users.noreply.github.com>
- Faiyaz Hasan <faiyaz@agnostiq.ai>
- Co-authored-by: Venkat Bala <venkat@agnostiq.ai>
- Prasanna Venkatesh <54540812+Prasy12@users.noreply.github.com>
- Co-authored-by: Amalan Jenicious F <amalan.jenicious@psiog.com>
- Okechukwu Emmanuel Ochia <okechukwu@agnostiq.ai>
- Co-authored-by: pre-commit-ci[bot] <66853113+pre-commit-ci[bot]@users.noreply.github.com>
- Casey Jao <casey@agnostiq.ai>

### Changed

- Refactored executor base classes

### Operations

- pre-commit autoupdate

## [0.192.0] - 2022-09-02

### Authors

- Will Cunningham <wjcunningham7@users.noreply.github.com>
- Co-authored-by: Scott Wyman Neagle <scott@agnostiq.ai>
- Alejandro Esquivel <ae@alejandro.ltd>
- Co-authored-by: Will Cunningham <wjcunningham7@gmail.com>
- Aravind-psiog <100823292+Aravind-psiog@users.noreply.github.com>
- Faiyaz Hasan <faiyaz@agnostiq.ai>
- Co-authored-by: Venkat Bala <venkat@agnostiq.ai>
- Prasanna Venkatesh <54540812+Prasy12@users.noreply.github.com>
- Co-authored-by: Amalan Jenicious F <amalan.jenicious@psiog.com>
- Okechukwu Emmanuel Ochia <okechukwu@agnostiq.ai>
- Co-authored-by: pre-commit-ci[bot] <66853113+pre-commit-ci[bot]@users.noreply.github.com>

### Changed

- Modified how `no_cluster` is passed to `app.py` from the CLI

## [0.191.0] - 2022-09-01

### Authors

- Will Cunningham <wjcunningham7@users.noreply.github.com>
- Co-authored-by: Scott Wyman Neagle <scott@agnostiq.ai>
- Alejandro Esquivel <ae@alejandro.ltd>
- Co-authored-by: Will Cunningham <wjcunningham7@gmail.com>
- Aravind-psiog <100823292+Aravind-psiog@users.noreply.github.com>
- Faiyaz Hasan <faiyaz@agnostiq.ai>
- Co-authored-by: Venkat Bala <venkat@agnostiq.ai>
- Prasanna Venkatesh <54540812+Prasy12@users.noreply.github.com>
- Co-authored-by: Amalan Jenicious F <amalan.jenicious@psiog.com>
- Okechukwu Emmanuel Ochia <okechukwu@agnostiq.ai>
- Co-authored-by: pre-commit-ci[bot] <66853113+pre-commit-ci[bot]@users.noreply.github.com>

### Added

- Implementation of RemoteExecutor

## [0.190.0] - 2022-09-01

### Authors

- Will Cunningham <wjcunningham7@users.noreply.github.com>
- Co-authored-by: Scott Wyman Neagle <scott@agnostiq.ai>
- Alejandro Esquivel <ae@alejandro.ltd>
- Co-authored-by: Will Cunningham <wjcunningham7@gmail.com>
- Aravind-psiog <100823292+Aravind-psiog@users.noreply.github.com>
- Faiyaz Hasan <faiyaz@agnostiq.ai>
- Co-authored-by: Venkat Bala <venkat@agnostiq.ai>
- Prasanna Venkatesh <54540812+Prasy12@users.noreply.github.com>
- Co-authored-by: Amalan Jenicious F <amalan.jenicious@psiog.com>
- Okechukwu Emmanuel Ochia <okechukwu@agnostiq.ai>

### Changed

- Renamed `BaseAsyncExecutor` and its references to `AsyncBaseExecutor`.

## [0.189.0] - 2022-08-31

### Authors

- Will Cunningham <wjcunningham7@users.noreply.github.com>
- Co-authored-by: Scott Wyman Neagle <scott@agnostiq.ai>
- Alejandro Esquivel <ae@alejandro.ltd>
- Co-authored-by: Will Cunningham <wjcunningham7@gmail.com>
- Aravind-psiog <100823292+Aravind-psiog@users.noreply.github.com>
- Faiyaz Hasan <faiyaz@agnostiq.ai>
- Co-authored-by: Venkat Bala <venkat@agnostiq.ai>
- Prasanna Venkatesh <54540812+Prasy12@users.noreply.github.com>
- Co-authored-by: Amalan Jenicious F <amalan.jenicious@psiog.com>

### Added

- Added capability to take screenshot of the graph with covalent logo on the GUI.

### Operations

- Changed the environment switches in tests.yml to be `true`/empty instead of 1/0

- Adding `benchmark.yml` workflow

### Tests

- Adding scripts in `tests/stress_tests/benchmarks`

## [0.188.0] - 2022-08-31

### Authors

- Will Cunningham <wjcunningham7@users.noreply.github.com>
- Co-authored-by: Scott Wyman Neagle <scott@agnostiq.ai>
- Alejandro Esquivel <ae@alejandro.ltd>
- Co-authored-by: Will Cunningham <wjcunningham7@gmail.com>
- Aravind-psiog <100823292+Aravind-psiog@users.noreply.github.com>

### Added

- Created a prototype of a production Dockerfile
- The old Dockerfile has been moved to Dockerfile.dev

### Docs

- Added db schema migration error guide in RTD
- Removed `get_data_store` from quantum chemistry tutorial #1046

### Operations

- Front-end test coverage measured and reported in CI
- Added reusable version action

- Added read the docs for user interface

## [0.187.0] - 2022-08-28

### Authors

- Prasanna Venkatesh <54540812+Prasy12@users.noreply.github.com>
- Co-authored-by: Kamalesh-suresh <kamalesh.suresh@psiog.com>
- Co-authored-by: Amalan Jenicious F <amalan.jenicious@psiog.com>
- Co-authored-by: pre-commit-ci[bot] <66853113+pre-commit-ci[bot]@users.noreply.github.com>

### Tests

- Fixed `test_using_executor_names` and `test_internal_sublattice_dispatch` tests to also work with `--no-cluster` option.

### Added

- Added test cases for front-end react components.

## [0.186.0] - 2022-08-25

### Authors

- Sankalp Sanand <sankalp@agnostiq.ai>
- Co-authored-by: Alejandro Esquivel <ae@alejandro.ltd>
- Venkat Bala <venkat@agnostiq.ai>
- Okechukwu Emmanuel Ochia <okechukwu@agnostiq.ai>
- Co-authored-by: pre-commit-ci[bot] <66853113+pre-commit-ci[bot]@users.noreply.github.com>
- Co-authored-by: Will Cunningham <wjcunningham7@gmail.com>
- Co-authored-by: Scott Wyman Neagle <scott@agnostiq.ai>
- Venkat Bala <15014089+venkatBala@users.noreply.github.com>
- Aravind-psiog <100823292+Aravind-psiog@users.noreply.github.com>
- Co-authored-by: Kamalesh-suresh <kamalesh.suresh@psiog.com>
- Co-authored-by: Prasy12 <prasanna.venkatesh@psiog.com>

### Operations

- Fix conditional logic around dumping of `covalent` logs to stdout in test workflows
- Build test matrix by parsing configs from json
- Dump covalent logs if any of the tests step fail
- changed-files action uses the proper sha in version.yml

### Docs

- Added RTD and header for the AWS EC2 executor plugin.
- Refactored tutorials for better organization

### Added

- Added executor label, node id and node type to graph node UI

### Changed

- Runtime has been modified to be more precise on the lattice and electron sidebar

## [0.185.0] - 2022-08-23

### Authors

- Sankalp Sanand <sankalp@agnostiq.ai>
- Co-authored-by: Alejandro Esquivel <ae@alejandro.ltd>
- Venkat Bala <venkat@agnostiq.ai>

### Added

- Adding `load_tests` subdirectory to tests to facilitate execution of Covalent benchmarks during nightly runs
- Added `locust` requirements to tests `requirements.txt`

## [0.184.2] - 2022-08-23

### Authors

- Sankalp Sanand <sankalp@agnostiq.ai>
- Co-authored-by: Alejandro Esquivel <ae@alejandro.ltd>

### Fixed

- Switched the `render_as_batch` flag in the alembic env context so that `ALTER` commands are supported in SQLite migrations.

### Docs

- Updated custom executor RTD to show a simpler example

### Operations

- pre-commit autoupdate

## [0.184.1] - 2022-08-23

### Authors

- Alejandro Esquivel <ae@alejandro.ltd>
- Venkat Bala <venkat@agnostiq.ai>
- Co-authored-by: Scott Wyman Neagle <scott@agnostiq.ai>
- Casey Jao <casey@agnostiq.ai>
- Sankalp Sanand <sankalp@agnostiq.ai>

### Fixed

- Function's `__doc__` and `__name__` storage in dict/json for transportable object fixed.

### Tests

- Added unit test for the above fix.

## [0.184.0] - 2022-08-22

### Authors

- Alejandro Esquivel <ae@alejandro.ltd>
- Venkat Bala <venkat@agnostiq.ai>
- Co-authored-by: Scott Wyman Neagle <scott@agnostiq.ai>
- Casey Jao <casey@agnostiq.ai>

### Changed

- Electron metadata is serialized earlier during workflow construction
  to reduce unexpected executor pip requirements.

### Operations

- Updating conditional logic for the different steps in `release` workflow
- Dependabot update

### Docs

- Removed "How to synchronize lattices" section from RTD

## [0.183.0] - 2022-08-18

### Authors

- Scott Wyman Neagle <scott@agnostiq.ai>
- Venkat Bala <venkat@agnostiq.ai>

### Added

- Adding tests to update patch coverage for the `covalent logs` cli

### Changed

- Modify the `covalent logs` CLI handler to read logs line by line

### Operations

- Update release workflow
- Adding a `wait` input for the Conda action

## [0.182.2] - 2022-08-18

### Authors

- Scott Wyman Neagle <scott@agnostiq.ai>
- Will Cunningham <wjcunningham7@users.noreply.github.com>
- Alejandro Esquivel <ae@alejandro.ltd>
- Co-authored-by: Will Cunningham <wjcunningham7@gmail.com>
- Co-authored-by: Faiyaz Hasan <faiyaz@agnostiq.ai>

### Fixed

- CLI `service.py` tests to run without the server needing to be started.

### Docs

- Added `covalent db` cli command to API section of RTD

### Docs

- Fixed RTD downloads badge image to point to `covalent` rather than `cova`

### Operations

- Use conda skeleton action for build and upload

### Docs

- Updating WCI yaml with new file transfer protocols

## [0.182.1] - 2022-08-17

### Authors

- Will Cunningham <wjcunningham7@users.noreply.github.com>
- Venkat Bala <venkat@agnostiq.ai>
- Co-authored-by: santoshkumarradha <santosh@agnostiq.ai>
- Co-authored-by: pre-commit-ci[bot] <66853113+pre-commit-ci[bot]@users.noreply.github.com>
- Co-authored-by: Santosh kumar <29346072+santoshkumarradha@users.noreply.github.com>
- Co-authored-by: Scott Wyman Neagle <scott@agnostiq.ai>
- Prasanna Venkatesh <54540812+Prasy12@users.noreply.github.com>
- Co-authored-by: Will Cunningham <wjcunningham7@gmail.com>

### Fixed

- lattice.draw() fix on the GUI.

## [0.182.0] - 2022-08-17

### Authors

- Will Cunningham <wjcunningham7@users.noreply.github.com>
- Venkat Bala <venkat@agnostiq.ai>
- Co-authored-by: santoshkumarradha <santosh@agnostiq.ai>
- Co-authored-by: pre-commit-ci[bot] <66853113+pre-commit-ci[bot]@users.noreply.github.com>
- Co-authored-by: Santosh kumar <29346072+santoshkumarradha@users.noreply.github.com>
- Co-authored-by: Scott Wyman Neagle <scott@agnostiq.ai>

### Added

- Update RTD for `AWS Batch` executor
- Removed `AWS Lambda` executor RTD from this branch in order to keep changes atomic

### Changed

- Synced with latest develop

### Docs

- Adding RTD for `AWS Braket` executor
- Adding dropdown menu for the IAM policy
- Delete RTD for other cloud executor to keep changes atomic
- Renamed `executers` folder to `executors`

### Docs

- Updated short release notes

## [0.181.0] - 2022-08-17

### Authors

- Alejandro Esquivel <ae@alejandro.ltd>
- Will Cunningham <wjcunningham7@users.noreply.github.com>
- Scott Wyman Neagle <scott@agnostiq.ai>
- Venkat Bala <venkat@agnostiq.ai>
- Co-authored-by: santoshkumarradha <santosh@agnostiq.ai>
- Co-authored-by: pre-commit-ci[bot] <66853113+pre-commit-ci[bot]@users.noreply.github.com>
- Co-authored-by: Santosh kumar <29346072+santoshkumarradha@users.noreply.github.com>
- Co-authored-by: Will Cunningham <wjcunningham7@gmail.com>
- Prasanna Venkatesh <54540812+Prasy12@users.noreply.github.com>
- Co-authored-by: Kamalesh-suresh <kamalesh.suresh@psiog.com>
- Co-authored-by: Manjunath PV <manjunath.poilath@psiog.com>
- Co-authored-by: ArunPsiog <arun.mukesh@psiog.com>

### Changed

- Lazy loading mechanism on the GUI.

### Fixed

- Displaying electron executor and inputs information on the GUI.
- Animated spinner for running statuses on the GUI.

## Docs

- Add `AWSLambdaExecutor` RTD
- Update `api.rst` to include `cluster` CLI command option
- Added version migration guide section in RTD
- Update RTD for `AWS ECS` executor
- Remove AWS Lambda and Batch RTDs to keep changes atomic
- Adding dropdowns to IAM policy documents
- Updated compatibility matrix
- Updated pip, bash and callable deps how-to guides

### Operations

- NPM install on CentOS done explicitly
- `-y` flag for `conda install`

## [0.180.0] - 2022-08-16

### Authors

- Casey Jao <casey@agnostiq.ai>
- Co-authored-by: Alejandro Esquivel <ae@alejandro.ltd>
- Okechukwu Emmanuel Ochia <okechukwu@agnostiq.ai>
- Scott Wyman Neagle <scott@agnostiq.ai>
- Co-authored-by: pre-commit-ci[bot] <66853113+pre-commit-ci[bot]@users.noreply.github.com>
- Co-authored-by: Will Cunningham <wjcunningham7@gmail.com>
- Sankalp Sanand <sankalp@agnostiq.ai>

### Removed

- Removed `ct.wait.LONG` etc. constants from covalent's init

### Changed

- `wait` in `_get_result_from_dispatcher` will now use `_results_manager.wait.EXTREME` if `True` has been passed to it.

### Operations

- Prettierified release.yml
- Cleaned up pre-commit-config.yml

### Docs

- Updated Bash Lepton tutorial to conform with the latest Lepton interface changes
- Disabling how-to guide for executing an electron with a specified Conda environment.
- Fixed "How To" for Python leptons

## [0.179.0] - 2022-08-16

### Authors

### Changed

- Changed terser package version on webapp yarn-lock file.

## [0.178.0] - 2022-08-15

### Authors

- Will Cunningham <wjcunningham7@users.noreply.github.com>
- Co-authored-by: Alejandro Esquivel <ae@alejandro.ltd>
- Casey Jao <casey@agnostiq.ai>

### Changed

- Dispatch workflows as asyncio tasks on the FastAPI event loop instead of in separate threads

### Fixed

- Deconflict wait enum with `ct.wait` function; `wait` -> `WAIT`

### Operations

- Conda package is built and tested on a nightly schedule
- Conda deployment step is added to `release.yml`
- Install yarn and npm on Ubuntu whenever the webapp needs to be built

## [0.177.0] - 2022-08-11

### Authors

- Scott Wyman Neagle <scott@agnostiq.ai>
- Co-authored-by: Faiyaz Hasan <faiyaz@agnostiq.ai>
- Casey Jao <casey@agnostiq.ai>
- Venkat Bala <venkat@agnostiq.ai>
- Co-authored-by: pre-commit-ci[bot] <66853113+pre-commit-ci[bot]@users.noreply.github.com>

### Removed

- `while True` in `app.get_result`

### Changed

- Flask route logic to return 503 when the result is not ready

### Tests

- results_manager tests

### Operations

- Fix conditional checks for `pre-release` and `stable` Covalent docker image builds

## [0.176.0] - 2022-08-11

### Authors

- Scott Wyman Neagle <scott@agnostiq.ai>
- Co-authored-by: Faiyaz Hasan <faiyaz@agnostiq.ai>
- Casey Jao <casey@agnostiq.ai>

### Operations

- Update precommit yaml.

### Removed

- `Lattice.check_consumables()`, `_TransportGraph.get_topologically_sorted_graph()`

### Operations

- Trigger webapp build if `build==true`

## [0.175.0] - 2022-08-11

### Authors

- Scott Wyman Neagle <scott@agnostiq.ai>
- Co-authored-by: Faiyaz Hasan <faiyaz@agnostiq.ai>
- Casey Jao <casey@agnostiq.ai>

### Operations

- Trigger Slack alert for failed tests on `workflow_run`

## [0.174.0] - 2022-08-11

### Authors

- Casey Jao <casey@agnostiq.ai>
- Alejandro Esquivel <ae@alejandro.ltd>

### Changed

- Changed return value for TransferFromRemote and TransferToRemote (download/upload) operations to be consistent and always return filepath tuples

### Docs

- Updated docs with File Transfer return value changes and `files` kwarg injections

### Fixed

- Fixed postprocessing workflows that return an electron with an incoming wait_for edge

## [0.173.0] - 2022-08-10

### Authors

- Sankalp Sanand <sankalp@agnostiq.ai>

### Added

- `--hard` and `--yes` flags added to `covalent purge` for hard purging (also deletes the databse) and autoapproving respectively.

### Changed

- `covalent purge` now shows the user a prompt informing them what dirs and files will be deleted.
- Improved shown messages in some commands.

### Tests

- Updated tests to reflect above changes.

## [0.172.0] - 2022-08-10

### Authors

- Will Cunningham <wjcunningham7@users.noreply.github.com>
- Prasanna Venkatesh <54540812+Prasy12@users.noreply.github.com>
- Co-authored-by: pre-commit-ci[bot] <66853113+pre-commit-ci[bot]@users.noreply.github.com>
- Co-authored-by: Aravind-psiog <100823292+Aravind-psiog@users.noreply.github.com>
- Co-authored-by: ArunPsiog <arun.mukesh@psiog.com>
- Co-authored-by: manjunath.poilath <manjunath.poilath@psiog.com>
- Co-authored-by: Kamalesh-suresh <kamalesh.suresh@psiog.com>
- Co-authored-by: Amalan Jenicious F <amalan.jenicious@psiog.com>
- Co-authored-by: M Shrikanth <shrikanth.mohan@psiog.com>
- Co-authored-by: Casey Jao <casey@agnostiq.ai>
- Co-authored-by: Aravind-psiog <aravind.prabaharan@psiog.com>
- Co-authored-by: Will Cunningham <wjcunningham7@gmail.com>
- Co-authored-by: Alejandro Esquivel <ae@alejandro.ltd>

### Changed

- Covalent dispatcher flask web apis ported to FastAPI in `covalent_dispatcher/_service/app.py`
- Unit tests written for Covalent dispatcher flask web apis ported to FastAPI in `covalent_dispatcher_tests/_service/app.test.py`
- Web apis of `covalent_ui` refactored to adhere to v11 DB schema
- Electron graph mini map has been moved next to controls on the GUI.
- Lattice status and count of completed & total electrons has been moved to the top of the graph on the GUI.
- Some of the Flask APIs earlier consumed by the GUI have been deprecated & removed from the code base.
- APIs exposed by the web app back end have been re-factored to adhere to the new DB schema v10

### Added

- Added count of dispatches by status on the dispatch list section of the GUI.
- APIs that the GUI consumes have been re-written using FastAPI. This includes re-factoring of older APIs and adding of new APIs.
- Added COVALENT_SERVER_IFACE_ANY flag for uvicorn to start with 0.0.0.0

### Docs

- ReadTheDocs landing page has been improved

## [0.171.0] - 2022-08-10

### Authors

- Casey Jao <casey@agnostiq.ai>
- Co-authored-by: Scott Wyman Neagle <scott@agnostiq.ai>

### Added

- Added `covalent migrate_legacy_result_object` command to save pickled Result objects to the DataStore

## [0.170.1] - 2022-08-09

### Authors

- Venkat Bala <venkat@agnostiq.ai>

### Fixed

- Remove `attr` import added inadvertently

### Tests

- Fix `start` cli test, update `set_config` call count

## [0.170.0] - 2022-08-08

### Authors

- Venkat Bala <venkat@agnostiq.ai>
- Co-authored-by: pre-commit-ci[bot] <66853113+pre-commit-ci[bot]@users.noreply.github.com>

### Changed

- Temporarily allow executor plugin variable name to be either in uppercase or lowercase

## [0.169.0] - 2022-08-08

### Authors

- Venkat Bala <venkat@agnostiq.ai>
- Co-authored-by: pre-commit-ci[bot] <66853113+pre-commit-ci[bot]@users.noreply.github.com>

### Added

- Adding a `covalent config` convenience CLI to quickly view retrive the covalent configuration

## [0.168.0] - 2022-08-08

### Authors

- Venkat Bala <venkat@agnostiq.ai>
- Co-authored-by: pre-commit-ci[bot] <66853113+pre-commit-ci[bot]@users.noreply.github.com>

### Added

- Adding `setup/teardown` methods as placeholders for any executor specific setup and teardown tasks

## [0.167.0] - 2022-08-08

### Authors

- Poojith U Rao <106616820+poojithurao@users.noreply.github.com>
- Co-authored-by: Venkat Bala <venkat@agnostiq.ai>
- Co-authored-by: Faiyaz Hasan <faiyaz@agnostiq.ai>
- Co-authored-by: pre-commit-ci[bot] <66853113+pre-commit-ci[bot]@users.noreply.github.com>
- Co-authored-by: Alejandro Esquivel <ae@alejandro.ltd>

### Added

- S3 File transfer strategy

### Fixed

- Adding maximum number of retries and timeout parameter to the get result http call.

## [0.166.0] - 2022-08-07

### Authors

- Venkat Bala <venkat@agnostiq.ai>

### Tests

- Update dask cli test to match Covalent Dask cluster configuration

### Changed

- Remove newline from log stream formatter for better log statment output
- Jsonify covalent cluster cli outputs

## [0.165.0] - 2022-08-06

### Authors

- Casey Jao <casey@agnostiq.ai>

### Changed

- Make `BaseExecutor` and `BaseAsyncExecutor` class siblings, not parent and child.

### Operations

- Only validate webapp if the webapp was built

### Tests

- Fixed randomly failing lattice json serialization test

## [0.164.0] - 2022-08-05

### Authors

- Sankalp Sanand <sankalp@agnostiq.ai>
- Faiyaz Hasan <faiyaz@agnostiq.ai>
- Co-authored-by: pre-commit-ci[bot] <66853113+pre-commit-ci[bot]@users.noreply.github.com>
- Co-authored-by: Venkat Bala <venkat@agnostiq.ai>
- Co-authored-by: Will Cunningham <wjcunningham7@gmail.com>

### Changed

- Use `update_config` to modify dask configuration from the cluster process
- Simplify `set_config` logic for dask configuration options on `covalent start`
- Removed default values from click options for dask configuration related values

### Added

- Configured default dask configuration options in `defaults.py`

### Fixed

- Overwriting config address issue.

### Tests

- Moved misplaced functional/integration tests from the unit tests folder to their respective folders.
- All of the unit tests now use test DB instead of hitting a live DB.
- Updated `tests.yml` so that functional tests are run whenever tests get changed or github actions are changed.
- Several broken tests were also fixed.

## [0.163.0] - 2022-08-04

### Authors

- Alejandro Esquivel <ae@alejandro.ltd>
- Co-authored-by: Casey Jao <casey@agnostiq.ai>
- Will Cunningham <wjcunningham7@users.noreply.github.com>
- Co-authored-by: Scott Wyman Neagle <scott@agnostiq.ai>

### Added

- Added `rsync` dependency in `Dockerfile`

### Removed

- `Makefile` which was previously improperly committed

### Operations

- Functional tests are run only on `develop`
- `tests.yml` can be run manually provided a commit SHA
- `tests.yml` uses a `build` filter to conditionally install and build Covalent if build files are modified
- `docker.yml` is now only for dev work, and is manually triggered given an SHA
- `release.yml` is enhanced to push stable and pre-release images to a public ECR repo

## [0.162.0] - 2022-08-04

### Authors

- Alejandro Esquivel <ae@alejandro.ltd>
- Co-authored-by: Casey Jao <casey@agnostiq.ai>

### Changed

- Updated Base executor to support non-unique `retval_key`s, particularly for use in File Transfer where we may have several CallDeps with the reserved `retval_key` of value `files`.

## [0.161.2] - 2022-08-04

### Authors

- Alejandro Esquivel <ae@alejandro.ltd>
- Co-authored-by: pre-commit-ci[bot] <66853113+pre-commit-ci[bot]@users.noreply.github.com>

### Fixed

- Updated `covalent db migrations` to overwrite `alembic.ini` `script_location` with absolute path to migrations folder
- Updated `covalent db alembic [args]` command to use project root as `cwd` for alembic subprocess

## [0.161.1] - 2022-08-03

### Authors

- Alejandro Esquivel <ae@alejandro.ltd>
- Scott Wyman Neagle <scott@agnostiq.ai>
- Co-authored-by: Faiyaz Hasan <faiyaz@agnostiq.ai>
- Poojith U Rao <106616820+poojithurao@users.noreply.github.com>
- Co-authored-by: Casey Jao <casey@agnostiq.ai>

### Fixed

- When a list was passed to an electron, the generated electron list
  had metadata copied from the electron. This was resulting in
  call_before and call_after functions being called by the electron
  list as well. The metadata (apart from executor) is now set to
  default values for the electron list.

## [0.161.0] - 2022-08-03

### Authors

- Alejandro Esquivel <ae@alejandro.ltd>
- Scott Wyman Neagle <scott@agnostiq.ai>
- Co-authored-by: Faiyaz Hasan <faiyaz@agnostiq.ai>

### Changed

- Replaced `Session(DispatchDB()._get_data_store().engine)` with `workflow_db.session()`

### Removed

- `DevDataStore` class from `datastore.py`
- workflows manager

## [0.160.1] - 2022-08-02

### Authors

- Alejandro Esquivel <ae@alejandro.ltd>
- Scott Wyman Neagle <scott@agnostiq.ai>

### Fixed

- `script_location` key not found issue when installing with pip (second attempt)

### Docs

- Remove migration guide reference from README

### Operations

- Explicitly check `release == true` in tests.yml

## [0.160.0] - 2022-08-02

### Authors

- Casey Jao <casey@agnostiq.ai>
- Co-authored-by: Faiyaz Hasan <faiyaz@agnostiq.ai>

### Changed

- `Executor.run()` now accepts a `task_metadata` dictionary. Current
  keys consist of `dispatch_id` and `node_id`.

## [0.159.0] - 2022-08-02

### Authors

- Casey Jao <casey@agnostiq.ai>
- Co-authored-by: Faiyaz Hasan <faiyaz@agnostiq.ai>

### Changed

- Database schema has been updated to v11

### Operations

- `paths-filter` will only be run on PRs, i.e on workflow runs, the whole test suite will be run.
- Removed retry action from running on `pytest` steps since they instead use `pytest` retries.
- `codecov.yml` added to enable carry-forward flags
- UI front-end is only built for pull requests when the source changes
- Packaging is only validated on the `develop` branch

## [0.158.0] - 2022-07-29

### Authors

- Okechukwu Emmanuel Ochia <okechukwu@agnostiq.ai>
- Co-authored-by: Scott Wyman Neagle <scott@agnostiq.ai>
- Will Cunningham <wjcunningham7@users.noreply.github.com>
- Alejandro Esquivel <ae@alejandro.ltd>
- Co-authored-by: pre-commit-ci[bot] <66853113+pre-commit-ci[bot]@users.noreply.github.com>
- Casey Jao <casey@agnostiq.ai>
- Co-authored-by: Faiyaz Hasan <faiyaz@agnostiq.ai>

### Changed

- Construct the result object in the dispatcher `entry_point.py` module in order to avoid the Missing Latticed Id error so frequently.
- Update the sleep statement length to 0.1 seconds in the results.manager.

## [0.157.1] - 2022-07-29

### Authors

- Okechukwu Emmanuel Ochia <okechukwu@agnostiq.ai>
- Co-authored-by: Scott Wyman Neagle <scott@agnostiq.ai>
- Will Cunningham <wjcunningham7@users.noreply.github.com>
- Alejandro Esquivel <ae@alejandro.ltd>
- Co-authored-by: pre-commit-ci[bot] <66853113+pre-commit-ci[bot]@users.noreply.github.com>
- Casey Jao <casey@agnostiq.ai>

### Fixed

- Pass non-kwargs to electrons in the correct order during dispatch.

## [0.157.0] - 2022-07-28

### Authors

- Okechukwu Emmanuel Ochia <okechukwu@agnostiq.ai>
- Co-authored-by: Scott Wyman Neagle <scott@agnostiq.ai>
- Will Cunningham <wjcunningham7@users.noreply.github.com>
- Alejandro Esquivel <ae@alejandro.ltd>
- Co-authored-by: pre-commit-ci[bot] <66853113+pre-commit-ci[bot]@users.noreply.github.com>
- Casey Jao <casey@agnostiq.ai>

### Changed

- Expose a public `wait()` function compatible with both calling and dispatching lattices

### Docs

- Updated the RTD on `wait_for()` to use the static `wait()` function

### Operations

- pre-commit autoupdate

### Docs

- Changed the custom executor how-to to be shorter and more concise.
- Re-structured the docs

## [0.156.0] - 2022-07-27

### Authors

- Okechukwu Emmanuel Ochia <okechukwu@agnostiq.ai>
- Co-authored-by: Scott Wyman Neagle <scott@agnostiq.ai>
- Will Cunningham <wjcunningham7@users.noreply.github.com>
- Alejandro Esquivel <ae@alejandro.ltd>
- Co-authored-by: pre-commit-ci[bot] <66853113+pre-commit-ci[bot]@users.noreply.github.com>

### Added

- Bash decorator is introduced
- Lepton commands can be specified as a list of strings rather than strings alone.

## [0.155.1] - 2022-07-26

### Authors

- Okechukwu Emmanuel Ochia <okechukwu@agnostiq.ai>
- Co-authored-by: Scott Wyman Neagle <scott@agnostiq.ai>
- Will Cunningham <wjcunningham7@users.noreply.github.com>
- Alejandro Esquivel <ae@alejandro.ltd>
- Co-authored-by: pre-commit-ci[bot] <66853113+pre-commit-ci[bot]@users.noreply.github.com>

### Fixed

- `script_location` key not found issue when running alembic programatically

### Operations

- Fixed syntax errors in `stale.yml` and in `hotfix.yml`
- `docker.yml` triggered after version bump in `develop` instead of before
- Enhanced `tests.yml` to upload coverage reports by domain

## [0.155.0] - 2022-07-26

### Authors

- Alejandro Esquivel <ae@alejandro.ltd>

### Added

- Exposing `alembic {args}` cli commands through: `covalent db alembic {args}`

## [0.154.0] - 2022-07-25

### Authors

- Casey Jao <casey@agnostiq.ai>
- Co-authored-by: Venkat Bala <venkat@agnostiq.ai>
- Alejandro Esquivel <ae@alejandro.ltd>

### Added

- Added methods to programatically fetch information from Alembic without needing subprocess

## [0.153.1] - 2022-07-25

### Authors

- Casey Jao <casey@agnostiq.ai>
- Co-authored-by: Venkat Bala <venkat@agnostiq.ai>

### Fixed

- Stdout and stderr are now captured when using the dask executor.

### Tests

- Fixed Dask cluster CLI tests

## [0.153.0] - 2022-07-25

### Authors

- Faiyaz Hasan <faiyaz@agnostiq.ai>

### Added

- Helper function to load and save files corresponding to the DB filenames.

### Changed

- Files with .txt, .log extensions are stored as strings.
- Get result web request timeout to 2 seconds.

## [0.152.0] - 2022-07-25

### Authors

- Faiyaz Hasan <faiyaz@agnostiq.ai>
- Co-authored-by: Scott Wyman Neagle <scott@agnostiq.ai>

### Changed

- Pass default DataStore object to node value retrieval method in the Results object.

## [0.151.1] - 2022-07-22

### Authors

- Faiyaz Hasan <faiyaz@agnostiq.ai>
- Co-authored-by: Scott Wyman Neagle <scott@agnostiq.ai>

### Fixed

- Adding maximum number of retries and timeout parameter to the get result http call.
- Disabling result_webhook for now.

## [0.151.0] - 2022-07-22

### Authors

- Scott Wyman Neagle <scott@agnostiq.ai>
- Co-authored-by: Will Cunningham <wjcunningham7@gmail.com>
- Sankalp Sanand <sankalp@agnostiq.ai>

### Added

- `BaseAsyncExecutor` has been added which can be inherited by new async-aware executors.

### Changed

- Since tasks were basically submitting the functions to a Dask cluster by default, they have been converted into asyncio `Tasks` instead which support a far larger number of concurrent tasks than previously used `ThreadPool`.

- `tasks_pool` will still be used to schedule tasks which use non-async executors.

- Executor's `executor` will now receive a callable instead of a serialized function. This allows deserializing the function where it is going to be executed while providing a simplified `execute` at the same time.

- `uvloop` is being used instead of the default event loop of `asyncio` for better performance.

- Tests have also been updated to reflect above changes.

### Operations

- Made Santosh the sole owner of `/docs`

## [0.150.0] - 2022-07-22

### Authors

- Faiyaz Hasan <faiyaz@agnostiq.ai>

### Added

- Initialize database tables when the covalent server is started.

## [0.149.0] - 2022-07-21

### Authors

- Scott Wyman Neagle <scott@agnostiq.ai>
- Co-authored-by: Venkat Bala <venkat@agnostiq.ai>

### Removed

- `result.save()`
- `result._write_dispatch_to_python_file()`

## [0.148.0] - 2022-07-21

### Authors

- Alejandro Esquivel <ae@alejandro.ltd>

### Changed

- Changed DataStore default db path to correspond to dispatch db config path

### Operations

- Added workflow to stale and close pull requests

### Docs

- Fixed `get_metadata` calls in examples to remove `results_dir` argument
- Removed YouTube video temporarily

## [0.147.0] - 2022-07-21

### Authors

- Casey Jao <casey@agnostiq.ai>

### Changed

- Simplified interface for custom executors. All the boilerplate has
  been moved to `BaseExecutor`.

## [0.146.0] - 2022-07-20

### Authors

- Casey Jao <casey@agnostiq.ai>
- Co-authored-by: Venkat Bala <venkat@agnostiq.ai>
- Faiyaz Hasan <faiyaz@agnostiq.ai>

### Added

- Ensure that transportable objects are rendered correctly when printing the result object.

### Tests

- Check that user data is not unpickled by the Covalent server process

## [0.145.0] - 2022-07-20

### Authors

- Scott Wyman Neagle <scott@agnostiq.ai>
- Co-authored-by: Venkat Bala <venkat@agnostiq.ai>
- Co-authored-by: Faiyaz Hasan <faiyaz@agnostiq.ai>

### Removed

- `entry_point.get_result()`

### Changed

- get_result to query an HTTP endpoint instead of a DB session

## [0.144.0] - 2022-07-20

### Authors

- Will Cunningham <wjcunningham7@users.noreply.github.com>
- Co-authored-by: Scott Wyman Neagle <scott@agnostiq.ai>
- Alejandro Esquivel <ae@alejandro.ltd>

### Added

- Set up alembic migrations & added migration guide (`alembic/README.md`)

## [0.143.0] - 2022-07-19

### Authors

- Will Cunningham <wjcunningham7@users.noreply.github.com>
- Co-authored-by: Scott Wyman Neagle <scott@agnostiq.ai>

### Changed

- Installation will fail if `cova` is installed while trying to install `covalent`.

## [0.142.0] - 2022-07-19

### Authors

- Poojith U Rao <106616820+poojithurao@users.noreply.github.com>
- Co-authored-by: Will Cunningham <wjcunningham7@gmail.com>
- Anna Hughes <annagwen42@gmail.com>
- Co-authored-by: Poojith <poojith@agnostiq.ai>
- Co-authored-by: Scott Wyman Neagle <scott@agnostiq.ai>
- Casey Jao <casey@agnostiq.ai>
- Co-authored-by: Venkat Bala <venkat@agnostiq.ai>
- Co-authored-by: pre-commit-ci[bot] <66853113+pre-commit-ci[bot]@users.noreply.github.com>
- Faiyaz Hasan <faiyaz@agnostiq.ai>

### Added

- `electron_num`, `completed_electron_num` fields to the Lattice table.

## [0.141.0] - 2022-07-19

### Authors

- Poojith U Rao <106616820+poojithurao@users.noreply.github.com>
- Co-authored-by: Will Cunningham <wjcunningham7@gmail.com>
- Anna Hughes <annagwen42@gmail.com>
- Co-authored-by: Poojith <poojith@agnostiq.ai>
- Co-authored-by: Scott Wyman Neagle <scott@agnostiq.ai>
- Casey Jao <casey@agnostiq.ai>
- Co-authored-by: Venkat Bala <venkat@agnostiq.ai>
- Co-authored-by: pre-commit-ci[bot] <66853113+pre-commit-ci[bot]@users.noreply.github.com>

### Changed

- Deprecate topological sort in favor of inspect in-degree of nodes until they are zero before dispatching task
- Use deepcopy to generate a copy of the metadata dictionary before saving result object to the database

### Docs

- Adding incomplete pennylane kernel tutorial
- Adding quantum ensemble tutorial

## [0.140.0] - 2022-07-19

### Authors

- Faiyaz Hasan <faiyaz@agnostiq.ai>
- Co-authored-by: Venkat Bala <venkat@agnostiq.ai>

### Added

- Fields `deps_filename`, `call_before_filename` and `call_after_filename` to the `Electron` table.
- Re-write the deps / call before and after file contents when inserting / updating electron record in the database.

### Changed

- Modify the test and implementation logic of inserting the electron record with these new fields.
- Field `key` to `key_filename` in `Electron` table.

## [0.139.1] - 2022-07-19

### Authors

- Divyanshu Singh <55018955+divshacker@users.noreply.github.com>
- Co-authored-by: Scott Wyman Neagle <wymnea@protonmail.com>
- Co-authored-by: Scott Wyman Neagle <scott@agnostiq.ai>
- Co-authored-by: Will Cunningham <wjcunningham7@users.noreply.github.com>

### Fixed

- Fixes Reverse IP problem. All References to `0.0.0.0` are changed to `localhost` . More details can be found [here](https://github.com/AgnostiqHQ/covalent/issues/202)

## [0.139.0] - 2022-07-19

### Authors

- Venkat Bala <venkat@agnostiq.ai>
- Co-authored-by: Scott Wyman Neagle <scott@agnostiq.ai>
- Faiyaz Hasan <faiyaz@agnostiq.ai>
- Co-authored-by: Will Cunningham <wjcunningham7@gmail.com>

### Added

- Columns `is_active` in the lattice, eLectron and Electron dependency tables.

### Docs

- Adding a RTD tutorial/steps on creating a custom executor

## [0.138.0] - 2022-07-19

### Authors

- Anna Hughes <annagwen42@gmail.com>
- Co-authored-by: Will Cunningham <wjcunningham7@gmail.com>
- Will Cunningham <wjcunningham7@users.noreply.github.com>
- Co-authored-by: Venkat Bala <venkat@agnostiq.ai>

### Added

- Docker build workflow

### Changed

- Dockerfile uses multi-stage build

### Docs

- New tutorial demonstrating how to solve the MaxCut Problem with QAOA and Covalent

## [0.137.0] - 2022-07-19

### Authors

- Prasanna Venkatesh <54540812+Prasy12@users.noreply.github.com>
- Co-authored-by: Alejandro Esquivel <ae@alejandro.ltd>

### Added

- Ability to hide/show labels on the graph
- Graph layout with elk configurations

### Changed

- Changed API socket calls interval for graph optimization.

### Tests

- Disabled several dask functional tests

## [0.136.0] - 2022-07-18

### Authors

- Scott Wyman Neagle <scott@agnostiq.ai>
- Co-authored-by: Faiyaz Hasan <faiyaz@agnostiq.ai>

### Changed

- Result.save() has been deprecated in favor of Result.persist() and querying the database directly.

## [0.135.0] - 2022-07-18

### Authors

- Casey Jao <casey@agnostiq.ai>
- Co-authored-by: Scott Wyman Neagle <scott@agnostiq.ai>
- Co-authored-by: Alejandro Esquivel <ae@alejandro.ltd>

### Operations

- Psiog is only codeowner of js files
- Fix in changelog action to handle null author when a bot is committing

### Added

- Support injecting return values of calldeps into electrons during workflow execution

## [0.134.0] - 2022-07-15

### Authors

- Casey Jao <casey@agnostiq.ai>
- Co-authored-by: Scott Wyman Neagle <scott@agnostiq.ai>

### Changed

- Covalent server can now process workflows without having their deps installed

## [0.133.0] - 2022-07-15

### Authors

- Will Cunningham <wjcunningham7@users.noreply.github.com>

### Removed

- Removed the deprecated function `draw_inline` as well as the `matplotlib` dependency.

### Operations

- Fixing the retry block for tests

## [0.132.0] - 2022-07-14

### Authors

- Will Cunningham <wjcunningham7@users.noreply.github.com>

### Added

- Bash lepton support reintroduced with some UX modifications to the Lepton class. Leptons which use scripting languages can be specified as either (1) a command run in the shell/console or (2) a call to a function in a library/script. Leptons which use compiled languages must specify a library and a function name.
- The keyword argument `display_name` can be used to override the name appearing in the UI. Particularly useful when the lepton is a command.
- All arguments except for language are now keyword arguments.
- Keyword arguments passed to a Bash lepton are understood to define environment variables within the shell.
- Non-keyword arguments fill in `$1`, `$2`, etc.
- Named outputs enumerate variables within the shell which will be returned to the user. These can be either `Lepton.OUTPUT` or `Lepton.INPUT_OUTPUT` types.

### Added

- New fields to the decomposed result object Database:

## [0.131.0] - 2022-07-13

### Authors

- Sankalp Sanand <sankalp@agnostiq.ai>
- Co-authored-by: Venkat Bala <venkat@agnostiq.ai>

### Fixed

- `covalent --version` now looks for `covalent` metadata instead of `cova`

### Tests

- Updated the cli test to include whether the correct version number is shown when `covalent --version` is run

### Added

- Method to write electron id corresponding to sublattices in `execution.py` when running `_run_task`.

## [0.130.0] - 2022-07-12

### Authors

- Venkat Bala <venkat@agnostiq.ai>
- Co-authored-by: Scott Wyman Neagle <scott@agnostiq.ai>

### Changed

- Ignoring tests for `cancel_dispatch` and `construct_bash`
- Create a dummy requirements.txt file for pip deps tests
- Fix version of `Werkzeug` package to avoid running into ValueError (unexpected kwarg `as_tuple`)
- Update `customization` how to test by specifying the section header `sdk`

## [0.129.0] - 2022-07-12

### Authors

- Sankalp Sanand <sankalp@agnostiq.ai>
- Co-authored-by: Alejandro Esquivel <ae@alejandro.ltd>

### Added

- Support for `wait_for` type edges when two electrons are connected by their execution side effects instead of output-input relation.

### Changed

- `active_lattice.electron_outputs` now contains the node ids as well for the electron which is being post processed.

## [0.128.1] - 2022-07-12

### Authors

- Faiyaz Hasan <faiyaz@agnostiq.ai>

### Fixed

- `Result.persist` test in `result_test.py`.
- Electron dependency `arg_index` is changed back to Nullable.

## [0.128.0] - 2022-07-12

### Authors

- Okechukwu Emmanuel Ochia <okechukwu@agnostiq.ai>
- Co-authored-by: Casey Jao <casey@agnostiq.ai>
- Co-authored-by: Alejandro Esquivel <ae@alejandro.ltd>
- Co-authored-by: pre-commit-ci[bot] <66853113+pre-commit-ci[bot]@users.noreply.github.com>

### Added

- File transfer support for leptons

## [0.127.0] - 2022-07-11

### Authors

- Scott Wyman Neagle <scott@agnostiq.ai>
- Co-authored-by: Faiyaz Hasan <faiyaz@agnostiq.ai>
- Co-authored-by: Venkat Bala <venkat@agnostiq.ai>

### Added

- When saving to DB, also persist to the new DB if running in develop mode

### Tests

- Flask app route tests

## [0.126.0] - 2022-07-11

### Authors

- Will Cunningham <wjcunningham7@users.noreply.github.com>
- Alejandro Esquivel <ae@alejandro.ltd>
- Co-authored-by: pre-commit-ci[bot] <66853113+pre-commit-ci[bot]@users.noreply.github.com>
- Co-authored-by: Sankalp Sanand <sankalp@agnostiq.ai>

### Added

- Added Folder class
- Added internal call before/after deps to execute File Transfer operations pre/post electron execution.

### Operations

- Enhanced hotfix action to create branches from existing commits

## [0.125.0] - 2022-07-09

### Authors

- Okechukwu Emmanuel Ochia <okechukwu@agnostiq.ai>
- Co-authored-by: pre-commit-ci[bot] <66853113+pre-commit-ci[bot]@users.noreply.github.com>
- Co-authored-by: Alejandro Esquivel <ae@alejandro.ltd>
- Venkat Bala <venkat@agnostiq.ai>
- Co-authored-by: Okechukwu Ochia <emmirald@gmail.com>
- Co-authored-by: Scott Wyman Neagle <scott@agnostiq.ai>

### Added

- Dask Cluster CLI functional/unit tests

### Docs

- Updated RTD concepts, how-to-guides, and api docs with electron dependencies.

### Operations

- Separate out running tests and uploading coverage report to circumvent bug in
  retry action

## [0.124.0] - 2022-07-07

### Authors

- Will Cunningham <wjcunningham7@users.noreply.github.com>
- Co-authored-by: Scott Wyman Neagle <scott@agnostiq.ai>
- Faiyaz Hasan <faiyaz@agnostiq.ai>

### Added

- `Result.persist` method in `covalent/_results_manager/result.py`.

### Operations

- Package pre-releases go to `covalent` instead of `cova` on PyPI.

## [0.123.0] - 2022-07-07

### Authors

- Scott Wyman Neagle <scott@agnostiq.ai>
- Co-authored-by: Faiyaz Hasan <faiyaz@agnostiq.ai>
- Will Cunningham <wjcunningham7@users.noreply.github.com>
- Alejandro Esquivel <ae@alejandro.ltd>
- Co-authored-by: pre-commit-ci[bot] <66853113+pre-commit-ci[bot]@users.noreply.github.com>

### Added

- Added Folder class
- Added internal call before/after deps to execute File Transfer operations pre/post electron execution.

### Operations

- `codeql.yml` and `condabuild.yml` run nightly instead of on every PR.
- Style fixes in changelog

## [0.122.1] - 2022-07-06

### Authors

Will Cunningham <wjcunningham7@users.noreply.github.com>
Co-authored-by: Scott Wyman Neagle <scott@agnostiq.ai>

### Operations

- Added license scanner action
- Pre-commit autoupdate

### Tests

- Tests for running workflows with more than one iteration

### Fixed

- Attribute error caused by attempts to retrieve the name from the node function when the node function is set to None

## [0.122.0] - 2022-07-04

### Authors

Faiyaz Hasan <faiyaz@agnostiq.ai>
Co-authored-by: pre-commit-ci[bot] <66853113+pre-commit-ci[bot]@users.noreply.github.com>

### Added

- `covalent/_results_manager/write_result_to_db.py` module and methods to insert / update data in the DB.
- `tests/covalent_tests/results_manager_tests/write_result_to_db_test.py` containing the unit tests for corresponding functions.

### Changed

- Electron `type` column to a string type rather than an `ElectronType` in DB models.
- Primary keys from `BigInteger` to `Integer` in DB models.

## [0.121.0] - 2022-07-04

### Authors

Will Cunningham <wjcunningham7@users.noreply.github.com>
Co-authored-by: Alejandro Esquivel <ae@alejandro.ltd>
Co-authored-by: pre-commit-ci[bot] <66853113+pre-commit-ci[bot]@users.noreply.github.com>

### Removed

- Unused requirements `gunicorn` and `eventlet` in `requirements.txt` as well as `dask` in `tests/requirements.txt`, since it is already included in the core requirements.

### Docs

- Updated the compatibility matrix in the docs.

## [0.120.0] - 2022-07-04

### Authors

Okechukwu Emmanuel Ochia <okechukwu@agnostiq.ai>
Co-authored-by: Venkat Bala <venkat@agnostiq.ai>
Co-authored-by: pre-commit-ci[bot] <66853113+pre-commit-ci[bot]@users.noreply.github.com>
Co-authored-by: Scott Wyman Neagle <scott@agnostiq.ai>

### Added

- Adding `cluster` CLI options to facilitate interacting with the backend Dask cluster
- Adding options to `covalent start` to enable specifying number of workers, memory limit and threads per worker at cluster startup

### Changed

- Update `DaskAdminWorker` docstring with better explanation

## [0.119.1] - 2022-07-04

### Authors

Scott Wyman Neagle <scott@agnostiq.ai>
Casey Jao <casey@agnostiq.ai>

### Fixed

- `covalent status` checks if the server process is still alive.

### Operations

- Updates to changelog logic to handle multiple authors

## [0.119.0] - 2022-07-03

### Authors

@cjao

### Added

- Introduce support for pip dependencies

## [0.118.0] - 2022-07-02

### Authors

@AlejandroEsquivel

### Added

- Introduced File, FileTransfer, and FileTransferStrategy classes to support various File Transfer use cases prior/post electron execution

## [0.117.0] - 2022-07-02

### Authors

@Emmanuel289

### Added

- Included retry action in 'tests.yaml' workflow.

## [0.116.0] - 2022-06-29

### Authors

@Prasy12

### Changed

- Changed API socket calls interval for graph optimization.

### Added

- Ability to change to different layouts from the GUI.

## [0.115.0] - 2022-06-28

### Authors

@cjao

### Added

- Introduce support for `call_before`, `call_after`, and bash dependencies

### Operations

- Unit tests performed on Python 3.10 on Ubuntu and MacOS images as well as 3.9 on MacOS
- Updated codeowners so that AQ Engineers doesn't own this CHANGELOG
- pre-commit autoupdate

## [0.114.0] - 2022-06-23

### Authors

@dependabot[bot]

### Changed

- Changed eventsource version on webapp yarn-lock file.

### Operations

- Added Github push changelog workflow to append commiters username
- Reusable JavaScript action to parse changelog and update version

## [0.113.0] - 2022-06-21

### Added

- Introduce new db models and object store backends

### Operations

- Syntax fix in hotfix.yml

### Docs

- Added new tutorial: Linear and convolutional autoencoders

## [0.112.0] - 2022-06-20

### Changed

- Changed async version on webapp package-lock file.

## [0.111.0] - 2022-06-20

### Changed

- Changed eventsource version on webapp package-lock file.

### Docs

- Added new tutorial: Covalentified version of the Pennylane Variational Classifier tutorial.

## [0.110.3] - 2022-06-17

### Fixed

- Fix error when parsing electron positional arguments in workflows

### Docs

- Remove hardcoding version info in README.md

## [0.110.2] - 2022-06-10

### Docs

- Fix MNIST tutorial
- Fix Quantum Gravity tutorial
- Update RTD with migration guide compatible with latest release
- Convert all references to `covalent start` from Jupyter notebooks to markdown statements
- Update release notes summary in README.md
- Fixed display issues with figure (in dark mode) and bullet points in tutorials

### Operations

- Added a retry block to the webapp build step in `tests.yml`

## [0.110.1] - 2022-06-10

### Fixed

- Configure dask to not use daemonic processes when creating a cluster

### Operations

- Sync the VERSION file within `covalent` directory to match the root level VERSION
- Manually patch `covalent/VERSION`

## [0.110.0] - 2022-06-10

### Changed

- Web GUI list size and status label colors changed.
- Web GUI graph running icon changed to non-static icon.

### Docs

- Removed references to the Dask executor in RTD as they are no longer needed.

## [0.109.1] - 2022-06-10

### Fixed

- `covalent --version` now works for PyPI releases

## [0.109.0] - 2022-06-10

### Docs

- Update CLI help statements

### Added

- Add CLI functionality to start covalent with/without Dask
- Add CLI support to parse `covalent_ui.log` file

### Operations

- Updating codeowners to establish engineering & psiog ownership

### Docs

- Added new tutorial: Training quantum embedding kernels for classification.

## [0.108.0] - 2022-06-08

### Added

- WCI yaml file

### Docs

- Add pandoc installation updates to contributing guide

## [0.107.0] - 2022-06-07

### Changed

- Skipping stdout/stderr redirection tests until implemented in Dask parent process

### Added

- Simplifed starting the dask cluster using `multiprocessing`
- Added `bokeh==2.4.3` to requirements.txt to enable view Dask dashboard

### Fixed

- Changelog-reminder action now works for PRs from forks.

## [0.106.2] - 2022-06-06

### Fixed

- Specifying the version for package `furo` to `2022.4.7` to prevent breaking doc builds

### Docs

- Added new tutorial: Using Covalent with PennyLane for hybrid computation.

## [0.106.1] - 2022-06-01

### Fixed

- Changelog-reminder action now works for PRs from forks

### Docs

- Removed references to microservices in RTD
- Updated README.md.
- Changed `ct.electron` to `ct.lattice(executor=dask_executor)` in MNIST classifier tutorial

## [0.106.0] - 2022-05-26

### Changed

- Visual theme for Webapp GUI changed in accordance to new theme
- Fonts, colors, icons have been updated

## [0.105.0] - 2022-05-25

### Added

- Add a pre-commit hook for `detect-secrets`.
- Updated the actions in accordance with the migration done in the previous version.

## [0.104.0] - 2022-05-23

### Changed

- Services have been moved to a different codebase. This repo is now hosting the Covalent SDK, local dispatcher backend, Covalent web GUI, and documentation. Version is bumped to `0.104.0` in order to avoid conflicts.
- Update tests to match the current dispatcher api
- Skip testing dask executor until dask executor plugin is made public
- Using 2 thread pools to manage multiple workflows better and the other one for executing electrons in parallel.

### Fixed

- Add psutil and PyYAML to requirements.txt
- Passing the same Electron to multiple inputs of an Electron now works. UI fix pending.
- Dask from `requirements.txt`.

### Removed

- Asyncio usage for electron level concurrency.
- References to dask

### Added

- Functional test added for dask executor with the cluster running locally.
- Scalability tests for different workflows and workflow sizes under `tests/stress_tests/scripts`
- Add sample performance testing workflows under `tests/stress_tests`
- Add pipelines to continuously run the tutorial notebooks
- Create notebook with tasks from RTD

## [0.32.3] - 2022-03-16

### Fixed

- Fix missing UI graph edges between parameters and electrons in certain cases.
- Fix UI crashes in cases where legacy localStorage state was being loaded.

## [0.32.2] - 2022-03-16

### Added

- Images for graphs generated in tutorials and how-tos.
- Note for quantum gravity tutorial to tell users that `tensorflow` doesn't work on M1 Macs.
- `Known Issues` added to `README.md`

### Fixed

- `draw` function usage in tutorials and how-tos now reflects the UI images generated instead of using graphviz.
- Images now render properly in RTD of how-tos.

### Changed

- Reran all the tutorials that could run, generating the outputs again.

## [0.32.1] - 2022-03-15

### Fixed

- CLI now starts server directly in the subprocess instead of as a daemon
- Logs are provided as pipes to Popen instead of using a shell redirect
- Restart behavior fixed
- Default port in `covalent_ui/app.py` uses the config manager

### Removed

- `_graceful_restart` function no longer needed without gunicorn

## [0.32.0] - 2022-03-11

### Added

- Dispatcher microservice API endpoint to dispatch and update workflow.
- Added get runnable task endpoint.

## [0.31.0] - 2022-03-11

### Added

- Runner component's main functionality to run a set of tasks, cancel a task, and get a task's status added to its api.

## [0.30.5] - 2022-03-11

### Updated

- Updated Workflow endpoints & API spec to support upload & download of result objects as pickle files

## [0.30.4] - 2022-03-11

### Fixed

- When executing a task on an alternate Conda environment, Covalent no longer has to be installed on that environment. Previously, a Covalent object (the execution function as a TransportableObject) was passed to the environment. Now it is deserialized to a "normal" Python function, which is passed to the alternate Conda environment.

## [0.30.3] - 2022-03-11

### Fixed

- Fixed the order of output storage in `post_process` which should have been the order in which the electron functions are called instead of being the order in which they are executed. This fixes the order in which the replacement of function calls with their output happens, which further fixes any discrepencies in the results obtained by the user.

- Fixed the `post_process` test to check the order as well.

## [0.30.2] - 2022-03-11

### Changed

- Updated eventlet to 0.31.0

## [0.30.1] - 2022-03-10

### Fixed

- Eliminate unhandled exception in Covalent UI backend when calling fetch_result.

## [0.30.0] - 2022-03-09

### Added

- Skeleton code for writing the different services corresponding to each component in the open source refactor.
- OpenAPI specifications for each of the services.

## [0.29.3] - 2022-03-09

### Fixed

- Covalent UI is built in the Dockerfile, the setup file, the pypi workflow, the tests workflow, and the conda build script.

## [0.29.2] - 2022-03-09

### Added

- Defaults defined in executor plugins are read and used to update the in-memory config, as well as the user config file. But only if the parameter in question wasn't already defined.

### Changed

- Input parameter names and docstrings in \_shared_files.config.update_config were changed for clarity.

## [0.29.1] - 2022-03-07

### Changed

- Updated fail-fast strategy to run all tests.

## [0.29.0] - 2022-03-07

### Added

- DispatchDB for storing dispatched results

### Changed

- UI loads dispatches from DispatchDB instead of browser local storage

## [0.28.3] - 2022-03-03

### Fixed

Installed executor plugins don't have to be referred to by their full module name. Eg, use "custom_executor", instead of "covalent_custom_plugin.custom_executor".

## [0.28.2] - 2022-03-03

### Added

- A brief overview of the tutorial structure in the MNIST classification tutorial.

## [0.28.1] - 2022-03-02

### Added

- Conda installation is only supported for Linux in the `Getting Started` guide.
- MNIST classifier tutorial.

### Removed

- Removed handling of default values of function parameters in `get_named_params` in `covalent/_shared_files/utils.py`. So, it is actually being handled by not being handled since now `named_args` and `named_kwargs` will only contain parameters that were passed during the function call and not all of them.

## [0.28.0] - 2022-03-02

### Added

- Lepton support, including for Python modules and C libraries
- How-to guides showing how to use leptons for each of these

## [0.27.6] - 2022-03-01

### Added

- Added feature development basic steps in CONTRIBUTING.md.
- Added section on locally building RTD (read the docs) in the contributing guide.

## [0.27.5] - 2022-03-01

### Fixed

- Missing UI input data after backend change - needed to be derived from graph for electrons, lattice inputs fixed on server-side, combining name and positional args
- Broken UI graph due to variable->edge_name renaming
- Missing UI executor data after server-side renaming

## [0.27.4] - 2022-02-28

### Fixed

- Path used in `covalent/executor/__init__.py` for executor plugin modules needed updating to `covalent/executor/executor_plugins`

### Removed

- Disabled workflow cancellation test due to inconsistent outcomes. Test will be re-enabled after cancellation mechanisms are investigated further.

## [0.27.3] - 2022-02-25

### Added

- Added `USING_DOCKER.md` guide for running docker container.
- Added cli args to covalent UI flask server `covalent_ui/app.py` to modify port and log file path.

### Removed

- Removed gunicorn from cli and Dockerfile.

### Changed

- Updated cli `covalent_dispatcher/_cli/service.py` to run flask server directly, and removed dispatcher and UI flags.
- Using Flask blueprints to merge Dispatcher and UI servers.
- Updated Dockerfile to run flask server directly.
- Creating server PID file manually in `covalent_dispatcher/_cli/service.py`.
- Updated tests and docs to reflect merged servers.
- Changed all mentions of port 47007 (for old UI server) to 48008.

## [0.27.2] - 2022-02-24

### Changed

- Removed unnecessary blockquotes from the How-To guide for creating custom executors
- Changed "Covalent Cloud" to "Covalent" in the main code text

## [0.27.1] - 2022-02-24

### Removed

- Removed AQ-Engineers from CODEOWNERS in order to fix PR review notifications

## [0.27.0] - 2022-02-24

### Added

- Support for positional only, positional or keyword, variable positional, keyword only, variable keyword types of parameters is now added, e.g an electron can now use variable args and variable kwargs if the number/names of parameters are unknown during definition as `def task(*args, **kwargs)` which wasn't possible before.

- `Lattice.args` added to store positional arguments passed to the lattice's workflow function.

- `get_named_params` function added in `_shared_files/utils.py` which will return a tuple containing named positional arguments and named keyword arguments. The names help in showing and storing these parameters in the transport graph.

- Tests to verify whether all kinds of input paramaters are supported by electron or a lattice.

### Changed

- No longer merging positional arguments with keyword arguments, instead they are separately stored in respective nodes in the transport graph.

- `inputs` returned from `_get_inputs` function in `covalent_dispatcher/_core/execution.py` now contains positional as well as keyword arguments which further get passed to the executor.

- Executors now support positional and keyword arguments as inputs to their executable functions.

- Result object's `_inputs` attribute now contains both `args` and `kwargs`.

- `add_node_for_nested_iterables` is renamed to `connect_node_with_others` and `add_node_to_graph` also renamed to `add_collection_node_to_graph` in `electron.py`. Some more variable renames to have appropriate self-explanatory names.

- Nodes and edges in the transport graph now have a better interface to assign attributes to them.

- Edge attribute `variable` renamed to `edge_name`.

- In `serialize` function of the transport graph, if `metadata_only` is True, then only `metadata` attribute of node and `source` and `target` attributes of edge are kept in the then return serialized `data`.

- Updated the tests wherever necessary to reflect the above changes

### Removed

- Deprecated `required_params_passed` since an error will automatically be thrown by the `build_graph` function if any of the required parameters are not passed.

- Removed duplicate attributes from nodes in the transport graph.

## [0.26.1] - 2022-02-23

### Added

- Added Local Executor section to the API read the docs.

## [0.26.0] - 2022-02-23

### Added

- Automated reminders to update the changelog

## [0.25.3] - 2022-02-23

## Added

- Listed common mocking commands in the CONTRIBUTING.md guide.
- Additional guidelines on testing.

## [0.25.2] - 2022-02-21

### Changed

- `backend` metadata name changed to `executor`.
- `_plan_workflow` usage updated to reflect how that executor related information is now stored in the specific executor object.
- Updated tests to reflect the above changes.
- Improved the dispatch cancellation test to provide a robust solution which earlier took 10 minutes to run with uncertainty of failing every now and then.

### Removed

- Removed `TaskExecutionMetadata` as a consequence of removing `execution_args`.

## [0.25.1] - 2022-02-18

### Fixed

- Tracking imports that have been used in the workflow takes less time.

### Added

- User-imports are included in the dispatch_source.py script. Covalent-related imports are commented out.

## [0.25.0] - 2022-02-18

### Added

- UI: Lattice draw() method displays in web UI
- UI: New navigation panel

### Changed

- UI: Animated graph changes, panel opacity

### Fixed

- UI: Fixed "Not Found" pages

## [0.24.21] - 2022-02-18

### Added

- RST document describing the expectations from a tutorial.

## [0.24.20] - 2022-02-17

### Added

- Added how to create custom executors

### Changed

- Changed the description of the hyperlink for choosing executors
- Fixed typos in doc/source/api/getting_started/how_to/execution/creating_custom_executors.ipynb

## [0.24.19] - 2022-02-16

### Added

- CODEOWNERS for certain files.

## [0.24.18] - 2022-02-15

### Added

- The user configuration file can now specify an executor plugin directory.

## [0.24.17] - 2022-02-15

### Added

- Added a how-to for making custom executors.

## [0.24.16] - 2022-02-12

### Added

- Errors now contain the traceback as well as the error message in the result object.
- Added test for `_post_process` in `tests/covalent_dispatcher_tests/_core/execution_test.py`.

### Changed

- Post processing logic in `electron` and dispatcher now relies on the order of execution in the transport graph rather than node's function names to allow for a more reliable pairing of nodes and their outputs.

- Renamed `init_test.py` in `tests/covalent_dispatcher_tests/_core/` to `execution_test.py`.

### Removed

- `exclude_from_postprocess` list which contained some non executable node types removed since only executable nodes are post processed now.

## [0.24.15] - 2022-02-11

### Fixed

- If a user's configuration file does not have a needed exeutor parameter, the default parameter (defined in \_shared_files/defaults.py) is used.
- Each executor plugin is no longer initialized upon the import of Covalent. This allows required parameters in executor plugins.

## Changed

- Upon updating the configuration data with a user's configuration file, the complete set is written back to file.

## Added

- Tests for the local and base executors.

## [0.24.14] - 2022-02-11

### Added

- UI: add dashboard cards
- UI: add scaling dots background

### Changed

- UI: reduce sidebar font sizes, refine color theme
- UI: refine scrollbar styling, show on container hover
- UI: format executor parameters as YAML code
- UI: update syntax highlighting scheme
- UI: update index.html description meta tag

## [0.24.13] - 2022-02-11

### Added

- Tests for covalent/\_shared_files/config.py

## [0.24.12] - 2022-02-10

### Added

- CodeQL code analyzer

## [0.24.11] - 2022-02-10

### Added

- A new dictionary `_DEFAULT_CONSTRAINTS_DEPRECATED` in defaults.py

### Changed

- The `_DEFAULT_CONSTRAINT_VALUES` dictionary now only contains the `backend` argument

## [0.24.10] - 2022-02-09

### Fixed

- Sporadically failing workflow cancellation test in tests/workflow_stack_test.py

## [0.24.9] - 2022-02-09

## Changed

- Implementation of `_port_from_pid` in covalent_dispatcher/\_cli/service.py.

## Added

- Unit tests for command line interface (CLI) functionalities in covalent_dispatcher/\_cli/service.py and covalent_dispatcher/\_cli/cli.py.

## [0.24.8] - 2022-02-07

### Fixed

- If a user's configuration file does not have a needed parameter, the default parameter (defined in \_shared_files/defaults.py) is used.

## [0.24.7] - 2022-02-07

### Added

- Typing: Add Type hint `dispatch_info` parameter.
- Documentation: Updated the return_type description in docstring.

### Changed

- Typing: Change return type annotation to `Generator`.

## [0.24.6] - 2022-02-06

### Added

- Type hint to `deserialize` method of `TransportableObject` of `covalent/_workflow/transport.py`.

### Changed

- Description of `data` in `deserialize` method of `TransportableObject` of `covalent/_workflow/transport.py` from `The serialized transportable object` to `Cloudpickled function`.

## [0.24.5] - 2022-02-05

### Fixed

- Removed dependence on Sentinel module

## [0.24.4] - 2022-02-04

### Added

- Tests across multiple versions of Python and multiple operating systems
- Documentation reflecting supported configurations

## [0.24.3] - 2022-02-04

### Changed

- Typing: Use `bool` in place of `Optional[bool]` as type annotation for `develop` parameter in `covalent_dispatcher.service._graceful_start`
- Typing: Use `Any` in place of `Optional[Any]` as type annotation for `new_value` parameter in `covalent._shared_files.config.get_config`

## [0.24.2] - 2022-02-04

### Fixed

- Updated hyperlink of "How to get the results" from "./collection/query_electron_execution_result" to "./collection/query_multiple_lattice_execution_results" in "doc/source/how_to/index.rst".
- Updated hyperlink of "How to get the result of a particular electron" from "./collection/query_multiple_lattice_execution_results" to "./collection/query_electron_execution_result" in "doc/source/how_to/index.rst".

## [0.24.1] - 2022-02-04

### Changed

- Changelog entries are now required to have the current date to enforce ordering.

## [0.24.0] - 2022-02-03

### Added

- UI: log file output - display in Output tab of all available log file output
- UI: show lattice and electron inputs
- UI: display executor attributes
- UI: display error message on failed status for lattice and electron

### Changed

- UI: re-order sidebar sections according to latest figma designs
- UI: update favicon
- UI: remove dispatch id from tab title
- UI: fit new uuids
- UI: adjust theme text primary and secondary colors

### Fixed

- UI: auto-refresh result state on initial render of listing and graph pages
- UI: graph layout issues: truncate long electron/param names

## [0.23.0] - 2022-02-03

### Added

- Added `BaseDispatcher` class to be used for creating custom dispatchers which allow connection to a dispatcher server.
- `LocalDispatcher` inheriting from `BaseDispatcher` allows connection to a local dispatcher server running on the user's machine.
- Covalent only gives interface to the `LocalDispatcher`'s `dispatch` and `dispatch_sync` methods.
- Tests for both `LocalDispatcher` and `BaseDispatcher` added.

### Changed

- Switched from using `lattice.dispatch` and `lattice.dispatch_sync` to `covalent.dispatch` and `covalent.dispatch_sync`.
- Dispatcher address now is passed as a parameter (`dispatcher_addr`) to `covalent.dispatch` and `covalent.dispatch_sync` instead of a metadata field to lattice.
- Updated tests, how tos, and tutorials to use `covalent.dispatch` and `covalent.dispatch_sync`.
- All the contents of `covalent_dispatcher/_core/__init__.py` are moved to `covalent_dispatcher/_core/execution.py` for better organization. `__init__.py` only contains function imports which are needed by external modules.
- `dispatch`, `dispatch_sync` methods deprecated from `Lattice`.

### Removed

- `_server_dispatch` method removed from `Lattice`.
- `dispatcher` metadata field removed from `lattice`.

## [0.22.19] - 2022-02-03

### Fixed

- `_write_dispatch_to_python_file` isn't called each time a task is saved. It is now only called in the final save in `_run_planned_workflow` (in covalent_dispatcher/\_core/**init**.py).

## [0.22.18] - 2022-02-03

### Fixed

- Added type information to result.py

## [0.22.17] - 2022-02-02

### Added

- Replaced `"typing.Optional"` with `"str"` in covalent/executor/base.py
- Added missing type hints to `get_dispatch_context` and `write_streams_to_file` in covalent/executor/base.py, BaseExecutor

## [0.22.16] - 2022-02-02

### Added

- Functions to check if UI and dispatcher servers are running.
- Tests for the `is_ui_running` and `is_server_running` in covalent_dispatcher/\_cli/service.py.

## [0.22.15] - 2022-02-01

### Fixed

- Covalent CLI command `covalent purge` will now stop the servers before deleting all the pid files.

### Added

- Test for `purge` method in covalent_dispatcher/\_cli/service.py.

### Removed

- Unused `covalent_dispatcher` import from covalent_dispatcher/\_cli/service.py.

### Changed

- Moved `_config_manager` import from within the `purge` method to the covalent_dispatcher/\_cli/service.py for the purpose of mocking in tests.

## [0.22.14] - 2022-02-01

### Added

- Type hint to `_server_dispatch` method in `covalent/_workflow/lattice.py`.

## [0.22.13] - 2022-01-26

### Fixed

- When the local executor's `log_stdout` and `log_stderr` config variables are relative paths, they should go inside the results directory. Previously that was queried from the config, but now it's queried from the lattice metadata.

### Added

- Tests for the corresponding functions in (`covalent_dispatcher/_core/__init__.py`, `covalent/executor/base.py`, `covalent/executor/executor_plugins/local.py` and `covalent/executor/__init__.py`) affected by the bug fix.

### Changed

- Refactored `_delete_result` in result manager to give the option of deleting the result parent directory.

## [0.22.12] - 2022-01-31

### Added

- Diff check in pypi.yml ensures correct files are packaged

## [0.22.11] - 2022-01-31

### Changed

- Removed codecov token
- Removed Slack notifications from feature branches

## [0.22.10] - 2022-01-29

### Changed

- Running tests, conda, and version workflows on pull requests, not just pushes

## [0.22.9] - 2022-01-27

### Fixed

- Fixing version check action so that it doesn't run on commits that are in develop
- Edited PR template so that markdown checklist appears properly

## [0.22.8] - 2022-01-27

### Fixed

- publish workflow, using `docker buildx` to build images for x86 and ARM, prepare manifest and push to ECR so that pulls will match the correct architecture.
- typo in CONTRIBUTING
- installing `gcc` in Docker image so Docker can build wheels for `dask` and other packages that don't provide ARM wheels

### Changed

- updated versions in `requirements.txt` for `matplotlib` and `dask`

## [0.22.7] - 2022-01-27

### Added

- `MANIFEST.in` did not have `covalent_dispatcher/_service` in it due to which the PyPi package was not being built correctly. Added the `covalent_dispatcher/_service` to the `MANIFEST.in` file.

### Fixed

- setuptools properly including data files during installation

## [0.22.6] - 2022-01-26

### Fixed

- Added service folder in covalent dispatcher to package.

## [0.22.5] - 2022-01-25

### Fixed

- `README.md` images now use master branch's raw image urls hosted on <https://github.com> instead of <https://raw.githubusercontent.com>. Also, switched image rendering from html to markdown.

## [0.22.4] - 2022-01-25

### Fixed

- dispatcher server app included in sdist
- raw image urls properly used

## [0.22.3] - 2022-01-25

### Fixed

- raw image urls used in readme

## [0.22.2] - 2022-01-25

### Fixed

- pypi upload

## [0.22.1] - 2022-01-25

### Added

- Code of conduct
- Manifest.in file
- Citation info
- Action to upload to pypi

### Fixed

- Absolute URLs used in README
- Workflow badges updated URLs
- `install_package_data` -> `include_package_data` in `setup.py`

## [0.22.0] - 2022-01-25

### Changed

- Using public ECR for Docker release

## [0.21.0] - 2022-01-25

### Added

- GitHub pull request templates

## [0.20.0] - 2022-01-25

### Added

- GitHub issue templates

## [0.19.0] - 2022-01-25

### Changed

- Covalent Beta Release

## [0.18.9] - 2022-01-24

### Fixed

- iframe in the docs landing page is now responsive

## [0.18.8] - 2022-01-24

### Changed

- Temporarily removed output tab
- Truncated dispatch id to fit left sidebar, add tooltip to show full id

## [0.18.7] - 2022-01-24

### Changed

- Many stylistic improvements to documentation, README, and CONTRIBUTING.

## [0.18.6] - 2022-01-24

### Added

- Test added to check whether an already decorated function works as expected with Covalent.
- `pennylane` package added to the `requirements-dev.txt` file.

### Changed

- Now using `inspect.signature` instead of `function.__code__` to get the names of function's parameters.

## [0.18.5] - 2022-01-21

### Fixed

- Various CI fixes, including rolling back regression in version validation, caching on s3 hosted badges, applying releases and tags correctly.

## [0.18.4] - 2022-01-21

### Changed

- Removed comments and unused functions in covalent_dispatcher
- `result_class.py` renamed to `result.py`

### Fixed

- Version was not being properly imported inside `covalent/__init__.py`
- `dispatch_sync` was not previously using the `results_dir` metadata field

### Removed

- Credentials in config
- `generate_random_filename_in_cache`
- `is_any_atom`
- `to_json`
- `show_subgraph` option in `draw`
- `calculate_node`

## [0.18.3] - 2022-01-20

### Fixed

- The gunicorn servers now restart more gracefully

## [0.18.2] - 2022-01-21

### Changed

- `tempdir` metadata field removed and replaced with `executor.local.cache_dir`

## [0.18.1] - 2022-01-11

## Added

- Concepts page

## [0.18.0] - 2022-01-20

### Added

- `Result.CANCELLED` status to represent the status of a cancelled dispatch.
- Condition to cancel the whole dispatch if any of the nodes are cancelled.
- `cancel_workflow` function which uses a shared variable provided by Dask (`dask.distributed.Variable`) in a dask client to inform nodes to stop execution.
- Cancel function for dispatcher server API which will allow the server to terminate the dispatch.
- How to notebook for cancelling a dispatched job.
- Test to verify whether cancellation of dispatched jobs is working as expected.
- `cancel` function is available as `covalent.cancel`.

### Changed

- In file `covalent/_shared_files/config.py` instead of using a variable to store and then return the config data, now directly returning the configuration.
- Using `fire_and_forget` to dispatch a job instead of a dictionary of Dask's `Future` objects so that we won't have to manage the lifecycle of those futures.
- The `test_run_dispatcher` test was changed to reflect that the dispatcher no longer uses a dictionary of future objects as it was not being utilized anywhere.

### Removed

- `with dask_client` context was removed as the client created in `covalent_dispatcher/_core/__init__.py` is already being used even without the context. Furthermore, it creates issues when that context is exited which is unnecessary at the first place hence not needed to be resolved.

## [0.17.5] - 2022-01-19

### Changed

- Results directory uses a relative path by default and can be overridden by the environment variable `COVALENT_RESULTS_DIR`.

## [0.17.4] - 2022-01-19

### Changed

- Executor parameters use defaults specified in config TOML
- If relative paths are supplied for stdout and stderr, those files are created inside the results directory

## [0.17.3] - 2022-01-18

### Added

- Sync function
- Covalent CLI tool can restart in developer mode

### Fixed

- Updated the UI address referenced in the README

## [0.17.2] - 2022-01-12

### Added

- Quantum gravity tutorial

### Changed

- Moved VERSION file to top level

## [0.17.1] - 2022-01-19

### Added

- `error` attribute was added to the results object to show which node failed and the reason behind it.
- `stdout` and `stderr` attributes were added to a node's result to store any stdout and stderr printing done inside an electron/node.
- Test to verify whether `stdout` and `stderr` are being stored in the result object.

### Changed

- Redesign of how `redirect_stdout` and `redirect_stderr` contexts in executor now work to allow storing their respective outputs.
- Executors now also return `stdout` and `stderr` strings, along with the execution output, so that they can be stored in their result object.

## [0.17.0] - 2022-01-18

### Added

- Added an attribute `__code__` to electron and lattice which is a copy of their respective function's `__code__` attribute.
- Positional arguments, `args`, are now merged with keyword arguments, `kwargs`, as close as possible to where they are passed. This was done to make sure we support both with minimal changes and without losing the name of variables passed.
- Tests to ensure usage of positional arguments works as intended.

### Changed

- Slight rework to how any print statements in lattice are sent to null.
- Changed `test_dispatcher_functional` in `basic_dispatcher_test.py` to account for the support of `args` and removed a an unnecessary `print` statement.

### Removed

- Removed `args` from electron's `init` as it wasn't being used anywhere.

## [0.16.1] - 2022-01-18

### Changed

- Requirement changed from `dask[complete]` to `dask[distributed]`.

## [0.16.0] - 2022-01-14

### Added

- New UI static demo build
- New UI toolbar functions - orientation, toggle params, minimap
- Sortable and searchable lattice name row

### Changed

- Numerous UI style tweaks, mostly around dispatches table states

### Fixed

- Node sidebar info now updates correctly

## [0.15.11] - 2022-01-18

### Removed

- Unused numpy requirement. Note that numpy is still being installed indirectly as other packages in the requirements rely on it.

## [0.15.10] - 2022-01-16

## Added

- How-to guide for Covalent dispatcher CLI.

## [0.15.9] - 2022-01-18

### Changed

- Switched from using human readable ids to using UUIDs

### Removed

- `human-id` package was removed along with its mention in `requirements.txt` and `meta.yaml`

## [0.15.8] - 2022-01-17

### Removed

- Code breaking text from CLI api documentation.
- Unwanted covalent_dispatcher rst file.

### Changed

- Installation of entire covalent_dispatcher instead of covalent_dispatcher/\_service in setup.py.

## [0.15.7] - 2022-01-13

### Fixed

- Functions with multi-line or really long decorators are properly serialized in dispatch_source.py.
- Multi-line Covalent output is properly commented out in dispatch_source.py.

## [0.15.6] - 2022-01-11

### Fixed

- Sub-lattice functions are successfully serialized in the utils.py get_serialized_function_str.

### Added

- Function to scan utilized source files and return a set of imported modules (utils.get_imports_from_source)

## [0.15.5] - 2022-01-12

### Changed

- UI runs on port 47007 and the dispatcher runs on port 48008. This is so that when the servers are later merged, users continue using port 47007 in the browser.
- Small modifications to the documentation
- Small fix to the README

### Removed

- Removed a directory `generated` which was improperly added
- Dispatcher web interface
- sqlalchemy requirement

## [0.15.4] - 2022-01-11

### Changed

- In file `covalent/executor/base.py`, `pickle` was changed to `cloudpickle` because of its universal pickling ability.

### Added

- In docstring of `BaseExecutor`, a note was added specifying that `covalent` with its dependencies is assumed to be installed in the conda environments.
- Above note was also added to the conda env selector how-to.

## [0.15.3] - 2022-01-11

### Changed

- Replaced the generic `RuntimeError` telling users to check if there is an object manipulation taking place inside the lattice to a simple warning. This makes the original error more visible.

## [0.15.2] - 2022-01-11

### Added

- If condition added for handling the case where `__getattr__` of an electron is accessed to detect magic functions.

### Changed

- `ActiveLatticeManager` now subclasses from `threading.local` to make it thread-safe.
- `ValueError` in the lattice manager's `claim` function now also shows the name of the lattice that is currently claimed.
- Changed docstring of `ActiveLatticeManager` to note that now it is thread-safe.
- Sublattice dispatching now no longer deletes the result object file and is dispatched normally instead of in a serverless manner.
- `simulate_nitrogen_and_copper_slab_interaction.ipynb` notebook tutorial now does normal dispatching as well instead of serverless dispatching. Also, now 7 datapoints will be shown instead of 10 earlier.

## [0.15.1] - 2022-01-11

### Fixed

- Passing AWS credentials to reusable workflows as a secret

## [0.15.0] - 2022-01-10

### Added

- Action to push development image to ECR

### Changed

- Made the publish action reusable and callable

## [0.14.1] - 2022-01-02

### Changed

- Updated the README
- Updated classifiers in the setup.py file
- Massaged some RTD pages

## [0.14.0] - 2022-01-07

### Added

- Action to push static UI to S3

## [0.13.2] - 2022-01-07

### Changed

- Completed new UI design work

## [0.13.1] - 2022-01-02

### Added

- Added eventlet requirement

### Changed

- The CLI tool can now manage the UI flask server as well
- [Breaking] The CLI option `-t` has been changed to `-d`, which starts the servers in developer mode and exposes unit tests to the server.

## [0.13.0] - 2022-01-01

### Added

- Config manager in `covalent/_shared_files/config.py`
- Default location for the main config file can be overridden using the environment variable `COVALENT_CONFIG_DIR`
- Ability to set and get configuration using `get_config` and `set_config`

### Changed

- The flask servers now reference the config file
- Defaults reference the config file

### Fixed

- `ValueError` caught when running `covalent stop`
- One of the functional tests was using a malformed path

### Deprecated

- The `electron.to_json` function
- The `generate_random_filename_in_cache` function

### Removed

- The `get_api_token` function

## [0.12.13] - 2022-01-04

## Removed

- Tutorial section headings

## Fixed

- Plot background white color

## [0.12.12] - 2022-01-06

### Fixed

- Having a print statement inside electron and lattice code no longer causes the workflow to fail.

## [0.12.11] - 2022-01-04

### Added

- Completed UI feature set for first release

### Changed

- UI server result serialization improvements
- UI result update webhook no longer fails on request exceptions, logs warning intead

## [0.12.10] - 2021-12-17

### Added

- Astrophysics tutorial

## [0.12.9] - 2022-01-04

### Added

- Added `get_all_node_results` method in `result_class.py` to return result of all node executions.

- Added `test_parallelilization` test to verify whether the execution is now being achieved in parallel.

### Changed

- Removed `LocalCluster` cluster creation usage to a simple `Client` one from Dask.

- Removed unnecessary `to_run` function as we no longer needed to run execution through an asyncio loop.

- Removed `async` from function definition of previously asynchronous functions, `_run_task`, `_run_planned_workflow`, `_plan_workflow`, and `_run_workflow`.

- Removed `uvloop` from requirements.

- Renamed `test_get_results` to `test_get_result`.

- Reran the how to notebooks where execution time was mentioned.

- Changed how `dispatch_info` context manager was working to account for multiple nodes accessing it at the same time.

## [0.12.8] - 2022-01-02

### Changed

- Changed the software license to GNU Affero 3.0

### Removed

- `covalent-ui` directory

## [0.12.7] - 2021-12-29

### Fixed

- Gunicorn logging now uses the `capture-output` flag instead of redirecting stdout and stderr

## [0.12.6] - 2021-12-23

### Changed

- Cleaned up the requirements and moved developer requirements to a separate file inside `tests`

## [0.12.5] - 2021-12-16

### Added

- Conda build CI job

## [0.12.4] - 2021-12-23

### Changed

- Gunicorn server now checks for port availability before starting

### Fixed

- The `covalent start` function now prints the correct port if the server is already running.

## [0.12.3] - 2021-12-14

### Added

- Covalent tutorial comparing quantum support vector machines with support vector machine algorithms implemented in qiskit and scikit-learn.

## [0.12.2] - 2021-12-16

### Fixed

- Now using `--daemon` in gunicorn to start the server, which was the original intention.

## [0.12.1] - 2021-12-16

### Fixed

- Removed finance references from docs
- Fixed some other small errors

### Removed

- Removed one of the failing how-to tests from the functional test suite

## [0.12.0] - 2021-12-16

### Added

- Web UI prototype

## [0.11.1] - 2021-12-14

### Added

- CLI command `covalent status` shows port information

### Fixed

- gunicorn management improved

## [0.11.0] - 2021-12-14

### Added

- Slack notifications for test status

## [0.10.4] - 2021-12-15

### Fixed

- Specifying a non-default results directory in a sub-lattice no longer causes a failure in lattice execution.

## [0.10.3] - 2021-12-14

### Added

- Functional tests for how-to's in documentation

### Changed

- Moved example script to a functional test in the pipeline
- Added a test flag to the CLI tool

## [0.10.2] - 2021-12-14

### Fixed

- Check that only `kwargs` without any default values in the workflow definition need to be passed in `lattice.draw(ax=ax, **kwargs)`.

### Added

- Function to check whether all the parameters without default values for a callable function has been passed added to shared utils.

## [0.10.1] - 2021-12-13

### Fixed

- Content and style fixes for getting started doc.

## [0.10.0] - 2021-12-12

### Changed

- Remove all imports from the `covalent` to the `covalent_dispatcher`, except for `_dispatch_serverless`
- Moved CLI into `covalent_dispatcher`
- Moved executors to `covalent` directory

## [0.9.1] - 2021-12-13

### Fixed

- Updated CONTRIBUTING to clarify docstring style.
- Fixed docstrings for `calculate_node` and `check_constraint_specific_sum`.

## [0.9.0] - 2021-12-10

### Added

- `prefix_separator` for separating non-executable node types from executable ones.

- `subscript_prefix`, `generator_prefix`, `sublattice_prefix`, `attr_prefix` for prefixes of subscripts, generators,
  sublattices, and attributes, when called on an electron and added to the transport graph.

- `exclude_from_postprocess` list of prefixes to denote those nodes which won't be used in post processing the workflow.

- `__int__()`, `__float__()`, `__complex__()` for converting a node to an integer, float, or complex to a value of 0 then handling those types in post processing.

- `__iter__()` generator added to Electron for supporting multiple return values from an electron execution.

- `__getattr__()` added to Electron for supporting attribute access on the node output.

- `__getitem__()` added to Electron for supporting subscripting on the node output.

- `electron_outputs` added as an attribute to lattice.

### Changed

- `electron_list_prefix`, `electron_dict_prefix`, `parameter_prefix` modified to reflect new way to assign prefixes to nodes.

- In `build_graph` instead of ignoring all exceptions, now the exception is shown alongwith the runtime error notifying that object manipulation should be avoided inside a lattice.

- `node_id` changed to `self.node_id` in Electron's `__call__()`.

- `parameter` type electrons now have the default metadata instead of empty dictionary.

- Instead of deserializing and checking whether a sublattice is there, now a `sublattice_prefix` is used to denote when a node is a sublattice.

- In `dispatcher_stack_test`, `test_dispatcher_flow` updated to indicate the new use of `parameter_prefix`.

### Fixed

- When an execution fails due to something happening in `run_workflow`, then result object's status is now failed and the object is saved alongwith throwing the appropriate exception.

## [0.8.5] - 2021-12-10

### Added

- Added tests for choosing specific executors inside electron initialization.
- Added test for choosing specific Conda environments inside electron initialization.

## [0.8.4] - 2021-12-10

### Changed

- Removed \_shared_files directory and contents from covalent_dispatcher. Logging in covalent_dispatcher now uses the logger in covalent/\_shared_files/logging.py.

## [0.8.3] - 2021-12-10

### Fixed

- Decorator symbols were added to the pseudo-code in the quantum chemistry tutorial.

## [0.8.2] - 2021-12-06

### Added

- Quantum chemistry tutorial.

## [0.8.1] - 2021-12-08

### Added

- Docstrings with typehints for covalent dispatcher functions added.

### Changed

- Replaced `node` to `node_id` in `electron.py`.

- Removed unnecessary `enumerate` in `covalent_dispatcher/_core/__init__.py`.

- Removed `get_node_device_mapping` function from `covalent_dispatcher/_core/__init__.py`
  and moved the definition to directly add the mapping to `workflow_schedule`.

- Replaced iterable length comparison for `executor_specific_exec_cmds` from `if len(executor_specific_exec_cmds) > 0`
  to `if executor_specific_exec_cmds`.

## [0.8.0] - 2021-12-03

### Added

- Executors can now accept the name of a Conda environment. If that environment exists, the operations of any electron using that executor are performed in that Conda environment.

## [0.7.6] - 2021-12-02

### Changed

- How to estimate lattice execution time has been renamed to How to query lattice execution time.
- Change result querying syntax in how-to guides from `lattice.get_result` to
  `covalent.get_result`.
- Choose random port for Dask dashboard address by setting `dashboard_address` to ':0' in
  `LocalCluster`.

## [0.7.5] - 2021-12-02

### Fixed

- "Default" executor plugins are included as part of the package upon install.

## [0.7.4] - 2021-12-02

### Fixed

- Upgraded dask to 2021.10.0 based on a vulnerability report

## [0.7.3] - 2021-12-02

### Added

- Transportable object tests
- Transport graph tests

### Changed

- Variable name node_num to node_id
- Variable name node_idx to node_id

### Fixed

- Transport graph `get_dependencies()` method return type was changed from Dict to List

## [0.7.2] - 2021-12-01

### Fixed

- Date handling in changelog validation

### Removed

- GitLab CI YAML

## [0.7.1] - 2021-12-02

### Added

- A new parameter to a node's result called `sublattice_result` is added.
  This will be of a `Result` type and will contain the result of that sublattice's
  execution. If a normal electron is executed, this will be `None`.

- In `_delete_result` function in `results_manager.py`, an empty results directory
  will now be deleted.

- Name of a sublattice node will also contain `(sublattice)`.

- Added `_dispatch_sync_serverless` which synchronously dispatches without a server
  and waits for a result to be returned. This is the method used to dispatch a sublattice.

- Test for sublatticing is added.

- How-to guide added for sublatticing explaining the new features.

### Changed

- Partially changed `draw` function in `lattice.py` to also draw the subgraph
  of the sublattice when drawing the main graph of the lattice. The change is
  incomplete as we intend to add this feature later.

- Instead of returning `plt`, `draw` now returns the `ax` object.

- `__call__` function in `lattice.py` now runs the lattice's function normally
  instead of dispatching it.

- `_run_task` function now checks whether current node is a sublattice and acts
  accordingly.

### Fixed

- Unnecessary lines to rename the node's name in `covalent_dispatcher/_core/__init__.py` are removed.

- `test_electron_takes_nested_iterables` test was being ignored due to a spelling mistake. Fixed and
  modified to follow the new pattern.

## [0.7.0] - 2021-12-01

### Added

- Electrons can now accept an executor object using the "backend" keyword argument. "backend" can still take a string naming the executor module.
- Electrons and lattices no longer have Slurm metadata associated with the executor, as that information should be contained in the executor object being used as an input argument.
- The "backend" keyword can still be a string specifying the executor module, but only if the executor doesn't need any metadata.
- Executor plugin classes are now directly available to covalent, eg: covalent.executor.LocalExecutor().

## [0.6.7] - 2021-12-01

### Added

- Docstrings without examples for all the functions in core covalent.
- Typehints in those functions as well.
- Used `typing.TYPE_CHECKING` to prevent cyclic imports when writing typehints.

### Changed

- `convert_to_lattice_function` renamed to `convert_to_lattice_function_call`.
- Context managers now raise a `ValueError` instead of a generic `Exception`.

## [0.6.6] - 2021-11-30

### Fixed

- Fixed the version used in the documentation
- Fixed the badge URLs to prevent caching

## [0.6.5] - 2021-11-30

### Fixed

- Broken how-to links

### Removed

- Redundant lines from .gitignore
- \*.ipynb from .gitignore

## [0.6.4] - 2021-11-30

### Added

- How-to guides for workflow orchestration.
  - How to construct an electron
  - How to construct a lattice
  - How to add an electron to lattice
  - How to visualize the lattice
  - How to add constraints to lattices
- How-to guides for workflow and subtask execution.
  - How to execute individual electrons
  - How to execute a lattice
  - How to execute multiple lattices
- How-to guides for status querying.
  - How to query electron execution status
  - How to query lattice execution status
  - How to query lattice execution time
- How-to guides for results collection
  - How to query electron execution results
  - How to query lattice execution results
  - How to query multiple lattice execution results
- Str method for the results object.

### Fixed

- Saving the electron execution status when the subtask is running.

## [0.6.3] - 2021-11-29

### Removed

- JWT token requirement.
- Covalent dispatcher login requirement.
- Update covalent login reference in README.md.
- Changed the default dispatcher server port from 5000 to 47007.

## [0.6.2] - 2021-11-28

### Added

- Github action for tests and coverage
- Badges for tests and coverage
- If tests pass then develop is pushed to master
- Add release action which tags and creates a release for minor version upgrades
- Add badges action which runs linter, and upload badges for version, linter score, and platform
- Add publish action (and badge) which builds a Docker image and uploads it to the AWS ECR

## [0.6.1] - 2021-11-27

### Added

- Github action which checks version increment and changelog entry

## [0.6.0] - 2021-11-26

### Added

- New Covalent RTD theme
- sphinx extension sphinx-click for CLI RTD
- Sections in RTD
- init.py in both covalent-dispatcher logger module and cli module for it to be importable in sphinx

### Changed

- docutils version that was conflicting with sphinx

### Removed

- Old aq-theme

## [0.5.1] - 2021-11-25

### Added

- Integration tests combining both covalent and covalent-dispatcher modules to test that
  lattice workflow are properly planned and executed.
- Integration tests for the covalent-dispatcher init module.
- pytest-asyncio added to requirements.

## [0.5.0] - 2021-11-23

### Added

- Results manager file to get results from a file, delete a result, and redispatch a result object.
- Results can also be awaited to only return a result if it has either been completed or failed.
- Results class which is used to store the results with all the information needed to be used again along with saving the results to a file functionality.
- A result object will be a mercurial object which will be updated by the dispatcher and saved to a file throughout the dispatching and execution parts.
- Direct manipulation of the transport graph inside a result object takes place.
- Utility to convert a function definition string to a function and vice-versa.
- Status class to denote the status of a result object and of each node execution in the transport graph.
- Start and end times are now also stored for each node execution as well as for the whole dispatch.
- Logging of `stdout` and `stderr` can be done by passing in the `log_stdout`, `log_stderr` named metadata respectively while dispatching.
- In order to get the result of a certain dispatch, the `dispatch_id`, the `results_dir`, and the `wait` parameter can be passed in. If everything is default, then only the dispatch id is required, waiting will not be done, and the result directory will be in the current working directory with folder name as `results/` inside which every new dispatch will have a new folder named according to their respective dispatch ids, containing:
  - `result.pkl` - (Cloud)pickled result object.
  - `result_info.yaml` - yaml file with high level information about the result and its execution.
  - `dispatch_source.py` - python file generated, containing the original function definitions of lattice and electrons which can be used to dispatch again.

### Changed

- `logfile` named metadata is now `slurm_logfile`.
- Instead of using `jsonpickle`, `cloudpickle` is being used everywhere to maintain consistency.
- `to_json` function uses `json` instead of `jsonpickle` now in electron and lattice definitions.
- `post_processing` moved to the dispatcher, so the dispatcher will now store a finished execution result in the results folder as specified by the user with no requirement of post processing it from the client/user side.
- `run_task` function in dispatcher modified to check if a node has completed execution and return it if it has, else continue its execution. This also takes care of cases if the server has been closed mid execution, then it can be started again from the last saved state, and the user won't have to wait for the whole execution.
- Instead of passing in the transport graph and dispatch id everywhere, the result object is being passed around, except for the `asyncio` part where the dispatch id and results directory is being passed which afterwards lets the core dispatcher know where to get the result object from and operate on it.
- Getting result of parent node executions of the graph, is now being done using the result object's graph. Storing of each execution's result is also done there.
- Tests updated to reflect the changes made. They are also being run in a serverless manner.

### Removed

- `LatticeResult` class removed.
- `jsonpickle` requirement removed.
- `WorkflowExecutionResult`, `TaskExecutionResult`, and `ExecutionError` singleton classes removed.

### Fixed

- Commented out the `jwt_required()` part in `covalent-dispatcher/_service/app.py`, may be removed in later iterations.
- Dispatcher server will now return the error message in the response of getting result if it fails instead of sending every result ever as a response.

## [0.4.3] - 2021-11-23

### Added

- Added a note in Known Issues regarding port conflict warning.

## [0.4.2] - 2021-11-24

### Added

- Added badges to README.md

## [0.4.1] - 2021-11-23

### Changed

- Removed old coverage badge and fixed the badge URL

## [0.4.0] - 2021-11-23

### Added

- Codecov integrations and badge

### Fixed

- Detached pipelines no longer created

## [0.3.0] - 2021-11-23

### Added

- Wrote a Code of Conduct based on <https://www.contributor-covenant.org/>
- Added installation and environment setup details in CONTRIBUTING
- Added Known Issues section to README

## [0.2.0] - 2021-11-22

### Changed

- Removed non-open-source executors from Covalent. The local SLURM executor is now
- a separate repo. Executors are now plugins.

## [0.1.0] - 2021-11-19

### Added

- Pythonic CLI tool. Install the package and run `covalent --help` for a usage description.
- Login and logout functionality.
- Executor registration/deregistration skeleton code.
- Dispatcher service start, stop, status, and restart.

### Changed

- JWT token is stored to file instead of in an environment variable.
- The Dask client attempts to connect to an existing server.

### Removed

- Removed the Bash CLI tool.

### Fixed

- Version assignment in the covalent init file.

## [0.0.3] - 2021-11-17

### Fixed

- Fixed the Dockerfile so that it runs the dispatcher server from the covalent repo.

## [0.0.2] - 2021-11-15

### Changed

- Single line change in ci script so that it doesn't exit after validating the version.
- Using `rules` in `pytest` so that the behavior in test stage is consistent.

## [0.0.1] - 2021-11-15

### Added

- CHANGELOG.md to track changes (this file).
- Semantic versioning in VERSION.
- CI pipeline job to enforce versioning.<|MERGE_RESOLUTION|>--- conflicted
+++ resolved
@@ -16,6 +16,8 @@
 
 - Changed `actions/checkout@v3` to `actions/checkout@v4` in CI
 - Dependabot update to npm in changelog action
+- Added rich support to cli for better printing statements. 
+- Changed semver from 5.7.1 to 5.7.2 in package.json
 
 ### Changed
 
@@ -144,13 +146,8 @@
 - Removed the upper limit from `dask` and `distributed` packages' versions until we find a version which is incompatible with Covalent.
 - When the server is stopped, any workflows in a non-terminal state are first cancelled
 - Pinned sqlalchemy version with upper limit <2.0.0.
-<<<<<<< HEAD
-- Added rich support to cli for better printing statements. 
-- Changed semver from 5.7.1 to 5.7.2 in package.json
-=======
 - Added rich support to cli for better printing statements.
 - Performed minor modifications and rearrangementsto fix the broken tests in the `nightly` workflow.
->>>>>>> 5730b1bf
 
 ### Tests
 
