--- conflicted
+++ resolved
@@ -130,7 +130,6 @@
 
 - Updated Bash Lepton tutorial to conform with the latest Lepton interface changes
 - Disabling how-to guide for executing an electron with a specified Conda environment.
-<<<<<<< HEAD
 
 ### Docs
 
@@ -138,10 +137,7 @@
 
 ### Docs
 
-=======
->>>>>>> d553cc13
 - Fixed "How To" for Python leptons
->>>>>>> 540a1b3952389da58cbb0380c9a847db049d965e
 
 ## [0.179.0] - 2022-08-16
 
