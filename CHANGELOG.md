# Changelog

All notable changes to this project will be documented in this file.

The format is based on [Keep a Changelog](https://keepachangelog.com/en/1.0.0/),
and this project adheres to [Semantic Versioning](https://semver.org/spec/v2.0.0.html).

## [UNRELEASED]

<<<<<<< HEAD
### Changed

- Covalent server can now process workflows without having their deps installed
=======
## [0.118.0] - 2022-07-02
### Authors
@AlejandroEsquivel 


### Added

- Introduced File, FileTransfer, and FileTransferStrategy classes to support various File Transfer use cases prior/post electron execution

## [0.117.0] - 2022-07-02
### Authors
@Emmanuel289 


### Added

- Included retry action in 'tests.yaml' workflow.

## [0.116.0] - 2022-06-29
### Authors
@Prasy12 

### Changed

- Changed API socket calls interval for graph optimization.

### Added

- Ability to change to different layouts from the GUI.
>>>>>>> b5eef263

## [0.115.0] - 2022-06-28
### Authors
@cjao 


### Added

- Introduce support for `call_before`, `call_after`, and bash dependencies

### Operations

- Updated codeowners so that AQ Engineers doesn't own this CHANGELOG
- pre-commit autoupdate

## [0.114.0] - 2022-06-23
### Authors
@dependabot[bot] 


### Changed

- Changed eventsource version on webapp yarn-lock file.

### Operations

- Added Github push changelog workflow to append commiters username
- Reusable JavaScript action to parse changelog and update version

## [0.113.0] - 2022-06-21

### Added

- Introduce new db models and object store backends

### Operations

- Syntax fix in hotfix.yml

### Docs

- Added new tutorial: Linear and convolutional autoencoders

## [0.112.0] - 2022-06-20

### Changed

- Changed async version on webapp package-lock file.

## [0.111.0] - 2022-06-20

### Changed

- Changed eventsource version on webapp package-lock file.

### Docs

- Added new tutorial: Covalentified version of the Pennylane Variational Classifier tutorial.

## [0.110.3] - 2022-06-17

### Fixed

- Fix error when parsing electron positional arguments in workflows

### Docs

- Remove hardcoding version info in README.md

## [0.110.2] - 2022-06-10

### Docs

- Fix MNIST tutorial
- Fix Quantum Gravity tutorial
- Update RTD with migration guide compatible with latest release
- Convert all references to `covalent start` from Jupyter notebooks to markdown statements
- Update release notes summary in README.md
- Fixed display issues with figure (in dark mode) and bullet points in tutorials

### Operations

- Added a retry block to the webapp build step in `tests.yml`

## [0.110.1] - 2022-06-10

### Fixed

- Configure dask to not use daemonic processes when creating a cluster

### Operations

- Sync the VERSION file within `covalent` directory to match the root level VERSION
- Manually patch `covalent/VERSION`

## [0.110.0] - 2022-06-10

### Changed

- Web GUI list size and status label colors changed.
- Web GUI graph running icon changed to non-static icon.

### Docs

- Removed references to the Dask executor in RTD as they are no longer needed.

## [0.109.1] - 2022-06-10

### Fixed

- `covalent --version` now works for PyPI releases

## [0.109.0] - 2022-06-10

### Docs

- Update CLI help statements

### Added

- Add CLI functionality to start covalent with/without Dask
- Add CLI support to parse `covalent_ui.log` file

### Operations

- Updating codeowners to establish engineering & psiog ownership

### Docs

- Added new tutorial: Training quantum embedding kernels for classification.

## [0.108.0] - 2022-06-08

### Added

- WCI yaml file

### Docs

- Add pandoc installation updates to contributing guide

## [0.107.0] - 2022-06-07

### Changed

- Skipping stdout/stderr redirection tests until implemented in Dask parent process

### Added

- Simplifed starting the dask cluster using `multiprocessing`
- Added `bokeh==2.4.3` to requirements.txt to enable view Dask dashboard

### Fixed

- Changelog-reminder action now works for PRs from forks.

## [0.106.2] - 2022-06-06

### Fixed

- Specifying the version for package `furo` to `2022.4.7` to prevent breaking doc builds

### Docs

- Added new tutorial: Using Covalent with PennyLane for hybrid computation.

## [0.106.1] - 2022-06-01

### Fixed

- Changelog-reminder action now works for PRs from forks

### Docs

- Removed references to microservices in RTD
- Updated README.md.
- Changed `ct.electron` to `ct.lattice(executor=dask_executor)` in MNIST classifier tutorial

## [0.106.0] - 2022-05-26

### Changed

- Visual theme for Webapp GUI changed in accordance to new theme
- Fonts, colors, icons have been updated

## [0.105.0] - 2022-05-25

### Added

- Add a pre-commit hook for `detect-secrets`.
- Updated the actions in accordance with the migration done in the previous version.

## [0.104.0] - 2022-05-23

### Changed

- Services have been moved to a different codebase. This repo is now hosting the Covalent SDK, local dispatcher backend, Covalent web GUI, and documentation. Version is bumped to `0.104.0` in order to avoid conflicts.
- Update tests to match the current dispatcher api
- Skip testing dask executor until dask executor plugin is made public
- Using 2 thread pools to manage multiple workflows better and the other one for executing electrons in parallel.

### Fixed

- Add psutil and PyYAML to requirements.txt
- Passing the same Electron to multiple inputs of an Electron now works. UI fix pending.
- Dask from `requirements.txt`.

### Removed

- Asyncio usage for electron level concurrency.
- References to dask

### Added

- Functional test added for dask executor with the cluster running locally.
- Scalability tests for different workflows and workflow sizes under `tests/stress_tests/scripts`
- Add sample performance testing workflows under `tests/stress_tests`
- Add pipelines to continuously run the tutorial notebooks
- Create notebook with tasks from RTD

## [0.32.3] - 2022-03-16

### Fixed

- Fix missing UI graph edges between parameters and electrons in certain cases.
- Fix UI crashes in cases where legacy localStorage state was being loaded.

## [0.32.2] - 2022-03-16

### Added

- Images for graphs generated in tutorials and how-tos.
- Note for quantum gravity tutorial to tell users that `tensorflow` doesn't work on M1 Macs.
- `Known Issues` added to `README.md`

### Fixed

- `draw` function usage in tutorials and how-tos now reflects the UI images generated instead of using graphviz.
- Images now render properly in RTD of how-tos.

### Changed

- Reran all the tutorials that could run, generating the outputs again.

## [0.32.1] - 2022-03-15

### Fixed

- CLI now starts server directly in the subprocess instead of as a daemon
- Logs are provided as pipes to Popen instead of using a shell redirect
- Restart behavior fixed
- Default port in `covalent_ui/app.py` uses the config manager

### Removed

- `_graceful_restart` function no longer needed without gunicorn

## [0.32.0] - 2022-03-11

### Added

- Dispatcher microservice API endpoint to dispatch and update workflow.
- Added get runnable task endpoint.

## [0.31.0] - 2022-03-11

### Added

- Runner component's main functionality to run a set of tasks, cancel a task, and get a task's status added to its api.

## [0.30.5] - 2022-03-11

### Updated

- Updated Workflow endpoints & API spec to support upload & download of result objects as pickle files

## [0.30.4] - 2022-03-11

### Fixed

- When executing a task on an alternate Conda environment, Covalent no longer has to be installed on that environment. Previously, a Covalent object (the execution function as a TransportableObject) was passed to the environment. Now it is deserialized to a "normal" Python function, which is passed to the alternate Conda environment.

## [0.30.3] - 2022-03-11

### Fixed

- Fixed the order of output storage in `post_process` which should have been the order in which the electron functions are called instead of being the order in which they are executed. This fixes the order in which the replacement of function calls with their output happens, which further fixes any discrepencies in the results obtained by the user.

- Fixed the `post_process` test to check the order as well.

## [0.30.2] - 2022-03-11

### Changed

- Updated eventlet to 0.31.0

## [0.30.1] - 2022-03-10

### Fixed

- Eliminate unhandled exception in Covalent UI backend when calling fetch_result.

## [0.30.0] - 2022-03-09

### Added

- Skeleton code for writing the different services corresponding to each component in the open source refactor.
- OpenAPI specifications for each of the services.

## [0.29.3] - 2022-03-09

### Fixed

- Covalent UI is built in the Dockerfile, the setup file, the pypi workflow, the tests workflow, and the conda build script.

## [0.29.2] - 2022-03-09

### Added

- Defaults defined in executor plugins are read and used to update the in-memory config, as well as the user config file. But only if the parameter in question wasn't already defined.

### Changed

- Input parameter names and docstrings in _shared_files.config.update_config were changed for clarity.

## [0.29.1] - 2022-03-07

### Changed

- Updated fail-fast strategy to run all tests.

## [0.29.0] - 2022-03-07

### Added

- DispatchDB for storing dispatched results

### Changed

- UI loads dispatches from DispatchDB instead of browser local storage

## [0.28.3] - 2022-03-03

### Fixed

Installed executor plugins don't have to be referred to by their full module name. Eg, use "custom_executor", instead of "covalent_custom_plugin.custom_executor".

## [0.28.2] - 2022-03-03

### Added

- A brief overview of the tutorial structure in the MNIST classification tutorial.

## [0.28.1] - 2022-03-02

### Added

- Conda installation is only supported for Linux in the `Getting Started` guide.
- MNIST classifier tutorial.

### Removed

- Removed handling of default values of function parameters in `get_named_params` in `covalent/_shared_files/utils.py`. So, it is actually being handled by not being handled since now `named_args` and `named_kwargs` will only contain parameters that were passed during the function call and not all of them.

## [0.28.0] - 2022-03-02

### Added

- Lepton support, including for Python modules and C libraries
- How-to guides showing how to use leptons for each of these

## [0.27.6] - 2022-03-01

### Added

- Added feature development basic steps in CONTRIBUTING.md.
- Added section on locally building RTD (read the docs) in the contributing guide.

## [0.27.5] - 2022-03-01

### Fixed

- Missing UI input data after backend change - needed to be derived from graph for electrons, lattice inputs fixed on server-side, combining name and positional args
- Broken UI graph due to variable->edge_name renaming
- Missing UI executor data after server-side renaming

## [0.27.4] - 2022-02-28

### Fixed

- Path used in `covalent/executor/__init__.py` for executor plugin modules needed updating to `covalent/executor/executor_plugins`

### Removed

- Disabled workflow cancellation test due to inconsistent outcomes. Test will be re-enabled after cancellation mechanisms are investigated further.

## [0.27.3] - 2022-02-25

### Added

- Added `USING_DOCKER.md` guide for running docker container.
- Added cli args to covalent UI flask server `covalent_ui/app.py` to modify port and log file path.

### Removed

- Removed gunicorn from cli and Dockerfile.

### Changed

- Updated cli `covalent_dispatcher/_cli/service.py` to run flask server directly, and removed dispatcher and UI flags.
- Using Flask blueprints to merge Dispatcher and UI servers.
- Updated Dockerfile to run flask server directly.
- Creating server PID file manually in `covalent_dispatcher/_cli/service.py`.
- Updated tests and docs to reflect merged servers.
- Changed all mentions of port 47007 (for old UI server) to 48008.

## [0.27.2] - 2022-02-24

### Changed

- Removed unnecessary blockquotes from the How-To guide for creating custom executors
- Changed "Covalent Cloud" to "Covalent" in the main code text

## [0.27.1] - 2022-02-24

### Removed

- Removed AQ-Engineers from CODEOWNERS in order to fix PR review notifications

## [0.27.0] - 2022-02-24

### Added

- Support for positional only, positional or keyword, variable positional, keyword only, variable keyword types of parameters is now added, e.g an electron can now use variable args and variable kwargs if the number/names of parameters are unknown during definition as `def task(*args, **kwargs)` which wasn't possible before.

- `Lattice.args` added to store positional arguments passed to the lattice's workflow function.

- `get_named_params` function added in `_shared_files/utils.py` which will return a tuple containing named positional arguments and named keyword arguments. The names help in showing and storing these parameters in the transport graph.

- Tests to verify whether all kinds of input paramaters are supported by electron or a lattice.

### Changed

- No longer merging positional arguments with keyword arguments, instead they are separately stored in respective nodes in the transport graph.

- `inputs` returned from `_get_inputs` function in `covalent_dispatcher/_core/execution.py` now contains positional as well as keyword arguments which further get passed to the executor.

- Executors now support positional and keyword arguments as inputs to their executable functions.

- Result object's `_inputs` attribute now contains both `args` and `kwargs`.

- `add_node_for_nested_iterables` is renamed to `connect_node_with_others` and `add_node_to_graph` also renamed to `add_collection_node_to_graph` in `electron.py`. Some more variable renames to have appropriate self-explanatory names.

- Nodes and edges in the transport graph now have a better interface to assign attributes to them.

- Edge attribute `variable` renamed to `edge_name`.

- In `serialize` function of the transport graph, if `metadata_only` is True, then only `metadata` attribute of node and `source` and `target` attributes of edge are kept in the then return serialized `data`.

- Updated the tests wherever necessary to reflect the above changes

### Removed

- Deprecated `required_params_passed` since an error will automatically be thrown by the `build_graph` function if any of the required parameters are not passed.

- Removed duplicate attributes from nodes in the transport graph.

## [0.26.1] - 2022-02-23

### Added

- Added Local Executor section to the API read the docs.

## [0.26.0] - 2022-02-23

### Added

- Automated reminders to update the changelog

## [0.25.3] - 2022-02-23

## Added

- Listed common mocking commands in the CONTRIBUTING.md guide.
- Additional guidelines on testing.

## [0.25.2] - 2022-02-21

### Changed

- `backend` metadata name changed to `executor`.
- `_plan_workflow` usage updated to reflect how that executor related information is now stored in the specific executor object.
- Updated tests to reflect the above changes.
- Improved the dispatch cancellation test to provide a robust solution which earlier took 10 minutes to run with uncertainty of failing every now and then.

### Removed

- Removed `TaskExecutionMetadata` as a consequence of removing `execution_args`.

## [0.25.1] - 2022-02-18

### Fixed

- Tracking imports that have been used in the workflow takes less time.

### Added

- User-imports are included in the dispatch_source.py script. Covalent-related imports are commented out.

## [0.25.0] - 2022-02-18

### Added

- UI: Lattice draw() method displays in web UI
- UI: New navigation panel

### Changed

- UI: Animated graph changes, panel opacity

### Fixed

- UI: Fixed "Not Found" pages

## [0.24.21] - 2022-02-18

### Added

- RST document describing the expectations from a tutorial.

## [0.24.20] - 2022-02-17

### Added

- Added how to create custom executors

### Changed

- Changed the description of the hyperlink for choosing executors
- Fixed typos in doc/source/api/getting_started/how_to/execution/creating_custom_executors.ipynb

## [0.24.19] - 2022-02-16

### Added

- CODEOWNERS for certain files.

## [0.24.18] - 2022-02-15

### Added

- The user configuration file can now specify an executor plugin directory.

## [0.24.17] - 2022-02-15

### Added

- Added a how-to for making custom executors.

## [0.24.16] - 2022-02-12

### Added

- Errors now contain the traceback as well as the error message in the result object.
- Added test for `_post_process` in `tests/covalent_dispatcher_tests/_core/execution_test.py`.

### Changed

- Post processing logic in `electron` and dispatcher now relies on the order of execution in the transport graph rather than node's function names to allow for a more reliable pairing of nodes and their outputs.

- Renamed `init_test.py` in `tests/covalent_dispatcher_tests/_core/` to `execution_test.py`.

### Removed

- `exclude_from_postprocess` list which contained some non executable node types removed since only executable nodes are post processed now.

## [0.24.15] - 2022-02-11

### Fixed

- If a user's configuration file does not have a needed exeutor parameter, the default parameter (defined in _shared_files/defaults.py) is used.
- Each executor plugin is no longer initialized upon the import of Covalent. This allows required parameters in executor plugins.

## Changed

- Upon updating the configuration data with a user's configuration file, the complete set is written back to file.

## Added

- Tests for the local and base executors.

## [0.24.14] - 2022-02-11

### Added

- UI: add dashboard cards
- UI: add scaling dots background

### Changed

- UI: reduce sidebar font sizes, refine color theme
- UI: refine scrollbar styling, show on container hover
- UI: format executor parameters as YAML code
- UI: update syntax highlighting scheme
- UI: update index.html description meta tag

## [0.24.13] - 2022-02-11

### Added

- Tests for covalent/_shared_files/config.py

## [0.24.12] - 2022-02-10

### Added

- CodeQL code analyzer

## [0.24.11] - 2022-02-10

### Added

- A new dictionary `_DEFAULT_CONSTRAINTS_DEPRECATED` in defaults.py

### Changed

- The `_DEFAULT_CONSTRAINT_VALUES` dictionary now only contains the `backend` argument

## [0.24.10] - 2022-02-09

### Fixed

- Sporadically failing workflow cancellation test in tests/workflow_stack_test.py

## [0.24.9] - 2022-02-09

## Changed

- Implementation of `_port_from_pid` in covalent_dispatcher/_cli/service.py.

## Added

- Unit tests for command line interface (CLI) functionalities in covalent_dispatcher/_cli/service.py and covalent_dispatcher/_cli/cli.py.

## [0.24.8] - 2022-02-07

### Fixed

- If a user's configuration file does not have a needed parameter, the default parameter (defined in _shared_files/defaults.py) is used.

## [0.24.7] - 2022-02-07

### Added

- Typing: Add Type hint `dispatch_info` parameter.
- Documentation: Updated the return_type description in docstring.

### Changed

- Typing: Change return type annotation to `Generator`.

## [0.24.6] - 2022-02-06

### Added

- Type hint to `deserialize` method of `TransportableObject` of `covalent/_workflow/transport.py`.

### Changed

- Description of `data` in `deserialize` method of `TransportableObject` of `covalent/_workflow/transport.py` from `The serialized transportable object` to `Cloudpickled function`.

## [0.24.5] - 2022-02-05

### Fixed

- Removed dependence on Sentinel module

## [0.24.4] - 2022-02-04

### Added

- Tests across multiple versions of Python and multiple operating systems
- Documentation reflecting supported configurations

## [0.24.3] - 2022-02-04

### Changed

- Typing: Use `bool` in place of `Optional[bool]` as type annotation for `develop` parameter in `covalent_dispatcher.service._graceful_start`
- Typing: Use `Any` in place of `Optional[Any]` as type annotation for `new_value` parameter in `covalent._shared_files.config.get_config`

## [0.24.2] - 2022-02-04

### Fixed

- Updated hyperlink of "How to get the results" from "./collection/query_electron_execution_result" to "./collection/query_multiple_lattice_execution_results" in "doc/source/how_to/index.rst".
- Updated hyperlink of "How to get the result of a particular electron" from "./collection/query_multiple_lattice_execution_results" to "./collection/query_electron_execution_result" in "doc/source/how_to/index.rst".

## [0.24.1] - 2022-02-04

### Changed

- Changelog entries are now required to have the current date to enforce ordering.

## [0.24.0] - 2022-02-03

### Added

- UI: log file output - display in Output tab of all available log file output
- UI: show lattice and electron inputs
- UI: display executor attributes
- UI: display error message on failed status for lattice and electron

### Changed

- UI: re-order sidebar sections according to latest figma designs
- UI: update favicon
- UI: remove dispatch id from tab title
- UI: fit new uuids
- UI: adjust theme text primary and secondary colors

### Fixed

- UI: auto-refresh result state on initial render of listing and graph pages
- UI: graph layout issues: truncate long electron/param names

## [0.23.0] - 2022-02-03

### Added

- Added `BaseDispatcher` class to be used for creating custom dispatchers which allow connection to a dispatcher server.
- `LocalDispatcher` inheriting from `BaseDispatcher` allows connection to a local dispatcher server running on the user's machine.
- Covalent only gives interface to the `LocalDispatcher`'s `dispatch` and `dispatch_sync` methods.
- Tests for both `LocalDispatcher` and `BaseDispatcher` added.

### Changed

- Switched from using `lattice.dispatch` and `lattice.dispatch_sync` to `covalent.dispatch` and `covalent.dispatch_sync`.
- Dispatcher address now is passed as a parameter (`dispatcher_addr`) to `covalent.dispatch` and `covalent.dispatch_sync` instead of a metadata field to lattice.
- Updated tests, how tos, and tutorials to use `covalent.dispatch` and `covalent.dispatch_sync`.
- All the contents of `covalent_dispatcher/_core/__init__.py` are moved to `covalent_dispatcher/_core/execution.py` for better organization. `__init__.py` only contains function imports which are needed by external modules.
- `dispatch`, `dispatch_sync` methods deprecated from `Lattice`.

### Removed

- `_server_dispatch` method removed from `Lattice`.
- `dispatcher` metadata field removed from `lattice`.

## [0.22.19] - 2022-02-03

### Fixed

- `_write_dispatch_to_python_file` isn't called each time a task is saved. It is now only called in the final save in `_run_planned_workflow` (in covalent_dispatcher/_core/__init__.py).

## [0.22.18] - 2022-02-03

### Fixed

- Added type information to result.py

## [0.22.17] - 2022-02-02

### Added

- Replaced `"typing.Optional"` with `"str"` in covalent/executor/base.py
- Added missing type hints to `get_dispatch_context` and `write_streams_to_file` in covalent/executor/base.py, BaseExecutor

## [0.22.16] - 2022-02-02

### Added

- Functions to check if UI and dispatcher servers are running.
- Tests for the `is_ui_running` and `is_server_running` in covalent_dispatcher/_cli/service.py.

## [0.22.15] - 2022-02-01

### Fixed

- Covalent CLI command `covalent purge` will now stop the servers before deleting all the pid files.

### Added

- Test for `purge` method in covalent_dispatcher/_cli/service.py.

### Removed

- Unused `covalent_dispatcher` import from covalent_dispatcher/_cli/service.py.

### Changed

- Moved `_config_manager` import from within the `purge` method to the covalent_dispatcher/_cli/service.py for the purpose of mocking in tests.

## [0.22.14] - 2022-02-01

### Added

- Type hint to `_server_dispatch` method in `covalent/_workflow/lattice.py`.

## [0.22.13] - 2022-01-26

### Fixed

- When the local executor's `log_stdout` and `log_stderr` config variables are relative paths, they should go inside the results directory. Previously that was queried from the config, but now it's queried from the lattice metadata.

### Added

- Tests for the corresponding functions in (`covalent_dispatcher/_core/__init__.py`, `covalent/executor/base.py`, `covalent/executor/executor_plugins/local.py` and `covalent/executor/__init__.py`) affected by the bug fix.

### Changed

- Refactored `_delete_result` in result manager to give the option of deleting the result parent directory.

## [0.22.12] - 2022-01-31

### Added

- Diff check in pypi.yml ensures correct files are packaged

## [0.22.11] - 2022-01-31

### Changed

- Removed codecov token
- Removed Slack notifications from feature branches

## [0.22.10] - 2022-01-29

### Changed

- Running tests, conda, and version workflows on pull requests, not just pushes

## [0.22.9] - 2022-01-27

### Fixed

- Fixing version check action so that it doesn't run on commits that are in develop
- Edited PR template so that markdown checklist appears properly

## [0.22.8] - 2022-01-27

### Fixed

- publish workflow, using `docker buildx` to build images for x86 and ARM, prepare manifest and push to ECR so that pulls will match the correct architecture.
- typo in CONTRIBUTING
- installing `gcc` in Docker image so Docker can build wheels for `dask` and other packages that don't provide ARM wheels

### Changed

- updated versions in `requirements.txt` for `matplotlib` and `dask`

## [0.22.7] - 2022-01-27

### Added

- `MANIFEST.in` did not have `covalent_dispatcher/_service` in it due to which the PyPi package was not being built correctly. Added the `covalent_dispatcher/_service` to the `MANIFEST.in` file.

### Fixed

- setuptools properly including data files during installation

## [0.22.6] - 2022-01-26

### Fixed

- Added service folder in covalent dispatcher to package.

## [0.22.5] - 2022-01-25

### Fixed

- `README.md` images now use master branch's raw image urls hosted on <https://github.com> instead of <https://raw.githubusercontent.com>. Also, switched image rendering from html to markdown.

## [0.22.4] - 2022-01-25

### Fixed

- dispatcher server app included in sdist
- raw image urls properly used

## [0.22.3] - 2022-01-25

### Fixed

- raw image urls used in readme

## [0.22.2] - 2022-01-25

### Fixed

- pypi upload

## [0.22.1] - 2022-01-25

### Added

- Code of conduct
- Manifest.in file
- Citation info
- Action to upload to pypi

### Fixed

- Absolute URLs used in README
- Workflow badges updated URLs
- `install_package_data` -> `include_package_data` in `setup.py`

## [0.22.0] - 2022-01-25

### Changed

- Using public ECR for Docker release

## [0.21.0] - 2022-01-25

### Added

- GitHub pull request templates

## [0.20.0] - 2022-01-25

### Added

- GitHub issue templates

## [0.19.0] - 2022-01-25

### Changed

- Covalent Beta Release

## [0.18.9] - 2022-01-24

### Fixed

- iframe in the docs landing page is now responsive

## [0.18.8] - 2022-01-24

### Changed

- Temporarily removed output tab
- Truncated dispatch id to fit left sidebar, add tooltip to show full id

## [0.18.7] - 2022-01-24

### Changed

- Many stylistic improvements to documentation, README, and CONTRIBUTING.

## [0.18.6] - 2022-01-24

### Added

- Test added to check whether an already decorated function works as expected with Covalent.
- `pennylane` package added to the `requirements-dev.txt` file.

### Changed

- Now using `inspect.signature` instead of `function.__code__` to get the names of function's parameters.

## [0.18.5] - 2022-01-21

### Fixed

- Various CI fixes, including rolling back regression in version validation, caching on s3 hosted badges, applying releases and tags correctly.

## [0.18.4] - 2022-01-21

### Changed

- Removed comments and unused functions in covalent_dispatcher
- `result_class.py` renamed to `result.py`

### Fixed

- Version was not being properly imported inside `covalent/__init__.py`
- `dispatch_sync` was not previously using the `results_dir` metadata field

### Removed

- Credentials in config
- `generate_random_filename_in_cache`
- `is_any_atom`
- `to_json`
- `show_subgraph` option in `draw`
- `calculate_node`

## [0.18.3] - 2022-01-20

### Fixed

- The gunicorn servers now restart more gracefully

## [0.18.2] - 2022-01-21

### Changed

- `tempdir` metadata field removed and replaced with `executor.local.cache_dir`

## [0.18.1] - 2022-01-11

## Added

- Concepts page

## [0.18.0] - 2022-01-20

### Added

- `Result.CANCELLED` status to represent the status of a cancelled dispatch.
- Condition to cancel the whole dispatch if any of the nodes are cancelled.
- `cancel_workflow` function which uses a shared variable provided by Dask (`dask.distributed.Variable`) in a dask client to inform nodes to stop execution.
- Cancel function for dispatcher server API which will allow the server to terminate the dispatch.
- How to notebook for cancelling a dispatched job.
- Test to verify whether cancellation of dispatched jobs is working as expected.
- `cancel` function is available as `covalent.cancel`.

### Changed

- In file `covalent/_shared_files/config.py` instead of using a variable to store and then return the config data, now directly returning the configuration.
- Using `fire_and_forget` to dispatch a job instead of a dictionary of Dask's `Future` objects so that we won't have to manage the lifecycle of those futures.
- The `test_run_dispatcher` test was changed to reflect that the dispatcher no longer uses a dictionary of future objects as it was not being utilized anywhere.

### Removed

- `with dask_client` context was removed as the client created in `covalent_dispatcher/_core/__init__.py` is already being used even without the context. Furthermore, it creates issues when that context is exited which is unnecessary at the first place hence not needed to be resolved.

## [0.17.5] - 2022-01-19

### Changed

- Results directory uses a relative path by default and can be overridden by the environment variable `COVALENT_RESULTS_DIR`.

## [0.17.4] - 2022-01-19

### Changed

- Executor parameters use defaults specified in config TOML
- If relative paths are supplied for stdout and stderr, those files are created inside the results directory

## [0.17.3] - 2022-01-18

### Added

- Sync function
- Covalent CLI tool can restart in developer mode

### Fixed

- Updated the UI address referenced in the README

## [0.17.2] - 2022-01-12

### Added

- Quantum gravity tutorial

### Changed

- Moved VERSION file to top level

## [0.17.1] - 2022-01-19

### Added

- `error` attribute was added to the results object to show which node failed and the reason behind it.
- `stdout` and `stderr` attributes were added to a node's result to store any stdout and stderr printing done inside an electron/node.
- Test to verify whether `stdout` and `stderr` are being stored in the result object.

### Changed

- Redesign of how `redirect_stdout` and `redirect_stderr` contexts in executor now work to allow storing their respective outputs.
- Executors now also return `stdout` and `stderr` strings, along with the execution output, so that they can be stored in their result object.

## [0.17.0] - 2022-01-18

### Added

- Added an attribute `__code__` to electron and lattice which is a copy of their respective function's `__code__` attribute.
- Positional arguments, `args`, are now merged with keyword arguments, `kwargs`, as close as possible to where they are passed. This was done to make sure we support both with minimal changes and without losing the name of variables passed.
- Tests to ensure usage of positional arguments works as intended.

### Changed

- Slight rework to how any print statements in lattice are sent to null.
- Changed `test_dispatcher_functional` in `basic_dispatcher_test.py` to account for the support of `args` and removed a an unnecessary `print` statement.

### Removed

- Removed `args` from electron's `init` as it wasn't being used anywhere.

## [0.16.1] - 2022-01-18

### Changed

- Requirement changed from `dask[complete]` to `dask[distributed]`.

## [0.16.0] - 2022-01-14

### Added

- New UI static demo build
- New UI toolbar functions - orientation, toggle params, minimap
- Sortable and searchable lattice name row

### Changed

- Numerous UI style tweaks, mostly around dispatches table states

### Fixed

- Node sidebar info now updates correctly

## [0.15.11] - 2022-01-18

### Removed

- Unused numpy requirement. Note that numpy is still being installed indirectly as other packages in the requirements rely on it.

## [0.15.10] - 2022-01-16

## Added

- How-to guide for Covalent dispatcher CLI.

## [0.15.9] - 2022-01-18

### Changed

- Switched from using human readable ids to using UUIDs

### Removed

- `human-id` package was removed along with its mention in `requirements.txt` and `meta.yaml`

## [0.15.8] - 2022-01-17

### Removed

- Code breaking text from CLI api documentation.
- Unwanted covalent_dispatcher rst file.

### Changed

- Installation of entire covalent_dispatcher instead of covalent_dispatcher/_service in setup.py.

## [0.15.7] - 2022-01-13

### Fixed

- Functions with multi-line or really long decorators are properly serialized in dispatch_source.py.
- Multi-line Covalent output is properly commented out in dispatch_source.py.

## [0.15.6] - 2022-01-11

### Fixed

- Sub-lattice functions are successfully serialized in the utils.py get_serialized_function_str.

### Added

- Function to scan utilized source files and return a set of imported modules (utils.get_imports_from_source)

## [0.15.5] - 2022-01-12

### Changed

- UI runs on port 47007 and the dispatcher runs on port 48008. This is so that when the servers are later merged, users continue using port 47007 in the browser.
- Small modifications to the documentation
- Small fix to the README

### Removed

- Removed a directory `generated` which was improperly added
- Dispatcher web interface
- sqlalchemy requirement

## [0.15.4] - 2022-01-11

### Changed

- In file `covalent/executor/base.py`, `pickle` was changed to `cloudpickle` because of its universal pickling ability.

### Added

- In docstring of `BaseExecutor`, a note was added specifying that `covalent` with its dependencies is assumed to be installed in the conda environments.
- Above note was also added to the conda env selector how-to.

## [0.15.3] - 2022-01-11

### Changed

- Replaced the generic `RuntimeError` telling users to check if there is an object manipulation taking place inside the lattice to a simple warning. This makes the original error more visible.

## [0.15.2] - 2022-01-11

### Added

- If condition added for handling the case where `__getattr__` of an electron is accessed to detect magic functions.

### Changed

- `ActiveLatticeManager` now subclasses from `threading.local` to make it thread-safe.
- `ValueError` in the lattice manager's `claim` function now also shows the name of the lattice that is currently claimed.
- Changed docstring of `ActiveLatticeManager` to note that now it is thread-safe.
- Sublattice dispatching now no longer deletes the result object file and is dispatched normally instead of in a serverless manner.
- `simulate_nitrogen_and_copper_slab_interaction.ipynb` notebook tutorial now does normal dispatching as well instead of serverless dispatching. Also, now 7 datapoints will be shown instead of 10 earlier.

## [0.15.1] - 2022-01-11

### Fixed

- Passing AWS credentials to reusable workflows as a secret

## [0.15.0] - 2022-01-10

### Added

- Action to push development image to ECR

### Changed

- Made the publish action reusable and callable

## [0.14.1] - 2022-01-02

### Changed

- Updated the README
- Updated classifiers in the setup.py file
- Massaged some RTD pages

## [0.14.0] - 2022-01-07

### Added

- Action to push static UI to S3

## [0.13.2] - 2022-01-07

### Changed

- Completed new UI design work

## [0.13.1] - 2022-01-02

### Added

- Added eventlet requirement

### Changed

- The CLI tool can now manage the UI flask server as well
- [Breaking] The CLI option `-t` has been changed to `-d`, which starts the servers in developer mode and exposes unit tests to the server.

## [0.13.0] - 2022-01-01

### Added

- Config manager in `covalent/_shared_files/config.py`
- Default location for the main config file can be overridden using the environment variable `COVALENT_CONFIG_DIR`
- Ability to set and get configuration using `get_config` and `set_config`

### Changed

- The flask servers now reference the config file
- Defaults reference the config file

### Fixed

- `ValueError` caught when running `covalent stop`
- One of the functional tests was using a malformed path

### Deprecated

- The `electron.to_json` function
- The `generate_random_filename_in_cache` function

### Removed

- The `get_api_token` function

## [0.12.13] - 2022-01-04

## Removed

- Tutorial section headings

## Fixed

- Plot background white color

## [0.12.12] - 2022-01-06

### Fixed

- Having a print statement inside electron and lattice code no longer causes the workflow to fail.

## [0.12.11] - 2022-01-04

### Added

- Completed UI feature set for first release

### Changed

- UI server result serialization improvements
- UI result update webhook no longer fails on request exceptions, logs warning intead

## [0.12.10] - 2021-12-17

### Added

- Astrophysics tutorial

## [0.12.9] - 2022-01-04

### Added

- Added `get_all_node_results` method in `result_class.py` to return result of all node executions.

- Added `test_parallelilization` test to verify whether the execution is now being achieved in parallel.

### Changed

- Removed `LocalCluster` cluster creation usage to a simple `Client` one from Dask.

- Removed unnecessary `to_run` function as we no longer needed to run execution through an asyncio loop.

- Removed `async` from function definition of previously asynchronous functions, `_run_task`, `_run_planned_workflow`, `_plan_workflow`, and `_run_workflow`.

- Removed `uvloop` from requirements.

- Renamed `test_get_results` to `test_get_result`.

- Reran the how to notebooks where execution time was mentioned.

- Changed how `dispatch_info` context manager was working to account for multiple nodes accessing it at the same time.

## [0.12.8] - 2022-01-02

### Changed

- Changed the software license to GNU Affero 3.0

### Removed

- `covalent-ui` directory

## [0.12.7] - 2021-12-29

### Fixed

- Gunicorn logging now uses the `capture-output` flag instead of redirecting stdout and stderr

## [0.12.6] - 2021-12-23

### Changed

- Cleaned up the requirements and moved developer requirements to a separate file inside `tests`

## [0.12.5] - 2021-12-16

### Added

- Conda build CI job

## [0.12.4] - 2021-12-23

### Changed

- Gunicorn server now checks for port availability before starting

### Fixed

- The `covalent start` function now prints the correct port if the server is already running.

## [0.12.3] - 2021-12-14

### Added

- Covalent tutorial comparing quantum support vector machines with support vector machine algorithms implemented in qiskit and scikit-learn.

## [0.12.2] - 2021-12-16

### Fixed

- Now using `--daemon` in gunicorn to start the server, which was the original intention.

## [0.12.1] - 2021-12-16

### Fixed

- Removed finance references from docs
- Fixed some other small errors

### Removed

- Removed one of the failing how-to tests from the functional test suite

## [0.12.0] - 2021-12-16

### Added

- Web UI prototype

## [0.11.1] - 2021-12-14

### Added

- CLI command `covalent status` shows port information

### Fixed

- gunicorn management improved

## [0.11.0] - 2021-12-14

### Added

- Slack notifications for test status

## [0.10.4] - 2021-12-15

### Fixed

- Specifying a non-default results directory in a sub-lattice no longer causes a failure in lattice execution.

## [0.10.3] - 2021-12-14

### Added

- Functional tests for how-to's in documentation

### Changed

- Moved example script to a functional test in the pipeline
- Added a test flag to the CLI tool

## [0.10.2] - 2021-12-14

### Fixed

- Check that only `kwargs` without any default values in the workflow definition need to be passed in `lattice.draw(ax=ax, **kwargs)`.

### Added

- Function to check whether all the parameters without default values for a callable function has been passed added to shared utils.

## [0.10.1] - 2021-12-13

### Fixed

- Content and style fixes for getting started doc.

## [0.10.0] - 2021-12-12

### Changed

- Remove all imports from the `covalent` to the `covalent_dispatcher`, except for `_dispatch_serverless`
- Moved CLI into `covalent_dispatcher`
- Moved executors to `covalent` directory

## [0.9.1] - 2021-12-13

### Fixed

- Updated CONTRIBUTING to clarify docstring style.
- Fixed docstrings for `calculate_node` and `check_constraint_specific_sum`.

## [0.9.0] - 2021-12-10

### Added

- `prefix_separator` for separating non-executable node types from executable ones.

- `subscript_prefix`, `generator_prefix`, `sublattice_prefix`, `attr_prefix` for prefixes of subscripts, generators,
  sublattices, and attributes, when called on an electron and added to the transport graph.

- `exclude_from_postprocess` list of prefixes to denote those nodes which won't be used in post processing the workflow.

- `__int__()`, `__float__()`, `__complex__()` for converting a node to an integer, float, or complex to a value of 0 then handling those types in post processing.

- `__iter__()` generator added to Electron for supporting multiple return values from an electron execution.

- `__getattr__()` added to Electron for supporting attribute access on the node output.

- `__getitem__()` added to Electron for supporting subscripting on the node output.

- `electron_outputs` added as an attribute to lattice.

### Changed

- `electron_list_prefix`, `electron_dict_prefix`, `parameter_prefix` modified to reflect new way to assign prefixes to nodes.

- In `build_graph` instead of ignoring all exceptions, now the exception is shown alongwith the runtime error notifying that object manipulation should be avoided inside a lattice.

- `node_id` changed to `self.node_id` in Electron's `__call__()`.

- `parameter` type electrons now have the default metadata instead of empty dictionary.

- Instead of deserializing and checking whether a sublattice is there, now a `sublattice_prefix` is used to denote when a node is a sublattice.

- In `dispatcher_stack_test`, `test_dispatcher_flow` updated to indicate the new use of `parameter_prefix`.

### Fixed

- When an execution fails due to something happening in `run_workflow`, then result object's status is now failed and the object is saved alongwith throwing the appropriate exception.

## [0.8.5] - 2021-12-10

### Added

- Added tests for choosing specific executors inside electron initialization.
- Added test for choosing specific Conda environments inside electron initialization.

## [0.8.4] - 2021-12-10

### Changed

- Removed _shared_files directory and contents from covalent_dispatcher. Logging in covalent_dispatcher now uses the logger in covalent/_shared_files/logging.py.

## [0.8.3] - 2021-12-10

### Fixed

- Decorator symbols were added to the pseudo-code in the quantum chemistry tutorial.

## [0.8.2] - 2021-12-06

### Added

- Quantum chemistry tutorial.

## [0.8.1] - 2021-12-08

### Added

- Docstrings with typehints for covalent dispatcher functions added.

### Changed

- Replaced `node` to `node_id` in `electron.py`.

- Removed unnecessary `enumerate` in `covalent_dispatcher/_core/__init__.py`.

- Removed `get_node_device_mapping` function from `covalent_dispatcher/_core/__init__.py`
  and moved the definition to directly add the mapping to `workflow_schedule`.

- Replaced iterable length comparison for `executor_specific_exec_cmds` from `if len(executor_specific_exec_cmds) > 0`
  to `if executor_specific_exec_cmds`.

## [0.8.0] - 2021-12-03

### Added

- Executors can now accept the name of a Conda environment. If that environment exists, the operations of any electron using that executor are performed in that Conda environment.

## [0.7.6] - 2021-12-02

### Changed

- How to estimate lattice execution time has been renamed to How to query lattice execution time.
- Change result querying syntax in how-to guides from `lattice.get_result` to
  `covalent.get_result`.
- Choose random port for Dask dashboard address by setting `dashboard_address` to ':0' in
  `LocalCluster`.

## [0.7.5] - 2021-12-02

### Fixed

- "Default" executor plugins are included as part of the package upon install.

## [0.7.4] - 2021-12-02

### Fixed

- Upgraded dask to 2021.10.0 based on a vulnerability report

## [0.7.3] - 2021-12-02

### Added

- Transportable object tests
- Transport graph tests

### Changed

- Variable name node_num to node_id
- Variable name node_idx to node_id

### Fixed

- Transport graph `get_dependencies()` method return type was changed from Dict to List

## [0.7.2] - 2021-12-01

### Fixed

- Date handling in changelog validation

### Removed

- GitLab CI YAML

## [0.7.1] - 2021-12-02

### Added

- A new parameter to a node's result called `sublattice_result` is added.
  This will be of a `Result` type and will contain the result of that sublattice's
  execution. If a normal electron is executed, this will be `None`.

- In `_delete_result` function in `results_manager.py`, an empty results directory
  will now be deleted.

- Name of a sublattice node will also contain `(sublattice)`.

- Added `_dispatch_sync_serverless` which synchronously dispatches without a server
  and waits for a result to be returned. This is the method used to dispatch a sublattice.

- Test for sublatticing is added.

- How-to guide added for sublatticing explaining the new features.

### Changed

- Partially changed `draw` function in `lattice.py` to also draw the subgraph
  of the sublattice when drawing the main graph of the lattice. The change is
  incomplete as we intend to add this feature later.

- Instead of returning `plt`, `draw` now returns the `ax` object.

- `__call__` function in `lattice.py` now runs the lattice's function normally
  instead of dispatching it.

- `_run_task` function now checks whether current node is a sublattice and acts
  accordingly.

### Fixed

- Unnecessary lines to rename the node's name in `covalent_dispatcher/_core/__init__.py` are removed.

- `test_electron_takes_nested_iterables` test was being ignored due to a spelling mistake. Fixed and
  modified to follow the new pattern.

## [0.7.0] - 2021-12-01

### Added

- Electrons can now accept an executor object using the "backend" keyword argument. "backend" can still take a string naming the executor module.
- Electrons and lattices no longer have Slurm metadata associated with the executor, as that information should be contained in the executor object being used as an input argument.
- The "backend" keyword can still be a string specifying the executor module, but only if the executor doesn't need any metadata.
- Executor plugin classes are now directly available to covalent, eg: covalent.executor.LocalExecutor().

## [0.6.7] - 2021-12-01

### Added

- Docstrings without examples for all the functions in core covalent.
- Typehints in those functions as well.
- Used `typing.TYPE_CHECKING` to prevent cyclic imports when writing typehints.

### Changed

- `convert_to_lattice_function` renamed to `convert_to_lattice_function_call`.
- Context managers now raise a `ValueError` instead of a generic `Exception`.

## [0.6.6] - 2021-11-30

### Fixed

- Fixed the version used in the documentation
- Fixed the badge URLs to prevent caching

## [0.6.5] - 2021-11-30

### Fixed

- Broken how-to links

### Removed

- Redundant lines from .gitignore
- *.ipynb from .gitignore

## [0.6.4] - 2021-11-30

### Added

- How-to guides for workflow orchestration.
  - How to construct an electron
  - How to construct a lattice
  - How to add an electron to lattice
  - How to visualize the lattice
  - How to add constraints to lattices
- How-to guides for workflow and subtask execution.
  - How to execute individual electrons
  - How to execute a lattice
  - How to execute multiple lattices
- How-to guides for status querying.
  - How to query electron execution status
  - How to query lattice execution status
  - How to query lattice execution time
- How-to guides for results collection
  - How to query electron execution results
  - How to query lattice execution results
  - How to query multiple lattice execution results
- Str method for the results object.

### Fixed

- Saving the electron execution status when the subtask is running.

## [0.6.3] - 2021-11-29

### Removed

- JWT token requirement.
- Covalent dispatcher login requirement.
- Update covalent login reference in README.md.
- Changed the default dispatcher server port from 5000 to 47007.

## [0.6.2] - 2021-11-28

### Added

- Github action for tests and coverage
- Badges for tests and coverage
- If tests pass then develop is pushed to master
- Add release action which tags and creates a release for minor version upgrades
- Add badges action which runs linter, and upload badges for version, linter score, and platform
- Add publish action (and badge) which builds a Docker image and uploads it to the AWS ECR

## [0.6.1] - 2021-11-27

### Added

- Github action which checks version increment and changelog entry

## [0.6.0] - 2021-11-26

### Added

- New Covalent RTD theme
- sphinx extension sphinx-click for CLI RTD
- Sections in RTD
- init.py in both covalent-dispatcher logger module and cli module for it to be importable in sphinx

### Changed

- docutils version that was conflicting with sphinx

### Removed

- Old aq-theme

## [0.5.1] - 2021-11-25

### Added

- Integration tests combining both covalent and covalent-dispatcher modules to test that
  lattice workflow are properly planned and executed.
- Integration tests for the covalent-dispatcher init module.
- pytest-asyncio added to requirements.

## [0.5.0] - 2021-11-23

### Added

- Results manager file to get results from a file, delete a result, and redispatch a result object.
- Results can also be awaited to only return a result if it has either been completed or failed.
- Results class which is used to store the results with all the information needed to be used again along with saving the results to a file functionality.
- A result object will be a mercurial object which will be updated by the dispatcher and saved to a file throughout the dispatching and execution parts.
- Direct manipulation of the transport graph inside a result object takes place.
- Utility to convert a function definition string to a function and vice-versa.
- Status class to denote the status of a result object and of each node execution in the transport graph.
- Start and end times are now also stored for each node execution as well as for the whole dispatch.
- Logging of `stdout` and `stderr` can be done by passing in the `log_stdout`, `log_stderr` named metadata respectively while dispatching.
- In order to get the result of a certain dispatch, the `dispatch_id`, the `results_dir`, and the `wait` parameter can be passed in. If everything is default, then only the dispatch id is required, waiting will not be done, and the result directory will be in the current working directory with folder name as `results/` inside which every new dispatch will have a new folder named according to their respective dispatch ids, containing:
  - `result.pkl` - (Cloud)pickled result object.
  - `result_info.yaml` - yaml file with high level information about the result and its execution.
  - `dispatch_source.py` - python file generated, containing the original function definitions of lattice and electrons which can be used to dispatch again.

### Changed

- `logfile` named metadata is now `slurm_logfile`.
- Instead of using `jsonpickle`, `cloudpickle` is being used everywhere to maintain consistency.
- `to_json` function uses `json` instead of `jsonpickle` now in electron and lattice definitions.
- `post_processing` moved to the dispatcher, so the dispatcher will now store a finished execution result in the results folder as specified by the user with no requirement of post processing it from the client/user side.
- `run_task` function in dispatcher modified to check if a node has completed execution and return it if it has, else continue its execution. This also takes care of cases if the server has been closed mid execution, then it can be started again from the last saved state, and the user won't have to wait for the whole execution.
- Instead of passing in the transport graph and dispatch id everywhere, the result object is being passed around, except for the `asyncio` part where the dispatch id and results directory is being passed which afterwards lets the core dispatcher know where to get the result object from and operate on it.
- Getting result of parent node executions of the graph, is now being done using the result object's graph. Storing of each execution's result is also done there.
- Tests updated to reflect the changes made. They are also being run in a serverless manner.

### Removed

- `LatticeResult` class removed.
- `jsonpickle` requirement removed.
- `WorkflowExecutionResult`, `TaskExecutionResult`, and `ExecutionError` singleton classes removed.

### Fixed

- Commented out the `jwt_required()` part in `covalent-dispatcher/_service/app.py`, may be removed in later iterations.
- Dispatcher server will now return the error message in the response of getting result if it fails instead of sending every result ever as a response.

## [0.4.3] - 2021-11-23

### Added

- Added a note in Known Issues regarding port conflict warning.

## [0.4.2] - 2021-11-24

### Added

- Added badges to README.md

## [0.4.1] - 2021-11-23

### Changed

- Removed old coverage badge and fixed the badge URL

## [0.4.0] - 2021-11-23

### Added

- Codecov integrations and badge

### Fixed

- Detached pipelines no longer created

## [0.3.0] - 2021-11-23

### Added

- Wrote a Code of Conduct based on <https://www.contributor-covenant.org/>
- Added installation and environment setup details in CONTRIBUTING
- Added Known Issues section to README

## [0.2.0] - 2021-11-22

### Changed

- Removed non-open-source executors from Covalent. The local SLURM executor is now
- a separate repo. Executors are now plugins.

## [0.1.0] - 2021-11-19

### Added

- Pythonic CLI tool. Install the package and run `covalent --help` for a usage description.
- Login and logout functionality.
- Executor registration/deregistration skeleton code.
- Dispatcher service start, stop, status, and restart.

### Changed

- JWT token is stored to file instead of in an environment variable.
- The Dask client attempts to connect to an existing server.

### Removed

- Removed the Bash CLI tool.

### Fixed

- Version assignment in the covalent init file.

## [0.0.3] - 2021-11-17

### Fixed

- Fixed the Dockerfile so that it runs the dispatcher server from the covalent repo.

## [0.0.2] - 2021-11-15

### Changed

- Single line change in ci script so that it doesn't exit after validating the version.
- Using `rules` in `pytest` so that the behavior in test stage is consistent.

## [0.0.1] - 2021-11-15

### Added

- CHANGELOG.md to track changes (this file).
- Semantic versioning in VERSION.
- CI pipeline job to enforce versioning.<|MERGE_RESOLUTION|>--- conflicted
+++ resolved
@@ -7,11 +7,10 @@
 
 ## [UNRELEASED]
 
-<<<<<<< HEAD
 ### Changed
 
 - Covalent server can now process workflows without having their deps installed
-=======
+
 ## [0.118.0] - 2022-07-02
 ### Authors
 @AlejandroEsquivel 
@@ -41,7 +40,6 @@
 ### Added
 
 - Ability to change to different layouts from the GUI.
->>>>>>> b5eef263
 
 ## [0.115.0] - 2022-06-28
 ### Authors
