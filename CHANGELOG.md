--- conflicted
+++ resolved
@@ -10,24 +10,17 @@
 ### Added
 
 - Tutorial for hybrid neural network using Covalent, AWSBatch, and Qiskit Runtime.
-<<<<<<< HEAD
 - Environment variable that users can set to specify the location where Covalent can find their defined executors.
-=======
 - Task group id in Electrons.
 - Reconstruct postprocessing method.
-
->>>>>>> 5b29b139
 
 ### Fixed
 
 - Doubling of nodes that are added to the transport graph.
 - Ensure postprocessing node end time is added as the workflow end time.
 - Functional tests
-<<<<<<< HEAD
 - Custom executor how to guide, and its loading mechanism in covalent server.
-=======
 - Broken postprocessing unit test.
->>>>>>> 5b29b139
 
 ### Added
 
