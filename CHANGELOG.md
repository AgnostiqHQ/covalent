--- conflicted
+++ resolved
@@ -9,7 +9,6 @@
 
 ### Docs
 
-<<<<<<< HEAD
 - Adding RTD for `AWS Braket` executor
 - Adding dropdown menu for the IAM policy
 - Delete RTD for other cloud executor to keep changes atomic
@@ -17,7 +16,6 @@
 
 ### Docs
 
-=======
 - Updated short release notes
 
 ## [0.181.0] - 2022-08-17
@@ -55,7 +53,6 @@
 - Update RTD for `AWS ECS` executor
 - Remove AWS Lambda and Batch RTDs to keep changes atomic
 - Adding dropdowns to IAM policy documents
->>>>>>> 69abb0b6
 - Updated compatibility matrix
 - Updated pip, bash and callable deps how-to guides
 
