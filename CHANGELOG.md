--- conflicted
+++ resolved
@@ -7,20 +7,18 @@
 
 ## [UNRELEASED]
 
-<<<<<<< HEAD
 ### Operations
 
 - Removed badges workflow; version badge is now generated using the latest pre-release tag
 - Removed unused `push_to_s3` workflow
 - Workflows authenticate to AWS using OIDC with specific roles
-=======
+
 ### Changed
 
 - Modified `_DEFAULT_CONSTRAINT_VALUES` to a dataclass called `DefaultMetadataValues`, it is still used as a dictionary everywhere (named `DEFAULT_METADATA_VALUES` instead) but in an object-like manner.
 - Modified `_DEFAULT_CONFIG` to also be a dataclass called `DefaultConfig`, which is initialized whenever needed and used like a dictionary (named `DEFAULT_CONFIG`).
 - `ConfigManager` is now thread safe since it is initialized whenever needed instead of one object being accessed by multiple processes/threads leading to corruption of the config file.
 - Using `contextlib.supress` to ignore `psutil.NoSuchProcess` errors instead of `try/except` with `pass`.
->>>>>>> 8095e61d
 
 ### Added
 
