--- conflicted
+++ resolved
@@ -7,11 +7,10 @@
 
 ## [UNRELEASED]
 
-<<<<<<< HEAD
 ### Changed
 
 - `import covalent` no longer pulls in the server components
-=======
+
 ### Operations
 
 - Fixed `tests.yml` where `RECOMMENDED_PLATFORM` was not properly set
@@ -69,7 +68,6 @@
 ### Operations
 
 - pre-commit autoupdate
->>>>>>> bfa45267
 
 ## [0.192.0] - 2022-09-02
 
