--- conflicted
+++ resolved
@@ -5,7 +5,6 @@
 The format is based on [Keep a Changelog](https://keepachangelog.com/en/1.0.0/),
 and this project adheres to [Semantic Versioning](https://semver.org/spec/v2.0.0.html).
 
-<<<<<<< HEAD
 ## [WIP]
 
 ### Added
@@ -16,7 +15,7 @@
 ### Removed
 
 - Removed handling of default values of function parameters in `get_named_params` in `covalent/_shared_files/utils.py`. So, it is actually being handled by not being handled since now `named_args` and `named_kwargs` will only contain parameters that were passed during the function call and not all of them.
-=======
+
 ## [0.27.4] - 2022-02-28
 
 ### Fixed
@@ -26,7 +25,6 @@
 ### Removed
 
 - Disabled workflow cancellation test due to inconsistent outcomes. Test will be re-enabled after cancellation mechanisms are investigated further.
->>>>>>> b51e23a1
 
 ## [0.27.3] - 2022-02-25
 
