# Changelog

All notable changes to this project will be documented in this file.

The format is based on [Keep a Changelog](https://keepachangelog.com/en/1.0.0/),
and this project adheres to [Semantic Versioning](https://semver.org/spec/v2.0.0.html).

## [UNRELEASED]

<<<<<<< HEAD
### Added

- Introduced File, FileTransfer, and FileTransferStrategy classes to support various File Transfer use cases prior/post electron execution
=======
## [0.116.0] - 2022-06-29
### Authors
@Prasy12 

### Changed

- Changed API socket calls interval for graph optimization.

### Added

- Ability to change to different layouts from the GUI.

## [0.115.0] - 2022-06-28
### Authors
@cjao 


### Added

- Introduce support for `call_before`, `call_after`, and bash dependencies

### Operations

- Updated codeowners so that AQ Engineers doesn't own this CHANGELOG
- pre-commit autoupdate

## [0.114.0] - 2022-06-23
### Authors
@dependabot[bot] 


### Changed

- Changed eventsource version on webapp yarn-lock file.

### Operations

- Added Github push changelog workflow to append commiters username
- Reusable JavaScript action to parse changelog and update version
>>>>>>> af66ac89

## [0.113.0] - 2022-06-21

### Added

- Introduce new db models and object store backends

### Operations

- Syntax fix in hotfix.yml

### Docs

- Added new tutorial: Linear and convolutional autoencoders

## [0.112.0] - 2022-06-20

### Changed

- Changed async version on webapp package-lock file.

## [0.111.0] - 2022-06-20

### Changed

- Changed eventsource version on webapp package-lock file.

### Docs

- Added new tutorial: Covalentified version of the Pennylane Variational Classifier tutorial.

## [0.110.3] - 2022-06-17

### Fixed

- Fix error when parsing electron positional arguments in workflows

### Docs

- Remove hardcoding version info in README.md

## [0.110.2] - 2022-06-10

### Docs

- Fix MNIST tutorial
- Fix Quantum Gravity tutorial
- Update RTD with migration guide compatible with latest release
- Convert all references to `covalent start` from Jupyter notebooks to markdown statements
- Update release notes summary in README.md
- Fixed display issues with figure (in dark mode) and bullet points in tutorials

### Operations

- Added a retry block to the webapp build step in `tests.yml`

## [0.110.1] - 2022-06-10

### Fixed

- Configure dask to not use daemonic processes when creating a cluster

### Operations

- Sync the VERSION file within `covalent` directory to match the root level VERSION
- Manually patch `covalent/VERSION`

## [0.110.0] - 2022-06-10

### Changed

- Web GUI list size and status label colors changed.
- Web GUI graph running icon changed to non-static icon.

### Docs

- Removed references to the Dask executor in RTD as they are no longer needed.

## [0.109.1] - 2022-06-10

### Fixed

- `covalent --version` now works for PyPI releases

## [0.109.0] - 2022-06-10

### Docs

- Update CLI help statements

### Added

- Add CLI functionality to start covalent with/without Dask
- Add CLI support to parse `covalent_ui.log` file

### Operations

- Updating codeowners to establish engineering & psiog ownership

### Docs

- Added new tutorial: Training quantum embedding kernels for classification.

## [0.108.0] - 2022-06-08

### Added

- WCI yaml file

### Docs

- Add pandoc installation updates to contributing guide

## [0.107.0] - 2022-06-07

### Changed

- Skipping stdout/stderr redirection tests until implemented in Dask parent process

### Added

- Simplifed starting the dask cluster using `multiprocessing`
- Added `bokeh==2.4.3` to requirements.txt to enable view Dask dashboard

### Fixed

- Changelog-reminder action now works for PRs from forks.

## [0.106.2] - 2022-06-06

### Fixed

- Specifying the version for package `furo` to `2022.4.7` to prevent breaking doc builds

### Docs

- Added new tutorial: Using Covalent with PennyLane for hybrid computation.

## [0.106.1] - 2022-06-01

### Fixed

- Changelog-reminder action now works for PRs from forks

### Docs

- Removed references to microservices in RTD
- Updated README.md.
- Changed `ct.electron` to `ct.lattice(executor=dask_executor)` in MNIST classifier tutorial

## [0.106.0] - 2022-05-26

### Changed

- Visual theme for Webapp GUI changed in accordance to new theme
- Fonts, colors, icons have been updated

## [0.105.0] - 2022-05-25

### Added

- Add a pre-commit hook for `detect-secrets`.
- Updated the actions in accordance with the migration done in the previous version.

## [0.104.0] - 2022-05-23

### Changed

- Services have been moved to a different codebase. This repo is now hosting the Covalent SDK, local dispatcher backend, Covalent web GUI, and documentation. Version is bumped to `0.104.0` in order to avoid conflicts.
- Update tests to match the current dispatcher api
- Skip testing dask executor until dask executor plugin is made public
- Using 2 thread pools to manage multiple workflows better and the other one for executing electrons in parallel.

### Fixed

- Add psutil and PyYAML to requirements.txt
- Passing the same Electron to multiple inputs of an Electron now works. UI fix pending.
- Dask from `requirements.txt`.

### Removed

- Asyncio usage for electron level concurrency.
- References to dask

### Added

- Functional test added for dask executor with the cluster running locally.
- Scalability tests for different workflows and workflow sizes under `tests/stress_tests/scripts`
- Add sample performance testing workflows under `tests/stress_tests`
- Add pipelines to continuously run the tutorial notebooks
- Create notebook with tasks from RTD

## [0.32.3] - 2022-03-16

### Fixed

- Fix missing UI graph edges between parameters and electrons in certain cases.
- Fix UI crashes in cases where legacy localStorage state was being loaded.

## [0.32.2] - 2022-03-16

### Added

- Images for graphs generated in tutorials and how-tos.
- Note for quantum gravity tutorial to tell users that `tensorflow` doesn't work on M1 Macs.
- `Known Issues` added to `README.md`

### Fixed

- `draw` function usage in tutorials and how-tos now reflects the UI images generated instead of using graphviz.
- Images now render properly in RTD of how-tos.

### Changed

- Reran all the tutorials that could run, generating the outputs again.

## [0.32.1] - 2022-03-15

### Fixed

- CLI now starts server directly in the subprocess instead of as a daemon
- Logs are provided as pipes to Popen instead of using a shell redirect
- Restart behavior fixed
- Default port in `covalent_ui/app.py` uses the config manager

### Removed

- `_graceful_restart` function no longer needed without gunicorn

## [0.32.0] - 2022-03-11

### Added

- Dispatcher microservice API endpoint to dispatch and update workflow.
- Added get runnable task endpoint.

## [0.31.0] - 2022-03-11

### Added

- Runner component's main functionality to run a set of tasks, cancel a task, and get a task's status added to its api.

## [0.30.5] - 2022-03-11

### Updated

- Updated Workflow endpoints & API spec to support upload & download of result objects as pickle files

## [0.30.4] - 2022-03-11

### Fixed

- When executing a task on an alternate Conda environment, Covalent no longer has to be installed on that environment. Previously, a Covalent object (the execution function as a TransportableObject) was passed to the environment. Now it is deserialized to a "normal" Python function, which is passed to the alternate Conda environment.

## [0.30.3] - 2022-03-11

### Fixed

- Fixed the order of output storage in `post_process` which should have been the order in which the electron functions are called instead of being the order in which they are executed. This fixes the order in which the replacement of function calls with their output happens, which further fixes any discrepencies in the results obtained by the user.

- Fixed the `post_process` test to check the order as well.

## [0.30.2] - 2022-03-11

### Changed

- Updated eventlet to 0.31.0

## [0.30.1] - 2022-03-10

### Fixed

- Eliminate unhandled exception in Covalent UI backend when calling fetch_result.

## [0.30.0] - 2022-03-09

### Added

- Skeleton code for writing the different services corresponding to each component in the open source refactor.
- OpenAPI specifications for each of the services.

## [0.29.3] - 2022-03-09

### Fixed

- Covalent UI is built in the Dockerfile, the setup file, the pypi workflow, the tests workflow, and the conda build script.

## [0.29.2] - 2022-03-09

### Added

- Defaults defined in executor plugins are read and used to update the in-memory config, as well as the user config file. But only if the parameter in question wasn't already defined.

### Changed

- Input parameter names and docstrings in _shared_files.config.update_config were changed for clarity.

## [0.29.1] - 2022-03-07

### Changed

- Updated fail-fast strategy to run all tests.

## [0.29.0] - 2022-03-07

### Added

- DispatchDB for storing dispatched results

### Changed

- UI loads dispatches from DispatchDB instead of browser local storage

## [0.28.3] - 2022-03-03

### Fixed

Installed executor plugins don't have to be referred to by their full module name. Eg, use "custom_executor", instead of "covalent_custom_plugin.custom_executor".

## [0.28.2] - 2022-03-03

### Added

- A brief overview of the tutorial structure in the MNIST classification tutorial.

## [0.28.1] - 2022-03-02

### Added

- Conda installation is only supported for Linux in the `Getting Started` guide.
- MNIST classifier tutorial.

### Removed

- Removed handling of default values of function parameters in `get_named_params` in `covalent/_shared_files/utils.py`. So, it is actually being handled by not being handled since now `named_args` and `named_kwargs` will only contain parameters that were passed during the function call and not all of them.

## [0.28.0] - 2022-03-02

### Added

- Lepton support, including for Python modules and C libraries
- How-to guides showing how to use leptons for each of these

## [0.27.6] - 2022-03-01

### Added

- Added feature development basic steps in CONTRIBUTING.md.
- Added section on locally building RTD (read the docs) in the contributing guide.

## [0.27.5] - 2022-03-01

### Fixed

- Missing UI input data after backend change - needed to be derived from graph for electrons, lattice inputs fixed on server-side, combining name and positional args
- Broken UI graph due to variable->edge_name renaming
- Missing UI executor data after server-side renaming

## [0.27.4] - 2022-02-28

### Fixed

- Path used in `covalent/executor/__init__.py` for executor plugin modules needed updating to `covalent/executor/executor_plugins`

### Removed

- Disabled workflow cancellation test due to inconsistent outcomes. Test will be re-enabled after cancellation mechanisms are investigated further.

## [0.27.3] - 2022-02-25

### Added

- Added `USING_DOCKER.md` guide for running docker container.
- Added cli args to covalent UI flask server `covalent_ui/app.py` to modify port and log file path.

### Removed

- Removed gunicorn from cli and Dockerfile.

### Changed

- Updated cli `covalent_dispatcher/_cli/service.py` to run flask server directly, and removed dispatcher and UI flags.
- Using Flask blueprints to merge Dispatcher and UI servers.
- Updated Dockerfile to run flask server directly.
- Creating server PID file manually in `covalent_dispatcher/_cli/service.py`.
- Updated tests and docs to reflect merged servers.
- Changed all mentions of port 47007 (for old UI server) to 48008.

## [0.27.2] - 2022-02-24

### Changed

- Removed unnecessary blockquotes from the How-To guide for creating custom executors
- Changed "Covalent Cloud" to "Covalent" in the main code text

## [0.27.1] - 2022-02-24

### Removed

- Removed AQ-Engineers from CODEOWNERS in order to fix PR review notifications

## [0.27.0] - 2022-02-24

### Added

- Support for positional only, positional or keyword, variable positional, keyword only, variable keyword types of parameters is now added, e.g an electron can now use variable args and variable kwargs if the number/names of parameters are unknown during definition as `def task(*args, **kwargs)` which wasn't possible before.

- `Lattice.args` added to store positional arguments passed to the lattice's workflow function.

- `get_named_params` function added in `_shared_files/utils.py` which will return a tuple containing named positional arguments and named keyword arguments. The names help in showing and storing these parameters in the transport graph.

- Tests to verify whether all kinds of input paramaters are supported by electron or a lattice.

### Changed

- No longer merging positional arguments with keyword arguments, instead they are separately stored in respective nodes in the transport graph.

- `inputs` returned from `_get_inputs` function in `covalent_dispatcher/_core/execution.py` now contains positional as well as keyword arguments which further get passed to the executor.

- Executors now support positional and keyword arguments as inputs to their executable functions.

- Result object's `_inputs` attribute now contains both `args` and `kwargs`.

- `add_node_for_nested_iterables` is renamed to `connect_node_with_others` and `add_node_to_graph` also renamed to `add_collection_node_to_graph` in `electron.py`. Some more variable renames to have appropriate self-explanatory names.

- Nodes and edges in the transport graph now have a better interface to assign attributes to them.

- Edge attribute `variable` renamed to `edge_name`.

- In `serialize` function of the transport graph, if `metadata_only` is True, then only `metadata` attribute of node and `source` and `target` attributes of edge are kept in the then return serialized `data`.

- Updated the tests wherever necessary to reflect the above changes

### Removed

- Deprecated `required_params_passed` since an error will automatically be thrown by the `build_graph` function if any of the required parameters are not passed.

- Removed duplicate attributes from nodes in the transport graph.

## [0.26.1] - 2022-02-23

### Added

- Added Local Executor section to the API read the docs.

## [0.26.0] - 2022-02-23

### Added

- Automated reminders to update the changelog

## [0.25.3] - 2022-02-23

## Added

- Listed common mocking commands in the CONTRIBUTING.md guide.
- Additional guidelines on testing.

## [0.25.2] - 2022-02-21

### Changed

- `backend` metadata name changed to `executor`.
- `_plan_workflow` usage updated to reflect how that executor related information is now stored in the specific executor object.
- Updated tests to reflect the above changes.
- Improved the dispatch cancellation test to provide a robust solution which earlier took 10 minutes to run with uncertainty of failing every now and then.

### Removed

- Removed `TaskExecutionMetadata` as a consequence of removing `execution_args`.

## [0.25.1] - 2022-02-18

### Fixed

- Tracking imports that have been used in the workflow takes less time.

### Added

- User-imports are included in the dispatch_source.py script. Covalent-related imports are commented out.

## [0.25.0] - 2022-02-18

### Added

- UI: Lattice draw() method displays in web UI
- UI: New navigation panel

### Changed

- UI: Animated graph changes, panel opacity

### Fixed

- UI: Fixed "Not Found" pages

## [0.24.21] - 2022-02-18

### Added

- RST document describing the expectations from a tutorial.

## [0.24.20] - 2022-02-17

### Added

- Added how to create custom executors

### Changed

- Changed the description of the hyperlink for choosing executors
- Fixed typos in doc/source/api/getting_started/how_to/execution/creating_custom_executors.ipynb

## [0.24.19] - 2022-02-16

### Added

- CODEOWNERS for certain files.

## [0.24.18] - 2022-02-15

### Added

- The user configuration file can now specify an executor plugin directory.

## [0.24.17] - 2022-02-15

### Added

- Added a how-to for making custom executors.

## [0.24.16] - 2022-02-12

### Added

- Errors now contain the traceback as well as the error message in the result object.
- Added test for `_post_process` in `tests/covalent_dispatcher_tests/_core/execution_test.py`.

### Changed

- Post processing logic in `electron` and dispatcher now relies on the order of execution in the transport graph rather than node's function names to allow for a more reliable pairing of nodes and their outputs.

- Renamed `init_test.py` in `tests/covalent_dispatcher_tests/_core/` to `execution_test.py`.

### Removed

- `exclude_from_postprocess` list which contained some non executable node types removed since only executable nodes are post processed now.

## [0.24.15] - 2022-02-11

### Fixed

- If a user's configuration file does not have a needed exeutor parameter, the default parameter (defined in _shared_files/defaults.py) is used.
- Each executor plugin is no longer initialized upon the import of Covalent. This allows required parameters in executor plugins.

## Changed

- Upon updating the configuration data with a user's configuration file, the complete set is written back to file.

## Added

- Tests for the local and base executors.

## [0.24.14] - 2022-02-11

### Added

- UI: add dashboard cards
- UI: add scaling dots background

### Changed

- UI: reduce sidebar font sizes, refine color theme
- UI: refine scrollbar styling, show on container hover
- UI: format executor parameters as YAML code
- UI: update syntax highlighting scheme
- UI: update index.html description meta tag

## [0.24.13] - 2022-02-11

### Added

- Tests for covalent/_shared_files/config.py

## [0.24.12] - 2022-02-10

### Added

- CodeQL code analyzer

## [0.24.11] - 2022-02-10

### Added

- A new dictionary `_DEFAULT_CONSTRAINTS_DEPRECATED` in defaults.py

### Changed

- The `_DEFAULT_CONSTRAINT_VALUES` dictionary now only contains the `backend` argument

## [0.24.10] - 2022-02-09

### Fixed

- Sporadically failing workflow cancellation test in tests/workflow_stack_test.py

## [0.24.9] - 2022-02-09

## Changed

- Implementation of `_port_from_pid` in covalent_dispatcher/_cli/service.py.

## Added

- Unit tests for command line interface (CLI) functionalities in covalent_dispatcher/_cli/service.py and covalent_dispatcher/_cli/cli.py.

## [0.24.8] - 2022-02-07

### Fixed

- If a user's configuration file does not have a needed parameter, the default parameter (defined in _shared_files/defaults.py) is used.

## [0.24.7] - 2022-02-07

### Added

- Typing: Add Type hint `dispatch_info` parameter.
- Documentation: Updated the return_type description in docstring.

### Changed

- Typing: Change return type annotation to `Generator`.

## [0.24.6] - 2022-02-06

### Added

- Type hint to `deserialize` method of `TransportableObject` of `covalent/_workflow/transport.py`.

### Changed

- Description of `data` in `deserialize` method of `TransportableObject` of `covalent/_workflow/transport.py` from `The serialized transportable object` to `Cloudpickled function`.

## [0.24.5] - 2022-02-05

### Fixed

- Removed dependence on Sentinel module

## [0.24.4] - 2022-02-04

### Added

- Tests across multiple versions of Python and multiple operating systems
- Documentation reflecting supported configurations

## [0.24.3] - 2022-02-04

### Changed

- Typing: Use `bool` in place of `Optional[bool]` as type annotation for `develop` parameter in `covalent_dispatcher.service._graceful_start`
- Typing: Use `Any` in place of `Optional[Any]` as type annotation for `new_value` parameter in `covalent._shared_files.config.get_config`

## [0.24.2] - 2022-02-04

### Fixed

- Updated hyperlink of "How to get the results" from "./collection/query_electron_execution_result" to "./collection/query_multiple_lattice_execution_results" in "doc/source/how_to/index.rst".
- Updated hyperlink of "How to get the result of a particular electron" from "./collection/query_multiple_lattice_execution_results" to "./collection/query_electron_execution_result" in "doc/source/how_to/index.rst".

## [0.24.1] - 2022-02-04

### Changed

- Changelog entries are now required to have the current date to enforce ordering.

## [0.24.0] - 2022-02-03

### Added

- UI: log file output - display in Output tab of all available log file output
- UI: show lattice and electron inputs
- UI: display executor attributes
- UI: display error message on failed status for lattice and electron

### Changed

- UI: re-order sidebar sections according to latest figma designs
- UI: update favicon
- UI: remove dispatch id from tab title
- UI: fit new uuids
- UI: adjust theme text primary and secondary colors

### Fixed

- UI: auto-refresh result state on initial render of listing and graph pages
- UI: graph layout issues: truncate long electron/param names

## [0.23.0] - 2022-02-03

### Added

- Added `BaseDispatcher` class to be used for creating custom dispatchers which allow connection to a dispatcher server.
- `LocalDispatcher` inheriting from `BaseDispatcher` allows connection to a local dispatcher server running on the user's machine.
- Covalent only gives interface to the `LocalDispatcher`'s `dispatch` and `dispatch_sync` methods.
- Tests for both `LocalDispatcher` and `BaseDispatcher` added.

### Changed

- Switched from using `lattice.dispatch` and `lattice.dispatch_sync` to `covalent.dispatch` and `covalent.dispatch_sync`.
- Dispatcher address now is passed as a parameter (`dispatcher_addr`) to `covalent.dispatch` and `covalent.dispatch_sync` instead of a metadata field to lattice.
- Updated tests, how tos, and tutorials to use `covalent.dispatch` and `covalent.dispatch_sync`.
- All the contents of `covalent_dispatcher/_core/__init__.py` are moved to `covalent_dispatcher/_core/execution.py` for better organization. `__init__.py` only contains function imports which are needed by external modules.
- `dispatch`, `dispatch_sync` methods deprecated from `Lattice`.

### Removed

- `_server_dispatch` method removed from `Lattice`.
- `dispatcher` metadata field removed from `lattice`.

## [0.22.19] - 2022-02-03

### Fixed

- `_write_dispatch_to_python_file` isn't called each time a task is saved. It is now only called in the final save in `_run_planned_workflow` (in covalent_dispatcher/_core/__init__.py).

## [0.22.18] - 2022-02-03

### Fixed

- Added type information to result.py

## [0.22.17] - 2022-02-02

### Added

- Replaced `"typing.Optional"` with `"str"` in covalent/executor/base.py
- Added missing type hints to `get_dispatch_context` and `write_streams_to_file` in covalent/executor/base.py, BaseExecutor

## [0.22.16] - 2022-02-02

### Added

- Functions to check if UI and dispatcher servers are running.
- Tests for the `is_ui_running` and `is_server_running` in covalent_dispatcher/_cli/service.py.

## [0.22.15] - 2022-02-01

### Fixed

- Covalent CLI command `covalent purge` will now stop the servers before deleting all the pid files.

### Added

- Test for `purge` method in covalent_dispatcher/_cli/service.py.

### Removed

- Unused `covalent_dispatcher` import from covalent_dispatcher/_cli/service.py.

### Changed

- Moved `_config_manager` import from within the `purge` method to the covalent_dispatcher/_cli/service.py for the purpose of mocking in tests.

## [0.22.14] - 2022-02-01

### Added

- Type hint to `_server_dispatch` method in `covalent/_workflow/lattice.py`.

## [0.22.13] - 2022-01-26

### Fixed

- When the local executor's `log_stdout` and `log_stderr` config variables are relative paths, they should go inside the results directory. Previously that was queried from the config, but now it's queried from the lattice metadata.

### Added

- Tests for the corresponding functions in (`covalent_dispatcher/_core/__init__.py`, `covalent/executor/base.py`, `covalent/executor/executor_plugins/local.py` and `covalent/executor/__init__.py`) affected by the bug fix.

### Changed

- Refactored `_delete_result` in result manager to give the option of deleting the result parent directory.

## [0.22.12] - 2022-01-31

### Added

- Diff check in pypi.yml ensures correct files are packaged

## [0.22.11] - 2022-01-31

### Changed

- Removed codecov token
- Removed Slack notifications from feature branches

## [0.22.10] - 2022-01-29

### Changed

- Running tests, conda, and version workflows on pull requests, not just pushes

## [0.22.9] - 2022-01-27

### Fixed

- Fixing version check action so that it doesn't run on commits that are in develop
- Edited PR template so that markdown checklist appears properly

## [0.22.8] - 2022-01-27

### Fixed

- publish workflow, using `docker buildx` to build images for x86 and ARM, prepare manifest and push to ECR so that pulls will match the correct architecture.
- typo in CONTRIBUTING
- installing `gcc` in Docker image so Docker can build wheels for `dask` and other packages that don't provide ARM wheels

### Changed

- updated versions in `requirements.txt` for `matplotlib` and `dask`

## [0.22.7] - 2022-01-27

### Added

- `MANIFEST.in` did not have `covalent_dispatcher/_service` in it due to which the PyPi package was not being built correctly. Added the `covalent_dispatcher/_service` to the `MANIFEST.in` file.

### Fixed

- setuptools properly including data files during installation

## [0.22.6] - 2022-01-26

### Fixed

- Added service folder in covalent dispatcher to package.

## [0.22.5] - 2022-01-25

### Fixed

- `README.md` images now use master branch's raw image urls hosted on <https://github.com> instead of <https://raw.githubusercontent.com>. Also, switched image rendering from html to markdown.

## [0.22.4] - 2022-01-25

### Fixed

- dispatcher server app included in sdist
- raw image urls properly used

## [0.22.3] - 2022-01-25

### Fixed

- raw image urls used in readme

## [0.22.2] - 2022-01-25

### Fixed

- pypi upload

## [0.22.1] - 2022-01-25

### Added

- Code of conduct
- Manifest.in file
- Citation info
- Action to upload to pypi

### Fixed

- Absolute URLs used in README
- Workflow badges updated URLs
- `install_package_data` -> `include_package_data` in `setup.py`

## [0.22.0] - 2022-01-25

### Changed

- Using public ECR for Docker release

## [0.21.0] - 2022-01-25

### Added

- GitHub pull request templates

## [0.20.0] - 2022-01-25

### Added

- GitHub issue templates

## [0.19.0] - 2022-01-25

### Changed

- Covalent Beta Release

## [0.18.9] - 2022-01-24

### Fixed

- iframe in the docs landing page is now responsive

## [0.18.8] - 2022-01-24

### Changed

- Temporarily removed output tab
- Truncated dispatch id to fit left sidebar, add tooltip to show full id

## [0.18.7] - 2022-01-24

### Changed

- Many stylistic improvements to documentation, README, and CONTRIBUTING.

## [0.18.6] - 2022-01-24

### Added

- Test added to check whether an already decorated function works as expected with Covalent.
- `pennylane` package added to the `requirements-dev.txt` file.

### Changed

- Now using `inspect.signature` instead of `function.__code__` to get the names of function's parameters.

## [0.18.5] - 2022-01-21

### Fixed

- Various CI fixes, including rolling back regression in version validation, caching on s3 hosted badges, applying releases and tags correctly.

## [0.18.4] - 2022-01-21

### Changed

- Removed comments and unused functions in covalent_dispatcher
- `result_class.py` renamed to `result.py`

### Fixed

- Version was not being properly imported inside `covalent/__init__.py`
- `dispatch_sync` was not previously using the `results_dir` metadata field

### Removed

- Credentials in config
- `generate_random_filename_in_cache`
- `is_any_atom`
- `to_json`
- `show_subgraph` option in `draw`
- `calculate_node`

## [0.18.3] - 2022-01-20

### Fixed

- The gunicorn servers now restart more gracefully

## [0.18.2] - 2022-01-21

### Changed

- `tempdir` metadata field removed and replaced with `executor.local.cache_dir`

## [0.18.1] - 2022-01-11

## Added

- Concepts page

## [0.18.0] - 2022-01-20

### Added

- `Result.CANCELLED` status to represent the status of a cancelled dispatch.
- Condition to cancel the whole dispatch if any of the nodes are cancelled.
- `cancel_workflow` function which uses a shared variable provided by Dask (`dask.distributed.Variable`) in a dask client to inform nodes to stop execution.
- Cancel function for dispatcher server API which will allow the server to terminate the dispatch.
- How to notebook for cancelling a dispatched job.
- Test to verify whether cancellation of dispatched jobs is working as expected.
- `cancel` function is available as `covalent.cancel`.

### Changed

- In file `covalent/_shared_files/config.py` instead of using a variable to store and then return the config data, now directly returning the configuration.
- Using `fire_and_forget` to dispatch a job instead of a dictionary of Dask's `Future` objects so that we won't have to manage the lifecycle of those futures.
- The `test_run_dispatcher` test was changed to reflect that the dispatcher no longer uses a dictionary of future objects as it was not being utilized anywhere.

### Removed

- `with dask_client` context was removed as the client created in `covalent_dispatcher/_core/__init__.py` is already being used even without the context. Furthermore, it creates issues when that context is exited which is unnecessary at the first place hence not needed to be resolved.

## [0.17.5] - 2022-01-19

### Changed

- Results directory uses a relative path by default and can be overridden by the environment variable `COVALENT_RESULTS_DIR`.

## [0.17.4] - 2022-01-19

### Changed

- Executor parameters use defaults specified in config TOML
- If relative paths are supplied for stdout and stderr, those files are created inside the results directory

## [0.17.3] - 2022-01-18

### Added

- Sync function
- Covalent CLI tool can restart in developer mode

### Fixed

- Updated the UI address referenced in the README

## [0.17.2] - 2022-01-12

### Added

- Quantum gravity tutorial

### Changed

- Moved VERSION file to top level

## [0.17.1] - 2022-01-19

### Added

- `error` attribute was added to the results object to show which node failed and the reason behind it.
- `stdout` and `stderr` attributes were added to a node's result to store any stdout and stderr printing done inside an electron/node.
- Test to verify whether `stdout` and `stderr` are being stored in the result object.

### Changed

- Redesign of how `redirect_stdout` and `redirect_stderr` contexts in executor now work to allow storing their respective outputs.
- Executors now also return `stdout` and `stderr` strings, along with the execution output, so that they can be stored in their result object.

## [0.17.0] - 2022-01-18

### Added

- Added an attribute `__code__` to electron and lattice which is a copy of their respective function's `__code__` attribute.
- Positional arguments, `args`, are now merged with keyword arguments, `kwargs`, as close as possible to where they are passed. This was done to make sure we support both with minimal changes and without losing the name of variables passed.
- Tests to ensure usage of positional arguments works as intended.

### Changed

- Slight rework to how any print statements in lattice are sent to null.
- Changed `test_dispatcher_functional` in `basic_dispatcher_test.py` to account for the support of `args` and removed a an unnecessary `print` statement.

### Removed

- Removed `args` from electron's `init` as it wasn't being used anywhere.

## [0.16.1] - 2022-01-18

### Changed

- Requirement changed from `dask[complete]` to `dask[distributed]`.

## [0.16.0] - 2022-01-14

### Added

- New UI static demo build
- New UI toolbar functions - orientation, toggle params, minimap
- Sortable and searchable lattice name row

### Changed

- Numerous UI style tweaks, mostly around dispatches table states

### Fixed

- Node sidebar info now updates correctly

## [0.15.11] - 2022-01-18

### Removed

- Unused numpy requirement. Note that numpy is still being installed indirectly as other packages in the requirements rely on it.

## [0.15.10] - 2022-01-16

## Added

- How-to guide for Covalent dispatcher CLI.

## [0.15.9] - 2022-01-18

### Changed

- Switched from using human readable ids to using UUIDs

### Removed

- `human-id` package was removed along with its mention in `requirements.txt` and `meta.yaml`

## [0.15.8] - 2022-01-17

### Removed

- Code breaking text from CLI api documentation.
- Unwanted covalent_dispatcher rst file.

### Changed

- Installation of entire covalent_dispatcher instead of covalent_dispatcher/_service in setup.py.

## [0.15.7] - 2022-01-13

### Fixed

- Functions with multi-line or really long decorators are properly serialized in dispatch_source.py.
- Multi-line Covalent output is properly commented out in dispatch_source.py.

## [0.15.6] - 2022-01-11

### Fixed

- Sub-lattice functions are successfully serialized in the utils.py get_serialized_function_str.

### Added

- Function to scan utilized source files and return a set of imported modules (utils.get_imports_from_source)

## [0.15.5] - 2022-01-12

### Changed

- UI runs on port 47007 and the dispatcher runs on port 48008. This is so that when the servers are later merged, users continue using port 47007 in the browser.
- Small modifications to the documentation
- Small fix to the README

### Removed

- Removed a directory `generated` which was improperly added
- Dispatcher web interface
- sqlalchemy requirement

## [0.15.4] - 2022-01-11

### Changed

- In file `covalent/executor/base.py`, `pickle` was changed to `cloudpickle` because of its universal pickling ability.

### Added

- In docstring of `BaseExecutor`, a note was added specifying that `covalent` with its dependencies is assumed to be installed in the conda environments.
- Above note was also added to the conda env selector how-to.

## [0.15.3] - 2022-01-11

### Changed

- Replaced the generic `RuntimeError` telling users to check if there is an object manipulation taking place inside the lattice to a simple warning. This makes the original error more visible.

## [0.15.2] - 2022-01-11

### Added

- If condition added for handling the case where `__getattr__` of an electron is accessed to detect magic functions.

### Changed

- `ActiveLatticeManager` now subclasses from `threading.local` to make it thread-safe.
- `ValueError` in the lattice manager's `claim` function now also shows the name of the lattice that is currently claimed.
- Changed docstring of `ActiveLatticeManager` to note that now it is thread-safe.
- Sublattice dispatching now no longer deletes the result object file and is dispatched normally instead of in a serverless manner.
- `simulate_nitrogen_and_copper_slab_interaction.ipynb` notebook tutorial now does normal dispatching as well instead of serverless dispatching. Also, now 7 datapoints will be shown instead of 10 earlier.

## [0.15.1] - 2022-01-11

### Fixed

- Passing AWS credentials to reusable workflows as a secret

## [0.15.0] - 2022-01-10

### Added

- Action to push development image to ECR

### Changed

- Made the publish action reusable and callable

## [0.14.1] - 2022-01-02

### Changed

- Updated the README
- Updated classifiers in the setup.py file
- Massaged some RTD pages

## [0.14.0] - 2022-01-07

### Added

- Action to push static UI to S3

## [0.13.2] - 2022-01-07

### Changed

- Completed new UI design work

## [0.13.1] - 2022-01-02

### Added

- Added eventlet requirement

### Changed

- The CLI tool can now manage the UI flask server as well
- [Breaking] The CLI option `-t` has been changed to `-d`, which starts the servers in developer mode and exposes unit tests to the server.

## [0.13.0] - 2022-01-01

### Added

- Config manager in `covalent/_shared_files/config.py`
- Default location for the main config file can be overridden using the environment variable `COVALENT_CONFIG_DIR`
- Ability to set and get configuration using `get_config` and `set_config`

### Changed

- The flask servers now reference the config file
- Defaults reference the config file

### Fixed

- `ValueError` caught when running `covalent stop`
- One of the functional tests was using a malformed path

### Deprecated

- The `electron.to_json` function
- The `generate_random_filename_in_cache` function

### Removed

- The `get_api_token` function

## [0.12.13] - 2022-01-04

## Removed

- Tutorial section headings

## Fixed

- Plot background white color

## [0.12.12] - 2022-01-06

### Fixed

- Having a print statement inside electron and lattice code no longer causes the workflow to fail.

## [0.12.11] - 2022-01-04

### Added

- Completed UI feature set for first release

### Changed

- UI server result serialization improvements
- UI result update webhook no longer fails on request exceptions, logs warning intead

## [0.12.10] - 2021-12-17

### Added

- Astrophysics tutorial

## [0.12.9] - 2022-01-04

### Added

- Added `get_all_node_results` method in `result_class.py` to return result of all node executions.

- Added `test_parallelilization` test to verify whether the execution is now being achieved in parallel.

### Changed

- Removed `LocalCluster` cluster creation usage to a simple `Client` one from Dask.

- Removed unnecessary `to_run` function as we no longer needed to run execution through an asyncio loop.

- Removed `async` from function definition of previously asynchronous functions, `_run_task`, `_run_planned_workflow`, `_plan_workflow`, and `_run_workflow`.

- Removed `uvloop` from requirements.

- Renamed `test_get_results` to `test_get_result`.

- Reran the how to notebooks where execution time was mentioned.

- Changed how `dispatch_info` context manager was working to account for multiple nodes accessing it at the same time.

## [0.12.8] - 2022-01-02

### Changed

- Changed the software license to GNU Affero 3.0

### Removed

- `covalent-ui` directory

## [0.12.7] - 2021-12-29

### Fixed

- Gunicorn logging now uses the `capture-output` flag instead of redirecting stdout and stderr

## [0.12.6] - 2021-12-23

### Changed

- Cleaned up the requirements and moved developer requirements to a separate file inside `tests`

## [0.12.5] - 2021-12-16

### Added

- Conda build CI job

## [0.12.4] - 2021-12-23

### Changed

- Gunicorn server now checks for port availability before starting

### Fixed

- The `covalent start` function now prints the correct port if the server is already running.

## [0.12.3] - 2021-12-14

### Added

- Covalent tutorial comparing quantum support vector machines with support vector machine algorithms implemented in qiskit and scikit-learn.

## [0.12.2] - 2021-12-16

### Fixed

- Now using `--daemon` in gunicorn to start the server, which was the original intention.

## [0.12.1] - 2021-12-16

### Fixed

- Removed finance references from docs
- Fixed some other small errors

### Removed

- Removed one of the failing how-to tests from the functional test suite

## [0.12.0] - 2021-12-16

### Added

- Web UI prototype

## [0.11.1] - 2021-12-14

### Added

- CLI command `covalent status` shows port information

### Fixed

- gunicorn management improved

## [0.11.0] - 2021-12-14

### Added

- Slack notifications for test status

## [0.10.4] - 2021-12-15

### Fixed

- Specifying a non-default results directory in a sub-lattice no longer causes a failure in lattice execution.

## [0.10.3] - 2021-12-14

### Added

- Functional tests for how-to's in documentation

### Changed

- Moved example script to a functional test in the pipeline
- Added a test flag to the CLI tool

## [0.10.2] - 2021-12-14

### Fixed

- Check that only `kwargs` without any default values in the workflow definition need to be passed in `lattice.draw(ax=ax, **kwargs)`.

### Added

- Function to check whether all the parameters without default values for a callable function has been passed added to shared utils.

## [0.10.1] - 2021-12-13

### Fixed

- Content and style fixes for getting started doc.

## [0.10.0] - 2021-12-12

### Changed

- Remove all imports from the `covalent` to the `covalent_dispatcher`, except for `_dispatch_serverless`
- Moved CLI into `covalent_dispatcher`
- Moved executors to `covalent` directory

## [0.9.1] - 2021-12-13

### Fixed

- Updated CONTRIBUTING to clarify docstring style.
- Fixed docstrings for `calculate_node` and `check_constraint_specific_sum`.

## [0.9.0] - 2021-12-10

### Added

- `prefix_separator` for separating non-executable node types from executable ones.

- `subscript_prefix`, `generator_prefix`, `sublattice_prefix`, `attr_prefix` for prefixes of subscripts, generators,
  sublattices, and attributes, when called on an electron and added to the transport graph.

- `exclude_from_postprocess` list of prefixes to denote those nodes which won't be used in post processing the workflow.

- `__int__()`, `__float__()`, `__complex__()` for converting a node to an integer, float, or complex to a value of 0 then handling those types in post processing.

- `__iter__()` generator added to Electron for supporting multiple return values from an electron execution.

- `__getattr__()` added to Electron for supporting attribute access on the node output.

- `__getitem__()` added to Electron for supporting subscripting on the node output.

- `electron_outputs` added as an attribute to lattice.

### Changed

- `electron_list_prefix`, `electron_dict_prefix`, `parameter_prefix` modified to reflect new way to assign prefixes to nodes.

- In `build_graph` instead of ignoring all exceptions, now the exception is shown alongwith the runtime error notifying that object manipulation should be avoided inside a lattice.

- `node_id` changed to `self.node_id` in Electron's `__call__()`.

- `parameter` type electrons now have the default metadata instead of empty dictionary.

- Instead of deserializing and checking whether a sublattice is there, now a `sublattice_prefix` is used to denote when a node is a sublattice.

- In `dispatcher_stack_test`, `test_dispatcher_flow` updated to indicate the new use of `parameter_prefix`.

### Fixed

- When an execution fails due to something happening in `run_workflow`, then result object's status is now failed and the object is saved alongwith throwing the appropriate exception.

## [0.8.5] - 2021-12-10

### Added

- Added tests for choosing specific executors inside electron initialization.
- Added test for choosing specific Conda environments inside electron initialization.

## [0.8.4] - 2021-12-10

### Changed

- Removed _shared_files directory and contents from covalent_dispatcher. Logging in covalent_dispatcher now uses the logger in covalent/_shared_files/logging.py.

## [0.8.3] - 2021-12-10

### Fixed

- Decorator symbols were added to the pseudo-code in the quantum chemistry tutorial.

## [0.8.2] - 2021-12-06

### Added

- Quantum chemistry tutorial.

## [0.8.1] - 2021-12-08

### Added

- Docstrings with typehints for covalent dispatcher functions added.

### Changed

- Replaced `node` to `node_id` in `electron.py`.

- Removed unnecessary `enumerate` in `covalent_dispatcher/_core/__init__.py`.

- Removed `get_node_device_mapping` function from `covalent_dispatcher/_core/__init__.py`
  and moved the definition to directly add the mapping to `workflow_schedule`.

- Replaced iterable length comparison for `executor_specific_exec_cmds` from `if len(executor_specific_exec_cmds) > 0`
  to `if executor_specific_exec_cmds`.

## [0.8.0] - 2021-12-03

### Added

- Executors can now accept the name of a Conda environment. If that environment exists, the operations of any electron using that executor are performed in that Conda environment.

## [0.7.6] - 2021-12-02

### Changed

- How to estimate lattice execution time has been renamed to How to query lattice execution time.
- Change result querying syntax in how-to guides from `lattice.get_result` to
  `covalent.get_result`.
- Choose random port for Dask dashboard address by setting `dashboard_address` to ':0' in
  `LocalCluster`.

## [0.7.5] - 2021-12-02

### Fixed

- "Default" executor plugins are included as part of the package upon install.

## [0.7.4] - 2021-12-02

### Fixed

- Upgraded dask to 2021.10.0 based on a vulnerability report

## [0.7.3] - 2021-12-02

### Added

- Transportable object tests
- Transport graph tests

### Changed

- Variable name node_num to node_id
- Variable name node_idx to node_id

### Fixed

- Transport graph `get_dependencies()` method return type was changed from Dict to List

## [0.7.2] - 2021-12-01

### Fixed

- Date handling in changelog validation

### Removed

- GitLab CI YAML

## [0.7.1] - 2021-12-02

### Added

- A new parameter to a node's result called `sublattice_result` is added.
  This will be of a `Result` type and will contain the result of that sublattice's
  execution. If a normal electron is executed, this will be `None`.

- In `_delete_result` function in `results_manager.py`, an empty results directory
  will now be deleted.

- Name of a sublattice node will also contain `(sublattice)`.

- Added `_dispatch_sync_serverless` which synchronously dispatches without a server
  and waits for a result to be returned. This is the method used to dispatch a sublattice.

- Test for sublatticing is added.

- How-to guide added for sublatticing explaining the new features.

### Changed

- Partially changed `draw` function in `lattice.py` to also draw the subgraph
  of the sublattice when drawing the main graph of the lattice. The change is
  incomplete as we intend to add this feature later.

- Instead of returning `plt`, `draw` now returns the `ax` object.

- `__call__` function in `lattice.py` now runs the lattice's function normally
  instead of dispatching it.

- `_run_task` function now checks whether current node is a sublattice and acts
  accordingly.

### Fixed

- Unnecessary lines to rename the node's name in `covalent_dispatcher/_core/__init__.py` are removed.

- `test_electron_takes_nested_iterables` test was being ignored due to a spelling mistake. Fixed and
  modified to follow the new pattern.

## [0.7.0] - 2021-12-01

### Added

- Electrons can now accept an executor object using the "backend" keyword argument. "backend" can still take a string naming the executor module.
- Electrons and lattices no longer have Slurm metadata associated with the executor, as that information should be contained in the executor object being used as an input argument.
- The "backend" keyword can still be a string specifying the executor module, but only if the executor doesn't need any metadata.
- Executor plugin classes are now directly available to covalent, eg: covalent.executor.LocalExecutor().

## [0.6.7] - 2021-12-01

### Added

- Docstrings without examples for all the functions in core covalent.
- Typehints in those functions as well.
- Used `typing.TYPE_CHECKING` to prevent cyclic imports when writing typehints.

### Changed

- `convert_to_lattice_function` renamed to `convert_to_lattice_function_call`.
- Context managers now raise a `ValueError` instead of a generic `Exception`.

## [0.6.6] - 2021-11-30

### Fixed

- Fixed the version used in the documentation
- Fixed the badge URLs to prevent caching

## [0.6.5] - 2021-11-30

### Fixed

- Broken how-to links

### Removed

- Redundant lines from .gitignore
- *.ipynb from .gitignore

## [0.6.4] - 2021-11-30

### Added

- How-to guides for workflow orchestration.
  - How to construct an electron
  - How to construct a lattice
  - How to add an electron to lattice
  - How to visualize the lattice
  - How to add constraints to lattices
- How-to guides for workflow and subtask execution.
  - How to execute individual electrons
  - How to execute a lattice
  - How to execute multiple lattices
- How-to guides for status querying.
  - How to query electron execution status
  - How to query lattice execution status
  - How to query lattice execution time
- How-to guides for results collection
  - How to query electron execution results
  - How to query lattice execution results
  - How to query multiple lattice execution results
- Str method for the results object.

### Fixed

- Saving the electron execution status when the subtask is running.

## [0.6.3] - 2021-11-29

### Removed

- JWT token requirement.
- Covalent dispatcher login requirement.
- Update covalent login reference in README.md.
- Changed the default dispatcher server port from 5000 to 47007.

## [0.6.2] - 2021-11-28

### Added

- Github action for tests and coverage
- Badges for tests and coverage
- If tests pass then develop is pushed to master
- Add release action which tags and creates a release for minor version upgrades
- Add badges action which runs linter, and upload badges for version, linter score, and platform
- Add publish action (and badge) which builds a Docker image and uploads it to the AWS ECR

## [0.6.1] - 2021-11-27

### Added

- Github action which checks version increment and changelog entry

## [0.6.0] - 2021-11-26

### Added

- New Covalent RTD theme
- sphinx extension sphinx-click for CLI RTD
- Sections in RTD
- init.py in both covalent-dispatcher logger module and cli module for it to be importable in sphinx

### Changed

- docutils version that was conflicting with sphinx

### Removed

- Old aq-theme

## [0.5.1] - 2021-11-25

### Added

- Integration tests combining both covalent and covalent-dispatcher modules to test that
  lattice workflow are properly planned and executed.
- Integration tests for the covalent-dispatcher init module.
- pytest-asyncio added to requirements.

## [0.5.0] - 2021-11-23

### Added

- Results manager file to get results from a file, delete a result, and redispatch a result object.
- Results can also be awaited to only return a result if it has either been completed or failed.
- Results class which is used to store the results with all the information needed to be used again along with saving the results to a file functionality.
- A result object will be a mercurial object which will be updated by the dispatcher and saved to a file throughout the dispatching and execution parts.
- Direct manipulation of the transport graph inside a result object takes place.
- Utility to convert a function definition string to a function and vice-versa.
- Status class to denote the status of a result object and of each node execution in the transport graph.
- Start and end times are now also stored for each node execution as well as for the whole dispatch.
- Logging of `stdout` and `stderr` can be done by passing in the `log_stdout`, `log_stderr` named metadata respectively while dispatching.
- In order to get the result of a certain dispatch, the `dispatch_id`, the `results_dir`, and the `wait` parameter can be passed in. If everything is default, then only the dispatch id is required, waiting will not be done, and the result directory will be in the current working directory with folder name as `results/` inside which every new dispatch will have a new folder named according to their respective dispatch ids, containing:
  - `result.pkl` - (Cloud)pickled result object.
  - `result_info.yaml` - yaml file with high level information about the result and its execution.
  - `dispatch_source.py` - python file generated, containing the original function definitions of lattice and electrons which can be used to dispatch again.

### Changed

- `logfile` named metadata is now `slurm_logfile`.
- Instead of using `jsonpickle`, `cloudpickle` is being used everywhere to maintain consistency.
- `to_json` function uses `json` instead of `jsonpickle` now in electron and lattice definitions.
- `post_processing` moved to the dispatcher, so the dispatcher will now store a finished execution result in the results folder as specified by the user with no requirement of post processing it from the client/user side.
- `run_task` function in dispatcher modified to check if a node has completed execution and return it if it has, else continue its execution. This also takes care of cases if the server has been closed mid execution, then it can be started again from the last saved state, and the user won't have to wait for the whole execution.
- Instead of passing in the transport graph and dispatch id everywhere, the result object is being passed around, except for the `asyncio` part where the dispatch id and results directory is being passed which afterwards lets the core dispatcher know where to get the result object from and operate on it.
- Getting result of parent node executions of the graph, is now being done using the result object's graph. Storing of each execution's result is also done there.
- Tests updated to reflect the changes made. They are also being run in a serverless manner.

### Removed

- `LatticeResult` class removed.
- `jsonpickle` requirement removed.
- `WorkflowExecutionResult`, `TaskExecutionResult`, and `ExecutionError` singleton classes removed.

### Fixed

- Commented out the `jwt_required()` part in `covalent-dispatcher/_service/app.py`, may be removed in later iterations.
- Dispatcher server will now return the error message in the response of getting result if it fails instead of sending every result ever as a response.

## [0.4.3] - 2021-11-23

### Added

- Added a note in Known Issues regarding port conflict warning.

## [0.4.2] - 2021-11-24

### Added

- Added badges to README.md

## [0.4.1] - 2021-11-23

### Changed

- Removed old coverage badge and fixed the badge URL

## [0.4.0] - 2021-11-23

### Added

- Codecov integrations and badge

### Fixed

- Detached pipelines no longer created

## [0.3.0] - 2021-11-23

### Added

- Wrote a Code of Conduct based on <https://www.contributor-covenant.org/>
- Added installation and environment setup details in CONTRIBUTING
- Added Known Issues section to README

## [0.2.0] - 2021-11-22

### Changed

- Removed non-open-source executors from Covalent. The local SLURM executor is now
- a separate repo. Executors are now plugins.

## [0.1.0] - 2021-11-19

### Added

- Pythonic CLI tool. Install the package and run `covalent --help` for a usage description.
- Login and logout functionality.
- Executor registration/deregistration skeleton code.
- Dispatcher service start, stop, status, and restart.

### Changed

- JWT token is stored to file instead of in an environment variable.
- The Dask client attempts to connect to an existing server.

### Removed

- Removed the Bash CLI tool.

### Fixed

- Version assignment in the covalent init file.

## [0.0.3] - 2021-11-17

### Fixed

- Fixed the Dockerfile so that it runs the dispatcher server from the covalent repo.

## [0.0.2] - 2021-11-15

### Changed

- Single line change in ci script so that it doesn't exit after validating the version.
- Using `rules` in `pytest` so that the behavior in test stage is consistent.

## [0.0.1] - 2021-11-15

### Added

- CHANGELOG.md to track changes (this file).
- Semantic versioning in VERSION.
- CI pipeline job to enforce versioning.<|MERGE_RESOLUTION|>--- conflicted
+++ resolved
@@ -7,11 +7,10 @@
 
 ## [UNRELEASED]
 
-<<<<<<< HEAD
 ### Added
 
 - Introduced File, FileTransfer, and FileTransferStrategy classes to support various File Transfer use cases prior/post electron execution
-=======
+
 ## [0.116.0] - 2022-06-29
 ### Authors
 @Prasy12 
@@ -51,7 +50,6 @@
 
 - Added Github push changelog workflow to append commiters username
 - Reusable JavaScript action to parse changelog and update version
->>>>>>> af66ac89
 
 ## [0.113.0] - 2022-06-21
 
