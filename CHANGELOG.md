# Changelog

All notable changes to this project will be documented in this file.

The format is based on [Keep a Changelog](https://keepachangelog.com/en/1.0.0/),
and this project adheres to [Semantic Versioning](https://semver.org/spec/v2.0.0.html).

## [UNRELEASED]

<<<<<<< HEAD
### Changed

- List type removed from type annotation for the executor argument in the electron definition.
- Input executor argument is converted to an executor class object (if it were a string) in the electron definition instead of just before execution in execution.py. As a result, calls to _executor_manager.get_executor are removed from execution.py.
- In covalent/executor/__init__.py, `from importlib import metadata` is used instead of `importlib.metadata`.
=======
## [0.49.1] - 2022-04-01

### Fixed

- Using `io.BytesIO` in `update_result` in the results service to prevent creation of a new file in the file system.

## [0.49.0] - 2022-04-01

### Added

- Implement an `overwrite` query param in the `upload` method so that we don't create a new object for every result update

## [0.48.0] - 2022-04-01

### Added

- Added updated dispatching and getting result functions with the option to download result as a file.

### Changed

- Hardcoded filepaths to standardized ServiceURL.`get_route(...)` method when making API requests.

## [0.47.2] - 2022-04-01

### Fixed

- Queue consumer import paths fixed
- Syntax errors in the supervisord template fixed

## [0.47.1] - 2022-04-01

### Fixed

- Supervisord now brings up dispatcher queue consumer worker

## [0.47.0] - 2022-04-01

### Changed

- Updated API calls accross services to use standarized env vars from Settings class
- Normalized env vars accross services and updated Supervisord template
>>>>>>> 5f5eb30a

## [0.46.0] - 2022-03-31

### Changed

- Consumers of results service now specify `stream=True` in their get requests.

## [0.45.0] - 2022-03-31

### Changed

- Using `Result.RUNNING` instead of str "RUNNING"
- Using process safe `is_empty` method rather than `empty()` method for multiprocessing queue.
- Multprocessing `is_queue` method.

### Added

- Workflow status as running in the `workflow_status_queue`.

### Tests

- Added a test for the `_check_version` method in `covalent/executor/__init__.py`.

## [0.44.0] - 2022-03-31

### Added

- A version check is done at Covalent startup to ensure that executor plugins are compatible.

## [0.43.0] - 2022-03-31

### Added

- Function to call UI update method in the UI microservice for use in the Dispatcher micro-service.
- Refactor updating results and ui into one function.

## [0.42.2] - 2022-03-31

### Fixed

- Using functions for getting result object in cancel endpoint and sending cancel task signal to runner in the dispatcher.

## [0.42.1] - 2022-03-31

### Fixed

- `update_workflow_results` in `update_workflow.py` now also takes care of sending the next set of tasks to the runner.

- Also handling the cases of sublattices in `update_workflow_results`.

## [0.42.0] - 2022-03-31

### Changed

- Moved some unused for-the-future files to the refactor directory and out of the main codebase.

## [0.41.3] - 2022-03-31

### Fixed

- Dispatch DB is now created upon server start.

## [0.41.2] - 2022-03-30

### Fixed

- Oneline bugfix to remove `fetch --unshallow`

## [0.41.1] - 2022-03-30

### Fixed

- Get master version from release tags rather than master branch

## [0.41.0] - 2022-03-30

### Added

- Dockerized the Dispatcher and Runner Services.
- Added required packages for running containerized instances of the Dispatcher and Runner.

## [0.40.0] - 2022-03-30

### Added

- Dockerized the Data and UI-backend services.
- Required packages to run containerized instances of the Data and UI-backend.

## [0.39.1] - 2022-03-30

### Fixed

- Supervisord & Results service integration by making results service port configurable by an env var

## [0.39.0] - 2022-03-29

### Changed

- Runner and dispatcher implementation in order to integrate the microservices partially complete.

## [0.38.0] - 2022-03-29

### Added

- Added UI backend component to serve post-refactor frontend and dispatch websocket messages to UI using Socket.io
- Updated UI socket.io configuration to use different ws path, and using localstorage for fetching all results (temporary)
- Added post-refactor cli commands to use Supervisord to manage local service processes
- Added `covalent logs` and `covalent config` cli commands

## [0.37.1] - 2022-03-29

### Fixed

- Oneline bugfix in tests.yml

## [0.37.0] - 2022-03-29

### Added

- Results management endpoints; GET, PUT, POST for results object
- Checks in setup.py to confirm node version compatibility.
- Instructions in CONTRIBUTING to address some common Debian setup issues.

## [0.36.1] - 2022-03-29

### Fixed

- Filesystem service now reads config from environment variables.

## [0.36.0] - 2022-03-29

### Added

- Picking up dispatch jobs from the queue and ensuring that only one workflow is processed (locally) at any given time.

### Changed

- Dispatcher implementation in order to integrate with Queuer microservice.

## [0.35.0] - 2022-03-29

### Added

- Automated changelog and version management
- Added a Dockerfile to build an image for OS Queuer.
- Added the required packages to run a container instance of the Queuer.

### Fixed

- Single quotes in github env
- Don't use for loops to iterate over a variable in bash
- Issue with checkout actions
- Run tests on changelog workflow completion instead of push to develop to avoid race condition
- Use covalent ops bot token for automated pushes to develop
- sed command syntax in changelog.yml

## [0.34.5] - 2022-03-28

### Fixed

- Moved `example_dispatch.py` into `tests/` directory.

## [0.34.4] - 2022-03-28

### Added

- Unit tests for utils, leptons, and base executor

## [0.34.3] - 2022-03-27

### Added

- Tests for lattice.py

## [0.34.2] - 2022-03-27

### Added

- Unit tests for the base executor, the results manager, the logger, and leptons

## [0.34.1] - 2022-03-24

### Fixed

- Pinned jinja2 to less than 3.1.0 so that nbconvert remains stable in the docs build.

## [0.34.0] - 2022-03-24

### Added

- API endpoints to upload and download files

## [0.33.1] - 2022-03-24

### Fixed

- Retrieving results from running container via HTTP
- Adding tests for Docker image in workflows

## [0.33.0] - 2022-03-24

### Added

- Slack and webhook notifications

## [0.32.9] - 2022-03-23

### Fixed

- Updated OS Queuer imports to remove top level modules `refactor.queuer`

## [0.32.8] - 2022-03-22

### Added

- Websocket notify endpoint with leaky bucket algo implementation to rate limit messages to frontend

## [0.32.7] - 2022-03-22

### Added

- Queuer API submit endpoint to publish dispatch message to MQ & send result file to Data Service
- API Service class for interfacing with local services
- Tests covering submit endpoint and API Service

## [0.32.6] - 2022-03-22

### Fixed

- Input path for external libraries in the Lepton wrapper can (and should) now be a full path to the file.

## [0.32.5] - 2022-03-21

### Fixed

- Fix HTTP status code for blank POST requests.

## [0.32.4] - 2022-03-17

### Fixed

- Docker commands in docs

## [0.32.3] - 2022-03-16

### Fixed

- Fix missing UI graph edges between parameters and electrons in certain cases.
- Fix UI crashes in cases where legacy localStorage state was being loaded.

## [0.32.2] - 2022-03-16

### Added

- Images for graphs generated in tutorials and how-tos.
- Note for quantum gravity tutorial to tell users that `tensorflow` doesn't work on M1 Macs.
- `Known Issues` added to `README.md`

### Fixed

- `draw` function usage in tutorials and how-tos now reflects the UI images generated instead of using graphviz.
- Images now render properly in RTD of how-tos.

### Changed

- Reran all the tutorials that could run, generating the outputs again.

## [0.32.1] - 2022-03-15

### Fixed

- CLI now starts server directly in the subprocess instead of as a daemon
- Logs are provided as pipes to Popen instead of using a shell redirect
- Restart behavior fixed
- Default port in `covalent_ui/app.py` uses the config manager

### Removed

- `_graceful_restart` function no longer needed without gunicorn

## [0.32.0] - 2022-03-11

### Added

- Dispatcher microservice API endpoint to dispatch and update workflow.
- Added get runnable task endpoint.

## [0.31.0] - 2022-03-11

### Added

- Runner component's main functionality to run a set of tasks, cancel a task, and get a task's status added to its api.

## [0.30.5] - 2022-03-11

### Updated

- Updated Workflow endpoints & API spec to support upload & download of result objects as pickle files

## [0.30.4] - 2022-03-11

### Fixed

- When executing a task on an alternate Conda environment, Covalent no longer has to be installed on that environment. Previously, a Covalent object (the execution function as a TransportableObject) was passed to the environment. Now it is deserialized to a "normal" Python function, which is passed to the alternate Conda environment.

## [0.30.3] - 2022-03-11

### Fixed

- Fixed the order of output storage in `post_process` which should have been the order in which the electron functions are called instead of being the order in which they are executed. This fixes the order in which the replacement of function calls with their output happens, which further fixes any discrepencies in the results obtained by the user.

- Fixed the `post_process` test to check the order as well.

## [0.30.2] - 2022-03-11

### Changed

- Updated eventlet to 0.31.0

## [0.30.1] - 2022-03-10

### Fixed

- Eliminate unhandled exception in Covalent UI backend when calling fetch_result.

## [0.30.0] - 2022-03-09

### Added

- Skeleton code for writing the different services corresponding to each component in the open source refactor.
- OpenAPI specifications for each of the services.

## [0.29.3] - 2022-03-09

### Fixed

- Covalent UI is built in the Dockerfile, the setup file, the pypi workflow, the tests workflow, and the conda build script.

## [0.29.2] - 2022-03-09

### Added

- Defaults defined in executor plugins are read and used to update the in-memory config, as well as the user config file. But only if the parameter in question wasn't already defined.

### Changed

- Input parameter names and docstrings in _shared_files.config.update_config were changed for clarity.

## [0.29.1] - 2022-03-07

### Changed

- Updated fail-fast strategy to run all tests.

## [0.29.0] - 2022-03-07

### Added

- DispatchDB for storing dispatched results

### Changed

- UI loads dispatches from DispatchDB instead of browser local storage

## [0.28.3] - 2022-03-03

### Fixed

Installed executor plugins don't have to be referred to by their full module name. Eg, use "custom_executor", instead of "covalent_custom_plugin.custom_executor".

## [0.28.2] - 2022-03-03

### Added

- A brief overview of the tutorial structure in the MNIST classification tutorial.

## [0.28.1] - 2022-03-02

### Added

- Conda installation is only supported for Linux in the `Getting Started` guide.
- MNIST classifier tutorial.

### Removed

- Removed handling of default values of function parameters in `get_named_params` in `covalent/_shared_files/utils.py`. So, it is actually being handled by not being handled since now `named_args` and `named_kwargs` will only contain parameters that were passed during the function call and not all of them.

## [0.28.0] - 2022-03-02

### Added

- Lepton support, including for Python modules and C libraries
- How-to guides showing how to use leptons for each of these

## [0.27.6] - 2022-03-01

### Added

- Added feature development basic steps in CONTRIBUTING.md.
- Added section on locally building RTD (read the docs) in the contributing guide.

## [0.27.5] - 2022-03-01

### Fixed

- Missing UI input data after backend change - needed to be derived from graph for electrons, lattice inputs fixed on server-side, combining name and positional args
- Broken UI graph due to variable->edge_name renaming
- Missing UI executor data after server-side renaming

## [0.27.4] - 2022-02-28

### Fixed

- Path used in `covalent/executor/__init__.py` for executor plugin modules needed updating to `covalent/executor/executor_plugins`

### Removed

- Disabled workflow cancellation test due to inconsistent outcomes. Test will be re-enabled after cancellation mechanisms are investigated further.

## [0.27.3] - 2022-02-25

### Added

- Added `USING_DOCKER.md` guide for running docker container.
- Added cli args to covalent UI flask server `covalent_ui/app.py` to modify port and log file path.

### Removed

- Removed gunicorn from cli and Dockerfile.

### Changed

- Updated cli `covalent_dispatcher/_cli/service.py` to run flask server directly, and removed dispatcher and UI flags.
- Using Flask blueprints to merge Dispatcher and UI servers.
- Updated Dockerfile to run flask server directly.
- Creating server PID file manually in `covalent_dispatcher/_cli/service.py`.
- Updated tests and docs to reflect merged servers.
- Changed all mentions of port 47007 (for old UI server) to 48008.

## [0.27.2] - 2022-02-24

### Changed

- Removed unnecessary blockquotes from the How-To guide for creating custom executors
- Changed "Covalent Cloud" to "Covalent" in the main code text

## [0.27.1] - 2022-02-24

### Removed

- Removed AQ-Engineers from CODEOWNERS in order to fix PR review notifications

## [0.27.0] - 2022-02-24

### Added

- Support for positional only, positional or keyword, variable positional, keyword only, variable keyword types of parameters is now added, e.g an electron can now use variable args and variable kwargs if the number/names of parameters are unknown during definition as `def task(*args, **kwargs)` which wasn't possible before.

- `Lattice.args` added to store positional arguments passed to the lattice's workflow function.

- `get_named_params` function added in `_shared_files/utils.py` which will return a tuple containing named positional arguments and named keyword arguments. The names help in showing and storing these parameters in the transport graph.

- Tests to verify whether all kinds of input paramaters are supported by electron or a lattice.

### Changed

- No longer merging positional arguments with keyword arguments, instead they are separately stored in respective nodes in the transport graph.

- `inputs` returned from `_get_inputs` function in `covalent_dispatcher/_core/execution.py` now contains positional as well as keyword arguments which further get passed to the executor.

- Executors now support positional and keyword arguments as inputs to their executable functions.

- Result object's `_inputs` attribute now contains both `args` and `kwargs`.

- `add_node_for_nested_iterables` is renamed to `connect_node_with_others` and `add_node_to_graph` also renamed to `add_collection_node_to_graph` in `electron.py`. Some more variable renames to have appropriate self-explanatory names.

- Nodes and edges in the transport graph now have a better interface to assign attributes to them.

- Edge attribute `variable` renamed to `edge_name`.

- In `serialize` function of the transport graph, if `metadata_only` is True, then only `metadata` attribute of node and `source` and `target` attributes of edge are kept in the then return serialized `data`.

- Updated the tests wherever necessary to reflect the above changes

### Removed

- Deprecated `required_params_passed` since an error will automatically be thrown by the `build_graph` function if any of the required parameters are not passed.

- Removed duplicate attributes from nodes in the transport graph.

## [0.26.1] - 2022-02-23

### Added

- Added Local Executor section to the API read the docs.

## [0.26.0] - 2022-02-23

### Added

- Automated reminders to update the changelog

## [0.25.3] - 2022-02-23

## Added

- Listed common mocking commands in the CONTRIBUTING.md guide.
- Additional guidelines on testing.

## [0.25.2] - 2022-02-21

### Changed

- `backend` metadata name changed to `executor`.
- `_plan_workflow` usage updated to reflect how that executor related information is now stored in the specific executor object.
- Updated tests to reflect the above changes.
- Improved the dispatch cancellation test to provide a robust solution which earlier took 10 minutes to run with uncertainty of failing every now and then.

### Removed

- Removed `TaskExecutionMetadata` as a consequence of removing `execution_args`.

## [0.25.1] - 2022-02-18

### Fixed

- Tracking imports that have been used in the workflow takes less time.

### Added

- User-imports are included in the dispatch_source.py script. Covalent-related imports are commented out.

## [0.25.0] - 2022-02-18

### Added

- UI: Lattice draw() method displays in web UI
- UI: New navigation panel

### Changed

- UI: Animated graph changes, panel opacity

### Fixed

- UI: Fixed "Not Found" pages

## [0.24.21] - 2022-02-18

### Added

- RST document describing the expectations from a tutorial.

## [0.24.20] - 2022-02-17

### Added

- Added how to create custom executors

### Changed

- Changed the description of the hyperlink for choosing executors
- Fixed typos in doc/source/api/getting_started/how_to/execution/creating_custom_executors.ipynb

## [0.24.19] - 2022-02-16

### Added

- CODEOWNERS for certain files.

## [0.24.18] - 2022-02-15

### Added

- The user configuration file can now specify an executor plugin directory.

## [0.24.17] - 2022-02-15

### Added

- Added a how-to for making custom executors.

## [0.24.16] - 2022-02-12

### Added

- Errors now contain the traceback as well as the error message in the result object.
- Added test for `_post_process` in `tests/covalent_dispatcher_tests/_core/execution_test.py`.

### Changed

- Post processing logic in `electron` and dispatcher now relies on the order of execution in the transport graph rather than node's function names to allow for a more reliable pairing of nodes and their outputs.

- Renamed `init_test.py` in `tests/covalent_dispatcher_tests/_core/` to `execution_test.py`.

### Removed

- `exclude_from_postprocess` list which contained some non executable node types removed since only executable nodes are post processed now.

## [0.24.15] - 2022-02-11

### Fixed

- If a user's configuration file does not have a needed exeutor parameter, the default parameter (defined in _shared_files/defaults.py) is used.
- Each executor plugin is no longer initialized upon the import of Covalent. This allows required parameters in executor plugins.

## Changed

- Upon updating the configuration data with a user's configuration file, the complete set is written back to file.

## Added

- Tests for the local and base executors.

## [0.24.14] - 2022-02-11

### Added

- UI: add dashboard cards
- UI: add scaling dots background

### Changed

- UI: reduce sidebar font sizes, refine color theme
- UI: refine scrollbar styling, show on container hover
- UI: format executor parameters as YAML code
- UI: update syntax highlighting scheme
- UI: update index.html description meta tag

## [0.24.13] - 2022-02-11

### Added

- Tests for covalent/_shared_files/config.py

## [0.24.12] - 2022-02-10

### Added

- CodeQL code analyzer

## [0.24.11] - 2022-02-10

### Added

- A new dictionary `_DEFAULT_CONSTRAINTS_DEPRECATED` in defaults.py

### Changed

- The `_DEFAULT_CONSTRAINT_VALUES` dictionary now only contains the `backend` argument

## [0.24.10] - 2022-02-09

### Fixed

- Sporadically failing workflow cancellation test in tests/workflow_stack_test.py

## [0.24.9] - 2022-02-09

## Changed

- Implementation of `_port_from_pid` in covalent_dispatcher/_cli/service.py.

## Added

- Unit tests for command line interface (CLI) functionalities in covalent_dispatcher/_cli/service.py and covalent_dispatcher/_cli/cli.py.

## [0.24.8] - 2022-02-07

### Fixed

- If a user's configuration file does not have a needed parameter, the default parameter (defined in _shared_files/defaults.py) is used.

## [0.24.7] - 2022-02-07

### Added

- Typing: Add Type hint `dispatch_info` parameter.
- Documentation: Updated the return_type description in docstring.

### Changed

- Typing: Change return type annotation to `Generator`.

## [0.24.6] - 2022-02-06

### Added

- Type hint to `deserialize` method of `TransportableObject` of `covalent/_workflow/transport.py`.

### Changed

- Description of `data` in `deserialize` method of `TransportableObject` of `covalent/_workflow/transport.py` from `The serialized transportable object` to `Cloudpickled function`.

## [0.24.5] - 2022-02-05

### Fixed

- Removed dependence on Sentinel module

## [0.24.4] - 2022-02-04

### Added

- Tests across multiple versions of Python and multiple operating systems
- Documentation reflecting supported configurations

## [0.24.3] - 2022-02-04

### Changed

- Typing: Use `bool` in place of `Optional[bool]` as type annotation for `develop` parameter in `covalent_dispatcher.service._graceful_start`
- Typing: Use `Any` in place of `Optional[Any]` as type annotation for `new_value` parameter in `covalent._shared_files.config.get_config`

## [0.24.2] - 2022-02-04

### Fixed

- Updated hyperlink of "How to get the results" from "./collection/query_electron_execution_result" to "./collection/query_multiple_lattice_execution_results" in "doc/source/how_to/index.rst".
- Updated hyperlink of "How to get the result of a particular electron" from "./collection/query_multiple_lattice_execution_results" to "./collection/query_electron_execution_result" in "doc/source/how_to/index.rst".

## [0.24.1] - 2022-02-04

### Changed

- Changelog entries are now required to have the current date to enforce ordering.

## [0.24.0] - 2022-02-03

### Added

- UI: log file output - display in Output tab of all available log file output
- UI: show lattice and electron inputs
- UI: display executor attributes
- UI: display error message on failed status for lattice and electron

### Changed

- UI: re-order sidebar sections according to latest figma designs
- UI: update favicon
- UI: remove dispatch id from tab title
- UI: fit new uuids
- UI: adjust theme text primary and secondary colors

### Fixed

- UI: auto-refresh result state on initial render of listing and graph pages
- UI: graph layout issues: truncate long electron/param names

## [0.23.0] - 2022-02-03

### Added

- Added `BaseDispatcher` class to be used for creating custom dispatchers which allow connection to a dispatcher server.
- `LocalDispatcher` inheriting from `BaseDispatcher` allows connection to a local dispatcher server running on the user's machine.
- Covalent only gives interface to the `LocalDispatcher`'s `dispatch` and `dispatch_sync` methods.
- Tests for both `LocalDispatcher` and `BaseDispatcher` added.

### Changed

- Switched from using `lattice.dispatch` and `lattice.dispatch_sync` to `covalent.dispatch` and `covalent.dispatch_sync`.
- Dispatcher address now is passed as a parameter (`dispatcher_addr`) to `covalent.dispatch` and `covalent.dispatch_sync` instead of a metadata field to lattice.
- Updated tests, how tos, and tutorials to use `covalent.dispatch` and `covalent.dispatch_sync`.
- All the contents of `covalent_dispatcher/_core/__init__.py` are moved to `covalent_dispatcher/_core/execution.py` for better organization. `__init__.py` only contains function imports which are needed by external modules.
- `dispatch`, `dispatch_sync` methods deprecated from `Lattice`.

### Removed

- `_server_dispatch` method removed from `Lattice`.
- `dispatcher` metadata field removed from `lattice`.

## [0.22.19] - 2022-02-03

### Fixed

- `_write_dispatch_to_python_file` isn't called each time a task is saved. It is now only called in the final save in `_run_planned_workflow` (in covalent_dispatcher/_core/__init__.py).

## [0.22.18] - 2022-02-03

### Fixed

- Added type information to result.py

## [0.22.17] - 2022-02-02

### Added

- Replaced `"typing.Optional"` with `"str"` in covalent/executor/base.py
- Added missing type hints to `get_dispatch_context` and `write_streams_to_file` in covalent/executor/base.py, BaseExecutor

## [0.22.16] - 2022-02-02

### Added

- Functions to check if UI and dispatcher servers are running.
- Tests for the `is_ui_running` and `is_server_running` in covalent_dispatcher/_cli/service.py.

## [0.22.15] - 2022-02-01

### Fixed

- Covalent CLI command `covalent purge` will now stop the servers before deleting all the pid files.

### Added

- Test for `purge` method in covalent_dispatcher/_cli/service.py.

### Removed

- Unused `covalent_dispatcher` import from covalent_dispatcher/_cli/service.py.

### Changed

- Moved `_config_manager` import from within the `purge` method to the covalent_dispatcher/_cli/service.py for the purpose of mocking in tests.

## [0.22.14] - 2022-02-01

### Added

- Type hint to `_server_dispatch` method in `covalent/_workflow/lattice.py`.

## [0.22.13] - 2022-01-26

### Fixed

- When the local executor's `log_stdout` and `log_stderr` config variables are relative paths, they should go inside the results directory. Previously that was queried from the config, but now it's queried from the lattice metadata.

### Added

- Tests for the corresponding functions in (`covalent_dispatcher/_core/__init__.py`, `covalent/executor/base.py`, `covalent/executor/executor_plugins/local.py` and `covalent/executor/__init__.py`) affected by the bug fix.

### Changed

- Refactored `_delete_result` in result manager to give the option of deleting the result parent directory.

## [0.22.12] - 2022-01-31

### Added

- Diff check in pypi.yml ensures correct files are packaged

## [0.22.11] - 2022-01-31

### Changed

- Removed codecov token
- Removed Slack notifications from feature branches

## [0.22.10] - 2022-01-29

### Changed

- Running tests, conda, and version workflows on pull requests, not just pushes

## [0.22.9] - 2022-01-27

### Fixed

- Fixing version check action so that it doesn't run on commits that are in develop
- Edited PR template so that markdown checklist appears properly

## [0.22.8] - 2022-01-27

### Fixed

- publish workflow, using `docker buildx` to build images for x86 and ARM, prepare manifest and push to ECR so that pulls will match the correct architecture.
- typo in CONTRIBUTING
- installing `gcc` in Docker image so Docker can build wheels for `dask` and other packages that don't provide ARM wheels

### Changed

- updated versions in `requirements.txt` for `matplotlib` and `dask`

## [0.22.7] - 2022-01-27

### Added

- `MANIFEST.in` did not have `covalent_dispatcher/_service` in it due to which the PyPi package was not being built correctly. Added the `covalent_dispatcher/_service` to the `MANIFEST.in` file.

### Fixed

- setuptools properly including data files during installation

## [0.22.6] - 2022-01-26

### Fixed

- Added service folder in covalent dispatcher to package.

## [0.22.5] - 2022-01-25

### Fixed

- `README.md` images now use master branch's raw image urls hosted on <https://github.com> instead of <https://raw.githubusercontent.com>. Also, switched image rendering from html to markdown.

## [0.22.4] - 2022-01-25

### Fixed

- dispatcher server app included in sdist
- raw image urls properly used

## [0.22.3] - 2022-01-25

### Fixed

- raw image urls used in readme

## [0.22.2] - 2022-01-25

### Fixed

- pypi upload

## [0.22.1] - 2022-01-25

### Added

- Code of conduct
- Manifest.in file
- Citation info
- Action to upload to pypi

### Fixed

- Absolute URLs used in README
- Workflow badges updated URLs
- `install_package_data` -> `include_package_data` in `setup.py`

## [0.22.0] - 2022-01-25

### Changed

- Using public ECR for Docker release

## [0.21.0] - 2022-01-25

### Added

- GitHub pull request templates

## [0.20.0] - 2022-01-25

### Added

- GitHub issue templates

## [0.19.0] - 2022-01-25

### Changed

- Covalent Beta Release

## [0.18.9] - 2022-01-24

### Fixed

- iframe in the docs landing page is now responsive

## [0.18.8] - 2022-01-24

### Changed

- Temporarily removed output tab
- Truncated dispatch id to fit left sidebar, add tooltip to show full id

## [0.18.7] - 2022-01-24

### Changed

- Many stylistic improvements to documentation, README, and CONTRIBUTING.

## [0.18.6] - 2022-01-24

### Added

- Test added to check whether an already decorated function works as expected with Covalent.
- `pennylane` package added to the `requirements-dev.txt` file.

### Changed

- Now using `inspect.signature` instead of `function.__code__` to get the names of function's parameters.

## [0.18.5] - 2022-01-21

### Fixed

- Various CI fixes, including rolling back regression in version validation, caching on s3 hosted badges, applying releases and tags correctly.

## [0.18.4] - 2022-01-21

### Changed

- Removed comments and unused functions in covalent_dispatcher
- `result_class.py` renamed to `result.py`

### Fixed

- Version was not being properly imported inside `covalent/__init__.py`
- `dispatch_sync` was not previously using the `results_dir` metadata field

### Removed

- Credentials in config
- `generate_random_filename_in_cache`
- `is_any_atom`
- `to_json`
- `show_subgraph` option in `draw`
- `calculate_node`

## [0.18.3] - 2022-01-20

### Fixed

- The gunicorn servers now restart more gracefully

## [0.18.2] - 2022-01-21

### Changed

- `tempdir` metadata field removed and replaced with `executor.local.cache_dir`

## [0.18.1] - 2022-01-11

## Added

- Concepts page

## [0.18.0] - 2022-01-20

### Added

- `Result.CANCELLED` status to represent the status of a cancelled dispatch.
- Condition to cancel the whole dispatch if any of the nodes are cancelled.
- `cancel_workflow` function which uses a shared variable provided by Dask (`dask.distributed.Variable`) in a dask client to inform nodes to stop execution.
- Cancel function for dispatcher server API which will allow the server to terminate the dispatch.
- How to notebook for cancelling a dispatched job.
- Test to verify whether cancellation of dispatched jobs is working as expected.
- `cancel` function is available as `covalent.cancel`.

### Changed

- In file `covalent/_shared_files/config.py` instead of using a variable to store and then return the config data, now directly returning the configuration.
- Using `fire_and_forget` to dispatch a job instead of a dictionary of Dask's `Future` objects so that we won't have to manage the lifecycle of those futures.
- The `test_run_dispatcher` test was changed to reflect that the dispatcher no longer uses a dictionary of future objects as it was not being utilized anywhere.

### Removed

- `with dask_client` context was removed as the client created in `covalent_dispatcher/_core/__init__.py` is already being used even without the context. Furthermore, it creates issues when that context is exited which is unnecessary at the first place hence not needed to be resolved.

## [0.17.5] - 2022-01-19

### Changed

- Results directory uses a relative path by default and can be overridden by the environment variable `COVALENT_RESULTS_DIR`.

## [0.17.4] - 2022-01-19

### Changed

- Executor parameters use defaults specified in config TOML
- If relative paths are supplied for stdout and stderr, those files are created inside the results directory

## [0.17.3] - 2022-01-18

### Added

- Sync function
- Covalent CLI tool can restart in developer mode

### Fixed

- Updated the UI address referenced in the README

## [0.17.2] - 2022-01-12

### Added

- Quantum gravity tutorial

### Changed

- Moved VERSION file to top level

## [0.17.1] - 2022-01-19

### Added

- `error` attribute was added to the results object to show which node failed and the reason behind it.
- `stdout` and `stderr` attributes were added to a node's result to store any stdout and stderr printing done inside an electron/node.
- Test to verify whether `stdout` and `stderr` are being stored in the result object.

### Changed

- Redesign of how `redirect_stdout` and `redirect_stderr` contexts in executor now work to allow storing their respective outputs.
- Executors now also return `stdout` and `stderr` strings, along with the execution output, so that they can be stored in their result object.

## [0.17.0] - 2022-01-18

### Added

- Added an attribute `__code__` to electron and lattice which is a copy of their respective function's `__code__` attribute.
- Positional arguments, `args`, are now merged with keyword arguments, `kwargs`, as close as possible to where they are passed. This was done to make sure we support both with minimal changes and without losing the name of variables passed.
- Tests to ensure usage of positional arguments works as intended.

### Changed

- Slight rework to how any print statements in lattice are sent to null.
- Changed `test_dispatcher_functional` in `basic_dispatcher_test.py` to account for the support of `args` and removed a an unnecessary `print` statement.

### Removed

- Removed `args` from electron's `init` as it wasn't being used anywhere.

## [0.16.1] - 2022-01-18

### Changed

- Requirement changed from `dask[complete]` to `dask[distributed]`.

## [0.16.0] - 2022-01-14

### Added

- New UI static demo build
- New UI toolbar functions - orientation, toggle params, minimap
- Sortable and searchable lattice name row

### Changed

- Numerous UI style tweaks, mostly around dispatches table states

### Fixed

- Node sidebar info now updates correctly

## [0.15.11] - 2022-01-18

### Removed

- Unused numpy requirement. Note that numpy is still being installed indirectly as other packages in the requirements rely on it.

## [0.15.10] - 2022-01-16

## Added

- How-to guide for Covalent dispatcher CLI.

## [0.15.9] - 2022-01-18

### Changed

- Switched from using human readable ids to using UUIDs

### Removed

- `human-id` package was removed along with its mention in `requirements.txt` and `meta.yaml`

## [0.15.8] - 2022-01-17

### Removed

- Code breaking text from CLI api documentation.
- Unwanted covalent_dispatcher rst file.

### Changed

- Installation of entire covalent_dispatcher instead of covalent_dispatcher/_service in setup.py.

## [0.15.7] - 2022-01-13

### Fixed

- Functions with multi-line or really long decorators are properly serialized in dispatch_source.py.
- Multi-line Covalent output is properly commented out in dispatch_source.py.

## [0.15.6] - 2022-01-11

### Fixed

- Sub-lattice functions are successfully serialized in the utils.py get_serialized_function_str.

### Added

- Function to scan utilized source files and return a set of imported modules (utils.get_imports_from_source)

## [0.15.5] - 2022-01-12

### Changed

- UI runs on port 47007 and the dispatcher runs on port 48008. This is so that when the servers are later merged, users continue using port 47007 in the browser.
- Small modifications to the documentation
- Small fix to the README

### Removed

- Removed a directory `generated` which was improperly added
- Dispatcher web interface
- sqlalchemy requirement

## [0.15.4] - 2022-01-11

### Changed

- In file `covalent/executor/base.py`, `pickle` was changed to `cloudpickle` because of its universal pickling ability.

### Added

- In docstring of `BaseExecutor`, a note was added specifying that `covalent` with its dependencies is assumed to be installed in the conda environments.
- Above note was also added to the conda env selector how-to.

## [0.15.3] - 2022-01-11

### Changed

- Replaced the generic `RuntimeError` telling users to check if there is an object manipulation taking place inside the lattice to a simple warning. This makes the original error more visible.

## [0.15.2] - 2022-01-11

### Added

- If condition added for handling the case where `__getattr__` of an electron is accessed to detect magic functions.

### Changed

- `ActiveLatticeManager` now subclasses from `threading.local` to make it thread-safe.
- `ValueError` in the lattice manager's `claim` function now also shows the name of the lattice that is currently claimed.
- Changed docstring of `ActiveLatticeManager` to note that now it is thread-safe.
- Sublattice dispatching now no longer deletes the result object file and is dispatched normally instead of in a serverless manner.
- `simulate_nitrogen_and_copper_slab_interaction.ipynb` notebook tutorial now does normal dispatching as well instead of serverless dispatching. Also, now 7 datapoints will be shown instead of 10 earlier.

## [0.15.1] - 2022-01-11

### Fixed

- Passing AWS credentials to reusable workflows as a secret

## [0.15.0] - 2022-01-10

### Added

- Action to push development image to ECR

### Changed

- Made the publish action reusable and callable

## [0.14.1] - 2022-01-02

### Changed

- Updated the README
- Updated classifiers in the setup.py file
- Massaged some RTD pages

## [0.14.0] - 2022-01-07

### Added

- Action to push static UI to S3

## [0.13.2] - 2022-01-07

### Changed

- Completed new UI design work

## [0.13.1] - 2022-01-02

### Added

- Added eventlet requirement

### Changed

- The CLI tool can now manage the UI flask server as well
- [Breaking] The CLI option `-t` has been changed to `-d`, which starts the servers in developer mode and exposes unit tests to the server.

## [0.13.0] - 2022-01-01

### Added

- Config manager in `covalent/_shared_files/config.py`
- Default location for the main config file can be overridden using the environment variable `COVALENT_CONFIG_DIR`
- Ability to set and get configuration using `get_config` and `set_config`

### Changed

- The flask servers now reference the config file
- Defaults reference the config file

### Fixed

- `ValueError` caught when running `covalent stop`
- One of the functional tests was using a malformed path

### Deprecated

- The `electron.to_json` function
- The `generate_random_filename_in_cache` function

### Removed

- The `get_api_token` function

## [0.12.13] - 2022-01-04

## Removed

- Tutorial section headings

## Fixed

- Plot background white color

## [0.12.12] - 2022-01-06

### Fixed

- Having a print statement inside electron and lattice code no longer causes the workflow to fail.

## [0.12.11] - 2022-01-04

### Added

- Completed UI feature set for first release

### Changed

- UI server result serialization improvements
- UI result update webhook no longer fails on request exceptions, logs warning intead

## [0.12.10] - 2021-12-17

### Added

- Astrophysics tutorial

## [0.12.9] - 2022-01-04

### Added

- Added `get_all_node_results` method in `result_class.py` to return result of all node executions.

- Added `test_parallelilization` test to verify whether the execution is now being achieved in parallel.

### Changed

- Removed `LocalCluster` cluster creation usage to a simple `Client` one from Dask.

- Removed unnecessary `to_run` function as we no longer needed to run execution through an asyncio loop.

- Removed `async` from function definition of previously asynchronous functions, `_run_task`, `_run_planned_workflow`, `_plan_workflow`, and `_run_workflow`.

- Removed `uvloop` from requirements.

- Renamed `test_get_results` to `test_get_result`.

- Reran the how to notebooks where execution time was mentioned.

- Changed how `dispatch_info` context manager was working to account for multiple nodes accessing it at the same time.

## [0.12.8] - 2022-01-02

### Changed

- Changed the software license to GNU Affero 3.0

### Removed

- `covalent-ui` directory

## [0.12.7] - 2021-12-29

### Fixed

- Gunicorn logging now uses the `capture-output` flag instead of redirecting stdout and stderr

## [0.12.6] - 2021-12-23

### Changed

- Cleaned up the requirements and moved developer requirements to a separate file inside `tests`

## [0.12.5] - 2021-12-16

### Added

- Conda build CI job

## [0.12.4] - 2021-12-23

### Changed

- Gunicorn server now checks for port availability before starting

### Fixed

- The `covalent start` function now prints the correct port if the server is already running.

## [0.12.3] - 2021-12-14

### Added

- Covalent tutorial comparing quantum support vector machines with support vector machine algorithms implemented in qiskit and scikit-learn.

## [0.12.2] - 2021-12-16

### Fixed

- Now using `--daemon` in gunicorn to start the server, which was the original intention.

## [0.12.1] - 2021-12-16

### Fixed

- Removed finance references from docs
- Fixed some other small errors

### Removed

- Removed one of the failing how-to tests from the functional test suite

## [0.12.0] - 2021-12-16

### Added

- Web UI prototype

## [0.11.1] - 2021-12-14

### Added

- CLI command `covalent status` shows port information

### Fixed

- gunicorn management improved

## [0.11.0] - 2021-12-14

### Added

- Slack notifications for test status

## [0.10.4] - 2021-12-15

### Fixed

- Specifying a non-default results directory in a sub-lattice no longer causes a failure in lattice execution.

## [0.10.3] - 2021-12-14

### Added

- Functional tests for how-to's in documentation

### Changed

- Moved example script to a functional test in the pipeline
- Added a test flag to the CLI tool

## [0.10.2] - 2021-12-14

### Fixed

- Check that only `kwargs` without any default values in the workflow definition need to be passed in `lattice.draw(ax=ax, **kwargs)`.

### Added

- Function to check whether all the parameters without default values for a callable function has been passed added to shared utils.

## [0.10.1] - 2021-12-13

### Fixed

- Content and style fixes for getting started doc.

## [0.10.0] - 2021-12-12

### Changed

- Remove all imports from the `covalent` to the `covalent_dispatcher`, except for `_dispatch_serverless`
- Moved CLI into `covalent_dispatcher`
- Moved executors to `covalent` directory

## [0.9.1] - 2021-12-13

### Fixed

- Updated CONTRIBUTING to clarify docstring style.
- Fixed docstrings for `calculate_node` and `check_constraint_specific_sum`.

## [0.9.0] - 2021-12-10

### Added

- `prefix_separator` for separating non-executable node types from executable ones.

- `subscript_prefix`, `generator_prefix`, `sublattice_prefix`, `attr_prefix` for prefixes of subscripts, generators,
  sublattices, and attributes, when called on an electron and added to the transport graph.

- `exclude_from_postprocess` list of prefixes to denote those nodes which won't be used in post processing the workflow.

- `__int__()`, `__float__()`, `__complex__()` for converting a node to an integer, float, or complex to a value of 0 then handling those types in post processing.

- `__iter__()` generator added to Electron for supporting multiple return values from an electron execution.

- `__getattr__()` added to Electron for supporting attribute access on the node output.

- `__getitem__()` added to Electron for supporting subscripting on the node output.

- `electron_outputs` added as an attribute to lattice.

### Changed

- `electron_list_prefix`, `electron_dict_prefix`, `parameter_prefix` modified to reflect new way to assign prefixes to nodes.

- In `build_graph` instead of ignoring all exceptions, now the exception is shown alongwith the runtime error notifying that object manipulation should be avoided inside a lattice.

- `node_id` changed to `self.node_id` in Electron's `__call__()`.

- `parameter` type electrons now have the default metadata instead of empty dictionary.

- Instead of deserializing and checking whether a sublattice is there, now a `sublattice_prefix` is used to denote when a node is a sublattice.

- In `dispatcher_stack_test`, `test_dispatcher_flow` updated to indicate the new use of `parameter_prefix`.

### Fixed

- When an execution fails due to something happening in `run_workflow`, then result object's status is now failed and the object is saved alongwith throwing the appropriate exception.

## [0.8.5] - 2021-12-10

### Added

- Added tests for choosing specific executors inside electron initialization.
- Added test for choosing specific Conda environments inside electron initialization.

## [0.8.4] - 2021-12-10

### Changed

- Removed _shared_files directory and contents from covalent_dispatcher. Logging in covalent_dispatcher now uses the logger in covalent/_shared_files/logging.py.

## [0.8.3] - 2021-12-10

### Fixed

- Decorator symbols were added to the pseudo-code in the quantum chemistry tutorial.

## [0.8.2] - 2021-12-06

### Added

- Quantum chemistry tutorial.

## [0.8.1] - 2021-12-08

### Added

- Docstrings with typehints for covalent dispatcher functions added.

### Changed

- Replaced `node` to `node_id` in `electron.py`.

- Removed unnecessary `enumerate` in `covalent_dispatcher/_core/__init__.py`.

- Removed `get_node_device_mapping` function from `covalent_dispatcher/_core/__init__.py`
  and moved the definition to directly add the mapping to `workflow_schedule`.

- Replaced iterable length comparison for `executor_specific_exec_cmds` from `if len(executor_specific_exec_cmds) > 0`
  to `if executor_specific_exec_cmds`.

## [0.8.0] - 2021-12-03

### Added

- Executors can now accept the name of a Conda environment. If that environment exists, the operations of any electron using that executor are performed in that Conda environment.

## [0.7.6] - 2021-12-02

### Changed

- How to estimate lattice execution time has been renamed to How to query lattice execution time.
- Change result querying syntax in how-to guides from `lattice.get_result` to
  `covalent.get_result`.
- Choose random port for Dask dashboard address by setting `dashboard_address` to ':0' in
  `LocalCluster`.

## [0.7.5] - 2021-12-02

### Fixed

- "Default" executor plugins are included as part of the package upon install.

## [0.7.4] - 2021-12-02

### Fixed

- Upgraded dask to 2021.10.0 based on a vulnerability report

## [0.7.3] - 2021-12-02

### Added

- Transportable object tests
- Transport graph tests

### Changed

- Variable name node_num to node_id
- Variable name node_idx to node_id

### Fixed

- Transport graph `get_dependencies()` method return type was changed from Dict to List

## [0.7.2] - 2021-12-01

### Fixed

- Date handling in changelog validation

### Removed

- GitLab CI YAML

## [0.7.1] - 2021-12-02

### Added

- A new parameter to a node's result called `sublattice_result` is added.
  This will be of a `Result` type and will contain the result of that sublattice's
  execution. If a normal electron is executed, this will be `None`.

- In `_delete_result` function in `results_manager.py`, an empty results directory
  will now be deleted.

- Name of a sublattice node will also contain `(sublattice)`.

- Added `_dispatch_sync_serverless` which synchronously dispatches without a server
  and waits for a result to be returned. This is the method used to dispatch a sublattice.

- Test for sublatticing is added.

- How-to guide added for sublatticing explaining the new features.

### Changed

- Partially changed `draw` function in `lattice.py` to also draw the subgraph
  of the sublattice when drawing the main graph of the lattice. The change is
  incomplete as we intend to add this feature later.

- Instead of returning `plt`, `draw` now returns the `ax` object.

- `__call__` function in `lattice.py` now runs the lattice's function normally
  instead of dispatching it.

- `_run_task` function now checks whether current node is a sublattice and acts
  accordingly.

### Fixed

- Unnecessary lines to rename the node's name in `covalent_dispatcher/_core/__init__.py` are removed.

- `test_electron_takes_nested_iterables` test was being ignored due to a spelling mistake. Fixed and
  modified to follow the new pattern.

## [0.7.0] - 2021-12-01

### Added

- Electrons can now accept an executor object using the "backend" keyword argument. "backend" can still take a string naming the executor module.
- Electrons and lattices no longer have Slurm metadata associated with the executor, as that information should be contained in the executor object being used as an input argument.
- The "backend" keyword can still be a string specifying the executor module, but only if the executor doesn't need any metadata.
- Executor plugin classes are now directly available to covalent, eg: covalent.executor.LocalExecutor().

## [0.6.7] - 2021-12-01

### Added

- Docstrings without examples for all the functions in core covalent.
- Typehints in those functions as well.
- Used `typing.TYPE_CHECKING` to prevent cyclic imports when writing typehints.

### Changed

- `convert_to_lattice_function` renamed to `convert_to_lattice_function_call`.
- Context managers now raise a `ValueError` instead of a generic `Exception`.

## [0.6.6] - 2021-11-30

### Fixed

- Fixed the version used in the documentation
- Fixed the badge URLs to prevent caching

## [0.6.5] - 2021-11-30

### Fixed

- Broken how-to links

### Removed

- Redundant lines from .gitignore
- *.ipynb from .gitignore

## [0.6.4] - 2021-11-30

### Added

- How-to guides for workflow orchestration.
  - How to construct an electron
  - How to construct a lattice
  - How to add an electron to lattice
  - How to visualize the lattice
  - How to add constraints to lattices
- How-to guides for workflow and subtask execution.
  - How to execute individual electrons
  - How to execute a lattice
  - How to execute multiple lattices
- How-to guides for status querying.
  - How to query electron execution status
  - How to query lattice execution status
  - How to query lattice execution time
- How-to guides for results collection
  - How to query electron execution results
  - How to query lattice execution results
  - How to query multiple lattice execution results
- Str method for the results object.

### Fixed

- Saving the electron execution status when the subtask is running.

## [0.6.3] - 2021-11-29

### Removed

- JWT token requirement.
- Covalent dispatcher login requirement.
- Update covalent login reference in README.md.
- Changed the default dispatcher server port from 5000 to 47007.

## [0.6.2] - 2021-11-28

### Added

- Github action for tests and coverage
- Badges for tests and coverage
- If tests pass then develop is pushed to master
- Add release action which tags and creates a release for minor version upgrades
- Add badges action which runs linter, and upload badges for version, linter score, and platform
- Add publish action (and badge) which builds a Docker image and uploads it to the AWS ECR

## [0.6.1] - 2021-11-27

### Added

- Github action which checks version increment and changelog entry

## [0.6.0] - 2021-11-26

### Added

- New Covalent RTD theme
- sphinx extension sphinx-click for CLI RTD
- Sections in RTD
- init.py in both covalent-dispatcher logger module and cli module for it to be importable in sphinx

### Changed

- docutils version that was conflicting with sphinx

### Removed

- Old aq-theme

## [0.5.1] - 2021-11-25

### Added

- Integration tests combining both covalent and covalent-dispatcher modules to test that
  lattice workflow are properly planned and executed.
- Integration tests for the covalent-dispatcher init module.
- pytest-asyncio added to requirements.

## [0.5.0] - 2021-11-23

### Added

- Results manager file to get results from a file, delete a result, and redispatch a result object.
- Results can also be awaited to only return a result if it has either been completed or failed.
- Results class which is used to store the results with all the information needed to be used again along with saving the results to a file functionality.
- A result object will be a mercurial object which will be updated by the dispatcher and saved to a file throughout the dispatching and execution parts.
- Direct manipulation of the transport graph inside a result object takes place.
- Utility to convert a function definition string to a function and vice-versa.
- Status class to denote the status of a result object and of each node execution in the transport graph.
- Start and end times are now also stored for each node execution as well as for the whole dispatch.
- Logging of `stdout` and `stderr` can be done by passing in the `log_stdout`, `log_stderr` named metadata respectively while dispatching.
- In order to get the result of a certain dispatch, the `dispatch_id`, the `results_dir`, and the `wait` parameter can be passed in. If everything is default, then only the dispatch id is required, waiting will not be done, and the result directory will be in the current working directory with folder name as `results/` inside which every new dispatch will have a new folder named according to their respective dispatch ids, containing:
  - `result.pkl` - (Cloud)pickled result object.
  - `result_info.yaml` - yaml file with high level information about the result and its execution.
  - `dispatch_source.py` - python file generated, containing the original function definitions of lattice and electrons which can be used to dispatch again.

### Changed

- `logfile` named metadata is now `slurm_logfile`.
- Instead of using `jsonpickle`, `cloudpickle` is being used everywhere to maintain consistency.
- `to_json` function uses `json` instead of `jsonpickle` now in electron and lattice definitions.
- `post_processing` moved to the dispatcher, so the dispatcher will now store a finished execution result in the results folder as specified by the user with no requirement of post processing it from the client/user side.
- `run_task` function in dispatcher modified to check if a node has completed execution and return it if it has, else continue its execution. This also takes care of cases if the server has been closed mid execution, then it can be started again from the last saved state, and the user won't have to wait for the whole execution.
- Instead of passing in the transport graph and dispatch id everywhere, the result object is being passed around, except for the `asyncio` part where the dispatch id and results directory is being passed which afterwards lets the core dispatcher know where to get the result object from and operate on it.
- Getting result of parent node executions of the graph, is now being done using the result object's graph. Storing of each execution's result is also done there.
- Tests updated to reflect the changes made. They are also being run in a serverless manner.

### Removed

- `LatticeResult` class removed.
- `jsonpickle` requirement removed.
- `WorkflowExecutionResult`, `TaskExecutionResult`, and `ExecutionError` singleton classes removed.

### Fixed

- Commented out the `jwt_required()` part in `covalent-dispatcher/_service/app.py`, may be removed in later iterations.
- Dispatcher server will now return the error message in the response of getting result if it fails instead of sending every result ever as a response.

## [0.4.3] - 2021-11-23

### Added

- Added a note in Known Issues regarding port conflict warning.

## [0.4.2] - 2021-11-24

### Added

- Added badges to README.md

## [0.4.1] - 2021-11-23

### Changed

- Removed old coverage badge and fixed the badge URL

## [0.4.0] - 2021-11-23

### Added

- Codecov integrations and badge

### Fixed

- Detached pipelines no longer created

## [0.3.0] - 2021-11-23

### Added

- Wrote a Code of Conduct based on <https://www.contributor-covenant.org/>
- Added installation and environment setup details in CONTRIBUTING
- Added Known Issues section to README

## [0.2.0] - 2021-11-22

### Changed

- Removed non-open-source executors from Covalent. The local SLURM executor is now
- a separate repo. Executors are now plugins.

## [0.1.0] - 2021-11-19

### Added

- Pythonic CLI tool. Install the package and run `covalent --help` for a usage description.
- Login and logout functionality.
- Executor registration/deregistration skeleton code.
- Dispatcher service start, stop, status, and restart.

### Changed

- JWT token is stored to file instead of in an environment variable.
- The Dask client attempts to connect to an existing server.

### Removed

- Removed the Bash CLI tool.

### Fixed

- Version assignment in the covalent init file.

## [0.0.3] - 2021-11-17

### Fixed

- Fixed the Dockerfile so that it runs the dispatcher server from the covalent repo.

## [0.0.2] - 2021-11-15

### Changed

- Single line change in ci script so that it doesn't exit after validating the version.
- Using `rules` in `pytest` so that the behavior in test stage is consistent.

## [0.0.1] - 2021-11-15

### Added

- CHANGELOG.md to track changes (this file).
- Semantic versioning in VERSION.
- CI pipeline job to enforce versioning.<|MERGE_RESOLUTION|>--- conflicted
+++ resolved
@@ -7,13 +7,13 @@
 
 ## [UNRELEASED]
 
-<<<<<<< HEAD
-### Changed
-
-- List type removed from type annotation for the executor argument in the electron definition.
-- Input executor argument is converted to an executor class object (if it were a string) in the electron definition instead of just before execution in execution.py. As a result, calls to _executor_manager.get_executor are removed from execution.py.
+### Changed
+
+- List type removed from type annotation for the executor argument in electron/lattice/lepton definitions.
+- Input executor argument is converted to an executor class object (if it were a string) in electron/lattice/lepton definitions instead of just before execution in execution.py. As a result, calls to _executor_manager.get_executor are removed from execution.py.
 - In covalent/executor/__init__.py, `from importlib import metadata` is used instead of `importlib.metadata`.
-=======
+- Rewritten tests to take into account the type change of executor identifiers from strings to executor class objects.
+
 ## [0.49.1] - 2022-04-01
 
 ### Fixed
@@ -55,7 +55,6 @@
 
 - Updated API calls accross services to use standarized env vars from Settings class
 - Normalized env vars accross services and updated Supervisord template
->>>>>>> 5f5eb30a
 
 ## [0.46.0] - 2022-03-31
 
