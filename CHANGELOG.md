# Changelog

All notable changes to this project will be documented in this file.

The format is based on [Keep a Changelog](https://keepachangelog.com/en/1.0.0/),
and this project adheres to [Semantic Versioning](https://semver.org/spec/v2.0.0.html).

<<<<<<< HEAD
## [UNRELEASED]

### Added

- Ensure that runner and dispatcher work properly together.
=======
## [0.35.0] - 2022-03-24

### Added

- Results management endpoints; GET, PUT, POST for results object

## [0.34.1] - 2022-03-24

### Fixed

- Pinned jinja2 to less than 3.1.0 so that nbconvert remains stable in the docs build.
>>>>>>> 5d31a94f

## [0.34.0] - 2022-03-24

### Added

- API endpoints to upload and download files

## [0.33.1] - 2022-03-24

### Fixed

- Retrieving results from running container via HTTP
- Adding tests for Docker image in workflows

## [0.33.0] - 2022-03-24

### Added

- Slack and webhook notifications

## [0.32.9] - 2022-03-23

### Fixed

- Updated OS Queuer imports to remove top level modules `refactor.queuer`

## [0.32.8] - 2022-03-22

### Added

- Websocket notify endpoint with leaky bucket algo implementation to rate limit messages to frontend

## [0.32.7] - 2022-03-22

### Added

- Queuer API submit endpoint to publish dispatch message to MQ & send result file to Data Service
- API Service class for interfacing with local services
- Tests covering submit endpoint and API Service

## [0.32.6] - 2022-03-22

### Fixed

- Input path for external libraries in the Lepton wrapper can (and should) now be a full path to the file.

## [0.32.6] - 2022-03-21

### Added

- Checks in setup.py to confirm node version compatibility.
- Instructions in CONTRIBUTING to address some common Debian setup issues.

## [0.32.5] - 2022-03-21

### Fixed

- Fix HTTP status code for blank POST requests.

## [0.32.4] - 2022-03-17

### Fixed

- Docker commands in docs

## [0.32.3] - 2022-03-16

### Fixed

- Fix missing UI graph edges between parameters and electrons in certain cases.
- Fix UI crashes in cases where legacy localStorage state was being loaded.

## [0.32.2] - 2022-03-16

### Added

- Images for graphs generated in tutorials and how-tos.
- Note for quantum gravity tutorial to tell users that `tensorflow` doesn't work on M1 Macs.
- `Known Issues` added to `README.md`

### Fixed

- `draw` function usage in tutorials and how-tos now reflects the UI images generated instead of using graphviz.
- Images now render properly in RTD of how-tos.

### Changed

- Reran all the tutorials that could run, generating the outputs again.

## [0.32.1] - 2022-03-15

### Fixed

- CLI now starts server directly in the subprocess instead of as a daemon
- Logs are provided as pipes to Popen instead of using a shell redirect
- Restart behavior fixed
- Default port in `covalent_ui/app.py` uses the config manager

### Removed

- `_graceful_restart` function no longer needed without gunicorn

## [0.32.0] - 2022-03-11

### Added

- Dispatcher microservice API endpoint to dispatch and update workflow.
- Added get runnable task endpoint.

## [0.31.0] - 2022-03-11

### Added

- Runner component's main functionality to run a set of tasks, cancel a task, and get a task's status added to its api.

## [0.30.5] - 2022-03-11

### Updated

- Updated Workflow endpoints & API spec to support upload & download of result objects as pickle files

## [0.30.4] - 2022-03-11

### Fixed

- When executing a task on an alternate Conda environment, Covalent no longer has to be installed on that environment. Previously, a Covalent object (the execution function as a TransportableObject) was passed to the environment. Now it is deserialized to a "normal" Python function, which is passed to the alternate Conda environment.

## [0.30.3] - 2022-03-11

### Fixed

- Fixed the order of output storage in `post_process` which should have been the order in which the electron functions are called instead of being the order in which they are executed. This fixes the order in which the replacement of function calls with their output happens, which further fixes any discrepencies in the results obtained by the user.

- Fixed the `post_process` test to check the order as well.

## [0.30.2] - 2022-03-11

### Changed

- Updated eventlet to 0.31.0

## [0.30.1] - 2022-03-10

### Fixed

- Eliminate unhandled exception in Covalent UI backend when calling fetch_result.

## [0.30.0] - 2022-03-09

### Added

- Skeleton code for writing the different services corresponding to each component in the open source refactor.
- OpenAPI specifications for each of the services.

## [0.29.3] - 2022-03-09

### Fixed

- Covalent UI is built in the Dockerfile, the setup file, the pypi workflow, the tests workflow, and the conda build script.

## [0.29.2] - 2022-03-09

### Added

- Defaults defined in executor plugins are read and used to update the in-memory config, as well as the user config file. But only if the parameter in question wasn't already defined.

### Changed

- Input parameter names and docstrings in _shared_files.config.update_config were changed for clarity.

## [0.29.1] - 2022-03-07

### Changed

- Updated fail-fast strategy to run all tests.

## [0.29.0] - 2022-03-07

### Added

- DispatchDB for storing dispatched results

### Changed

- UI loads dispatches from DispatchDB instead of browser local storage

## [0.28.3] - 2022-03-03

### Fixed

Installed executor plugins don't have to be referred to by their full module name. Eg, use "custom_executor", instead of "covalent_custom_plugin.custom_executor".

## [0.28.2] - 2022-03-03

### Added

- A brief overview of the tutorial structure in the MNIST classification tutorial.

## [0.28.1] - 2022-03-02

### Added

- Conda installation is only supported for Linux in the `Getting Started` guide.
- MNIST classifier tutorial.

### Removed

- Removed handling of default values of function parameters in `get_named_params` in `covalent/_shared_files/utils.py`. So, it is actually being handled by not being handled since now `named_args` and `named_kwargs` will only contain parameters that were passed during the function call and not all of them.

## [0.28.0] - 2022-03-02

### Added

- Lepton support, including for Python modules and C libraries
- How-to guides showing how to use leptons for each of these

## [0.27.6] - 2022-03-01

### Added

- Added feature development basic steps in CONTRIBUTING.md.
- Added section on locally building RTD (read the docs) in the contributing guide.

## [0.27.5] - 2022-03-01

### Fixed

- Missing UI input data after backend change - needed to be derived from graph for electrons, lattice inputs fixed on server-side, combining name and positional args
- Broken UI graph due to variable->edge_name renaming
- Missing UI executor data after server-side renaming

## [0.27.4] - 2022-02-28

### Fixed

- Path used in `covalent/executor/__init__.py` for executor plugin modules needed updating to `covalent/executor/executor_plugins`

### Removed

- Disabled workflow cancellation test due to inconsistent outcomes. Test will be re-enabled after cancellation mechanisms are investigated further.

## [0.27.3] - 2022-02-25

### Added

- Added `USING_DOCKER.md` guide for running docker container.
- Added cli args to covalent UI flask server `covalent_ui/app.py` to modify port and log file path.

### Removed

- Removed gunicorn from cli and Dockerfile.

### Changed

- Updated cli `covalent_dispatcher/_cli/service.py` to run flask server directly, and removed dispatcher and UI flags.
- Using Flask blueprints to merge Dispatcher and UI servers.
- Updated Dockerfile to run flask server directly.
- Creating server PID file manually in `covalent_dispatcher/_cli/service.py`.
- Updated tests and docs to reflect merged servers.
- Changed all mentions of port 47007 (for old UI server) to 48008.

## [0.27.2] - 2022-02-24

### Changed

- Removed unnecessary blockquotes from the How-To guide for creating custom executors
- Changed "Covalent Cloud" to "Covalent" in the main code text

## [0.27.1] - 2022-02-24

### Removed

- Removed AQ-Engineers from CODEOWNERS in order to fix PR review notifications

## [0.27.0] - 2022-02-24

### Added

- Support for positional only, positional or keyword, variable positional, keyword only, variable keyword types of parameters is now added, e.g an electron can now use variable args and variable kwargs if the number/names of parameters are unknown during definition as `def task(*args, **kwargs)` which wasn't possible before.

- `Lattice.args` added to store positional arguments passed to the lattice's workflow function.

- `get_named_params` function added in `_shared_files/utils.py` which will return a tuple containing named positional arguments and named keyword arguments. The names help in showing and storing these parameters in the transport graph.

- Tests to verify whether all kinds of input paramaters are supported by electron or a lattice.

### Changed

- No longer merging positional arguments with keyword arguments, instead they are separately stored in respective nodes in the transport graph.

- `inputs` returned from `_get_inputs` function in `covalent_dispatcher/_core/execution.py` now contains positional as well as keyword arguments which further get passed to the executor.

- Executors now support positional and keyword arguments as inputs to their executable functions.

- Result object's `_inputs` attribute now contains both `args` and `kwargs`.

- `add_node_for_nested_iterables` is renamed to `connect_node_with_others` and `add_node_to_graph` also renamed to `add_collection_node_to_graph` in `electron.py`. Some more variable renames to have appropriate self-explanatory names.

- Nodes and edges in the transport graph now have a better interface to assign attributes to them.

- Edge attribute `variable` renamed to `edge_name`.

- In `serialize` function of the transport graph, if `metadata_only` is True, then only `metadata` attribute of node and `source` and `target` attributes of edge are kept in the then return serialized `data`.

- Updated the tests wherever necessary to reflect the above changes

### Removed

- Deprecated `required_params_passed` since an error will automatically be thrown by the `build_graph` function if any of the required parameters are not passed.

- Removed duplicate attributes from nodes in the transport graph.

## [0.26.1] - 2022-02-23

### Added

- Added Local Executor section to the API read the docs.

## [0.26.0] - 2022-02-23

### Added

- Automated reminders to update the changelog

## [0.25.3] - 2022-02-23

## Added

- Listed common mocking commands in the CONTRIBUTING.md guide.
- Additional guidelines on testing.

## [0.25.2] - 2022-02-21

### Changed

- `backend` metadata name changed to `executor`.
- `_plan_workflow` usage updated to reflect how that executor related information is now stored in the specific executor object.
- Updated tests to reflect the above changes.
- Improved the dispatch cancellation test to provide a robust solution which earlier took 10 minutes to run with uncertainty of failing every now and then.

### Removed

- Removed `TaskExecutionMetadata` as a consequence of removing `execution_args`.

## [0.25.1] - 2022-02-18

### Fixed

- Tracking imports that have been used in the workflow takes less time.

### Added

- User-imports are included in the dispatch_source.py script. Covalent-related imports are commented out.

## [0.25.0] - 2022-02-18

### Added

- UI: Lattice draw() method displays in web UI
- UI: New navigation panel

### Changed

- UI: Animated graph changes, panel opacity

### Fixed

- UI: Fixed "Not Found" pages

## [0.24.21] - 2022-02-18

### Added

- RST document describing the expectations from a tutorial.

## [0.24.20] - 2022-02-17

### Added

- Added how to create custom executors

### Changed

- Changed the description of the hyperlink for choosing executors
- Fixed typos in doc/source/api/getting_started/how_to/execution/creating_custom_executors.ipynb

## [0.24.19] - 2022-02-16

### Added

- CODEOWNERS for certain files.

## [0.24.18] - 2022-02-15

### Added

- The user configuration file can now specify an executor plugin directory.

## [0.24.17] - 2022-02-15

### Added

- Added a how-to for making custom executors.

## [0.24.16] - 2022-02-12

### Added

- Errors now contain the traceback as well as the error message in the result object.
- Added test for `_post_process` in `tests/covalent_dispatcher_tests/_core/execution_test.py`.

### Changed

- Post processing logic in `electron` and dispatcher now relies on the order of execution in the transport graph rather than node's function names to allow for a more reliable pairing of nodes and their outputs.

- Renamed `init_test.py` in `tests/covalent_dispatcher_tests/_core/` to `execution_test.py`.

### Removed

- `exclude_from_postprocess` list which contained some non executable node types removed since only executable nodes are post processed now.

## [0.24.15] - 2022-02-11

### Fixed

- If a user's configuration file does not have a needed exeutor parameter, the default parameter (defined in _shared_files/defaults.py) is used.
- Each executor plugin is no longer initialized upon the import of Covalent. This allows required parameters in executor plugins.

## Changed

- Upon updating the configuration data with a user's configuration file, the complete set is written back to file.

## Added

- Tests for the local and base executors.

## [0.24.14] - 2022-02-11

### Added

- UI: add dashboard cards
- UI: add scaling dots background

### Changed

- UI: reduce sidebar font sizes, refine color theme
- UI: refine scrollbar styling, show on container hover
- UI: format executor parameters as YAML code
- UI: update syntax highlighting scheme
- UI: update index.html description meta tag

## [0.24.13] - 2022-02-11

### Added

- Tests for covalent/_shared_files/config.py

## [0.24.12] - 2022-02-10

### Added

- CodeQL code analyzer

## [0.24.11] - 2022-02-10

### Added

- A new dictionary `_DEFAULT_CONSTRAINTS_DEPRECATED` in defaults.py

### Changed

- The `_DEFAULT_CONSTRAINT_VALUES` dictionary now only contains the `backend` argument

## [0.24.10] - 2022-02-09

### Fixed

- Sporadically failing workflow cancellation test in tests/workflow_stack_test.py

## [0.24.9] - 2022-02-09

## Changed

- Implementation of `_port_from_pid` in covalent_dispatcher/_cli/service.py.

## Added

- Unit tests for command line interface (CLI) functionalities in covalent_dispatcher/_cli/service.py and covalent_dispatcher/_cli/cli.py.

## [0.24.8] - 2022-02-07

### Fixed

- If a user's configuration file does not have a needed parameter, the default parameter (defined in _shared_files/defaults.py) is used.

## [0.24.7] - 2022-02-07

### Added

- Typing: Add Type hint `dispatch_info` parameter.
- Documentation: Updated the return_type description in docstring.

### Changed

- Typing: Change return type annotation to `Generator`.

## [0.24.6] - 2022-02-06

### Added

- Type hint to `deserialize` method of `TransportableObject` of `covalent/_workflow/transport.py`.

### Changed

- Description of `data` in `deserialize` method of `TransportableObject` of `covalent/_workflow/transport.py` from `The serialized transportable object` to `Cloudpickled function`.

## [0.24.5] - 2022-02-05

### Fixed

- Removed dependence on Sentinel module

## [0.24.4] - 2022-02-04

### Added

- Tests across multiple versions of Python and multiple operating systems
- Documentation reflecting supported configurations

## [0.24.3] - 2022-02-04

### Changed

- Typing: Use `bool` in place of `Optional[bool]` as type annotation for `develop` parameter in `covalent_dispatcher.service._graceful_start`
- Typing: Use `Any` in place of `Optional[Any]` as type annotation for `new_value` parameter in `covalent._shared_files.config.get_config`

## [0.24.2] - 2022-02-04

### Fixed

- Updated hyperlink of "How to get the results" from "./collection/query_electron_execution_result" to "./collection/query_multiple_lattice_execution_results" in "doc/source/how_to/index.rst".
- Updated hyperlink of "How to get the result of a particular electron" from "./collection/query_multiple_lattice_execution_results" to "./collection/query_electron_execution_result" in "doc/source/how_to/index.rst".

## [0.24.1] - 2022-02-04

### Changed

- Changelog entries are now required to have the current date to enforce ordering.

## [0.24.0] - 2022-02-03

### Added

- UI: log file output - display in Output tab of all available log file output
- UI: show lattice and electron inputs
- UI: display executor attributes
- UI: display error message on failed status for lattice and electron

### Changed

- UI: re-order sidebar sections according to latest figma designs
- UI: update favicon
- UI: remove dispatch id from tab title
- UI: fit new uuids
- UI: adjust theme text primary and secondary colors

### Fixed

- UI: auto-refresh result state on initial render of listing and graph pages
- UI: graph layout issues: truncate long electron/param names

## [0.23.0] - 2022-02-03

### Added

- Added `BaseDispatcher` class to be used for creating custom dispatchers which allow connection to a dispatcher server.
- `LocalDispatcher` inheriting from `BaseDispatcher` allows connection to a local dispatcher server running on the user's machine.
- Covalent only gives interface to the `LocalDispatcher`'s `dispatch` and `dispatch_sync` methods.
- Tests for both `LocalDispatcher` and `BaseDispatcher` added.

### Changed

- Switched from using `lattice.dispatch` and `lattice.dispatch_sync` to `covalent.dispatch` and `covalent.dispatch_sync`.
- Dispatcher address now is passed as a parameter (`dispatcher_addr`) to `covalent.dispatch` and `covalent.dispatch_sync` instead of a metadata field to lattice.
- Updated tests, how tos, and tutorials to use `covalent.dispatch` and `covalent.dispatch_sync`.
- All the contents of `covalent_dispatcher/_core/__init__.py` are moved to `covalent_dispatcher/_core/execution.py` for better organization. `__init__.py` only contains function imports which are needed by external modules.
- `dispatch`, `dispatch_sync` methods deprecated from `Lattice`.

### Removed

- `_server_dispatch` method removed from `Lattice`.
- `dispatcher` metadata field removed from `lattice`.

## [0.22.19] - 2022-02-03

### Fixed

- `_write_dispatch_to_python_file` isn't called each time a task is saved. It is now only called in the final save in `_run_planned_workflow` (in covalent_dispatcher/_core/__init__.py).

## [0.22.18] - 2022-02-03

### Fixed

- Added type information to result.py

## [0.22.17] - 2022-02-02

### Added

- Replaced `"typing.Optional"` with `"str"` in covalent/executor/base.py
- Added missing type hints to `get_dispatch_context` and `write_streams_to_file` in covalent/executor/base.py, BaseExecutor

## [0.22.16] - 2022-02-02

### Added

- Functions to check if UI and dispatcher servers are running.
- Tests for the `is_ui_running` and `is_server_running` in covalent_dispatcher/_cli/service.py.

## [0.22.15] - 2022-02-01

### Fixed

- Covalent CLI command `covalent purge` will now stop the servers before deleting all the pid files.

### Added

- Test for `purge` method in covalent_dispatcher/_cli/service.py.

### Removed

- Unused `covalent_dispatcher` import from covalent_dispatcher/_cli/service.py.

### Changed

- Moved `_config_manager` import from within the `purge` method to the covalent_dispatcher/_cli/service.py for the purpose of mocking in tests.

## [0.22.14] - 2022-02-01

### Added

- Type hint to `_server_dispatch` method in `covalent/_workflow/lattice.py`.

## [0.22.13] - 2022-01-26

### Fixed

- When the local executor's `log_stdout` and `log_stderr` config variables are relative paths, they should go inside the results directory. Previously that was queried from the config, but now it's queried from the lattice metadata.

### Added

- Tests for the corresponding functions in (`covalent_dispatcher/_core/__init__.py`, `covalent/executor/base.py`, `covalent/executor/executor_plugins/local.py` and `covalent/executor/__init__.py`) affected by the bug fix.

### Changed

- Refactored `_delete_result` in result manager to give the option of deleting the result parent directory.

## [0.22.12] - 2022-01-31

### Added

- Diff check in pypi.yml ensures correct files are packaged

## [0.22.11] - 2022-01-31

### Changed

- Removed codecov token
- Removed Slack notifications from feature branches

## [0.22.10] - 2022-01-29

### Changed

- Running tests, conda, and version workflows on pull requests, not just pushes

## [0.22.9] - 2022-01-27

### Fixed

- Fixing version check action so that it doesn't run on commits that are in develop
- Edited PR template so that markdown checklist appears properly

## [0.22.8] - 2022-01-27

### Fixed

- publish workflow, using `docker buildx` to build images for x86 and ARM, prepare manifest and push to ECR so that pulls will match the correct architecture.
- typo in CONTRIBUTING
- installing `gcc` in Docker image so Docker can build wheels for `dask` and other packages that don't provide ARM wheels

### Changed

- updated versions in `requirements.txt` for `matplotlib` and `dask`

## [0.22.7] - 2022-01-27

### Added

- `MANIFEST.in` did not have `covalent_dispatcher/_service` in it due to which the PyPi package was not being built correctly. Added the `covalent_dispatcher/_service` to the `MANIFEST.in` file.

### Fixed

- setuptools properly including data files during installation

## [0.22.6] - 2022-01-26

### Fixed

- Added service folder in covalent dispatcher to package.

## [0.22.5] - 2022-01-25

### Fixed

- `README.md` images now use master branch's raw image urls hosted on <https://github.com> instead of <https://raw.githubusercontent.com>. Also, switched image rendering from html to markdown.

## [0.22.4] - 2022-01-25

### Fixed

- dispatcher server app included in sdist
- raw image urls properly used

## [0.22.3] - 2022-01-25

### Fixed

- raw image urls used in readme

## [0.22.2] - 2022-01-25

### Fixed

- pypi upload

## [0.22.1] - 2022-01-25

### Added

- Code of conduct
- Manifest.in file
- Citation info
- Action to upload to pypi

### Fixed

- Absolute URLs used in README
- Workflow badges updated URLs
- `install_package_data` -> `include_package_data` in `setup.py`

## [0.22.0] - 2022-01-25

### Changed

- Using public ECR for Docker release

## [0.21.0] - 2022-01-25

### Added

- GitHub pull request templates

## [0.20.0] - 2022-01-25

### Added

- GitHub issue templates

## [0.19.0] - 2022-01-25

### Changed

- Covalent Beta Release

## [0.18.9] - 2022-01-24

### Fixed

- iframe in the docs landing page is now responsive

## [0.18.8] - 2022-01-24

### Changed

- Temporarily removed output tab
- Truncated dispatch id to fit left sidebar, add tooltip to show full id

## [0.18.7] - 2022-01-24

### Changed

- Many stylistic improvements to documentation, README, and CONTRIBUTING.

## [0.18.6] - 2022-01-24

### Added

- Test added to check whether an already decorated function works as expected with Covalent.
- `pennylane` package added to the `requirements-dev.txt` file.

### Changed

- Now using `inspect.signature` instead of `function.__code__` to get the names of function's parameters.

## [0.18.5] - 2022-01-21

### Fixed

- Various CI fixes, including rolling back regression in version validation, caching on s3 hosted badges, applying releases and tags correctly.

## [0.18.4] - 2022-01-21

### Changed

- Removed comments and unused functions in covalent_dispatcher
- `result_class.py` renamed to `result.py`

### Fixed

- Version was not being properly imported inside `covalent/__init__.py`
- `dispatch_sync` was not previously using the `results_dir` metadata field

### Removed

- Credentials in config
- `generate_random_filename_in_cache`
- `is_any_atom`
- `to_json`
- `show_subgraph` option in `draw`
- `calculate_node`

## [0.18.3] - 2022-01-20

### Fixed

- The gunicorn servers now restart more gracefully

## [0.18.2] - 2022-01-21

### Changed

- `tempdir` metadata field removed and replaced with `executor.local.cache_dir`

## [0.18.1] - 2022-01-11

## Added

- Concepts page

## [0.18.0] - 2022-01-20

### Added

- `Result.CANCELLED` status to represent the status of a cancelled dispatch.
- Condition to cancel the whole dispatch if any of the nodes are cancelled.
- `cancel_workflow` function which uses a shared variable provided by Dask (`dask.distributed.Variable`) in a dask client to inform nodes to stop execution.
- Cancel function for dispatcher server API which will allow the server to terminate the dispatch.
- How to notebook for cancelling a dispatched job.
- Test to verify whether cancellation of dispatched jobs is working as expected.
- `cancel` function is available as `covalent.cancel`.

### Changed

- In file `covalent/_shared_files/config.py` instead of using a variable to store and then return the config data, now directly returning the configuration.
- Using `fire_and_forget` to dispatch a job instead of a dictionary of Dask's `Future` objects so that we won't have to manage the lifecycle of those futures.
- The `test_run_dispatcher` test was changed to reflect that the dispatcher no longer uses a dictionary of future objects as it was not being utilized anywhere.

### Removed

- `with dask_client` context was removed as the client created in `covalent_dispatcher/_core/__init__.py` is already being used even without the context. Furthermore, it creates issues when that context is exited which is unnecessary at the first place hence not needed to be resolved.

## [0.17.5] - 2022-01-19

### Changed

- Results directory uses a relative path by default and can be overridden by the environment variable `COVALENT_RESULTS_DIR`.

## [0.17.4] - 2022-01-19

### Changed

- Executor parameters use defaults specified in config TOML
- If relative paths are supplied for stdout and stderr, those files are created inside the results directory

## [0.17.3] - 2022-01-18

### Added

- Sync function
- Covalent CLI tool can restart in developer mode

### Fixed

- Updated the UI address referenced in the README

## [0.17.2] - 2022-01-12

### Added

- Quantum gravity tutorial

### Changed

- Moved VERSION file to top level

## [0.17.1] - 2022-01-19

### Added

- `error` attribute was added to the results object to show which node failed and the reason behind it.
- `stdout` and `stderr` attributes were added to a node's result to store any stdout and stderr printing done inside an electron/node.
- Test to verify whether `stdout` and `stderr` are being stored in the result object.

### Changed

- Redesign of how `redirect_stdout` and `redirect_stderr` contexts in executor now work to allow storing their respective outputs.
- Executors now also return `stdout` and `stderr` strings, along with the execution output, so that they can be stored in their result object.

## [0.17.0] - 2022-01-18

### Added

- Added an attribute `__code__` to electron and lattice which is a copy of their respective function's `__code__` attribute.
- Positional arguments, `args`, are now merged with keyword arguments, `kwargs`, as close as possible to where they are passed. This was done to make sure we support both with minimal changes and without losing the name of variables passed.
- Tests to ensure usage of positional arguments works as intended.

### Changed

- Slight rework to how any print statements in lattice are sent to null.
- Changed `test_dispatcher_functional` in `basic_dispatcher_test.py` to account for the support of `args` and removed a an unnecessary `print` statement.

### Removed

- Removed `args` from electron's `init` as it wasn't being used anywhere.

## [0.16.1] - 2022-01-18

### Changed

- Requirement changed from `dask[complete]` to `dask[distributed]`.

## [0.16.0] - 2022-01-14

### Added

- New UI static demo build
- New UI toolbar functions - orientation, toggle params, minimap
- Sortable and searchable lattice name row

### Changed

- Numerous UI style tweaks, mostly around dispatches table states

### Fixed

- Node sidebar info now updates correctly

## [0.15.11] - 2022-01-18

### Removed

- Unused numpy requirement. Note that numpy is still being installed indirectly as other packages in the requirements rely on it.

## [0.15.10] - 2022-01-16

## Added

- How-to guide for Covalent dispatcher CLI.

## [0.15.9] - 2022-01-18

### Changed

- Switched from using human readable ids to using UUIDs

### Removed

- `human-id` package was removed along with its mention in `requirements.txt` and `meta.yaml`

## [0.15.8] - 2022-01-17

### Removed

- Code breaking text from CLI api documentation.
- Unwanted covalent_dispatcher rst file.

### Changed

- Installation of entire covalent_dispatcher instead of covalent_dispatcher/_service in setup.py.

## [0.15.7] - 2022-01-13

### Fixed

- Functions with multi-line or really long decorators are properly serialized in dispatch_source.py.
- Multi-line Covalent output is properly commented out in dispatch_source.py.

## [0.15.6] - 2022-01-11

### Fixed

- Sub-lattice functions are successfully serialized in the utils.py get_serialized_function_str.

### Added

- Function to scan utilized source files and return a set of imported modules (utils.get_imports_from_source)

## [0.15.5] - 2022-01-12

### Changed

- UI runs on port 47007 and the dispatcher runs on port 48008. This is so that when the servers are later merged, users continue using port 47007 in the browser.
- Small modifications to the documentation
- Small fix to the README

### Removed

- Removed a directory `generated` which was improperly added
- Dispatcher web interface
- sqlalchemy requirement

## [0.15.4] - 2022-01-11

### Changed

- In file `covalent/executor/base.py`, `pickle` was changed to `cloudpickle` because of its universal pickling ability.

### Added

- In docstring of `BaseExecutor`, a note was added specifying that `covalent` with its dependencies is assumed to be installed in the conda environments.
- Above note was also added to the conda env selector how-to.

## [0.15.3] - 2022-01-11

### Changed

- Replaced the generic `RuntimeError` telling users to check if there is an object manipulation taking place inside the lattice to a simple warning. This makes the original error more visible.

## [0.15.2] - 2022-01-11

### Added

- If condition added for handling the case where `__getattr__` of an electron is accessed to detect magic functions.

### Changed

- `ActiveLatticeManager` now subclasses from `threading.local` to make it thread-safe.
- `ValueError` in the lattice manager's `claim` function now also shows the name of the lattice that is currently claimed.
- Changed docstring of `ActiveLatticeManager` to note that now it is thread-safe.
- Sublattice dispatching now no longer deletes the result object file and is dispatched normally instead of in a serverless manner.
- `simulate_nitrogen_and_copper_slab_interaction.ipynb` notebook tutorial now does normal dispatching as well instead of serverless dispatching. Also, now 7 datapoints will be shown instead of 10 earlier.

## [0.15.1] - 2022-01-11

### Fixed

- Passing AWS credentials to reusable workflows as a secret

## [0.15.0] - 2022-01-10

### Added

- Action to push development image to ECR

### Changed

- Made the publish action reusable and callable

## [0.14.1] - 2022-01-02

### Changed

- Updated the README
- Updated classifiers in the setup.py file
- Massaged some RTD pages

## [0.14.0] - 2022-01-07

### Added

- Action to push static UI to S3

## [0.13.2] - 2022-01-07

### Changed

- Completed new UI design work

## [0.13.1] - 2022-01-02

### Added

- Added eventlet requirement

### Changed

- The CLI tool can now manage the UI flask server as well
- [Breaking] The CLI option `-t` has been changed to `-d`, which starts the servers in developer mode and exposes unit tests to the server.

## [0.13.0] - 2022-01-01

### Added

- Config manager in `covalent/_shared_files/config.py`
- Default location for the main config file can be overridden using the environment variable `COVALENT_CONFIG_DIR`
- Ability to set and get configuration using `get_config` and `set_config`

### Changed

- The flask servers now reference the config file
- Defaults reference the config file

### Fixed

- `ValueError` caught when running `covalent stop`
- One of the functional tests was using a malformed path

### Deprecated

- The `electron.to_json` function
- The `generate_random_filename_in_cache` function

### Removed

- The `get_api_token` function

## [0.12.13] - 2022-01-04

## Removed

- Tutorial section headings

## Fixed

- Plot background white color

## [0.12.12] - 2022-01-06

### Fixed

- Having a print statement inside electron and lattice code no longer causes the workflow to fail.

## [0.12.11] - 2022-01-04

### Added

- Completed UI feature set for first release

### Changed

- UI server result serialization improvements
- UI result update webhook no longer fails on request exceptions, logs warning intead

## [0.12.10] - 2021-12-17

### Added

- Astrophysics tutorial

## [0.12.9] - 2022-01-04

### Added

- Added `get_all_node_results` method in `result_class.py` to return result of all node executions.

- Added `test_parallelilization` test to verify whether the execution is now being achieved in parallel.

### Changed

- Removed `LocalCluster` cluster creation usage to a simple `Client` one from Dask.

- Removed unnecessary `to_run` function as we no longer needed to run execution through an asyncio loop.

- Removed `async` from function definition of previously asynchronous functions, `_run_task`, `_run_planned_workflow`, `_plan_workflow`, and `_run_workflow`.

- Removed `uvloop` from requirements.

- Renamed `test_get_results` to `test_get_result`.

- Reran the how to notebooks where execution time was mentioned.

- Changed how `dispatch_info` context manager was working to account for multiple nodes accessing it at the same time.

## [0.12.8] - 2022-01-02

### Changed

- Changed the software license to GNU Affero 3.0

### Removed

- `covalent-ui` directory

## [0.12.7] - 2021-12-29

### Fixed

- Gunicorn logging now uses the `capture-output` flag instead of redirecting stdout and stderr

## [0.12.6] - 2021-12-23

### Changed

- Cleaned up the requirements and moved developer requirements to a separate file inside `tests`

## [0.12.5] - 2021-12-16

### Added

- Conda build CI job

## [0.12.4] - 2021-12-23

### Changed

- Gunicorn server now checks for port availability before starting

### Fixed

- The `covalent start` function now prints the correct port if the server is already running.

## [0.12.3] - 2021-12-14

### Added

- Covalent tutorial comparing quantum support vector machines with support vector machine algorithms implemented in qiskit and scikit-learn.

## [0.12.2] - 2021-12-16

### Fixed

- Now using `--daemon` in gunicorn to start the server, which was the original intention.

## [0.12.1] - 2021-12-16

### Fixed

- Removed finance references from docs
- Fixed some other small errors

### Removed

- Removed one of the failing how-to tests from the functional test suite

## [0.12.0] - 2021-12-16

### Added

- Web UI prototype

## [0.11.1] - 2021-12-14

### Added

- CLI command `covalent status` shows port information

### Fixed

- gunicorn management improved

## [0.11.0] - 2021-12-14

### Added

- Slack notifications for test status

## [0.10.4] - 2021-12-15

### Fixed

- Specifying a non-default results directory in a sub-lattice no longer causes a failure in lattice execution.

## [0.10.3] - 2021-12-14

### Added

- Functional tests for how-to's in documentation

### Changed

- Moved example script to a functional test in the pipeline
- Added a test flag to the CLI tool

## [0.10.2] - 2021-12-14

### Fixed

- Check that only `kwargs` without any default values in the workflow definition need to be passed in `lattice.draw(ax=ax, **kwargs)`.

### Added

- Function to check whether all the parameters without default values for a callable function has been passed added to shared utils.

## [0.10.1] - 2021-12-13

### Fixed

- Content and style fixes for getting started doc.

## [0.10.0] - 2021-12-12

### Changed

- Remove all imports from the `covalent` to the `covalent_dispatcher`, except for `_dispatch_serverless`
- Moved CLI into `covalent_dispatcher`
- Moved executors to `covalent` directory

## [0.9.1] - 2021-12-13

### Fixed

- Updated CONTRIBUTING to clarify docstring style.
- Fixed docstrings for `calculate_node` and `check_constraint_specific_sum`.

## [0.9.0] - 2021-12-10

### Added

- `prefix_separator` for separating non-executable node types from executable ones.

- `subscript_prefix`, `generator_prefix`, `sublattice_prefix`, `attr_prefix` for prefixes of subscripts, generators,
  sublattices, and attributes, when called on an electron and added to the transport graph.

- `exclude_from_postprocess` list of prefixes to denote those nodes which won't be used in post processing the workflow.

- `__int__()`, `__float__()`, `__complex__()` for converting a node to an integer, float, or complex to a value of 0 then handling those types in post processing.

- `__iter__()` generator added to Electron for supporting multiple return values from an electron execution.

- `__getattr__()` added to Electron for supporting attribute access on the node output.

- `__getitem__()` added to Electron for supporting subscripting on the node output.

- `electron_outputs` added as an attribute to lattice.

### Changed

- `electron_list_prefix`, `electron_dict_prefix`, `parameter_prefix` modified to reflect new way to assign prefixes to nodes.

- In `build_graph` instead of ignoring all exceptions, now the exception is shown alongwith the runtime error notifying that object manipulation should be avoided inside a lattice.

- `node_id` changed to `self.node_id` in Electron's `__call__()`.

- `parameter` type electrons now have the default metadata instead of empty dictionary.

- Instead of deserializing and checking whether a sublattice is there, now a `sublattice_prefix` is used to denote when a node is a sublattice.

- In `dispatcher_stack_test`, `test_dispatcher_flow` updated to indicate the new use of `parameter_prefix`.

### Fixed

- When an execution fails due to something happening in `run_workflow`, then result object's status is now failed and the object is saved alongwith throwing the appropriate exception.

## [0.8.5] - 2021-12-10

### Added

- Added tests for choosing specific executors inside electron initialization.
- Added test for choosing specific Conda environments inside electron initialization.

## [0.8.4] - 2021-12-10

### Changed

- Removed _shared_files directory and contents from covalent_dispatcher. Logging in covalent_dispatcher now uses the logger in covalent/_shared_files/logging.py.

## [0.8.3] - 2021-12-10

### Fixed

- Decorator symbols were added to the pseudo-code in the quantum chemistry tutorial.

## [0.8.2] - 2021-12-06

### Added

- Quantum chemistry tutorial.

## [0.8.1] - 2021-12-08

### Added

- Docstrings with typehints for covalent dispatcher functions added.

### Changed

- Replaced `node` to `node_id` in `electron.py`.

- Removed unnecessary `enumerate` in `covalent_dispatcher/_core/__init__.py`.

- Removed `get_node_device_mapping` function from `covalent_dispatcher/_core/__init__.py`
  and moved the definition to directly add the mapping to `workflow_schedule`.

- Replaced iterable length comparison for `executor_specific_exec_cmds` from `if len(executor_specific_exec_cmds) > 0`
  to `if executor_specific_exec_cmds`.

## [0.8.0] - 2021-12-03

### Added

- Executors can now accept the name of a Conda environment. If that environment exists, the operations of any electron using that executor are performed in that Conda environment.

## [0.7.6] - 2021-12-02

### Changed

- How to estimate lattice execution time has been renamed to How to query lattice execution time.
- Change result querying syntax in how-to guides from `lattice.get_result` to
  `covalent.get_result`.
- Choose random port for Dask dashboard address by setting `dashboard_address` to ':0' in
  `LocalCluster`.

## [0.7.5] - 2021-12-02

### Fixed

- "Default" executor plugins are included as part of the package upon install.

## [0.7.4] - 2021-12-02

### Fixed

- Upgraded dask to 2021.10.0 based on a vulnerability report

## [0.7.3] - 2021-12-02

### Added

- Transportable object tests
- Transport graph tests

### Changed

- Variable name node_num to node_id
- Variable name node_idx to node_id

### Fixed

- Transport graph `get_dependencies()` method return type was changed from Dict to List

## [0.7.2] - 2021-12-01

### Fixed

- Date handling in changelog validation

### Removed

- GitLab CI YAML

## [0.7.1] - 2021-12-02

### Added

- A new parameter to a node's result called `sublattice_result` is added.
  This will be of a `Result` type and will contain the result of that sublattice's
  execution. If a normal electron is executed, this will be `None`.

- In `_delete_result` function in `results_manager.py`, an empty results directory
  will now be deleted.

- Name of a sublattice node will also contain `(sublattice)`.

- Added `_dispatch_sync_serverless` which synchronously dispatches without a server
  and waits for a result to be returned. This is the method used to dispatch a sublattice.

- Test for sublatticing is added.

- How-to guide added for sublatticing explaining the new features.

### Changed

- Partially changed `draw` function in `lattice.py` to also draw the subgraph
  of the sublattice when drawing the main graph of the lattice. The change is
  incomplete as we intend to add this feature later.

- Instead of returning `plt`, `draw` now returns the `ax` object.

- `__call__` function in `lattice.py` now runs the lattice's function normally
  instead of dispatching it.

- `_run_task` function now checks whether current node is a sublattice and acts
  accordingly.

### Fixed

- Unnecessary lines to rename the node's name in `covalent_dispatcher/_core/__init__.py` are removed.

- `test_electron_takes_nested_iterables` test was being ignored due to a spelling mistake. Fixed and
  modified to follow the new pattern.

## [0.7.0] - 2021-12-01

### Added

- Electrons can now accept an executor object using the "backend" keyword argument. "backend" can still take a string naming the executor module.
- Electrons and lattices no longer have Slurm metadata associated with the executor, as that information should be contained in the executor object being used as an input argument.
- The "backend" keyword can still be a string specifying the executor module, but only if the executor doesn't need any metadata.
- Executor plugin classes are now directly available to covalent, eg: covalent.executor.LocalExecutor().

## [0.6.7] - 2021-12-01

### Added

- Docstrings without examples for all the functions in core covalent.
- Typehints in those functions as well.
- Used `typing.TYPE_CHECKING` to prevent cyclic imports when writing typehints.

### Changed

- `convert_to_lattice_function` renamed to `convert_to_lattice_function_call`.
- Context managers now raise a `ValueError` instead of a generic `Exception`.

## [0.6.6] - 2021-11-30

### Fixed

- Fixed the version used in the documentation
- Fixed the badge URLs to prevent caching

## [0.6.5] - 2021-11-30

### Fixed

- Broken how-to links

### Removed

- Redundant lines from .gitignore
- *.ipynb from .gitignore

## [0.6.4] - 2021-11-30

### Added

- How-to guides for workflow orchestration.
  - How to construct an electron
  - How to construct a lattice
  - How to add an electron to lattice
  - How to visualize the lattice
  - How to add constraints to lattices
- How-to guides for workflow and subtask execution.
  - How to execute individual electrons
  - How to execute a lattice
  - How to execute multiple lattices
- How-to guides for status querying.
  - How to query electron execution status
  - How to query lattice execution status
  - How to query lattice execution time
- How-to guides for results collection
  - How to query electron execution results
  - How to query lattice execution results
  - How to query multiple lattice execution results
- Str method for the results object.

### Fixed

- Saving the electron execution status when the subtask is running.

## [0.6.3] - 2021-11-29

### Removed

- JWT token requirement.
- Covalent dispatcher login requirement.
- Update covalent login reference in README.md.
- Changed the default dispatcher server port from 5000 to 47007.

## [0.6.2] - 2021-11-28

### Added

- Github action for tests and coverage
- Badges for tests and coverage
- If tests pass then develop is pushed to master
- Add release action which tags and creates a release for minor version upgrades
- Add badges action which runs linter, and upload badges for version, linter score, and platform
- Add publish action (and badge) which builds a Docker image and uploads it to the AWS ECR

## [0.6.1] - 2021-11-27

### Added

- Github action which checks version increment and changelog entry

## [0.6.0] - 2021-11-26

### Added

- New Covalent RTD theme
- sphinx extension sphinx-click for CLI RTD
- Sections in RTD
- init.py in both covalent-dispatcher logger module and cli module for it to be importable in sphinx

### Changed

- docutils version that was conflicting with sphinx

### Removed

- Old aq-theme

## [0.5.1] - 2021-11-25

### Added

- Integration tests combining both covalent and covalent-dispatcher modules to test that
  lattice workflow are properly planned and executed.
- Integration tests for the covalent-dispatcher init module.
- pytest-asyncio added to requirements.

## [0.5.0] - 2021-11-23

### Added

- Results manager file to get results from a file, delete a result, and redispatch a result object.
- Results can also be awaited to only return a result if it has either been completed or failed.
- Results class which is used to store the results with all the information needed to be used again along with saving the results to a file functionality.
- A result object will be a mercurial object which will be updated by the dispatcher and saved to a file throughout the dispatching and execution parts.
- Direct manipulation of the transport graph inside a result object takes place.
- Utility to convert a function definition string to a function and vice-versa.
- Status class to denote the status of a result object and of each node execution in the transport graph.
- Start and end times are now also stored for each node execution as well as for the whole dispatch.
- Logging of `stdout` and `stderr` can be done by passing in the `log_stdout`, `log_stderr` named metadata respectively while dispatching.
- In order to get the result of a certain dispatch, the `dispatch_id`, the `results_dir`, and the `wait` parameter can be passed in. If everything is default, then only the dispatch id is required, waiting will not be done, and the result directory will be in the current working directory with folder name as `results/` inside which every new dispatch will have a new folder named according to their respective dispatch ids, containing:
  - `result.pkl` - (Cloud)pickled result object.
  - `result_info.yaml` - yaml file with high level information about the result and its execution.
  - `dispatch_source.py` - python file generated, containing the original function definitions of lattice and electrons which can be used to dispatch again.

### Changed

- `logfile` named metadata is now `slurm_logfile`.
- Instead of using `jsonpickle`, `cloudpickle` is being used everywhere to maintain consistency.
- `to_json` function uses `json` instead of `jsonpickle` now in electron and lattice definitions.
- `post_processing` moved to the dispatcher, so the dispatcher will now store a finished execution result in the results folder as specified by the user with no requirement of post processing it from the client/user side.
- `run_task` function in dispatcher modified to check if a node has completed execution and return it if it has, else continue its execution. This also takes care of cases if the server has been closed mid execution, then it can be started again from the last saved state, and the user won't have to wait for the whole execution.
- Instead of passing in the transport graph and dispatch id everywhere, the result object is being passed around, except for the `asyncio` part where the dispatch id and results directory is being passed which afterwards lets the core dispatcher know where to get the result object from and operate on it.
- Getting result of parent node executions of the graph, is now being done using the result object's graph. Storing of each execution's result is also done there.
- Tests updated to reflect the changes made. They are also being run in a serverless manner.

### Removed

- `LatticeResult` class removed.
- `jsonpickle` requirement removed.
- `WorkflowExecutionResult`, `TaskExecutionResult`, and `ExecutionError` singleton classes removed.

### Fixed

- Commented out the `jwt_required()` part in `covalent-dispatcher/_service/app.py`, may be removed in later iterations.
- Dispatcher server will now return the error message in the response of getting result if it fails instead of sending every result ever as a response.

## [0.4.3] - 2021-11-23

### Added

- Added a note in Known Issues regarding port conflict warning.

## [0.4.2] - 2021-11-24

### Added

- Added badges to README.md

## [0.4.1] - 2021-11-23

### Changed

- Removed old coverage badge and fixed the badge URL

## [0.4.0] - 2021-11-23

### Added

- Codecov integrations and badge

### Fixed

- Detached pipelines no longer created

## [0.3.0] - 2021-11-23

### Added

- Wrote a Code of Conduct based on <https://www.contributor-covenant.org/>
- Added installation and environment setup details in CONTRIBUTING
- Added Known Issues section to README

## [0.2.0] - 2021-11-22

### Changed

- Removed non-open-source executors from Covalent. The local SLURM executor is now
- a separate repo. Executors are now plugins.

## [0.1.0] - 2021-11-19

### Added

- Pythonic CLI tool. Install the package and run `covalent --help` for a usage description.
- Login and logout functionality.
- Executor registration/deregistration skeleton code.
- Dispatcher service start, stop, status, and restart.

### Changed

- JWT token is stored to file instead of in an environment variable.
- The Dask client attempts to connect to an existing server.

### Removed

- Removed the Bash CLI tool.

### Fixed

- Version assignment in the covalent init file.

## [0.0.3] - 2021-11-17

### Fixed

- Fixed the Dockerfile so that it runs the dispatcher server from the covalent repo.

## [0.0.2] - 2021-11-15

### Changed

- Single line change in ci script so that it doesn't exit after validating the version.
- Using `rules` in `pytest` so that the behavior in test stage is consistent.

## [0.0.1] - 2021-11-15

### Added

- CHANGELOG.md to track changes (this file).
- Semantic versioning in VERSION.
- CI pipeline job to enforce versioning.<|MERGE_RESOLUTION|>--- conflicted
+++ resolved
@@ -5,13 +5,12 @@
 The format is based on [Keep a Changelog](https://keepachangelog.com/en/1.0.0/),
 and this project adheres to [Semantic Versioning](https://semver.org/spec/v2.0.0.html).
 
-<<<<<<< HEAD
 ## [UNRELEASED]
 
 ### Added
 
-- Ensure that runner and dispatcher work properly together.
-=======
+- Ensure that all refactor components work together.
+
 ## [0.35.0] - 2022-03-24
 
 ### Added
@@ -23,7 +22,6 @@
 ### Fixed
 
 - Pinned jinja2 to less than 3.1.0 so that nbconvert remains stable in the docs build.
->>>>>>> 5d31a94f
 
 ## [0.34.0] - 2022-03-24
 
