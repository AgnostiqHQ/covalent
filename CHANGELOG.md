--- conflicted
+++ resolved
@@ -5,9 +5,8 @@
 The format is based on [Keep a Changelog](https://keepachangelog.com/en/1.0.0/),
 and this project adheres to [Semantic Versioning](https://semver.org/spec/v2.0.0.html).
 
-<<<<<<< HEAD
 ## [UNRELEASED] - 2022-01-31
-=======
+
 ## [0.22.12] - 2022-01-31
 
 ### Added
@@ -20,7 +19,6 @@
 
 - Removed codecov token
 - Removed Slack notifications from feature branches
->>>>>>> 5e5a8706
 
 ## [0.22.10] - 2022-01-29
 
