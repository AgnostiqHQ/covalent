# Changelog

All notable changes to this project will be documented in this file.

The format is based on [Keep a Changelog](https://keepachangelog.com/en/1.0.0/),
and this project adheres to [Semantic Versioning](https://semver.org/spec/v2.0.0.html).

## [UNRELEASED]

<<<<<<< HEAD
### Added

- Support for mysql via sqlalchemy
- SQL server parameters added to config, env, and Dockerfiles

### Changed

- The `DELETE` endpoint's response has been modified since a batch deletion is used
- Workflow database has been renamed from `results` to `workflow`
- Default database filename is changed from `results.db` to `dispatch.db`
=======
## [0.101.1] - 2022-05-19

### Fixed

- Fix the error output in the RTD tutorial for mnist_classifier

>>>>>>> 5f285254

## [0.101.0] - 2022-05-19

### Changed

- Replace Nats message queue (MQ) in Queuer with AWS Simple Queue Service (SQS).
- Replace reading from Nats MQ to SQS in `queue_consumer.py`.

### Added

- `boto3` to the requirements.txt file in the root folder.

## [0.100.0] - 2022-05-18
### Added

- Added ready & health/live endpoint for UI Service, Runner Service, Results Service, Queuer, Dispatcher, Data Service

### Added

- Added ready & health/live endpoint for UI Service
- Added ready & health/live endpoint for Runner Service
- Added ready & health/live endpoint for Results Service
- Added ready & health/live endpoint for Queuer
- Added ready & health/live endpoint for Dispatcher
- Added ready & health/live endpoint for Data Service

### Changed

- Updated Dispatcher Queue consumer & Queuer NATS connection timeout to 15s

## [0.99.2] - 2022-05-18

### Fixed

- Move secrets: inherit to caller workflow

## [0.99.1] - 2022-05-18

### Fixed

- Secrets in called GitHub actions workflow

### Tests

- Updated precommit config

## [0.99.0] - 2022-05-16

### Changed

- UI redesign phase 2: updates to color theme and typography

## [0.98.0] - 2022-05-15

### Changed

- Updated all config & log file paths to reside in `$HOME/.cache/covalent` including `.env`, `supervisord.conf`, and all logs
- Removing previous `cova` package config files on install

## [0.97.1] - 2022-05-13

### Fixed

- Improved Error reporting on S3 Storage Backend for Data Service
## [0.97.0] - 2022-05-13

### Added

- Added S3 Compatibility to Data Service by adding `S3 Storage Backend` strategy.

## [0.96.2] - 2022-05-12

### Fixed

- Syntax fix in hotfix workflow

## [0.96.1] - 2022-05-12

### Fixed

- Release action issues with inconsistent GitHub context typing

## [0.96.0] - 2022-05-12


### Fixed

- Fixed high CPU consumption on UI backend by disabling uvicorn reload.

### Docs

- Updated the video URL

### Changed

- Disabled ops bot in workflows
- Re-enabled ops bot in workflows

## [0.95.0] - 2022-04-25

### Added

- Support for Bash tasks
- How-to guide demonstrating usage
- Unit test for bash lepton

### Docs

- Updated server management how-to guide

## [0.94.0] - 2022-04-25

### Added

- Coverage reports now granular per service plus SDK.

## [0.93.1] - 2022-04-24

### Fixed

- Test action.

### Docs

- Added migration guide from `0.3x` to Read The Docs and `README.md`

## [0.93.0] - 2022-04-22

### Added

- Automatic hotfix action

## [0.92.0] - 2022-04-22


### Changed

- Moved sublattice's node update in parent lattice from `get_runnable_tasks` to `update_workflow` to accurately represent when a sublattice actually starts executing.

### Fixed

- Fixed the cancel url endpoint.

- Cancelling a workflow for lattices and sublattices works even if they are partially run.

## [0.91.0] - 2022-04-21

### Fixed

- Don't send the whole result object when only one node needs to be updated.

- The input arguments are being shown correctly in the UI.

### Changed

- Ensured that the lattice / sublattices tasks order are stored in the tasks queue correctly.

- Accomodated the conditions in tasks queue where remaining tasks are non-executable, in order to correctly update the workflow status.

### Docs

- Update microservice documentation

## [0.90.0] - 2022-04-21

### Added

- Enabled inactive unit tests in Actions.

### Docs

- Updated the Python badge
- Changed a relative URL in the README to an absolute URL
- Added link to SwaggerHub in README

## [0.89.6] - 2022-04-21

### Fixed

- Correctly pass inputs when calling workflows

### Docs

- Restructured the README
- Updated the README
- Updated Getting Started, How-To Configuration Guide, CLI API documentation

## [0.89.5] - 2022-04-20

### Fixed

- Don't duplicate tags
- Release conditions
- Pypi version syntax

## [0.89.4] - 2022-04-20

### Docs

- Updated the how-to notebooks for compatibility with the micro-services refactor.
- Updated machine learning and quantum gravity tutorials to point to the correct web UI address.
- Updated the quantum chemistry tutorial.
- Update the concepts page according to the new web UI.

### Fixed

- Fixed how environment variables are loaded on startup

## [0.89.3] - 2022-04-20

### Fixed

- Push-to-ECR steps for `master` and `develop` workflows.
- Don't specify runs-on for reusable call

## [0.89.2] - 2022-04-19

### Fixed

- Use workflow_call to automatically call reusable workflow

## [0.89.1] - 2022-04-19

### Fixed

- Reusable workflow called at job level

## [0.89.0] - 2022-04-19

### Changed

- Made release.yml callable and moved the pypi job into that workflow

### Docs

- Updated the astronomy tutorial with cosmetic changes

## [0.88.1] - 2022-04-19

### Fixed

- Setup on MacOS installs nats similar to how it's done on Linux.

## [0.88.0] - 2022-04-19

### Changed

- Lattice in the result object is now pickled separately and a different instance of transport graph is used for modifications than the one in lattice in order to prevent unpickling the lattice everytime result object is read/written to.

- Updated tests to match above change.

## [0.87.1] - 2022-04-19

### Fixed

- Detect secrets syntax in Dockerfile

## [0.87.0] - 2022-04-18

### Changed

- Removed unused `DATA_OS_SVC_HOST_URI` env var from docker compose file & Dockerfile placeholders

## [0.86.1] - 2022-04-18

### Fixed

- Updated the README banner url

## [0.86.0] - 2022-04-18

### Changed

- `sync` method now uses `requests` to query the results service

## [0.85.1] - 2022-04-18

### Fixed

- Fix container networking for the local covalent stack in `docker-compose.yml`

## Changed

- UI refresh: updated covalent logo, new font, nav icons, status colors

## [0.85.0] - 2022-04-18

### Changed

- Covalent branding updated using new guidelines

## [0.84.1] - 2022-04-18

### Fixed

- Nats server shuts down properly when using `covalent stop` or `covalent restart`

## [0.84.0] - 2022-04-18

### Changed

- Updated the "How to create a custom executor" how-to Jupyter notebook.

## [0.83.1] - 2022-04-18

### Fixed

- Revert exclude in setup.py

## [0.83.0] - 2022-04-18

### Changed

- Increased `connect_timeout` on Dispatcher Queue Consumer NATS connection

## [0.82.0] - 2022-04-18

### Added

- Add a pre-commit hook for `detect-secrets`.

## [0.81.2] - 2022-04-18

### Fixed

- Dispatcher unit test fixed by removing `turtle` import

## [0.81.1] - 2022-04-14

### Fixed

- Fixed bug where `covalent stop` and `covalent start` would not bring the services back up

## [0.81.0] - 2022-04-14

### Changed

- Made `supervisord` use a specific configuration file instead of looking at root directory.

### Fixed

- Fixed string comparison to determine whether `COVA_SDK` env variable exists or not.

## [0.80.3] - 2022-04-14

### Fixed

- Re-enabling test actions
- Resolving ui backend endpoint in draw function using config manager

## [0.80.2] - 2022-04-14

### Fixed

- Some legacy config variables are removed.
- The config references `ENV_DEST_DIR` everywhere now

## [0.80.1] - 2022-04-14

### Fixed

- Accessing `ENV_DEST_DIR` env var using `os.environ.get`
- Missing requirements `pyyaml`, `jinja`, and `psutil` added to reqs file

## [0.80.0] - 2022-04-14

### Changed

- Repository is restructured to accomodate the microservices

## [0.79.1] - 2022-04-14

### Fixed

- Installation using `pip install -e .` is fixed with regards to the nats installation.
- Several missing `__init__.py` files are now included.

## [0.79.0] - 2022-04-14

### Added

- Covalent `config` cli command to alter config values or display covalent configuration

### Changed

- Removed environment section from Supervisord config in order to read from root `.env` file instead
- Refactored config manager to use project root `.env` file for configuration

## [0.78.0] - 2022-04-13

### Changed

- `ct.get_result` will return result object if no wait is used.

- Using initial resource as 1 until there is better resource management in runner.

### Fixed

- Fix errors in Dockerfiles

- Update Dockerfiles to use `multi-stage` container builds to reduce final image size

- Install all necessary Python modules in all containers

## [0.77.0] - 2022-04-13

### Added

- nats is installed in the wheel build if not otherwise installed.

## [0.76.0] - 2022-04-13

### Added

- `wait` argument to `ct.get_result`.

### Changed

- Switched to the local executor which is compatible with covalent microservices and removed the old executor.

## [0.75.0] - 2022-04-13

### Tests

- Tests for update workflow in Dispatcher service update_workflow.py module.

### Changed

- Implementation of update_workflow_results in update_workflow.py module in Dispatcher service.

## [0.74.0] - 2022-04-12

### Changed

- Removed misnamed dispatcher plugin stuff and now using the interface functions directly (dispatch, dispatch_sync, get_result).

- `ct.dispatch`, `ct.dispatch_sync`, `ct.get_result`, etc. are going to use the covalent services instead.

## [0.73.0] - 2022-04-12

### Changed

- Arguments and keyword arguments to the function are pickled with cloudpickle, allowing objects that are not pickleable with "normal" pickle to be sent to different processes with the multiprocessing module.

## [0.72.0] - 2022-04-12

### Changed

- Updated the example to use a sublattice.

### Fixed

- Fixed updation of result objects for sublattice and parent lattice.
- Fixed the regular expression to show sublattice results in the UI.

## [0.71.0] - 2022-04-11

### Changed

- Updated Supervisord template configuration to bring up NATS server with high priority before all other services

## [0.70.0] - 2022-04-11

### Tests

- Dispatcher service tests for the `dispatch_workflow.py` module.

### Changed

- Minor refactor of `dispatch_workflow.py` module in Dispatcher service.

## [0.69.0] - 2022-04-08

### Added

- Added Microservices section with links to Swagger hub for individual API docs

## [0.68.0] - 2022-04-07

### Added

- Tests for data and results services

## [0.67.4] - 2022-04-07

### Fixed

- Fix handling of webapp url paths by ui_backend.

## [0.67.3] - 2022-04-07

### Fixed

- The `package-lock.json` file is no longer committed to the codebase

## [0.67.2] - 2022-04-07

### Fixed

- PyPI uploads use a token instead of a username/password pair

## [0.67.1] - 2022-04-07

### Fixed

- Switched UI to results service delete API

## [0.67.0] - 2022-04-07

### Added
- Added environment variables to service declarations in ``docker-compose``.
- Added the Dockerfile and docker-compose configurations for the ``queue-consumer``.

## [0.66.0] - 2022-04-07

### Added

- Batch cancellation endpoint to dispatcher, e.g., `DELETE /api/v0/workflow/cancel?dispatch_id1,dispatch_id2`

### Tests

- Added tests for UI backend endpoints

## [0.65.3] - 2022-04-07

### Fixed

- Syntax error in the `tests.yml` workflow

## [0.65.2] - 2022-04-07

### Fixed

- pypi validation using pre-release tag

## [0.65.1] - 2022-04-07

### Fixed

- Don't fail the CI workflow just because we aren't doing a release

## [0.65.0] - 2022-04-06

### Changed

- Only one docker-compose

## [0.64.2] - 2022-04-06

### Fixed

- The `.dockerignore` file now ignores any unnecessary front-end build files

## [0.64.1] - 2022-04-06

### Fixed

- egg_info invocation

## [0.64.0] - 2022-04-06

### Fixed

- Style fixes via `pre-commit run --all-files`

### Changed

- Pushing microservice images to public ECR

## [0.63.1] - 2022-04-06

### Fixed

- Fixed the version validation in pypi workflow

## [0.63.0] - 2022-04-06

### Changed

- Mark pypi releases as pre

## [0.62.1] - 2022-04-06

### Fixed

- Workflows which run on `develop` or `master` will send Slack alerts to the dev team if they fail.

## [0.62.0] - 2022-04-06

### Changed

- Update `covalent-ui` service in `docker-compose.yaml` to ensure that the uvicorn server listens on `0.0.0.0` for all incoming requests
- Using `ENTRYPOINT` in dockerfiles instead of `CMD`
- Remove `command` option from all services in `docker-compose.yml`

## [0.61.1] - 2022-04-06

### Fixed

- Fixed failures in pushing images to ECR.

## [0.61.0] - 2022-04-06

### Changed

- The results and data service now support batch deleting via query strings

## [0.60.0] - 2022-04-06

### Changed

- List type removed from type annotation for the executor argument in electron/lattice/lepton definitions.
- Input executor argument is converted to an executor class object (if it were a string) in electron/lattice/lepton definitions instead of just before execution in execution.py. As a result, calls to _executor_manager.get_executor are removed from execution.py.
- Rewritten tests to take into account the type change of executor identifiers from strings to executor class objects.

### Fixed

- In covalent/executor/__init__.py, `from importlib import metadata` is used instead of `importlib.metadata`.
- Electron.get_op_function.rename now uses the correct separator string when renaming a function.

## [0.59.0] - 2022-04-06

### Changed

- Fixes for making the whole pipeline work in tandem.

## [0.58.0] - 2022-04-06

### Added

- `nats` service in `docker-compose` files

## [0.57.0] - 2022-04-05

### Added

- Variables to assign service hosts

## [0.56.1] - 2022-04-05

### Fixed

- Fixed various module import errors in the containers for the microservices.

### Tests

- Added tests for post-refactor covalent cli commands: start, stop, restart, status, and logs

## [0.56.0] - 2022-04-05

### Changed

- Changed global variable executor_plugin_name to EXECUTOR_PLUGIN_NAME in executors to conform with PEP8.

## [0.55.0] - 2022-04-04

### Changed

- Changed supervisord http server's default to listen on all interfaces, so that covalent can run on any computer in a trusted LAN (without firewalls/auth).

## [0.54.0] - 2022-04-04

### Added

- Draw workflow draft API to ui_backend service


## [0.53.0] - 2022-04-04

### Added

- Added docker-compose file to run covalent microservices.

## [0.52.0] - 2022-04-04

### Added

- Added delete endpoint to data and results services.

## [0.51.0] - 2022-04-04

### Added

- Folders for tests.

### Changed

- Organization of covalent tests.

## [0.50.0] - 2022-04-03

### Added

- Added GET all results endpoint in Results service
- Optional formatting of GET result endpoint that supports: `binary` or `json`

### Changed

- Changed frontend to support updated result service endpoints with json format

### Removed

- Removed redundant local storage cache on frontend

## [0.49.1] - 2022-04-01

### Fixed

- Using `io.BytesIO` in `update_result` in the results service to prevent creation of a new file in the file system.

## [0.49.0] - 2022-04-01

### Added

- Implement an `overwrite` query param in the `upload` method so that we don't create a new object for every result update

## [0.48.0] - 2022-04-01

### Added

- Added updated dispatching and getting result functions with the option to download result as a file.

### Changed

- Hardcoded filepaths to standardized ServiceURL.`get_route(...)` method when making API requests.

## [0.47.2] - 2022-04-01

### Fixed

- Queue consumer import paths fixed
- Syntax errors in the supervisord template fixed

## [0.47.1] - 2022-04-01

### Fixed

- Supervisord now brings up dispatcher queue consumer worker

## [0.47.0] - 2022-04-01

### Changed

- Updated API calls accross services to use standarized env vars from Settings class
- Normalized env vars accross services and updated Supervisord template

## [0.46.0] - 2022-03-31

### Changed

- Consumers of results service now specify `stream=True` in their get requests.

## [0.45.0] - 2022-03-31

### Changed

- Using `Result.RUNNING` instead of str "RUNNING"
- Using process safe `is_empty` method rather than `empty()` method for multiprocessing queue.
- Multprocessing `is_queue` method.

### Added

- Workflow status as running in the `workflow_status_queue`.

### Tests

- Added a test for the `_check_version` method in `covalent/executor/__init__.py`.

## [0.44.0] - 2022-03-31

### Added

- A version check is done at Covalent startup to ensure that executor plugins are compatible.

## [0.43.0] - 2022-03-31

### Added

- Function to call UI update method in the UI microservice for use in the Dispatcher micro-service.
- Refactor updating results and ui into one function.

## [0.42.2] - 2022-03-31

### Fixed

- Using functions for getting result object in cancel endpoint and sending cancel task signal to runner in the dispatcher.

## [0.42.1] - 2022-03-31

### Fixed

- `update_workflow_results` in `update_workflow.py` now also takes care of sending the next set of tasks to the runner.

- Also handling the cases of sublattices in `update_workflow_results`.

## [0.42.0] - 2022-03-31

### Changed

- Moved some unused for-the-future files to the refactor directory and out of the main codebase.

## [0.41.3] - 2022-03-31

### Fixed

- Dispatch DB is now created upon server start.

## [0.41.2] - 2022-03-30

### Fixed

- Oneline bugfix to remove `fetch --unshallow`

## [0.41.1] - 2022-03-30

### Fixed

- Get master version from release tags rather than master branch

## [0.41.0] - 2022-03-30

### Added

- Dockerized the Dispatcher and Runner Services.
- Added required packages for running containerized instances of the Dispatcher and Runner.

## [0.40.0] - 2022-03-30

### Added

- Dockerized the Data and UI-backend services.
- Required packages to run containerized instances of the Data and UI-backend.

## [0.39.1] - 2022-03-30

### Fixed

- Supervisord & Results service integration by making results service port configurable by an env var

## [0.39.0] - 2022-03-29

### Changed

- Runner and dispatcher implementation in order to integrate the microservices partially complete.

## [0.38.0] - 2022-03-29

### Added

- Added UI backend component to serve post-refactor frontend and dispatch websocket messages to UI using Socket.io
- Updated UI socket.io configuration to use different ws path, and using localstorage for fetching all results (temporary)
- Added post-refactor cli commands to use Supervisord to manage local service processes
- Added `covalent logs` and `covalent config` cli commands

## [0.37.1] - 2022-03-29

### Fixed

- Oneline bugfix in tests.yml

## [0.37.0] - 2022-03-29

### Added

- Results management endpoints; GET, PUT, POST for results object
- Checks in setup.py to confirm node version compatibility.
- Instructions in CONTRIBUTING to address some common Debian setup issues.

## [0.36.1] - 2022-03-29

### Fixed

- Filesystem service now reads config from environment variables.

## [0.36.0] - 2022-03-29

### Added

- Picking up dispatch jobs from the queue and ensuring that only one workflow is processed (locally) at any given time.

### Changed

- Dispatcher implementation in order to integrate with Queuer microservice.

## [0.35.0] - 2022-03-29

### Added

- Automated changelog and version management
- Added a Dockerfile to build an image for OS Queuer.
- Added the required packages to run a container instance of the Queuer.

### Fixed

- Single quotes in github env
- Don't use for loops to iterate over a variable in bash
- Issue with checkout actions
- Run tests on changelog workflow completion instead of push to develop to avoid race condition
- Use covalent ops bot token for automated pushes to develop
- sed command syntax in changelog.yml

## [0.34.5] - 2022-03-28

### Fixed

- Moved `example_dispatch.py` into `tests/` directory.

## [0.34.4] - 2022-03-28

### Added

- Unit tests for utils, leptons, and base executor

## [0.34.3] - 2022-03-27

### Added

- Tests for lattice.py

## [0.34.2] - 2022-03-27

### Added

- Unit tests for the base executor, the results manager, the logger, and leptons

## [0.34.1] - 2022-03-24

### Fixed

- Pinned jinja2 to less than 3.1.0 so that nbconvert remains stable in the docs build.

## [0.34.0] - 2022-03-24

### Added

- API endpoints to upload and download files

## [0.33.1] - 2022-03-24

### Fixed

- Retrieving results from running container via HTTP
- Adding tests for Docker image in workflows

## [0.33.0] - 2022-03-24

### Added

- Slack and webhook notifications

## [0.32.9] - 2022-03-23

### Fixed

- Updated OS Queuer imports to remove top level modules `refactor.queuer`

## [0.32.8] - 2022-03-22

### Added

- Websocket notify endpoint with leaky bucket algo implementation to rate limit messages to frontend

## [0.32.7] - 2022-03-22

### Added

- Queuer API submit endpoint to publish dispatch message to MQ & send result file to Data Service
- API Service class for interfacing with local services
- Tests covering submit endpoint and API Service

## [0.32.6] - 2022-03-22

### Fixed

- Input path for external libraries in the Lepton wrapper can (and should) now be a full path to the file.

## [0.32.5] - 2022-03-21

### Fixed

- Fix HTTP status code for blank POST requests.

## [0.32.4] - 2022-03-17

### Fixed

- Docker commands in docs

## [0.32.3] - 2022-03-16

### Fixed

- Fix missing UI graph edges between parameters and electrons in certain cases.
- Fix UI crashes in cases where legacy localStorage state was being loaded.

## [0.32.2] - 2022-03-16

### Added

- Images for graphs generated in tutorials and how-tos.
- Note for quantum gravity tutorial to tell users that `tensorflow` doesn't work on M1 Macs.
- `Known Issues` added to `README.md`

### Fixed

- `draw` function usage in tutorials and how-tos now reflects the UI images generated instead of using graphviz.
- Images now render properly in RTD of how-tos.

### Changed

- Reran all the tutorials that could run, generating the outputs again.

## [0.32.1] - 2022-03-15

### Fixed

- CLI now starts server directly in the subprocess instead of as a daemon
- Logs are provided as pipes to Popen instead of using a shell redirect
- Restart behavior fixed
- Default port in `covalent_ui/app.py` uses the config manager

### Removed

- `_graceful_restart` function no longer needed without gunicorn

## [0.32.0] - 2022-03-11

### Added

- Dispatcher microservice API endpoint to dispatch and update workflow.
- Added get runnable task endpoint.

## [0.31.0] - 2022-03-11

### Added

- Runner component's main functionality to run a set of tasks, cancel a task, and get a task's status added to its api.

## [0.30.5] - 2022-03-11

### Updated

- Updated Workflow endpoints & API spec to support upload & download of result objects as pickle files

## [0.30.4] - 2022-03-11

### Fixed

- When executing a task on an alternate Conda environment, Covalent no longer has to be installed on that environment. Previously, a Covalent object (the execution function as a TransportableObject) was passed to the environment. Now it is deserialized to a "normal" Python function, which is passed to the alternate Conda environment.

## [0.30.3] - 2022-03-11

### Fixed

- Fixed the order of output storage in `post_process` which should have been the order in which the electron functions are called instead of being the order in which they are executed. This fixes the order in which the replacement of function calls with their output happens, which further fixes any discrepencies in the results obtained by the user.

- Fixed the `post_process` test to check the order as well.

## [0.30.2] - 2022-03-11

### Changed

- Updated eventlet to 0.31.0

## [0.30.1] - 2022-03-10

### Fixed

- Eliminate unhandled exception in Covalent UI backend when calling fetch_result.

## [0.30.0] - 2022-03-09

### Added

- Skeleton code for writing the different services corresponding to each component in the open source refactor.
- OpenAPI specifications for each of the services.

## [0.29.3] - 2022-03-09

### Fixed

- Covalent UI is built in the Dockerfile, the setup file, the pypi workflow, the tests workflow, and the conda build script.

## [0.29.2] - 2022-03-09

### Added

- Defaults defined in executor plugins are read and used to update the in-memory config, as well as the user config file. But only if the parameter in question wasn't already defined.

### Changed

- Input parameter names and docstrings in _shared_files.config.update_config were changed for clarity.

## [0.29.1] - 2022-03-07

### Changed

- Updated fail-fast strategy to run all tests.

## [0.29.0] - 2022-03-07

### Added

- DispatchDB for storing dispatched results

### Changed

- UI loads dispatches from DispatchDB instead of browser local storage

## [0.28.3] - 2022-03-03

### Fixed

Installed executor plugins don't have to be referred to by their full module name. Eg, use "custom_executor", instead of "covalent_custom_plugin.custom_executor".

## [0.28.2] - 2022-03-03

### Added

- A brief overview of the tutorial structure in the MNIST classification tutorial.

## [0.28.1] - 2022-03-02

### Added

- Conda installation is only supported for Linux in the `Getting Started` guide.
- MNIST classifier tutorial.

### Removed

- Removed handling of default values of function parameters in `get_named_params` in `covalent/_shared_files/utils.py`. So, it is actually being handled by not being handled since now `named_args` and `named_kwargs` will only contain parameters that were passed during the function call and not all of them.

## [0.28.0] - 2022-03-02

### Added

- Lepton support, including for Python modules and C libraries
- How-to guides showing how to use leptons for each of these

## [0.27.6] - 2022-03-01

### Added

- Added feature development basic steps in CONTRIBUTING.md.
- Added section on locally building RTD (read the docs) in the contributing guide.

## [0.27.5] - 2022-03-01

### Fixed

- Missing UI input data after backend change - needed to be derived from graph for electrons, lattice inputs fixed on server-side, combining name and positional args
- Broken UI graph due to variable->edge_name renaming
- Missing UI executor data after server-side renaming

## [0.27.4] - 2022-02-28

### Fixed

- Path used in `covalent/executor/__init__.py` for executor plugin modules needed updating to `covalent/executor/executor_plugins`

### Removed

- Disabled workflow cancellation test due to inconsistent outcomes. Test will be re-enabled after cancellation mechanisms are investigated further.

## [0.27.3] - 2022-02-25

### Added

- Added `USING_DOCKER.md` guide for running docker container.
- Added cli args to covalent UI flask server `covalent_ui/app.py` to modify port and log file path.

### Removed

- Removed gunicorn from cli and Dockerfile.

### Changed

- Updated cli `covalent_dispatcher/_cli/service.py` to run flask server directly, and removed dispatcher and UI flags.
- Using Flask blueprints to merge Dispatcher and UI servers.
- Updated Dockerfile to run flask server directly.
- Creating server PID file manually in `covalent_dispatcher/_cli/service.py`.
- Updated tests and docs to reflect merged servers.
- Changed all mentions of port 47007 (for old UI server) to 48008.

## [0.27.2] - 2022-02-24

### Changed

- Removed unnecessary blockquotes from the How-To guide for creating custom executors
- Changed "Covalent Cloud" to "Covalent" in the main code text

## [0.27.1] - 2022-02-24

### Removed

- Removed AQ-Engineers from CODEOWNERS in order to fix PR review notifications

## [0.27.0] - 2022-02-24

### Added

- Support for positional only, positional or keyword, variable positional, keyword only, variable keyword types of parameters is now added, e.g an electron can now use variable args and variable kwargs if the number/names of parameters are unknown during definition as `def task(*args, **kwargs)` which wasn't possible before.

- `Lattice.args` added to store positional arguments passed to the lattice's workflow function.

- `get_named_params` function added in `_shared_files/utils.py` which will return a tuple containing named positional arguments and named keyword arguments. The names help in showing and storing these parameters in the transport graph.

- Tests to verify whether all kinds of input paramaters are supported by electron or a lattice.

### Changed

- No longer merging positional arguments with keyword arguments, instead they are separately stored in respective nodes in the transport graph.

- `inputs` returned from `_get_inputs` function in `covalent_dispatcher/_core/execution.py` now contains positional as well as keyword arguments which further get passed to the executor.

- Executors now support positional and keyword arguments as inputs to their executable functions.

- Result object's `_inputs` attribute now contains both `args` and `kwargs`.

- `add_node_for_nested_iterables` is renamed to `connect_node_with_others` and `add_node_to_graph` also renamed to `add_collection_node_to_graph` in `electron.py`. Some more variable renames to have appropriate self-explanatory names.

- Nodes and edges in the transport graph now have a better interface to assign attributes to them.

- Edge attribute `variable` renamed to `edge_name`.

- In `serialize` function of the transport graph, if `metadata_only` is True, then only `metadata` attribute of node and `source` and `target` attributes of edge are kept in the then return serialized `data`.

- Updated the tests wherever necessary to reflect the above changes

### Removed

- Deprecated `required_params_passed` since an error will automatically be thrown by the `build_graph` function if any of the required parameters are not passed.

- Removed duplicate attributes from nodes in the transport graph.

## [0.26.1] - 2022-02-23

### Added

- Added Local Executor section to the API read the docs.

## [0.26.0] - 2022-02-23

### Added

- Automated reminders to update the changelog

## [0.25.3] - 2022-02-23

## Added

- Listed common mocking commands in the CONTRIBUTING.md guide.
- Additional guidelines on testing.

## [0.25.2] - 2022-02-21

### Changed

- `backend` metadata name changed to `executor`.
- `_plan_workflow` usage updated to reflect how that executor related information is now stored in the specific executor object.
- Updated tests to reflect the above changes.
- Improved the dispatch cancellation test to provide a robust solution which earlier took 10 minutes to run with uncertainty of failing every now and then.

### Removed

- Removed `TaskExecutionMetadata` as a consequence of removing `execution_args`.

## [0.25.1] - 2022-02-18

### Fixed

- Tracking imports that have been used in the workflow takes less time.

### Added

- User-imports are included in the dispatch_source.py script. Covalent-related imports are commented out.

## [0.25.0] - 2022-02-18

### Added

- UI: Lattice draw() method displays in web UI
- UI: New navigation panel

### Changed

- UI: Animated graph changes, panel opacity

### Fixed

- UI: Fixed "Not Found" pages

## [0.24.21] - 2022-02-18

### Added

- RST document describing the expectations from a tutorial.

## [0.24.20] - 2022-02-17

### Added

- Added how to create custom executors

### Changed

- Changed the description of the hyperlink for choosing executors
- Fixed typos in doc/source/api/getting_started/how_to/execution/creating_custom_executors.ipynb

## [0.24.19] - 2022-02-16

### Added

- CODEOWNERS for certain files.

## [0.24.18] - 2022-02-15

### Added

- The user configuration file can now specify an executor plugin directory.

## [0.24.17] - 2022-02-15

### Added

- Added a how-to for making custom executors.

## [0.24.16] - 2022-02-12

### Added

- Errors now contain the traceback as well as the error message in the result object.
- Added test for `_post_process` in `tests/covalent_dispatcher_tests/_core/execution_test.py`.

### Changed

- Post processing logic in `electron` and dispatcher now relies on the order of execution in the transport graph rather than node's function names to allow for a more reliable pairing of nodes and their outputs.

- Renamed `init_test.py` in `tests/covalent_dispatcher_tests/_core/` to `execution_test.py`.

### Removed

- `exclude_from_postprocess` list which contained some non executable node types removed since only executable nodes are post processed now.

## [0.24.15] - 2022-02-11

### Fixed

- If a user's configuration file does not have a needed exeutor parameter, the default parameter (defined in _shared_files/defaults.py) is used.
- Each executor plugin is no longer initialized upon the import of Covalent. This allows required parameters in executor plugins.

## Changed

- Upon updating the configuration data with a user's configuration file, the complete set is written back to file.

## Added

- Tests for the local and base executors.

## [0.24.14] - 2022-02-11

### Added

- UI: add dashboard cards
- UI: add scaling dots background

### Changed

- UI: reduce sidebar font sizes, refine color theme
- UI: refine scrollbar styling, show on container hover
- UI: format executor parameters as YAML code
- UI: update syntax highlighting scheme
- UI: update index.html description meta tag

## [0.24.13] - 2022-02-11

### Added

- Tests for covalent/_shared_files/config.py

## [0.24.12] - 2022-02-10

### Added

- CodeQL code analyzer

## [0.24.11] - 2022-02-10

### Added

- A new dictionary `_DEFAULT_CONSTRAINTS_DEPRECATED` in defaults.py

### Changed

- The `_DEFAULT_CONSTRAINT_VALUES` dictionary now only contains the `backend` argument

## [0.24.10] - 2022-02-09

### Fixed

- Sporadically failing workflow cancellation test in tests/workflow_stack_test.py

## [0.24.9] - 2022-02-09

## Changed

- Implementation of `_port_from_pid` in covalent_dispatcher/_cli/service.py.

## Added

- Unit tests for command line interface (CLI) functionalities in covalent_dispatcher/_cli/service.py and covalent_dispatcher/_cli/cli.py.

## [0.24.8] - 2022-02-07

### Fixed

- If a user's configuration file does not have a needed parameter, the default parameter (defined in _shared_files/defaults.py) is used.

## [0.24.7] - 2022-02-07

### Added

- Typing: Add Type hint `dispatch_info` parameter.
- Documentation: Updated the return_type description in docstring.

### Changed

- Typing: Change return type annotation to `Generator`.

## [0.24.6] - 2022-02-06

### Added

- Type hint to `deserialize` method of `TransportableObject` of `covalent/_workflow/transport.py`.

### Changed

- Description of `data` in `deserialize` method of `TransportableObject` of `covalent/_workflow/transport.py` from `The serialized transportable object` to `Cloudpickled function`.

## [0.24.5] - 2022-02-05

### Fixed

- Removed dependence on Sentinel module

## [0.24.4] - 2022-02-04

### Added

- Tests across multiple versions of Python and multiple operating systems
- Documentation reflecting supported configurations

## [0.24.3] - 2022-02-04

### Changed

- Typing: Use `bool` in place of `Optional[bool]` as type annotation for `develop` parameter in `covalent_dispatcher.service._graceful_start`
- Typing: Use `Any` in place of `Optional[Any]` as type annotation for `new_value` parameter in `covalent._shared_files.config.get_config`

## [0.24.2] - 2022-02-04

### Fixed

- Updated hyperlink of "How to get the results" from "./collection/query_electron_execution_result" to "./collection/query_multiple_lattice_execution_results" in "doc/source/how_to/index.rst".
- Updated hyperlink of "How to get the result of a particular electron" from "./collection/query_multiple_lattice_execution_results" to "./collection/query_electron_execution_result" in "doc/source/how_to/index.rst".

## [0.24.1] - 2022-02-04

### Changed

- Changelog entries are now required to have the current date to enforce ordering.

## [0.24.0] - 2022-02-03

### Added

- UI: log file output - display in Output tab of all available log file output
- UI: show lattice and electron inputs
- UI: display executor attributes
- UI: display error message on failed status for lattice and electron

### Changed

- UI: re-order sidebar sections according to latest figma designs
- UI: update favicon
- UI: remove dispatch id from tab title
- UI: fit new uuids
- UI: adjust theme text primary and secondary colors

### Fixed

- UI: auto-refresh result state on initial render of listing and graph pages
- UI: graph layout issues: truncate long electron/param names

## [0.23.0] - 2022-02-03

### Added

- Added `BaseDispatcher` class to be used for creating custom dispatchers which allow connection to a dispatcher server.
- `LocalDispatcher` inheriting from `BaseDispatcher` allows connection to a local dispatcher server running on the user's machine.
- Covalent only gives interface to the `LocalDispatcher`'s `dispatch` and `dispatch_sync` methods.
- Tests for both `LocalDispatcher` and `BaseDispatcher` added.

### Changed

- Switched from using `lattice.dispatch` and `lattice.dispatch_sync` to `covalent.dispatch` and `covalent.dispatch_sync`.
- Dispatcher address now is passed as a parameter (`dispatcher_addr`) to `covalent.dispatch` and `covalent.dispatch_sync` instead of a metadata field to lattice.
- Updated tests, how tos, and tutorials to use `covalent.dispatch` and `covalent.dispatch_sync`.
- All the contents of `covalent_dispatcher/_core/__init__.py` are moved to `covalent_dispatcher/_core/execution.py` for better organization. `__init__.py` only contains function imports which are needed by external modules.
- `dispatch`, `dispatch_sync` methods deprecated from `Lattice`.

### Removed

- `_server_dispatch` method removed from `Lattice`.
- `dispatcher` metadata field removed from `lattice`.

## [0.22.19] - 2022-02-03

### Fixed

- `_write_dispatch_to_python_file` isn't called each time a task is saved. It is now only called in the final save in `_run_planned_workflow` (in covalent_dispatcher/_core/__init__.py).

## [0.22.18] - 2022-02-03

### Fixed

- Added type information to result.py

## [0.22.17] - 2022-02-02

### Added

- Replaced `"typing.Optional"` with `"str"` in covalent/executor/base.py
- Added missing type hints to `get_dispatch_context` and `write_streams_to_file` in covalent/executor/base.py, BaseExecutor

## [0.22.16] - 2022-02-02

### Added

- Functions to check if UI and dispatcher servers are running.
- Tests for the `is_ui_running` and `is_server_running` in covalent_dispatcher/_cli/service.py.

## [0.22.15] - 2022-02-01

### Fixed

- Covalent CLI command `covalent purge` will now stop the servers before deleting all the pid files.

### Added

- Test for `purge` method in covalent_dispatcher/_cli/service.py.

### Removed

- Unused `covalent_dispatcher` import from covalent_dispatcher/_cli/service.py.

### Changed

- Moved `_config_manager` import from within the `purge` method to the covalent_dispatcher/_cli/service.py for the purpose of mocking in tests.

## [0.22.14] - 2022-02-01

### Added

- Type hint to `_server_dispatch` method in `covalent/_workflow/lattice.py`.

## [0.22.13] - 2022-01-26

### Fixed

- When the local executor's `log_stdout` and `log_stderr` config variables are relative paths, they should go inside the results directory. Previously that was queried from the config, but now it's queried from the lattice metadata.

### Added

- Tests for the corresponding functions in (`covalent_dispatcher/_core/__init__.py`, `covalent/executor/base.py`, `covalent/executor/executor_plugins/local.py` and `covalent/executor/__init__.py`) affected by the bug fix.

### Changed

- Refactored `_delete_result` in result manager to give the option of deleting the result parent directory.

## [0.22.12] - 2022-01-31

### Added

- Diff check in pypi.yml ensures correct files are packaged

## [0.22.11] - 2022-01-31

### Changed

- Removed codecov token
- Removed Slack notifications from feature branches

## [0.22.10] - 2022-01-29

### Changed

- Running tests, conda, and version workflows on pull requests, not just pushes

## [0.22.9] - 2022-01-27

### Fixed

- Fixing version check action so that it doesn't run on commits that are in develop
- Edited PR template so that markdown checklist appears properly

## [0.22.8] - 2022-01-27

### Fixed

- publish workflow, using `docker buildx` to build images for x86 and ARM, prepare manifest and push to ECR so that pulls will match the correct architecture.
- typo in CONTRIBUTING
- installing `gcc` in Docker image so Docker can build wheels for `dask` and other packages that don't provide ARM wheels

### Changed

- updated versions in `requirements.txt` for `matplotlib` and `dask`

## [0.22.7] - 2022-01-27

### Added

- `MANIFEST.in` did not have `covalent_dispatcher/_service` in it due to which the PyPi package was not being built correctly. Added the `covalent_dispatcher/_service` to the `MANIFEST.in` file.

### Fixed

- setuptools properly including data files during installation

## [0.22.6] - 2022-01-26

### Fixed

- Added service folder in covalent dispatcher to package.

## [0.22.5] - 2022-01-25

### Fixed

- `README.md` images now use master branch's raw image urls hosted on <https://github.com> instead of <https://raw.githubusercontent.com>. Also, switched image rendering from html to markdown.

## [0.22.4] - 2022-01-25

### Fixed

- dispatcher server app included in sdist
- raw image urls properly used

## [0.22.3] - 2022-01-25

### Fixed

- raw image urls used in readme

## [0.22.2] - 2022-01-25

### Fixed

- pypi upload

## [0.22.1] - 2022-01-25

### Added

- Code of conduct
- Manifest.in file
- Citation info
- Action to upload to pypi

### Fixed

- Absolute URLs used in README
- Workflow badges updated URLs
- `install_package_data` -> `include_package_data` in `setup.py`

## [0.22.0] - 2022-01-25

### Changed

- Using public ECR for Docker release

## [0.21.0] - 2022-01-25

### Added

- GitHub pull request templates

## [0.20.0] - 2022-01-25

### Added

- GitHub issue templates

## [0.19.0] - 2022-01-25

### Changed

- Covalent Beta Release

## [0.18.9] - 2022-01-24

### Fixed

- iframe in the docs landing page is now responsive

## [0.18.8] - 2022-01-24

### Changed

- Temporarily removed output tab
- Truncated dispatch id to fit left sidebar, add tooltip to show full id

## [0.18.7] - 2022-01-24

### Changed

- Many stylistic improvements to documentation, README, and CONTRIBUTING.

## [0.18.6] - 2022-01-24

### Added

- Test added to check whether an already decorated function works as expected with Covalent.
- `pennylane` package added to the `requirements-dev.txt` file.

### Changed

- Now using `inspect.signature` instead of `function.__code__` to get the names of function's parameters.

## [0.18.5] - 2022-01-21

### Fixed

- Various CI fixes, including rolling back regression in version validation, caching on s3 hosted badges, applying releases and tags correctly.

## [0.18.4] - 2022-01-21

### Changed

- Removed comments and unused functions in covalent_dispatcher
- `result_class.py` renamed to `result.py`

### Fixed

- Version was not being properly imported inside `covalent/__init__.py`
- `dispatch_sync` was not previously using the `results_dir` metadata field

### Removed

- Credentials in config
- `generate_random_filename_in_cache`
- `is_any_atom`
- `to_json`
- `show_subgraph` option in `draw`
- `calculate_node`

## [0.18.3] - 2022-01-20

### Fixed

- The gunicorn servers now restart more gracefully

## [0.18.2] - 2022-01-21

### Changed

- `tempdir` metadata field removed and replaced with `executor.local.cache_dir`

## [0.18.1] - 2022-01-11

## Added

- Concepts page

## [0.18.0] - 2022-01-20

### Added

- `Result.CANCELLED` status to represent the status of a cancelled dispatch.
- Condition to cancel the whole dispatch if any of the nodes are cancelled.
- `cancel_workflow` function which uses a shared variable provided by Dask (`dask.distributed.Variable`) in a dask client to inform nodes to stop execution.
- Cancel function for dispatcher server API which will allow the server to terminate the dispatch.
- How to notebook for cancelling a dispatched job.
- Test to verify whether cancellation of dispatched jobs is working as expected.
- `cancel` function is available as `covalent.cancel`.

### Changed

- In file `covalent/_shared_files/config.py` instead of using a variable to store and then return the config data, now directly returning the configuration.
- Using `fire_and_forget` to dispatch a job instead of a dictionary of Dask's `Future` objects so that we won't have to manage the lifecycle of those futures.
- The `test_run_dispatcher` test was changed to reflect that the dispatcher no longer uses a dictionary of future objects as it was not being utilized anywhere.

### Removed

- `with dask_client` context was removed as the client created in `covalent_dispatcher/_core/__init__.py` is already being used even without the context. Furthermore, it creates issues when that context is exited which is unnecessary at the first place hence not needed to be resolved.

## [0.17.5] - 2022-01-19

### Changed

- Results directory uses a relative path by default and can be overridden by the environment variable `COVALENT_RESULTS_DIR`.

## [0.17.4] - 2022-01-19

### Changed

- Executor parameters use defaults specified in config TOML
- If relative paths are supplied for stdout and stderr, those files are created inside the results directory

## [0.17.3] - 2022-01-18

### Added

- Sync function
- Covalent CLI tool can restart in developer mode

### Fixed

- Updated the UI address referenced in the README

## [0.17.2] - 2022-01-12

### Added

- Quantum gravity tutorial

### Changed

- Moved VERSION file to top level

## [0.17.1] - 2022-01-19

### Added

- `error` attribute was added to the results object to show which node failed and the reason behind it.
- `stdout` and `stderr` attributes were added to a node's result to store any stdout and stderr printing done inside an electron/node.
- Test to verify whether `stdout` and `stderr` are being stored in the result object.

### Changed

- Redesign of how `redirect_stdout` and `redirect_stderr` contexts in executor now work to allow storing their respective outputs.
- Executors now also return `stdout` and `stderr` strings, along with the execution output, so that they can be stored in their result object.

## [0.17.0] - 2022-01-18

### Added

- Added an attribute `__code__` to electron and lattice which is a copy of their respective function's `__code__` attribute.
- Positional arguments, `args`, are now merged with keyword arguments, `kwargs`, as close as possible to where they are passed. This was done to make sure we support both with minimal changes and without losing the name of variables passed.
- Tests to ensure usage of positional arguments works as intended.

### Changed

- Slight rework to how any print statements in lattice are sent to null.
- Changed `test_dispatcher_functional` in `basic_dispatcher_test.py` to account for the support of `args` and removed a an unnecessary `print` statement.

### Removed

- Removed `args` from electron's `init` as it wasn't being used anywhere.

## [0.16.1] - 2022-01-18

### Changed

- Requirement changed from `dask[complete]` to `dask[distributed]`.

## [0.16.0] - 2022-01-14

### Added

- New UI static demo build
- New UI toolbar functions - orientation, toggle params, minimap
- Sortable and searchable lattice name row

### Changed

- Numerous UI style tweaks, mostly around dispatches table states

### Fixed

- Node sidebar info now updates correctly

## [0.15.11] - 2022-01-18

### Removed

- Unused numpy requirement. Note that numpy is still being installed indirectly as other packages in the requirements rely on it.

## [0.15.10] - 2022-01-16

## Added

- How-to guide for Covalent dispatcher CLI.

## [0.15.9] - 2022-01-18

### Changed

- Switched from using human readable ids to using UUIDs

### Removed

- `human-id` package was removed along with its mention in `requirements.txt` and `meta.yaml`

## [0.15.8] - 2022-01-17

### Removed

- Code breaking text from CLI api documentation.
- Unwanted covalent_dispatcher rst file.

### Changed

- Installation of entire covalent_dispatcher instead of covalent_dispatcher/_service in setup.py.

## [0.15.7] - 2022-01-13

### Fixed

- Functions with multi-line or really long decorators are properly serialized in dispatch_source.py.
- Multi-line Covalent output is properly commented out in dispatch_source.py.

## [0.15.6] - 2022-01-11

### Fixed

- Sub-lattice functions are successfully serialized in the utils.py get_serialized_function_str.

### Added

- Function to scan utilized source files and return a set of imported modules (utils.get_imports_from_source)

## [0.15.5] - 2022-01-12

### Changed

- UI runs on port 47007 and the dispatcher runs on port 48008. This is so that when the servers are later merged, users continue using port 47007 in the browser.
- Small modifications to the documentation
- Small fix to the README

### Removed

- Removed a directory `generated` which was improperly added
- Dispatcher web interface
- sqlalchemy requirement

## [0.15.4] - 2022-01-11

### Changed

- In file `covalent/executor/base.py`, `pickle` was changed to `cloudpickle` because of its universal pickling ability.

### Added

- In docstring of `BaseExecutor`, a note was added specifying that `covalent` with its dependencies is assumed to be installed in the conda environments.
- Above note was also added to the conda env selector how-to.

## [0.15.3] - 2022-01-11

### Changed

- Replaced the generic `RuntimeError` telling users to check if there is an object manipulation taking place inside the lattice to a simple warning. This makes the original error more visible.

## [0.15.2] - 2022-01-11

### Added

- If condition added for handling the case where `__getattr__` of an electron is accessed to detect magic functions.

### Changed

- `ActiveLatticeManager` now subclasses from `threading.local` to make it thread-safe.
- `ValueError` in the lattice manager's `claim` function now also shows the name of the lattice that is currently claimed.
- Changed docstring of `ActiveLatticeManager` to note that now it is thread-safe.
- Sublattice dispatching now no longer deletes the result object file and is dispatched normally instead of in a serverless manner.
- `simulate_nitrogen_and_copper_slab_interaction.ipynb` notebook tutorial now does normal dispatching as well instead of serverless dispatching. Also, now 7 datapoints will be shown instead of 10 earlier.

## [0.15.1] - 2022-01-11

### Fixed

- Passing AWS credentials to reusable workflows as a secret

## [0.15.0] - 2022-01-10

### Added

- Action to push development image to ECR

### Changed

- Made the publish action reusable and callable

## [0.14.1] - 2022-01-02

### Changed

- Updated the README
- Updated classifiers in the setup.py file
- Massaged some RTD pages

## [0.14.0] - 2022-01-07

### Added

- Action to push static UI to S3

## [0.13.2] - 2022-01-07

### Changed

- Completed new UI design work

## [0.13.1] - 2022-01-02

### Added

- Added eventlet requirement

### Changed

- The CLI tool can now manage the UI flask server as well
- [Breaking] The CLI option `-t` has been changed to `-d`, which starts the servers in developer mode and exposes unit tests to the server.

## [0.13.0] - 2022-01-01

### Added

- Config manager in `covalent/_shared_files/config.py`
- Default location for the main config file can be overridden using the environment variable `COVALENT_CONFIG_DIR`
- Ability to set and get configuration using `get_config` and `set_config`

### Changed

- The flask servers now reference the config file
- Defaults reference the config file

### Fixed

- `ValueError` caught when running `covalent stop`
- One of the functional tests was using a malformed path

### Deprecated

- The `electron.to_json` function
- The `generate_random_filename_in_cache` function

### Removed

- The `get_api_token` function

## [0.12.13] - 2022-01-04

## Removed

- Tutorial section headings

## Fixed

- Plot background white color

## [0.12.12] - 2022-01-06

### Fixed

- Having a print statement inside electron and lattice code no longer causes the workflow to fail.

## [0.12.11] - 2022-01-04

### Added

- Completed UI feature set for first release

### Changed

- UI server result serialization improvements
- UI result update webhook no longer fails on request exceptions, logs warning intead

## [0.12.10] - 2021-12-17

### Added

- Astrophysics tutorial

## [0.12.9] - 2022-01-04

### Added

- Added `get_all_node_results` method in `result_class.py` to return result of all node executions.

- Added `test_parallelilization` test to verify whether the execution is now being achieved in parallel.

### Changed

- Removed `LocalCluster` cluster creation usage to a simple `Client` one from Dask.

- Removed unnecessary `to_run` function as we no longer needed to run execution through an asyncio loop.

- Removed `async` from function definition of previously asynchronous functions, `_run_task`, `_run_planned_workflow`, `_plan_workflow`, and `_run_workflow`.

- Removed `uvloop` from requirements.

- Renamed `test_get_results` to `test_get_result`.

- Reran the how to notebooks where execution time was mentioned.

- Changed how `dispatch_info` context manager was working to account for multiple nodes accessing it at the same time.

## [0.12.8] - 2022-01-02

### Changed

- Changed the software license to GNU Affero 3.0

### Removed

- `covalent-ui` directory

## [0.12.7] - 2021-12-29

### Fixed

- Gunicorn logging now uses the `capture-output` flag instead of redirecting stdout and stderr

## [0.12.6] - 2021-12-23

### Changed

- Cleaned up the requirements and moved developer requirements to a separate file inside `tests`

## [0.12.5] - 2021-12-16

### Added

- Conda build CI job

## [0.12.4] - 2021-12-23

### Changed

- Gunicorn server now checks for port availability before starting

### Fixed

- The `covalent start` function now prints the correct port if the server is already running.

## [0.12.3] - 2021-12-14

### Added

- Covalent tutorial comparing quantum support vector machines with support vector machine algorithms implemented in qiskit and scikit-learn.

## [0.12.2] - 2021-12-16

### Fixed

- Now using `--daemon` in gunicorn to start the server, which was the original intention.

## [0.12.1] - 2021-12-16

### Fixed

- Removed finance references from docs
- Fixed some other small errors

### Removed

- Removed one of the failing how-to tests from the functional test suite

## [0.12.0] - 2021-12-16

### Added

- Web UI prototype

## [0.11.1] - 2021-12-14

### Added

- CLI command `covalent status` shows port information

### Fixed

- gunicorn management improved

## [0.11.0] - 2021-12-14

### Added

- Slack notifications for test status

## [0.10.4] - 2021-12-15

### Fixed

- Specifying a non-default results directory in a sub-lattice no longer causes a failure in lattice execution.

## [0.10.3] - 2021-12-14

### Added

- Functional tests for how-to's in documentation

### Changed

- Moved example script to a functional test in the pipeline
- Added a test flag to the CLI tool

## [0.10.2] - 2021-12-14

### Fixed

- Check that only `kwargs` without any default values in the workflow definition need to be passed in `lattice.draw(ax=ax, **kwargs)`.

### Added

- Function to check whether all the parameters without default values for a callable function has been passed added to shared utils.

## [0.10.1] - 2021-12-13

### Fixed

- Content and style fixes for getting started doc.

## [0.10.0] - 2021-12-12

### Changed

- Remove all imports from the `covalent` to the `covalent_dispatcher`, except for `_dispatch_serverless`
- Moved CLI into `covalent_dispatcher`
- Moved executors to `covalent` directory

## [0.9.1] - 2021-12-13

### Fixed

- Updated CONTRIBUTING to clarify docstring style.
- Fixed docstrings for `calculate_node` and `check_constraint_specific_sum`.

## [0.9.0] - 2021-12-10

### Added

- `prefix_separator` for separating non-executable node types from executable ones.

- `subscript_prefix`, `generator_prefix`, `sublattice_prefix`, `attr_prefix` for prefixes of subscripts, generators,
  sublattices, and attributes, when called on an electron and added to the transport graph.

- `exclude_from_postprocess` list of prefixes to denote those nodes which won't be used in post processing the workflow.

- `__int__()`, `__float__()`, `__complex__()` for converting a node to an integer, float, or complex to a value of 0 then handling those types in post processing.

- `__iter__()` generator added to Electron for supporting multiple return values from an electron execution.

- `__getattr__()` added to Electron for supporting attribute access on the node output.

- `__getitem__()` added to Electron for supporting subscripting on the node output.

- `electron_outputs` added as an attribute to lattice.

### Changed

- `electron_list_prefix`, `electron_dict_prefix`, `parameter_prefix` modified to reflect new way to assign prefixes to nodes.

- In `build_graph` instead of ignoring all exceptions, now the exception is shown alongwith the runtime error notifying that object manipulation should be avoided inside a lattice.

- `node_id` changed to `self.node_id` in Electron's `__call__()`.

- `parameter` type electrons now have the default metadata instead of empty dictionary.

- Instead of deserializing and checking whether a sublattice is there, now a `sublattice_prefix` is used to denote when a node is a sublattice.

- In `dispatcher_stack_test`, `test_dispatcher_flow` updated to indicate the new use of `parameter_prefix`.

### Fixed

- When an execution fails due to something happening in `run_workflow`, then result object's status is now failed and the object is saved alongwith throwing the appropriate exception.

## [0.8.5] - 2021-12-10

### Added

- Added tests for choosing specific executors inside electron initialization.
- Added test for choosing specific Conda environments inside electron initialization.

## [0.8.4] - 2021-12-10

### Changed

- Removed _shared_files directory and contents from covalent_dispatcher. Logging in covalent_dispatcher now uses the logger in covalent/_shared_files/logging.py.

## [0.8.3] - 2021-12-10

### Fixed

- Decorator symbols were added to the pseudo-code in the quantum chemistry tutorial.

## [0.8.2] - 2021-12-06

### Added

- Quantum chemistry tutorial.

## [0.8.1] - 2021-12-08

### Added

- Docstrings with typehints for covalent dispatcher functions added.

### Changed

- Replaced `node` to `node_id` in `electron.py`.

- Removed unnecessary `enumerate` in `covalent_dispatcher/_core/__init__.py`.

- Removed `get_node_device_mapping` function from `covalent_dispatcher/_core/__init__.py`
  and moved the definition to directly add the mapping to `workflow_schedule`.

- Replaced iterable length comparison for `executor_specific_exec_cmds` from `if len(executor_specific_exec_cmds) > 0`
  to `if executor_specific_exec_cmds`.

## [0.8.0] - 2021-12-03

### Added

- Executors can now accept the name of a Conda environment. If that environment exists, the operations of any electron using that executor are performed in that Conda environment.

## [0.7.6] - 2021-12-02

### Changed

- How to estimate lattice execution time has been renamed to How to query lattice execution time.
- Change result querying syntax in how-to guides from `lattice.get_result` to
  `covalent.get_result`.
- Choose random port for Dask dashboard address by setting `dashboard_address` to ':0' in
  `LocalCluster`.

## [0.7.5] - 2021-12-02

### Fixed

- "Default" executor plugins are included as part of the package upon install.

## [0.7.4] - 2021-12-02

### Fixed

- Upgraded dask to 2021.10.0 based on a vulnerability report

## [0.7.3] - 2021-12-02

### Added

- Transportable object tests
- Transport graph tests

### Changed

- Variable name node_num to node_id
- Variable name node_idx to node_id

### Fixed

- Transport graph `get_dependencies()` method return type was changed from Dict to List

## [0.7.2] - 2021-12-01

### Fixed

- Date handling in changelog validation

### Removed

- GitLab CI YAML

## [0.7.1] - 2021-12-02

### Added

- A new parameter to a node's result called `sublattice_result` is added.
  This will be of a `Result` type and will contain the result of that sublattice's
  execution. If a normal electron is executed, this will be `None`.

- In `_delete_result` function in `results_manager.py`, an empty results directory
  will now be deleted.

- Name of a sublattice node will also contain `(sublattice)`.

- Added `_dispatch_sync_serverless` which synchronously dispatches without a server
  and waits for a result to be returned. This is the method used to dispatch a sublattice.

- Test for sublatticing is added.

- How-to guide added for sublatticing explaining the new features.

### Changed

- Partially changed `draw` function in `lattice.py` to also draw the subgraph
  of the sublattice when drawing the main graph of the lattice. The change is
  incomplete as we intend to add this feature later.

- Instead of returning `plt`, `draw` now returns the `ax` object.

- `__call__` function in `lattice.py` now runs the lattice's function normally
  instead of dispatching it.

- `_run_task` function now checks whether current node is a sublattice and acts
  accordingly.

### Fixed

- Unnecessary lines to rename the node's name in `covalent_dispatcher/_core/__init__.py` are removed.

- `test_electron_takes_nested_iterables` test was being ignored due to a spelling mistake. Fixed and
  modified to follow the new pattern.

## [0.7.0] - 2021-12-01

### Added

- Electrons can now accept an executor object using the "backend" keyword argument. "backend" can still take a string naming the executor module.
- Electrons and lattices no longer have Slurm metadata associated with the executor, as that information should be contained in the executor object being used as an input argument.
- The "backend" keyword can still be a string specifying the executor module, but only if the executor doesn't need any metadata.
- Executor plugin classes are now directly available to covalent, eg: covalent.executor.LocalExecutor().

## [0.6.7] - 2021-12-01

### Added

- Docstrings without examples for all the functions in core covalent.
- Typehints in those functions as well.
- Used `typing.TYPE_CHECKING` to prevent cyclic imports when writing typehints.

### Changed

- `convert_to_lattice_function` renamed to `convert_to_lattice_function_call`.
- Context managers now raise a `ValueError` instead of a generic `Exception`.

## [0.6.6] - 2021-11-30

### Fixed

- Fixed the version used in the documentation
- Fixed the badge URLs to prevent caching

## [0.6.5] - 2021-11-30

### Fixed

- Broken how-to links

### Removed

- Redundant lines from .gitignore
- *.ipynb from .gitignore

## [0.6.4] - 2021-11-30

### Added

- How-to guides for workflow orchestration.
  - How to construct an electron
  - How to construct a lattice
  - How to add an electron to lattice
  - How to visualize the lattice
  - How to add constraints to lattices
- How-to guides for workflow and subtask execution.
  - How to execute individual electrons
  - How to execute a lattice
  - How to execute multiple lattices
- How-to guides for status querying.
  - How to query electron execution status
  - How to query lattice execution status
  - How to query lattice execution time
- How-to guides for results collection
  - How to query electron execution results
  - How to query lattice execution results
  - How to query multiple lattice execution results
- Str method for the results object.

### Fixed

- Saving the electron execution status when the subtask is running.

## [0.6.3] - 2021-11-29

### Removed

- JWT token requirement.
- Covalent dispatcher login requirement.
- Update covalent login reference in README.md.
- Changed the default dispatcher server port from 5000 to 47007.

## [0.6.2] - 2021-11-28

### Added

- Github action for tests and coverage
- Badges for tests and coverage
- If tests pass then develop is pushed to master
- Add release action which tags and creates a release for minor version upgrades
- Add badges action which runs linter, and upload badges for version, linter score, and platform
- Add publish action (and badge) which builds a Docker image and uploads it to the AWS ECR

## [0.6.1] - 2021-11-27

### Added

- Github action which checks version increment and changelog entry

## [0.6.0] - 2021-11-26

### Added

- New Covalent RTD theme
- sphinx extension sphinx-click for CLI RTD
- Sections in RTD
- init.py in both covalent-dispatcher logger module and cli module for it to be importable in sphinx

### Changed

- docutils version that was conflicting with sphinx

### Removed

- Old aq-theme

## [0.5.1] - 2021-11-25

### Added

- Integration tests combining both covalent and covalent-dispatcher modules to test that
  lattice workflow are properly planned and executed.
- Integration tests for the covalent-dispatcher init module.
- pytest-asyncio added to requirements.

## [0.5.0] - 2021-11-23

### Added

- Results manager file to get results from a file, delete a result, and redispatch a result object.
- Results can also be awaited to only return a result if it has either been completed or failed.
- Results class which is used to store the results with all the information needed to be used again along with saving the results to a file functionality.
- A result object will be a mercurial object which will be updated by the dispatcher and saved to a file throughout the dispatching and execution parts.
- Direct manipulation of the transport graph inside a result object takes place.
- Utility to convert a function definition string to a function and vice-versa.
- Status class to denote the status of a result object and of each node execution in the transport graph.
- Start and end times are now also stored for each node execution as well as for the whole dispatch.
- Logging of `stdout` and `stderr` can be done by passing in the `log_stdout`, `log_stderr` named metadata respectively while dispatching.
- In order to get the result of a certain dispatch, the `dispatch_id`, the `results_dir`, and the `wait` parameter can be passed in. If everything is default, then only the dispatch id is required, waiting will not be done, and the result directory will be in the current working directory with folder name as `results/` inside which every new dispatch will have a new folder named according to their respective dispatch ids, containing:
  - `result.pkl` - (Cloud)pickled result object.
  - `result_info.yaml` - yaml file with high level information about the result and its execution.
  - `dispatch_source.py` - python file generated, containing the original function definitions of lattice and electrons which can be used to dispatch again.

### Changed

- `logfile` named metadata is now `slurm_logfile`.
- Instead of using `jsonpickle`, `cloudpickle` is being used everywhere to maintain consistency.
- `to_json` function uses `json` instead of `jsonpickle` now in electron and lattice definitions.
- `post_processing` moved to the dispatcher, so the dispatcher will now store a finished execution result in the results folder as specified by the user with no requirement of post processing it from the client/user side.
- `run_task` function in dispatcher modified to check if a node has completed execution and return it if it has, else continue its execution. This also takes care of cases if the server has been closed mid execution, then it can be started again from the last saved state, and the user won't have to wait for the whole execution.
- Instead of passing in the transport graph and dispatch id everywhere, the result object is being passed around, except for the `asyncio` part where the dispatch id and results directory is being passed which afterwards lets the core dispatcher know where to get the result object from and operate on it.
- Getting result of parent node executions of the graph, is now being done using the result object's graph. Storing of each execution's result is also done there.
- Tests updated to reflect the changes made. They are also being run in a serverless manner.

### Removed

- `LatticeResult` class removed.
- `jsonpickle` requirement removed.
- `WorkflowExecutionResult`, `TaskExecutionResult`, and `ExecutionError` singleton classes removed.

### Fixed

- Commented out the `jwt_required()` part in `covalent-dispatcher/_service/app.py`, may be removed in later iterations.
- Dispatcher server will now return the error message in the response of getting result if it fails instead of sending every result ever as a response.

## [0.4.3] - 2021-11-23

### Added

- Added a note in Known Issues regarding port conflict warning.

## [0.4.2] - 2021-11-24

### Added

- Added badges to README.md

## [0.4.1] - 2021-11-23

### Changed

- Removed old coverage badge and fixed the badge URL

## [0.4.0] - 2021-11-23

### Added

- Codecov integrations and badge

### Fixed

- Detached pipelines no longer created

## [0.3.0] - 2021-11-23

### Added

- Wrote a Code of Conduct based on <https://www.contributor-covenant.org/>
- Added installation and environment setup details in CONTRIBUTING
- Added Known Issues section to README

## [0.2.0] - 2021-11-22

### Changed

- Removed non-open-source executors from Covalent. The local SLURM executor is now
- a separate repo. Executors are now plugins.

## [0.1.0] - 2021-11-19

### Added

- Pythonic CLI tool. Install the package and run `covalent --help` for a usage description.
- Login and logout functionality.
- Executor registration/deregistration skeleton code.
- Dispatcher service start, stop, status, and restart.

### Changed

- JWT token is stored to file instead of in an environment variable.
- The Dask client attempts to connect to an existing server.

### Removed

- Removed the Bash CLI tool.

### Fixed

- Version assignment in the covalent init file.

## [0.0.3] - 2021-11-17

### Fixed

- Fixed the Dockerfile so that it runs the dispatcher server from the covalent repo.

## [0.0.2] - 2021-11-15

### Changed

- Single line change in ci script so that it doesn't exit after validating the version.
- Using `rules` in `pytest` so that the behavior in test stage is consistent.

## [0.0.1] - 2021-11-15

### Added

- CHANGELOG.md to track changes (this file).
- Semantic versioning in VERSION.
- CI pipeline job to enforce versioning.<|MERGE_RESOLUTION|>--- conflicted
+++ resolved
@@ -7,7 +7,6 @@
 
 ## [UNRELEASED]
 
-<<<<<<< HEAD
 ### Added
 
 - Support for mysql via sqlalchemy
@@ -18,14 +17,12 @@
 - The `DELETE` endpoint's response has been modified since a batch deletion is used
 - Workflow database has been renamed from `results` to `workflow`
 - Default database filename is changed from `results.db` to `dispatch.db`
-=======
+
 ## [0.101.1] - 2022-05-19
 
 ### Fixed
 
 - Fix the error output in the RTD tutorial for mnist_classifier
-
->>>>>>> 5f285254
 
 ## [0.101.0] - 2022-05-19
 
