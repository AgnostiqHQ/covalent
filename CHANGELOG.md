--- conflicted
+++ resolved
@@ -7,12 +7,10 @@
 
 ## [UNRELEASED]
 
-<<<<<<< HEAD
 ### Added
 
 - Benchmark workflow.
 
-=======
 ## [0.184.0] - 2022-08-22
 
 ### Authors
@@ -28,7 +26,6 @@
 - Electron metadata is serialized earlier during workflow construction
   to reduce unexpected executor pip requirements.
   
->>>>>>> 4b2db7c5
 ### Operations
 
 - Updating conditional logic for the different steps in `release` workflow
