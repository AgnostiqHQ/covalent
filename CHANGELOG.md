--- conflicted
+++ resolved
@@ -31,11 +31,8 @@
 - Updated `nbconvert` by dependabot
 - Split the `ConfigManager` into `Client` and `Server` components
 - Update the `set/get/update` config methods to distinguish between the client and server parts
-<<<<<<< HEAD
 - `get_all_node_results()` uses in memory `Result` instead of DB
-=======
 - `get_all_node_outputs()` uses in memory Result instead of DB
->>>>>>> 9e321a9a
 
 ### Removed
 
