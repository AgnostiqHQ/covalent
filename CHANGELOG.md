--- conflicted
+++ resolved
@@ -7,11 +7,9 @@
 
 ## [UNRELEASED]
 
-<<<<<<< HEAD
 ### Fixed 
 
 - Optimization of logs on the GUI for large log file sizes. 
-=======
 ## [0.211.0-rc.0] - 2023-01-10
 
 ### Authors
@@ -19,7 +17,6 @@
 - Alejandro Esquivel <ae@alejandro.ltd>
 
 
->>>>>>> 3fe3d831
 ### Changed
 - Changed decode-uri-component package version on webapp yarn-lock file.
 - Changed json5 package version on webapp yarn-lock file.
