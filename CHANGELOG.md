--- conflicted
+++ resolved
@@ -7,16 +7,14 @@
 
 ## [UNRELEASED]
 
-<<<<<<< HEAD
 ## Docs
 
 - Updating `Getting Started` section in the RTD
 - Adding beginner, intermediate and advanced examples highlighting major Covalent features
-=======
+
 ### Docs
 
 - Fixed the docstring for `get_node_error`
->>>>>>> 54482420
 
 ### Changed
 
