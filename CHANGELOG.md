# Changelog

All notable changes to this project will be documented in this file.

The format is based on [Keep a Changelog](https://keepachangelog.com/en/1.0.0/),
and this project adheres to [Semantic Versioning](https://semver.org/spec/v2.0.0.html).

## [UNRELEASED]

<<<<<<< HEAD
### Changed

- Construct the result object in the dispatcher `entry_point.py` module in order to avoid the Missing Latticed Id error so frequently.
- Update the sleep statement length to 0.1 seconds in the results.manager.

=======
## [0.157.1] - 2022-07-29

### Authors

- Okechukwu  Emmanuel Ochia <okechukwu@agnostiq.ai>
- Co-authored-by: Scott Wyman Neagle <scott@agnostiq.ai>
- Will Cunningham <wjcunningham7@users.noreply.github.com>
- Alejandro Esquivel <ae@alejandro.ltd>
- Co-authored-by: pre-commit-ci[bot] <66853113+pre-commit-ci[bot]@users.noreply.github.com>
- Casey Jao <casey@agnostiq.ai>


### Fixed

- Pass non-kwargs to electrons in the correct order during dispatch.

## [0.157.0] - 2022-07-28

### Authors

- Okechukwu  Emmanuel Ochia <okechukwu@agnostiq.ai>
- Co-authored-by: Scott Wyman Neagle <scott@agnostiq.ai>
- Will Cunningham <wjcunningham7@users.noreply.github.com>
- Alejandro Esquivel <ae@alejandro.ltd>
- Co-authored-by: pre-commit-ci[bot] <66853113+pre-commit-ci[bot]@users.noreply.github.com>
- Casey Jao <casey@agnostiq.ai>


### Changed

- Expose a public `wait()` function compatible with both calling and dispatching lattices

### Docs

- Updated the RTD on `wait_for()` to use the static `wait()` function
>>>>>>> 1f5443cd
### Operations

- pre-commit autoupdate

### Docs

- Changed the custom executor how-to to be shorter and more concise.

## [0.156.0] - 2022-07-27

### Authors

- Okechukwu  Emmanuel Ochia <okechukwu@agnostiq.ai>
- Co-authored-by: Scott Wyman Neagle <scott@agnostiq.ai>
- Will Cunningham <wjcunningham7@users.noreply.github.com>
- Alejandro Esquivel <ae@alejandro.ltd>
- Co-authored-by: pre-commit-ci[bot] <66853113+pre-commit-ci[bot]@users.noreply.github.com>


### Added

- Bash decorator is introduced
- Lepton commands can be specified as a list of strings rather than strings alone.

## [0.155.1] - 2022-07-26

### Authors

- Okechukwu  Emmanuel Ochia <okechukwu@agnostiq.ai>
- Co-authored-by: Scott Wyman Neagle <scott@agnostiq.ai>
- Will Cunningham <wjcunningham7@users.noreply.github.com>
- Alejandro Esquivel <ae@alejandro.ltd>
- Co-authored-by: pre-commit-ci[bot] <66853113+pre-commit-ci[bot]@users.noreply.github.com>


### Fixed

- `script_location` key not found issue when running alembic programatically

### Operations

- Fixed syntax errors in `stale.yml` and in `hotfix.yml`
- `docker.yml` triggered after version bump in `develop` instead of before
- Enhanced `tests.yml` to upload coverage reports by domain

## [0.155.0] - 2022-07-26

### Authors

- Alejandro Esquivel <ae@alejandro.ltd>


### Added

- Exposing `alembic {args}` cli commands through: `covalent db alembic {args}`

## [0.154.0] - 2022-07-25

### Authors

- Casey Jao <casey@agnostiq.ai>
- Co-authored-by: Venkat Bala <venkat@agnostiq.ai>
- Alejandro Esquivel <ae@alejandro.ltd>


### Added

- Added methods to programatically fetch information from Alembic without needing subprocess

## [0.153.1] - 2022-07-25

### Authors

- Casey Jao <casey@agnostiq.ai>
- Co-authored-by: Venkat Bala <venkat@agnostiq.ai>


### Fixed

- Stdout and stderr are now captured when using the dask executor.


### Tests

- Fixed Dask cluster CLI tests

## [0.153.0] - 2022-07-25

### Authors

- Faiyaz Hasan <faiyaz@agnostiq.ai>


### Added

- Helper function to load and save files corresponding to the DB filenames.

### Changed

- Files with .txt, .log extensions are stored as strings.
- Get result web request timeout to 2 seconds.

## [0.152.0] - 2022-07-25

### Authors

- Faiyaz Hasan <faiyaz@agnostiq.ai>
- Co-authored-by: Scott Wyman Neagle <scott@agnostiq.ai>


### Changed

- Pass default DataStore object to node value retrieval method in the Results object.

## [0.151.1] - 2022-07-22

### Authors

- Faiyaz Hasan <faiyaz@agnostiq.ai>
- Co-authored-by: Scott Wyman Neagle <scott@agnostiq.ai>


### Fixed

- Adding maximum number of retries and timeout parameter to the get result http call.
- Disabling result_webhook for now.

## [0.151.0] - 2022-07-22

### Authors

- Scott Wyman Neagle <scott@agnostiq.ai>
- Co-authored-by: Will Cunningham <wjcunningham7@gmail.com>
- Sankalp Sanand <sankalp@agnostiq.ai>


### Added

- `BaseAsyncExecutor` has been added which can be inherited by new async-aware executors.

### Changed

- Since tasks were basically submitting the functions to a Dask cluster by default, they have been converted into asyncio `Tasks` instead which support a far larger number of concurrent tasks than previously used `ThreadPool`.

- `tasks_pool` will still be used to schedule tasks which use non-async executors.

- Executor's `executor` will now receive a callable instead of a serialized function. This allows deserializing the function where it is going to be executed while providing a simplified `execute` at the same time.

- `uvloop` is being used instead of the default event loop of `asyncio` for better performance.

- Tests have also been updated to reflect above changes.

### Operations

- Made Santosh the sole owner of `/docs`

## [0.150.0] - 2022-07-22

### Authors

- Faiyaz Hasan <faiyaz@agnostiq.ai>


### Added

- Initialize database tables when the covalent server is started.

## [0.149.0] - 2022-07-21

### Authors

- Scott Wyman Neagle <scott@agnostiq.ai>
- Co-authored-by: Venkat Bala <venkat@agnostiq.ai>


### Removed

- `result.save()`
- `result._write_dispatch_to_python_file()`

## [0.148.0] - 2022-07-21

### Authors

- Alejandro Esquivel <ae@alejandro.ltd>


### Changed

- Changed DataStore default db path to correspond to dispatch db config path

### Operations

- Added workflow to stale and close pull requests


### Docs

- Fixed `get_metadata` calls in examples to remove `results_dir` argument
- Removed YouTube video temporarily

## [0.147.0] - 2022-07-21

### Authors

- Casey Jao <casey@agnostiq.ai>


### Changed

- Simplified interface for custom executors. All the boilerplate has
  been moved to `BaseExecutor`.

## [0.146.0] - 2022-07-20

### Authors

- Casey Jao <casey@agnostiq.ai>
- Co-authored-by: Venkat Bala <venkat@agnostiq.ai>
- Faiyaz Hasan <faiyaz@agnostiq.ai>



### Added

- Ensure that transportable objects are rendered correctly when printing the result object.

### Tests

- Check that user data is not unpickled by the Covalent server process

## [0.145.0] - 2022-07-20

### Authors

- Scott Wyman Neagle <scott@agnostiq.ai>
- Co-authored-by: Venkat Bala <venkat@agnostiq.ai>
- Co-authored-by: Faiyaz Hasan <faiyaz@agnostiq.ai>


### Removed

- `entry_point.get_result()`

### Changed

- get_result to query an HTTP endpoint instead of a DB session

## [0.144.0] - 2022-07-20

### Authors

- Will Cunningham <wjcunningham7@users.noreply.github.com>
- Co-authored-by: Scott Wyman Neagle <scott@agnostiq.ai>
- Alejandro Esquivel <ae@alejandro.ltd>


### Added

- Set up alembic migrations & added migration guide (`alembic/README.md`)

## [0.143.0] - 2022-07-19

### Authors

- Will Cunningham <wjcunningham7@users.noreply.github.com>
- Co-authored-by: Scott Wyman Neagle <scott@agnostiq.ai>


### Changed

- Installation will fail if `cova` is installed while trying to install `covalent`.

## [0.142.0] - 2022-07-19

### Authors

- Poojith U Rao <106616820+poojithurao@users.noreply.github.com>
- Co-authored-by: Will Cunningham <wjcunningham7@gmail.com>
- Anna Hughes <annagwen42@gmail.com>
- Co-authored-by: Poojith <poojith@agnostiq.ai>
- Co-authored-by: Scott Wyman Neagle <scott@agnostiq.ai>
- Casey Jao <casey@agnostiq.ai>
- Co-authored-by: Venkat Bala <venkat@agnostiq.ai>
- Co-authored-by: pre-commit-ci[bot] <66853113+pre-commit-ci[bot]@users.noreply.github.com>
- Faiyaz Hasan <faiyaz@agnostiq.ai>


### Added

- `electron_num`, `completed_electron_num` fields to the Lattice table.

## [0.141.0] - 2022-07-19

### Authors

- Poojith U Rao <106616820+poojithurao@users.noreply.github.com>
- Co-authored-by: Will Cunningham <wjcunningham7@gmail.com>
- Anna Hughes <annagwen42@gmail.com>
- Co-authored-by: Poojith <poojith@agnostiq.ai>
- Co-authored-by: Scott Wyman Neagle <scott@agnostiq.ai>
- Casey Jao <casey@agnostiq.ai>
- Co-authored-by: Venkat Bala <venkat@agnostiq.ai>
- Co-authored-by: pre-commit-ci[bot] <66853113+pre-commit-ci[bot]@users.noreply.github.com>


### Changed

- Deprecate topological sort in favor of inspect in-degree of nodes until they are zero before dispatching task
- Use deepcopy to generate a copy of the metadata dictionary before saving result object to the database

### Docs

- Adding incomplete pennylane kernel tutorial
- Adding quantum ensemble tutorial

## [0.140.0] - 2022-07-19

### Authors

- Faiyaz Hasan <faiyaz@agnostiq.ai>
- Co-authored-by: Venkat Bala <venkat@agnostiq.ai>


### Added

- Fields `deps_filename`, `call_before_filename` and `call_after_filename` to the `Electron` table.
- Re-write the deps / call before and after file contents when inserting / updating electron record in the database.

### Changed

- Modify the test and implementation logic of inserting the electron record with these new fields.
- Field `key` to `key_filename` in `Electron` table.

## [0.139.1] - 2022-07-19

### Authors

- Divyanshu Singh <55018955+divshacker@users.noreply.github.com>
- Co-authored-by: Scott Wyman Neagle <wymnea@protonmail.com>
- Co-authored-by: Scott Wyman Neagle <scott@agnostiq.ai>
- Co-authored-by: Will Cunningham <wjcunningham7@users.noreply.github.com>


### Fixed

- Fixes Reverse IP problem. All References to `0.0.0.0` are changed to `localhost` . More details can be found [here](https://github.com/AgnostiqHQ/covalent/issues/202)

## [0.139.0] - 2022-07-19

### Authors

- Venkat Bala <venkat@agnostiq.ai>
- Co-authored-by: Scott Wyman Neagle <scott@agnostiq.ai>
- Faiyaz Hasan <faiyaz@agnostiq.ai>
- Co-authored-by: Will Cunningham <wjcunningham7@gmail.com>


### Added

- Columns `is_active` in the lattice, eLectron and Electron dependency tables.

### Docs

- Adding a RTD tutorial/steps on creating a custom executor

## [0.138.0] - 2022-07-19

### Authors

- Anna Hughes <annagwen42@gmail.com>
- Co-authored-by: Will Cunningham <wjcunningham7@gmail.com>
- Will Cunningham <wjcunningham7@users.noreply.github.com>
- Co-authored-by: Venkat Bala <venkat@agnostiq.ai>


### Added

- Docker build workflow

### Changed

- Dockerfile uses multi-stage build

### Docs

- New tutorial demonstrating how to solve the MaxCut Problem with QAOA and Covalent

## [0.137.0] - 2022-07-19

### Authors

- Prasanna Venkatesh <54540812+Prasy12@users.noreply.github.com>
- Co-authored-by: Alejandro Esquivel <ae@alejandro.ltd>


### Added

- Ability to hide/show labels on the graph
- Graph layout with elk configurations

### Changed

- Changed API socket calls interval for graph optimization.

### Tests

- Disabled several dask functional tests

## [0.136.0] - 2022-07-18

### Authors

- Scott Wyman Neagle <scott@agnostiq.ai>
- Co-authored-by: Faiyaz Hasan <faiyaz@agnostiq.ai>


### Changed

- Result.save() has been deprecated in favor of Result.persist() and querying the database directly.

## [0.135.0] - 2022-07-18

### Authors

- Casey Jao <casey@agnostiq.ai>
- Co-authored-by: Scott Wyman Neagle <scott@agnostiq.ai>
- Co-authored-by: Alejandro Esquivel <ae@alejandro.ltd>


### Operations

- Psiog is only codeowner of js files
- Fix in changelog action to handle null author when a bot is committing

### Added

- Support injecting return values of calldeps into electrons during workflow execution

## [0.134.0] - 2022-07-15

### Authors

- Casey Jao <casey@agnostiq.ai>
- Co-authored-by: Scott Wyman Neagle <scott@agnostiq.ai>


### Changed

- Covalent server can now process workflows without having their deps installed

## [0.133.0] - 2022-07-15

### Authors

- Will Cunningham <wjcunningham7@users.noreply.github.com>


### Removed

- Removed the deprecated function `draw_inline` as well as the `matplotlib` dependency.

### Operations

- Fixing the retry block for tests

## [0.132.0] - 2022-07-14

### Authors

- Will Cunningham <wjcunningham7@users.noreply.github.com>


### Added

- Bash lepton support reintroduced with some UX modifications to the Lepton class. Leptons which use scripting languages can be specified as either (1) a command run in the shell/console or (2) a call to a function in a library/script. Leptons which use compiled languages must specify a library and a function name.
- The keyword argument `display_name` can be used to override the name appearing in the UI. Particularly useful when the lepton is a command.
- All arguments except for language are now keyword arguments.
- Keyword arguments passed to a Bash lepton are understood to define environment variables within the shell.
- Non-keyword arguments fill in `$1`, `$2`, etc.
- Named outputs enumerate variables within the shell which will be returned to the user. These can be either `Lepton.OUTPUT` or `Lepton.INPUT_OUTPUT` types.

### Added

- New fields to the decomposed result object Database: 

## [0.131.0] - 2022-07-13

### Authors

- Sankalp Sanand <sankalp@agnostiq.ai>
- Co-authored-by: Venkat Bala <venkat@agnostiq.ai>


### Fixed

- `covalent --version` now looks for `covalent` metadata instead of `cova`

### Tests

- Updated the cli test to include whether the correct version number is shown when `covalent --version` is run

### Added

- Method to write electron id corresponding to sublattices in `execution.py` when running `_run_task`.

## [0.130.0] - 2022-07-12

### Authors

- Venkat Bala <venkat@agnostiq.ai>
- Co-authored-by: Scott Wyman Neagle <scott@agnostiq.ai>

### Changed

- Ignoring tests for `cancel_dispatch` and `construct_bash`
- Create a dummy requirements.txt file for pip deps tests
- Fix version of `Werkzeug` package to avoid running into ValueError (unexpected kwarg `as_tuple`)
- Update `customization` how to test by specifying the section header `sdk`

## [0.129.0] - 2022-07-12

### Authors

- Sankalp Sanand <sankalp@agnostiq.ai>
- Co-authored-by: Alejandro Esquivel <ae@alejandro.ltd>

### Added

- Support for `wait_for` type edges when two electrons are connected by their execution side effects instead of output-input relation.

### Changed

- `active_lattice.electron_outputs` now contains the node ids as well for the electron which is being post processed.

## [0.128.1] - 2022-07-12

### Authors

- Faiyaz Hasan <faiyaz@agnostiq.ai>


### Fixed

- `Result.persist` test in `result_test.py`.
- Electron dependency `arg_index` is changed back to Nullable.

## [0.128.0] - 2022-07-12

### Authors

- Okechukwu  Emmanuel Ochia <okechukwu@agnostiq.ai>
- Co-authored-by: Casey Jao <casey@agnostiq.ai>
- Co-authored-by: Alejandro Esquivel <ae@alejandro.ltd>
- Co-authored-by: pre-commit-ci[bot] <66853113+pre-commit-ci[bot]@users.noreply.github.com>

### Added

- File transfer support for leptons

## [0.127.0] - 2022-07-11

### Authors

- Scott Wyman Neagle <scott@agnostiq.ai>
- Co-authored-by: Faiyaz Hasan <faiyaz@agnostiq.ai>
- Co-authored-by: Venkat Bala <venkat@agnostiq.ai>


### Added

- When saving to DB, also persist to the new DB if running in develop mode

### Tests

- Flask app route tests

## [0.126.0] - 2022-07-11

### Authors

- Will Cunningham <wjcunningham7@users.noreply.github.com>
- Alejandro Esquivel <ae@alejandro.ltd>
- Co-authored-by: pre-commit-ci[bot] <66853113+pre-commit-ci[bot]@users.noreply.github.com>
- Co-authored-by: Sankalp Sanand <sankalp@agnostiq.ai>


### Added

- Added Folder class
- Added internal call before/after deps to execute File Transfer operations pre/post electron execution.

### Operations

- Enhanced hotfix action to create branches from existing commits

## [0.125.0] - 2022-07-09

### Authors

- Okechukwu  Emmanuel Ochia <okechukwu@agnostiq.ai>
- Co-authored-by: pre-commit-ci[bot] <66853113+pre-commit-ci[bot]@users.noreply.github.com>
- Co-authored-by: Alejandro Esquivel <ae@alejandro.ltd>
- Venkat Bala <venkat@agnostiq.ai>
- Co-authored-by: Okechukwu Ochia <emmirald@gmail.com>
- Co-authored-by: Scott Wyman Neagle <scott@agnostiq.ai>


### Added

- Dask Cluster CLI functional/unit tests

### Docs

- Updated RTD concepts, how-to-guides, and api docs with electron dependencies.

### Operations

- Separate out running tests and uploading coverage report to circumvent bug in
  retry action

## [0.124.0] - 2022-07-07

### Authors

- Will Cunningham <wjcunningham7@users.noreply.github.com>
- Co-authored-by: Scott Wyman Neagle <scott@agnostiq.ai>
- Faiyaz Hasan <faiyaz@agnostiq.ai>


### Added

- `Result.persist` method in `covalent/_results_manager/result.py`.

### Operations

- Package pre-releases go to `covalent` instead of `cova` on PyPI.

## [0.123.0] - 2022-07-07

### Authors

- Scott Wyman Neagle <scott@agnostiq.ai>
- Co-authored-by: Faiyaz Hasan <faiyaz@agnostiq.ai>
- Will Cunningham <wjcunningham7@users.noreply.github.com>
- Alejandro Esquivel <ae@alejandro.ltd>
- Co-authored-by: pre-commit-ci[bot] <66853113+pre-commit-ci[bot]@users.noreply.github.com>


### Added

- Added Folder class
- Added internal call before/after deps to execute File Transfer operations pre/post electron execution.

### Operations

- `codeql.yml` and `condabuild.yml` run nightly instead of on every PR.
- Style fixes in changelog

## [0.122.1] - 2022-07-06

### Authors

Will Cunningham <wjcunningham7@users.noreply.github.com>
Co-authored-by: Scott Wyman Neagle <scott@agnostiq.ai>


### Operations

- Added license scanner action
- Pre-commit autoupdate

### Tests

- Tests for running workflows with more than one iteration

### Fixed

- Attribute error caused by attempts to retrieve the name from the node function when the node function is set to None

## [0.122.0] - 2022-07-04

### Authors

Faiyaz Hasan <faiyaz@agnostiq.ai>
Co-authored-by: pre-commit-ci[bot] <66853113+pre-commit-ci[bot]@users.noreply.github.com>


### Added

- `covalent/_results_manager/write_result_to_db.py` module and methods to insert / update data in the DB.
- `tests/covalent_tests/results_manager_tests/write_result_to_db_test.py` containing the unit tests for corresponding functions.

### Changed

- Electron `type` column to a string type rather than an `ElectronType` in DB models.
- Primary keys from `BigInteger` to `Integer` in DB models.

## [0.121.0] - 2022-07-04

### Authors

Will Cunningham <wjcunningham7@users.noreply.github.com>
Co-authored-by: Alejandro Esquivel <ae@alejandro.ltd>
Co-authored-by: pre-commit-ci[bot] <66853113+pre-commit-ci[bot]@users.noreply.github.com>


### Removed

- Unused requirements `gunicorn` and `eventlet` in `requirements.txt` as well as `dask` in `tests/requirements.txt`, since it is already included in the core requirements.

### Docs

- Updated the compatibility matrix in the docs.

## [0.120.0] - 2022-07-04

### Authors

Okechukwu  Emmanuel Ochia <okechukwu@agnostiq.ai>
Co-authored-by: Venkat Bala <venkat@agnostiq.ai>
Co-authored-by: pre-commit-ci[bot] <66853113+pre-commit-ci[bot]@users.noreply.github.com>
Co-authored-by: Scott Wyman Neagle <scott@agnostiq.ai>


### Added

- Adding `cluster` CLI options to facilitate interacting with the backend Dask cluster
- Adding options to `covalent start` to enable specifying number of workers, memory limit and threads per worker at cluster startup

### Changed

- Update `DaskAdminWorker` docstring with better explanation

## [0.119.1] - 2022-07-04

### Authors

Scott Wyman Neagle <scott@agnostiq.ai>
Casey Jao <casey@agnostiq.ai>


### Fixed

- `covalent status` checks if the server process is still alive.

### Operations

- Updates to changelog logic to handle multiple authors

## [0.119.0] - 2022-07-03
### Authors
@cjao 


### Added

- Introduce support for pip dependencies

## [0.118.0] - 2022-07-02
### Authors
@AlejandroEsquivel 


### Added

- Introduced File, FileTransfer, and FileTransferStrategy classes to support various File Transfer use cases prior/post electron execution

## [0.117.0] - 2022-07-02
### Authors
@Emmanuel289 


### Added

- Included retry action in 'tests.yaml' workflow.

## [0.116.0] - 2022-06-29
### Authors
@Prasy12 

### Changed

- Changed API socket calls interval for graph optimization.

### Added

- Ability to change to different layouts from the GUI.

## [0.115.0] - 2022-06-28
### Authors
@cjao 


### Added

- Introduce support for `call_before`, `call_after`, and bash dependencies

### Operations

- Unit tests performed on Python 3.10 on Ubuntu and MacOS images as well as 3.9 on MacOS
- Updated codeowners so that AQ Engineers doesn't own this CHANGELOG
- pre-commit autoupdate

## [0.114.0] - 2022-06-23
### Authors
@dependabot[bot] 


### Changed

- Changed eventsource version on webapp yarn-lock file.

### Operations

- Added Github push changelog workflow to append commiters username
- Reusable JavaScript action to parse changelog and update version

## [0.113.0] - 2022-06-21

### Added

- Introduce new db models and object store backends

### Operations

- Syntax fix in hotfix.yml

### Docs

- Added new tutorial: Linear and convolutional autoencoders

## [0.112.0] - 2022-06-20

### Changed

- Changed async version on webapp package-lock file.

## [0.111.0] - 2022-06-20

### Changed

- Changed eventsource version on webapp package-lock file.

### Docs

- Added new tutorial: Covalentified version of the Pennylane Variational Classifier tutorial.

## [0.110.3] - 2022-06-17

### Fixed

- Fix error when parsing electron positional arguments in workflows

### Docs

- Remove hardcoding version info in README.md

## [0.110.2] - 2022-06-10

### Docs

- Fix MNIST tutorial
- Fix Quantum Gravity tutorial
- Update RTD with migration guide compatible with latest release
- Convert all references to `covalent start` from Jupyter notebooks to markdown statements
- Update release notes summary in README.md
- Fixed display issues with figure (in dark mode) and bullet points in tutorials

### Operations

- Added a retry block to the webapp build step in `tests.yml`

## [0.110.1] - 2022-06-10

### Fixed

- Configure dask to not use daemonic processes when creating a cluster

### Operations

- Sync the VERSION file within `covalent` directory to match the root level VERSION
- Manually patch `covalent/VERSION`

## [0.110.0] - 2022-06-10

### Changed

- Web GUI list size and status label colors changed.
- Web GUI graph running icon changed to non-static icon.

### Docs

- Removed references to the Dask executor in RTD as they are no longer needed.

## [0.109.1] - 2022-06-10

### Fixed

- `covalent --version` now works for PyPI releases

## [0.109.0] - 2022-06-10

### Docs

- Update CLI help statements

### Added

- Add CLI functionality to start covalent with/without Dask
- Add CLI support to parse `covalent_ui.log` file

### Operations

- Updating codeowners to establish engineering & psiog ownership

### Docs

- Added new tutorial: Training quantum embedding kernels for classification.

## [0.108.0] - 2022-06-08

### Added

- WCI yaml file

### Docs

- Add pandoc installation updates to contributing guide

## [0.107.0] - 2022-06-07

### Changed

- Skipping stdout/stderr redirection tests until implemented in Dask parent process

### Added

- Simplifed starting the dask cluster using `multiprocessing`
- Added `bokeh==2.4.3` to requirements.txt to enable view Dask dashboard

### Fixed

- Changelog-reminder action now works for PRs from forks.

## [0.106.2] - 2022-06-06

### Fixed

- Specifying the version for package `furo` to `2022.4.7` to prevent breaking doc builds

### Docs

- Added new tutorial: Using Covalent with PennyLane for hybrid computation.

## [0.106.1] - 2022-06-01

### Fixed

- Changelog-reminder action now works for PRs from forks

### Docs

- Removed references to microservices in RTD
- Updated README.md.
- Changed `ct.electron` to `ct.lattice(executor=dask_executor)` in MNIST classifier tutorial

## [0.106.0] - 2022-05-26

### Changed

- Visual theme for Webapp GUI changed in accordance to new theme
- Fonts, colors, icons have been updated

## [0.105.0] - 2022-05-25

### Added

- Add a pre-commit hook for `detect-secrets`.
- Updated the actions in accordance with the migration done in the previous version.

## [0.104.0] - 2022-05-23

### Changed

- Services have been moved to a different codebase. This repo is now hosting the Covalent SDK, local dispatcher backend, Covalent web GUI, and documentation. Version is bumped to `0.104.0` in order to avoid conflicts.
- Update tests to match the current dispatcher api
- Skip testing dask executor until dask executor plugin is made public
- Using 2 thread pools to manage multiple workflows better and the other one for executing electrons in parallel.

### Fixed

- Add psutil and PyYAML to requirements.txt
- Passing the same Electron to multiple inputs of an Electron now works. UI fix pending.
- Dask from `requirements.txt`.

### Removed

- Asyncio usage for electron level concurrency.
- References to dask

### Added

- Functional test added for dask executor with the cluster running locally.
- Scalability tests for different workflows and workflow sizes under `tests/stress_tests/scripts`
- Add sample performance testing workflows under `tests/stress_tests`
- Add pipelines to continuously run the tutorial notebooks
- Create notebook with tasks from RTD

## [0.32.3] - 2022-03-16

### Fixed

- Fix missing UI graph edges between parameters and electrons in certain cases.
- Fix UI crashes in cases where legacy localStorage state was being loaded.

## [0.32.2] - 2022-03-16

### Added

- Images for graphs generated in tutorials and how-tos.
- Note for quantum gravity tutorial to tell users that `tensorflow` doesn't work on M1 Macs.
- `Known Issues` added to `README.md`

### Fixed

- `draw` function usage in tutorials and how-tos now reflects the UI images generated instead of using graphviz.
- Images now render properly in RTD of how-tos.

### Changed

- Reran all the tutorials that could run, generating the outputs again.

## [0.32.1] - 2022-03-15

### Fixed

- CLI now starts server directly in the subprocess instead of as a daemon
- Logs are provided as pipes to Popen instead of using a shell redirect
- Restart behavior fixed
- Default port in `covalent_ui/app.py` uses the config manager

### Removed

- `_graceful_restart` function no longer needed without gunicorn

## [0.32.0] - 2022-03-11

### Added

- Dispatcher microservice API endpoint to dispatch and update workflow.
- Added get runnable task endpoint.

## [0.31.0] - 2022-03-11

### Added

- Runner component's main functionality to run a set of tasks, cancel a task, and get a task's status added to its api.

## [0.30.5] - 2022-03-11

### Updated

- Updated Workflow endpoints & API spec to support upload & download of result objects as pickle files

## [0.30.4] - 2022-03-11

### Fixed

- When executing a task on an alternate Conda environment, Covalent no longer has to be installed on that environment. Previously, a Covalent object (the execution function as a TransportableObject) was passed to the environment. Now it is deserialized to a "normal" Python function, which is passed to the alternate Conda environment.

## [0.30.3] - 2022-03-11

### Fixed

- Fixed the order of output storage in `post_process` which should have been the order in which the electron functions are called instead of being the order in which they are executed. This fixes the order in which the replacement of function calls with their output happens, which further fixes any discrepencies in the results obtained by the user.

- Fixed the `post_process` test to check the order as well.

## [0.30.2] - 2022-03-11

### Changed

- Updated eventlet to 0.31.0

## [0.30.1] - 2022-03-10

### Fixed

- Eliminate unhandled exception in Covalent UI backend when calling fetch_result.

## [0.30.0] - 2022-03-09

### Added

- Skeleton code for writing the different services corresponding to each component in the open source refactor.
- OpenAPI specifications for each of the services.

## [0.29.3] - 2022-03-09

### Fixed

- Covalent UI is built in the Dockerfile, the setup file, the pypi workflow, the tests workflow, and the conda build script.

## [0.29.2] - 2022-03-09

### Added

- Defaults defined in executor plugins are read and used to update the in-memory config, as well as the user config file. But only if the parameter in question wasn't already defined.

### Changed

- Input parameter names and docstrings in _shared_files.config.update_config were changed for clarity.

## [0.29.1] - 2022-03-07

### Changed

- Updated fail-fast strategy to run all tests.

## [0.29.0] - 2022-03-07

### Added

- DispatchDB for storing dispatched results

### Changed

- UI loads dispatches from DispatchDB instead of browser local storage

## [0.28.3] - 2022-03-03

### Fixed

Installed executor plugins don't have to be referred to by their full module name. Eg, use "custom_executor", instead of "covalent_custom_plugin.custom_executor".

## [0.28.2] - 2022-03-03

### Added

- A brief overview of the tutorial structure in the MNIST classification tutorial.

## [0.28.1] - 2022-03-02

### Added

- Conda installation is only supported for Linux in the `Getting Started` guide.
- MNIST classifier tutorial.

### Removed

- Removed handling of default values of function parameters in `get_named_params` in `covalent/_shared_files/utils.py`. So, it is actually being handled by not being handled since now `named_args` and `named_kwargs` will only contain parameters that were passed during the function call and not all of them.

## [0.28.0] - 2022-03-02

### Added

- Lepton support, including for Python modules and C libraries
- How-to guides showing how to use leptons for each of these

## [0.27.6] - 2022-03-01

### Added

- Added feature development basic steps in CONTRIBUTING.md.
- Added section on locally building RTD (read the docs) in the contributing guide.

## [0.27.5] - 2022-03-01

### Fixed

- Missing UI input data after backend change - needed to be derived from graph for electrons, lattice inputs fixed on server-side, combining name and positional args
- Broken UI graph due to variable->edge_name renaming
- Missing UI executor data after server-side renaming

## [0.27.4] - 2022-02-28

### Fixed

- Path used in `covalent/executor/__init__.py` for executor plugin modules needed updating to `covalent/executor/executor_plugins`

### Removed

- Disabled workflow cancellation test due to inconsistent outcomes. Test will be re-enabled after cancellation mechanisms are investigated further.

## [0.27.3] - 2022-02-25

### Added

- Added `USING_DOCKER.md` guide for running docker container.
- Added cli args to covalent UI flask server `covalent_ui/app.py` to modify port and log file path.

### Removed

- Removed gunicorn from cli and Dockerfile.

### Changed

- Updated cli `covalent_dispatcher/_cli/service.py` to run flask server directly, and removed dispatcher and UI flags.
- Using Flask blueprints to merge Dispatcher and UI servers.
- Updated Dockerfile to run flask server directly.
- Creating server PID file manually in `covalent_dispatcher/_cli/service.py`.
- Updated tests and docs to reflect merged servers.
- Changed all mentions of port 47007 (for old UI server) to 48008.

## [0.27.2] - 2022-02-24

### Changed

- Removed unnecessary blockquotes from the How-To guide for creating custom executors
- Changed "Covalent Cloud" to "Covalent" in the main code text

## [0.27.1] - 2022-02-24

### Removed

- Removed AQ-Engineers from CODEOWNERS in order to fix PR review notifications

## [0.27.0] - 2022-02-24

### Added

- Support for positional only, positional or keyword, variable positional, keyword only, variable keyword types of parameters is now added, e.g an electron can now use variable args and variable kwargs if the number/names of parameters are unknown during definition as `def task(*args, **kwargs)` which wasn't possible before.

- `Lattice.args` added to store positional arguments passed to the lattice's workflow function.

- `get_named_params` function added in `_shared_files/utils.py` which will return a tuple containing named positional arguments and named keyword arguments. The names help in showing and storing these parameters in the transport graph.

- Tests to verify whether all kinds of input paramaters are supported by electron or a lattice.

### Changed

- No longer merging positional arguments with keyword arguments, instead they are separately stored in respective nodes in the transport graph.

- `inputs` returned from `_get_inputs` function in `covalent_dispatcher/_core/execution.py` now contains positional as well as keyword arguments which further get passed to the executor.

- Executors now support positional and keyword arguments as inputs to their executable functions.

- Result object's `_inputs` attribute now contains both `args` and `kwargs`.

- `add_node_for_nested_iterables` is renamed to `connect_node_with_others` and `add_node_to_graph` also renamed to `add_collection_node_to_graph` in `electron.py`. Some more variable renames to have appropriate self-explanatory names.

- Nodes and edges in the transport graph now have a better interface to assign attributes to them.

- Edge attribute `variable` renamed to `edge_name`.

- In `serialize` function of the transport graph, if `metadata_only` is True, then only `metadata` attribute of node and `source` and `target` attributes of edge are kept in the then return serialized `data`.

- Updated the tests wherever necessary to reflect the above changes

### Removed

- Deprecated `required_params_passed` since an error will automatically be thrown by the `build_graph` function if any of the required parameters are not passed.

- Removed duplicate attributes from nodes in the transport graph.

## [0.26.1] - 2022-02-23

### Added

- Added Local Executor section to the API read the docs.

## [0.26.0] - 2022-02-23

### Added

- Automated reminders to update the changelog

## [0.25.3] - 2022-02-23

## Added

- Listed common mocking commands in the CONTRIBUTING.md guide.
- Additional guidelines on testing.

## [0.25.2] - 2022-02-21

### Changed

- `backend` metadata name changed to `executor`.
- `_plan_workflow` usage updated to reflect how that executor related information is now stored in the specific executor object.
- Updated tests to reflect the above changes.
- Improved the dispatch cancellation test to provide a robust solution which earlier took 10 minutes to run with uncertainty of failing every now and then.

### Removed

- Removed `TaskExecutionMetadata` as a consequence of removing `execution_args`.

## [0.25.1] - 2022-02-18

### Fixed

- Tracking imports that have been used in the workflow takes less time.

### Added

- User-imports are included in the dispatch_source.py script. Covalent-related imports are commented out.

## [0.25.0] - 2022-02-18

### Added

- UI: Lattice draw() method displays in web UI
- UI: New navigation panel

### Changed

- UI: Animated graph changes, panel opacity

### Fixed

- UI: Fixed "Not Found" pages

## [0.24.21] - 2022-02-18

### Added

- RST document describing the expectations from a tutorial.

## [0.24.20] - 2022-02-17

### Added

- Added how to create custom executors

### Changed

- Changed the description of the hyperlink for choosing executors
- Fixed typos in doc/source/api/getting_started/how_to/execution/creating_custom_executors.ipynb

## [0.24.19] - 2022-02-16

### Added

- CODEOWNERS for certain files.

## [0.24.18] - 2022-02-15

### Added

- The user configuration file can now specify an executor plugin directory.

## [0.24.17] - 2022-02-15

### Added

- Added a how-to for making custom executors.

## [0.24.16] - 2022-02-12

### Added

- Errors now contain the traceback as well as the error message in the result object.
- Added test for `_post_process` in `tests/covalent_dispatcher_tests/_core/execution_test.py`.

### Changed

- Post processing logic in `electron` and dispatcher now relies on the order of execution in the transport graph rather than node's function names to allow for a more reliable pairing of nodes and their outputs.

- Renamed `init_test.py` in `tests/covalent_dispatcher_tests/_core/` to `execution_test.py`.

### Removed

- `exclude_from_postprocess` list which contained some non executable node types removed since only executable nodes are post processed now.

## [0.24.15] - 2022-02-11

### Fixed

- If a user's configuration file does not have a needed exeutor parameter, the default parameter (defined in _shared_files/defaults.py) is used.
- Each executor plugin is no longer initialized upon the import of Covalent. This allows required parameters in executor plugins.

## Changed

- Upon updating the configuration data with a user's configuration file, the complete set is written back to file.

## Added

- Tests for the local and base executors.

## [0.24.14] - 2022-02-11

### Added

- UI: add dashboard cards
- UI: add scaling dots background

### Changed

- UI: reduce sidebar font sizes, refine color theme
- UI: refine scrollbar styling, show on container hover
- UI: format executor parameters as YAML code
- UI: update syntax highlighting scheme
- UI: update index.html description meta tag

## [0.24.13] - 2022-02-11

### Added

- Tests for covalent/_shared_files/config.py

## [0.24.12] - 2022-02-10

### Added

- CodeQL code analyzer

## [0.24.11] - 2022-02-10

### Added

- A new dictionary `_DEFAULT_CONSTRAINTS_DEPRECATED` in defaults.py

### Changed

- The `_DEFAULT_CONSTRAINT_VALUES` dictionary now only contains the `backend` argument

## [0.24.10] - 2022-02-09

### Fixed

- Sporadically failing workflow cancellation test in tests/workflow_stack_test.py

## [0.24.9] - 2022-02-09

## Changed

- Implementation of `_port_from_pid` in covalent_dispatcher/_cli/service.py.

## Added

- Unit tests for command line interface (CLI) functionalities in covalent_dispatcher/_cli/service.py and covalent_dispatcher/_cli/cli.py.

## [0.24.8] - 2022-02-07

### Fixed

- If a user's configuration file does not have a needed parameter, the default parameter (defined in _shared_files/defaults.py) is used.

## [0.24.7] - 2022-02-07

### Added

- Typing: Add Type hint `dispatch_info` parameter.
- Documentation: Updated the return_type description in docstring.

### Changed

- Typing: Change return type annotation to `Generator`.

## [0.24.6] - 2022-02-06

### Added

- Type hint to `deserialize` method of `TransportableObject` of `covalent/_workflow/transport.py`.

### Changed

- Description of `data` in `deserialize` method of `TransportableObject` of `covalent/_workflow/transport.py` from `The serialized transportable object` to `Cloudpickled function`.

## [0.24.5] - 2022-02-05

### Fixed

- Removed dependence on Sentinel module

## [0.24.4] - 2022-02-04

### Added

- Tests across multiple versions of Python and multiple operating systems
- Documentation reflecting supported configurations

## [0.24.3] - 2022-02-04

### Changed

- Typing: Use `bool` in place of `Optional[bool]` as type annotation for `develop` parameter in `covalent_dispatcher.service._graceful_start`
- Typing: Use `Any` in place of `Optional[Any]` as type annotation for `new_value` parameter in `covalent._shared_files.config.get_config`

## [0.24.2] - 2022-02-04

### Fixed

- Updated hyperlink of "How to get the results" from "./collection/query_electron_execution_result" to "./collection/query_multiple_lattice_execution_results" in "doc/source/how_to/index.rst".
- Updated hyperlink of "How to get the result of a particular electron" from "./collection/query_multiple_lattice_execution_results" to "./collection/query_electron_execution_result" in "doc/source/how_to/index.rst".

## [0.24.1] - 2022-02-04

### Changed

- Changelog entries are now required to have the current date to enforce ordering.

## [0.24.0] - 2022-02-03

### Added

- UI: log file output - display in Output tab of all available log file output
- UI: show lattice and electron inputs
- UI: display executor attributes
- UI: display error message on failed status for lattice and electron

### Changed

- UI: re-order sidebar sections according to latest figma designs
- UI: update favicon
- UI: remove dispatch id from tab title
- UI: fit new uuids
- UI: adjust theme text primary and secondary colors

### Fixed

- UI: auto-refresh result state on initial render of listing and graph pages
- UI: graph layout issues: truncate long electron/param names

## [0.23.0] - 2022-02-03

### Added

- Added `BaseDispatcher` class to be used for creating custom dispatchers which allow connection to a dispatcher server.
- `LocalDispatcher` inheriting from `BaseDispatcher` allows connection to a local dispatcher server running on the user's machine.
- Covalent only gives interface to the `LocalDispatcher`'s `dispatch` and `dispatch_sync` methods.
- Tests for both `LocalDispatcher` and `BaseDispatcher` added.

### Changed

- Switched from using `lattice.dispatch` and `lattice.dispatch_sync` to `covalent.dispatch` and `covalent.dispatch_sync`.
- Dispatcher address now is passed as a parameter (`dispatcher_addr`) to `covalent.dispatch` and `covalent.dispatch_sync` instead of a metadata field to lattice.
- Updated tests, how tos, and tutorials to use `covalent.dispatch` and `covalent.dispatch_sync`.
- All the contents of `covalent_dispatcher/_core/__init__.py` are moved to `covalent_dispatcher/_core/execution.py` for better organization. `__init__.py` only contains function imports which are needed by external modules.
- `dispatch`, `dispatch_sync` methods deprecated from `Lattice`.

### Removed

- `_server_dispatch` method removed from `Lattice`.
- `dispatcher` metadata field removed from `lattice`.

## [0.22.19] - 2022-02-03

### Fixed

- `_write_dispatch_to_python_file` isn't called each time a task is saved. It is now only called in the final save in `_run_planned_workflow` (in covalent_dispatcher/_core/__init__.py).

## [0.22.18] - 2022-02-03

### Fixed

- Added type information to result.py

## [0.22.17] - 2022-02-02

### Added

- Replaced `"typing.Optional"` with `"str"` in covalent/executor/base.py
- Added missing type hints to `get_dispatch_context` and `write_streams_to_file` in covalent/executor/base.py, BaseExecutor

## [0.22.16] - 2022-02-02

### Added

- Functions to check if UI and dispatcher servers are running.
- Tests for the `is_ui_running` and `is_server_running` in covalent_dispatcher/_cli/service.py.

## [0.22.15] - 2022-02-01

### Fixed

- Covalent CLI command `covalent purge` will now stop the servers before deleting all the pid files.

### Added

- Test for `purge` method in covalent_dispatcher/_cli/service.py.

### Removed

- Unused `covalent_dispatcher` import from covalent_dispatcher/_cli/service.py.

### Changed

- Moved `_config_manager` import from within the `purge` method to the covalent_dispatcher/_cli/service.py for the purpose of mocking in tests.

## [0.22.14] - 2022-02-01

### Added

- Type hint to `_server_dispatch` method in `covalent/_workflow/lattice.py`.

## [0.22.13] - 2022-01-26

### Fixed

- When the local executor's `log_stdout` and `log_stderr` config variables are relative paths, they should go inside the results directory. Previously that was queried from the config, but now it's queried from the lattice metadata.

### Added

- Tests for the corresponding functions in (`covalent_dispatcher/_core/__init__.py`, `covalent/executor/base.py`, `covalent/executor/executor_plugins/local.py` and `covalent/executor/__init__.py`) affected by the bug fix.

### Changed

- Refactored `_delete_result` in result manager to give the option of deleting the result parent directory.

## [0.22.12] - 2022-01-31

### Added

- Diff check in pypi.yml ensures correct files are packaged

## [0.22.11] - 2022-01-31

### Changed

- Removed codecov token
- Removed Slack notifications from feature branches

## [0.22.10] - 2022-01-29

### Changed

- Running tests, conda, and version workflows on pull requests, not just pushes

## [0.22.9] - 2022-01-27

### Fixed

- Fixing version check action so that it doesn't run on commits that are in develop
- Edited PR template so that markdown checklist appears properly

## [0.22.8] - 2022-01-27

### Fixed

- publish workflow, using `docker buildx` to build images for x86 and ARM, prepare manifest and push to ECR so that pulls will match the correct architecture.
- typo in CONTRIBUTING
- installing `gcc` in Docker image so Docker can build wheels for `dask` and other packages that don't provide ARM wheels

### Changed

- updated versions in `requirements.txt` for `matplotlib` and `dask`

## [0.22.7] - 2022-01-27

### Added

- `MANIFEST.in` did not have `covalent_dispatcher/_service` in it due to which the PyPi package was not being built correctly. Added the `covalent_dispatcher/_service` to the `MANIFEST.in` file.

### Fixed

- setuptools properly including data files during installation

## [0.22.6] - 2022-01-26

### Fixed

- Added service folder in covalent dispatcher to package.

## [0.22.5] - 2022-01-25

### Fixed

- `README.md` images now use master branch's raw image urls hosted on <https://github.com> instead of <https://raw.githubusercontent.com>. Also, switched image rendering from html to markdown.

## [0.22.4] - 2022-01-25

### Fixed

- dispatcher server app included in sdist
- raw image urls properly used

## [0.22.3] - 2022-01-25

### Fixed

- raw image urls used in readme

## [0.22.2] - 2022-01-25

### Fixed

- pypi upload

## [0.22.1] - 2022-01-25

### Added

- Code of conduct
- Manifest.in file
- Citation info
- Action to upload to pypi

### Fixed

- Absolute URLs used in README
- Workflow badges updated URLs
- `install_package_data` -> `include_package_data` in `setup.py`

## [0.22.0] - 2022-01-25

### Changed

- Using public ECR for Docker release

## [0.21.0] - 2022-01-25

### Added

- GitHub pull request templates

## [0.20.0] - 2022-01-25

### Added

- GitHub issue templates

## [0.19.0] - 2022-01-25

### Changed

- Covalent Beta Release

## [0.18.9] - 2022-01-24

### Fixed

- iframe in the docs landing page is now responsive

## [0.18.8] - 2022-01-24

### Changed

- Temporarily removed output tab
- Truncated dispatch id to fit left sidebar, add tooltip to show full id

## [0.18.7] - 2022-01-24

### Changed

- Many stylistic improvements to documentation, README, and CONTRIBUTING.

## [0.18.6] - 2022-01-24

### Added

- Test added to check whether an already decorated function works as expected with Covalent.
- `pennylane` package added to the `requirements-dev.txt` file.

### Changed

- Now using `inspect.signature` instead of `function.__code__` to get the names of function's parameters.

## [0.18.5] - 2022-01-21

### Fixed

- Various CI fixes, including rolling back regression in version validation, caching on s3 hosted badges, applying releases and tags correctly.

## [0.18.4] - 2022-01-21

### Changed

- Removed comments and unused functions in covalent_dispatcher
- `result_class.py` renamed to `result.py`

### Fixed

- Version was not being properly imported inside `covalent/__init__.py`
- `dispatch_sync` was not previously using the `results_dir` metadata field

### Removed

- Credentials in config
- `generate_random_filename_in_cache`
- `is_any_atom`
- `to_json`
- `show_subgraph` option in `draw`
- `calculate_node`

## [0.18.3] - 2022-01-20

### Fixed

- The gunicorn servers now restart more gracefully

## [0.18.2] - 2022-01-21

### Changed

- `tempdir` metadata field removed and replaced with `executor.local.cache_dir`

## [0.18.1] - 2022-01-11

## Added

- Concepts page

## [0.18.0] - 2022-01-20

### Added

- `Result.CANCELLED` status to represent the status of a cancelled dispatch.
- Condition to cancel the whole dispatch if any of the nodes are cancelled.
- `cancel_workflow` function which uses a shared variable provided by Dask (`dask.distributed.Variable`) in a dask client to inform nodes to stop execution.
- Cancel function for dispatcher server API which will allow the server to terminate the dispatch.
- How to notebook for cancelling a dispatched job.
- Test to verify whether cancellation of dispatched jobs is working as expected.
- `cancel` function is available as `covalent.cancel`.

### Changed

- In file `covalent/_shared_files/config.py` instead of using a variable to store and then return the config data, now directly returning the configuration.
- Using `fire_and_forget` to dispatch a job instead of a dictionary of Dask's `Future` objects so that we won't have to manage the lifecycle of those futures.
- The `test_run_dispatcher` test was changed to reflect that the dispatcher no longer uses a dictionary of future objects as it was not being utilized anywhere.

### Removed

- `with dask_client` context was removed as the client created in `covalent_dispatcher/_core/__init__.py` is already being used even without the context. Furthermore, it creates issues when that context is exited which is unnecessary at the first place hence not needed to be resolved.

## [0.17.5] - 2022-01-19

### Changed

- Results directory uses a relative path by default and can be overridden by the environment variable `COVALENT_RESULTS_DIR`.

## [0.17.4] - 2022-01-19

### Changed

- Executor parameters use defaults specified in config TOML
- If relative paths are supplied for stdout and stderr, those files are created inside the results directory

## [0.17.3] - 2022-01-18

### Added

- Sync function
- Covalent CLI tool can restart in developer mode

### Fixed

- Updated the UI address referenced in the README

## [0.17.2] - 2022-01-12

### Added

- Quantum gravity tutorial

### Changed

- Moved VERSION file to top level

## [0.17.1] - 2022-01-19

### Added

- `error` attribute was added to the results object to show which node failed and the reason behind it.
- `stdout` and `stderr` attributes were added to a node's result to store any stdout and stderr printing done inside an electron/node.
- Test to verify whether `stdout` and `stderr` are being stored in the result object.

### Changed

- Redesign of how `redirect_stdout` and `redirect_stderr` contexts in executor now work to allow storing their respective outputs.
- Executors now also return `stdout` and `stderr` strings, along with the execution output, so that they can be stored in their result object.

## [0.17.0] - 2022-01-18

### Added

- Added an attribute `__code__` to electron and lattice which is a copy of their respective function's `__code__` attribute.
- Positional arguments, `args`, are now merged with keyword arguments, `kwargs`, as close as possible to where they are passed. This was done to make sure we support both with minimal changes and without losing the name of variables passed.
- Tests to ensure usage of positional arguments works as intended.

### Changed

- Slight rework to how any print statements in lattice are sent to null.
- Changed `test_dispatcher_functional` in `basic_dispatcher_test.py` to account for the support of `args` and removed a an unnecessary `print` statement.

### Removed

- Removed `args` from electron's `init` as it wasn't being used anywhere.

## [0.16.1] - 2022-01-18

### Changed

- Requirement changed from `dask[complete]` to `dask[distributed]`.

## [0.16.0] - 2022-01-14

### Added

- New UI static demo build
- New UI toolbar functions - orientation, toggle params, minimap
- Sortable and searchable lattice name row

### Changed

- Numerous UI style tweaks, mostly around dispatches table states

### Fixed

- Node sidebar info now updates correctly

## [0.15.11] - 2022-01-18

### Removed

- Unused numpy requirement. Note that numpy is still being installed indirectly as other packages in the requirements rely on it.

## [0.15.10] - 2022-01-16

## Added

- How-to guide for Covalent dispatcher CLI.

## [0.15.9] - 2022-01-18

### Changed

- Switched from using human readable ids to using UUIDs

### Removed

- `human-id` package was removed along with its mention in `requirements.txt` and `meta.yaml`

## [0.15.8] - 2022-01-17

### Removed

- Code breaking text from CLI api documentation.
- Unwanted covalent_dispatcher rst file.

### Changed

- Installation of entire covalent_dispatcher instead of covalent_dispatcher/_service in setup.py.

## [0.15.7] - 2022-01-13

### Fixed

- Functions with multi-line or really long decorators are properly serialized in dispatch_source.py.
- Multi-line Covalent output is properly commented out in dispatch_source.py.

## [0.15.6] - 2022-01-11

### Fixed

- Sub-lattice functions are successfully serialized in the utils.py get_serialized_function_str.

### Added

- Function to scan utilized source files and return a set of imported modules (utils.get_imports_from_source)

## [0.15.5] - 2022-01-12

### Changed

- UI runs on port 47007 and the dispatcher runs on port 48008. This is so that when the servers are later merged, users continue using port 47007 in the browser.
- Small modifications to the documentation
- Small fix to the README

### Removed

- Removed a directory `generated` which was improperly added
- Dispatcher web interface
- sqlalchemy requirement

## [0.15.4] - 2022-01-11

### Changed

- In file `covalent/executor/base.py`, `pickle` was changed to `cloudpickle` because of its universal pickling ability.

### Added

- In docstring of `BaseExecutor`, a note was added specifying that `covalent` with its dependencies is assumed to be installed in the conda environments.
- Above note was also added to the conda env selector how-to.

## [0.15.3] - 2022-01-11

### Changed

- Replaced the generic `RuntimeError` telling users to check if there is an object manipulation taking place inside the lattice to a simple warning. This makes the original error more visible.

## [0.15.2] - 2022-01-11

### Added

- If condition added for handling the case where `__getattr__` of an electron is accessed to detect magic functions.

### Changed

- `ActiveLatticeManager` now subclasses from `threading.local` to make it thread-safe.
- `ValueError` in the lattice manager's `claim` function now also shows the name of the lattice that is currently claimed.
- Changed docstring of `ActiveLatticeManager` to note that now it is thread-safe.
- Sublattice dispatching now no longer deletes the result object file and is dispatched normally instead of in a serverless manner.
- `simulate_nitrogen_and_copper_slab_interaction.ipynb` notebook tutorial now does normal dispatching as well instead of serverless dispatching. Also, now 7 datapoints will be shown instead of 10 earlier.

## [0.15.1] - 2022-01-11

### Fixed

- Passing AWS credentials to reusable workflows as a secret

## [0.15.0] - 2022-01-10

### Added

- Action to push development image to ECR

### Changed

- Made the publish action reusable and callable

## [0.14.1] - 2022-01-02

### Changed

- Updated the README
- Updated classifiers in the setup.py file
- Massaged some RTD pages

## [0.14.0] - 2022-01-07

### Added

- Action to push static UI to S3

## [0.13.2] - 2022-01-07

### Changed

- Completed new UI design work

## [0.13.1] - 2022-01-02

### Added

- Added eventlet requirement

### Changed

- The CLI tool can now manage the UI flask server as well
- [Breaking] The CLI option `-t` has been changed to `-d`, which starts the servers in developer mode and exposes unit tests to the server.

## [0.13.0] - 2022-01-01

### Added

- Config manager in `covalent/_shared_files/config.py`
- Default location for the main config file can be overridden using the environment variable `COVALENT_CONFIG_DIR`
- Ability to set and get configuration using `get_config` and `set_config`

### Changed

- The flask servers now reference the config file
- Defaults reference the config file

### Fixed

- `ValueError` caught when running `covalent stop`
- One of the functional tests was using a malformed path

### Deprecated

- The `electron.to_json` function
- The `generate_random_filename_in_cache` function

### Removed

- The `get_api_token` function

## [0.12.13] - 2022-01-04

## Removed

- Tutorial section headings

## Fixed

- Plot background white color

## [0.12.12] - 2022-01-06

### Fixed

- Having a print statement inside electron and lattice code no longer causes the workflow to fail.

## [0.12.11] - 2022-01-04

### Added

- Completed UI feature set for first release

### Changed

- UI server result serialization improvements
- UI result update webhook no longer fails on request exceptions, logs warning intead

## [0.12.10] - 2021-12-17

### Added

- Astrophysics tutorial

## [0.12.9] - 2022-01-04

### Added

- Added `get_all_node_results` method in `result_class.py` to return result of all node executions.

- Added `test_parallelilization` test to verify whether the execution is now being achieved in parallel.

### Changed

- Removed `LocalCluster` cluster creation usage to a simple `Client` one from Dask.

- Removed unnecessary `to_run` function as we no longer needed to run execution through an asyncio loop.

- Removed `async` from function definition of previously asynchronous functions, `_run_task`, `_run_planned_workflow`, `_plan_workflow`, and `_run_workflow`.

- Removed `uvloop` from requirements.

- Renamed `test_get_results` to `test_get_result`.

- Reran the how to notebooks where execution time was mentioned.

- Changed how `dispatch_info` context manager was working to account for multiple nodes accessing it at the same time.

## [0.12.8] - 2022-01-02

### Changed

- Changed the software license to GNU Affero 3.0

### Removed

- `covalent-ui` directory

## [0.12.7] - 2021-12-29

### Fixed

- Gunicorn logging now uses the `capture-output` flag instead of redirecting stdout and stderr

## [0.12.6] - 2021-12-23

### Changed

- Cleaned up the requirements and moved developer requirements to a separate file inside `tests`

## [0.12.5] - 2021-12-16

### Added

- Conda build CI job

## [0.12.4] - 2021-12-23

### Changed

- Gunicorn server now checks for port availability before starting

### Fixed

- The `covalent start` function now prints the correct port if the server is already running.

## [0.12.3] - 2021-12-14

### Added

- Covalent tutorial comparing quantum support vector machines with support vector machine algorithms implemented in qiskit and scikit-learn.

## [0.12.2] - 2021-12-16

### Fixed

- Now using `--daemon` in gunicorn to start the server, which was the original intention.

## [0.12.1] - 2021-12-16

### Fixed

- Removed finance references from docs
- Fixed some other small errors

### Removed

- Removed one of the failing how-to tests from the functional test suite

## [0.12.0] - 2021-12-16

### Added

- Web UI prototype

## [0.11.1] - 2021-12-14

### Added

- CLI command `covalent status` shows port information

### Fixed

- gunicorn management improved

## [0.11.0] - 2021-12-14

### Added

- Slack notifications for test status

## [0.10.4] - 2021-12-15

### Fixed

- Specifying a non-default results directory in a sub-lattice no longer causes a failure in lattice execution.

## [0.10.3] - 2021-12-14

### Added

- Functional tests for how-to's in documentation

### Changed

- Moved example script to a functional test in the pipeline
- Added a test flag to the CLI tool

## [0.10.2] - 2021-12-14

### Fixed

- Check that only `kwargs` without any default values in the workflow definition need to be passed in `lattice.draw(ax=ax, **kwargs)`.

### Added

- Function to check whether all the parameters without default values for a callable function has been passed added to shared utils.

## [0.10.1] - 2021-12-13

### Fixed

- Content and style fixes for getting started doc.

## [0.10.0] - 2021-12-12

### Changed

- Remove all imports from the `covalent` to the `covalent_dispatcher`, except for `_dispatch_serverless`
- Moved CLI into `covalent_dispatcher`
- Moved executors to `covalent` directory

## [0.9.1] - 2021-12-13

### Fixed

- Updated CONTRIBUTING to clarify docstring style.
- Fixed docstrings for `calculate_node` and `check_constraint_specific_sum`.

## [0.9.0] - 2021-12-10

### Added

- `prefix_separator` for separating non-executable node types from executable ones.

- `subscript_prefix`, `generator_prefix`, `sublattice_prefix`, `attr_prefix` for prefixes of subscripts, generators,
  sublattices, and attributes, when called on an electron and added to the transport graph.

- `exclude_from_postprocess` list of prefixes to denote those nodes which won't be used in post processing the workflow.

- `__int__()`, `__float__()`, `__complex__()` for converting a node to an integer, float, or complex to a value of 0 then handling those types in post processing.

- `__iter__()` generator added to Electron for supporting multiple return values from an electron execution.

- `__getattr__()` added to Electron for supporting attribute access on the node output.

- `__getitem__()` added to Electron for supporting subscripting on the node output.

- `electron_outputs` added as an attribute to lattice.

### Changed

- `electron_list_prefix`, `electron_dict_prefix`, `parameter_prefix` modified to reflect new way to assign prefixes to nodes.

- In `build_graph` instead of ignoring all exceptions, now the exception is shown alongwith the runtime error notifying that object manipulation should be avoided inside a lattice.

- `node_id` changed to `self.node_id` in Electron's `__call__()`.

- `parameter` type electrons now have the default metadata instead of empty dictionary.

- Instead of deserializing and checking whether a sublattice is there, now a `sublattice_prefix` is used to denote when a node is a sublattice.

- In `dispatcher_stack_test`, `test_dispatcher_flow` updated to indicate the new use of `parameter_prefix`.

### Fixed

- When an execution fails due to something happening in `run_workflow`, then result object's status is now failed and the object is saved alongwith throwing the appropriate exception.

## [0.8.5] - 2021-12-10

### Added

- Added tests for choosing specific executors inside electron initialization.
- Added test for choosing specific Conda environments inside electron initialization.

## [0.8.4] - 2021-12-10

### Changed

- Removed _shared_files directory and contents from covalent_dispatcher. Logging in covalent_dispatcher now uses the logger in covalent/_shared_files/logging.py.

## [0.8.3] - 2021-12-10

### Fixed

- Decorator symbols were added to the pseudo-code in the quantum chemistry tutorial.

## [0.8.2] - 2021-12-06

### Added

- Quantum chemistry tutorial.

## [0.8.1] - 2021-12-08

### Added

- Docstrings with typehints for covalent dispatcher functions added.

### Changed

- Replaced `node` to `node_id` in `electron.py`.

- Removed unnecessary `enumerate` in `covalent_dispatcher/_core/__init__.py`.

- Removed `get_node_device_mapping` function from `covalent_dispatcher/_core/__init__.py`
  and moved the definition to directly add the mapping to `workflow_schedule`.

- Replaced iterable length comparison for `executor_specific_exec_cmds` from `if len(executor_specific_exec_cmds) > 0`
  to `if executor_specific_exec_cmds`.

## [0.8.0] - 2021-12-03

### Added

- Executors can now accept the name of a Conda environment. If that environment exists, the operations of any electron using that executor are performed in that Conda environment.

## [0.7.6] - 2021-12-02

### Changed

- How to estimate lattice execution time has been renamed to How to query lattice execution time.
- Change result querying syntax in how-to guides from `lattice.get_result` to
  `covalent.get_result`.
- Choose random port for Dask dashboard address by setting `dashboard_address` to ':0' in
  `LocalCluster`.

## [0.7.5] - 2021-12-02

### Fixed

- "Default" executor plugins are included as part of the package upon install.

## [0.7.4] - 2021-12-02

### Fixed

- Upgraded dask to 2021.10.0 based on a vulnerability report

## [0.7.3] - 2021-12-02

### Added

- Transportable object tests
- Transport graph tests

### Changed

- Variable name node_num to node_id
- Variable name node_idx to node_id

### Fixed

- Transport graph `get_dependencies()` method return type was changed from Dict to List

## [0.7.2] - 2021-12-01

### Fixed

- Date handling in changelog validation

### Removed

- GitLab CI YAML

## [0.7.1] - 2021-12-02

### Added

- A new parameter to a node's result called `sublattice_result` is added.
  This will be of a `Result` type and will contain the result of that sublattice's
  execution. If a normal electron is executed, this will be `None`.

- In `_delete_result` function in `results_manager.py`, an empty results directory
  will now be deleted.

- Name of a sublattice node will also contain `(sublattice)`.

- Added `_dispatch_sync_serverless` which synchronously dispatches without a server
  and waits for a result to be returned. This is the method used to dispatch a sublattice.

- Test for sublatticing is added.

- How-to guide added for sublatticing explaining the new features.

### Changed

- Partially changed `draw` function in `lattice.py` to also draw the subgraph
  of the sublattice when drawing the main graph of the lattice. The change is
  incomplete as we intend to add this feature later.

- Instead of returning `plt`, `draw` now returns the `ax` object.

- `__call__` function in `lattice.py` now runs the lattice's function normally
  instead of dispatching it.

- `_run_task` function now checks whether current node is a sublattice and acts
  accordingly.

### Fixed

- Unnecessary lines to rename the node's name in `covalent_dispatcher/_core/__init__.py` are removed.

- `test_electron_takes_nested_iterables` test was being ignored due to a spelling mistake. Fixed and
  modified to follow the new pattern.

## [0.7.0] - 2021-12-01

### Added

- Electrons can now accept an executor object using the "backend" keyword argument. "backend" can still take a string naming the executor module.
- Electrons and lattices no longer have Slurm metadata associated with the executor, as that information should be contained in the executor object being used as an input argument.
- The "backend" keyword can still be a string specifying the executor module, but only if the executor doesn't need any metadata.
- Executor plugin classes are now directly available to covalent, eg: covalent.executor.LocalExecutor().

## [0.6.7] - 2021-12-01

### Added

- Docstrings without examples for all the functions in core covalent.
- Typehints in those functions as well.
- Used `typing.TYPE_CHECKING` to prevent cyclic imports when writing typehints.

### Changed

- `convert_to_lattice_function` renamed to `convert_to_lattice_function_call`.
- Context managers now raise a `ValueError` instead of a generic `Exception`.

## [0.6.6] - 2021-11-30

### Fixed

- Fixed the version used in the documentation
- Fixed the badge URLs to prevent caching

## [0.6.5] - 2021-11-30

### Fixed

- Broken how-to links

### Removed

- Redundant lines from .gitignore
- *.ipynb from .gitignore

## [0.6.4] - 2021-11-30

### Added

- How-to guides for workflow orchestration.
  - How to construct an electron
  - How to construct a lattice
  - How to add an electron to lattice
  - How to visualize the lattice
  - How to add constraints to lattices
- How-to guides for workflow and subtask execution.
  - How to execute individual electrons
  - How to execute a lattice
  - How to execute multiple lattices
- How-to guides for status querying.
  - How to query electron execution status
  - How to query lattice execution status
  - How to query lattice execution time
- How-to guides for results collection
  - How to query electron execution results
  - How to query lattice execution results
  - How to query multiple lattice execution results
- Str method for the results object.

### Fixed

- Saving the electron execution status when the subtask is running.

## [0.6.3] - 2021-11-29

### Removed

- JWT token requirement.
- Covalent dispatcher login requirement.
- Update covalent login reference in README.md.
- Changed the default dispatcher server port from 5000 to 47007.

## [0.6.2] - 2021-11-28

### Added

- Github action for tests and coverage
- Badges for tests and coverage
- If tests pass then develop is pushed to master
- Add release action which tags and creates a release for minor version upgrades
- Add badges action which runs linter, and upload badges for version, linter score, and platform
- Add publish action (and badge) which builds a Docker image and uploads it to the AWS ECR

## [0.6.1] - 2021-11-27

### Added

- Github action which checks version increment and changelog entry

## [0.6.0] - 2021-11-26

### Added

- New Covalent RTD theme
- sphinx extension sphinx-click for CLI RTD
- Sections in RTD
- init.py in both covalent-dispatcher logger module and cli module for it to be importable in sphinx

### Changed

- docutils version that was conflicting with sphinx

### Removed

- Old aq-theme

## [0.5.1] - 2021-11-25

### Added

- Integration tests combining both covalent and covalent-dispatcher modules to test that
  lattice workflow are properly planned and executed.
- Integration tests for the covalent-dispatcher init module.
- pytest-asyncio added to requirements.

## [0.5.0] - 2021-11-23

### Added

- Results manager file to get results from a file, delete a result, and redispatch a result object.
- Results can also be awaited to only return a result if it has either been completed or failed.
- Results class which is used to store the results with all the information needed to be used again along with saving the results to a file functionality.
- A result object will be a mercurial object which will be updated by the dispatcher and saved to a file throughout the dispatching and execution parts.
- Direct manipulation of the transport graph inside a result object takes place.
- Utility to convert a function definition string to a function and vice-versa.
- Status class to denote the status of a result object and of each node execution in the transport graph.
- Start and end times are now also stored for each node execution as well as for the whole dispatch.
- Logging of `stdout` and `stderr` can be done by passing in the `log_stdout`, `log_stderr` named metadata respectively while dispatching.
- In order to get the result of a certain dispatch, the `dispatch_id`, the `results_dir`, and the `wait` parameter can be passed in. If everything is default, then only the dispatch id is required, waiting will not be done, and the result directory will be in the current working directory with folder name as `results/` inside which every new dispatch will have a new folder named according to their respective dispatch ids, containing:
  - `result.pkl` - (Cloud)pickled result object.
  - `result_info.yaml` - yaml file with high level information about the result and its execution.
  - `dispatch_source.py` - python file generated, containing the original function definitions of lattice and electrons which can be used to dispatch again.

### Changed

- `logfile` named metadata is now `slurm_logfile`.
- Instead of using `jsonpickle`, `cloudpickle` is being used everywhere to maintain consistency.
- `to_json` function uses `json` instead of `jsonpickle` now in electron and lattice definitions.
- `post_processing` moved to the dispatcher, so the dispatcher will now store a finished execution result in the results folder as specified by the user with no requirement of post processing it from the client/user side.
- `run_task` function in dispatcher modified to check if a node has completed execution and return it if it has, else continue its execution. This also takes care of cases if the server has been closed mid execution, then it can be started again from the last saved state, and the user won't have to wait for the whole execution.
- Instead of passing in the transport graph and dispatch id everywhere, the result object is being passed around, except for the `asyncio` part where the dispatch id and results directory is being passed which afterwards lets the core dispatcher know where to get the result object from and operate on it.
- Getting result of parent node executions of the graph, is now being done using the result object's graph. Storing of each execution's result is also done there.
- Tests updated to reflect the changes made. They are also being run in a serverless manner.

### Removed

- `LatticeResult` class removed.
- `jsonpickle` requirement removed.
- `WorkflowExecutionResult`, `TaskExecutionResult`, and `ExecutionError` singleton classes removed.

### Fixed

- Commented out the `jwt_required()` part in `covalent-dispatcher/_service/app.py`, may be removed in later iterations.
- Dispatcher server will now return the error message in the response of getting result if it fails instead of sending every result ever as a response.

## [0.4.3] - 2021-11-23

### Added

- Added a note in Known Issues regarding port conflict warning.

## [0.4.2] - 2021-11-24

### Added

- Added badges to README.md

## [0.4.1] - 2021-11-23

### Changed

- Removed old coverage badge and fixed the badge URL

## [0.4.0] - 2021-11-23

### Added

- Codecov integrations and badge

### Fixed

- Detached pipelines no longer created

## [0.3.0] - 2021-11-23

### Added

- Wrote a Code of Conduct based on <https://www.contributor-covenant.org/>
- Added installation and environment setup details in CONTRIBUTING
- Added Known Issues section to README

## [0.2.0] - 2021-11-22

### Changed

- Removed non-open-source executors from Covalent. The local SLURM executor is now
- a separate repo. Executors are now plugins.

## [0.1.0] - 2021-11-19

### Added

- Pythonic CLI tool. Install the package and run `covalent --help` for a usage description.
- Login and logout functionality.
- Executor registration/deregistration skeleton code.
- Dispatcher service start, stop, status, and restart.

### Changed

- JWT token is stored to file instead of in an environment variable.
- The Dask client attempts to connect to an existing server.

### Removed

- Removed the Bash CLI tool.

### Fixed

- Version assignment in the covalent init file.

## [0.0.3] - 2021-11-17

### Fixed

- Fixed the Dockerfile so that it runs the dispatcher server from the covalent repo.

## [0.0.2] - 2021-11-15

### Changed

- Single line change in ci script so that it doesn't exit after validating the version.
- Using `rules` in `pytest` so that the behavior in test stage is consistent.

## [0.0.1] - 2021-11-15

### Added

- CHANGELOG.md to track changes (this file).
- Semantic versioning in VERSION.
- CI pipeline job to enforce versioning.<|MERGE_RESOLUTION|>--- conflicted
+++ resolved
@@ -7,13 +7,11 @@
 
 ## [UNRELEASED]
 
-<<<<<<< HEAD
 ### Changed
 
 - Construct the result object in the dispatcher `entry_point.py` module in order to avoid the Missing Latticed Id error so frequently.
 - Update the sleep statement length to 0.1 seconds in the results.manager.
 
-=======
 ## [0.157.1] - 2022-07-29
 
 ### Authors
@@ -49,7 +47,7 @@
 ### Docs
 
 - Updated the RTD on `wait_for()` to use the static `wait()` function
->>>>>>> 1f5443cd
+
 ### Operations
 
 - pre-commit autoupdate
