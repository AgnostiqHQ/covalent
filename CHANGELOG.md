--- conflicted
+++ resolved
@@ -7,11 +7,10 @@
 
 ## [UNRELEASED]
 
-<<<<<<< HEAD
 ### Operations
 
 - paths-filter will only be run on PRs, i.e on workflow runs, the whole test suite will be run.
-=======
+
 ## [0.157.1] - 2022-07-29
 
 ### Authors
@@ -23,11 +22,9 @@
 - Co-authored-by: pre-commit-ci[bot] <66853113+pre-commit-ci[bot]@users.noreply.github.com>
 - Casey Jao <casey@agnostiq.ai>
 
-
 ### Fixed
 
 - Pass non-kwargs to electrons in the correct order during dispatch.
->>>>>>> 1f5443cd
 
 ## [0.157.0] - 2022-07-28
 
