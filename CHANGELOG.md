# Changelog

All notable changes to this project will be documented in this file.

The format is based on [Keep a Changelog](https://keepachangelog.com/en/1.0.0/),
and this project adheres to [Semantic Versioning](https://semver.org/spec/v2.0.0.html).

## [UNRELEASED]

<<<<<<< HEAD
### Fixed

- Ran pre-commit hooks for all files - fixing the migration files
=======
### Operations

- Remove `boto3` dependency from `tests/requirements.txt`
>>>>>>> 04efb9d5

## [0.232.0-rc.0] - 2023-12-01

### Authors

- Ara Ghukasyan <38226926+araghukas@users.noreply.github.com>
- Co-authored-by: pre-commit-ci[bot] <66853113+pre-commit-ci[bot]@users.noreply.github.com>


### Operations

- Ignore custom executor plugin in how-to's when running `test_deploy_status` CLI test.

### Changed

- Terraform output to use scrolling buffer.
- Terraform output handling to show errors.
- Bumped up babel/traverse version to 7.23.2

## [0.231.0-rc.0] - 2023-11-28

### Authors

- Ara Ghukasyan <38226926+araghukas@users.noreply.github.com>
- Co-authored-by: pre-commit-ci[bot] <66853113+pre-commit-ci[bot]@users.noreply.github.com>

### Added

- check for `/bin/bash` AND `/bin/sh` (in that order) to execute bash leptons

### Changed

- Changed the axios version on the webapp side.

### Operations

- Change the strict version pin on `pennylane` from `==0.33.1` to `>=0.31.1,<0.33.0`

## [0.230.0-rc.0] - 2023-11-24

### Authors

- Andrew S. Rosen <asrosen93@gmail.com>
- Co-authored-by: Will Cunningham <wjcunningham7@users.noreply.github.com>
- Co-authored-by: Sankalp Sanand <sankalp@agnostiq.ai>
- Co-authored-by: pre-commit-ci[bot] <66853113+pre-commit-ci[bot]@users.noreply.github.com>
- Kevin Taylor <tkdtaylor@gmail.com>
- FilipBolt <filipbolt@gmail.com>
- Co-authored-by: dependabot[bot] <49699333+dependabot[bot]@users.noreply.github.com>
- Co-authored-by: Will Cunningham <wjcunningham7@gmail.com>
- Co-authored-by: Prasy12 <prasanna.venkatesh@psiog.com>
- Co-authored-by: Ara Ghukasyan <38226926+araghukas@users.noreply.github.com>
- Aviral Katiyar <123640350+maskboyAvi@users.noreply.github.com>
- Co-authored-by: ArunPsiog <arun.mukesh@psiog.com>
- Casey Jao <casey@agnostiq.ai>
- Arnav Kohli <95236897+THEGAMECHANGER416@users.noreply.github.com>
- Kirill Pushkarev <71515921+kirill-push@users.noreply.github.com>
- Aditya Raj Kashyap <95625520+AdityaRaj23@users.noreply.github.com>
- ArunPsiog <106462226+ArunPsiog@users.noreply.github.com>
- mpvgithub <107603631+mpvgithub@users.noreply.github.com>
- Aravind <100823292+Aravind-psiog@users.noreply.github.com>
- Faiyaz Hasan <faiyaz@agnostiq.ai>
- Co-authored-by: Venkat Bala <balavk89@gmail.com>
- Co-authored-by: kessler-frost <ssanand@hawk.iit.edu>
- Co-authored-by: Aravind-psiog <aravind.prabaharan@psiog.com>
- Co-authored-by: Manjunath PV <manjunath.poilath@psiog.com>
- Co-authored-by: Ara Ghukasyan <ara@agnostiq.ai>
- Co-authored-by: Alejandro Esquivel <ae@alejandro.ltd>



### Added

- Programmatic equivalents of CLI commands `covalent start` and `covalent stop`

### Changed

- Changed the azurebatch.rst banner from default covalent jpg to azure batch's svg file

### Fixed

- Lattice-default metadata attributes are now applied correctly
- Sublattices are built using `workflow_executor`
- Added covalent version attribute to Remote Executors
- Removed unassigned variable names
- Contributing guidelines steps for installing for the first time
- Updated gitignore to ignore yarn files and folders for latest version of yarn
- Fixed the bug that caused ValueError error when using KEYWORD_ONLY parameter in electron func
- Changed code at line 218 in covalent/_shared_files/utils.py
- Fixed usage of deprecated pydantic validation methods
- Fixed qelectron_db retrieval in result object
- Fixed editability of Qelectron on settings page - UI changes
- Certain pydantic v2 related updates
- Fixed lattice's metadata propagation to electron's metadata in case no metadata was provided to the electron

### Operations

- Updated `black` , `prettier`, `pycln` package versions in pre-commit config
- Changed `actions/checkout@v3` to `actions/checkout@v4` in CI
- Dependabot update to npm in changelog action
- Update tough-cookie to 4.1.3 version
- Added rich support to cli for better printing statements.
- Changed semver from 5.7.1 to 5.7.2 in package.json
- Updated word-wrap to 1.2.4 version
- Updated the nightly workflow's schedule
- Temporarily making the nightly workflow more frequent to test the fix for the failing tests
- Fixed failing tests

### Changed

- [Significant Changes] Improving memory management part 1/3
- Removed strict version pins on `lmdbm`, `mpire`, `orjson`, and `pennylane`
- Changed license to Apache
- Improved error handling in generate_docs.py
- [Significant Changes] Migrated core server-side code to new data access layer.
- Changed the way UI was accessing the qelectron database to access it directly from the mdb file in object store
- Update version of browserverify-sign
- Limiting cloudpickle version to less than 3.0 for now

### Added

- Documentation and test cases for database triggers.
- Added the `__pow__` method to the `Electron` class
- New Runner and executor API to bypass server-side memory when running tasks.
- Added qelectron_db as an asset to be transferred from executor's machine to covalent server
- New methods to qelectron_utils, replacing the old ones
- Covalent deploy CLI tool added - allows provisioning infras directly from covalent

### Docs

- Added federated learning showcase code
- Updated tutorial for redispatching workflows with Streamlit

### Tests

- Temporarily skipping the sqlite and database trigger functional tests
- Updated tests to accommodate the new qelectron fixes
- Added new tests for the Database class and qelectron_utils
- Covalent deploy CLI tool tests.

### Removed

- Removed no longer needed methods in qelectron_utils
- Removed `dispatch-id` from generate_node_result method

## [0.229.0-rc.0] - 2023-09-22

### Authors

- Andrew S. Rosen <asrosen93@gmail.com>
- Alejandro Esquivel <ae@alejandro.ltd>
- Co-authored-by: pre-commit-ci[bot] <66853113+pre-commit-ci[bot]@users.noreply.github.com>
- Co-authored-by: mpvgithub <107603631+mpvgithub@users.noreply.github.com>
- Co-authored-by: Manjunath PV <manjunath.poilath@psiog.com>
- Co-authored-by: Ara Ghukasyan <ara@agnostiq.ai>
- Co-authored-by: Sankalp Sanand <sankalp@agnostiq.ai>
- Co-authored-by: jackbaker1001 <jsbaker1001@gmail.com>
- Co-authored-by: Santosh kumar <29346072+santoshkumarradha@users.noreply.github.com>
- Co-authored-by: Ara Ghukasyan <38226926+araghukas@users.noreply.github.com>
- Co-authored-by: Will Cunningham <will@agnostiq.ai>
- Co-authored-by: sriranjani venkatesan <sriranjani.venkatesan@psiog.com>
- Co-authored-by: ArunPsiog <arun.mukesh@psiog.com>
- Co-authored-by: Prasy12 <prasanna.venkatesh@psiog.com>
- Co-authored-by: Prasanna Venkatesh <54540812+Prasy12@users.noreply.github.com>
- FilipBolt <filipbolt@gmail.com>

### Fixed

- Formatted executor block under Qelectron job details to handle any class-type values
- Fixed test-cases to handle latest pydantic version changes
- Rsync command fixed to recursively copy files when using SSH
- Removed accidentally added migrations build files
- Updated migration script to add a default value for `qelectron_data_exists` in the `electrons` table since it cannot be nullable
- Reduced server memory consumption during workflow processing

### Changed

- Raised the minimum version of Pydantic from 1.10.1 to 2.1.1 in `requirements.txt`
- Electron DAL to use Covalent server's data instead of QServer's data.
- Renamed QCluster's `selector_serialized` attribute so it gets propagated to the qserver.
- Removed `orm_mode = True` in `covalent_ui/api/v1/models/dispatch_model.py` as it is deprecated in Pydantic 2

### Added

- Added a `py.typed` file to support type-checking
- Corrected support from distributed Hamiltonian expval calculations
- Exposed qelectron db in sdk result object
- UI changes added for qelectrons and fix for related config file corruption
- UI fix regarding Qelectron not showing up
- Performance optimisation of UI for large Qelectrons

## Tests

- Changed the method for startup and shutdown events for pytest to work with fastapi version 0.93.0
- Fixed test cases to adapt changes to SQLAlchemy version 1.4.49
- Add tests for GUI frontend and backend.
- Skipped `tests/covalent_ui_backend_tests/end_points/summary_test.py::test_overview` until it gets fixed.

### Docs

- Fix autodoc for SSH, Slurm, AWS Braket, AWS Lambda, AWS EC2, AWS Batch, Google Batch
- Updated documentation links in README
- Added tutorial for redispatching workflows with Streamlit

## [0.228.0-rc.0] - 2023-08-31

### Authors

- Andrew S. Rosen <asrosen93@gmail.com>
- Co-authored-by: Sankalp Sanand <sankalp@agnostiq.ai>
- Will Cunningham <wjcunningham7@users.noreply.github.com>
- Co-authored-by: pre-commit-ci[bot] <66853113+pre-commit-ci[bot]@users.noreply.github.com>
- Co-authored-by: Casey Jao <casey@agnostiq.ai>
- WingCode <smallstar1234@gmail.com>
- Nick Tyler <nicholas.s.tyler.4@gmail.com>
- Co-authored-by: Alejandro Esquivel <ae@alejandro.ltd>
- Aravind <100823292+Aravind-psiog@users.noreply.github.com>
- Co-authored-by: Manjunath PV <manjunath.poilath@psiog.com>
- Co-authored-by: ArunPsiog <arun.mukesh@psiog.com>
- Co-authored-by: RaviPsiog <raviteja.gurram@psiog.com>
- Co-authored-by: Prasy12 <prasanna.venkatesh@psiog.com>
- Co-authored-by: mpvgithub <107603631+mpvgithub@users.noreply.github.com>
- Co-authored-by: Will Cunningham <wjcunningham7@gmail.com>
- dwelsch-esi <116022979+dwelsch-esi@users.noreply.github.com>
- Co-authored-by: dwelsch-memverge <david.welsch@memverge.com>
- Co-authored-by: kessler-frost <ssanand@hawk.iit.edu>
- Faiyaz Hasan <faiyaz@agnostiq.ai>
- Santosh kumar <29346072+santoshkumarradha@users.noreply.github.com>

### Fixed

- Fixed dispatcher address not showing when covalent server starts.
- Fixed the failing tests in the `nightly` workflow.

### Operations

- Respecting node version as specified in `.nvmrc` file for tests workflow
- Bumped versions in pre-commit config
- Added prettier for markdown files.
- Reduce the number of pinned version numbers in the `setup.py`, `requirements.txt`, and `requirements-client.txt`
- Updated the `wci.yml` file with new features
- Bumped pre-commit versions
- Temporarily running nightly hourly to test whether the fix worked
- Reverted to daily frequency for nightly

### Added

- File transfer strategy for GCP storage
- Add CLI status for zombie, stopped process.
- Fix for double locking file in configurations.
- Introduced new data access layer
- Introduced Shutil file transfer strategy for local file transfers

### Docs

- Added documentation for Azure Blob Storage file transfers
- Added documentation for Google Cloud Storage file transfers
- Enhanced the quickstart with a set of commonly used features
- Removed duplicate "stop server" warning in the First Experimemnt page
- Fixed typo in quickstart
- Fix autodoc for SSH, Slurm, AWS Braket, AWS Lambda, AWS EC2, AWS Batch, Google Batch
- Updated documentation links in README
- Updating and reorganizing RTD API documentation
- Adding example links in API documentation

### Changed

- Removed the upper limit from `dask` and `distributed` packages' versions until we find a version which is incompatible with Covalent.
- When the server is stopped, any workflows in a non-terminal state are first cancelled
- Pinned sqlalchemy version with upper limit <2.0.0.
- Added rich support to cli for better printing statements.
- Performed minor modifications and rearrangementsto fix the broken tests in the `nightly` workflow.

### Tests

- Skipping functional tests for azure blob storage and gcp storage how to guides since they require credentials to run.
- Added testcases for GUI backend.
- Changed the method for startup and shutdown events for pytest to work with fastapi version 0.93.0
- Fixed test cases to adapt changes to SQLAlchemy version 1.4.49
- Ignored remote file transfer how-to functional tests.
- Skipping a UI backend test for now
- Fixed `test_decorated_function` test case in functional tests

### Fixed

- Using `filelock` package now for platform independent file locking of config file. This should fix the failing tests as well as improve compatibility with Windows.
- When stopping the server, we send the proper `SIGINT` signal to uvicorn instead of `SIGKILL` which allows the second part of the FastAPI `lifespan` to execute properly.
- Fixed the outstanding incompatibities between front-end data layer and a postgres database
- Reverted file-lock changes
- Fixed dispatches list UI api caused by pydantic config.
- Fixed graph API.
- Fixed UI backend unit test case.
- Executor and workflow executor data dictionaries are passed to sublattices

## [0.227.0-rc.0] - 2023-06-13

### Authors

- Andrew S. Rosen <asrosen93@gmail.com>
- Co-authored-by: Sankalp Sanand <sankalp@agnostiq.ai>
- Will Cunningham <wjcunningham7@users.noreply.github.com>
- Co-authored-by: pre-commit-ci[bot] <66853113+pre-commit-ci[bot]@users.noreply.github.com>
- Co-authored-by: Casey Jao <casey@agnostiq.ai>

### Added

- File transfer strategy for Azure blob storage

### Fixed

- Read in `README.md` with `encoding="utf-8"` in `setup.py`

### Docs

- Fix `Lattice` docstring in RTD.
- Added a missing `,` to the Slurm docs.

### Operations

- Update the PR template.

## [0.226.0-rc.0] - 2023-06-09

### Authors

- Sankalp Sanand <sankalp@agnostiq.ai>

### Changed

- Reverting nightly frequency back to midnight basis

## [0.225.0-rc.0] - 2023-06-08

### Authors

- Sankalp Sanand <sankalp@agnostiq.ai>
- Madhur Tandon <20173739+madhur-tandon@users.noreply.github.com>
- Prasanna Venkatesh <54540812+Prasy12@users.noreply.github.com>
- Co-authored-by: kamalesh.suresh <kamalesh.suresh@psiog.com>
- Co-authored-by: pre-commit-ci[bot] <66853113+pre-commit-ci[bot]@users.noreply.github.com>
- Co-authored-by: Andrew S. Rosen <asrosen93@gmail.com>
- Faiyaz Hasan <faiyaz@agnostiq.ai>
- Co-authored-by: sriranjani venkatesan <sriranjani.venkatesan@psiog.com>
- Will Cunningham <wjcunningham7@users.noreply.github.com>
- Co-authored-by: kessler-frost <ssanand@hawk.iit.edu>
- Co-authored-by: santoshkumarradha <santosh@agnostiq.ai>
- Co-authored-by: Casey Jao <casey@agnostiq.ai>

### Changed

- Temporarily changing the nightly frequency to every hour

## [0.224.0-rc.0] - 2023-06-04

### Authors

- Sankalp Sanand <sankalp@agnostiq.ai>
- Madhur Tandon <20173739+madhur-tandon@users.noreply.github.com>
- Prasanna Venkatesh <54540812+Prasy12@users.noreply.github.com>
- Co-authored-by: kamalesh.suresh <kamalesh.suresh@psiog.com>
- Co-authored-by: pre-commit-ci[bot] <66853113+pre-commit-ci[bot]@users.noreply.github.com>
- Co-authored-by: Andrew S. Rosen <asrosen93@gmail.com>
- Faiyaz Hasan <faiyaz@agnostiq.ai>
- Co-authored-by: sriranjani venkatesan <sriranjani.venkatesan@psiog.com>
- Will Cunningham <wjcunningham7@users.noreply.github.com>
- Co-authored-by: kessler-frost <ssanand@hawk.iit.edu>
- Co-authored-by: santoshkumarradha <santosh@agnostiq.ai>
- Co-authored-by: Casey Jao <casey@agnostiq.ai>

### Changed

- Error messages are propagated to stdout when the server is not started. These changes are applied to `dispatch`, `redispatch`, and `get_result`.

### Docs

- Fix typo in GCP Batch executor RTD.
- Add steps for setting up GUI for local development in contribution guidelines.

### Fixed

- Resolving correct python executable
- Error handling for random URLs/random dispatchId entered on the GUI
- Fixed support for dynamically assigning `executor` to `Electron` class
- Fixed nightly by activating environment before running tests in `tests.yml`

### Added

- `executor` property to `Electron` class, allowing updation of executor after electron function definition
- Added ability to hide post-processing electrons on the UI.
- Added prettify of names for the graph screen on the UI.
- Ability to specify a `workdir` for `local` and `dask` executors along with `create_unique_workdir` option for each electron / node.
- Heartbeat file is created and updated when the server is running
- Added `SQLiteTrigger` class to the `triggers` module.

### Removed

- Removed unused module `covalent._data_store`
- Stress test files of cpu and sublattice stress tests removed from functional tests suite.

### Operations

- Nightly frequency set to midnight EST

## [0.223.1-rc.0] - 2023-05-17

### Authors

- Janosh Riebesell <janosh.riebesell@gmail.com>
- Co-authored-by: Alejandro Esquivel <ae@alejandro.ltd>

### Fixed

- only pin `aiohttp` downwards to fix install on Python 3.11 [#1654](https://github.com/AgnostiqHQ/covalent/pulls/1654)

## [0.223.0-rc.0] - 2023-05-17

### Authors

- Alejandro Esquivel <ae@alejandro.ltd>
- Madhur Tandon <20173739+madhur-tandon@users.noreply.github.com>
- Sankalp Sanand <sankalp@agnostiq.ai>
- Co-authored-by: kessler-frost <ssanand@hawk.iit.edu>
- Faiyaz Hasan <faiyaz@agnostiq.ai>
- Andrew S. Rosen <asrosen93@gmail.com>
- Co-authored-by: pre-commit-ci[bot] <66853113+pre-commit-ci[bot]@users.noreply.github.com>
- Co-authored-by: Santosh kumar <29346072+santoshkumarradha@users.noreply.github.com>

### Added

- Added the `CloudResourceManager` class
- A new tutorial for a dynamic quantum chemistry workflow

### Tests

- Added tests for the `CloudResourceManager` class

### Docs

- Fix docstring for set_config
- Redispatch feature page in Read the Docs.
- Clarify installation instructions for SLURM plugin in Read the Docs (x2).
- Fix waiting order of electrons in docs inside snippet for adding a dependency when inputs and outputs are independent.
- Expose GCP Batch executor RTD.
- Add GCP Batch executor image in RTD.

### Fixed

- DB path creation now takes place at import time so that the CLI commands don't fail
- Raise error on dispatching a non-lattice
- Helpful message when trying to dispatch a workflow when covalent server is not available
- Open UI preview of transport graph when `lattice.draw()` is invoked and print URL of the same
- Defer creation of server specific config entries until covalent is started
- Functional tests on CI
- Move dask worker space to covalent cache instead of `site-packages`

### Docs

- Updated Feature documentation for Triggers with an example and minor corrections

### Removed

- Duplicate mocks for `UI_SRVDIR`
- Duplicate `_get_cancel_requested` method from `covalent_dispatcher/_core/runner.py`

### Tests

- Re-enable `test_run_workflow_does_not_deserialize`

### Authors

- Madhur Tandon <madhurtandon23@gmail.com>

### Operations

- Removed "already released" check from stable changelog action

## [0.222.0-rc.0] - 2023-04-27

### Authors

- Faiyaz Hasan <faiyaz@agnostiq.ai>
- Co-authored-by: kessler-frost <ssanand@hawk.iit.edu>
- Co-authored-by: Alejandro Esquivel <ae@alejandro.ltd>

### Changed

- Implementation of `TransportableObject` property method to be backwards compatible with version 0.209.1.

### Tests

- Updated QA stress test execution time baseline.

## [0.221.1-rc.0] - 2023-04-26

### Authors

- Madhur Tandon <20173739+madhur-tandon@users.noreply.github.com>
- Co-authored-by: Alejandro Esquivel <ae@alejandro.ltd>
- Faiyaz Hasan <faiyaz@agnostiq.ai>
- Rob de Wit <RCdeWit@users.noreply.github.com>
- Co-authored-by: pre-commit-ci[bot] <66853113+pre-commit-ci[bot]@users.noreply.github.com>
- Sankalp Sanand <sankalp@agnostiq.ai>
- Co-authored-by: kessler-frost <ssanand@hawk.iit.edu>

### Tests

- Move QA scripts from QA repo to Covalent functional tests.

### Docs

- Update requirements file for the tutorials: `1_QuantumMachineLearning/pennylane_kernel/source.ipynb` and `machine_learning/dnn_comparison.ipynb`.
- Add macOS 13 (Ventura) to [compatibility list](doc/source/getting_started/compatibility.rst).
- Fixed broken links and typos in the documentation.

### Authors

- Madhur Tandon <madhurtandon23@gmail.com>

### Fixed

- Result status comparison
- Raise error on extra args/kwargs
- Fixed redispatching and trigger server address passing in base trigger

## [0.221.0-rc.0] - 2023-04-17

### Authors

- Faiyaz Hasan <faiyaz@agnostiq.ai>

### Changed

- Moved TransportableObject from transport.py to a new file transportable_object.py.

## [0.220.0-rc.0] - 2023-04-14

### Authors

- Alejandro Esquivel <ae@alejandro.ltd>
- Faiyaz Hasan <faiyaz@agnostiq.ai>
- Sankalp Sanand <sankalp@agnostiq.ai>
- Co-authored-by: kessler-frost <ssanand@hawk.iit.edu>
- Co-authored-by: pre-commit-ci[bot] <66853113+pre-commit-ci[bot]@users.noreply.github.com>
- Venkat Bala <15014089+venkatBala@users.noreply.github.com>
- Co-authored-by: Santosh kumar <29346072+santoshkumarradha@users.noreply.github.com>
- dwelsch-esi <116022979+dwelsch-esi@users.noreply.github.com>
- Ara Ghukasyan <38226926+araghukas@users.noreply.github.com>

### Operations

- Updating `nightly` frequency (temp)

### Added

- Tutorial for hybrid neural network using Covalent, AWSBatch, and Qiskit Runtime.
- Environment variable that users can set to specify the location where Covalent can find their defined executors.
- Task group id in Electrons.
- Reconstruct postprocessing method.

### Fixed

- Doubling of nodes that are added to the transport graph.
- Ensure postprocessing node end time is added as the workflow end time.
- Functional tests
- Custom executor how to guide, and its loading mechanism in covalent server.
- Broken postprocessing unit test.

### Added

- Postprocessing as electrons.
- Postprocessing class in `postprocessing.py` module for all the different postprocessing helper methods and algorithms.

### Changed

- Postprocessing logic.
- Sublattice logic. Sublattices are now treated as electrons. Once the transport graph has been built, the status get changed to `DISPATCHING` at which point it is executed as another workflow.

### Removed

- Postprocessing from runners.

### Docs

- Updated How-to documents.
- Port of Pennylane's Univariate QVR tutorial using Covalent to this repo.
- Adding troubleshooting guide to RTD's
- Added a note to First Experiment offering initial intro to executors.
- Adding Google Batch executor plugin RTD

## [0.219.0-rc.0] - 2023-03-01

### Authors

- Alejandro Esquivel <ae@alejandro.ltd>
- Faiyaz Hasan <faiyaz@agnostiq.ai>
- Sankalp Sanand <sankalp@agnostiq.ai>
- Co-authored-by: kessler-frost <ssanand@hawk.iit.edu>
- Co-authored-by: pre-commit-ci[bot] <66853113+pre-commit-ci[bot]@users.noreply.github.com>
- Venkat Bala <15014089+venkatBala@users.noreply.github.com>
- Co-authored-by: Santosh kumar <29346072+santoshkumarradha@users.noreply.github.com>

### Docs

- Adding `cancellation` RTD text files

### Added

- `disable_run` option added to enable "saving-only" option on covalent server and not executing the workflow
- `register_triggers`, `stop_triggers` functions added to `LocalDispatcher` class
- `triggers` parameter to the lattice metadata
- `BaseTrigger`, `DirTrigger`, `TimeTrigger` classes added available to be assigned to any lattice enabling the triggers feature
- `TriggerLoader` class added enabling loading of any kind of triggers including user defined ones without requiring installation
- CLI options to start covalent server in triggers only, and no triggers mode
- `is_pending` option added during redispatch to resume execution of a previously "saved-only", i.e pending workflow
- API routes added for Triggers server

### Changed

- Modified `ct.get_result` to allow for status only requests

### Fixed

- UI crashing if time values are null
- No longer adding "http://" every time a dispatcher address is provided in local dispatcher class in order to use the provided address exactly

### Docs

- Added documentation for "Triggers" and a separate section for similar "Features"
- Tutorial guidelines

### Tests

- Updated and added tests to account for all of the above triggers related changes

### Operations

- Lowering number of jest workers as an attempt to fix flaky UI functional tests
- Added exception for nightly to pass if conda release fails

## [0.218.0-rc.0] - 2023-02-21

### Authors

- Will Cunningham <wjcunningham7@users.noreply.github.com>
- Venkat Bala <15014089+venkatBala@users.noreply.github.com>
- Co-authored-by: Santosh kumar <29346072+santoshkumarradha@users.noreply.github.com>
- Co-authored-by: Alejandro Esquivel <ae@alejandro.ltd>
- Faiyaz Hasan <faiyaz@agnostiq.ai>
- Sankalp Sanand <sankalp@agnostiq.ai>
- Co-authored-by: kessler-frost <ssanand@hawk.iit.edu>
- Co-authored-by: Venkat Bala <venkat@agnostiq.ai>

### Added

- Added feature to support cancelling workflow dispatches
- Updating/adding new tests to improve code coverage

### Fixed

- Redispatch bug involving copying reusable nodes from old transport graph to new transport graph.
- Pennylane tutorial notebook.

### Docs

- Redispatch API section.
- Add how to for redispatch.
- Mention redispatch in the concepts section.
- Update `AWS Lambda` executor RTD with steps to extend the base executor image for installing custom packages

### Changed

- Enhanced the Dockerfile to include builds from various sources and a differentiation between SDK and Server builds

### Operations

- Updated pre-commit hook versions
- Updated codecov upload steps in tests workflow to fail if upload to codecov fails

## [0.217.0-rc.0] - 2023-02-12

### Authors

- Faiyaz Hasan <faiyaz@agnostiq.ai>
- dwelsch-esi <116022979+dwelsch-esi@users.noreply.github.com>
- Co-authored-by: dwelsch-memverge <david.welsch@memverge.com>
- Co-authored-by: pre-commit-ci[bot] <66853113+pre-commit-ci[bot]@users.noreply.github.com>
- Co-authored-by: Santosh kumar <29346072+santoshkumarradha@users.noreply.github.com>
- Co-authored-by: Will Cunningham <wjcunningham7@gmail.com>

### Fixed

- Redispatch bug.

### Changed

- Location of function to load result from the database now moved to load module in covalent_dispatcher/\_db folde.

### Added

- API endpoint for redispatching.
- Unit and functional tests for redispatching.

### Docs

- Updated self-deployment (server deployment).

## [0.216.0-rc.0] - 2023-02-05

### Authors

- Venkat Bala <15014089+venkatBala@users.noreply.github.com>
- Co-authored-by: Alejandro Esquivel <ae@alejandro.ltd>
- Faiyaz Hasan <faiyaz@agnostiq.ai>
- Ara Ghukasyan <38226926+araghukas@users.noreply.github.com>

### Removed

- References to specific IBMQ hub/group/project in tutorial 5

### Added

- TransportGraphOps class for diffing operations on transport graphs.
- Added make derived dispatch method.
- Apply electron updates method to \_TransportGraph.

### Operations

- Added job in `nightly` to trigger base executor image builds after a Covalent `pre-release`

## [0.215.0-rc.0] - 2023-02-01

### Authors

- Faiyaz Hasan <faiyaz@agnostiq.ai>
- Alejandro Esquivel <ae@alejandro.ltd>

### Docs

- Added IBMQ tutorial

### Added

- Workflow re-dispatching functionality.

## [0.214.0-rc.0] - 2023-01-25

### Authors

- Faiyaz Hasan <faiyaz@agnostiq.ai>
- Alejandro Esquivel <ae@alejandro.ltd>

### Operations

- Fixed stable-changelog action removed `.catch` added `.on('error')`
- Removed AWS base executor deployment from `release.yml`
- Removed experimental tests from nightly test matrix (will be brought back but in different workflow)
- Updated release workflow to continue if release tag already exists

### Removed

- Slurm executor reference from qaoa tutorial since it's not compatible with conda env at the moment.

### Fixed

- Braket pip installation instructions.

## [0.213.2-rc.0] - 2023-01-21

### Authors

- Will Cunningham <wjcunningham7@users.noreply.github.com>

### Fixed

- Removing the entrypoint for SDK-only install
- Updating client requirements to match server versions

## [0.213.1-rc.0] - 2023-01-20

### Authors

- Faiyaz Hasan <faiyaz@agnostiq.ai>
- Alejandro Esquivel <ae@alejandro.ltd>
- dwelsch-esi <116022979+dwelsch-esi@users.noreply.github.com>

### Fixed

- Load plugins only when COVALENT_PLUGIN_LOAD environment variable has been set to a Truthy value.

### Docs

- Published Self-Deployment Guide

## [0.213.0-rc.0] - 2023-01-18

### Authors

- dwelsch-esi <116022979+dwelsch-esi@users.noreply.github.com>
- Co-authored-by: dwelsch-memverge <david.welsch@memverge.com>
- Co-authored-by: pre-commit-ci[bot] <66853113+pre-commit-ci[bot]@users.noreply.github.com>
- Sankalp Sanand <sankalp@agnostiq.ai>
- Co-authored-by: kessler-frost <ssanand@hawk.iit.edu>
- Co-authored-by: Faiyaz Hasan <faiyaz@agnostiq.ai>
- Co-authored-by: Casey Jao <casey@agnostiq.ai>
- Co-authored-by: Santosh kumar <29346072+santoshkumarradha@users.noreply.github.com>
- Co-authored-by: Will Cunningham <wjcunningham7@gmail.com>
- Will Cunningham <wjcunningham7@users.noreply.github.com>
- Co-authored-by: Alejandro Esquivel <ae@alejandro.ltd>

### Fixed

- MNIST tutorial now shows non-Null outputs and the classifier training log image has been updated.
- Minor changes to tutorials: autoencoder, quantum and classical svm, ensemble classification, iris classification with Pennylane, quantum chemistry, DNN tutorial, qaoa, spacetime tutorial etc.
- The range of `networkx` versions in requirements.txt weren't compatible with each other, thus it is pinned to `2.8.6` now
- SDK-only sdist and installation should now work as expected, not packaging the server

### Added

- Added `dispatcher_addr` argument to `ct.get_result` similar to `ct.dispatch` so that it doesn't always fallback to using the default configured address

### Tests

- Updated `_get_result_from_dispatcher` test to verify whether using a link directly works or not

### Docs

- Revised UI reference. Added Settings page documentation.
- Added broken UI links in README

## [0.212.1-rc.0] - 2023-01-14

### Authors

- Casey Jao <casey@agnostiq.ai>

### Fixed

- Fixed naming of collection nodes (was breaking postprocessing)
- Restored compatibility with stable release of AWS executors

## [0.212.0-rc.0] - 2023-01-13

### Authors

- Prasanna Venkatesh <54540812+Prasy12@users.noreply.github.com>
- Co-authored-by: kamalesh.suresh <kamalesh.suresh@psiog.com>
- Co-authored-by: Amalan Jenicious F <amalan.jenicious@psiog.com>
- Co-authored-by: Alejandro Esquivel <ae@alejandro.ltd>

### Added

- Front-end pending unit tests for the GUI.

## [0.211.1-rc.0] - 2023-01-12

### Authors

- Prasanna Venkatesh <54540812+Prasy12@users.noreply.github.com>
- Co-authored-by: Aravind-psiog <aravind.prabaharan@psiog.com>
- Co-authored-by: ArunPsiog <arun.mukesh@psiog.com>
- Co-authored-by: Alejandro Esquivel <ae@alejandro.ltd>

### Fixed

- Optimization of logs on the GUI for large log file sizes.
- Fixed UI pagination not working for more than 11 pages
- Runtime field counting down for select running dispatches

## [0.211.0-rc.0] - 2023-01-10

### Authors

- Alejandro Esquivel <ae@alejandro.ltd>

### Changed

- Changed decode-uri-component package version on webapp yarn-lock file.
- Changed json5 package version on webapp yarn-lock file.

## [0.210.0-rc.0] - 2023-01-05

### Authors

- Alejandro Esquivel <ae@alejandro.ltd>

### Changed

- Reverted nightly frequency back to once a day

### Docs

- Updated compatibility matrix

## [0.209.1-rc.0] - 2022-12-15

### Authors

- Alejandro Esquivel <ae@alejandro.ltd>
- dwelsch-esi <116022979+dwelsch-esi@users.noreply.github.com>
- Co-authored-by: dwelsch-memverge <david.welsch@memverge.com>
- Co-authored-by: Santosh kumar <29346072+santoshkumarradha@users.noreply.github.com>
- Co-authored-by: pre-commit-ci[bot] <66853113+pre-commit-ci[bot]@users.noreply.github.com>
- Co-authored-by: santoshkumarradha <santosh@agnostiq.ai>
- RaviPsiog <111348352+RaviPsiog@users.noreply.github.com>
- Co-authored-by: RaviPsiog <ravieja.gurram@psiog.com>
- Co-authored-by: Faiyaz Hasan <faiyaz@agnostiq.ai>
- Casey Jao <casey@agnostiq.ai>
- Co-authored-by: Will Cunningham <wjcunningham7@users.noreply.github.com>
- Prasanna Venkatesh <54540812+Prasy12@users.noreply.github.com>
- Ara Ghukasyan <38226926+araghukas@users.noreply.github.com>
- Venkat Bala <15014089+venkatBala@users.noreply.github.com>
- Co-authored-by: Venkat Bala <venkat@agnostiq.ai>

### Fixed

- Removed merge conflict symbols in changelog

## [0.209.0-rc.0] - 2022-12-15

### Authors

- Alejandro Esquivel <ae@alejandro.ltd>
- dwelsch-esi <116022979+dwelsch-esi@users.noreply.github.com>
- Co-authored-by: dwelsch-memverge <david.welsch@memverge.com>
- Co-authored-by: Santosh kumar <29346072+santoshkumarradha@users.noreply.github.com>
- Co-authored-by: pre-commit-ci[bot] <66853113+pre-commit-ci[bot]@users.noreply.github.com>
- Co-authored-by: santoshkumarradha <santosh@agnostiq.ai>
- RaviPsiog <111348352+RaviPsiog@users.noreply.github.com>
- Co-authored-by: RaviPsiog <ravieja.gurram@psiog.com>
- Co-authored-by: Faiyaz Hasan <faiyaz@agnostiq.ai>
- Casey Jao <casey@agnostiq.ai>
- Co-authored-by: Will Cunningham <wjcunningham7@users.noreply.github.com>
- Prasanna Venkatesh <54540812+Prasy12@users.noreply.github.com>
- Ara Ghukasyan <38226926+araghukas@users.noreply.github.com>
- Venkat Bala <15014089+venkatBala@users.noreply.github.com>
- Co-authored-by: Venkat Bala <venkat@agnostiq.ai>

### Added

- Adding support for PostgresQL DB backend
- Added check for `COVALENT_DATABASE_URL`, if exists connect sqlalchemy engine using that
- Adding `COVALENT_DATABASE_USER` and `COVALENT_DATABASE_PASSWORD` environment variables
- Adding `COVALENT_DATABASE_HOSTNAME` and `COVALENT_DATABASE_PORT` environment variables for easy configuration

### Changed

- Updated `requirements.txt` to include `pyscopg2`
- Refactored execution.py into loosely coupled modular pieces

### Fixed

- Build graph now sets all unset lattice constraints from defaults
- Fixed all failing functional tests
- Fixed local executor tests on MacOS by adding ProcessPoolExecutor

### Changed

- Updated `directory` like default environment variable paths to avoid creating redundant nested directories when self-hosting

### Docs

- Adding `Deployment` section for self-hosting guide

### Docs

- Rewrote Concepts section in docs
- Split Concepts into API, server, and UI sections
- Added new examples and graphics for Concepts

### Fixed

- Respecting specified AWS profile & region in remote executed S3 file transfers, defaulting to env vars of execution backend

### Added

- Added `TaskRuntimeError` exception for executor plugin implementations to signal to Covalent that a task raised an
  unhandled exception while running in the executor backend.
- Added environment variable for a remote database backend
- Added support for mysql and postgresql

### Changed

- Docs for Covalent's Slurm plugin updated with explanation for optional `srun` parameters.
- Electron errors are segregated by type; task runtime errors are
  stored in `stderr` while the `error` attribute of a node is reserved
  for exceptions raised by Covalent itself.
- When tasks fail in a workflow, the Lattice ErrorCard in the UI summarizes the failed tasks.

### Fixed

- Electrons will inherit the lattice executors.
- Sublattices inherit the parent lattice executor.
- When several electrons are running concurrently, their stdout and stderr are stored in the correct graph nodes.
- Electron errors now appear in the Electron ErrorCard when one clicks on a failed task in the UI.
- When an electron raises an exception during execution, the local and dask executors now try to recover any output that was already
  written.
- Fixed functional tests.
- Added `requirements-client.txt` to MANIFEST file
- Respecting specified AWS profile & region in remote executed S3 file transfers, defaulting to env vars of execution backend
- Fixed local executor tests on MacOS (second attempt)
- The `initialize_results_dir` method attempts to use an environment variable instead of the results directory in the payload
- Modified certain sqlalchemy commands for postgres compatibility
- Removed references to results_dir in the payload

### Docs

- Added DNN tutorial
- Updated AWS Plugins install instructions
- Updated AWS Plugins documentation (minor fixes)
- Rewrote intro material in README.
- Changed "Citation" in the README.
- Renamed "Release Notes" to "What's New?" in the README. Updated What's New with a description of the newest GUI functionality.
- Added "Quick Start" guide.
- Updated and reorganized doc landing page.
- Rewrote "Getting Started" page.
- Broke out "Installing from Source" instructions to separate page.
- Corrected some API class names in headers.
- Added an executors-and-UI graphic.
- Adding `Deployment` section for self-hosting guide

## [0.208.0-rc.0] - 2022-11-05

### Authors

- Faiyaz Hasan <faiyaz@agnostiq.ai>
- Casey Jao <casey@agnostiq.ai>
- Alejandro Esquivel <ae@alejandro.ltd>

### Operations

- Reverted nightly schedule back to daily at 4:00am
- Added Alejandro to PAUL_BLART group to allow trigerring of releases

### Added

- Support for transferring the contents of folders to and from S3 buckets using the file transfer module.

### Docs

- Rewrote intro material in README.
- Changed "Citation" in the README.
- Renamed "Release Notes" to "What's New?" in the README. Updated What's New with a description of the newest GUI functionality.

### Fixed

- Folder transfer unit test.
- Folder transfer download bug
- Result objects now print correctly when nodes fail

### Changed

- Width of lattice name column on dispatch list GUI.
- Optimzing larger graphs for better performance.

## [0.207.0-rc.0] - 2022-10-26

### Authors

- Alejandro Esquivel <ae@alejandro.ltd>
- Co-authored-by: pre-commit-ci[bot] <66853113+pre-commit-ci[bot]@users.noreply.github.com>

### Changed

- Running migrations automatically if none have run in the past (fresh installs, after purging)

## [0.206.0-rc.0] - 2022-10-26

### Authors

- Akalanka <8133713+boneyag@users.noreply.github.com>
- Co-authored-by: Will Cunningham <wjcunningham7@users.noreply.github.com>
- Co-authored-by: Scott Wyman Neagle <scott@agnostiq.ai>
- Scott Wyman Neagle <wymnea@protonmail.com>
- Co-authored-by: Will Cunningham <wjcunningham7@gmail.com>
- Co-authored-by: Alejandro Esquivel <ae@alejandro.ltd>
- Co-authored-by: Faiyaz Hasan <faiyaz@agnostiq.ai>
- Casey Jao <casey@agnostiq.ai>
- Venkat Bala <15014089+venkatBala@users.noreply.github.com>

### Docs

- Updated AWS Lambda executor docs to address conflict with using public ecr registries

### Docs

- Fixed missing RTD content under API section for covalent, cli, leptons, deps, data transfer

### Fixed

- Enabling logging by default
- Removed debugging output
- Clarify cli output when `covalent db migrate` needs to be run

### Changed

- Single line call to join instead of a for loop
- Updated black, mirrors-prettier, and detect-secrets in pre-commit hooks

### Operations

- Updated hotfix logic to run on a merge to a release branch
- CodeQL workflow uses a test matrix to scan all repos in the Covalent ecosystem

## [0.205.0-rc.0] - 2022-10-19

### Authors

- Alejandro Esquivel <ae@alejandro.ltd>
- Venkat Bala <15014089+venkatBala@users.noreply.github.com>
- Casey Jao <casey@agnostiq.ai>

### Changed

- Made `root_dispatch_id` nullable to circumvent migration issues with sqlite in certain platforms

### Operations

- Updated all CI Slack alerts to all go to the #covalent-ci channel

### Fixed

- Rendering newlines in ErrorCard on the UI for displaying error stacktraces
- VERSION incrementing logic in changelog
- Fixed v11 migration to use render as batch to make DROP operations compatible with sqlite

## [0.204.1-rc.0] - 2022-10-18

### Authors

- Alejandro Esquivel <ae@alejandro.ltd>
- Venkat Bala <15014089+venkatBala@users.noreply.github.com>
- Casey Jao <casey@agnostiq.ai>

### Fixed

- `covalent restart` honors the `sdk.no_cluster` setting

### Docs

- Updated RTD with details about the new AWS lambda executor interface

### Operations

- Removed PAUL_BLART check on build sdist step in release.yml
- Consolidated pre & stable build into one step in release.yml

## [0.204.0-rc.0] - 2022-10-17

### Authors

- Alejandro Esquivel <ae@alejandro.ltd>
- Prasanna Venkatesh <54540812+Prasy12@users.noreply.github.com>
- Co-authored-by: Aravind-psiog <aravind.prabaharan@psiog.com>
- Co-authored-by: Manjunath PV <manjunath.poilath@psiog.com>
- Co-authored-by: pre-commit-ci[bot] <66853113+pre-commit-ci[bot]@users.noreply.github.com>
- Co-authored-by: RaviPsiog <raviteja.gurram@psiog.com>
- Co-authored-by: RaviPsiog <ravieja.gurram@psiog.com>
- Aravind <100823292+Aravind-psiog@users.noreply.github.com>
- Co-authored-by: Prasy12 <prasanna.venkatesh@psiog.com>

### Operations

- Fixing the validate distribution step given changes in -rc0 suffix to version

### Added

- RTD for User Interface
- Minor GUI fixes

### Fixed

- Re-applying default executor fix post config file reunification

## [0.203.0-rc.0] - 2022-10-14

### Authors

- Prasanna Venkatesh <54540812+Prasy12@users.noreply.github.com>
- Co-authored-by: Aravind-psiog <aravind.prabaharan@psiog.com>
- Co-authored-by: kamalesh.suresh <kamalesh.suresh@psiog.com>
- Co-authored-by: pre-commit-ci[bot] <66853113+pre-commit-ci[bot]@users.noreply.github.com>
- Casey Jao <casey@agnostiq.ai>
- Scott Wyman Neagle <wymnea@protonmail.com>
- Co-authored-by: Scott Wyman Neagle <scott@agnostiq.ai>
- Co-authored-by: Alejandro Esquivel <ae@alejandro.ltd>
- Will Cunningham <wjcunningham7@users.noreply.github.com>
- Will Cunningham <wjcunningham7@gmail.com>

### Added

- Ability to use terminal on the GUI.

### Fixed

- Exceptions when instantiating executors are handled
- Covalent start now waits for the server to settle before returning

### Operations

- updated hotfix logic to run on a merge to a release branch
- Fixing js github actions dist by re-building from develop
- Fixing syntax in describe action & compiled action manually

## [0.202.0] - 2022-10-11

### Authors

- Prasanna Venkatesh <54540812+Prasy12@users.noreply.github.com>
- Co-authored-by: ArunPsiog <arun.mukesh@psiog.com>
- Co-authored-by: kamalesh.suresh <kamalesh.suresh@psiog.com>
- Co-authored-by: Amalan Jenicious F <amalan.jenicious@psiog.com>
- Co-authored-by: Alejandro Esquivel <ae@alejandro.ltd>
- Casey Jao <casey@agnostiq.ai>

### Added

- Ability to view sublattices list as part of the main lattice
- Ability to view subalattices graph as part of main lattice

### Fixed

- Electron dependencies are no longer written twice to the DB during a workflow

## [0.201.0] - 2022-10-09

### Authors

- Venkat Bala <15014089+venkatBala@users.noreply.github.com>
- Will Cunningham <wjcunningham7@users.noreply.github.com>
- Co-authored-by: Scott Wyman Neagle <scott@agnostiq.ai>
- Co-authored-by: Alejandro Esquivel <ae@alejandro.ltd>
- Aravind <100823292+Aravind-psiog@users.noreply.github.com>
- Co-authored-by: Amalan Jenicious F <amalan.jenicious@psiog.com>
- Co-authored-by: kamalesh.suresh <kamalesh.suresh@psiog.com>
- Co-authored-by: Prasy12 <prasanna.venkatesh@psiog.com>
- Co-authored-by: ArunPsiog <arun.mukesh@psiog.com>
- Co-authored-by: pre-commit-ci[bot] <66853113+pre-commit-ci[bot]@users.noreply.github.com>
- Co-authored-by: Casey Jao <casey@agnostiq.ai>
- Co-authored-by: Will Cunningham <wjcunningham7@gmail.com>
- Okechukwu Emmanuel Ochia <okechukwu@agnostiq.ai>
- Scott Wyman Neagle <wymnea@protonmail.com>

### Docs

- Added AWS Plugins RTD page

### Fixed

- Updated import statements in alembic `env.py` file to refer to updated location of `DataStore` class
- Imports in entry_point

### Docs

- Fixed the docstring for `get_node_error`

### Changed

- move `upsert_lattice_data()` to dispatcher
- move `upsert_electron_data()` to dispatcher
- move `insert_electron_dependency_data()` to dispatcher
- move `persist()` to dispatcher
- move `get_unique_id()` to dispatcher
- move `initialize_result_object()` to dispatcher

### Removed

- `get_node_value` from `Result`

### Tests

- Updated more functional tests

## [0.200.0] - 2022-10-05

### Authors

- Venkat Bala <15014089+venkatBala@users.noreply.github.com>
- Scott Wyman Neagle <scott@agnostiq.ai>
- Co-authored-by: Faiyaz Hasan <faiyaz@agnostiq.ai>
- Co-authored-by: Will Cunningham <wjcunningham7@gmail.com>
- Will Cunningham <wjcunningham7@users.noreply.github.com>
- Co-authored-by: Alejandro Esquivel <ae@alejandro.ltd>
- Co-authored-by: pre-commit-ci[bot] <66853113+pre-commit-ci[bot]@users.noreply.github.com>
- Aravind <100823292+Aravind-psiog@users.noreply.github.com>
- Co-authored-by: Amalan Jenicious F <amalan.jenicious@psiog.com>
- Co-authored-by: kamalesh.suresh <kamalesh.suresh@psiog.com>
- Co-authored-by: Prasy12 <prasanna.venkatesh@psiog.com>
- Co-authored-by: ArunPsiog <arun.mukesh@psiog.com>
- Co-authored-by: Casey Jao <casey@agnostiq.ai>
- Okechukwu Emmanuel Ochia <okechukwu@agnostiq.ai>

## Docs

- Updated ECS Executor RTD with config & cloud resources table

### Added

- Ability to view the configuration file on the GUI as settings
- Ability to copy python objects for inputs and results for lattice and electrons

### Fixed

- Minor GUI bugs and improvements

### Docs

- Updated Lambda Executor RTD with config & cloud resources table
- Updated EC2, Braket, and Batch AWS Executors RTD with config & cloud resources table

### Operations

- Fixed syntax issues in `nightly.yml`
- Add `repository` arg to checkout in `version`
- fix `octokit` request action route, update env token
- create stable versions for stable releases
- add `fetch-depth: 0` to fetch entire history
- fix regex for matching version
- add `persist-credentials: false` in nightly
- Update `nightly` schedule to midnight EST
- Added CI for Ubuntu 22.04 / Python 3.8, 3.9
- Added CI for Centos 7 / Python 3.9
- Added experimental CI for Debian 11 / Python 3.11rc2
- Renamed Ubuntu images to Debian for accuracy
- Adding boilerplate workflow
- Syntax fixes in release.yml
- Verbose failure messages in boilerplate workflow
- Change license.yml to pip-license-checker action

## [0.199.0] - 2022-09-29

### Authors

- Venkat Bala <15014089+venkatBala@users.noreply.github.com>
- Co-authored-by: Will Cunningham <wjcunningham7@gmail.com>
- Co-authored-by: Scott Wyman Neagle <scott@agnostiq.ai>
- Will Cunningham <wjcunningham7@users.noreply.github.com>
- Sankalp Sanand <sankalp@agnostiq.ai>
- Casey Jao <casey@agnostiq.ai>
- Prasanna Venkatesh <54540812+Prasy12@users.noreply.github.com>
- Co-authored-by: Manjunath PV <manjunath.poilath@psiog.com>
- Co-authored-by: kamalesh.suresh <kamalesh.suresh@psiog.com>
- Co-authored-by: ArunPsiog <arun.mukesh@psiog.com>
- Co-authored-by: RaviPsiog <raviteja.gurram@psiog.com>
- Co-authored-by: pre-commit-ci[bot] <66853113+pre-commit-ci[bot]@users.noreply.github.com>
- Co-authored-by: Faiyaz Hasan <faiyaz@agnostiq.ai>
- Co-authored-by: Alejandro Esquivel <ae@alejandro.ltd>

### Tests

- Fixed `asserts` in stress tests
- Added unit tests for `defaults.py`
- Updated `test_sync()` to match the new function signature.

### Added

- `requirements-client.txt` file added.
- Logs tab on the GUI which displays the covalent logs and also the ability to download the log file.
- Missing copyrights to the file transfer module.

### Fixed

- Config file is now locked during reads and writes to mitigate concurrency issues
- In `defaults.py/get_default_executor`, condition to return `local` or `dask` is now fixed
- Strip "/" from the S3 bucket download "from file path" and the upload "to file path"
- Correctly return stderr in get_node_result

### Changed

- Installation requirements are now split into client side and server side requirements' files.
- `setup.py` modified to install client side requirements only, if `COVALENT_SDK_ONLY` environment variable is present and `True`.
- Updated `requirements.txt` and `tests/requirements.txt`
- Updated `nbconvert` by dependabot
- Split the `ConfigManager` into `Client` and `Server` components
- Update the `set/get/update` config methods to distinguish between the client and server parts
- `get_all_node_results()` uses in memory `Result` instead of DB
- `get_all_node_outputs()` uses in memory Result instead of DB

### Removed

- The DB dependency in `sync()`
- The ability for `sync()` to wait for all dispatches.

### Docs

- Fixed a notebook which was not rendering

### Operations

- Updating all references to local workflows
- Adding `nightly.yml` workflow for nightly CI
- Updated triggers to `tests` and `changelog` workflows
- Enhanced pre-release workflows
- `codecov` passthrough jobs added for when tests are not run
- Tests are run on one platform on pushes to `develop` to keep codecov reports accurate
- Test matrix source triggers changed from `workflow_call` to `schedule` since contexts are inherited
- Removed badges workflow; version badge is now generated using the latest pre-release tag
- Removed unused `push_to_s3` workflow
- Workflows authenticate to AWS using OIDC with specific roles
- Only the recommended platform is tested on pull requests
- Update check blocks to assert the `workflow_call` event type is replaced with `schedule`
- Create a hotfix when pushing to a release branch
- Update nightly trigger to `hourly` for testing
- Update `changelog` action token to `COVALENT_OPS_BOT_TOKEN`
- Remove `benchmark` workflow from `nightly` schedule
- Removed payload dependency from changelog action so it can run on a schedule
- Remove `benchmark` workflow from `nightly` schedule

## [0.198.0] - 2022-09-14

### Authors

- Scott Wyman Neagle <scott@agnostiq.ai>
- Co-authored-by: Will Cunningham <wjcunningham7@gmail.com>

### Operations

- Fix `release.yml` workflow
- Adding a step in `release.yml/docker` job to trigger the AWS executor base image build in the remote repo `covalent-aws-plugins`
- Pass all the necessary inputs for the triggered workflow as part of the HTTP POST request body
- Added MacOS 12 to test matrix

### Changed

- Skipping stalling `dask_executor` functional test
- Database is initialized in `covalent_ui/app.py` instead of in the CLI's `start` method in order to support management via `start-stop-daemon`.
- Convert `COVALENT_SVC_PORT` to `int` when parsing env var
- Skipping stalling `dask_executor` functional test

### Added

- Modified `_DEFAULT_CONSTRAINT_VALUES` to a dataclass called `DefaultMetadataValues`, it is still used as a dictionary everywhere (named `DEFAULT_METADATA_VALUES` instead) but in an object-like manner.
- Modified `_DEFAULT_CONFIG` to also be a dataclass called `DefaultConfig`, which is initialized whenever needed and used like a dictionary (named `DEFAULT_CONFIG`).
- `ConfigManager` is now thread safe since it is initialized whenever needed instead of one object being accessed by multiple processes/threads leading to corruption of the config file.
- Using `contextlib.supress` to ignore `psutil.NoSuchProcess` errors instead of `try/except` with `pass`.
- Filter workflow dispatches by status on the GUI.
- Delete all workflow dispatches present in the database from the GUI and add filter level deletion of workflow dispatches as well.
- Theme changes as part of latest wireframe.
- Factory functions to generate configurations and default metadata at the time when required. This is because certain values like default executors are only determined when the covalent server starts.
- Respecting the configuration options like default executor, no. of workers, developer mode, etc. when restarting the server.
- Unit tests for `remote_executor.py`
- Added alembic migrations script for DB schema v12
- Environment variables added to `defaults.py` in order to support system services
- Covalent OpenRC init script added

### Removed

- Deprecated `_DEFAULT_CONSTRAINTS_DEPRECATED` removed.
- Confusing `click` argument `no-cluster` instead of flag `--no-cluster` removed; this was also partially responsible for unexpected behaviour with using `no-cluster` option when starting covalent.

### Operations

- Fixed a bug in changelog.yml caused by passing a large list of commits as a var

### Tests

- Updated tests to reflect above changes.
- Updated more tests to DB schema v12
- Improved DB mocking in dispatcher tests

### Fixed

- Removed inheritance of `call_before` metadata related to file transfers from parent electron to collected nodes.
- Executor instances at runtime no longer inadvertently modify
  transport graph nodes when modifying their attributes.
- Syntax error in `tests.yml`

### Docs

- Updated AWS Lambda plugin rtd with mention to its limitations.
- Updated RTD concepts and tutorials to reflect new UI.

## [0.197.0] - 2022-09-08

### Authors

- Will Cunningham <wjcunningham7@users.noreply.github.com>
- Co-authored-by: Scott Wyman Neagle <scott@agnostiq.ai>
- Alejandro Esquivel <ae@alejandro.ltd>
- Co-authored-by: Will Cunningham <wjcunningham7@gmail.com>
- Aravind-psiog <100823292+Aravind-psiog@users.noreply.github.com>
- Faiyaz Hasan <faiyaz@agnostiq.ai>
- Co-authored-by: Venkat Bala <venkat@agnostiq.ai>
- Prasanna Venkatesh <54540812+Prasy12@users.noreply.github.com>
- Co-authored-by: Amalan Jenicious F <amalan.jenicious@psiog.com>
- Okechukwu Emmanuel Ochia <okechukwu@agnostiq.ai>
- Co-authored-by: pre-commit-ci[bot] <66853113+pre-commit-ci[bot]@users.noreply.github.com>
- Casey Jao <casey@agnostiq.ai>

### Fixed

- Fixed missing lattice and result object attributes after rehydrating from datastore.

### Changed

- Implemented v12 of the DB schema

### Tests

- Enhanced DB tests to check faithfulness of persist and rehydrate operations

### Docs

- Update user interface docs for filter and delete features.
- Added credential management page

## [0.196.0] - 2022-09-07

### Authors

- Will Cunningham <wjcunningham7@users.noreply.github.com>
- Co-authored-by: Scott Wyman Neagle <scott@agnostiq.ai>
- Alejandro Esquivel <ae@alejandro.ltd>
- Co-authored-by: Will Cunningham <wjcunningham7@gmail.com>
- Aravind-psiog <100823292+Aravind-psiog@users.noreply.github.com>
- Faiyaz Hasan <faiyaz@agnostiq.ai>
- Co-authored-by: Venkat Bala <venkat@agnostiq.ai>
- Prasanna Venkatesh <54540812+Prasy12@users.noreply.github.com>
- Co-authored-by: Amalan Jenicious F <amalan.jenicious@psiog.com>
- Okechukwu Emmanuel Ochia <okechukwu@agnostiq.ai>
- Co-authored-by: pre-commit-ci[bot] <66853113+pre-commit-ci[bot]@users.noreply.github.com>
- Casey Jao <casey@agnostiq.ai>

### Changed

- Sublattices are now run completely internally, without any HTTP calls.
- Lattice-level metadata is persisted atomically for sublattices.

## [0.195.0] - 2022-09-06

### Authors

- Will Cunningham <wjcunningham7@users.noreply.github.com>
- Co-authored-by: Scott Wyman Neagle <scott@agnostiq.ai>
- Alejandro Esquivel <ae@alejandro.ltd>
- Co-authored-by: Will Cunningham <wjcunningham7@gmail.com>
- Aravind-psiog <100823292+Aravind-psiog@users.noreply.github.com>
- Faiyaz Hasan <faiyaz@agnostiq.ai>
- Co-authored-by: Venkat Bala <venkat@agnostiq.ai>
- Prasanna Venkatesh <54540812+Prasy12@users.noreply.github.com>
- Co-authored-by: Amalan Jenicious F <amalan.jenicious@psiog.com>
- Okechukwu Emmanuel Ochia <okechukwu@agnostiq.ai>
- Co-authored-by: pre-commit-ci[bot] <66853113+pre-commit-ci[bot]@users.noreply.github.com>
- Casey Jao <casey@agnostiq.ai>

### Changed

- `import covalent` no longer pulls in the server components

### Operations

- Fixed `tests.yml` where `RECOMMENDED_PLATFORM` was not properly set

## [0.194.0] - 2022-09-06

### Authors

- Will Cunningham <wjcunningham7@users.noreply.github.com>
- Co-authored-by: Scott Wyman Neagle <scott@agnostiq.ai>
- Alejandro Esquivel <ae@alejandro.ltd>
- Co-authored-by: Will Cunningham <wjcunningham7@gmail.com>
- Aravind-psiog <100823292+Aravind-psiog@users.noreply.github.com>
- Faiyaz Hasan <faiyaz@agnostiq.ai>
- Co-authored-by: Venkat Bala <venkat@agnostiq.ai>
- Prasanna Venkatesh <54540812+Prasy12@users.noreply.github.com>
- Co-authored-by: Amalan Jenicious F <amalan.jenicious@psiog.com>
- Okechukwu Emmanuel Ochia <okechukwu@agnostiq.ai>
- Co-authored-by: pre-commit-ci[bot] <66853113+pre-commit-ci[bot]@users.noreply.github.com>
- Casey Jao <casey@agnostiq.ai>

### Operations

- Added a workflow which checks for missing or extra requirements
- Added pycln to pre-commit hooks #867

### Removed

- PyYAML
- tailer

## [0.193.0] - 2022-09-06

### Authors

- Will Cunningham <wjcunningham7@users.noreply.github.com>
- Co-authored-by: Scott Wyman Neagle <scott@agnostiq.ai>
- Alejandro Esquivel <ae@alejandro.ltd>
- Co-authored-by: Will Cunningham <wjcunningham7@gmail.com>
- Aravind-psiog <100823292+Aravind-psiog@users.noreply.github.com>
- Faiyaz Hasan <faiyaz@agnostiq.ai>
- Co-authored-by: Venkat Bala <venkat@agnostiq.ai>
- Prasanna Venkatesh <54540812+Prasy12@users.noreply.github.com>
- Co-authored-by: Amalan Jenicious F <amalan.jenicious@psiog.com>
- Okechukwu Emmanuel Ochia <okechukwu@agnostiq.ai>
- Co-authored-by: pre-commit-ci[bot] <66853113+pre-commit-ci[bot]@users.noreply.github.com>
- Casey Jao <casey@agnostiq.ai>

### Changed

- Refactored executor base classes

### Operations

- pre-commit autoupdate

## [0.192.0] - 2022-09-02

### Authors

- Will Cunningham <wjcunningham7@users.noreply.github.com>
- Co-authored-by: Scott Wyman Neagle <scott@agnostiq.ai>
- Alejandro Esquivel <ae@alejandro.ltd>
- Co-authored-by: Will Cunningham <wjcunningham7@gmail.com>
- Aravind-psiog <100823292+Aravind-psiog@users.noreply.github.com>
- Faiyaz Hasan <faiyaz@agnostiq.ai>
- Co-authored-by: Venkat Bala <venkat@agnostiq.ai>
- Prasanna Venkatesh <54540812+Prasy12@users.noreply.github.com>
- Co-authored-by: Amalan Jenicious F <amalan.jenicious@psiog.com>
- Okechukwu Emmanuel Ochia <okechukwu@agnostiq.ai>
- Co-authored-by: pre-commit-ci[bot] <66853113+pre-commit-ci[bot]@users.noreply.github.com>

### Changed

- Modified how `no_cluster` is passed to `app.py` from the CLI

## [0.191.0] - 2022-09-01

### Authors

- Will Cunningham <wjcunningham7@users.noreply.github.com>
- Co-authored-by: Scott Wyman Neagle <scott@agnostiq.ai>
- Alejandro Esquivel <ae@alejandro.ltd>
- Co-authored-by: Will Cunningham <wjcunningham7@gmail.com>
- Aravind-psiog <100823292+Aravind-psiog@users.noreply.github.com>
- Faiyaz Hasan <faiyaz@agnostiq.ai>
- Co-authored-by: Venkat Bala <venkat@agnostiq.ai>
- Prasanna Venkatesh <54540812+Prasy12@users.noreply.github.com>
- Co-authored-by: Amalan Jenicious F <amalan.jenicious@psiog.com>
- Okechukwu Emmanuel Ochia <okechukwu@agnostiq.ai>
- Co-authored-by: pre-commit-ci[bot] <66853113+pre-commit-ci[bot]@users.noreply.github.com>

### Added

- Implementation of RemoteExecutor

## [0.190.0] - 2022-09-01

### Authors

- Will Cunningham <wjcunningham7@users.noreply.github.com>
- Co-authored-by: Scott Wyman Neagle <scott@agnostiq.ai>
- Alejandro Esquivel <ae@alejandro.ltd>
- Co-authored-by: Will Cunningham <wjcunningham7@gmail.com>
- Aravind-psiog <100823292+Aravind-psiog@users.noreply.github.com>
- Faiyaz Hasan <faiyaz@agnostiq.ai>
- Co-authored-by: Venkat Bala <venkat@agnostiq.ai>
- Prasanna Venkatesh <54540812+Prasy12@users.noreply.github.com>
- Co-authored-by: Amalan Jenicious F <amalan.jenicious@psiog.com>
- Okechukwu Emmanuel Ochia <okechukwu@agnostiq.ai>

### Changed

- Renamed `BaseAsyncExecutor` and its references to `AsyncBaseExecutor`.

## [0.189.0] - 2022-08-31

### Authors

- Will Cunningham <wjcunningham7@users.noreply.github.com>
- Co-authored-by: Scott Wyman Neagle <scott@agnostiq.ai>
- Alejandro Esquivel <ae@alejandro.ltd>
- Co-authored-by: Will Cunningham <wjcunningham7@gmail.com>
- Aravind-psiog <100823292+Aravind-psiog@users.noreply.github.com>
- Faiyaz Hasan <faiyaz@agnostiq.ai>
- Co-authored-by: Venkat Bala <venkat@agnostiq.ai>
- Prasanna Venkatesh <54540812+Prasy12@users.noreply.github.com>
- Co-authored-by: Amalan Jenicious F <amalan.jenicious@psiog.com>

### Added

- Added capability to take screenshot of the graph with covalent logo on the GUI.

### Operations

- Changed the environment switches in tests.yml to be `true`/empty instead of 1/0

- Adding `benchmark.yml` workflow

### Tests

- Adding scripts in `tests/stress_tests/benchmarks`

## [0.188.0] - 2022-08-31

### Authors

- Will Cunningham <wjcunningham7@users.noreply.github.com>
- Co-authored-by: Scott Wyman Neagle <scott@agnostiq.ai>
- Alejandro Esquivel <ae@alejandro.ltd>
- Co-authored-by: Will Cunningham <wjcunningham7@gmail.com>
- Aravind-psiog <100823292+Aravind-psiog@users.noreply.github.com>

### Added

- Created a prototype of a production Dockerfile
- The old Dockerfile has been moved to Dockerfile.dev

### Docs

- Added db schema migration error guide in RTD
- Removed `get_data_store` from quantum chemistry tutorial #1046

### Operations

- Front-end test coverage measured and reported in CI
- Added reusable version action

- Added read the docs for user interface

## [0.187.0] - 2022-08-28

### Authors

- Prasanna Venkatesh <54540812+Prasy12@users.noreply.github.com>
- Co-authored-by: Kamalesh-suresh <kamalesh.suresh@psiog.com>
- Co-authored-by: Amalan Jenicious F <amalan.jenicious@psiog.com>
- Co-authored-by: pre-commit-ci[bot] <66853113+pre-commit-ci[bot]@users.noreply.github.com>

### Tests

- Fixed `test_using_executor_names` and `test_internal_sublattice_dispatch` tests to also work with `--no-cluster` option.

### Added

- Added test cases for front-end react components.

## [0.186.0] - 2022-08-25

### Authors

- Sankalp Sanand <sankalp@agnostiq.ai>
- Co-authored-by: Alejandro Esquivel <ae@alejandro.ltd>
- Venkat Bala <venkat@agnostiq.ai>
- Okechukwu Emmanuel Ochia <okechukwu@agnostiq.ai>
- Co-authored-by: pre-commit-ci[bot] <66853113+pre-commit-ci[bot]@users.noreply.github.com>
- Co-authored-by: Will Cunningham <wjcunningham7@gmail.com>
- Co-authored-by: Scott Wyman Neagle <scott@agnostiq.ai>
- Venkat Bala <15014089+venkatBala@users.noreply.github.com>
- Aravind-psiog <100823292+Aravind-psiog@users.noreply.github.com>
- Co-authored-by: Kamalesh-suresh <kamalesh.suresh@psiog.com>
- Co-authored-by: Prasy12 <prasanna.venkatesh@psiog.com>

### Operations

- Fix conditional logic around dumping of `covalent` logs to stdout in test workflows
- Build test matrix by parsing configs from json
- Dump covalent logs if any of the tests step fail
- changed-files action uses the proper sha in version.yml

### Docs

- Added RTD and header for the AWS EC2 executor plugin.
- Refactored tutorials for better organization

### Added

- Added executor label, node id and node type to graph node UI

### Changed

- Runtime has been modified to be more precise on the lattice and electron sidebar

## [0.185.0] - 2022-08-23

### Authors

- Sankalp Sanand <sankalp@agnostiq.ai>
- Co-authored-by: Alejandro Esquivel <ae@alejandro.ltd>
- Venkat Bala <venkat@agnostiq.ai>

### Added

- Adding `load_tests` subdirectory to tests to facilitate execution of Covalent benchmarks during nightly runs
- Added `locust` requirements to tests `requirements.txt`

## [0.184.2] - 2022-08-23

### Authors

- Sankalp Sanand <sankalp@agnostiq.ai>
- Co-authored-by: Alejandro Esquivel <ae@alejandro.ltd>

### Fixed

- Switched the `render_as_batch` flag in the alembic env context so that `ALTER` commands are supported in SQLite migrations.

### Docs

- Updated custom executor RTD to show a simpler example

### Operations

- pre-commit autoupdate

## [0.184.1] - 2022-08-23

### Authors

- Alejandro Esquivel <ae@alejandro.ltd>
- Venkat Bala <venkat@agnostiq.ai>
- Co-authored-by: Scott Wyman Neagle <scott@agnostiq.ai>
- Casey Jao <casey@agnostiq.ai>
- Sankalp Sanand <sankalp@agnostiq.ai>

### Fixed

- Function's `__doc__` and `__name__` storage in dict/json for transportable object fixed.

### Tests

- Added unit test for the above fix.

## [0.184.0] - 2022-08-22

### Authors

- Alejandro Esquivel <ae@alejandro.ltd>
- Venkat Bala <venkat@agnostiq.ai>
- Co-authored-by: Scott Wyman Neagle <scott@agnostiq.ai>
- Casey Jao <casey@agnostiq.ai>

### Changed

- Electron metadata is serialized earlier during workflow construction
  to reduce unexpected executor pip requirements.

### Operations

- Updating conditional logic for the different steps in `release` workflow
- Dependabot update

### Docs

- Removed "How to synchronize lattices" section from RTD

## [0.183.0] - 2022-08-18

### Authors

- Scott Wyman Neagle <scott@agnostiq.ai>
- Venkat Bala <venkat@agnostiq.ai>

### Added

- Adding tests to update patch coverage for the `covalent logs` cli

### Changed

- Modify the `covalent logs` CLI handler to read logs line by line

### Operations

- Update release workflow
- Adding a `wait` input for the Conda action

## [0.182.2] - 2022-08-18

### Authors

- Scott Wyman Neagle <scott@agnostiq.ai>
- Will Cunningham <wjcunningham7@users.noreply.github.com>
- Alejandro Esquivel <ae@alejandro.ltd>
- Co-authored-by: Will Cunningham <wjcunningham7@gmail.com>
- Co-authored-by: Faiyaz Hasan <faiyaz@agnostiq.ai>

### Fixed

- CLI `service.py` tests to run without the server needing to be started.

### Docs

- Added `covalent db` cli command to API section of RTD

### Docs

- Fixed RTD downloads badge image to point to `covalent` rather than `cova`

### Operations

- Use conda skeleton action for build and upload

### Docs

- Updating WCI yaml with new file transfer protocols

## [0.182.1] - 2022-08-17

### Authors

- Will Cunningham <wjcunningham7@users.noreply.github.com>
- Venkat Bala <venkat@agnostiq.ai>
- Co-authored-by: santoshkumarradha <santosh@agnostiq.ai>
- Co-authored-by: pre-commit-ci[bot] <66853113+pre-commit-ci[bot]@users.noreply.github.com>
- Co-authored-by: Santosh kumar <29346072+santoshkumarradha@users.noreply.github.com>
- Co-authored-by: Scott Wyman Neagle <scott@agnostiq.ai>
- Prasanna Venkatesh <54540812+Prasy12@users.noreply.github.com>
- Co-authored-by: Will Cunningham <wjcunningham7@gmail.com>

### Fixed

- lattice.draw() fix on the GUI.

## [0.182.0] - 2022-08-17

### Authors

- Will Cunningham <wjcunningham7@users.noreply.github.com>
- Venkat Bala <venkat@agnostiq.ai>
- Co-authored-by: santoshkumarradha <santosh@agnostiq.ai>
- Co-authored-by: pre-commit-ci[bot] <66853113+pre-commit-ci[bot]@users.noreply.github.com>
- Co-authored-by: Santosh kumar <29346072+santoshkumarradha@users.noreply.github.com>
- Co-authored-by: Scott Wyman Neagle <scott@agnostiq.ai>

### Added

- Update RTD for `AWS Batch` executor
- Removed `AWS Lambda` executor RTD from this branch in order to keep changes atomic

### Changed

- Synced with latest develop

### Docs

- Adding RTD for `AWS Braket` executor
- Adding dropdown menu for the IAM policy
- Delete RTD for other cloud executor to keep changes atomic
- Renamed `executers` folder to `executors`

### Docs

- Updated short release notes

## [0.181.0] - 2022-08-17

### Authors

- Alejandro Esquivel <ae@alejandro.ltd>
- Will Cunningham <wjcunningham7@users.noreply.github.com>
- Scott Wyman Neagle <scott@agnostiq.ai>
- Venkat Bala <venkat@agnostiq.ai>
- Co-authored-by: santoshkumarradha <santosh@agnostiq.ai>
- Co-authored-by: pre-commit-ci[bot] <66853113+pre-commit-ci[bot]@users.noreply.github.com>
- Co-authored-by: Santosh kumar <29346072+santoshkumarradha@users.noreply.github.com>
- Co-authored-by: Will Cunningham <wjcunningham7@gmail.com>
- Prasanna Venkatesh <54540812+Prasy12@users.noreply.github.com>
- Co-authored-by: Kamalesh-suresh <kamalesh.suresh@psiog.com>
- Co-authored-by: Manjunath PV <manjunath.poilath@psiog.com>
- Co-authored-by: ArunPsiog <arun.mukesh@psiog.com>

### Changed

- Lazy loading mechanism on the GUI.

### Fixed

- Displaying electron executor and inputs information on the GUI.
- Animated spinner for running statuses on the GUI.

## Docs

- Add `AWSLambdaExecutor` RTD
- Update `api.rst` to include `cluster` CLI command option
- Added version migration guide section in RTD
- Update RTD for `AWS ECS` executor
- Remove AWS Lambda and Batch RTDs to keep changes atomic
- Adding dropdowns to IAM policy documents
- Updated compatibility matrix
- Updated pip, bash and callable deps how-to guides

### Operations

- NPM install on CentOS done explicitly
- `-y` flag for `conda install`

## [0.180.0] - 2022-08-16

### Authors

- Casey Jao <casey@agnostiq.ai>
- Co-authored-by: Alejandro Esquivel <ae@alejandro.ltd>
- Okechukwu Emmanuel Ochia <okechukwu@agnostiq.ai>
- Scott Wyman Neagle <scott@agnostiq.ai>
- Co-authored-by: pre-commit-ci[bot] <66853113+pre-commit-ci[bot]@users.noreply.github.com>
- Co-authored-by: Will Cunningham <wjcunningham7@gmail.com>
- Sankalp Sanand <sankalp@agnostiq.ai>

### Removed

- Removed `ct.wait.LONG` etc. constants from covalent's init

### Changed

- `wait` in `_get_result_from_dispatcher` will now use `_results_manager.wait.EXTREME` if `True` has been passed to it.

### Operations

- Prettierified release.yml
- Cleaned up pre-commit-config.yml

### Docs

- Updated Bash Lepton tutorial to conform with the latest Lepton interface changes
- Disabling how-to guide for executing an electron with a specified Conda environment.
- Fixed "How To" for Python leptons

## [0.179.0] - 2022-08-16

### Authors

### Changed

- Changed terser package version on webapp yarn-lock file.

## [0.178.0] - 2022-08-15

### Authors

- Will Cunningham <wjcunningham7@users.noreply.github.com>
- Co-authored-by: Alejandro Esquivel <ae@alejandro.ltd>
- Casey Jao <casey@agnostiq.ai>

### Changed

- Dispatch workflows as asyncio tasks on the FastAPI event loop instead of in separate threads

### Fixed

- Deconflict wait enum with `ct.wait` function; `wait` -> `WAIT`

### Operations

- Conda package is built and tested on a nightly schedule
- Conda deployment step is added to `release.yml`
- Install yarn and npm on Ubuntu whenever the webapp needs to be built

## [0.177.0] - 2022-08-11

### Authors

- Scott Wyman Neagle <scott@agnostiq.ai>
- Co-authored-by: Faiyaz Hasan <faiyaz@agnostiq.ai>
- Casey Jao <casey@agnostiq.ai>
- Venkat Bala <venkat@agnostiq.ai>
- Co-authored-by: pre-commit-ci[bot] <66853113+pre-commit-ci[bot]@users.noreply.github.com>

### Removed

- `while True` in `app.get_result`

### Changed

- Flask route logic to return 503 when the result is not ready

### Tests

- results_manager tests

### Operations

- Fix conditional checks for `pre-release` and `stable` Covalent docker image builds

## [0.176.0] - 2022-08-11

### Authors

- Scott Wyman Neagle <scott@agnostiq.ai>
- Co-authored-by: Faiyaz Hasan <faiyaz@agnostiq.ai>
- Casey Jao <casey@agnostiq.ai>

### Operations

- Update precommit yaml.

### Removed

- `Lattice.check_consumables()`, `_TransportGraph.get_topologically_sorted_graph()`

### Operations

- Trigger webapp build if `build==true`

## [0.175.0] - 2022-08-11

### Authors

- Scott Wyman Neagle <scott@agnostiq.ai>
- Co-authored-by: Faiyaz Hasan <faiyaz@agnostiq.ai>
- Casey Jao <casey@agnostiq.ai>

### Operations

- Trigger Slack alert for failed tests on `workflow_run`

## [0.174.0] - 2022-08-11

### Authors

- Casey Jao <casey@agnostiq.ai>
- Alejandro Esquivel <ae@alejandro.ltd>

### Changed

- Changed return value for TransferFromRemote and TransferToRemote (download/upload) operations to be consistent and always return filepath tuples

### Docs

- Updated docs with File Transfer return value changes and `files` kwarg injections

### Fixed

- Fixed postprocessing workflows that return an electron with an incoming wait_for edge

## [0.173.0] - 2022-08-10

### Authors

- Sankalp Sanand <sankalp@agnostiq.ai>

### Added

- `--hard` and `--yes` flags added to `covalent purge` for hard purging (also deletes the databse) and autoapproving respectively.

### Changed

- `covalent purge` now shows the user a prompt informing them what dirs and files will be deleted.
- Improved shown messages in some commands.

### Tests

- Updated tests to reflect above changes.

## [0.172.0] - 2022-08-10

### Authors

- Will Cunningham <wjcunningham7@users.noreply.github.com>
- Prasanna Venkatesh <54540812+Prasy12@users.noreply.github.com>
- Co-authored-by: pre-commit-ci[bot] <66853113+pre-commit-ci[bot]@users.noreply.github.com>
- Co-authored-by: Aravind-psiog <100823292+Aravind-psiog@users.noreply.github.com>
- Co-authored-by: ArunPsiog <arun.mukesh@psiog.com>
- Co-authored-by: manjunath.poilath <manjunath.poilath@psiog.com>
- Co-authored-by: Kamalesh-suresh <kamalesh.suresh@psiog.com>
- Co-authored-by: Amalan Jenicious F <amalan.jenicious@psiog.com>
- Co-authored-by: M Shrikanth <shrikanth.mohan@psiog.com>
- Co-authored-by: Casey Jao <casey@agnostiq.ai>
- Co-authored-by: Aravind-psiog <aravind.prabaharan@psiog.com>
- Co-authored-by: Will Cunningham <wjcunningham7@gmail.com>
- Co-authored-by: Alejandro Esquivel <ae@alejandro.ltd>

### Changed

- Covalent dispatcher flask web apis ported to FastAPI in `covalent_dispatcher/_service/app.py`
- Unit tests written for Covalent dispatcher flask web apis ported to FastAPI in `covalent_dispatcher_tests/_service/app.test.py`
- Web apis of `covalent_ui` refactored to adhere to v11 DB schema
- Electron graph mini map has been moved next to controls on the GUI.
- Lattice status and count of completed & total electrons has been moved to the top of the graph on the GUI.
- Some of the Flask APIs earlier consumed by the GUI have been deprecated & removed from the code base.
- APIs exposed by the web app back end have been re-factored to adhere to the new DB schema v10

### Added

- Added count of dispatches by status on the dispatch list section of the GUI.
- APIs that the GUI consumes have been re-written using FastAPI. This includes re-factoring of older APIs and adding of new APIs.
- Added COVALENT_SERVER_IFACE_ANY flag for uvicorn to start with 0.0.0.0

### Docs

- ReadTheDocs landing page has been improved

## [0.171.0] - 2022-08-10

### Authors

- Casey Jao <casey@agnostiq.ai>
- Co-authored-by: Scott Wyman Neagle <scott@agnostiq.ai>

### Added

- Added `covalent migrate_legacy_result_object` command to save pickled Result objects to the DataStore

## [0.170.1] - 2022-08-09

### Authors

- Venkat Bala <venkat@agnostiq.ai>

### Fixed

- Remove `attr` import added inadvertently

### Tests

- Fix `start` cli test, update `set_config` call count

## [0.170.0] - 2022-08-08

### Authors

- Venkat Bala <venkat@agnostiq.ai>
- Co-authored-by: pre-commit-ci[bot] <66853113+pre-commit-ci[bot]@users.noreply.github.com>

### Changed

- Temporarily allow executor plugin variable name to be either in uppercase or lowercase

## [0.169.0] - 2022-08-08

### Authors

- Venkat Bala <venkat@agnostiq.ai>
- Co-authored-by: pre-commit-ci[bot] <66853113+pre-commit-ci[bot]@users.noreply.github.com>

### Added

- Adding a `covalent config` convenience CLI to quickly view retrive the covalent configuration

## [0.168.0] - 2022-08-08

### Authors

- Venkat Bala <venkat@agnostiq.ai>
- Co-authored-by: pre-commit-ci[bot] <66853113+pre-commit-ci[bot]@users.noreply.github.com>

### Added

- Adding `setup/teardown` methods as placeholders for any executor specific setup and teardown tasks

## [0.167.0] - 2022-08-08

### Authors

- Poojith U Rao <106616820+poojithurao@users.noreply.github.com>
- Co-authored-by: Venkat Bala <venkat@agnostiq.ai>
- Co-authored-by: Faiyaz Hasan <faiyaz@agnostiq.ai>
- Co-authored-by: pre-commit-ci[bot] <66853113+pre-commit-ci[bot]@users.noreply.github.com>
- Co-authored-by: Alejandro Esquivel <ae@alejandro.ltd>

### Added

- S3 File transfer strategy

### Fixed

- Adding maximum number of retries and timeout parameter to the get result http call.

## [0.166.0] - 2022-08-07

### Authors

- Venkat Bala <venkat@agnostiq.ai>

### Tests

- Update dask cli test to match Covalent Dask cluster configuration

### Changed

- Remove newline from log stream formatter for better log statment output
- Jsonify covalent cluster cli outputs

## [0.165.0] - 2022-08-06

### Authors

- Casey Jao <casey@agnostiq.ai>

### Changed

- Make `BaseExecutor` and `BaseAsyncExecutor` class siblings, not parent and child.

### Operations

- Only validate webapp if the webapp was built

### Tests

- Fixed randomly failing lattice json serialization test

## [0.164.0] - 2022-08-05

### Authors

- Sankalp Sanand <sankalp@agnostiq.ai>
- Faiyaz Hasan <faiyaz@agnostiq.ai>
- Co-authored-by: pre-commit-ci[bot] <66853113+pre-commit-ci[bot]@users.noreply.github.com>
- Co-authored-by: Venkat Bala <venkat@agnostiq.ai>
- Co-authored-by: Will Cunningham <wjcunningham7@gmail.com>

### Changed

- Use `update_config` to modify dask configuration from the cluster process
- Simplify `set_config` logic for dask configuration options on `covalent start`
- Removed default values from click options for dask configuration related values

### Added

- Configured default dask configuration options in `defaults.py`

### Fixed

- Overwriting config address issue.

### Tests

- Moved misplaced functional/integration tests from the unit tests folder to their respective folders.
- All of the unit tests now use test DB instead of hitting a live DB.
- Updated `tests.yml` so that functional tests are run whenever tests get changed or github actions are changed.
- Several broken tests were also fixed.

## [0.163.0] - 2022-08-04

### Authors

- Alejandro Esquivel <ae@alejandro.ltd>
- Co-authored-by: Casey Jao <casey@agnostiq.ai>
- Will Cunningham <wjcunningham7@users.noreply.github.com>
- Co-authored-by: Scott Wyman Neagle <scott@agnostiq.ai>

### Added

- Added `rsync` dependency in `Dockerfile`

### Removed

- `Makefile` which was previously improperly committed

### Operations

- Functional tests are run only on `develop`
- `tests.yml` can be run manually provided a commit SHA
- `tests.yml` uses a `build` filter to conditionally install and build Covalent if build files are modified
- `docker.yml` is now only for dev work, and is manually triggered given an SHA
- `release.yml` is enhanced to push stable and pre-release images to a public ECR repo

## [0.162.0] - 2022-08-04

### Authors

- Alejandro Esquivel <ae@alejandro.ltd>
- Co-authored-by: Casey Jao <casey@agnostiq.ai>

### Changed

- Updated Base executor to support non-unique `retval_key`s, particularly for use in File Transfer where we may have several CallDeps with the reserved `retval_key` of value `files`.

## [0.161.2] - 2022-08-04

### Authors

- Alejandro Esquivel <ae@alejandro.ltd>
- Co-authored-by: pre-commit-ci[bot] <66853113+pre-commit-ci[bot]@users.noreply.github.com>

### Fixed

- Updated `covalent db migrations` to overwrite `alembic.ini` `script_location` with absolute path to migrations folder
- Updated `covalent db alembic [args]` command to use project root as `cwd` for alembic subprocess

## [0.161.1] - 2022-08-03

### Authors

- Alejandro Esquivel <ae@alejandro.ltd>
- Scott Wyman Neagle <scott@agnostiq.ai>
- Co-authored-by: Faiyaz Hasan <faiyaz@agnostiq.ai>
- Poojith U Rao <106616820+poojithurao@users.noreply.github.com>
- Co-authored-by: Casey Jao <casey@agnostiq.ai>

### Fixed

- When a list was passed to an electron, the generated electron list
  had metadata copied from the electron. This was resulting in
  call_before and call_after functions being called by the electron
  list as well. The metadata (apart from executor) is now set to
  default values for the electron list.

## [0.161.0] - 2022-08-03

### Authors

- Alejandro Esquivel <ae@alejandro.ltd>
- Scott Wyman Neagle <scott@agnostiq.ai>
- Co-authored-by: Faiyaz Hasan <faiyaz@agnostiq.ai>

### Changed

- Replaced `Session(DispatchDB()._get_data_store().engine)` with `workflow_db.session()`

### Removed

- `DevDataStore` class from `datastore.py`
- workflows manager

## [0.160.1] - 2022-08-02

### Authors

- Alejandro Esquivel <ae@alejandro.ltd>
- Scott Wyman Neagle <scott@agnostiq.ai>

### Fixed

- `script_location` key not found issue when installing with pip (second attempt)

### Docs

- Remove migration guide reference from README

### Operations

- Explicitly check `release == true` in tests.yml

## [0.160.0] - 2022-08-02

### Authors

- Casey Jao <casey@agnostiq.ai>
- Co-authored-by: Faiyaz Hasan <faiyaz@agnostiq.ai>

### Changed

- `Executor.run()` now accepts a `task_metadata` dictionary. Current
  keys consist of `dispatch_id` and `node_id`.

## [0.159.0] - 2022-08-02

### Authors

- Casey Jao <casey@agnostiq.ai>
- Co-authored-by: Faiyaz Hasan <faiyaz@agnostiq.ai>

### Changed

- Database schema has been updated to v11

### Operations

- `paths-filter` will only be run on PRs, i.e on workflow runs, the whole test suite will be run.
- Removed retry action from running on `pytest` steps since they instead use `pytest` retries.
- `codecov.yml` added to enable carry-forward flags
- UI front-end is only built for pull requests when the source changes
- Packaging is only validated on the `develop` branch

## [0.158.0] - 2022-07-29

### Authors

- Okechukwu Emmanuel Ochia <okechukwu@agnostiq.ai>
- Co-authored-by: Scott Wyman Neagle <scott@agnostiq.ai>
- Will Cunningham <wjcunningham7@users.noreply.github.com>
- Alejandro Esquivel <ae@alejandro.ltd>
- Co-authored-by: pre-commit-ci[bot] <66853113+pre-commit-ci[bot]@users.noreply.github.com>
- Casey Jao <casey@agnostiq.ai>
- Co-authored-by: Faiyaz Hasan <faiyaz@agnostiq.ai>

### Changed

- Construct the result object in the dispatcher `entry_point.py` module in order to avoid the Missing Latticed Id error so frequently.
- Update the sleep statement length to 0.1 seconds in the results.manager.

## [0.157.1] - 2022-07-29

### Authors

- Okechukwu Emmanuel Ochia <okechukwu@agnostiq.ai>
- Co-authored-by: Scott Wyman Neagle <scott@agnostiq.ai>
- Will Cunningham <wjcunningham7@users.noreply.github.com>
- Alejandro Esquivel <ae@alejandro.ltd>
- Co-authored-by: pre-commit-ci[bot] <66853113+pre-commit-ci[bot]@users.noreply.github.com>
- Casey Jao <casey@agnostiq.ai>

### Fixed

- Pass non-kwargs to electrons in the correct order during dispatch.

## [0.157.0] - 2022-07-28

### Authors

- Okechukwu Emmanuel Ochia <okechukwu@agnostiq.ai>
- Co-authored-by: Scott Wyman Neagle <scott@agnostiq.ai>
- Will Cunningham <wjcunningham7@users.noreply.github.com>
- Alejandro Esquivel <ae@alejandro.ltd>
- Co-authored-by: pre-commit-ci[bot] <66853113+pre-commit-ci[bot]@users.noreply.github.com>
- Casey Jao <casey@agnostiq.ai>

### Changed

- Expose a public `wait()` function compatible with both calling and dispatching lattices

### Docs

- Updated the RTD on `wait_for()` to use the static `wait()` function

### Operations

- pre-commit autoupdate

### Docs

- Changed the custom executor how-to to be shorter and more concise.
- Re-structured the docs

## [0.156.0] - 2022-07-27

### Authors

- Okechukwu Emmanuel Ochia <okechukwu@agnostiq.ai>
- Co-authored-by: Scott Wyman Neagle <scott@agnostiq.ai>
- Will Cunningham <wjcunningham7@users.noreply.github.com>
- Alejandro Esquivel <ae@alejandro.ltd>
- Co-authored-by: pre-commit-ci[bot] <66853113+pre-commit-ci[bot]@users.noreply.github.com>

### Added

- Bash decorator is introduced
- Lepton commands can be specified as a list of strings rather than strings alone.

## [0.155.1] - 2022-07-26

### Authors

- Okechukwu Emmanuel Ochia <okechukwu@agnostiq.ai>
- Co-authored-by: Scott Wyman Neagle <scott@agnostiq.ai>
- Will Cunningham <wjcunningham7@users.noreply.github.com>
- Alejandro Esquivel <ae@alejandro.ltd>
- Co-authored-by: pre-commit-ci[bot] <66853113+pre-commit-ci[bot]@users.noreply.github.com>

### Fixed

- `script_location` key not found issue when running alembic programatically

### Operations

- Fixed syntax errors in `stale.yml` and in `hotfix.yml`
- `docker.yml` triggered after version bump in `develop` instead of before
- Enhanced `tests.yml` to upload coverage reports by domain

## [0.155.0] - 2022-07-26

### Authors

- Alejandro Esquivel <ae@alejandro.ltd>

### Added

- Exposing `alembic {args}` cli commands through: `covalent db alembic {args}`

## [0.154.0] - 2022-07-25

### Authors

- Casey Jao <casey@agnostiq.ai>
- Co-authored-by: Venkat Bala <venkat@agnostiq.ai>
- Alejandro Esquivel <ae@alejandro.ltd>

### Added

- Added methods to programatically fetch information from Alembic without needing subprocess

## [0.153.1] - 2022-07-25

### Authors

- Casey Jao <casey@agnostiq.ai>
- Co-authored-by: Venkat Bala <venkat@agnostiq.ai>

### Fixed

- Stdout and stderr are now captured when using the dask executor.

### Tests

- Fixed Dask cluster CLI tests

## [0.153.0] - 2022-07-25

### Authors

- Faiyaz Hasan <faiyaz@agnostiq.ai>

### Added

- Helper function to load and save files corresponding to the DB filenames.

### Changed

- Files with .txt, .log extensions are stored as strings.
- Get result web request timeout to 2 seconds.

## [0.152.0] - 2022-07-25

### Authors

- Faiyaz Hasan <faiyaz@agnostiq.ai>
- Co-authored-by: Scott Wyman Neagle <scott@agnostiq.ai>

### Changed

- Pass default DataStore object to node value retrieval method in the Results object.

## [0.151.1] - 2022-07-22

### Authors

- Faiyaz Hasan <faiyaz@agnostiq.ai>
- Co-authored-by: Scott Wyman Neagle <scott@agnostiq.ai>

### Fixed

- Adding maximum number of retries and timeout parameter to the get result http call.
- Disabling result_webhook for now.

## [0.151.0] - 2022-07-22

### Authors

- Scott Wyman Neagle <scott@agnostiq.ai>
- Co-authored-by: Will Cunningham <wjcunningham7@gmail.com>
- Sankalp Sanand <sankalp@agnostiq.ai>

### Added

- `BaseAsyncExecutor` has been added which can be inherited by new async-aware executors.

### Changed

- Since tasks were basically submitting the functions to a Dask cluster by default, they have been converted into asyncio `Tasks` instead which support a far larger number of concurrent tasks than previously used `ThreadPool`.

- `tasks_pool` will still be used to schedule tasks which use non-async executors.

- Executor's `executor` will now receive a callable instead of a serialized function. This allows deserializing the function where it is going to be executed while providing a simplified `execute` at the same time.

- `uvloop` is being used instead of the default event loop of `asyncio` for better performance.

- Tests have also been updated to reflect above changes.

### Operations

- Made Santosh the sole owner of `/docs`

## [0.150.0] - 2022-07-22

### Authors

- Faiyaz Hasan <faiyaz@agnostiq.ai>

### Added

- Initialize database tables when the covalent server is started.

## [0.149.0] - 2022-07-21

### Authors

- Scott Wyman Neagle <scott@agnostiq.ai>
- Co-authored-by: Venkat Bala <venkat@agnostiq.ai>

### Removed

- `result.save()`
- `result._write_dispatch_to_python_file()`

## [0.148.0] - 2022-07-21

### Authors

- Alejandro Esquivel <ae@alejandro.ltd>

### Changed

- Changed DataStore default db path to correspond to dispatch db config path

### Operations

- Added workflow to stale and close pull requests

### Docs

- Fixed `get_metadata` calls in examples to remove `results_dir` argument
- Removed YouTube video temporarily

## [0.147.0] - 2022-07-21

### Authors

- Casey Jao <casey@agnostiq.ai>

### Changed

- Simplified interface for custom executors. All the boilerplate has
  been moved to `BaseExecutor`.

## [0.146.0] - 2022-07-20

### Authors

- Casey Jao <casey@agnostiq.ai>
- Co-authored-by: Venkat Bala <venkat@agnostiq.ai>
- Faiyaz Hasan <faiyaz@agnostiq.ai>

### Added

- Ensure that transportable objects are rendered correctly when printing the result object.

### Tests

- Check that user data is not unpickled by the Covalent server process

## [0.145.0] - 2022-07-20

### Authors

- Scott Wyman Neagle <scott@agnostiq.ai>
- Co-authored-by: Venkat Bala <venkat@agnostiq.ai>
- Co-authored-by: Faiyaz Hasan <faiyaz@agnostiq.ai>

### Removed

- `entry_point.get_result()`

### Changed

- get_result to query an HTTP endpoint instead of a DB session

## [0.144.0] - 2022-07-20

### Authors

- Will Cunningham <wjcunningham7@users.noreply.github.com>
- Co-authored-by: Scott Wyman Neagle <scott@agnostiq.ai>
- Alejandro Esquivel <ae@alejandro.ltd>

### Added

- Set up alembic migrations & added migration guide (`alembic/README.md`)

## [0.143.0] - 2022-07-19

### Authors

- Will Cunningham <wjcunningham7@users.noreply.github.com>
- Co-authored-by: Scott Wyman Neagle <scott@agnostiq.ai>

### Changed

- Installation will fail if `cova` is installed while trying to install `covalent`.

## [0.142.0] - 2022-07-19

### Authors

- Poojith U Rao <106616820+poojithurao@users.noreply.github.com>
- Co-authored-by: Will Cunningham <wjcunningham7@gmail.com>
- Anna Hughes <annagwen42@gmail.com>
- Co-authored-by: Poojith <poojith@agnostiq.ai>
- Co-authored-by: Scott Wyman Neagle <scott@agnostiq.ai>
- Casey Jao <casey@agnostiq.ai>
- Co-authored-by: Venkat Bala <venkat@agnostiq.ai>
- Co-authored-by: pre-commit-ci[bot] <66853113+pre-commit-ci[bot]@users.noreply.github.com>
- Faiyaz Hasan <faiyaz@agnostiq.ai>

### Added

- `electron_num`, `completed_electron_num` fields to the Lattice table.

## [0.141.0] - 2022-07-19

### Authors

- Poojith U Rao <106616820+poojithurao@users.noreply.github.com>
- Co-authored-by: Will Cunningham <wjcunningham7@gmail.com>
- Anna Hughes <annagwen42@gmail.com>
- Co-authored-by: Poojith <poojith@agnostiq.ai>
- Co-authored-by: Scott Wyman Neagle <scott@agnostiq.ai>
- Casey Jao <casey@agnostiq.ai>
- Co-authored-by: Venkat Bala <venkat@agnostiq.ai>
- Co-authored-by: pre-commit-ci[bot] <66853113+pre-commit-ci[bot]@users.noreply.github.com>

### Changed

- Deprecate topological sort in favor of inspect in-degree of nodes until they are zero before dispatching task
- Use deepcopy to generate a copy of the metadata dictionary before saving result object to the database

### Docs

- Adding incomplete pennylane kernel tutorial
- Adding quantum ensemble tutorial

## [0.140.0] - 2022-07-19

### Authors

- Faiyaz Hasan <faiyaz@agnostiq.ai>
- Co-authored-by: Venkat Bala <venkat@agnostiq.ai>

### Added

- Fields `deps_filename`, `call_before_filename` and `call_after_filename` to the `Electron` table.
- Re-write the deps / call before and after file contents when inserting / updating electron record in the database.

### Changed

- Modify the test and implementation logic of inserting the electron record with these new fields.
- Field `key` to `key_filename` in `Electron` table.

## [0.139.1] - 2022-07-19

### Authors

- Divyanshu Singh <55018955+divshacker@users.noreply.github.com>
- Co-authored-by: Scott Wyman Neagle <wymnea@protonmail.com>
- Co-authored-by: Scott Wyman Neagle <scott@agnostiq.ai>
- Co-authored-by: Will Cunningham <wjcunningham7@users.noreply.github.com>

### Fixed

- Fixes Reverse IP problem. All References to `0.0.0.0` are changed to `localhost` . More details can be found [here](https://github.com/AgnostiqHQ/covalent/issues/202)

## [0.139.0] - 2022-07-19

### Authors

- Venkat Bala <venkat@agnostiq.ai>
- Co-authored-by: Scott Wyman Neagle <scott@agnostiq.ai>
- Faiyaz Hasan <faiyaz@agnostiq.ai>
- Co-authored-by: Will Cunningham <wjcunningham7@gmail.com>

### Added

- Columns `is_active` in the lattice, eLectron and Electron dependency tables.

### Docs

- Adding a RTD tutorial/steps on creating a custom executor

## [0.138.0] - 2022-07-19

### Authors

- Anna Hughes <annagwen42@gmail.com>
- Co-authored-by: Will Cunningham <wjcunningham7@gmail.com>
- Will Cunningham <wjcunningham7@users.noreply.github.com>
- Co-authored-by: Venkat Bala <venkat@agnostiq.ai>

### Added

- Docker build workflow

### Changed

- Dockerfile uses multi-stage build

### Docs

- New tutorial demonstrating how to solve the MaxCut Problem with QAOA and Covalent

## [0.137.0] - 2022-07-19

### Authors

- Prasanna Venkatesh <54540812+Prasy12@users.noreply.github.com>
- Co-authored-by: Alejandro Esquivel <ae@alejandro.ltd>

### Added

- Ability to hide/show labels on the graph
- Graph layout with elk configurations

### Changed

- Changed API socket calls interval for graph optimization.

### Tests

- Disabled several dask functional tests

## [0.136.0] - 2022-07-18

### Authors

- Scott Wyman Neagle <scott@agnostiq.ai>
- Co-authored-by: Faiyaz Hasan <faiyaz@agnostiq.ai>

### Changed

- Result.save() has been deprecated in favor of Result.persist() and querying the database directly.

## [0.135.0] - 2022-07-18

### Authors

- Casey Jao <casey@agnostiq.ai>
- Co-authored-by: Scott Wyman Neagle <scott@agnostiq.ai>
- Co-authored-by: Alejandro Esquivel <ae@alejandro.ltd>

### Operations

- Psiog is only codeowner of js files
- Fix in changelog action to handle null author when a bot is committing

### Added

- Support injecting return values of calldeps into electrons during workflow execution

## [0.134.0] - 2022-07-15

### Authors

- Casey Jao <casey@agnostiq.ai>
- Co-authored-by: Scott Wyman Neagle <scott@agnostiq.ai>

### Changed

- Covalent server can now process workflows without having their deps installed

## [0.133.0] - 2022-07-15

### Authors

- Will Cunningham <wjcunningham7@users.noreply.github.com>

### Removed

- Removed the deprecated function `draw_inline` as well as the `matplotlib` dependency.

### Operations

- Fixing the retry block for tests

## [0.132.0] - 2022-07-14

### Authors

- Will Cunningham <wjcunningham7@users.noreply.github.com>

### Added

- Bash lepton support reintroduced with some UX modifications to the Lepton class. Leptons which use scripting languages can be specified as either (1) a command run in the shell/console or (2) a call to a function in a library/script. Leptons which use compiled languages must specify a library and a function name.
- The keyword argument `display_name` can be used to override the name appearing in the UI. Particularly useful when the lepton is a command.
- All arguments except for language are now keyword arguments.
- Keyword arguments passed to a Bash lepton are understood to define environment variables within the shell.
- Non-keyword arguments fill in `$1`, `$2`, etc.
- Named outputs enumerate variables within the shell which will be returned to the user. These can be either `Lepton.OUTPUT` or `Lepton.INPUT_OUTPUT` types.

### Added

- New fields to the decomposed result object Database:

## [0.131.0] - 2022-07-13

### Authors

- Sankalp Sanand <sankalp@agnostiq.ai>
- Co-authored-by: Venkat Bala <venkat@agnostiq.ai>

### Fixed

- `covalent --version` now looks for `covalent` metadata instead of `cova`

### Tests

- Updated the cli test to include whether the correct version number is shown when `covalent --version` is run

### Added

- Method to write electron id corresponding to sublattices in `execution.py` when running `_run_task`.

## [0.130.0] - 2022-07-12

### Authors

- Venkat Bala <venkat@agnostiq.ai>
- Co-authored-by: Scott Wyman Neagle <scott@agnostiq.ai>

### Changed

- Ignoring tests for `cancel_dispatch` and `construct_bash`
- Create a dummy requirements.txt file for pip deps tests
- Fix version of `Werkzeug` package to avoid running into ValueError (unexpected kwarg `as_tuple`)
- Update `customization` how to test by specifying the section header `sdk`

## [0.129.0] - 2022-07-12

### Authors

- Sankalp Sanand <sankalp@agnostiq.ai>
- Co-authored-by: Alejandro Esquivel <ae@alejandro.ltd>

### Added

- Support for `wait_for` type edges when two electrons are connected by their execution side effects instead of output-input relation.

### Changed

- `active_lattice.electron_outputs` now contains the node ids as well for the electron which is being post processed.

## [0.128.1] - 2022-07-12

### Authors

- Faiyaz Hasan <faiyaz@agnostiq.ai>

### Fixed

- `Result.persist` test in `result_test.py`.
- Electron dependency `arg_index` is changed back to Nullable.

## [0.128.0] - 2022-07-12

### Authors

- Okechukwu Emmanuel Ochia <okechukwu@agnostiq.ai>
- Co-authored-by: Casey Jao <casey@agnostiq.ai>
- Co-authored-by: Alejandro Esquivel <ae@alejandro.ltd>
- Co-authored-by: pre-commit-ci[bot] <66853113+pre-commit-ci[bot]@users.noreply.github.com>

### Added

- File transfer support for leptons

## [0.127.0] - 2022-07-11

### Authors

- Scott Wyman Neagle <scott@agnostiq.ai>
- Co-authored-by: Faiyaz Hasan <faiyaz@agnostiq.ai>
- Co-authored-by: Venkat Bala <venkat@agnostiq.ai>

### Added

- When saving to DB, also persist to the new DB if running in develop mode

### Tests

- Flask app route tests

## [0.126.0] - 2022-07-11

### Authors

- Will Cunningham <wjcunningham7@users.noreply.github.com>
- Alejandro Esquivel <ae@alejandro.ltd>
- Co-authored-by: pre-commit-ci[bot] <66853113+pre-commit-ci[bot]@users.noreply.github.com>
- Co-authored-by: Sankalp Sanand <sankalp@agnostiq.ai>

### Added

- Added Folder class
- Added internal call before/after deps to execute File Transfer operations pre/post electron execution.

### Operations

- Enhanced hotfix action to create branches from existing commits

## [0.125.0] - 2022-07-09

### Authors

- Okechukwu Emmanuel Ochia <okechukwu@agnostiq.ai>
- Co-authored-by: pre-commit-ci[bot] <66853113+pre-commit-ci[bot]@users.noreply.github.com>
- Co-authored-by: Alejandro Esquivel <ae@alejandro.ltd>
- Venkat Bala <venkat@agnostiq.ai>
- Co-authored-by: Okechukwu Ochia <emmirald@gmail.com>
- Co-authored-by: Scott Wyman Neagle <scott@agnostiq.ai>

### Added

- Dask Cluster CLI functional/unit tests

### Docs

- Updated RTD concepts, how-to-guides, and api docs with electron dependencies.

### Operations

- Separate out running tests and uploading coverage report to circumvent bug in
  retry action

## [0.124.0] - 2022-07-07

### Authors

- Will Cunningham <wjcunningham7@users.noreply.github.com>
- Co-authored-by: Scott Wyman Neagle <scott@agnostiq.ai>
- Faiyaz Hasan <faiyaz@agnostiq.ai>

### Added

- `Result.persist` method in `covalent/_results_manager/result.py`.

### Operations

- Package pre-releases go to `covalent` instead of `cova` on PyPI.

## [0.123.0] - 2022-07-07

### Authors

- Scott Wyman Neagle <scott@agnostiq.ai>
- Co-authored-by: Faiyaz Hasan <faiyaz@agnostiq.ai>
- Will Cunningham <wjcunningham7@users.noreply.github.com>
- Alejandro Esquivel <ae@alejandro.ltd>
- Co-authored-by: pre-commit-ci[bot] <66853113+pre-commit-ci[bot]@users.noreply.github.com>

### Added

- Added Folder class
- Added internal call before/after deps to execute File Transfer operations pre/post electron execution.

### Operations

- `codeql.yml` and `condabuild.yml` run nightly instead of on every PR.
- Style fixes in changelog

## [0.122.1] - 2022-07-06

### Authors

Will Cunningham <wjcunningham7@users.noreply.github.com>
Co-authored-by: Scott Wyman Neagle <scott@agnostiq.ai>

### Operations

- Added license scanner action
- Pre-commit autoupdate

### Tests

- Tests for running workflows with more than one iteration

### Fixed

- Attribute error caused by attempts to retrieve the name from the node function when the node function is set to None

## [0.122.0] - 2022-07-04

### Authors

Faiyaz Hasan <faiyaz@agnostiq.ai>
Co-authored-by: pre-commit-ci[bot] <66853113+pre-commit-ci[bot]@users.noreply.github.com>

### Added

- `covalent/_results_manager/write_result_to_db.py` module and methods to insert / update data in the DB.
- `tests/covalent_tests/results_manager_tests/write_result_to_db_test.py` containing the unit tests for corresponding functions.

### Changed

- Electron `type` column to a string type rather than an `ElectronType` in DB models.
- Primary keys from `BigInteger` to `Integer` in DB models.

## [0.121.0] - 2022-07-04

### Authors

Will Cunningham <wjcunningham7@users.noreply.github.com>
Co-authored-by: Alejandro Esquivel <ae@alejandro.ltd>
Co-authored-by: pre-commit-ci[bot] <66853113+pre-commit-ci[bot]@users.noreply.github.com>

### Removed

- Unused requirements `gunicorn` and `eventlet` in `requirements.txt` as well as `dask` in `tests/requirements.txt`, since it is already included in the core requirements.

### Docs

- Updated the compatibility matrix in the docs.

## [0.120.0] - 2022-07-04

### Authors

Okechukwu Emmanuel Ochia <okechukwu@agnostiq.ai>
Co-authored-by: Venkat Bala <venkat@agnostiq.ai>
Co-authored-by: pre-commit-ci[bot] <66853113+pre-commit-ci[bot]@users.noreply.github.com>
Co-authored-by: Scott Wyman Neagle <scott@agnostiq.ai>

### Added

- Adding `cluster` CLI options to facilitate interacting with the backend Dask cluster
- Adding options to `covalent start` to enable specifying number of workers, memory limit and threads per worker at cluster startup

### Changed

- Update `DaskAdminWorker` docstring with better explanation

## [0.119.1] - 2022-07-04

### Authors

Scott Wyman Neagle <scott@agnostiq.ai>
Casey Jao <casey@agnostiq.ai>

### Fixed

- `covalent status` checks if the server process is still alive.

### Operations

- Updates to changelog logic to handle multiple authors

## [0.119.0] - 2022-07-03

### Authors

@cjao

### Added

- Introduce support for pip dependencies

## [0.118.0] - 2022-07-02

### Authors

@AlejandroEsquivel

### Added

- Introduced File, FileTransfer, and FileTransferStrategy classes to support various File Transfer use cases prior/post electron execution

## [0.117.0] - 2022-07-02

### Authors

@Emmanuel289

### Added

- Included retry action in 'tests.yaml' workflow.

## [0.116.0] - 2022-06-29

### Authors

@Prasy12

### Changed

- Changed API socket calls interval for graph optimization.

### Added

- Ability to change to different layouts from the GUI.

## [0.115.0] - 2022-06-28

### Authors

@cjao

### Added

- Introduce support for `call_before`, `call_after`, and bash dependencies

### Operations

- Unit tests performed on Python 3.10 on Ubuntu and MacOS images as well as 3.9 on MacOS
- Updated codeowners so that AQ Engineers doesn't own this CHANGELOG
- pre-commit autoupdate

## [0.114.0] - 2022-06-23

### Authors

@dependabot[bot]

### Changed

- Changed eventsource version on webapp yarn-lock file.

### Operations

- Added Github push changelog workflow to append commiters username
- Reusable JavaScript action to parse changelog and update version

## [0.113.0] - 2022-06-21

### Added

- Introduce new db models and object store backends

### Operations

- Syntax fix in hotfix.yml

### Docs

- Added new tutorial: Linear and convolutional autoencoders

## [0.112.0] - 2022-06-20

### Changed

- Changed async version on webapp package-lock file.

## [0.111.0] - 2022-06-20

### Changed

- Changed eventsource version on webapp package-lock file.

### Docs

- Added new tutorial: Covalentified version of the Pennylane Variational Classifier tutorial.

## [0.110.3] - 2022-06-17

### Fixed

- Fix error when parsing electron positional arguments in workflows

### Docs

- Remove hardcoding version info in README.md

## [0.110.2] - 2022-06-10

### Docs

- Fix MNIST tutorial
- Fix Quantum Gravity tutorial
- Update RTD with migration guide compatible with latest release
- Convert all references to `covalent start` from Jupyter notebooks to markdown statements
- Update release notes summary in README.md
- Fixed display issues with figure (in dark mode) and bullet points in tutorials

### Operations

- Added a retry block to the webapp build step in `tests.yml`

## [0.110.1] - 2022-06-10

### Fixed

- Configure dask to not use daemonic processes when creating a cluster

### Operations

- Sync the VERSION file within `covalent` directory to match the root level VERSION
- Manually patch `covalent/VERSION`

## [0.110.0] - 2022-06-10

### Changed

- Web GUI list size and status label colors changed.
- Web GUI graph running icon changed to non-static icon.

### Docs

- Removed references to the Dask executor in RTD as they are no longer needed.

## [0.109.1] - 2022-06-10

### Fixed

- `covalent --version` now works for PyPI releases

## [0.109.0] - 2022-06-10

### Docs

- Update CLI help statements

### Added

- Add CLI functionality to start covalent with/without Dask
- Add CLI support to parse `covalent_ui.log` file

### Operations

- Updating codeowners to establish engineering & psiog ownership

### Docs

- Added new tutorial: Training quantum embedding kernels for classification.

## [0.108.0] - 2022-06-08

### Added

- WCI yaml file

### Docs

- Add pandoc installation updates to contributing guide

## [0.107.0] - 2022-06-07

### Changed

- Skipping stdout/stderr redirection tests until implemented in Dask parent process

### Added

- Simplifed starting the dask cluster using `multiprocessing`
- Added `bokeh==2.4.3` to requirements.txt to enable view Dask dashboard

### Fixed

- Changelog-reminder action now works for PRs from forks.

## [0.106.2] - 2022-06-06

### Fixed

- Specifying the version for package `furo` to `2022.4.7` to prevent breaking doc builds

### Docs

- Added new tutorial: Using Covalent with PennyLane for hybrid computation.

## [0.106.1] - 2022-06-01

### Fixed

- Changelog-reminder action now works for PRs from forks

### Docs

- Removed references to microservices in RTD
- Updated README.md.
- Changed `ct.electron` to `ct.lattice(executor=dask_executor)` in MNIST classifier tutorial

## [0.106.0] - 2022-05-26

### Changed

- Visual theme for Webapp GUI changed in accordance to new theme
- Fonts, colors, icons have been updated

## [0.105.0] - 2022-05-25

### Added

- Add a pre-commit hook for `detect-secrets`.
- Updated the actions in accordance with the migration done in the previous version.

## [0.104.0] - 2022-05-23

### Changed

- Services have been moved to a different codebase. This repo is now hosting the Covalent SDK, local dispatcher backend, Covalent web GUI, and documentation. Version is bumped to `0.104.0` in order to avoid conflicts.
- Update tests to match the current dispatcher api
- Skip testing dask executor until dask executor plugin is made public
- Using 2 thread pools to manage multiple workflows better and the other one for executing electrons in parallel.

### Fixed

- Add psutil and PyYAML to requirements.txt
- Passing the same Electron to multiple inputs of an Electron now works. UI fix pending.
- Dask from `requirements.txt`.

### Removed

- Asyncio usage for electron level concurrency.
- References to dask

### Added

- Functional test added for dask executor with the cluster running locally.
- Scalability tests for different workflows and workflow sizes under `tests/stress_tests/scripts`
- Add sample performance testing workflows under `tests/stress_tests`
- Add pipelines to continuously run the tutorial notebooks
- Create notebook with tasks from RTD

## [0.32.3] - 2022-03-16

### Fixed

- Fix missing UI graph edges between parameters and electrons in certain cases.
- Fix UI crashes in cases where legacy localStorage state was being loaded.

## [0.32.2] - 2022-03-16

### Added

- Images for graphs generated in tutorials and how-tos.
- Note for quantum gravity tutorial to tell users that `tensorflow` doesn't work on M1 Macs.
- `Known Issues` added to `README.md`

### Fixed

- `draw` function usage in tutorials and how-tos now reflects the UI images generated instead of using graphviz.
- Images now render properly in RTD of how-tos.

### Changed

- Reran all the tutorials that could run, generating the outputs again.

## [0.32.1] - 2022-03-15

### Fixed

- CLI now starts server directly in the subprocess instead of as a daemon
- Logs are provided as pipes to Popen instead of using a shell redirect
- Restart behavior fixed
- Default port in `covalent_ui/app.py` uses the config manager

### Removed

- `_graceful_restart` function no longer needed without gunicorn

## [0.32.0] - 2022-03-11

### Added

- Dispatcher microservice API endpoint to dispatch and update workflow.
- Added get runnable task endpoint.

## [0.31.0] - 2022-03-11

### Added

- Runner component's main functionality to run a set of tasks, cancel a task, and get a task's status added to its api.

## [0.30.5] - 2022-03-11

### Updated

- Updated Workflow endpoints & API spec to support upload & download of result objects as pickle files

## [0.30.4] - 2022-03-11

### Fixed

- When executing a task on an alternate Conda environment, Covalent no longer has to be installed on that environment. Previously, a Covalent object (the execution function as a TransportableObject) was passed to the environment. Now it is deserialized to a "normal" Python function, which is passed to the alternate Conda environment.

## [0.30.3] - 2022-03-11

### Fixed

- Fixed the order of output storage in `post_process` which should have been the order in which the electron functions are called instead of being the order in which they are executed. This fixes the order in which the replacement of function calls with their output happens, which further fixes any discrepencies in the results obtained by the user.

- Fixed the `post_process` test to check the order as well.

## [0.30.2] - 2022-03-11

### Changed

- Updated eventlet to 0.31.0

## [0.30.1] - 2022-03-10

### Fixed

- Eliminate unhandled exception in Covalent UI backend when calling fetch_result.

## [0.30.0] - 2022-03-09

### Added

- Skeleton code for writing the different services corresponding to each component in the open source refactor.
- OpenAPI specifications for each of the services.

## [0.29.3] - 2022-03-09

### Fixed

- Covalent UI is built in the Dockerfile, the setup file, the pypi workflow, the tests workflow, and the conda build script.

## [0.29.2] - 2022-03-09

### Added

- Defaults defined in executor plugins are read and used to update the in-memory config, as well as the user config file. But only if the parameter in question wasn't already defined.

### Changed

- Input parameter names and docstrings in \_shared_files.config.update_config were changed for clarity.

## [0.29.1] - 2022-03-07

### Changed

- Updated fail-fast strategy to run all tests.

## [0.29.0] - 2022-03-07

### Added

- DispatchDB for storing dispatched results

### Changed

- UI loads dispatches from DispatchDB instead of browser local storage

## [0.28.3] - 2022-03-03

### Fixed

Installed executor plugins don't have to be referred to by their full module name. Eg, use "custom_executor", instead of "covalent_custom_plugin.custom_executor".

## [0.28.2] - 2022-03-03

### Added

- A brief overview of the tutorial structure in the MNIST classification tutorial.

## [0.28.1] - 2022-03-02

### Added

- Conda installation is only supported for Linux in the `Getting Started` guide.
- MNIST classifier tutorial.

### Removed

- Removed handling of default values of function parameters in `get_named_params` in `covalent/_shared_files/utils.py`. So, it is actually being handled by not being handled since now `named_args` and `named_kwargs` will only contain parameters that were passed during the function call and not all of them.

## [0.28.0] - 2022-03-02

### Added

- Lepton support, including for Python modules and C libraries
- How-to guides showing how to use leptons for each of these

## [0.27.6] - 2022-03-01

### Added

- Added feature development basic steps in CONTRIBUTING.md.
- Added section on locally building RTD (read the docs) in the contributing guide.

## [0.27.5] - 2022-03-01

### Fixed

- Missing UI input data after backend change - needed to be derived from graph for electrons, lattice inputs fixed on server-side, combining name and positional args
- Broken UI graph due to variable->edge_name renaming
- Missing UI executor data after server-side renaming

## [0.27.4] - 2022-02-28

### Fixed

- Path used in `covalent/executor/__init__.py` for executor plugin modules needed updating to `covalent/executor/executor_plugins`

### Removed

- Disabled workflow cancellation test due to inconsistent outcomes. Test will be re-enabled after cancellation mechanisms are investigated further.

## [0.27.3] - 2022-02-25

### Added

- Added `USING_DOCKER.md` guide for running docker container.
- Added cli args to covalent UI flask server `covalent_ui/app.py` to modify port and log file path.

### Removed

- Removed gunicorn from cli and Dockerfile.

### Changed

- Updated cli `covalent_dispatcher/_cli/service.py` to run flask server directly, and removed dispatcher and UI flags.
- Using Flask blueprints to merge Dispatcher and UI servers.
- Updated Dockerfile to run flask server directly.
- Creating server PID file manually in `covalent_dispatcher/_cli/service.py`.
- Updated tests and docs to reflect merged servers.
- Changed all mentions of port 47007 (for old UI server) to 48008.

## [0.27.2] - 2022-02-24

### Changed

- Removed unnecessary blockquotes from the How-To guide for creating custom executors
- Changed "Covalent Cloud" to "Covalent" in the main code text

## [0.27.1] - 2022-02-24

### Removed

- Removed AQ-Engineers from CODEOWNERS in order to fix PR review notifications

## [0.27.0] - 2022-02-24

### Added

- Support for positional only, positional or keyword, variable positional, keyword only, variable keyword types of parameters is now added, e.g an electron can now use variable args and variable kwargs if the number/names of parameters are unknown during definition as `def task(*args, **kwargs)` which wasn't possible before.

- `Lattice.args` added to store positional arguments passed to the lattice's workflow function.

- `get_named_params` function added in `_shared_files/utils.py` which will return a tuple containing named positional arguments and named keyword arguments. The names help in showing and storing these parameters in the transport graph.

- Tests to verify whether all kinds of input paramaters are supported by electron or a lattice.

### Changed

- No longer merging positional arguments with keyword arguments, instead they are separately stored in respective nodes in the transport graph.

- `inputs` returned from `_get_inputs` function in `covalent_dispatcher/_core/execution.py` now contains positional as well as keyword arguments which further get passed to the executor.

- Executors now support positional and keyword arguments as inputs to their executable functions.

- Result object's `_inputs` attribute now contains both `args` and `kwargs`.

- `add_node_for_nested_iterables` is renamed to `connect_node_with_others` and `add_node_to_graph` also renamed to `add_collection_node_to_graph` in `electron.py`. Some more variable renames to have appropriate self-explanatory names.

- Nodes and edges in the transport graph now have a better interface to assign attributes to them.

- Edge attribute `variable` renamed to `edge_name`.

- In `serialize` function of the transport graph, if `metadata_only` is True, then only `metadata` attribute of node and `source` and `target` attributes of edge are kept in the then return serialized `data`.

- Updated the tests wherever necessary to reflect the above changes

### Removed

- Deprecated `required_params_passed` since an error will automatically be thrown by the `build_graph` function if any of the required parameters are not passed.

- Removed duplicate attributes from nodes in the transport graph.

## [0.26.1] - 2022-02-23

### Added

- Added Local Executor section to the API read the docs.

## [0.26.0] - 2022-02-23

### Added

- Automated reminders to update the changelog

## [0.25.3] - 2022-02-23

## Added

- Listed common mocking commands in the CONTRIBUTING.md guide.
- Additional guidelines on testing.

## [0.25.2] - 2022-02-21

### Changed

- `backend` metadata name changed to `executor`.
- `_plan_workflow` usage updated to reflect how that executor related information is now stored in the specific executor object.
- Updated tests to reflect the above changes.
- Improved the dispatch cancellation test to provide a robust solution which earlier took 10 minutes to run with uncertainty of failing every now and then.

### Removed

- Removed `TaskExecutionMetadata` as a consequence of removing `execution_args`.

## [0.25.1] - 2022-02-18

### Fixed

- Tracking imports that have been used in the workflow takes less time.

### Added

- User-imports are included in the dispatch_source.py script. Covalent-related imports are commented out.

## [0.25.0] - 2022-02-18

### Added

- UI: Lattice draw() method displays in web UI
- UI: New navigation panel

### Changed

- UI: Animated graph changes, panel opacity

### Fixed

- UI: Fixed "Not Found" pages

## [0.24.21] - 2022-02-18

### Added

- RST document describing the expectations from a tutorial.

## [0.24.20] - 2022-02-17

### Added

- Added how to create custom executors

### Changed

- Changed the description of the hyperlink for choosing executors
- Fixed typos in doc/source/api/getting_started/how_to/execution/creating_custom_executors.ipynb

## [0.24.19] - 2022-02-16

### Added

- CODEOWNERS for certain files.

## [0.24.18] - 2022-02-15

### Added

- The user configuration file can now specify an executor plugin directory.

## [0.24.17] - 2022-02-15

### Added

- Added a how-to for making custom executors.

## [0.24.16] - 2022-02-12

### Added

- Errors now contain the traceback as well as the error message in the result object.
- Added test for `_post_process` in `tests/covalent_dispatcher_tests/_core/execution_test.py`.

### Changed

- Post processing logic in `electron` and dispatcher now relies on the order of execution in the transport graph rather than node's function names to allow for a more reliable pairing of nodes and their outputs.

- Renamed `init_test.py` in `tests/covalent_dispatcher_tests/_core/` to `execution_test.py`.

### Removed

- `exclude_from_postprocess` list which contained some non executable node types removed since only executable nodes are post processed now.

## [0.24.15] - 2022-02-11

### Fixed

- If a user's configuration file does not have a needed exeutor parameter, the default parameter (defined in \_shared_files/defaults.py) is used.
- Each executor plugin is no longer initialized upon the import of Covalent. This allows required parameters in executor plugins.

## Changed

- Upon updating the configuration data with a user's configuration file, the complete set is written back to file.

## Added

- Tests for the local and base executors.

## [0.24.14] - 2022-02-11

### Added

- UI: add dashboard cards
- UI: add scaling dots background

### Changed

- UI: reduce sidebar font sizes, refine color theme
- UI: refine scrollbar styling, show on container hover
- UI: format executor parameters as YAML code
- UI: update syntax highlighting scheme
- UI: update index.html description meta tag

## [0.24.13] - 2022-02-11

### Added

- Tests for covalent/\_shared_files/config.py

## [0.24.12] - 2022-02-10

### Added

- CodeQL code analyzer

## [0.24.11] - 2022-02-10

### Added

- A new dictionary `_DEFAULT_CONSTRAINTS_DEPRECATED` in defaults.py

### Changed

- The `_DEFAULT_CONSTRAINT_VALUES` dictionary now only contains the `backend` argument

## [0.24.10] - 2022-02-09

### Fixed

- Sporadically failing workflow cancellation test in tests/workflow_stack_test.py

## [0.24.9] - 2022-02-09

## Changed

- Implementation of `_port_from_pid` in covalent_dispatcher/\_cli/service.py.

## Added

- Unit tests for command line interface (CLI) functionalities in covalent_dispatcher/\_cli/service.py and covalent_dispatcher/\_cli/cli.py.

## [0.24.8] - 2022-02-07

### Fixed

- If a user's configuration file does not have a needed parameter, the default parameter (defined in \_shared_files/defaults.py) is used.

## [0.24.7] - 2022-02-07

### Added

- Typing: Add Type hint `dispatch_info` parameter.
- Documentation: Updated the return_type description in docstring.

### Changed

- Typing: Change return type annotation to `Generator`.

## [0.24.6] - 2022-02-06

### Added

- Type hint to `deserialize` method of `TransportableObject` of `covalent/_workflow/transport.py`.

### Changed

- Description of `data` in `deserialize` method of `TransportableObject` of `covalent/_workflow/transport.py` from `The serialized transportable object` to `Cloudpickled function`.

## [0.24.5] - 2022-02-05

### Fixed

- Removed dependence on Sentinel module

## [0.24.4] - 2022-02-04

### Added

- Tests across multiple versions of Python and multiple operating systems
- Documentation reflecting supported configurations

## [0.24.3] - 2022-02-04

### Changed

- Typing: Use `bool` in place of `Optional[bool]` as type annotation for `develop` parameter in `covalent_dispatcher.service._graceful_start`
- Typing: Use `Any` in place of `Optional[Any]` as type annotation for `new_value` parameter in `covalent._shared_files.config.get_config`

## [0.24.2] - 2022-02-04

### Fixed

- Updated hyperlink of "How to get the results" from "./collection/query_electron_execution_result" to "./collection/query_multiple_lattice_execution_results" in "doc/source/how_to/index.rst".
- Updated hyperlink of "How to get the result of a particular electron" from "./collection/query_multiple_lattice_execution_results" to "./collection/query_electron_execution_result" in "doc/source/how_to/index.rst".

## [0.24.1] - 2022-02-04

### Changed

- Changelog entries are now required to have the current date to enforce ordering.

## [0.24.0] - 2022-02-03

### Added

- UI: log file output - display in Output tab of all available log file output
- UI: show lattice and electron inputs
- UI: display executor attributes
- UI: display error message on failed status for lattice and electron

### Changed

- UI: re-order sidebar sections according to latest figma designs
- UI: update favicon
- UI: remove dispatch id from tab title
- UI: fit new uuids
- UI: adjust theme text primary and secondary colors

### Fixed

- UI: auto-refresh result state on initial render of listing and graph pages
- UI: graph layout issues: truncate long electron/param names

## [0.23.0] - 2022-02-03

### Added

- Added `BaseDispatcher` class to be used for creating custom dispatchers which allow connection to a dispatcher server.
- `LocalDispatcher` inheriting from `BaseDispatcher` allows connection to a local dispatcher server running on the user's machine.
- Covalent only gives interface to the `LocalDispatcher`'s `dispatch` and `dispatch_sync` methods.
- Tests for both `LocalDispatcher` and `BaseDispatcher` added.

### Changed

- Switched from using `lattice.dispatch` and `lattice.dispatch_sync` to `covalent.dispatch` and `covalent.dispatch_sync`.
- Dispatcher address now is passed as a parameter (`dispatcher_addr`) to `covalent.dispatch` and `covalent.dispatch_sync` instead of a metadata field to lattice.
- Updated tests, how tos, and tutorials to use `covalent.dispatch` and `covalent.dispatch_sync`.
- All the contents of `covalent_dispatcher/_core/__init__.py` are moved to `covalent_dispatcher/_core/execution.py` for better organization. `__init__.py` only contains function imports which are needed by external modules.
- `dispatch`, `dispatch_sync` methods deprecated from `Lattice`.

### Removed

- `_server_dispatch` method removed from `Lattice`.
- `dispatcher` metadata field removed from `lattice`.

## [0.22.19] - 2022-02-03

### Fixed

- `_write_dispatch_to_python_file` isn't called each time a task is saved. It is now only called in the final save in `_run_planned_workflow` (in covalent_dispatcher/\_core/**init**.py).

## [0.22.18] - 2022-02-03

### Fixed

- Added type information to result.py

## [0.22.17] - 2022-02-02

### Added

- Replaced `"typing.Optional"` with `"str"` in covalent/executor/base.py
- Added missing type hints to `get_dispatch_context` and `write_streams_to_file` in covalent/executor/base.py, BaseExecutor

## [0.22.16] - 2022-02-02

### Added

- Functions to check if UI and dispatcher servers are running.
- Tests for the `is_ui_running` and `is_server_running` in covalent_dispatcher/\_cli/service.py.

## [0.22.15] - 2022-02-01

### Fixed

- Covalent CLI command `covalent purge` will now stop the servers before deleting all the pid files.

### Added

- Test for `purge` method in covalent_dispatcher/\_cli/service.py.

### Removed

- Unused `covalent_dispatcher` import from covalent_dispatcher/\_cli/service.py.

### Changed

- Moved `_config_manager` import from within the `purge` method to the covalent_dispatcher/\_cli/service.py for the purpose of mocking in tests.

## [0.22.14] - 2022-02-01

### Added

- Type hint to `_server_dispatch` method in `covalent/_workflow/lattice.py`.

## [0.22.13] - 2022-01-26

### Fixed

- When the local executor's `log_stdout` and `log_stderr` config variables are relative paths, they should go inside the results directory. Previously that was queried from the config, but now it's queried from the lattice metadata.

### Added

- Tests for the corresponding functions in (`covalent_dispatcher/_core/__init__.py`, `covalent/executor/base.py`, `covalent/executor/executor_plugins/local.py` and `covalent/executor/__init__.py`) affected by the bug fix.

### Changed

- Refactored `_delete_result` in result manager to give the option of deleting the result parent directory.

## [0.22.12] - 2022-01-31

### Added

- Diff check in pypi.yml ensures correct files are packaged

## [0.22.11] - 2022-01-31

### Changed

- Removed codecov token
- Removed Slack notifications from feature branches

## [0.22.10] - 2022-01-29

### Changed

- Running tests, conda, and version workflows on pull requests, not just pushes

## [0.22.9] - 2022-01-27

### Fixed

- Fixing version check action so that it doesn't run on commits that are in develop
- Edited PR template so that markdown checklist appears properly

## [0.22.8] - 2022-01-27

### Fixed

- publish workflow, using `docker buildx` to build images for x86 and ARM, prepare manifest and push to ECR so that pulls will match the correct architecture.
- typo in CONTRIBUTING
- installing `gcc` in Docker image so Docker can build wheels for `dask` and other packages that don't provide ARM wheels

### Changed

- updated versions in `requirements.txt` for `matplotlib` and `dask`

## [0.22.7] - 2022-01-27

### Added

- `MANIFEST.in` did not have `covalent_dispatcher/_service` in it due to which the PyPi package was not being built correctly. Added the `covalent_dispatcher/_service` to the `MANIFEST.in` file.

### Fixed

- setuptools properly including data files during installation

## [0.22.6] - 2022-01-26

### Fixed

- Added service folder in covalent dispatcher to package.

## [0.22.5] - 2022-01-25

### Fixed

- `README.md` images now use master branch's raw image urls hosted on <https://github.com> instead of <https://raw.githubusercontent.com>. Also, switched image rendering from html to markdown.

## [0.22.4] - 2022-01-25

### Fixed

- dispatcher server app included in sdist
- raw image urls properly used

## [0.22.3] - 2022-01-25

### Fixed

- raw image urls used in readme

## [0.22.2] - 2022-01-25

### Fixed

- pypi upload

## [0.22.1] - 2022-01-25

### Added

- Code of conduct
- Manifest.in file
- Citation info
- Action to upload to pypi

### Fixed

- Absolute URLs used in README
- Workflow badges updated URLs
- `install_package_data` -> `include_package_data` in `setup.py`

## [0.22.0] - 2022-01-25

### Changed

- Using public ECR for Docker release

## [0.21.0] - 2022-01-25

### Added

- GitHub pull request templates

## [0.20.0] - 2022-01-25

### Added

- GitHub issue templates

## [0.19.0] - 2022-01-25

### Changed

- Covalent Beta Release

## [0.18.9] - 2022-01-24

### Fixed

- iframe in the docs landing page is now responsive

## [0.18.8] - 2022-01-24

### Changed

- Temporarily removed output tab
- Truncated dispatch id to fit left sidebar, add tooltip to show full id

## [0.18.7] - 2022-01-24

### Changed

- Many stylistic improvements to documentation, README, and CONTRIBUTING.

## [0.18.6] - 2022-01-24

### Added

- Test added to check whether an already decorated function works as expected with Covalent.
- `pennylane` package added to the `requirements-dev.txt` file.

### Changed

- Now using `inspect.signature` instead of `function.__code__` to get the names of function's parameters.

## [0.18.5] - 2022-01-21

### Fixed

- Various CI fixes, including rolling back regression in version validation, caching on s3 hosted badges, applying releases and tags correctly.

## [0.18.4] - 2022-01-21

### Changed

- Removed comments and unused functions in covalent_dispatcher
- `result_class.py` renamed to `result.py`

### Fixed

- Version was not being properly imported inside `covalent/__init__.py`
- `dispatch_sync` was not previously using the `results_dir` metadata field

### Removed

- Credentials in config
- `generate_random_filename_in_cache`
- `is_any_atom`
- `to_json`
- `show_subgraph` option in `draw`
- `calculate_node`

## [0.18.3] - 2022-01-20

### Fixed

- The gunicorn servers now restart more gracefully

## [0.18.2] - 2022-01-21

### Changed

- `tempdir` metadata field removed and replaced with `executor.local.cache_dir`

## [0.18.1] - 2022-01-11

## Added

- Concepts page

## [0.18.0] - 2022-01-20

### Added

- `Result.CANCELLED` status to represent the status of a cancelled dispatch.
- Condition to cancel the whole dispatch if any of the nodes are cancelled.
- `cancel_workflow` function which uses a shared variable provided by Dask (`dask.distributed.Variable`) in a dask client to inform nodes to stop execution.
- Cancel function for dispatcher server API which will allow the server to terminate the dispatch.
- How to notebook for cancelling a dispatched job.
- Test to verify whether cancellation of dispatched jobs is working as expected.
- `cancel` function is available as `covalent.cancel`.

### Changed

- In file `covalent/_shared_files/config.py` instead of using a variable to store and then return the config data, now directly returning the configuration.
- Using `fire_and_forget` to dispatch a job instead of a dictionary of Dask's `Future` objects so that we won't have to manage the lifecycle of those futures.
- The `test_run_dispatcher` test was changed to reflect that the dispatcher no longer uses a dictionary of future objects as it was not being utilized anywhere.

### Removed

- `with dask_client` context was removed as the client created in `covalent_dispatcher/_core/__init__.py` is already being used even without the context. Furthermore, it creates issues when that context is exited which is unnecessary at the first place hence not needed to be resolved.

## [0.17.5] - 2022-01-19

### Changed

- Results directory uses a relative path by default and can be overridden by the environment variable `COVALENT_RESULTS_DIR`.

## [0.17.4] - 2022-01-19

### Changed

- Executor parameters use defaults specified in config TOML
- If relative paths are supplied for stdout and stderr, those files are created inside the results directory

## [0.17.3] - 2022-01-18

### Added

- Sync function
- Covalent CLI tool can restart in developer mode

### Fixed

- Updated the UI address referenced in the README

## [0.17.2] - 2022-01-12

### Added

- Quantum gravity tutorial

### Changed

- Moved VERSION file to top level

## [0.17.1] - 2022-01-19

### Added

- `error` attribute was added to the results object to show which node failed and the reason behind it.
- `stdout` and `stderr` attributes were added to a node's result to store any stdout and stderr printing done inside an electron/node.
- Test to verify whether `stdout` and `stderr` are being stored in the result object.

### Changed

- Redesign of how `redirect_stdout` and `redirect_stderr` contexts in executor now work to allow storing their respective outputs.
- Executors now also return `stdout` and `stderr` strings, along with the execution output, so that they can be stored in their result object.

## [0.17.0] - 2022-01-18

### Added

- Added an attribute `__code__` to electron and lattice which is a copy of their respective function's `__code__` attribute.
- Positional arguments, `args`, are now merged with keyword arguments, `kwargs`, as close as possible to where they are passed. This was done to make sure we support both with minimal changes and without losing the name of variables passed.
- Tests to ensure usage of positional arguments works as intended.

### Changed

- Slight rework to how any print statements in lattice are sent to null.
- Changed `test_dispatcher_functional` in `basic_dispatcher_test.py` to account for the support of `args` and removed a an unnecessary `print` statement.

### Removed

- Removed `args` from electron's `init` as it wasn't being used anywhere.

## [0.16.1] - 2022-01-18

### Changed

- Requirement changed from `dask[complete]` to `dask[distributed]`.

## [0.16.0] - 2022-01-14

### Added

- New UI static demo build
- New UI toolbar functions - orientation, toggle params, minimap
- Sortable and searchable lattice name row

### Changed

- Numerous UI style tweaks, mostly around dispatches table states

### Fixed

- Node sidebar info now updates correctly

## [0.15.11] - 2022-01-18

### Removed

- Unused numpy requirement. Note that numpy is still being installed indirectly as other packages in the requirements rely on it.

## [0.15.10] - 2022-01-16

## Added

- How-to guide for Covalent dispatcher CLI.

## [0.15.9] - 2022-01-18

### Changed

- Switched from using human readable ids to using UUIDs

### Removed

- `human-id` package was removed along with its mention in `requirements.txt` and `meta.yaml`

## [0.15.8] - 2022-01-17

### Removed

- Code breaking text from CLI api documentation.
- Unwanted covalent_dispatcher rst file.

### Changed

- Installation of entire covalent_dispatcher instead of covalent_dispatcher/\_service in setup.py.

## [0.15.7] - 2022-01-13

### Fixed

- Functions with multi-line or really long decorators are properly serialized in dispatch_source.py.
- Multi-line Covalent output is properly commented out in dispatch_source.py.

## [0.15.6] - 2022-01-11

### Fixed

- Sub-lattice functions are successfully serialized in the utils.py get_serialized_function_str.

### Added

- Function to scan utilized source files and return a set of imported modules (utils.get_imports_from_source)

## [0.15.5] - 2022-01-12

### Changed

- UI runs on port 47007 and the dispatcher runs on port 48008. This is so that when the servers are later merged, users continue using port 47007 in the browser.
- Small modifications to the documentation
- Small fix to the README

### Removed

- Removed a directory `generated` which was improperly added
- Dispatcher web interface
- sqlalchemy requirement

## [0.15.4] - 2022-01-11

### Changed

- In file `covalent/executor/base.py`, `pickle` was changed to `cloudpickle` because of its universal pickling ability.

### Added

- In docstring of `BaseExecutor`, a note was added specifying that `covalent` with its dependencies is assumed to be installed in the conda environments.
- Above note was also added to the conda env selector how-to.

## [0.15.3] - 2022-01-11

### Changed

- Replaced the generic `RuntimeError` telling users to check if there is an object manipulation taking place inside the lattice to a simple warning. This makes the original error more visible.

## [0.15.2] - 2022-01-11

### Added

- If condition added for handling the case where `__getattr__` of an electron is accessed to detect magic functions.

### Changed

- `ActiveLatticeManager` now subclasses from `threading.local` to make it thread-safe.
- `ValueError` in the lattice manager's `claim` function now also shows the name of the lattice that is currently claimed.
- Changed docstring of `ActiveLatticeManager` to note that now it is thread-safe.
- Sublattice dispatching now no longer deletes the result object file and is dispatched normally instead of in a serverless manner.
- `simulate_nitrogen_and_copper_slab_interaction.ipynb` notebook tutorial now does normal dispatching as well instead of serverless dispatching. Also, now 7 datapoints will be shown instead of 10 earlier.

## [0.15.1] - 2022-01-11

### Fixed

- Passing AWS credentials to reusable workflows as a secret

## [0.15.0] - 2022-01-10

### Added

- Action to push development image to ECR

### Changed

- Made the publish action reusable and callable

## [0.14.1] - 2022-01-02

### Changed

- Updated the README
- Updated classifiers in the setup.py file
- Massaged some RTD pages

## [0.14.0] - 2022-01-07

### Added

- Action to push static UI to S3

## [0.13.2] - 2022-01-07

### Changed

- Completed new UI design work

## [0.13.1] - 2022-01-02

### Added

- Added eventlet requirement

### Changed

- The CLI tool can now manage the UI flask server as well
- [Breaking] The CLI option `-t` has been changed to `-d`, which starts the servers in developer mode and exposes unit tests to the server.

## [0.13.0] - 2022-01-01

### Added

- Config manager in `covalent/_shared_files/config.py`
- Default location for the main config file can be overridden using the environment variable `COVALENT_CONFIG_DIR`
- Ability to set and get configuration using `get_config` and `set_config`

### Changed

- The flask servers now reference the config file
- Defaults reference the config file

### Fixed

- `ValueError` caught when running `covalent stop`
- One of the functional tests was using a malformed path

### Deprecated

- The `electron.to_json` function
- The `generate_random_filename_in_cache` function

### Removed

- The `get_api_token` function

## [0.12.13] - 2022-01-04

## Removed

- Tutorial section headings

## Fixed

- Plot background white color

## [0.12.12] - 2022-01-06

### Fixed

- Having a print statement inside electron and lattice code no longer causes the workflow to fail.

## [0.12.11] - 2022-01-04

### Added

- Completed UI feature set for first release

### Changed

- UI server result serialization improvements
- UI result update webhook no longer fails on request exceptions, logs warning intead

## [0.12.10] - 2021-12-17

### Added

- Astrophysics tutorial

## [0.12.9] - 2022-01-04

### Added

- Added `get_all_node_results` method in `result_class.py` to return result of all node executions.

- Added `test_parallelilization` test to verify whether the execution is now being achieved in parallel.

### Changed

- Removed `LocalCluster` cluster creation usage to a simple `Client` one from Dask.

- Removed unnecessary `to_run` function as we no longer needed to run execution through an asyncio loop.

- Removed `async` from function definition of previously asynchronous functions, `_run_task`, `_run_planned_workflow`, `_plan_workflow`, and `_run_workflow`.

- Removed `uvloop` from requirements.

- Renamed `test_get_results` to `test_get_result`.

- Reran the how to notebooks where execution time was mentioned.

- Changed how `dispatch_info` context manager was working to account for multiple nodes accessing it at the same time.

## [0.12.8] - 2022-01-02

### Changed

- Changed the software license to GNU Affero 3.0

### Removed

- `covalent-ui` directory

## [0.12.7] - 2021-12-29

### Fixed

- Gunicorn logging now uses the `capture-output` flag instead of redirecting stdout and stderr

## [0.12.6] - 2021-12-23

### Changed

- Cleaned up the requirements and moved developer requirements to a separate file inside `tests`

## [0.12.5] - 2021-12-16

### Added

- Conda build CI job

## [0.12.4] - 2021-12-23

### Changed

- Gunicorn server now checks for port availability before starting

### Fixed

- The `covalent start` function now prints the correct port if the server is already running.

## [0.12.3] - 2021-12-14

### Added

- Covalent tutorial comparing quantum support vector machines with support vector machine algorithms implemented in qiskit and scikit-learn.

## [0.12.2] - 2021-12-16

### Fixed

- Now using `--daemon` in gunicorn to start the server, which was the original intention.

## [0.12.1] - 2021-12-16

### Fixed

- Removed finance references from docs
- Fixed some other small errors

### Removed

- Removed one of the failing how-to tests from the functional test suite

## [0.12.0] - 2021-12-16

### Added

- Web UI prototype

## [0.11.1] - 2021-12-14

### Added

- CLI command `covalent status` shows port information

### Fixed

- gunicorn management improved

## [0.11.0] - 2021-12-14

### Added

- Slack notifications for test status

## [0.10.4] - 2021-12-15

### Fixed

- Specifying a non-default results directory in a sub-lattice no longer causes a failure in lattice execution.

## [0.10.3] - 2021-12-14

### Added

- Functional tests for how-to's in documentation

### Changed

- Moved example script to a functional test in the pipeline
- Added a test flag to the CLI tool

## [0.10.2] - 2021-12-14

### Fixed

- Check that only `kwargs` without any default values in the workflow definition need to be passed in `lattice.draw(ax=ax, **kwargs)`.

### Added

- Function to check whether all the parameters without default values for a callable function has been passed added to shared utils.

## [0.10.1] - 2021-12-13

### Fixed

- Content and style fixes for getting started doc.

## [0.10.0] - 2021-12-12

### Changed

- Remove all imports from the `covalent` to the `covalent_dispatcher`, except for `_dispatch_serverless`
- Moved CLI into `covalent_dispatcher`
- Moved executors to `covalent` directory

## [0.9.1] - 2021-12-13

### Fixed

- Updated CONTRIBUTING to clarify docstring style.
- Fixed docstrings for `calculate_node` and `check_constraint_specific_sum`.

## [0.9.0] - 2021-12-10

### Added

- `prefix_separator` for separating non-executable node types from executable ones.

- `subscript_prefix`, `generator_prefix`, `sublattice_prefix`, `attr_prefix` for prefixes of subscripts, generators,
  sublattices, and attributes, when called on an electron and added to the transport graph.

- `exclude_from_postprocess` list of prefixes to denote those nodes which won't be used in post processing the workflow.

- `__int__()`, `__float__()`, `__complex__()` for converting a node to an integer, float, or complex to a value of 0 then handling those types in post processing.

- `__iter__()` generator added to Electron for supporting multiple return values from an electron execution.

- `__getattr__()` added to Electron for supporting attribute access on the node output.

- `__getitem__()` added to Electron for supporting subscripting on the node output.

- `electron_outputs` added as an attribute to lattice.

### Changed

- `electron_list_prefix`, `electron_dict_prefix`, `parameter_prefix` modified to reflect new way to assign prefixes to nodes.

- In `build_graph` instead of ignoring all exceptions, now the exception is shown alongwith the runtime error notifying that object manipulation should be avoided inside a lattice.

- `node_id` changed to `self.node_id` in Electron's `__call__()`.

- `parameter` type electrons now have the default metadata instead of empty dictionary.

- Instead of deserializing and checking whether a sublattice is there, now a `sublattice_prefix` is used to denote when a node is a sublattice.

- In `dispatcher_stack_test`, `test_dispatcher_flow` updated to indicate the new use of `parameter_prefix`.

### Fixed

- When an execution fails due to something happening in `run_workflow`, then result object's status is now failed and the object is saved alongwith throwing the appropriate exception.

## [0.8.5] - 2021-12-10

### Added

- Added tests for choosing specific executors inside electron initialization.
- Added test for choosing specific Conda environments inside electron initialization.

## [0.8.4] - 2021-12-10

### Changed

- Removed \_shared_files directory and contents from covalent_dispatcher. Logging in covalent_dispatcher now uses the logger in covalent/\_shared_files/logging.py.

## [0.8.3] - 2021-12-10

### Fixed

- Decorator symbols were added to the pseudo-code in the quantum chemistry tutorial.

## [0.8.2] - 2021-12-06

### Added

- Quantum chemistry tutorial.

## [0.8.1] - 2021-12-08

### Added

- Docstrings with typehints for covalent dispatcher functions added.

### Changed

- Replaced `node` to `node_id` in `electron.py`.

- Removed unnecessary `enumerate` in `covalent_dispatcher/_core/__init__.py`.

- Removed `get_node_device_mapping` function from `covalent_dispatcher/_core/__init__.py`
  and moved the definition to directly add the mapping to `workflow_schedule`.

- Replaced iterable length comparison for `executor_specific_exec_cmds` from `if len(executor_specific_exec_cmds) > 0`
  to `if executor_specific_exec_cmds`.

## [0.8.0] - 2021-12-03

### Added

- Executors can now accept the name of a Conda environment. If that environment exists, the operations of any electron using that executor are performed in that Conda environment.

## [0.7.6] - 2021-12-02

### Changed

- How to estimate lattice execution time has been renamed to How to query lattice execution time.
- Change result querying syntax in how-to guides from `lattice.get_result` to
  `covalent.get_result`.
- Choose random port for Dask dashboard address by setting `dashboard_address` to ':0' in
  `LocalCluster`.

## [0.7.5] - 2021-12-02

### Fixed

- "Default" executor plugins are included as part of the package upon install.

## [0.7.4] - 2021-12-02

### Fixed

- Upgraded dask to 2021.10.0 based on a vulnerability report

## [0.7.3] - 2021-12-02

### Added

- Transportable object tests
- Transport graph tests

### Changed

- Variable name node_num to node_id
- Variable name node_idx to node_id

### Fixed

- Transport graph `get_dependencies()` method return type was changed from Dict to List

## [0.7.2] - 2021-12-01

### Fixed

- Date handling in changelog validation

### Removed

- GitLab CI YAML

## [0.7.1] - 2021-12-02

### Added

- A new parameter to a node's result called `sublattice_result` is added.
  This will be of a `Result` type and will contain the result of that sublattice's
  execution. If a normal electron is executed, this will be `None`.

- In `_delete_result` function in `results_manager.py`, an empty results directory
  will now be deleted.

- Name of a sublattice node will also contain `(sublattice)`.

- Added `_dispatch_sync_serverless` which synchronously dispatches without a server
  and waits for a result to be returned. This is the method used to dispatch a sublattice.

- Test for sublatticing is added.

- How-to guide added for sublatticing explaining the new features.

### Changed

- Partially changed `draw` function in `lattice.py` to also draw the subgraph
  of the sublattice when drawing the main graph of the lattice. The change is
  incomplete as we intend to add this feature later.

- Instead of returning `plt`, `draw` now returns the `ax` object.

- `__call__` function in `lattice.py` now runs the lattice's function normally
  instead of dispatching it.

- `_run_task` function now checks whether current node is a sublattice and acts
  accordingly.

### Fixed

- Unnecessary lines to rename the node's name in `covalent_dispatcher/_core/__init__.py` are removed.

- `test_electron_takes_nested_iterables` test was being ignored due to a spelling mistake. Fixed and
  modified to follow the new pattern.

## [0.7.0] - 2021-12-01

### Added

- Electrons can now accept an executor object using the "backend" keyword argument. "backend" can still take a string naming the executor module.
- Electrons and lattices no longer have Slurm metadata associated with the executor, as that information should be contained in the executor object being used as an input argument.
- The "backend" keyword can still be a string specifying the executor module, but only if the executor doesn't need any metadata.
- Executor plugin classes are now directly available to covalent, eg: covalent.executor.LocalExecutor().

## [0.6.7] - 2021-12-01

### Added

- Docstrings without examples for all the functions in core covalent.
- Typehints in those functions as well.
- Used `typing.TYPE_CHECKING` to prevent cyclic imports when writing typehints.

### Changed

- `convert_to_lattice_function` renamed to `convert_to_lattice_function_call`.
- Context managers now raise a `ValueError` instead of a generic `Exception`.

## [0.6.6] - 2021-11-30

### Fixed

- Fixed the version used in the documentation
- Fixed the badge URLs to prevent caching

## [0.6.5] - 2021-11-30

### Fixed

- Broken how-to links

### Removed

- Redundant lines from .gitignore
- \*.ipynb from .gitignore

## [0.6.4] - 2021-11-30

### Added

- How-to guides for workflow orchestration.
  - How to construct an electron
  - How to construct a lattice
  - How to add an electron to lattice
  - How to visualize the lattice
  - How to add constraints to lattices
- How-to guides for workflow and subtask execution.
  - How to execute individual electrons
  - How to execute a lattice
  - How to execute multiple lattices
- How-to guides for status querying.
  - How to query electron execution status
  - How to query lattice execution status
  - How to query lattice execution time
- How-to guides for results collection
  - How to query electron execution results
  - How to query lattice execution results
  - How to query multiple lattice execution results
- Str method for the results object.

### Fixed

- Saving the electron execution status when the subtask is running.

## [0.6.3] - 2021-11-29

### Removed

- JWT token requirement.
- Covalent dispatcher login requirement.
- Update covalent login reference in README.md.
- Changed the default dispatcher server port from 5000 to 47007.

## [0.6.2] - 2021-11-28

### Added

- Github action for tests and coverage
- Badges for tests and coverage
- If tests pass then develop is pushed to master
- Add release action which tags and creates a release for minor version upgrades
- Add badges action which runs linter, and upload badges for version, linter score, and platform
- Add publish action (and badge) which builds a Docker image and uploads it to the AWS ECR

## [0.6.1] - 2021-11-27

### Added

- Github action which checks version increment and changelog entry

## [0.6.0] - 2021-11-26

### Added

- New Covalent RTD theme
- sphinx extension sphinx-click for CLI RTD
- Sections in RTD
- init.py in both covalent-dispatcher logger module and cli module for it to be importable in sphinx

### Changed

- docutils version that was conflicting with sphinx

### Removed

- Old aq-theme

## [0.5.1] - 2021-11-25

### Added

- Integration tests combining both covalent and covalent-dispatcher modules to test that
  lattice workflow are properly planned and executed.
- Integration tests for the covalent-dispatcher init module.
- pytest-asyncio added to requirements.

## [0.5.0] - 2021-11-23

### Added

- Results manager file to get results from a file, delete a result, and redispatch a result object.
- Results can also be awaited to only return a result if it has either been completed or failed.
- Results class which is used to store the results with all the information needed to be used again along with saving the results to a file functionality.
- A result object will be a mercurial object which will be updated by the dispatcher and saved to a file throughout the dispatching and execution parts.
- Direct manipulation of the transport graph inside a result object takes place.
- Utility to convert a function definition string to a function and vice-versa.
- Status class to denote the status of a result object and of each node execution in the transport graph.
- Start and end times are now also stored for each node execution as well as for the whole dispatch.
- Logging of `stdout` and `stderr` can be done by passing in the `log_stdout`, `log_stderr` named metadata respectively while dispatching.
- In order to get the result of a certain dispatch, the `dispatch_id`, the `results_dir`, and the `wait` parameter can be passed in. If everything is default, then only the dispatch id is required, waiting will not be done, and the result directory will be in the current working directory with folder name as `results/` inside which every new dispatch will have a new folder named according to their respective dispatch ids, containing:
  - `result.pkl` - (Cloud)pickled result object.
  - `result_info.yaml` - yaml file with high level information about the result and its execution.
  - `dispatch_source.py` - python file generated, containing the original function definitions of lattice and electrons which can be used to dispatch again.

### Changed

- `logfile` named metadata is now `slurm_logfile`.
- Instead of using `jsonpickle`, `cloudpickle` is being used everywhere to maintain consistency.
- `to_json` function uses `json` instead of `jsonpickle` now in electron and lattice definitions.
- `post_processing` moved to the dispatcher, so the dispatcher will now store a finished execution result in the results folder as specified by the user with no requirement of post processing it from the client/user side.
- `run_task` function in dispatcher modified to check if a node has completed execution and return it if it has, else continue its execution. This also takes care of cases if the server has been closed mid execution, then it can be started again from the last saved state, and the user won't have to wait for the whole execution.
- Instead of passing in the transport graph and dispatch id everywhere, the result object is being passed around, except for the `asyncio` part where the dispatch id and results directory is being passed which afterwards lets the core dispatcher know where to get the result object from and operate on it.
- Getting result of parent node executions of the graph, is now being done using the result object's graph. Storing of each execution's result is also done there.
- Tests updated to reflect the changes made. They are also being run in a serverless manner.

### Removed

- `LatticeResult` class removed.
- `jsonpickle` requirement removed.
- `WorkflowExecutionResult`, `TaskExecutionResult`, and `ExecutionError` singleton classes removed.

### Fixed

- Commented out the `jwt_required()` part in `covalent-dispatcher/_service/app.py`, may be removed in later iterations.
- Dispatcher server will now return the error message in the response of getting result if it fails instead of sending every result ever as a response.

## [0.4.3] - 2021-11-23

### Added

- Added a note in Known Issues regarding port conflict warning.

## [0.4.2] - 2021-11-24

### Added

- Added badges to README.md

## [0.4.1] - 2021-11-23

### Changed

- Removed old coverage badge and fixed the badge URL

## [0.4.0] - 2021-11-23

### Added

- Codecov integrations and badge

### Fixed

- Detached pipelines no longer created

## [0.3.0] - 2021-11-23

### Added

- Wrote a Code of Conduct based on <https://www.contributor-covenant.org/>
- Added installation and environment setup details in CONTRIBUTING
- Added Known Issues section to README

## [0.2.0] - 2021-11-22

### Changed

- Removed non-open-source executors from Covalent. The local SLURM executor is now
- a separate repo. Executors are now plugins.

## [0.1.0] - 2021-11-19

### Added

- Pythonic CLI tool. Install the package and run `covalent --help` for a usage description.
- Login and logout functionality.
- Executor registration/deregistration skeleton code.
- Dispatcher service start, stop, status, and restart.

### Changed

- JWT token is stored to file instead of in an environment variable.
- The Dask client attempts to connect to an existing server.

### Removed

- Removed the Bash CLI tool.

### Fixed

- Version assignment in the covalent init file.

## [0.0.3] - 2021-11-17

### Fixed

- Fixed the Dockerfile so that it runs the dispatcher server from the covalent repo.

## [0.0.2] - 2021-11-15

### Changed

- Single line change in ci script so that it doesn't exit after validating the version.
- Using `rules` in `pytest` so that the behavior in test stage is consistent.

## [0.0.1] - 2021-11-15

### Added

- CHANGELOG.md to track changes (this file).
- Semantic versioning in VERSION.
- CI pipeline job to enforce versioning.<|MERGE_RESOLUTION|>--- conflicted
+++ resolved
@@ -7,15 +7,13 @@
 
 ## [UNRELEASED]
 
-<<<<<<< HEAD
 ### Fixed
 
 - Ran pre-commit hooks for all files - fixing the migration files
-=======
+
 ### Operations
 
 - Remove `boto3` dependency from `tests/requirements.txt`
->>>>>>> 04efb9d5
 
 ## [0.232.0-rc.0] - 2023-12-01
 
