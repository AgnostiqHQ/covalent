# Changelog

All notable changes to this project will be documented in this file.

The format is based on [Keep a Changelog](https://keepachangelog.com/en/1.0.0/),
and this project adheres to [Semantic Versioning](https://semver.org/spec/v2.0.0.html).

<<<<<<< HEAD
=======
## [0.24.16] - 2022-02-12

### Added

- Errors now contain the traceback as well as the error message in the result object.
- Added test for `_post_process` in `tests/covalent_dispatcher_tests/_core/execution_test.py`.

### Changed

- Post processing logic in `electron` and dispatcher now relies on the order of execution in the transport graph rather than node's function names to allow for a more reliable pairing of nodes and their outputs.

- Renamed `init_test.py` in `tests/covalent_dispatcher_tests/_core/` to `execution_test.py`.

### Removed

- `exclude_from_postprocess` list which contained some non executable node types removed since only executable nodes are post processed now.

## [0.24.15] - 2022-02-11

### Fixed

- If a user's configuration file does not have a needed exeutor parameter, the default parameter (defined in _shared_files/defaults.py) is used.
- Each executor plugin is no longer initialized upon the import of Covalent. This allows required parameters in executor plugins.

## Changed

- Upon updating the configuration data with a user's configuration file, the complete set is written back to file.

## Added

- Tests for the local and base executors.

## [0.24.14] - 2022-02-11

### Added

- UI: add dashboard cards
- UI: add scaling dots background

### Changed

- UI: reduce sidebar font sizes, refine color theme
- UI: refine scrollbar styling, show on container hover
- UI: format executor parameters as YAML code
- UI: update syntax highlighting scheme
- UI: update index.html description meta tag

>>>>>>> 9832b3ea
## [0.24.13] - 2022-02-11

### Added

<<<<<<< HEAD
- Added a how-to for making custom executors.
=======
- Tests for covalent/_shared_files/config.py
>>>>>>> 9832b3ea

## [0.24.12] - 2022-02-10

### Added

- CodeQL code analyzer

## [0.24.11] - 2022-02-10

### Added

- A new dictionary `_DEFAULT_CONSTRAINTS_DEPRECATED` in defaults.py

### Changed

- The `_DEFAULT_CONSTRAINT_VALUES` dictionary now only contains the `backend` argument

## [0.24.10] - 2022-02-09

### Fixed

- Sporadically failing workflow cancellation test in tests/workflow_stack_test.py

## [0.24.9] - 2022-02-09

## Changed

- Implementation of `_port_from_pid` in covalent_dispatcher/_cli/service.py.

## Added

- Unit tests for command line interface (CLI) functionalities in covalent_dispatcher/_cli/service.py and covalent_dispatcher/_cli/cli.py.

## [0.24.8] - 2022-02-07

### Fixed

- If a user's configuration file does not have a needed parameter, the default parameter (defined in _shared_files/defaults.py) is used.

## [0.24.7] - 2022-02-07

### Added

- Typing: Add Type hint `dispatch_info` parameter.
- Documentation: Updated the return_type description in docstring.

### Changed

- Typing: Change return type annotation to `Generator`.

## [0.24.6] - 2022-02-06

### Added

- Type hint to `deserialize` method of `TransportableObject` of `covalent/_workflow/transport.py`.

### Changed

- Description of `data` in `deserialize` method of `TransportableObject` of `covalent/_workflow/transport.py` from `The serialized transportable object` to `Cloudpickled function`.

## [0.24.5] - 2022-02-05

### Fixed

- Removed dependence on Sentinel module

## [0.24.4] - 2022-02-04

### Added

- Tests across multiple versions of Python and multiple operating systems
- Documentation reflecting supported configurations

## [0.24.3] - 2022-02-04

### Changed

- Typing: Use `bool` in place of `Optional[bool]` as type annotation for `develop` parameter in `covalent_dispatcher.service._graceful_start`
- Typing: Use `Any` in place of `Optional[Any]` as type annotation for `new_value` parameter in `covalent._shared_files.config.get_config`

## [0.24.2] - 2022-02-04

### Fixed

- Updated hyperlink of "How to get the results" from "./collection/query_electron_execution_result" to "./collection/query_multiple_lattice_execution_results" in "doc/source/how_to/index.rst".
- Updated hyperlink of "How to get the result of a particular electron" from "./collection/query_multiple_lattice_execution_results" to "./collection/query_electron_execution_result" in "doc/source/how_to/index.rst".

## [0.24.1] - 2022-02-04

### Changed

- Changelog entries are now required to have the current date to enforce ordering.

## [0.24.0] - 2022-02-03

### Added

- UI: log file output - display in Output tab of all available log file output
- UI: show lattice and electron inputs
- UI: display executor attributes
- UI: display error message on failed status for lattice and electron

### Changed
- UI: re-order sidebar sections according to latest figma designs
- UI: update favicon
- UI: remove dispatch id from tab title
- UI: fit new uuids
- UI: adjust theme text primary and secondary colors

### Fixed
- UI: auto-refresh result state on initial render of listing and graph pages
- UI: graph layout issues: truncate long electron/param names

## [0.23.0] - 2022-02-03

### Added

- Added `BaseDispatcher` class to be used for creating custom dispatchers which allow connection to a dispatcher server.
- `LocalDispatcher` inheriting from `BaseDispatcher` allows connection to a local dispatcher server running on the user's machine.
- Covalent only gives interface to the `LocalDispatcher`'s `dispatch` and `dispatch_sync` methods.
- Tests for both `LocalDispatcher` and `BaseDispatcher` added.

### Changed

- Switched from using `lattice.dispatch` and `lattice.dispatch_sync` to `covalent.dispatch` and `covalent.dispatch_sync`.
- Dispatcher address now is passed as a parameter (`dispatcher_addr`) to `covalent.dispatch` and `covalent.dispatch_sync` instead of a metadata field to lattice.
- Updated tests, how tos, and tutorials to use `covalent.dispatch` and `covalent.dispatch_sync`.
- All the contents of `covalent_dispatcher/_core/__init__.py` are moved to `covalent_dispatcher/_core/execution.py` for better organization. `__init__.py` only contains function imports which are needed by external modules.
- `dispatch`, `dispatch_sync` methods deprecated from `Lattice`.

### Removed

- `_server_dispatch` method removed from `Lattice`.
- `dispatcher` metadata field removed from `lattice`.

## [0.22.19] - 2022-02-03

### Fixed

- `_write_dispatch_to_python_file` isn't called each time a task is saved. It is now only called in the final save in `_run_planned_workflow` (in covalent_dispatcher/_core/__init__.py).

## [0.22.18] - 2022-02-03

### Fixed

- Added type information to result.py

## [0.22.17] - 2022-02-02

### Added

- Replaced `"typing.Optional"` with `"str"` in covalent/executor/base.py
- Added missing type hints to `get_dispatch_context` and `write_streams_to_file` in covalent/executor/base.py, BaseExecutor

## [0.22.16] - 2022-02-02

### Added

- Functions to check if UI and dispatcher servers are running.
- Tests for the `is_ui_running` and `is_server_running` in covalent_dispatcher/_cli/service.py.

## [0.22.15] - 2022-02-01

### Fixed

- Covalent CLI command `covalent purge` will now stop the servers before deleting all the pid files.

### Added

- Test for `purge` method in covalent_dispatcher/_cli/service.py.

### Removed

- Unused `covalent_dispatcher` import from covalent_dispatcher/_cli/service.py.

### Changed

- Moved `_config_manager` import from within the `purge` method to the covalent_dispatcher/_cli/service.py for the purpose of mocking in tests.

## [0.22.14] - 2022-02-01

### Added

- Type hint to `_server_dispatch` method in `covalent/_workflow/lattice.py`.

## [0.22.13] - 2022-01-26

### Fixed

- When the local executor's `log_stdout` and `log_stderr` config variables are relative paths, they should go inside the results directory. Previously that was queried from the config, but now it's queried from the lattice metadata.

### Added

- Tests for the corresponding functions in (`covalent_dispatcher/_core/__init__.py`, `covalent/executor/base.py`, `covalent/executor/executor_plugins/local.py` and `covalent/executor/__init__.py`) affected by the bug fix.

### Changed

- Refactored `_delete_result` in result manager to give the option of deleting the result parent directory.

## [0.22.12] - 2022-01-31

### Added

- Diff check in pypi.yml ensures correct files are packaged

## [0.22.11] - 2022-01-31

### Changed

- Removed codecov token
- Removed Slack notifications from feature branches

## [0.22.10] - 2022-01-29

### Changed

- Running tests, conda, and version workflows on pull requests, not just pushes

## [0.22.9] - 2022-01-27

### Fixed

- Fixing version check action so that it doesn't run on commits that are in develop
- Edited PR template so that markdown checklist appears properly

## [0.22.8] - 2022-01-27

### Fixed

- publish workflow, using `docker buildx` to build images for x86 and ARM, prepare manifest and push to ECR so that pulls will match the correct architecture.
- typo in CONTRIBUTING
- installing `gcc` in Docker image so Docker can build wheels for `dask` and other packages that don't provide ARM wheels

### Changed

- updated versions in `requirements.txt` for `matplotlib` and `dask`

## [0.22.7] - 2022-01-27

### Added

- `MANIFEST.in` did not have `covalent_dispatcher/_service` in it due to which the PyPi package was not being built correctly. Added the `covalent_dispatcher/_service` to the `MANIFEST.in` file.

### Fixed

- setuptools properly including data files during installation

## [0.22.6] - 2022-01-26

### Fixed

- Added service folder in covalent dispatcher to package.

## [0.22.5] - 2022-01-25

### Fixed

- `README.md` images now use master branch's raw image urls hosted on <https://github.com> instead of <https://raw.githubusercontent.com>. Also, switched image rendering from html to markdown.

## [0.22.4] - 2022-01-25

### Fixed

- dispatcher server app included in sdist
- raw image urls properly used

## [0.22.3] - 2022-01-25

### Fixed

- raw image urls used in readme

## [0.22.2] - 2022-01-25

### Fixed

- pypi upload

## [0.22.1] - 2022-01-25

### Added

- Code of conduct
- Manifest.in file
- Citation info
- Action to upload to pypi

### Fixed

- Absolute URLs used in README
- Workflow badges updated URLs
- `install_package_data` -> `include_package_data` in `setup.py`

## [0.22.0] - 2022-01-25

### Changed

- Using public ECR for Docker release

## [0.21.0] - 2022-01-25

### Added

- GitHub pull request templates

## [0.20.0] - 2022-01-25

### Added

- GitHub issue templates

## [0.19.0] - 2022-01-25

### Changed

- Covalent Beta Release

## [0.18.9] - 2022-01-24

### Fixed

- iframe in the docs landing page is now responsive

## [0.18.8] - 2022-01-24

### Changed

- Temporarily removed output tab
- Truncated dispatch id to fit left sidebar, add tooltip to show full id

## [0.18.7] - 2022-01-24

### Changed

- Many stylistic improvements to documentation, README, and CONTRIBUTING.

## [0.18.6] - 2022-01-24

### Added

- Test added to check whether an already decorated function works as expected with Covalent.
- `pennylane` package added to the `requirements-dev.txt` file.

### Changed

- Now using `inspect.signature` instead of `function.__code__` to get the names of function's parameters.

## [0.18.5] - 2022-01-21

### Fixed

- Various CI fixes, including rolling back regression in version validation, caching on s3 hosted badges, applying releases and tags correctly.

## [0.18.4] - 2022-01-21

### Changed

- Removed comments and unused functions in covalent_dispatcher
- `result_class.py` renamed to `result.py`

### Fixed

- Version was not being properly imported inside `covalent/__init__.py`
- `dispatch_sync` was not previously using the `results_dir` metadata field

### Removed

- Credentials in config
- `generate_random_filename_in_cache`
- `is_any_atom`
- `to_json`
- `show_subgraph` option in `draw`
- `calculate_node`

## [0.18.3] - 2022-01-20

### Fixed

- The gunicorn servers now restart more gracefully

## [0.18.2] - 2022-01-21

### Changed

- `tempdir` metadata field removed and replaced with `executor.local.cache_dir`

## [0.18.1] - 2022-01-11

## Added

- Concepts page

## [0.18.0] - 2022-01-20

### Added

- `Result.CANCELLED` status to represent the status of a cancelled dispatch.
- Condition to cancel the whole dispatch if any of the nodes are cancelled.
- `cancel_workflow` function which uses a shared variable provided by Dask (`dask.distributed.Variable`) in a dask client to inform nodes to stop execution.
- Cancel function for dispatcher server API which will allow the server to terminate the dispatch.
- How to notebook for cancelling a dispatched job.
- Test to verify whether cancellation of dispatched jobs is working as expected.
- `cancel` function is available as `covalent.cancel`.

### Changed

- In file `covalent/_shared_files/config.py` instead of using a variable to store and then return the config data, now directly returning the configuration.
- Using `fire_and_forget` to dispatch a job instead of a dictionary of Dask's `Future` objects so that we won't have to manage the lifecycle of those futures.
- The `test_run_dispatcher` test was changed to reflect that the dispatcher no longer uses a dictionary of future objects as it was not being utilized anywhere.

### Removed

- `with dask_client` context was removed as the client created in `covalent_dispatcher/_core/__init__.py` is already being used even without the context. Furthermore, it creates issues when that context is exited which is unnecessary at the first place hence not needed to be resolved.

## [0.17.5] - 2022-01-19

### Changed

- Results directory uses a relative path by default and can be overridden by the environment variable `COVALENT_RESULTS_DIR`.

## [0.17.4] - 2022-01-19

### Changed

- Executor parameters use defaults specified in config TOML
- If relative paths are supplied for stdout and stderr, those files are created inside the results directory

## [0.17.3] - 2022-01-18

### Added

- Sync function
- Covalent CLI tool can restart in developer mode

### Fixed

- Updated the UI address referenced in the README

## [0.17.2] - 2022-01-12

### Added

- Quantum gravity tutorial

### Changed

- Moved VERSION file to top level

## [0.17.1] - 2022-01-19

### Added

- `error` attribute was added to the results object to show which node failed and the reason behind it.
- `stdout` and `stderr` attributes were added to a node's result to store any stdout and stderr printing done inside an electron/node.
- Test to verify whether `stdout` and `stderr` are being stored in the result object.

### Changed

- Redesign of how `redirect_stdout` and `redirect_stderr` contexts in executor now work to allow storing their respective outputs.
- Executors now also return `stdout` and `stderr` strings, along with the execution output, so that they can be stored in their result object.

## [0.17.0] - 2022-01-18

### Added

- Added an attribute `__code__` to electron and lattice which is a copy of their respective function's `__code__` attribute.
- Positional arguments, `args`, are now merged with keyword arguments, `kwargs`, as close as possible to where they are passed. This was done to make sure we support both with minimal changes and without losing the name of variables passed.
- Tests to ensure usage of positional arguments works as intended.

### Changed

- Slight rework to how any print statements in lattice are sent to null.
- Changed `test_dispatcher_functional` in `basic_dispatcher_test.py` to account for the support of `args` and removed a an unnecessary `print` statement.

### Removed

- Removed `args` from electron's `init` as it wasn't being used anywhere.

## [0.16.1] - 2022-01-18

### Changed

- Requirement changed from `dask[complete]` to `dask[distributed]`.

## [0.16.0] - 2022-01-14

### Added

- New UI static demo build
- New UI toolbar functions - orientation, toggle params, minimap
- Sortable and searchable lattice name row

### Changed

- Numerous UI style tweaks, mostly around dispatches table states

### Fixed

- Node sidebar info now updates correctly

## [0.15.11] - 2022-01-18

### Removed

- Unused numpy requirement. Note that numpy is still being installed indirectly as other packages in the requirements rely on it.

## [0.15.10] - 2022-01-16

## Added

- How-to guide for Covalent dispatcher CLI.

## [0.15.9] - 2022-01-18

### Changed

- Switched from using human readable ids to using UUIDs

### Removed

- `human-id` package was removed along with its mention in `requirements.txt` and `meta.yaml`

## [0.15.8] - 2022-01-17

### Removed

- Code breaking text from CLI api documentation.
- Unwanted covalent_dispatcher rst file.

### Changed

- Installation of entire covalent_dispatcher instead of covalent_dispatcher/_service in setup.py.

## [0.15.7] - 2022-01-13

### Fixed

- Functions with multi-line or really long decorators are properly serialized in dispatch_source.py.
- Multi-line Covalent output is properly commented out in dispatch_source.py.

## [0.15.6] - 2022-01-11

### Fixed

- Sub-lattice functions are successfully serialized in the utils.py get_serialized_function_str.

### Added

- Function to scan utilized source files and return a set of imported modules (utils.get_imports_from_source)

## [0.15.5] - 2022-01-12

### Changed

- UI runs on port 47007 and the dispatcher runs on port 48008. This is so that when the servers are later merged, users continue using port 47007 in the browser.
- Small modifications to the documentation
- Small fix to the README

### Removed

- Removed a directory `generated` which was improperly added
- Dispatcher web interface
- sqlalchemy requirement

## [0.15.4] - 2022-01-11

### Changed

- In file `covalent/executor/base.py`, `pickle` was changed to `cloudpickle` because of its universal pickling ability.

### Added

- In docstring of `BaseExecutor`, a note was added specifying that `covalent` with its dependencies is assumed to be installed in the conda environments.
- Above note was also added to the conda env selector how-to.

## [0.15.3] - 2022-01-11

### Changed

- Replaced the generic `RuntimeError` telling users to check if there is an object manipulation taking place inside the lattice to a simple warning. This makes the original error more visible.

## [0.15.2] - 2022-01-11

### Added

- If condition added for handling the case where `__getattr__` of an electron is accessed to detect magic functions.

### Changed

- `ActiveLatticeManager` now subclasses from `threading.local` to make it thread-safe.
- `ValueError` in the lattice manager's `claim` function now also shows the name of the lattice that is currently claimed.
- Changed docstring of `ActiveLatticeManager` to note that now it is thread-safe.
- Sublattice dispatching now no longer deletes the result object file and is dispatched normally instead of in a serverless manner.
- `simulate_nitrogen_and_copper_slab_interaction.ipynb` notebook tutorial now does normal dispatching as well instead of serverless dispatching. Also, now 7 datapoints will be shown instead of 10 earlier.

## [0.15.1] - 2022-01-11

### Fixed

- Passing AWS credentials to reusable workflows as a secret

## [0.15.0] - 2022-01-10

### Added

- Action to push development image to ECR

### Changed

- Made the publish action reusable and callable

## [0.14.1] - 2022-01-02

### Changed

- Updated the README
- Updated classifiers in the setup.py file
- Massaged some RTD pages

## [0.14.0] - 2022-01-07

### Added

- Action to push static UI to S3

## [0.13.2] - 2022-01-07

### Changed

- Completed new UI design work

## [0.13.1] - 2022-01-02

### Added

- Added eventlet requirement

### Changed

- The CLI tool can now manage the UI flask server as well
- [Breaking] The CLI option `-t` has been changed to `-d`, which starts the servers in developer mode and exposes unit tests to the server.

## [0.13.0] - 2022-01-01

### Added

- Config manager in `covalent/_shared_files/config.py`
- Default location for the main config file can be overridden using the environment variable `COVALENT_CONFIG_DIR`
- Ability to set and get configuration using `get_config` and `set_config`

### Changed

- The flask servers now reference the config file
- Defaults reference the config file

### Fixed

- `ValueError` caught when running `covalent stop`
- One of the functional tests was using a malformed path

### Deprecated

- The `electron.to_json` function
- The `generate_random_filename_in_cache` function

### Removed

- The `get_api_token` function

## [0.12.13] - 2022-01-04

## Removed

- Tutorial section headings

## Fixed

- Plot background white color

## [0.12.12] - 2022-01-06

### Fixed

- Having a print statement inside electron and lattice code no longer causes the workflow to fail.

## [0.12.11] - 2022-01-04

### Added

- Completed UI feature set for first release

### Changed

- UI server result serialization improvements
- UI result update webhook no longer fails on request exceptions, logs warning intead

## [0.12.10] - 2021-12-17

### Added

- Astrophysics tutorial

## [0.12.9] - 2022-01-04

### Added

- Added `get_all_node_results` method in `result_class.py` to return result of all node executions.

- Added `test_parallelilization` test to verify whether the execution is now being achieved in parallel.

### Changed

- Removed `LocalCluster` cluster creation usage to a simple `Client` one from Dask.

- Removed unnecessary `to_run` function as we no longer needed to run execution through an asyncio loop.

- Removed `async` from function definition of previously asynchronous functions, `_run_task`, `_run_planned_workflow`, `_plan_workflow`, and `_run_workflow`.

- Removed `uvloop` from requirements.

- Renamed `test_get_results` to `test_get_result`.

- Reran the how to notebooks where execution time was mentioned.

- Changed how `dispatch_info` context manager was working to account for multiple nodes accessing it at the same time.

## [0.12.8] - 2022-01-02

### Changed

- Changed the software license to GNU Affero 3.0

### Removed

- `covalent-ui` directory

## [0.12.7] - 2021-12-29

### Fixed

- Gunicorn logging now uses the `capture-output` flag instead of redirecting stdout and stderr

## [0.12.6] - 2021-12-23

### Changed

- Cleaned up the requirements and moved developer requirements to a separate file inside `tests`

## [0.12.5] - 2021-12-16

### Added

- Conda build CI job

## [0.12.4] - 2021-12-23

### Changed

- Gunicorn server now checks for port availability before starting

### Fixed

- The `covalent start` function now prints the correct port if the server is already running.

## [0.12.3] - 2021-12-14

### Added

- Covalent tutorial comparing quantum support vector machines with support vector machine algorithms implemented in qiskit and scikit-learn.

## [0.12.2] - 2021-12-16

### Fixed

- Now using `--daemon` in gunicorn to start the server, which was the original intention.

## [0.12.1] - 2021-12-16

### Fixed

- Removed finance references from docs
- Fixed some other small errors

### Removed

- Removed one of the failing how-to tests from the functional test suite

## [0.12.0] - 2021-12-16

### Added

- Web UI prototype

## [0.11.1] - 2021-12-14

### Added

- CLI command `covalent status` shows port information

### Fixed

- gunicorn management improved

## [0.11.0] - 2021-12-14

### Added

- Slack notifications for test status

## [0.10.4] - 2021-12-15

### Fixed

- Specifying a non-default results directory in a sub-lattice no longer causes a failure in lattice execution.

## [0.10.3] - 2021-12-14

### Added

- Functional tests for how-to's in documentation

### Changed

- Moved example script to a functional test in the pipeline
- Added a test flag to the CLI tool

## [0.10.2] - 2021-12-14

### Fixed

- Check that only `kwargs` without any default values in the workflow definition need to be passed in `lattice.draw(ax=ax, **kwargs)`.

### Added

- Function to check whether all the parameters without default values for a callable function has been passed added to shared utils.

## [0.10.1] - 2021-12-13

### Fixed

- Content and style fixes for getting started doc.

## [0.10.0] - 2021-12-12

### Changed

- Remove all imports from the `covalent` to the `covalent_dispatcher`, except for `_dispatch_serverless`
- Moved CLI into `covalent_dispatcher`
- Moved executors to `covalent` directory

## [0.9.1] - 2021-12-13

### Fixed

- Updated CONTRIBUTING to clarify docstring style.
- Fixed docstrings for `calculate_node` and `check_constraint_specific_sum`.

## [0.9.0] - 2021-12-10

### Added

- `prefix_separator` for separating non-executable node types from executable ones.

- `subscript_prefix`, `generator_prefix`, `sublattice_prefix`, `attr_prefix` for prefixes of subscripts, generators,
  sublattices, and attributes, when called on an electron and added to the transport graph.

- `exclude_from_postprocess` list of prefixes to denote those nodes which won't be used in post processing the workflow.

- `__int__()`, `__float__()`, `__complex__()` for converting a node to an integer, float, or complex to a value of 0 then handling those types in post processing.

- `__iter__()` generator added to Electron for supporting multiple return values from an electron execution.

- `__getattr__()` added to Electron for supporting attribute access on the node output.

- `__getitem__()` added to Electron for supporting subscripting on the node output.

- `electron_outputs` added as an attribute to lattice.

### Changed

- `electron_list_prefix`, `electron_dict_prefix`, `parameter_prefix` modified to reflect new way to assign prefixes to nodes.

- In `build_graph` instead of ignoring all exceptions, now the exception is shown alongwith the runtime error notifying that object manipulation should be avoided inside a lattice.

- `node_id` changed to `self.node_id` in Electron's `__call__()`.

- `parameter` type electrons now have the default metadata instead of empty dictionary.

- Instead of deserializing and checking whether a sublattice is there, now a `sublattice_prefix` is used to denote when a node is a sublattice.

- In `dispatcher_stack_test`, `test_dispatcher_flow` updated to indicate the new use of `parameter_prefix`.

### Fixed

- When an execution fails due to something happening in `run_workflow`, then result object's status is now failed and the object is saved alongwith throwing the appropriate exception.

## [0.8.5] - 2021-12-10

### Added

- Added tests for choosing specific executors inside electron initialization.
- Added test for choosing specific Conda environments inside electron initialization.

## [0.8.4] - 2021-12-10

### Changed

- Removed _shared_files directory and contents from covalent_dispatcher. Logging in covalent_dispatcher now uses the logger in covalent/_shared_files/logging.py.

## [0.8.3] - 2021-12-10

### Fixed

- Decorator symbols were added to the pseudo-code in the quantum chemistry tutorial.

## [0.8.2] - 2021-12-06

### Added

- Quantum chemistry tutorial.

## [0.8.1] - 2021-12-08

### Added

- Docstrings with typehints for covalent dispatcher functions added.

### Changed

- Replaced `node` to `node_id` in `electron.py`.

- Removed unnecessary `enumerate` in `covalent_dispatcher/_core/__init__.py`.

- Removed `get_node_device_mapping` function from `covalent_dispatcher/_core/__init__.py`
  and moved the definition to directly add the mapping to `workflow_schedule`.

- Replaced iterable length comparison for `executor_specific_exec_cmds` from `if len(executor_specific_exec_cmds) > 0`
  to `if executor_specific_exec_cmds`.

## [0.8.0] - 2021-12-03

### Added

- Executors can now accept the name of a Conda environment. If that environment exists, the operations of any electron using that executor are performed in that Conda environment.

## [0.7.6] - 2021-12-02

### Changed

- How to estimate lattice execution time has been renamed to How to query lattice execution time.
- Change result querying syntax in how-to guides from `lattice.get_result` to
  `covalent.get_result`.
- Choose random port for Dask dashboard address by setting `dashboard_address` to ':0' in
  `LocalCluster`.

## [0.7.5] - 2021-12-02

### Fixed

- "Default" executor plugins are included as part of the package upon install.

## [0.7.4] - 2021-12-02

### Fixed

- Upgraded dask to 2021.10.0 based on a vulnerability report

## [0.7.3] - 2021-12-02

### Added

- Transportable object tests
- Transport graph tests

### Changed

- Variable name node_num to node_id
- Variable name node_idx to node_id

### Fixed

- Transport graph `get_dependencies()` method return type was changed from Dict to List

## [0.7.2] - 2021-12-01

### Fixed

- Date handling in changelog validation

### Removed

- GitLab CI YAML

## [0.7.1] - 2021-12-02

### Added

- A new parameter to a node's result called `sublattice_result` is added.
  This will be of a `Result` type and will contain the result of that sublattice's
  execution. If a normal electron is executed, this will be `None`.

- In `_delete_result` function in `results_manager.py`, an empty results directory
  will now be deleted.

- Name of a sublattice node will also contain `(sublattice)`.

- Added `_dispatch_sync_serverless` which synchronously dispatches without a server
  and waits for a result to be returned. This is the method used to dispatch a sublattice.

- Test for sublatticing is added.

- How-to guide added for sublatticing explaining the new features.

### Changed

- Partially changed `draw` function in `lattice.py` to also draw the subgraph
  of the sublattice when drawing the main graph of the lattice. The change is
  incomplete as we intend to add this feature later.

- Instead of returning `plt`, `draw` now returns the `ax` object.

- `__call__` function in `lattice.py` now runs the lattice's function normally
  instead of dispatching it.

- `_run_task` function now checks whether current node is a sublattice and acts
  accordingly.

### Fixed

- Unnecessary lines to rename the node's name in `covalent_dispatcher/_core/__init__.py` are removed.

- `test_electron_takes_nested_iterables` test was being ignored due to a spelling mistake. Fixed and
  modified to follow the new pattern.

## [0.7.0] - 2021-12-01

### Added

- Electrons can now accept an executor object using the "backend" keyword argument. "backend" can still take a string naming the executor module.
- Electrons and lattices no longer have Slurm metadata associated with the executor, as that information should be contained in the executor object being used as an input argument.
- The "backend" keyword can still be a string specifying the executor module, but only if the executor doesn't need any metadata.
- Executor plugin classes are now directly available to covalent, eg: covalent.executor.LocalExecutor().

## [0.6.7] - 2021-12-01

### Added

- Docstrings without examples for all the functions in core covalent.
- Typehints in those functions as well.
- Used `typing.TYPE_CHECKING` to prevent cyclic imports when writing typehints.

### Changed

- `convert_to_lattice_function` renamed to `convert_to_lattice_function_call`.
- Context managers now raise a `ValueError` instead of a generic `Exception`.

## [0.6.6] - 2021-11-30

### Fixed

- Fixed the version used in the documentation
- Fixed the badge URLs to prevent caching

## [0.6.5] - 2021-11-30

### Fixed

- Broken how-to links

### Removed

- Redundant lines from .gitignore
- *.ipynb from .gitignore

## [0.6.4] - 2021-11-30

### Added

- How-to guides for workflow orchestration.
  - How to construct an electron
  - How to construct a lattice
  - How to add an electron to lattice
  - How to visualize the lattice
  - How to add constraints to lattices
- How-to guides for workflow and subtask execution.
  - How to execute individual electrons
  - How to execute a lattice
  - How to execute multiple lattices
- How-to guides for status querying.
  - How to query electron execution status
  - How to query lattice execution status
  - How to query lattice execution time
- How-to guides for results collection
  - How to query electron execution results
  - How to query lattice execution results
  - How to query multiple lattice execution results
- Str method for the results object.

### Fixed

- Saving the electron execution status when the subtask is running.

## [0.6.3] - 2021-11-29

### Removed

- JWT token requirement.
- Covalent dispatcher login requirement.
- Update covalent login reference in README.md.
- Changed the default dispatcher server port from 5000 to 47007.

## [0.6.2] - 2021-11-28

### Added

- Github action for tests and coverage
- Badges for tests and coverage
- If tests pass then develop is pushed to master
- Add release action which tags and creates a release for minor version upgrades
- Add badges action which runs linter, and upload badges for version, linter score, and platform
- Add publish action (and badge) which builds a Docker image and uploads it to the AWS ECR

## [0.6.1] - 2021-11-27

### Added

- Github action which checks version increment and changelog entry

## [0.6.0] - 2021-11-26

### Added

- New Covalent RTD theme
- sphinx extension sphinx-click for CLI RTD
- Sections in RTD
- init.py in both covalent-dispatcher logger module and cli module for it to be importable in sphinx

### Changed

- docutils version that was conflicting with sphinx

### Removed

- Old aq-theme

## [0.5.1] - 2021-11-25

### Added

- Integration tests combining both covalent and covalent-dispatcher modules to test that
  lattice workflow are properly planned and executed.
- Integration tests for the covalent-dispatcher init module.
- pytest-asyncio added to requirements.

## [0.5.0] - 2021-11-23

### Added

- Results manager file to get results from a file, delete a result, and redispatch a result object.
- Results can also be awaited to only return a result if it has either been completed or failed.
- Results class which is used to store the results with all the information needed to be used again along with saving the results to a file functionality.
- A result object will be a mercurial object which will be updated by the dispatcher and saved to a file throughout the dispatching and execution parts.
- Direct manipulation of the transport graph inside a result object takes place.
- Utility to convert a function definition string to a function and vice-versa.
- Status class to denote the status of a result object and of each node execution in the transport graph.
- Start and end times are now also stored for each node execution as well as for the whole dispatch.
- Logging of `stdout` and `stderr` can be done by passing in the `log_stdout`, `log_stderr` named metadata respectively while dispatching.
- In order to get the result of a certain dispatch, the `dispatch_id`, the `results_dir`, and the `wait` parameter can be passed in. If everything is default, then only the dispatch id is required, waiting will not be done, and the result directory will be in the current working directory with folder name as `results/` inside which every new dispatch will have a new folder named according to their respective dispatch ids, containing:
  - `result.pkl` - (Cloud)pickled result object.
  - `result_info.yaml` - yaml file with high level information about the result and its execution.
  - `dispatch_source.py` - python file generated, containing the original function definitions of lattice and electrons which can be used to dispatch again.

### Changed

- `logfile` named metadata is now `slurm_logfile`.
- Instead of using `jsonpickle`, `cloudpickle` is being used everywhere to maintain consistency.
- `to_json` function uses `json` instead of `jsonpickle` now in electron and lattice definitions.
- `post_processing` moved to the dispatcher, so the dispatcher will now store a finished execution result in the results folder as specified by the user with no requirement of post processing it from the client/user side.
- `run_task` function in dispatcher modified to check if a node has completed execution and return it if it has, else continue its execution. This also takes care of cases if the server has been closed mid execution, then it can be started again from the last saved state, and the user won't have to wait for the whole execution.
- Instead of passing in the transport graph and dispatch id everywhere, the result object is being passed around, except for the `asyncio` part where the dispatch id and results directory is being passed which afterwards lets the core dispatcher know where to get the result object from and operate on it.
- Getting result of parent node executions of the graph, is now being done using the result object's graph. Storing of each execution's result is also done there.
- Tests updated to reflect the changes made. They are also being run in a serverless manner.

### Removed

- `LatticeResult` class removed.
- `jsonpickle` requirement removed.
- `WorkflowExecutionResult`, `TaskExecutionResult`, and `ExecutionError` singleton classes removed.

### Fixed

- Commented out the `jwt_required()` part in `covalent-dispatcher/_service/app.py`, may be removed in later iterations.
- Dispatcher server will now return the error message in the response of getting result if it fails instead of sending every result ever as a response.

## [0.4.3] - 2021-11-23

### Added

- Added a note in Known Issues regarding port conflict warning.

## [0.4.2] - 2021-11-24

### Added

- Added badges to README.md

## [0.4.1] - 2021-11-23

### Changed

- Removed old coverage badge and fixed the badge URL

## [0.4.0] - 2021-11-23

### Added

- Codecov integrations and badge

### Fixed

- Detached pipelines no longer created

## [0.3.0] - 2021-11-23

### Added

- Wrote a Code of Conduct based on <https://www.contributor-covenant.org/>
- Added installation and environment setup details in CONTRIBUTING
- Added Known Issues section to README

## [0.2.0] - 2021-11-22

### Changed

- Removed non-open-source executors from Covalent. The local SLURM executor is now
- a separate repo. Executors are now plugins.

## [0.1.0] - 2021-11-19

### Added

- Pythonic CLI tool. Install the package and run `covalent --help` for a usage description.
- Login and logout functionality.
- Executor registration/deregistration skeleton code.
- Dispatcher service start, stop, status, and restart.

### Changed

- JWT token is stored to file instead of in an environment variable.
- The Dask client attempts to connect to an existing server.

### Removed

- Removed the Bash CLI tool.

### Fixed

- Version assignment in the covalent init file.

## [0.0.3] - 2021-11-17

### Fixed

- Fixed the Dockerfile so that it runs the dispatcher server from the covalent repo.

## [0.0.2] - 2021-11-15

### Changed

- Single line change in ci script so that it doesn't exit after validating the version.
- Using `rules` in `pytest` so that the behavior in test stage is consistent.

## [0.0.1] - 2021-11-15

### Added

- CHANGELOG.md to track changes (this file).
- Semantic versioning in VERSION.
- CI pipeline job to enforce versioning.<|MERGE_RESOLUTION|>--- conflicted
+++ resolved
@@ -5,8 +5,12 @@
 The format is based on [Keep a Changelog](https://keepachangelog.com/en/1.0.0/),
 and this project adheres to [Semantic Versioning](https://semver.org/spec/v2.0.0.html).
 
-<<<<<<< HEAD
-=======
+## [0.24.17] - 2022-02-14
+
+### Added
+
+- Added a how-to for making custom executors.
+
 ## [0.24.16] - 2022-02-12
 
 ### Added
@@ -54,16 +58,11 @@
 - UI: update syntax highlighting scheme
 - UI: update index.html description meta tag
 
->>>>>>> 9832b3ea
 ## [0.24.13] - 2022-02-11
 
 ### Added
 
-<<<<<<< HEAD
-- Added a how-to for making custom executors.
-=======
 - Tests for covalent/_shared_files/config.py
->>>>>>> 9832b3ea
 
 ## [0.24.12] - 2022-02-10
 
