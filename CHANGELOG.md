--- conflicted
+++ resolved
@@ -25,11 +25,8 @@
 - Added CI for Centos 7 / Python 3.9
 - Added experimental CI for Debian 11 / Python 3.11rc2
 - Renamed Ubuntu images to Debian for accuracy
-<<<<<<< HEAD
 - Adding a new `aws_ami` job to `release.yml` to build the Covalent self-hosted AMI using packer
-=======
 - Adding boilerplate workflow
->>>>>>> baefb7c8
 
 ## [0.199.0] - 2022-09-29
 
