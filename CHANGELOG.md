# Changelog

All notable changes to this project will be documented in this file.

The format is based on [Keep a Changelog](https://keepachangelog.com/en/1.0.0/),
and this project adheres to [Semantic Versioning](https://semver.org/spec/v2.0.0.html).

<<<<<<< HEAD
## [0.31.0] - 2022-03-11

### Added

- Dispatcher microservice API endpoint to dispatch and update workflow.
- Added get runnable task endpoint.
=======
## [0.30.4] - 2022-03-11

### Fixed

- When executing a task on an alternate Conda environment, Covalent no longer has to be installed on that environment. Previously, a Covalent object (the execution function as a TransportableObject) was passed to the environment. Now it is deserialized to a "normal" Python function, which is passed to the alternate Conda environment.
>>>>>>> 1f42d210

## [0.30.3] - 2022-03-11

### Fixed

- Fixed the order of output storage in `post_process` which should have been the order in which the electron functions are called instead of being the order in which they are executed. This fixes the order in which the replacement of function calls with their output happens, which further fixes any discrepencies in the results obtained by the user.

- Fixed the `post_process` test to check the order as well.

## [0.30.2] - 2022-03-11

### Changed

- Updated eventlet to 0.31.0

## [0.30.1] - 2022-03-10

### Fixed

- Eliminate unhandled exception in Covalent UI backend when calling fetch_result.

## [0.30.0] - 2022-03-09

- Skeleton code for writing the different services corresponding to each component in the open source refactor.
- OpenAPI specifications for each of the services.

## [0.29.3] - 2022-03-09

### Fixed

- Covalent UI is built in the Dockerfile, the setup file, the pypi workflow, the tests workflow, and the conda build script.

## [0.29.2] - 2022-03-09

### Added

- Defaults defined in executor plugins are read and used to update the in-memory config, as well as the user config file. But only if the parameter in question wasn't already defined.

### Changed

- Input parameter names and docstrings in _shared_files.config.update_config were changed for clarity.

## [0.29.1] - 2022-03-07

### Changed

- Updated fail-fast strategy to run all tests.

## [0.29.0] - 2022-03-07

### Added

- DispatchDB for storing dispatched results

### Changed

- UI loads dispatches from DispatchDB instead of browser local storage

## [0.28.3] - 2022-03-03

### Fixed

Installed executor plugins don't have to be referred to by their full module name. Eg, use "custom_executor", instead of "covalent_custom_plugin.custom_executor".

## [0.28.2] - 2022-03-03

### Added

- A brief overview of the tutorial structure in the MNIST classification tutorial.

## [0.28.1] - 2022-03-02

### Added

- Conda installation is only supported for Linux in the `Getting Started` guide.
- MNIST classifier tutorial.

### Removed

- Removed handling of default values of function parameters in `get_named_params` in `covalent/_shared_files/utils.py`. So, it is actually being handled by not being handled since now `named_args` and `named_kwargs` will only contain parameters that were passed during the function call and not all of them.

## [0.28.0] - 2022-03-02

### Added

- Lepton support, including for Python modules and C libraries
- How-to guides showing how to use leptons for each of these

## [0.27.6] - 2022-03-01

### Added

- Added feature development basic steps in CONTRIBUTING.md.
- Added section on locally building RTD (read the docs) in the contributing guide.

## [0.27.5] - 2022-03-01

### Fixed

- Missing UI input data after backend change - needed to be derived from graph for electrons, lattice inputs fixed on server-side, combining name and positional args
- Broken UI graph due to variable->edge_name renaming
- Missing UI executor data after server-side renaming

## [0.27.4] - 2022-02-28

### Fixed

- Path used in `covalent/executor/__init__.py` for executor plugin modules needed updating to `covalent/executor/executor_plugins`

### Removed

- Disabled workflow cancellation test due to inconsistent outcomes. Test will be re-enabled after cancellation mechanisms are investigated further.

## [0.27.3] - 2022-02-25

### Added

- Added `USING_DOCKER.md` guide for running docker container.
- Added cli args to covalent UI flask server `covalent_ui/app.py` to modify port and log file path.

### Removed

- Removed gunicorn from cli and Dockerfile.

### Changed

- Updated cli `covalent_dispatcher/_cli/service.py` to run flask server directly, and removed dispatcher and UI flags.
- Using Flask blueprints to merge Dispatcher and UI servers.
- Updated Dockerfile to run flask server directly.
- Creating server PID file manually in `covalent_dispatcher/_cli/service.py`.
- Updated tests and docs to reflect merged servers.
- Changed all mentions of port 47007 (for old UI server) to 48008.

## [0.27.2] - 2022-02-24

### Changed

- Removed unnecessary blockquotes from the How-To guide for creating custom executors
- Changed "Covalent Cloud" to "Covalent" in the main code text

## [0.27.1] - 2022-02-24

### Removed

- Removed AQ-Engineers from CODEOWNERS in order to fix PR review notifications

## [0.27.0] - 2022-02-24

### Added

- Support for positional only, positional or keyword, variable positional, keyword only, variable keyword types of parameters is now added, e.g an electron can now use variable args and variable kwargs if the number/names of parameters are unknown during definition as `def task(*args, **kwargs)` which wasn't possible before.

- `Lattice.args` added to store positional arguments passed to the lattice's workflow function.

- `get_named_params` function added in `_shared_files/utils.py` which will return a tuple containing named positional arguments and named keyword arguments. The names help in showing and storing these parameters in the transport graph.

- Tests to verify whether all kinds of input paramaters are supported by electron or a lattice.

### Changed

- No longer merging positional arguments with keyword arguments, instead they are separately stored in respective nodes in the transport graph.

- `inputs` returned from `_get_inputs` function in `covalent_dispatcher/_core/execution.py` now contains positional as well as keyword arguments which further get passed to the executor.

- Executors now support positional and keyword arguments as inputs to their executable functions.

- Result object's `_inputs` attribute now contains both `args` and `kwargs`.

- `add_node_for_nested_iterables` is renamed to `connect_node_with_others` and `add_node_to_graph` also renamed to `add_collection_node_to_graph` in `electron.py`. Some more variable renames to have appropriate self-explanatory names.

- Nodes and edges in the transport graph now have a better interface to assign attributes to them.

- Edge attribute `variable` renamed to `edge_name`.

- In `serialize` function of the transport graph, if `metadata_only` is True, then only `metadata` attribute of node and `source` and `target` attributes of edge are kept in the then return serialized `data`.

- Updated the tests wherever necessary to reflect the above changes

### Removed

- Deprecated `required_params_passed` since an error will automatically be thrown by the `build_graph` function if any of the required parameters are not passed.

- Removed duplicate attributes from nodes in the transport graph.

## [0.26.1] - 2022-02-23

### Added

- Added Local Executor section to the API read the docs.

## [0.26.0] - 2022-02-23

### Added

- Automated reminders to update the changelog

## [0.25.3] - 2022-02-23

## Added

- Listed common mocking commands in the CONTRIBUTING.md guide.
- Additional guidelines on testing.

## [0.25.2] - 2022-02-21

### Changed

- `backend` metadata name changed to `executor`.
- `_plan_workflow` usage updated to reflect how that executor related information is now stored in the specific executor object.
- Updated tests to reflect the above changes.
- Improved the dispatch cancellation test to provide a robust solution which earlier took 10 minutes to run with uncertainty of failing every now and then.

### Removed

- Removed `TaskExecutionMetadata` as a consequence of removing `execution_args`.

## [0.25.1] - 2022-02-18

### Fixed

- Tracking imports that have been used in the workflow takes less time.

### Added

- User-imports are included in the dispatch_source.py script. Covalent-related imports are commented out.

## [0.25.0] - 2022-02-18

### Added

- UI: Lattice draw() method displays in web UI
- UI: New navigation panel

### Changed

- UI: Animated graph changes, panel opacity

### Fixed

- UI: Fixed "Not Found" pages

## [0.24.21] - 2022-02-18

### Added

- RST document describing the expectations from a tutorial.

## [0.24.20] - 2022-02-17

### Added

- Added how to create custom executors

### Changed

- Changed the description of the hyperlink for choosing executors
- Fixed typos in doc/source/api/getting_started/how_to/execution/creating_custom_executors.ipynb

## [0.24.19] - 2022-02-16

### Added

- CODEOWNERS for certain files.

## [0.24.18] - 2022-02-15

### Added

- The user configuration file can now specify an executor plugin directory.

## [0.24.17] - 2022-02-15

### Added

- Added a how-to for making custom executors.

## [0.24.16] - 2022-02-12

### Added

- Errors now contain the traceback as well as the error message in the result object.
- Added test for `_post_process` in `tests/covalent_dispatcher_tests/_core/execution_test.py`.

### Changed

- Post processing logic in `electron` and dispatcher now relies on the order of execution in the transport graph rather than node's function names to allow for a more reliable pairing of nodes and their outputs.

- Renamed `init_test.py` in `tests/covalent_dispatcher_tests/_core/` to `execution_test.py`.

### Removed

- `exclude_from_postprocess` list which contained some non executable node types removed since only executable nodes are post processed now.

## [0.24.15] - 2022-02-11

### Fixed

- If a user's configuration file does not have a needed exeutor parameter, the default parameter (defined in _shared_files/defaults.py) is used.
- Each executor plugin is no longer initialized upon the import of Covalent. This allows required parameters in executor plugins.

## Changed

- Upon updating the configuration data with a user's configuration file, the complete set is written back to file.

## Added

- Tests for the local and base executors.

## [0.24.14] - 2022-02-11

### Added

- UI: add dashboard cards
- UI: add scaling dots background

### Changed

- UI: reduce sidebar font sizes, refine color theme
- UI: refine scrollbar styling, show on container hover
- UI: format executor parameters as YAML code
- UI: update syntax highlighting scheme
- UI: update index.html description meta tag

## [0.24.13] - 2022-02-11

### Added

- Tests for covalent/_shared_files/config.py

## [0.24.12] - 2022-02-10

### Added

- CodeQL code analyzer

## [0.24.11] - 2022-02-10

### Added

- A new dictionary `_DEFAULT_CONSTRAINTS_DEPRECATED` in defaults.py

### Changed

- The `_DEFAULT_CONSTRAINT_VALUES` dictionary now only contains the `backend` argument

## [0.24.10] - 2022-02-09

### Fixed

- Sporadically failing workflow cancellation test in tests/workflow_stack_test.py

## [0.24.9] - 2022-02-09

## Changed

- Implementation of `_port_from_pid` in covalent_dispatcher/_cli/service.py.

## Added

- Unit tests for command line interface (CLI) functionalities in covalent_dispatcher/_cli/service.py and covalent_dispatcher/_cli/cli.py.

## [0.24.8] - 2022-02-07

### Fixed

- If a user's configuration file does not have a needed parameter, the default parameter (defined in _shared_files/defaults.py) is used.

## [0.24.7] - 2022-02-07

### Added

- Typing: Add Type hint `dispatch_info` parameter.
- Documentation: Updated the return_type description in docstring.

### Changed

- Typing: Change return type annotation to `Generator`.

## [0.24.6] - 2022-02-06

### Added

- Type hint to `deserialize` method of `TransportableObject` of `covalent/_workflow/transport.py`.

### Changed

- Description of `data` in `deserialize` method of `TransportableObject` of `covalent/_workflow/transport.py` from `The serialized transportable object` to `Cloudpickled function`.

## [0.24.5] - 2022-02-05

### Fixed

- Removed dependence on Sentinel module

## [0.24.4] - 2022-02-04

### Added

- Tests across multiple versions of Python and multiple operating systems
- Documentation reflecting supported configurations

## [0.24.3] - 2022-02-04

### Changed

- Typing: Use `bool` in place of `Optional[bool]` as type annotation for `develop` parameter in `covalent_dispatcher.service._graceful_start`
- Typing: Use `Any` in place of `Optional[Any]` as type annotation for `new_value` parameter in `covalent._shared_files.config.get_config`

## [0.24.2] - 2022-02-04

### Fixed

- Updated hyperlink of "How to get the results" from "./collection/query_electron_execution_result" to "./collection/query_multiple_lattice_execution_results" in "doc/source/how_to/index.rst".
- Updated hyperlink of "How to get the result of a particular electron" from "./collection/query_multiple_lattice_execution_results" to "./collection/query_electron_execution_result" in "doc/source/how_to/index.rst".

## [0.24.1] - 2022-02-04

### Changed

- Changelog entries are now required to have the current date to enforce ordering.

## [0.24.0] - 2022-02-03

### Added

- UI: log file output - display in Output tab of all available log file output
- UI: show lattice and electron inputs
- UI: display executor attributes
- UI: display error message on failed status for lattice and electron

### Changed

- UI: re-order sidebar sections according to latest figma designs
- UI: update favicon
- UI: remove dispatch id from tab title
- UI: fit new uuids
- UI: adjust theme text primary and secondary colors

### Fixed

- UI: auto-refresh result state on initial render of listing and graph pages
- UI: graph layout issues: truncate long electron/param names

## [0.23.0] - 2022-02-03

### Added

- Added `BaseDispatcher` class to be used for creating custom dispatchers which allow connection to a dispatcher server.
- `LocalDispatcher` inheriting from `BaseDispatcher` allows connection to a local dispatcher server running on the user's machine.
- Covalent only gives interface to the `LocalDispatcher`'s `dispatch` and `dispatch_sync` methods.
- Tests for both `LocalDispatcher` and `BaseDispatcher` added.

### Changed

- Switched from using `lattice.dispatch` and `lattice.dispatch_sync` to `covalent.dispatch` and `covalent.dispatch_sync`.
- Dispatcher address now is passed as a parameter (`dispatcher_addr`) to `covalent.dispatch` and `covalent.dispatch_sync` instead of a metadata field to lattice.
- Updated tests, how tos, and tutorials to use `covalent.dispatch` and `covalent.dispatch_sync`.
- All the contents of `covalent_dispatcher/_core/__init__.py` are moved to `covalent_dispatcher/_core/execution.py` for better organization. `__init__.py` only contains function imports which are needed by external modules.
- `dispatch`, `dispatch_sync` methods deprecated from `Lattice`.

### Removed

- `_server_dispatch` method removed from `Lattice`.
- `dispatcher` metadata field removed from `lattice`.

## [0.22.19] - 2022-02-03

### Fixed

- `_write_dispatch_to_python_file` isn't called each time a task is saved. It is now only called in the final save in `_run_planned_workflow` (in covalent_dispatcher/_core/__init__.py).

## [0.22.18] - 2022-02-03

### Fixed

- Added type information to result.py

## [0.22.17] - 2022-02-02

### Added

- Replaced `"typing.Optional"` with `"str"` in covalent/executor/base.py
- Added missing type hints to `get_dispatch_context` and `write_streams_to_file` in covalent/executor/base.py, BaseExecutor

## [0.22.16] - 2022-02-02

### Added

- Functions to check if UI and dispatcher servers are running.
- Tests for the `is_ui_running` and `is_server_running` in covalent_dispatcher/_cli/service.py.

## [0.22.15] - 2022-02-01

### Fixed

- Covalent CLI command `covalent purge` will now stop the servers before deleting all the pid files.

### Added

- Test for `purge` method in covalent_dispatcher/_cli/service.py.

### Removed

- Unused `covalent_dispatcher` import from covalent_dispatcher/_cli/service.py.

### Changed

- Moved `_config_manager` import from within the `purge` method to the covalent_dispatcher/_cli/service.py for the purpose of mocking in tests.

## [0.22.14] - 2022-02-01

### Added

- Type hint to `_server_dispatch` method in `covalent/_workflow/lattice.py`.

## [0.22.13] - 2022-01-26

### Fixed

- When the local executor's `log_stdout` and `log_stderr` config variables are relative paths, they should go inside the results directory. Previously that was queried from the config, but now it's queried from the lattice metadata.

### Added

- Tests for the corresponding functions in (`covalent_dispatcher/_core/__init__.py`, `covalent/executor/base.py`, `covalent/executor/executor_plugins/local.py` and `covalent/executor/__init__.py`) affected by the bug fix.

### Changed

- Refactored `_delete_result` in result manager to give the option of deleting the result parent directory.

## [0.22.12] - 2022-01-31

### Added

- Diff check in pypi.yml ensures correct files are packaged

## [0.22.11] - 2022-01-31

### Changed

- Removed codecov token
- Removed Slack notifications from feature branches

## [0.22.10] - 2022-01-29

### Changed

- Running tests, conda, and version workflows on pull requests, not just pushes

## [0.22.9] - 2022-01-27

### Fixed

- Fixing version check action so that it doesn't run on commits that are in develop
- Edited PR template so that markdown checklist appears properly

## [0.22.8] - 2022-01-27

### Fixed

- publish workflow, using `docker buildx` to build images for x86 and ARM, prepare manifest and push to ECR so that pulls will match the correct architecture.
- typo in CONTRIBUTING
- installing `gcc` in Docker image so Docker can build wheels for `dask` and other packages that don't provide ARM wheels

### Changed

- updated versions in `requirements.txt` for `matplotlib` and `dask`

## [0.22.7] - 2022-01-27

### Added

- `MANIFEST.in` did not have `covalent_dispatcher/_service` in it due to which the PyPi package was not being built correctly. Added the `covalent_dispatcher/_service` to the `MANIFEST.in` file.

### Fixed

- setuptools properly including data files during installation

## [0.22.6] - 2022-01-26

### Fixed

- Added service folder in covalent dispatcher to package.

## [0.22.5] - 2022-01-25

### Fixed

- `README.md` images now use master branch's raw image urls hosted on <https://github.com> instead of <https://raw.githubusercontent.com>. Also, switched image rendering from html to markdown.

## [0.22.4] - 2022-01-25

### Fixed

- dispatcher server app included in sdist
- raw image urls properly used

## [0.22.3] - 2022-01-25

### Fixed

- raw image urls used in readme

## [0.22.2] - 2022-01-25

### Fixed

- pypi upload

## [0.22.1] - 2022-01-25

### Added

- Code of conduct
- Manifest.in file
- Citation info
- Action to upload to pypi

### Fixed

- Absolute URLs used in README
- Workflow badges updated URLs
- `install_package_data` -> `include_package_data` in `setup.py`

## [0.22.0] - 2022-01-25

### Changed

- Using public ECR for Docker release

## [0.21.0] - 2022-01-25

### Added

- GitHub pull request templates

## [0.20.0] - 2022-01-25

### Added

- GitHub issue templates

## [0.19.0] - 2022-01-25

### Changed

- Covalent Beta Release

## [0.18.9] - 2022-01-24

### Fixed

- iframe in the docs landing page is now responsive

## [0.18.8] - 2022-01-24

### Changed

- Temporarily removed output tab
- Truncated dispatch id to fit left sidebar, add tooltip to show full id

## [0.18.7] - 2022-01-24

### Changed

- Many stylistic improvements to documentation, README, and CONTRIBUTING.

## [0.18.6] - 2022-01-24

### Added

- Test added to check whether an already decorated function works as expected with Covalent.
- `pennylane` package added to the `requirements-dev.txt` file.

### Changed

- Now using `inspect.signature` instead of `function.__code__` to get the names of function's parameters.

## [0.18.5] - 2022-01-21

### Fixed

- Various CI fixes, including rolling back regression in version validation, caching on s3 hosted badges, applying releases and tags correctly.

## [0.18.4] - 2022-01-21

### Changed

- Removed comments and unused functions in covalent_dispatcher
- `result_class.py` renamed to `result.py`

### Fixed

- Version was not being properly imported inside `covalent/__init__.py`
- `dispatch_sync` was not previously using the `results_dir` metadata field

### Removed

- Credentials in config
- `generate_random_filename_in_cache`
- `is_any_atom`
- `to_json`
- `show_subgraph` option in `draw`
- `calculate_node`

## [0.18.3] - 2022-01-20

### Fixed

- The gunicorn servers now restart more gracefully

## [0.18.2] - 2022-01-21

### Changed

- `tempdir` metadata field removed and replaced with `executor.local.cache_dir`

## [0.18.1] - 2022-01-11

## Added

- Concepts page

## [0.18.0] - 2022-01-20

### Added

- `Result.CANCELLED` status to represent the status of a cancelled dispatch.
- Condition to cancel the whole dispatch if any of the nodes are cancelled.
- `cancel_workflow` function which uses a shared variable provided by Dask (`dask.distributed.Variable`) in a dask client to inform nodes to stop execution.
- Cancel function for dispatcher server API which will allow the server to terminate the dispatch.
- How to notebook for cancelling a dispatched job.
- Test to verify whether cancellation of dispatched jobs is working as expected.
- `cancel` function is available as `covalent.cancel`.

### Changed

- In file `covalent/_shared_files/config.py` instead of using a variable to store and then return the config data, now directly returning the configuration.
- Using `fire_and_forget` to dispatch a job instead of a dictionary of Dask's `Future` objects so that we won't have to manage the lifecycle of those futures.
- The `test_run_dispatcher` test was changed to reflect that the dispatcher no longer uses a dictionary of future objects as it was not being utilized anywhere.

### Removed

- `with dask_client` context was removed as the client created in `covalent_dispatcher/_core/__init__.py` is already being used even without the context. Furthermore, it creates issues when that context is exited which is unnecessary at the first place hence not needed to be resolved.

## [0.17.5] - 2022-01-19

### Changed

- Results directory uses a relative path by default and can be overridden by the environment variable `COVALENT_RESULTS_DIR`.

## [0.17.4] - 2022-01-19

### Changed

- Executor parameters use defaults specified in config TOML
- If relative paths are supplied for stdout and stderr, those files are created inside the results directory

## [0.17.3] - 2022-01-18

### Added

- Sync function
- Covalent CLI tool can restart in developer mode

### Fixed

- Updated the UI address referenced in the README

## [0.17.2] - 2022-01-12

### Added

- Quantum gravity tutorial

### Changed

- Moved VERSION file to top level

## [0.17.1] - 2022-01-19

### Added

- `error` attribute was added to the results object to show which node failed and the reason behind it.
- `stdout` and `stderr` attributes were added to a node's result to store any stdout and stderr printing done inside an electron/node.
- Test to verify whether `stdout` and `stderr` are being stored in the result object.

### Changed

- Redesign of how `redirect_stdout` and `redirect_stderr` contexts in executor now work to allow storing their respective outputs.
- Executors now also return `stdout` and `stderr` strings, along with the execution output, so that they can be stored in their result object.

## [0.17.0] - 2022-01-18

### Added

- Added an attribute `__code__` to electron and lattice which is a copy of their respective function's `__code__` attribute.
- Positional arguments, `args`, are now merged with keyword arguments, `kwargs`, as close as possible to where they are passed. This was done to make sure we support both with minimal changes and without losing the name of variables passed.
- Tests to ensure usage of positional arguments works as intended.

### Changed

- Slight rework to how any print statements in lattice are sent to null.
- Changed `test_dispatcher_functional` in `basic_dispatcher_test.py` to account for the support of `args` and removed a an unnecessary `print` statement.

### Removed

- Removed `args` from electron's `init` as it wasn't being used anywhere.

## [0.16.1] - 2022-01-18

### Changed

- Requirement changed from `dask[complete]` to `dask[distributed]`.

## [0.16.0] - 2022-01-14

### Added

- New UI static demo build
- New UI toolbar functions - orientation, toggle params, minimap
- Sortable and searchable lattice name row

### Changed

- Numerous UI style tweaks, mostly around dispatches table states

### Fixed

- Node sidebar info now updates correctly

## [0.15.11] - 2022-01-18

### Removed

- Unused numpy requirement. Note that numpy is still being installed indirectly as other packages in the requirements rely on it.

## [0.15.10] - 2022-01-16

## Added

- How-to guide for Covalent dispatcher CLI.

## [0.15.9] - 2022-01-18

### Changed

- Switched from using human readable ids to using UUIDs

### Removed

- `human-id` package was removed along with its mention in `requirements.txt` and `meta.yaml`

## [0.15.8] - 2022-01-17

### Removed

- Code breaking text from CLI api documentation.
- Unwanted covalent_dispatcher rst file.

### Changed

- Installation of entire covalent_dispatcher instead of covalent_dispatcher/_service in setup.py.

## [0.15.7] - 2022-01-13

### Fixed

- Functions with multi-line or really long decorators are properly serialized in dispatch_source.py.
- Multi-line Covalent output is properly commented out in dispatch_source.py.

## [0.15.6] - 2022-01-11

### Fixed

- Sub-lattice functions are successfully serialized in the utils.py get_serialized_function_str.

### Added

- Function to scan utilized source files and return a set of imported modules (utils.get_imports_from_source)

## [0.15.5] - 2022-01-12

### Changed

- UI runs on port 47007 and the dispatcher runs on port 48008. This is so that when the servers are later merged, users continue using port 47007 in the browser.
- Small modifications to the documentation
- Small fix to the README

### Removed

- Removed a directory `generated` which was improperly added
- Dispatcher web interface
- sqlalchemy requirement

## [0.15.4] - 2022-01-11

### Changed

- In file `covalent/executor/base.py`, `pickle` was changed to `cloudpickle` because of its universal pickling ability.

### Added

- In docstring of `BaseExecutor`, a note was added specifying that `covalent` with its dependencies is assumed to be installed in the conda environments.
- Above note was also added to the conda env selector how-to.

## [0.15.3] - 2022-01-11

### Changed

- Replaced the generic `RuntimeError` telling users to check if there is an object manipulation taking place inside the lattice to a simple warning. This makes the original error more visible.

## [0.15.2] - 2022-01-11

### Added

- If condition added for handling the case where `__getattr__` of an electron is accessed to detect magic functions.

### Changed

- `ActiveLatticeManager` now subclasses from `threading.local` to make it thread-safe.
- `ValueError` in the lattice manager's `claim` function now also shows the name of the lattice that is currently claimed.
- Changed docstring of `ActiveLatticeManager` to note that now it is thread-safe.
- Sublattice dispatching now no longer deletes the result object file and is dispatched normally instead of in a serverless manner.
- `simulate_nitrogen_and_copper_slab_interaction.ipynb` notebook tutorial now does normal dispatching as well instead of serverless dispatching. Also, now 7 datapoints will be shown instead of 10 earlier.

## [0.15.1] - 2022-01-11

### Fixed

- Passing AWS credentials to reusable workflows as a secret

## [0.15.0] - 2022-01-10

### Added

- Action to push development image to ECR

### Changed

- Made the publish action reusable and callable

## [0.14.1] - 2022-01-02

### Changed

- Updated the README
- Updated classifiers in the setup.py file
- Massaged some RTD pages

## [0.14.0] - 2022-01-07

### Added

- Action to push static UI to S3

## [0.13.2] - 2022-01-07

### Changed

- Completed new UI design work

## [0.13.1] - 2022-01-02

### Added

- Added eventlet requirement

### Changed

- The CLI tool can now manage the UI flask server as well
- [Breaking] The CLI option `-t` has been changed to `-d`, which starts the servers in developer mode and exposes unit tests to the server.

## [0.13.0] - 2022-01-01

### Added

- Config manager in `covalent/_shared_files/config.py`
- Default location for the main config file can be overridden using the environment variable `COVALENT_CONFIG_DIR`
- Ability to set and get configuration using `get_config` and `set_config`

### Changed

- The flask servers now reference the config file
- Defaults reference the config file

### Fixed

- `ValueError` caught when running `covalent stop`
- One of the functional tests was using a malformed path

### Deprecated

- The `electron.to_json` function
- The `generate_random_filename_in_cache` function

### Removed

- The `get_api_token` function

## [0.12.13] - 2022-01-04

## Removed

- Tutorial section headings

## Fixed

- Plot background white color

## [0.12.12] - 2022-01-06

### Fixed

- Having a print statement inside electron and lattice code no longer causes the workflow to fail.

## [0.12.11] - 2022-01-04

### Added

- Completed UI feature set for first release

### Changed

- UI server result serialization improvements
- UI result update webhook no longer fails on request exceptions, logs warning intead

## [0.12.10] - 2021-12-17

### Added

- Astrophysics tutorial

## [0.12.9] - 2022-01-04

### Added

- Added `get_all_node_results` method in `result_class.py` to return result of all node executions.

- Added `test_parallelilization` test to verify whether the execution is now being achieved in parallel.

### Changed

- Removed `LocalCluster` cluster creation usage to a simple `Client` one from Dask.

- Removed unnecessary `to_run` function as we no longer needed to run execution through an asyncio loop.

- Removed `async` from function definition of previously asynchronous functions, `_run_task`, `_run_planned_workflow`, `_plan_workflow`, and `_run_workflow`.

- Removed `uvloop` from requirements.

- Renamed `test_get_results` to `test_get_result`.

- Reran the how to notebooks where execution time was mentioned.

- Changed how `dispatch_info` context manager was working to account for multiple nodes accessing it at the same time.

## [0.12.8] - 2022-01-02

### Changed

- Changed the software license to GNU Affero 3.0

### Removed

- `covalent-ui` directory

## [0.12.7] - 2021-12-29

### Fixed

- Gunicorn logging now uses the `capture-output` flag instead of redirecting stdout and stderr

## [0.12.6] - 2021-12-23

### Changed

- Cleaned up the requirements and moved developer requirements to a separate file inside `tests`

## [0.12.5] - 2021-12-16

### Added

- Conda build CI job

## [0.12.4] - 2021-12-23

### Changed

- Gunicorn server now checks for port availability before starting

### Fixed

- The `covalent start` function now prints the correct port if the server is already running.

## [0.12.3] - 2021-12-14

### Added

- Covalent tutorial comparing quantum support vector machines with support vector machine algorithms implemented in qiskit and scikit-learn.

## [0.12.2] - 2021-12-16

### Fixed

- Now using `--daemon` in gunicorn to start the server, which was the original intention.

## [0.12.1] - 2021-12-16

### Fixed

- Removed finance references from docs
- Fixed some other small errors

### Removed

- Removed one of the failing how-to tests from the functional test suite

## [0.12.0] - 2021-12-16

### Added

- Web UI prototype

## [0.11.1] - 2021-12-14

### Added

- CLI command `covalent status` shows port information

### Fixed

- gunicorn management improved

## [0.11.0] - 2021-12-14

### Added

- Slack notifications for test status

## [0.10.4] - 2021-12-15

### Fixed

- Specifying a non-default results directory in a sub-lattice no longer causes a failure in lattice execution.

## [0.10.3] - 2021-12-14

### Added

- Functional tests for how-to's in documentation

### Changed

- Moved example script to a functional test in the pipeline
- Added a test flag to the CLI tool

## [0.10.2] - 2021-12-14

### Fixed

- Check that only `kwargs` without any default values in the workflow definition need to be passed in `lattice.draw(ax=ax, **kwargs)`.

### Added

- Function to check whether all the parameters without default values for a callable function has been passed added to shared utils.

## [0.10.1] - 2021-12-13

### Fixed

- Content and style fixes for getting started doc.

## [0.10.0] - 2021-12-12

### Changed

- Remove all imports from the `covalent` to the `covalent_dispatcher`, except for `_dispatch_serverless`
- Moved CLI into `covalent_dispatcher`
- Moved executors to `covalent` directory

## [0.9.1] - 2021-12-13

### Fixed

- Updated CONTRIBUTING to clarify docstring style.
- Fixed docstrings for `calculate_node` and `check_constraint_specific_sum`.

## [0.9.0] - 2021-12-10

### Added

- `prefix_separator` for separating non-executable node types from executable ones.

- `subscript_prefix`, `generator_prefix`, `sublattice_prefix`, `attr_prefix` for prefixes of subscripts, generators,
  sublattices, and attributes, when called on an electron and added to the transport graph.

- `exclude_from_postprocess` list of prefixes to denote those nodes which won't be used in post processing the workflow.

- `__int__()`, `__float__()`, `__complex__()` for converting a node to an integer, float, or complex to a value of 0 then handling those types in post processing.

- `__iter__()` generator added to Electron for supporting multiple return values from an electron execution.

- `__getattr__()` added to Electron for supporting attribute access on the node output.

- `__getitem__()` added to Electron for supporting subscripting on the node output.

- `electron_outputs` added as an attribute to lattice.

### Changed

- `electron_list_prefix`, `electron_dict_prefix`, `parameter_prefix` modified to reflect new way to assign prefixes to nodes.

- In `build_graph` instead of ignoring all exceptions, now the exception is shown alongwith the runtime error notifying that object manipulation should be avoided inside a lattice.

- `node_id` changed to `self.node_id` in Electron's `__call__()`.

- `parameter` type electrons now have the default metadata instead of empty dictionary.

- Instead of deserializing and checking whether a sublattice is there, now a `sublattice_prefix` is used to denote when a node is a sublattice.

- In `dispatcher_stack_test`, `test_dispatcher_flow` updated to indicate the new use of `parameter_prefix`.

### Fixed

- When an execution fails due to something happening in `run_workflow`, then result object's status is now failed and the object is saved alongwith throwing the appropriate exception.

## [0.8.5] - 2021-12-10

### Added

- Added tests for choosing specific executors inside electron initialization.
- Added test for choosing specific Conda environments inside electron initialization.

## [0.8.4] - 2021-12-10

### Changed

- Removed _shared_files directory and contents from covalent_dispatcher. Logging in covalent_dispatcher now uses the logger in covalent/_shared_files/logging.py.

## [0.8.3] - 2021-12-10

### Fixed

- Decorator symbols were added to the pseudo-code in the quantum chemistry tutorial.

## [0.8.2] - 2021-12-06

### Added

- Quantum chemistry tutorial.

## [0.8.1] - 2021-12-08

### Added

- Docstrings with typehints for covalent dispatcher functions added.

### Changed

- Replaced `node` to `node_id` in `electron.py`.

- Removed unnecessary `enumerate` in `covalent_dispatcher/_core/__init__.py`.

- Removed `get_node_device_mapping` function from `covalent_dispatcher/_core/__init__.py`
  and moved the definition to directly add the mapping to `workflow_schedule`.

- Replaced iterable length comparison for `executor_specific_exec_cmds` from `if len(executor_specific_exec_cmds) > 0`
  to `if executor_specific_exec_cmds`.

## [0.8.0] - 2021-12-03

### Added

- Executors can now accept the name of a Conda environment. If that environment exists, the operations of any electron using that executor are performed in that Conda environment.

## [0.7.6] - 2021-12-02

### Changed

- How to estimate lattice execution time has been renamed to How to query lattice execution time.
- Change result querying syntax in how-to guides from `lattice.get_result` to
  `covalent.get_result`.
- Choose random port for Dask dashboard address by setting `dashboard_address` to ':0' in
  `LocalCluster`.

## [0.7.5] - 2021-12-02

### Fixed

- "Default" executor plugins are included as part of the package upon install.

## [0.7.4] - 2021-12-02

### Fixed

- Upgraded dask to 2021.10.0 based on a vulnerability report

## [0.7.3] - 2021-12-02

### Added

- Transportable object tests
- Transport graph tests

### Changed

- Variable name node_num to node_id
- Variable name node_idx to node_id

### Fixed

- Transport graph `get_dependencies()` method return type was changed from Dict to List

## [0.7.2] - 2021-12-01

### Fixed

- Date handling in changelog validation

### Removed

- GitLab CI YAML

## [0.7.1] - 2021-12-02

### Added

- A new parameter to a node's result called `sublattice_result` is added.
  This will be of a `Result` type and will contain the result of that sublattice's
  execution. If a normal electron is executed, this will be `None`.

- In `_delete_result` function in `results_manager.py`, an empty results directory
  will now be deleted.

- Name of a sublattice node will also contain `(sublattice)`.

- Added `_dispatch_sync_serverless` which synchronously dispatches without a server
  and waits for a result to be returned. This is the method used to dispatch a sublattice.

- Test for sublatticing is added.

- How-to guide added for sublatticing explaining the new features.

### Changed

- Partially changed `draw` function in `lattice.py` to also draw the subgraph
  of the sublattice when drawing the main graph of the lattice. The change is
  incomplete as we intend to add this feature later.

- Instead of returning `plt`, `draw` now returns the `ax` object.

- `__call__` function in `lattice.py` now runs the lattice's function normally
  instead of dispatching it.

- `_run_task` function now checks whether current node is a sublattice and acts
  accordingly.

### Fixed

- Unnecessary lines to rename the node's name in `covalent_dispatcher/_core/__init__.py` are removed.

- `test_electron_takes_nested_iterables` test was being ignored due to a spelling mistake. Fixed and
  modified to follow the new pattern.

## [0.7.0] - 2021-12-01

### Added

- Electrons can now accept an executor object using the "backend" keyword argument. "backend" can still take a string naming the executor module.
- Electrons and lattices no longer have Slurm metadata associated with the executor, as that information should be contained in the executor object being used as an input argument.
- The "backend" keyword can still be a string specifying the executor module, but only if the executor doesn't need any metadata.
- Executor plugin classes are now directly available to covalent, eg: covalent.executor.LocalExecutor().

## [0.6.7] - 2021-12-01

### Added

- Docstrings without examples for all the functions in core covalent.
- Typehints in those functions as well.
- Used `typing.TYPE_CHECKING` to prevent cyclic imports when writing typehints.

### Changed

- `convert_to_lattice_function` renamed to `convert_to_lattice_function_call`.
- Context managers now raise a `ValueError` instead of a generic `Exception`.

## [0.6.6] - 2021-11-30

### Fixed

- Fixed the version used in the documentation
- Fixed the badge URLs to prevent caching

## [0.6.5] - 2021-11-30

### Fixed

- Broken how-to links

### Removed

- Redundant lines from .gitignore
- *.ipynb from .gitignore

## [0.6.4] - 2021-11-30

### Added

- How-to guides for workflow orchestration.
  - How to construct an electron
  - How to construct a lattice
  - How to add an electron to lattice
  - How to visualize the lattice
  - How to add constraints to lattices
- How-to guides for workflow and subtask execution.
  - How to execute individual electrons
  - How to execute a lattice
  - How to execute multiple lattices
- How-to guides for status querying.
  - How to query electron execution status
  - How to query lattice execution status
  - How to query lattice execution time
- How-to guides for results collection
  - How to query electron execution results
  - How to query lattice execution results
  - How to query multiple lattice execution results
- Str method for the results object.

### Fixed

- Saving the electron execution status when the subtask is running.

## [0.6.3] - 2021-11-29

### Removed

- JWT token requirement.
- Covalent dispatcher login requirement.
- Update covalent login reference in README.md.
- Changed the default dispatcher server port from 5000 to 47007.

## [0.6.2] - 2021-11-28

### Added

- Github action for tests and coverage
- Badges for tests and coverage
- If tests pass then develop is pushed to master
- Add release action which tags and creates a release for minor version upgrades
- Add badges action which runs linter, and upload badges for version, linter score, and platform
- Add publish action (and badge) which builds a Docker image and uploads it to the AWS ECR

## [0.6.1] - 2021-11-27

### Added

- Github action which checks version increment and changelog entry

## [0.6.0] - 2021-11-26

### Added

- New Covalent RTD theme
- sphinx extension sphinx-click for CLI RTD
- Sections in RTD
- init.py in both covalent-dispatcher logger module and cli module for it to be importable in sphinx

### Changed

- docutils version that was conflicting with sphinx

### Removed

- Old aq-theme

## [0.5.1] - 2021-11-25

### Added

- Integration tests combining both covalent and covalent-dispatcher modules to test that
  lattice workflow are properly planned and executed.
- Integration tests for the covalent-dispatcher init module.
- pytest-asyncio added to requirements.

## [0.5.0] - 2021-11-23

### Added

- Results manager file to get results from a file, delete a result, and redispatch a result object.
- Results can also be awaited to only return a result if it has either been completed or failed.
- Results class which is used to store the results with all the information needed to be used again along with saving the results to a file functionality.
- A result object will be a mercurial object which will be updated by the dispatcher and saved to a file throughout the dispatching and execution parts.
- Direct manipulation of the transport graph inside a result object takes place.
- Utility to convert a function definition string to a function and vice-versa.
- Status class to denote the status of a result object and of each node execution in the transport graph.
- Start and end times are now also stored for each node execution as well as for the whole dispatch.
- Logging of `stdout` and `stderr` can be done by passing in the `log_stdout`, `log_stderr` named metadata respectively while dispatching.
- In order to get the result of a certain dispatch, the `dispatch_id`, the `results_dir`, and the `wait` parameter can be passed in. If everything is default, then only the dispatch id is required, waiting will not be done, and the result directory will be in the current working directory with folder name as `results/` inside which every new dispatch will have a new folder named according to their respective dispatch ids, containing:
  - `result.pkl` - (Cloud)pickled result object.
  - `result_info.yaml` - yaml file with high level information about the result and its execution.
  - `dispatch_source.py` - python file generated, containing the original function definitions of lattice and electrons which can be used to dispatch again.

### Changed

- `logfile` named metadata is now `slurm_logfile`.
- Instead of using `jsonpickle`, `cloudpickle` is being used everywhere to maintain consistency.
- `to_json` function uses `json` instead of `jsonpickle` now in electron and lattice definitions.
- `post_processing` moved to the dispatcher, so the dispatcher will now store a finished execution result in the results folder as specified by the user with no requirement of post processing it from the client/user side.
- `run_task` function in dispatcher modified to check if a node has completed execution and return it if it has, else continue its execution. This also takes care of cases if the server has been closed mid execution, then it can be started again from the last saved state, and the user won't have to wait for the whole execution.
- Instead of passing in the transport graph and dispatch id everywhere, the result object is being passed around, except for the `asyncio` part where the dispatch id and results directory is being passed which afterwards lets the core dispatcher know where to get the result object from and operate on it.
- Getting result of parent node executions of the graph, is now being done using the result object's graph. Storing of each execution's result is also done there.
- Tests updated to reflect the changes made. They are also being run in a serverless manner.

### Removed

- `LatticeResult` class removed.
- `jsonpickle` requirement removed.
- `WorkflowExecutionResult`, `TaskExecutionResult`, and `ExecutionError` singleton classes removed.

### Fixed

- Commented out the `jwt_required()` part in `covalent-dispatcher/_service/app.py`, may be removed in later iterations.
- Dispatcher server will now return the error message in the response of getting result if it fails instead of sending every result ever as a response.

## [0.4.3] - 2021-11-23

### Added

- Added a note in Known Issues regarding port conflict warning.

## [0.4.2] - 2021-11-24

### Added

- Added badges to README.md

## [0.4.1] - 2021-11-23

### Changed

- Removed old coverage badge and fixed the badge URL

## [0.4.0] - 2021-11-23

### Added

- Codecov integrations and badge

### Fixed

- Detached pipelines no longer created

## [0.3.0] - 2021-11-23

### Added

- Wrote a Code of Conduct based on <https://www.contributor-covenant.org/>
- Added installation and environment setup details in CONTRIBUTING
- Added Known Issues section to README

## [0.2.0] - 2021-11-22

### Changed

- Removed non-open-source executors from Covalent. The local SLURM executor is now
- a separate repo. Executors are now plugins.

## [0.1.0] - 2021-11-19

### Added

- Pythonic CLI tool. Install the package and run `covalent --help` for a usage description.
- Login and logout functionality.
- Executor registration/deregistration skeleton code.
- Dispatcher service start, stop, status, and restart.

### Changed

- JWT token is stored to file instead of in an environment variable.
- The Dask client attempts to connect to an existing server.

### Removed

- Removed the Bash CLI tool.

### Fixed

- Version assignment in the covalent init file.

## [0.0.3] - 2021-11-17

### Fixed

- Fixed the Dockerfile so that it runs the dispatcher server from the covalent repo.

## [0.0.2] - 2021-11-15

### Changed

- Single line change in ci script so that it doesn't exit after validating the version.
- Using `rules` in `pytest` so that the behavior in test stage is consistent.

## [0.0.1] - 2021-11-15

### Added

- CHANGELOG.md to track changes (this file).
- Semantic versioning in VERSION.
- CI pipeline job to enforce versioning.<|MERGE_RESOLUTION|>--- conflicted
+++ resolved
@@ -5,20 +5,18 @@
 The format is based on [Keep a Changelog](https://keepachangelog.com/en/1.0.0/),
 and this project adheres to [Semantic Versioning](https://semver.org/spec/v2.0.0.html).
 
-<<<<<<< HEAD
 ## [0.31.0] - 2022-03-11
 
 ### Added
 
 - Dispatcher microservice API endpoint to dispatch and update workflow.
 - Added get runnable task endpoint.
-=======
+
 ## [0.30.4] - 2022-03-11
 
 ### Fixed
 
 - When executing a task on an alternate Conda environment, Covalent no longer has to be installed on that environment. Previously, a Covalent object (the execution function as a TransportableObject) was passed to the environment. Now it is deserialized to a "normal" Python function, which is passed to the alternate Conda environment.
->>>>>>> 1f42d210
 
 ## [0.30.3] - 2022-03-11
 
