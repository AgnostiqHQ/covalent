--- conflicted
+++ resolved
@@ -7,11 +7,10 @@
 
 ## [UNRELEASED]
 
-<<<<<<< HEAD
 ### Changed
 
 - Updated Base executor to support non-unique `retval_key`s, particularly for use in File Transfer where we may have several CallDeps with the reserved `retval_key` of value `files`.
-=======
+
 ## [0.160.1] - 2022-08-02
 
 ### Authors
@@ -31,7 +30,6 @@
 ### Operations
 
 - Explicitly check `release == true` in tests.yml
->>>>>>> b42c99df
 
 ## [0.160.0] - 2022-08-02
 
