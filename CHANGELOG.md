# Changelog

All notable changes to this project will be documented in this file.

The format is based on [Keep a Changelog](https://keepachangelog.com/en/1.0.0/),
and this project adheres to [Semantic Versioning](https://semver.org/spec/v2.0.0.html).

## [UNRELEASED]

### Docs

<<<<<<< HEAD
- Updated the how-to notebooks for compatibility with the micro-services refactor.
=======
- Update the concepts page according to the new web UI.

## [0.89.3] - 2022-04-20
>>>>>>> 12da92c1

### Fixed

- Push-to-ECR steps for `master` and `develop` workflows.
- Don't specify runs-on for reusable call

## [0.89.2] - 2022-04-19

### Fixed

- Use workflow_call to automatically call reusable workflow

## [0.89.1] - 2022-04-19

### Fixed

- Reusable workflow called at job level

## [0.89.0] - 2022-04-19

### Changed

- Made release.yml callable and moved the pypi job into that workflow

### Docs

- Updated the astronomy tutorial with cosmetic changes

## [0.88.1] - 2022-04-19

### Fixed

- Setup on MacOS installs nats similar to how it's done on Linux.

## [0.88.0] - 2022-04-19

### Changed

- Lattice in the result object is now pickled separately and a different instance of transport graph is used for modifications than the one in lattice in order to prevent unpickling the lattice everytime result object is read/written to.

- Updated tests to match above change.

## [0.87.1] - 2022-04-19

### Fixed

- Detect secrets syntax in Dockerfile

## [0.87.0] - 2022-04-18

### Changed

- Removed unused `DATA_OS_SVC_HOST_URI` env var from docker compose file & Dockerfile placeholders

## [0.86.1] - 2022-04-18

### Fixed

- Updated the README banner url

## [0.86.0] - 2022-04-18

### Changed

- `sync` method now uses `requests` to query the results service

## [0.85.1] - 2022-04-18

### Fixed

- Fix container networking for the local covalent stack in `docker-compose.yml`

## Changed

- UI refresh: updated covalent logo, new font, nav icons, status colors

## [0.85.0] - 2022-04-18

### Changed

- Covalent branding updated using new guidelines

## [0.84.1] - 2022-04-18

### Fixed

- Nats server shuts down properly when using `covalent stop` or `covalent restart`

## [0.84.0] - 2022-04-18

### Changed

- Updated the "How to create a custom executor" how-to Jupyter notebook.

## [0.83.1] - 2022-04-18

### Fixed

- Revert exclude in setup.py

## [0.83.0] - 2022-04-18

### Changed

- Increased `connect_timeout` on Dispatcher Queue Consumer NATS connection

## [0.82.0] - 2022-04-18

### Added

- Add a pre-commit hook for `detect-secrets`.

## [0.81.2] - 2022-04-18

### Fixed

- Dispatcher unit test fixed by removing `turtle` import

## [0.81.1] - 2022-04-14

### Fixed

- Fixed bug where `covalent stop` and `covalent start` would not bring the services back up

## [0.81.0] - 2022-04-14

### Changed

- Made `supervisord` use a specific configuration file instead of looking at root directory.

### Fixed

- Fixed string comparison to determine whether `COVA_SDK` env variable exists or not.

## [0.80.3] - 2022-04-14

### Fixed

- Re-enabling test actions
- Resolving ui backend endpoint in draw function using config manager

## [0.80.2] - 2022-04-14

### Fixed

- Some legacy config variables are removed.
- The config references `ENV_DEST_DIR` everywhere now

## [0.80.1] - 2022-04-14

### Fixed

- Accessing `ENV_DEST_DIR` env var using `os.environ.get`
- Missing requirements `pyyaml`, `jinja`, and `psutil` added to reqs file

## [0.80.0] - 2022-04-14

### Changed

- Repository is restructured to accomodate the microservices

## [0.79.1] - 2022-04-14

### Fixed

- Installation using `pip install -e .` is fixed with regards to the nats installation.
- Several missing `__init__.py` files are now included.

## [0.79.0] - 2022-04-14

### Added

- Covalent `config` cli command to alter config values or display covalent configuration

### Changed

- Removed environment section from Supervisord config in order to read from root `.env` file instead
- Refactored config manager to use project root `.env` file for configuration

## [0.78.0] - 2022-04-13

### Changed

- `ct.get_result` will return result object if no wait is used.

- Using initial resource as 1 until there is better resource management in runner.

### Fixed

- Fix errors in Dockerfiles

- Update Dockerfiles to use `multi-stage` container builds to reduce final image size

- Install all necessary Python modules in all containers

## [0.77.0] - 2022-04-13

### Added

- nats is installed in the wheel build if not otherwise installed.

## [0.76.0] - 2022-04-13

### Added

- `wait` argument to `ct.get_result`.

### Changed

- Switched to the local executor which is compatible with covalent microservices and removed the old executor.

## [0.75.0] - 2022-04-13

### Tests

- Tests for update workflow in Dispatcher service update_workflow.py module.

### Changed

- Implementation of update_workflow_results in update_workflow.py module in Dispatcher service.

## [0.74.0] - 2022-04-12

### Changed

- Removed misnamed dispatcher plugin stuff and now using the interface functions directly (dispatch, dispatch_sync, get_result).

- `ct.dispatch`, `ct.dispatch_sync`, `ct.get_result`, etc. are going to use the covalent services instead.

## [0.73.0] - 2022-04-12

### Changed

- Arguments and keyword arguments to the function are pickled with cloudpickle, allowing objects that are not pickleable with "normal" pickle to be sent to different processes with the multiprocessing module.

## [0.72.0] - 2022-04-12

### Changed

- Updated the example to use a sublattice.

### Fixed

- Fixed updation of result objects for sublattice and parent lattice.
- Fixed the regular expression to show sublattice results in the UI.

## [0.71.0] - 2022-04-11

### Changed

- Updated Supervisord template configuration to bring up NATS server with high priority before all other services

## [0.70.0] - 2022-04-11

### Tests

- Dispatcher service tests for the `dispatch_workflow.py` module.

### Changed

- Minor refactor of `dispatch_workflow.py` module in Dispatcher service.

## [0.69.0] - 2022-04-08

### Added

- Added Microservices section with links to Swagger hub for individual API docs

## [0.68.0] - 2022-04-07

### Added

- Tests for data and results services

## [0.67.4] - 2022-04-07

### Fixed

- Fix handling of webapp url paths by ui_backend.

## [0.67.3] - 2022-04-07

### Fixed

- The `package-lock.json` file is no longer committed to the codebase

## [0.67.2] - 2022-04-07

### Fixed

- PyPI uploads use a token instead of a username/password pair

## [0.67.1] - 2022-04-07

### Fixed

- Switched UI to results service delete API

## [0.67.0] - 2022-04-07

### Added
- Added environment variables to service declarations in ``docker-compose``.
- Added the Dockerfile and docker-compose configurations for the ``queue-consumer``.

## [0.66.0] - 2022-04-07

### Added

- Batch cancellation endpoint to dispatcher, e.g., `DELETE /api/v0/workflow/cancel?dispatch_id1,dispatch_id2`

### Tests

- Added tests for UI backend endpoints

## [0.65.3] - 2022-04-07

### Fixed

- Syntax error in the `tests.yml` workflow

## [0.65.2] - 2022-04-07

### Fixed

- pypi validation using pre-release tag

## [0.65.1] - 2022-04-07

### Fixed

- Don't fail the CI workflow just because we aren't doing a release

## [0.65.0] - 2022-04-06

### Changed

- Only one docker-compose

## [0.64.2] - 2022-04-06

### Fixed

- The `.dockerignore` file now ignores any unnecessary front-end build files

## [0.64.1] - 2022-04-06

### Fixed

- egg_info invocation

## [0.64.0] - 2022-04-06

### Fixed

- Style fixes via `pre-commit run --all-files`

### Changed

- Pushing microservice images to public ECR

## [0.63.1] - 2022-04-06

### Fixed

- Fixed the version validation in pypi workflow

## [0.63.0] - 2022-04-06

### Changed

- Mark pypi releases as pre

## [0.62.1] - 2022-04-06

### Fixed

- Workflows which run on `develop` or `master` will send Slack alerts to the dev team if they fail.

## [0.62.0] - 2022-04-06

### Changed

- Update `covalent-ui` service in `docker-compose.yaml` to ensure that the uvicorn server listens on `0.0.0.0` for all incoming requests
- Using `ENTRYPOINT` in dockerfiles instead of `CMD`
- Remove `command` option from all services in `docker-compose.yml`

## [0.61.1] - 2022-04-06

### Fixed

- Fixed failures in pushing images to ECR.

## [0.61.0] - 2022-04-06

### Changed

- The results and data service now support batch deleting via query strings

## [0.60.0] - 2022-04-06

### Changed

- List type removed from type annotation for the executor argument in electron/lattice/lepton definitions.
- Input executor argument is converted to an executor class object (if it were a string) in electron/lattice/lepton definitions instead of just before execution in execution.py. As a result, calls to _executor_manager.get_executor are removed from execution.py.
- Rewritten tests to take into account the type change of executor identifiers from strings to executor class objects.

### Fixed

- In covalent/executor/__init__.py, `from importlib import metadata` is used instead of `importlib.metadata`.
- Electron.get_op_function.rename now uses the correct separator string when renaming a function.

## [0.59.0] - 2022-04-06

### Changed

- Fixes for making the whole pipeline work in tandem.

## [0.58.0] - 2022-04-06

### Added

- `nats` service in `docker-compose` files

## [0.57.0] - 2022-04-05

### Added

- Variables to assign service hosts

## [0.56.1] - 2022-04-05

### Fixed

- Fixed various module import errors in the containers for the microservices.

### Tests

- Added tests for post-refactor covalent cli commands: start, stop, restart, status, and logs

## [0.56.0] - 2022-04-05

### Changed

- Changed global variable executor_plugin_name to EXECUTOR_PLUGIN_NAME in executors to conform with PEP8.

## [0.55.0] - 2022-04-04

### Changed

- Changed supervisord http server's default to listen on all interfaces, so that covalent can run on any computer in a trusted LAN (without firewalls/auth).

## [0.54.0] - 2022-04-04

### Added

- Draw workflow draft API to ui_backend service


## [0.53.0] - 2022-04-04

### Added

- Added docker-compose file to run covalent microservices.

## [0.52.0] - 2022-04-04

### Added

- Added delete endpoint to data and results services.

## [0.51.0] - 2022-04-04

### Added

- Folders for tests.

### Changed

- Organization of covalent tests.

## [0.50.0] - 2022-04-03

### Added

- Added GET all results endpoint in Results service
- Optional formatting of GET result endpoint that supports: `binary` or `json`

### Changed

- Changed frontend to support updated result service endpoints with json format

### Removed

- Removed redundant local storage cache on frontend

## [0.49.1] - 2022-04-01

### Fixed

- Using `io.BytesIO` in `update_result` in the results service to prevent creation of a new file in the file system.

## [0.49.0] - 2022-04-01

### Added

- Implement an `overwrite` query param in the `upload` method so that we don't create a new object for every result update

## [0.48.0] - 2022-04-01

### Added

- Added updated dispatching and getting result functions with the option to download result as a file.

### Changed

- Hardcoded filepaths to standardized ServiceURL.`get_route(...)` method when making API requests.

## [0.47.2] - 2022-04-01

### Fixed

- Queue consumer import paths fixed
- Syntax errors in the supervisord template fixed

## [0.47.1] - 2022-04-01

### Fixed

- Supervisord now brings up dispatcher queue consumer worker

## [0.47.0] - 2022-04-01

### Changed

- Updated API calls accross services to use standarized env vars from Settings class
- Normalized env vars accross services and updated Supervisord template

## [0.46.0] - 2022-03-31

### Changed

- Consumers of results service now specify `stream=True` in their get requests.

## [0.45.0] - 2022-03-31

### Changed

- Using `Result.RUNNING` instead of str "RUNNING"
- Using process safe `is_empty` method rather than `empty()` method for multiprocessing queue.
- Multprocessing `is_queue` method.

### Added

- Workflow status as running in the `workflow_status_queue`.

### Tests

- Added a test for the `_check_version` method in `covalent/executor/__init__.py`.

## [0.44.0] - 2022-03-31

### Added

- A version check is done at Covalent startup to ensure that executor plugins are compatible.

## [0.43.0] - 2022-03-31

### Added

- Function to call UI update method in the UI microservice for use in the Dispatcher micro-service.
- Refactor updating results and ui into one function.

## [0.42.2] - 2022-03-31

### Fixed

- Using functions for getting result object in cancel endpoint and sending cancel task signal to runner in the dispatcher.

## [0.42.1] - 2022-03-31

### Fixed

- `update_workflow_results` in `update_workflow.py` now also takes care of sending the next set of tasks to the runner.

- Also handling the cases of sublattices in `update_workflow_results`.

## [0.42.0] - 2022-03-31

### Changed

- Moved some unused for-the-future files to the refactor directory and out of the main codebase.

## [0.41.3] - 2022-03-31

### Fixed

- Dispatch DB is now created upon server start.

## [0.41.2] - 2022-03-30

### Fixed

- Oneline bugfix to remove `fetch --unshallow`

## [0.41.1] - 2022-03-30

### Fixed

- Get master version from release tags rather than master branch

## [0.41.0] - 2022-03-30

### Added

- Dockerized the Dispatcher and Runner Services.
- Added required packages for running containerized instances of the Dispatcher and Runner.

## [0.40.0] - 2022-03-30

### Added

- Dockerized the Data and UI-backend services.
- Required packages to run containerized instances of the Data and UI-backend.

## [0.39.1] - 2022-03-30

### Fixed

- Supervisord & Results service integration by making results service port configurable by an env var

## [0.39.0] - 2022-03-29

### Changed

- Runner and dispatcher implementation in order to integrate the microservices partially complete.

## [0.38.0] - 2022-03-29

### Added

- Added UI backend component to serve post-refactor frontend and dispatch websocket messages to UI using Socket.io
- Updated UI socket.io configuration to use different ws path, and using localstorage for fetching all results (temporary)
- Added post-refactor cli commands to use Supervisord to manage local service processes
- Added `covalent logs` and `covalent config` cli commands

## [0.37.1] - 2022-03-29

### Fixed

- Oneline bugfix in tests.yml

## [0.37.0] - 2022-03-29

### Added

- Results management endpoints; GET, PUT, POST for results object
- Checks in setup.py to confirm node version compatibility.
- Instructions in CONTRIBUTING to address some common Debian setup issues.

## [0.36.1] - 2022-03-29

### Fixed

- Filesystem service now reads config from environment variables.

## [0.36.0] - 2022-03-29

### Added

- Picking up dispatch jobs from the queue and ensuring that only one workflow is processed (locally) at any given time.

### Changed

- Dispatcher implementation in order to integrate with Queuer microservice.

## [0.35.0] - 2022-03-29

### Added

- Automated changelog and version management
- Added a Dockerfile to build an image for OS Queuer.
- Added the required packages to run a container instance of the Queuer.

### Fixed

- Single quotes in github env
- Don't use for loops to iterate over a variable in bash
- Issue with checkout actions
- Run tests on changelog workflow completion instead of push to develop to avoid race condition
- Use covalent ops bot token for automated pushes to develop
- sed command syntax in changelog.yml

## [0.34.5] - 2022-03-28

### Fixed

- Moved `example_dispatch.py` into `tests/` directory.

## [0.34.4] - 2022-03-28

### Added

- Unit tests for utils, leptons, and base executor

## [0.34.3] - 2022-03-27

### Added

- Tests for lattice.py

## [0.34.2] - 2022-03-27

### Added

- Unit tests for the base executor, the results manager, the logger, and leptons

## [0.34.1] - 2022-03-24

### Fixed

- Pinned jinja2 to less than 3.1.0 so that nbconvert remains stable in the docs build.

## [0.34.0] - 2022-03-24

### Added

- API endpoints to upload and download files

## [0.33.1] - 2022-03-24

### Fixed

- Retrieving results from running container via HTTP
- Adding tests for Docker image in workflows

## [0.33.0] - 2022-03-24

### Added

- Slack and webhook notifications

## [0.32.9] - 2022-03-23

### Fixed

- Updated OS Queuer imports to remove top level modules `refactor.queuer`

## [0.32.8] - 2022-03-22

### Added

- Websocket notify endpoint with leaky bucket algo implementation to rate limit messages to frontend

## [0.32.7] - 2022-03-22

### Added

- Queuer API submit endpoint to publish dispatch message to MQ & send result file to Data Service
- API Service class for interfacing with local services
- Tests covering submit endpoint and API Service

## [0.32.6] - 2022-03-22

### Fixed

- Input path for external libraries in the Lepton wrapper can (and should) now be a full path to the file.

## [0.32.5] - 2022-03-21

### Fixed

- Fix HTTP status code for blank POST requests.

## [0.32.4] - 2022-03-17

### Fixed

- Docker commands in docs

## [0.32.3] - 2022-03-16

### Fixed

- Fix missing UI graph edges between parameters and electrons in certain cases.
- Fix UI crashes in cases where legacy localStorage state was being loaded.

## [0.32.2] - 2022-03-16

### Added

- Images for graphs generated in tutorials and how-tos.
- Note for quantum gravity tutorial to tell users that `tensorflow` doesn't work on M1 Macs.
- `Known Issues` added to `README.md`

### Fixed

- `draw` function usage in tutorials and how-tos now reflects the UI images generated instead of using graphviz.
- Images now render properly in RTD of how-tos.

### Changed

- Reran all the tutorials that could run, generating the outputs again.

## [0.32.1] - 2022-03-15

### Fixed

- CLI now starts server directly in the subprocess instead of as a daemon
- Logs are provided as pipes to Popen instead of using a shell redirect
- Restart behavior fixed
- Default port in `covalent_ui/app.py` uses the config manager

### Removed

- `_graceful_restart` function no longer needed without gunicorn

## [0.32.0] - 2022-03-11

### Added

- Dispatcher microservice API endpoint to dispatch and update workflow.
- Added get runnable task endpoint.

## [0.31.0] - 2022-03-11

### Added

- Runner component's main functionality to run a set of tasks, cancel a task, and get a task's status added to its api.

## [0.30.5] - 2022-03-11

### Updated

- Updated Workflow endpoints & API spec to support upload & download of result objects as pickle files

## [0.30.4] - 2022-03-11

### Fixed

- When executing a task on an alternate Conda environment, Covalent no longer has to be installed on that environment. Previously, a Covalent object (the execution function as a TransportableObject) was passed to the environment. Now it is deserialized to a "normal" Python function, which is passed to the alternate Conda environment.

## [0.30.3] - 2022-03-11

### Fixed

- Fixed the order of output storage in `post_process` which should have been the order in which the electron functions are called instead of being the order in which they are executed. This fixes the order in which the replacement of function calls with their output happens, which further fixes any discrepencies in the results obtained by the user.

- Fixed the `post_process` test to check the order as well.

## [0.30.2] - 2022-03-11

### Changed

- Updated eventlet to 0.31.0

## [0.30.1] - 2022-03-10

### Fixed

- Eliminate unhandled exception in Covalent UI backend when calling fetch_result.

## [0.30.0] - 2022-03-09

### Added

- Skeleton code for writing the different services corresponding to each component in the open source refactor.
- OpenAPI specifications for each of the services.

## [0.29.3] - 2022-03-09

### Fixed

- Covalent UI is built in the Dockerfile, the setup file, the pypi workflow, the tests workflow, and the conda build script.

## [0.29.2] - 2022-03-09

### Added

- Defaults defined in executor plugins are read and used to update the in-memory config, as well as the user config file. But only if the parameter in question wasn't already defined.

### Changed

- Input parameter names and docstrings in _shared_files.config.update_config were changed for clarity.

## [0.29.1] - 2022-03-07

### Changed

- Updated fail-fast strategy to run all tests.

## [0.29.0] - 2022-03-07

### Added

- DispatchDB for storing dispatched results

### Changed

- UI loads dispatches from DispatchDB instead of browser local storage

## [0.28.3] - 2022-03-03

### Fixed

Installed executor plugins don't have to be referred to by their full module name. Eg, use "custom_executor", instead of "covalent_custom_plugin.custom_executor".

## [0.28.2] - 2022-03-03

### Added

- A brief overview of the tutorial structure in the MNIST classification tutorial.

## [0.28.1] - 2022-03-02

### Added

- Conda installation is only supported for Linux in the `Getting Started` guide.
- MNIST classifier tutorial.

### Removed

- Removed handling of default values of function parameters in `get_named_params` in `covalent/_shared_files/utils.py`. So, it is actually being handled by not being handled since now `named_args` and `named_kwargs` will only contain parameters that were passed during the function call and not all of them.

## [0.28.0] - 2022-03-02

### Added

- Lepton support, including for Python modules and C libraries
- How-to guides showing how to use leptons for each of these

## [0.27.6] - 2022-03-01

### Added

- Added feature development basic steps in CONTRIBUTING.md.
- Added section on locally building RTD (read the docs) in the contributing guide.

## [0.27.5] - 2022-03-01

### Fixed

- Missing UI input data after backend change - needed to be derived from graph for electrons, lattice inputs fixed on server-side, combining name and positional args
- Broken UI graph due to variable->edge_name renaming
- Missing UI executor data after server-side renaming

## [0.27.4] - 2022-02-28

### Fixed

- Path used in `covalent/executor/__init__.py` for executor plugin modules needed updating to `covalent/executor/executor_plugins`

### Removed

- Disabled workflow cancellation test due to inconsistent outcomes. Test will be re-enabled after cancellation mechanisms are investigated further.

## [0.27.3] - 2022-02-25

### Added

- Added `USING_DOCKER.md` guide for running docker container.
- Added cli args to covalent UI flask server `covalent_ui/app.py` to modify port and log file path.

### Removed

- Removed gunicorn from cli and Dockerfile.

### Changed

- Updated cli `covalent_dispatcher/_cli/service.py` to run flask server directly, and removed dispatcher and UI flags.
- Using Flask blueprints to merge Dispatcher and UI servers.
- Updated Dockerfile to run flask server directly.
- Creating server PID file manually in `covalent_dispatcher/_cli/service.py`.
- Updated tests and docs to reflect merged servers.
- Changed all mentions of port 47007 (for old UI server) to 48008.

## [0.27.2] - 2022-02-24

### Changed

- Removed unnecessary blockquotes from the How-To guide for creating custom executors
- Changed "Covalent Cloud" to "Covalent" in the main code text

## [0.27.1] - 2022-02-24

### Removed

- Removed AQ-Engineers from CODEOWNERS in order to fix PR review notifications

## [0.27.0] - 2022-02-24

### Added

- Support for positional only, positional or keyword, variable positional, keyword only, variable keyword types of parameters is now added, e.g an electron can now use variable args and variable kwargs if the number/names of parameters are unknown during definition as `def task(*args, **kwargs)` which wasn't possible before.

- `Lattice.args` added to store positional arguments passed to the lattice's workflow function.

- `get_named_params` function added in `_shared_files/utils.py` which will return a tuple containing named positional arguments and named keyword arguments. The names help in showing and storing these parameters in the transport graph.

- Tests to verify whether all kinds of input paramaters are supported by electron or a lattice.

### Changed

- No longer merging positional arguments with keyword arguments, instead they are separately stored in respective nodes in the transport graph.

- `inputs` returned from `_get_inputs` function in `covalent_dispatcher/_core/execution.py` now contains positional as well as keyword arguments which further get passed to the executor.

- Executors now support positional and keyword arguments as inputs to their executable functions.

- Result object's `_inputs` attribute now contains both `args` and `kwargs`.

- `add_node_for_nested_iterables` is renamed to `connect_node_with_others` and `add_node_to_graph` also renamed to `add_collection_node_to_graph` in `electron.py`. Some more variable renames to have appropriate self-explanatory names.

- Nodes and edges in the transport graph now have a better interface to assign attributes to them.

- Edge attribute `variable` renamed to `edge_name`.

- In `serialize` function of the transport graph, if `metadata_only` is True, then only `metadata` attribute of node and `source` and `target` attributes of edge are kept in the then return serialized `data`.

- Updated the tests wherever necessary to reflect the above changes

### Removed

- Deprecated `required_params_passed` since an error will automatically be thrown by the `build_graph` function if any of the required parameters are not passed.

- Removed duplicate attributes from nodes in the transport graph.

## [0.26.1] - 2022-02-23

### Added

- Added Local Executor section to the API read the docs.

## [0.26.0] - 2022-02-23

### Added

- Automated reminders to update the changelog

## [0.25.3] - 2022-02-23

## Added

- Listed common mocking commands in the CONTRIBUTING.md guide.
- Additional guidelines on testing.

## [0.25.2] - 2022-02-21

### Changed

- `backend` metadata name changed to `executor`.
- `_plan_workflow` usage updated to reflect how that executor related information is now stored in the specific executor object.
- Updated tests to reflect the above changes.
- Improved the dispatch cancellation test to provide a robust solution which earlier took 10 minutes to run with uncertainty of failing every now and then.

### Removed

- Removed `TaskExecutionMetadata` as a consequence of removing `execution_args`.

## [0.25.1] - 2022-02-18

### Fixed

- Tracking imports that have been used in the workflow takes less time.

### Added

- User-imports are included in the dispatch_source.py script. Covalent-related imports are commented out.

## [0.25.0] - 2022-02-18

### Added

- UI: Lattice draw() method displays in web UI
- UI: New navigation panel

### Changed

- UI: Animated graph changes, panel opacity

### Fixed

- UI: Fixed "Not Found" pages

## [0.24.21] - 2022-02-18

### Added

- RST document describing the expectations from a tutorial.

## [0.24.20] - 2022-02-17

### Added

- Added how to create custom executors

### Changed

- Changed the description of the hyperlink for choosing executors
- Fixed typos in doc/source/api/getting_started/how_to/execution/creating_custom_executors.ipynb

## [0.24.19] - 2022-02-16

### Added

- CODEOWNERS for certain files.

## [0.24.18] - 2022-02-15

### Added

- The user configuration file can now specify an executor plugin directory.

## [0.24.17] - 2022-02-15

### Added

- Added a how-to for making custom executors.

## [0.24.16] - 2022-02-12

### Added

- Errors now contain the traceback as well as the error message in the result object.
- Added test for `_post_process` in `tests/covalent_dispatcher_tests/_core/execution_test.py`.

### Changed

- Post processing logic in `electron` and dispatcher now relies on the order of execution in the transport graph rather than node's function names to allow for a more reliable pairing of nodes and their outputs.

- Renamed `init_test.py` in `tests/covalent_dispatcher_tests/_core/` to `execution_test.py`.

### Removed

- `exclude_from_postprocess` list which contained some non executable node types removed since only executable nodes are post processed now.

## [0.24.15] - 2022-02-11

### Fixed

- If a user's configuration file does not have a needed exeutor parameter, the default parameter (defined in _shared_files/defaults.py) is used.
- Each executor plugin is no longer initialized upon the import of Covalent. This allows required parameters in executor plugins.

## Changed

- Upon updating the configuration data with a user's configuration file, the complete set is written back to file.

## Added

- Tests for the local and base executors.

## [0.24.14] - 2022-02-11

### Added

- UI: add dashboard cards
- UI: add scaling dots background

### Changed

- UI: reduce sidebar font sizes, refine color theme
- UI: refine scrollbar styling, show on container hover
- UI: format executor parameters as YAML code
- UI: update syntax highlighting scheme
- UI: update index.html description meta tag

## [0.24.13] - 2022-02-11

### Added

- Tests for covalent/_shared_files/config.py

## [0.24.12] - 2022-02-10

### Added

- CodeQL code analyzer

## [0.24.11] - 2022-02-10

### Added

- A new dictionary `_DEFAULT_CONSTRAINTS_DEPRECATED` in defaults.py

### Changed

- The `_DEFAULT_CONSTRAINT_VALUES` dictionary now only contains the `backend` argument

## [0.24.10] - 2022-02-09

### Fixed

- Sporadically failing workflow cancellation test in tests/workflow_stack_test.py

## [0.24.9] - 2022-02-09

## Changed

- Implementation of `_port_from_pid` in covalent_dispatcher/_cli/service.py.

## Added

- Unit tests for command line interface (CLI) functionalities in covalent_dispatcher/_cli/service.py and covalent_dispatcher/_cli/cli.py.

## [0.24.8] - 2022-02-07

### Fixed

- If a user's configuration file does not have a needed parameter, the default parameter (defined in _shared_files/defaults.py) is used.

## [0.24.7] - 2022-02-07

### Added

- Typing: Add Type hint `dispatch_info` parameter.
- Documentation: Updated the return_type description in docstring.

### Changed

- Typing: Change return type annotation to `Generator`.

## [0.24.6] - 2022-02-06

### Added

- Type hint to `deserialize` method of `TransportableObject` of `covalent/_workflow/transport.py`.

### Changed

- Description of `data` in `deserialize` method of `TransportableObject` of `covalent/_workflow/transport.py` from `The serialized transportable object` to `Cloudpickled function`.

## [0.24.5] - 2022-02-05

### Fixed

- Removed dependence on Sentinel module

## [0.24.4] - 2022-02-04

### Added

- Tests across multiple versions of Python and multiple operating systems
- Documentation reflecting supported configurations

## [0.24.3] - 2022-02-04

### Changed

- Typing: Use `bool` in place of `Optional[bool]` as type annotation for `develop` parameter in `covalent_dispatcher.service._graceful_start`
- Typing: Use `Any` in place of `Optional[Any]` as type annotation for `new_value` parameter in `covalent._shared_files.config.get_config`

## [0.24.2] - 2022-02-04

### Fixed

- Updated hyperlink of "How to get the results" from "./collection/query_electron_execution_result" to "./collection/query_multiple_lattice_execution_results" in "doc/source/how_to/index.rst".
- Updated hyperlink of "How to get the result of a particular electron" from "./collection/query_multiple_lattice_execution_results" to "./collection/query_electron_execution_result" in "doc/source/how_to/index.rst".

## [0.24.1] - 2022-02-04

### Changed

- Changelog entries are now required to have the current date to enforce ordering.

## [0.24.0] - 2022-02-03

### Added

- UI: log file output - display in Output tab of all available log file output
- UI: show lattice and electron inputs
- UI: display executor attributes
- UI: display error message on failed status for lattice and electron

### Changed

- UI: re-order sidebar sections according to latest figma designs
- UI: update favicon
- UI: remove dispatch id from tab title
- UI: fit new uuids
- UI: adjust theme text primary and secondary colors

### Fixed

- UI: auto-refresh result state on initial render of listing and graph pages
- UI: graph layout issues: truncate long electron/param names

## [0.23.0] - 2022-02-03

### Added

- Added `BaseDispatcher` class to be used for creating custom dispatchers which allow connection to a dispatcher server.
- `LocalDispatcher` inheriting from `BaseDispatcher` allows connection to a local dispatcher server running on the user's machine.
- Covalent only gives interface to the `LocalDispatcher`'s `dispatch` and `dispatch_sync` methods.
- Tests for both `LocalDispatcher` and `BaseDispatcher` added.

### Changed

- Switched from using `lattice.dispatch` and `lattice.dispatch_sync` to `covalent.dispatch` and `covalent.dispatch_sync`.
- Dispatcher address now is passed as a parameter (`dispatcher_addr`) to `covalent.dispatch` and `covalent.dispatch_sync` instead of a metadata field to lattice.
- Updated tests, how tos, and tutorials to use `covalent.dispatch` and `covalent.dispatch_sync`.
- All the contents of `covalent_dispatcher/_core/__init__.py` are moved to `covalent_dispatcher/_core/execution.py` for better organization. `__init__.py` only contains function imports which are needed by external modules.
- `dispatch`, `dispatch_sync` methods deprecated from `Lattice`.

### Removed

- `_server_dispatch` method removed from `Lattice`.
- `dispatcher` metadata field removed from `lattice`.

## [0.22.19] - 2022-02-03

### Fixed

- `_write_dispatch_to_python_file` isn't called each time a task is saved. It is now only called in the final save in `_run_planned_workflow` (in covalent_dispatcher/_core/__init__.py).

## [0.22.18] - 2022-02-03

### Fixed

- Added type information to result.py

## [0.22.17] - 2022-02-02

### Added

- Replaced `"typing.Optional"` with `"str"` in covalent/executor/base.py
- Added missing type hints to `get_dispatch_context` and `write_streams_to_file` in covalent/executor/base.py, BaseExecutor

## [0.22.16] - 2022-02-02

### Added

- Functions to check if UI and dispatcher servers are running.
- Tests for the `is_ui_running` and `is_server_running` in covalent_dispatcher/_cli/service.py.

## [0.22.15] - 2022-02-01

### Fixed

- Covalent CLI command `covalent purge` will now stop the servers before deleting all the pid files.

### Added

- Test for `purge` method in covalent_dispatcher/_cli/service.py.

### Removed

- Unused `covalent_dispatcher` import from covalent_dispatcher/_cli/service.py.

### Changed

- Moved `_config_manager` import from within the `purge` method to the covalent_dispatcher/_cli/service.py for the purpose of mocking in tests.

## [0.22.14] - 2022-02-01

### Added

- Type hint to `_server_dispatch` method in `covalent/_workflow/lattice.py`.

## [0.22.13] - 2022-01-26

### Fixed

- When the local executor's `log_stdout` and `log_stderr` config variables are relative paths, they should go inside the results directory. Previously that was queried from the config, but now it's queried from the lattice metadata.

### Added

- Tests for the corresponding functions in (`covalent_dispatcher/_core/__init__.py`, `covalent/executor/base.py`, `covalent/executor/executor_plugins/local.py` and `covalent/executor/__init__.py`) affected by the bug fix.

### Changed

- Refactored `_delete_result` in result manager to give the option of deleting the result parent directory.

## [0.22.12] - 2022-01-31

### Added

- Diff check in pypi.yml ensures correct files are packaged

## [0.22.11] - 2022-01-31

### Changed

- Removed codecov token
- Removed Slack notifications from feature branches

## [0.22.10] - 2022-01-29

### Changed

- Running tests, conda, and version workflows on pull requests, not just pushes

## [0.22.9] - 2022-01-27

### Fixed

- Fixing version check action so that it doesn't run on commits that are in develop
- Edited PR template so that markdown checklist appears properly

## [0.22.8] - 2022-01-27

### Fixed

- publish workflow, using `docker buildx` to build images for x86 and ARM, prepare manifest and push to ECR so that pulls will match the correct architecture.
- typo in CONTRIBUTING
- installing `gcc` in Docker image so Docker can build wheels for `dask` and other packages that don't provide ARM wheels

### Changed

- updated versions in `requirements.txt` for `matplotlib` and `dask`

## [0.22.7] - 2022-01-27

### Added

- `MANIFEST.in` did not have `covalent_dispatcher/_service` in it due to which the PyPi package was not being built correctly. Added the `covalent_dispatcher/_service` to the `MANIFEST.in` file.

### Fixed

- setuptools properly including data files during installation

## [0.22.6] - 2022-01-26

### Fixed

- Added service folder in covalent dispatcher to package.

## [0.22.5] - 2022-01-25

### Fixed

- `README.md` images now use master branch's raw image urls hosted on <https://github.com> instead of <https://raw.githubusercontent.com>. Also, switched image rendering from html to markdown.

## [0.22.4] - 2022-01-25

### Fixed

- dispatcher server app included in sdist
- raw image urls properly used

## [0.22.3] - 2022-01-25

### Fixed

- raw image urls used in readme

## [0.22.2] - 2022-01-25

### Fixed

- pypi upload

## [0.22.1] - 2022-01-25

### Added

- Code of conduct
- Manifest.in file
- Citation info
- Action to upload to pypi

### Fixed

- Absolute URLs used in README
- Workflow badges updated URLs
- `install_package_data` -> `include_package_data` in `setup.py`

## [0.22.0] - 2022-01-25

### Changed

- Using public ECR for Docker release

## [0.21.0] - 2022-01-25

### Added

- GitHub pull request templates

## [0.20.0] - 2022-01-25

### Added

- GitHub issue templates

## [0.19.0] - 2022-01-25

### Changed

- Covalent Beta Release

## [0.18.9] - 2022-01-24

### Fixed

- iframe in the docs landing page is now responsive

## [0.18.8] - 2022-01-24

### Changed

- Temporarily removed output tab
- Truncated dispatch id to fit left sidebar, add tooltip to show full id

## [0.18.7] - 2022-01-24

### Changed

- Many stylistic improvements to documentation, README, and CONTRIBUTING.

## [0.18.6] - 2022-01-24

### Added

- Test added to check whether an already decorated function works as expected with Covalent.
- `pennylane` package added to the `requirements-dev.txt` file.

### Changed

- Now using `inspect.signature` instead of `function.__code__` to get the names of function's parameters.

## [0.18.5] - 2022-01-21

### Fixed

- Various CI fixes, including rolling back regression in version validation, caching on s3 hosted badges, applying releases and tags correctly.

## [0.18.4] - 2022-01-21

### Changed

- Removed comments and unused functions in covalent_dispatcher
- `result_class.py` renamed to `result.py`

### Fixed

- Version was not being properly imported inside `covalent/__init__.py`
- `dispatch_sync` was not previously using the `results_dir` metadata field

### Removed

- Credentials in config
- `generate_random_filename_in_cache`
- `is_any_atom`
- `to_json`
- `show_subgraph` option in `draw`
- `calculate_node`

## [0.18.3] - 2022-01-20

### Fixed

- The gunicorn servers now restart more gracefully

## [0.18.2] - 2022-01-21

### Changed

- `tempdir` metadata field removed and replaced with `executor.local.cache_dir`

## [0.18.1] - 2022-01-11

## Added

- Concepts page

## [0.18.0] - 2022-01-20

### Added

- `Result.CANCELLED` status to represent the status of a cancelled dispatch.
- Condition to cancel the whole dispatch if any of the nodes are cancelled.
- `cancel_workflow` function which uses a shared variable provided by Dask (`dask.distributed.Variable`) in a dask client to inform nodes to stop execution.
- Cancel function for dispatcher server API which will allow the server to terminate the dispatch.
- How to notebook for cancelling a dispatched job.
- Test to verify whether cancellation of dispatched jobs is working as expected.
- `cancel` function is available as `covalent.cancel`.

### Changed

- In file `covalent/_shared_files/config.py` instead of using a variable to store and then return the config data, now directly returning the configuration.
- Using `fire_and_forget` to dispatch a job instead of a dictionary of Dask's `Future` objects so that we won't have to manage the lifecycle of those futures.
- The `test_run_dispatcher` test was changed to reflect that the dispatcher no longer uses a dictionary of future objects as it was not being utilized anywhere.

### Removed

- `with dask_client` context was removed as the client created in `covalent_dispatcher/_core/__init__.py` is already being used even without the context. Furthermore, it creates issues when that context is exited which is unnecessary at the first place hence not needed to be resolved.

## [0.17.5] - 2022-01-19

### Changed

- Results directory uses a relative path by default and can be overridden by the environment variable `COVALENT_RESULTS_DIR`.

## [0.17.4] - 2022-01-19

### Changed

- Executor parameters use defaults specified in config TOML
- If relative paths are supplied for stdout and stderr, those files are created inside the results directory

## [0.17.3] - 2022-01-18

### Added

- Sync function
- Covalent CLI tool can restart in developer mode

### Fixed

- Updated the UI address referenced in the README

## [0.17.2] - 2022-01-12

### Added

- Quantum gravity tutorial

### Changed

- Moved VERSION file to top level

## [0.17.1] - 2022-01-19

### Added

- `error` attribute was added to the results object to show which node failed and the reason behind it.
- `stdout` and `stderr` attributes were added to a node's result to store any stdout and stderr printing done inside an electron/node.
- Test to verify whether `stdout` and `stderr` are being stored in the result object.

### Changed

- Redesign of how `redirect_stdout` and `redirect_stderr` contexts in executor now work to allow storing their respective outputs.
- Executors now also return `stdout` and `stderr` strings, along with the execution output, so that they can be stored in their result object.

## [0.17.0] - 2022-01-18

### Added

- Added an attribute `__code__` to electron and lattice which is a copy of their respective function's `__code__` attribute.
- Positional arguments, `args`, are now merged with keyword arguments, `kwargs`, as close as possible to where they are passed. This was done to make sure we support both with minimal changes and without losing the name of variables passed.
- Tests to ensure usage of positional arguments works as intended.

### Changed

- Slight rework to how any print statements in lattice are sent to null.
- Changed `test_dispatcher_functional` in `basic_dispatcher_test.py` to account for the support of `args` and removed a an unnecessary `print` statement.

### Removed

- Removed `args` from electron's `init` as it wasn't being used anywhere.

## [0.16.1] - 2022-01-18

### Changed

- Requirement changed from `dask[complete]` to `dask[distributed]`.

## [0.16.0] - 2022-01-14

### Added

- New UI static demo build
- New UI toolbar functions - orientation, toggle params, minimap
- Sortable and searchable lattice name row

### Changed

- Numerous UI style tweaks, mostly around dispatches table states

### Fixed

- Node sidebar info now updates correctly

## [0.15.11] - 2022-01-18

### Removed

- Unused numpy requirement. Note that numpy is still being installed indirectly as other packages in the requirements rely on it.

## [0.15.10] - 2022-01-16

## Added

- How-to guide for Covalent dispatcher CLI.

## [0.15.9] - 2022-01-18

### Changed

- Switched from using human readable ids to using UUIDs

### Removed

- `human-id` package was removed along with its mention in `requirements.txt` and `meta.yaml`

## [0.15.8] - 2022-01-17

### Removed

- Code breaking text from CLI api documentation.
- Unwanted covalent_dispatcher rst file.

### Changed

- Installation of entire covalent_dispatcher instead of covalent_dispatcher/_service in setup.py.

## [0.15.7] - 2022-01-13

### Fixed

- Functions with multi-line or really long decorators are properly serialized in dispatch_source.py.
- Multi-line Covalent output is properly commented out in dispatch_source.py.

## [0.15.6] - 2022-01-11

### Fixed

- Sub-lattice functions are successfully serialized in the utils.py get_serialized_function_str.

### Added

- Function to scan utilized source files and return a set of imported modules (utils.get_imports_from_source)

## [0.15.5] - 2022-01-12

### Changed

- UI runs on port 47007 and the dispatcher runs on port 48008. This is so that when the servers are later merged, users continue using port 47007 in the browser.
- Small modifications to the documentation
- Small fix to the README

### Removed

- Removed a directory `generated` which was improperly added
- Dispatcher web interface
- sqlalchemy requirement

## [0.15.4] - 2022-01-11

### Changed

- In file `covalent/executor/base.py`, `pickle` was changed to `cloudpickle` because of its universal pickling ability.

### Added

- In docstring of `BaseExecutor`, a note was added specifying that `covalent` with its dependencies is assumed to be installed in the conda environments.
- Above note was also added to the conda env selector how-to.

## [0.15.3] - 2022-01-11

### Changed

- Replaced the generic `RuntimeError` telling users to check if there is an object manipulation taking place inside the lattice to a simple warning. This makes the original error more visible.

## [0.15.2] - 2022-01-11

### Added

- If condition added for handling the case where `__getattr__` of an electron is accessed to detect magic functions.

### Changed

- `ActiveLatticeManager` now subclasses from `threading.local` to make it thread-safe.
- `ValueError` in the lattice manager's `claim` function now also shows the name of the lattice that is currently claimed.
- Changed docstring of `ActiveLatticeManager` to note that now it is thread-safe.
- Sublattice dispatching now no longer deletes the result object file and is dispatched normally instead of in a serverless manner.
- `simulate_nitrogen_and_copper_slab_interaction.ipynb` notebook tutorial now does normal dispatching as well instead of serverless dispatching. Also, now 7 datapoints will be shown instead of 10 earlier.

## [0.15.1] - 2022-01-11

### Fixed

- Passing AWS credentials to reusable workflows as a secret

## [0.15.0] - 2022-01-10

### Added

- Action to push development image to ECR

### Changed

- Made the publish action reusable and callable

## [0.14.1] - 2022-01-02

### Changed

- Updated the README
- Updated classifiers in the setup.py file
- Massaged some RTD pages

## [0.14.0] - 2022-01-07

### Added

- Action to push static UI to S3

## [0.13.2] - 2022-01-07

### Changed

- Completed new UI design work

## [0.13.1] - 2022-01-02

### Added

- Added eventlet requirement

### Changed

- The CLI tool can now manage the UI flask server as well
- [Breaking] The CLI option `-t` has been changed to `-d`, which starts the servers in developer mode and exposes unit tests to the server.

## [0.13.0] - 2022-01-01

### Added

- Config manager in `covalent/_shared_files/config.py`
- Default location for the main config file can be overridden using the environment variable `COVALENT_CONFIG_DIR`
- Ability to set and get configuration using `get_config` and `set_config`

### Changed

- The flask servers now reference the config file
- Defaults reference the config file

### Fixed

- `ValueError` caught when running `covalent stop`
- One of the functional tests was using a malformed path

### Deprecated

- The `electron.to_json` function
- The `generate_random_filename_in_cache` function

### Removed

- The `get_api_token` function

## [0.12.13] - 2022-01-04

## Removed

- Tutorial section headings

## Fixed

- Plot background white color

## [0.12.12] - 2022-01-06

### Fixed

- Having a print statement inside electron and lattice code no longer causes the workflow to fail.

## [0.12.11] - 2022-01-04

### Added

- Completed UI feature set for first release

### Changed

- UI server result serialization improvements
- UI result update webhook no longer fails on request exceptions, logs warning intead

## [0.12.10] - 2021-12-17

### Added

- Astrophysics tutorial

## [0.12.9] - 2022-01-04

### Added

- Added `get_all_node_results` method in `result_class.py` to return result of all node executions.

- Added `test_parallelilization` test to verify whether the execution is now being achieved in parallel.

### Changed

- Removed `LocalCluster` cluster creation usage to a simple `Client` one from Dask.

- Removed unnecessary `to_run` function as we no longer needed to run execution through an asyncio loop.

- Removed `async` from function definition of previously asynchronous functions, `_run_task`, `_run_planned_workflow`, `_plan_workflow`, and `_run_workflow`.

- Removed `uvloop` from requirements.

- Renamed `test_get_results` to `test_get_result`.

- Reran the how to notebooks where execution time was mentioned.

- Changed how `dispatch_info` context manager was working to account for multiple nodes accessing it at the same time.

## [0.12.8] - 2022-01-02

### Changed

- Changed the software license to GNU Affero 3.0

### Removed

- `covalent-ui` directory

## [0.12.7] - 2021-12-29

### Fixed

- Gunicorn logging now uses the `capture-output` flag instead of redirecting stdout and stderr

## [0.12.6] - 2021-12-23

### Changed

- Cleaned up the requirements and moved developer requirements to a separate file inside `tests`

## [0.12.5] - 2021-12-16

### Added

- Conda build CI job

## [0.12.4] - 2021-12-23

### Changed

- Gunicorn server now checks for port availability before starting

### Fixed

- The `covalent start` function now prints the correct port if the server is already running.

## [0.12.3] - 2021-12-14

### Added

- Covalent tutorial comparing quantum support vector machines with support vector machine algorithms implemented in qiskit and scikit-learn.

## [0.12.2] - 2021-12-16

### Fixed

- Now using `--daemon` in gunicorn to start the server, which was the original intention.

## [0.12.1] - 2021-12-16

### Fixed

- Removed finance references from docs
- Fixed some other small errors

### Removed

- Removed one of the failing how-to tests from the functional test suite

## [0.12.0] - 2021-12-16

### Added

- Web UI prototype

## [0.11.1] - 2021-12-14

### Added

- CLI command `covalent status` shows port information

### Fixed

- gunicorn management improved

## [0.11.0] - 2021-12-14

### Added

- Slack notifications for test status

## [0.10.4] - 2021-12-15

### Fixed

- Specifying a non-default results directory in a sub-lattice no longer causes a failure in lattice execution.

## [0.10.3] - 2021-12-14

### Added

- Functional tests for how-to's in documentation

### Changed

- Moved example script to a functional test in the pipeline
- Added a test flag to the CLI tool

## [0.10.2] - 2021-12-14

### Fixed

- Check that only `kwargs` without any default values in the workflow definition need to be passed in `lattice.draw(ax=ax, **kwargs)`.

### Added

- Function to check whether all the parameters without default values for a callable function has been passed added to shared utils.

## [0.10.1] - 2021-12-13

### Fixed

- Content and style fixes for getting started doc.

## [0.10.0] - 2021-12-12

### Changed

- Remove all imports from the `covalent` to the `covalent_dispatcher`, except for `_dispatch_serverless`
- Moved CLI into `covalent_dispatcher`
- Moved executors to `covalent` directory

## [0.9.1] - 2021-12-13

### Fixed

- Updated CONTRIBUTING to clarify docstring style.
- Fixed docstrings for `calculate_node` and `check_constraint_specific_sum`.

## [0.9.0] - 2021-12-10

### Added

- `prefix_separator` for separating non-executable node types from executable ones.

- `subscript_prefix`, `generator_prefix`, `sublattice_prefix`, `attr_prefix` for prefixes of subscripts, generators,
  sublattices, and attributes, when called on an electron and added to the transport graph.

- `exclude_from_postprocess` list of prefixes to denote those nodes which won't be used in post processing the workflow.

- `__int__()`, `__float__()`, `__complex__()` for converting a node to an integer, float, or complex to a value of 0 then handling those types in post processing.

- `__iter__()` generator added to Electron for supporting multiple return values from an electron execution.

- `__getattr__()` added to Electron for supporting attribute access on the node output.

- `__getitem__()` added to Electron for supporting subscripting on the node output.

- `electron_outputs` added as an attribute to lattice.

### Changed

- `electron_list_prefix`, `electron_dict_prefix`, `parameter_prefix` modified to reflect new way to assign prefixes to nodes.

- In `build_graph` instead of ignoring all exceptions, now the exception is shown alongwith the runtime error notifying that object manipulation should be avoided inside a lattice.

- `node_id` changed to `self.node_id` in Electron's `__call__()`.

- `parameter` type electrons now have the default metadata instead of empty dictionary.

- Instead of deserializing and checking whether a sublattice is there, now a `sublattice_prefix` is used to denote when a node is a sublattice.

- In `dispatcher_stack_test`, `test_dispatcher_flow` updated to indicate the new use of `parameter_prefix`.

### Fixed

- When an execution fails due to something happening in `run_workflow`, then result object's status is now failed and the object is saved alongwith throwing the appropriate exception.

## [0.8.5] - 2021-12-10

### Added

- Added tests for choosing specific executors inside electron initialization.
- Added test for choosing specific Conda environments inside electron initialization.

## [0.8.4] - 2021-12-10

### Changed

- Removed _shared_files directory and contents from covalent_dispatcher. Logging in covalent_dispatcher now uses the logger in covalent/_shared_files/logging.py.

## [0.8.3] - 2021-12-10

### Fixed

- Decorator symbols were added to the pseudo-code in the quantum chemistry tutorial.

## [0.8.2] - 2021-12-06

### Added

- Quantum chemistry tutorial.

## [0.8.1] - 2021-12-08

### Added

- Docstrings with typehints for covalent dispatcher functions added.

### Changed

- Replaced `node` to `node_id` in `electron.py`.

- Removed unnecessary `enumerate` in `covalent_dispatcher/_core/__init__.py`.

- Removed `get_node_device_mapping` function from `covalent_dispatcher/_core/__init__.py`
  and moved the definition to directly add the mapping to `workflow_schedule`.

- Replaced iterable length comparison for `executor_specific_exec_cmds` from `if len(executor_specific_exec_cmds) > 0`
  to `if executor_specific_exec_cmds`.

## [0.8.0] - 2021-12-03

### Added

- Executors can now accept the name of a Conda environment. If that environment exists, the operations of any electron using that executor are performed in that Conda environment.

## [0.7.6] - 2021-12-02

### Changed

- How to estimate lattice execution time has been renamed to How to query lattice execution time.
- Change result querying syntax in how-to guides from `lattice.get_result` to
  `covalent.get_result`.
- Choose random port for Dask dashboard address by setting `dashboard_address` to ':0' in
  `LocalCluster`.

## [0.7.5] - 2021-12-02

### Fixed

- "Default" executor plugins are included as part of the package upon install.

## [0.7.4] - 2021-12-02

### Fixed

- Upgraded dask to 2021.10.0 based on a vulnerability report

## [0.7.3] - 2021-12-02

### Added

- Transportable object tests
- Transport graph tests

### Changed

- Variable name node_num to node_id
- Variable name node_idx to node_id

### Fixed

- Transport graph `get_dependencies()` method return type was changed from Dict to List

## [0.7.2] - 2021-12-01

### Fixed

- Date handling in changelog validation

### Removed

- GitLab CI YAML

## [0.7.1] - 2021-12-02

### Added

- A new parameter to a node's result called `sublattice_result` is added.
  This will be of a `Result` type and will contain the result of that sublattice's
  execution. If a normal electron is executed, this will be `None`.

- In `_delete_result` function in `results_manager.py`, an empty results directory
  will now be deleted.

- Name of a sublattice node will also contain `(sublattice)`.

- Added `_dispatch_sync_serverless` which synchronously dispatches without a server
  and waits for a result to be returned. This is the method used to dispatch a sublattice.

- Test for sublatticing is added.

- How-to guide added for sublatticing explaining the new features.

### Changed

- Partially changed `draw` function in `lattice.py` to also draw the subgraph
  of the sublattice when drawing the main graph of the lattice. The change is
  incomplete as we intend to add this feature later.

- Instead of returning `plt`, `draw` now returns the `ax` object.

- `__call__` function in `lattice.py` now runs the lattice's function normally
  instead of dispatching it.

- `_run_task` function now checks whether current node is a sublattice and acts
  accordingly.

### Fixed

- Unnecessary lines to rename the node's name in `covalent_dispatcher/_core/__init__.py` are removed.

- `test_electron_takes_nested_iterables` test was being ignored due to a spelling mistake. Fixed and
  modified to follow the new pattern.

## [0.7.0] - 2021-12-01

### Added

- Electrons can now accept an executor object using the "backend" keyword argument. "backend" can still take a string naming the executor module.
- Electrons and lattices no longer have Slurm metadata associated with the executor, as that information should be contained in the executor object being used as an input argument.
- The "backend" keyword can still be a string specifying the executor module, but only if the executor doesn't need any metadata.
- Executor plugin classes are now directly available to covalent, eg: covalent.executor.LocalExecutor().

## [0.6.7] - 2021-12-01

### Added

- Docstrings without examples for all the functions in core covalent.
- Typehints in those functions as well.
- Used `typing.TYPE_CHECKING` to prevent cyclic imports when writing typehints.

### Changed

- `convert_to_lattice_function` renamed to `convert_to_lattice_function_call`.
- Context managers now raise a `ValueError` instead of a generic `Exception`.

## [0.6.6] - 2021-11-30

### Fixed

- Fixed the version used in the documentation
- Fixed the badge URLs to prevent caching

## [0.6.5] - 2021-11-30

### Fixed

- Broken how-to links

### Removed

- Redundant lines from .gitignore
- *.ipynb from .gitignore

## [0.6.4] - 2021-11-30

### Added

- How-to guides for workflow orchestration.
  - How to construct an electron
  - How to construct a lattice
  - How to add an electron to lattice
  - How to visualize the lattice
  - How to add constraints to lattices
- How-to guides for workflow and subtask execution.
  - How to execute individual electrons
  - How to execute a lattice
  - How to execute multiple lattices
- How-to guides for status querying.
  - How to query electron execution status
  - How to query lattice execution status
  - How to query lattice execution time
- How-to guides for results collection
  - How to query electron execution results
  - How to query lattice execution results
  - How to query multiple lattice execution results
- Str method for the results object.

### Fixed

- Saving the electron execution status when the subtask is running.

## [0.6.3] - 2021-11-29

### Removed

- JWT token requirement.
- Covalent dispatcher login requirement.
- Update covalent login reference in README.md.
- Changed the default dispatcher server port from 5000 to 47007.

## [0.6.2] - 2021-11-28

### Added

- Github action for tests and coverage
- Badges for tests and coverage
- If tests pass then develop is pushed to master
- Add release action which tags and creates a release for minor version upgrades
- Add badges action which runs linter, and upload badges for version, linter score, and platform
- Add publish action (and badge) which builds a Docker image and uploads it to the AWS ECR

## [0.6.1] - 2021-11-27

### Added

- Github action which checks version increment and changelog entry

## [0.6.0] - 2021-11-26

### Added

- New Covalent RTD theme
- sphinx extension sphinx-click for CLI RTD
- Sections in RTD
- init.py in both covalent-dispatcher logger module and cli module for it to be importable in sphinx

### Changed

- docutils version that was conflicting with sphinx

### Removed

- Old aq-theme

## [0.5.1] - 2021-11-25

### Added

- Integration tests combining both covalent and covalent-dispatcher modules to test that
  lattice workflow are properly planned and executed.
- Integration tests for the covalent-dispatcher init module.
- pytest-asyncio added to requirements.

## [0.5.0] - 2021-11-23

### Added

- Results manager file to get results from a file, delete a result, and redispatch a result object.
- Results can also be awaited to only return a result if it has either been completed or failed.
- Results class which is used to store the results with all the information needed to be used again along with saving the results to a file functionality.
- A result object will be a mercurial object which will be updated by the dispatcher and saved to a file throughout the dispatching and execution parts.
- Direct manipulation of the transport graph inside a result object takes place.
- Utility to convert a function definition string to a function and vice-versa.
- Status class to denote the status of a result object and of each node execution in the transport graph.
- Start and end times are now also stored for each node execution as well as for the whole dispatch.
- Logging of `stdout` and `stderr` can be done by passing in the `log_stdout`, `log_stderr` named metadata respectively while dispatching.
- In order to get the result of a certain dispatch, the `dispatch_id`, the `results_dir`, and the `wait` parameter can be passed in. If everything is default, then only the dispatch id is required, waiting will not be done, and the result directory will be in the current working directory with folder name as `results/` inside which every new dispatch will have a new folder named according to their respective dispatch ids, containing:
  - `result.pkl` - (Cloud)pickled result object.
  - `result_info.yaml` - yaml file with high level information about the result and its execution.
  - `dispatch_source.py` - python file generated, containing the original function definitions of lattice and electrons which can be used to dispatch again.

### Changed

- `logfile` named metadata is now `slurm_logfile`.
- Instead of using `jsonpickle`, `cloudpickle` is being used everywhere to maintain consistency.
- `to_json` function uses `json` instead of `jsonpickle` now in electron and lattice definitions.
- `post_processing` moved to the dispatcher, so the dispatcher will now store a finished execution result in the results folder as specified by the user with no requirement of post processing it from the client/user side.
- `run_task` function in dispatcher modified to check if a node has completed execution and return it if it has, else continue its execution. This also takes care of cases if the server has been closed mid execution, then it can be started again from the last saved state, and the user won't have to wait for the whole execution.
- Instead of passing in the transport graph and dispatch id everywhere, the result object is being passed around, except for the `asyncio` part where the dispatch id and results directory is being passed which afterwards lets the core dispatcher know where to get the result object from and operate on it.
- Getting result of parent node executions of the graph, is now being done using the result object's graph. Storing of each execution's result is also done there.
- Tests updated to reflect the changes made. They are also being run in a serverless manner.

### Removed

- `LatticeResult` class removed.
- `jsonpickle` requirement removed.
- `WorkflowExecutionResult`, `TaskExecutionResult`, and `ExecutionError` singleton classes removed.

### Fixed

- Commented out the `jwt_required()` part in `covalent-dispatcher/_service/app.py`, may be removed in later iterations.
- Dispatcher server will now return the error message in the response of getting result if it fails instead of sending every result ever as a response.

## [0.4.3] - 2021-11-23

### Added

- Added a note in Known Issues regarding port conflict warning.

## [0.4.2] - 2021-11-24

### Added

- Added badges to README.md

## [0.4.1] - 2021-11-23

### Changed

- Removed old coverage badge and fixed the badge URL

## [0.4.0] - 2021-11-23

### Added

- Codecov integrations and badge

### Fixed

- Detached pipelines no longer created

## [0.3.0] - 2021-11-23

### Added

- Wrote a Code of Conduct based on <https://www.contributor-covenant.org/>
- Added installation and environment setup details in CONTRIBUTING
- Added Known Issues section to README

## [0.2.0] - 2021-11-22

### Changed

- Removed non-open-source executors from Covalent. The local SLURM executor is now
- a separate repo. Executors are now plugins.

## [0.1.0] - 2021-11-19

### Added

- Pythonic CLI tool. Install the package and run `covalent --help` for a usage description.
- Login and logout functionality.
- Executor registration/deregistration skeleton code.
- Dispatcher service start, stop, status, and restart.

### Changed

- JWT token is stored to file instead of in an environment variable.
- The Dask client attempts to connect to an existing server.

### Removed

- Removed the Bash CLI tool.

### Fixed

- Version assignment in the covalent init file.

## [0.0.3] - 2021-11-17

### Fixed

- Fixed the Dockerfile so that it runs the dispatcher server from the covalent repo.

## [0.0.2] - 2021-11-15

### Changed

- Single line change in ci script so that it doesn't exit after validating the version.
- Using `rules` in `pytest` so that the behavior in test stage is consistent.

## [0.0.1] - 2021-11-15

### Added

- CHANGELOG.md to track changes (this file).
- Semantic versioning in VERSION.
- CI pipeline job to enforce versioning.<|MERGE_RESOLUTION|>--- conflicted
+++ resolved
@@ -9,13 +9,10 @@
 
 ### Docs
 
-<<<<<<< HEAD
 - Updated the how-to notebooks for compatibility with the micro-services refactor.
-=======
 - Update the concepts page according to the new web UI.
 
 ## [0.89.3] - 2022-04-20
->>>>>>> 12da92c1
 
 ### Fixed
 
