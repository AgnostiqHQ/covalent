--- conflicted
+++ resolved
@@ -7,11 +7,10 @@
 
 ## [UNRELEASED]
 
-<<<<<<< HEAD
 ### Fixed
 
 - Adding maximum number of retries and timeout parameter to the get result http call.
-=======
+
 ## [0.155.1] - 2022-07-26
 
 ### Authors
@@ -183,7 +182,6 @@
 
 - Added workflow to stale and close pull requests
 
->>>>>>> f50b979c
 
 ### Docs
 
