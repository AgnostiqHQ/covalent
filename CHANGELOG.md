--- conflicted
+++ resolved
@@ -7,15 +7,13 @@
 
 ## [UNRELEASED]
 
-<<<<<<< HEAD
-### Added
+### Operations
 
 - Reusable JavaScript action to parse changelog and update version
-=======
+
 ### Docs
 
 - Remove hardcoding version info in README.md
->>>>>>> 9183ffdb
 
 ## [0.110.2] - 2022-06-10
 
