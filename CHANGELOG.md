# Changelog

All notable changes to this project will be documented in this file.

The format is based on [Keep a Changelog](https://keepachangelog.com/en/1.0.0/),
and this project adheres to [Semantic Versioning](https://semver.org/spec/v2.0.0.html).

## [UNRELEASED]

<<<<<<< HEAD
=======
## [0.113.0] - 2022-06-21

### Added

- Introduce new db models and object store backends

### Operations

- Syntax fix in hotfix.yml

### Docs

- Added new tutorial: Linear and convolutional autoencoders

## [0.112.0] - 2022-06-20

### Changed

- Changed async version on webapp package-lock file.

## [0.111.0] - 2022-06-20

### Changed

- Changed eventsource version on webapp package-lock file.

### Docs

- Added new tutorial: Covalentified version of the Pennylane Variational Classifier tutorial.

## [0.110.3] - 2022-06-17

### Fixed

- Fix error when parsing electron positional arguments in workflows

### Docs

- Remove hardcoding version info in README.md

## [0.110.2] - 2022-06-10

### Docs

- Fix MNIST tutorial
- Fix Quantum Gravity tutorial
- Update RTD with migration guide compatible with latest release
- Convert all references to `covalent start` from Jupyter notebooks to markdown statements
- Update release notes summary in README.md
- Fixed display issues with figure (in dark mode) and bullet points in tutorials

### Operations

- Added a retry block to the webapp build step in `tests.yml`

## [0.110.1] - 2022-06-10

### Fixed

- Configure dask to not use daemonic processes when creating a cluster

### Operations

- Sync the VERSION file within `covalent` directory to match the root level VERSION
- Manually patch `covalent/VERSION`

## [0.110.0] - 2022-06-10

### Changed

- Web GUI list size and status label colors changed.
- Web GUI graph running icon changed to non-static icon.

### Docs

- Removed references to the Dask executor in RTD as they are no longer needed.

## [0.109.1] - 2022-06-10

### Fixed

- `covalent --version` now works for PyPI releases

## [0.109.0] - 2022-06-10

### Docs

- Update CLI help statements

>>>>>>> cfc39a77
### Added

- CLI option for starting Covalent server without Dask.

### Docs

- Added new tutorial: Training quantum embedding kernels for classification.

## [0.108.0] - 2022-06-08

### Added

- WCI yaml file

### Docs

- Add pandoc installation updates to contributing guide

## [0.107.0] - 2022-06-07

### Changed

- Skipping stdout/stderr redirection tests until implemented in Dask parent process

### Added

- Simplifed starting the dask cluster using `multiprocessing`
- Added `bokeh==2.4.3` to requirements.txt to enable view Dask dashboard

### Fixed

- Changelog-reminder action now works for PRs from forks.

## [0.106.2] - 2022-06-06

### Fixed

- Specifying the version for package `furo` to `2022.4.7` to prevent breaking doc builds

### Docs

- Added new tutorial: Using Covalent with PennyLane for hybrid computation.

## [0.106.1] - 2022-06-01

### Fixed

- Changelog-reminder action now works for PRs from forks

### Docs

- Removed references to microservices in RTD
- Updated README.md.
- Changed `ct.electron` to `ct.lattice(executor=dask_executor)` in MNIST classifier tutorial

## [0.106.0] - 2022-05-26

### Changed

- Visual theme for Webapp GUI changed in accordance to new theme
- Fonts, colors, icons have been updated

## [0.105.0] - 2022-05-25

### Added

- Add a pre-commit hook for `detect-secrets`.
- Updated the actions in accordance with the migration done in the previous version.

## [0.104.0] - 2022-05-23

### Changed

- Services have been moved to a different codebase. This repo is now hosting the Covalent SDK, local dispatcher backend, Covalent web GUI, and documentation. Version is bumped to `0.104.0` in order to avoid conflicts.
- Update tests to match the current dispatcher api
- Skip testing dask executor until dask executor plugin is made public
- Using 2 thread pools to manage multiple workflows better and the other one for executing electrons in parallel.

### Fixed

- Add psutil and PyYAML to requirements.txt
- Passing the same Electron to multiple inputs of an Electron now works. UI fix pending.
- Dask from `requirements.txt`.

### Removed

- Asyncio usage for electron level concurrency.
- References to dask

### Added

- Functional test added for dask executor with the cluster running locally.
- Scalability tests for different workflows and workflow sizes under `tests/stress_tests/scripts`
- Add sample performance testing workflows under `tests/stress_tests`
- Add pipelines to continuously run the tutorial notebooks
- Create notebook with tasks from RTD

## [0.32.3] - 2022-03-16

### Fixed

- Fix missing UI graph edges between parameters and electrons in certain cases.
- Fix UI crashes in cases where legacy localStorage state was being loaded.

## [0.32.2] - 2022-03-16

### Added

- Images for graphs generated in tutorials and how-tos.
- Note for quantum gravity tutorial to tell users that `tensorflow` doesn't work on M1 Macs.
- `Known Issues` added to `README.md`

### Fixed

- `draw` function usage in tutorials and how-tos now reflects the UI images generated instead of using graphviz.
- Images now render properly in RTD of how-tos.

### Changed

- Reran all the tutorials that could run, generating the outputs again.

## [0.32.1] - 2022-03-15

### Fixed

- CLI now starts server directly in the subprocess instead of as a daemon
- Logs are provided as pipes to Popen instead of using a shell redirect
- Restart behavior fixed
- Default port in `covalent_ui/app.py` uses the config manager

### Removed

- `_graceful_restart` function no longer needed without gunicorn

## [0.32.0] - 2022-03-11

### Added

- Dispatcher microservice API endpoint to dispatch and update workflow.
- Added get runnable task endpoint.

## [0.31.0] - 2022-03-11

### Added

- Runner component's main functionality to run a set of tasks, cancel a task, and get a task's status added to its api.

## [0.30.5] - 2022-03-11

### Updated

- Updated Workflow endpoints & API spec to support upload & download of result objects as pickle files

## [0.30.4] - 2022-03-11

### Fixed

- When executing a task on an alternate Conda environment, Covalent no longer has to be installed on that environment. Previously, a Covalent object (the execution function as a TransportableObject) was passed to the environment. Now it is deserialized to a "normal" Python function, which is passed to the alternate Conda environment.

## [0.30.3] - 2022-03-11

### Fixed

- Fixed the order of output storage in `post_process` which should have been the order in which the electron functions are called instead of being the order in which they are executed. This fixes the order in which the replacement of function calls with their output happens, which further fixes any discrepencies in the results obtained by the user.

- Fixed the `post_process` test to check the order as well.

## [0.30.2] - 2022-03-11

### Changed

- Updated eventlet to 0.31.0

## [0.30.1] - 2022-03-10

### Fixed

- Eliminate unhandled exception in Covalent UI backend when calling fetch_result.

## [0.30.0] - 2022-03-09

### Added

- Skeleton code for writing the different services corresponding to each component in the open source refactor.
- OpenAPI specifications for each of the services.

## [0.29.3] - 2022-03-09

### Fixed

- Covalent UI is built in the Dockerfile, the setup file, the pypi workflow, the tests workflow, and the conda build script.

## [0.29.2] - 2022-03-09

### Added

- Defaults defined in executor plugins are read and used to update the in-memory config, as well as the user config file. But only if the parameter in question wasn't already defined.

### Changed

- Input parameter names and docstrings in _shared_files.config.update_config were changed for clarity.

## [0.29.1] - 2022-03-07

### Changed

- Updated fail-fast strategy to run all tests.

## [0.29.0] - 2022-03-07

### Added

- DispatchDB for storing dispatched results

### Changed

- UI loads dispatches from DispatchDB instead of browser local storage

## [0.28.3] - 2022-03-03

### Fixed

Installed executor plugins don't have to be referred to by their full module name. Eg, use "custom_executor", instead of "covalent_custom_plugin.custom_executor".

## [0.28.2] - 2022-03-03

### Added

- A brief overview of the tutorial structure in the MNIST classification tutorial.

## [0.28.1] - 2022-03-02

### Added

- Conda installation is only supported for Linux in the `Getting Started` guide.
- MNIST classifier tutorial.

### Removed

- Removed handling of default values of function parameters in `get_named_params` in `covalent/_shared_files/utils.py`. So, it is actually being handled by not being handled since now `named_args` and `named_kwargs` will only contain parameters that were passed during the function call and not all of them.

## [0.28.0] - 2022-03-02

### Added

- Lepton support, including for Python modules and C libraries
- How-to guides showing how to use leptons for each of these

## [0.27.6] - 2022-03-01

### Added

- Added feature development basic steps in CONTRIBUTING.md.
- Added section on locally building RTD (read the docs) in the contributing guide.

## [0.27.5] - 2022-03-01

### Fixed

- Missing UI input data after backend change - needed to be derived from graph for electrons, lattice inputs fixed on server-side, combining name and positional args
- Broken UI graph due to variable->edge_name renaming
- Missing UI executor data after server-side renaming

## [0.27.4] - 2022-02-28

### Fixed

- Path used in `covalent/executor/__init__.py` for executor plugin modules needed updating to `covalent/executor/executor_plugins`

### Removed

- Disabled workflow cancellation test due to inconsistent outcomes. Test will be re-enabled after cancellation mechanisms are investigated further.

## [0.27.3] - 2022-02-25

### Added

- Added `USING_DOCKER.md` guide for running docker container.
- Added cli args to covalent UI flask server `covalent_ui/app.py` to modify port and log file path.

### Removed

- Removed gunicorn from cli and Dockerfile.

### Changed

- Updated cli `covalent_dispatcher/_cli/service.py` to run flask server directly, and removed dispatcher and UI flags.
- Using Flask blueprints to merge Dispatcher and UI servers.
- Updated Dockerfile to run flask server directly.
- Creating server PID file manually in `covalent_dispatcher/_cli/service.py`.
- Updated tests and docs to reflect merged servers.
- Changed all mentions of port 47007 (for old UI server) to 48008.

## [0.27.2] - 2022-02-24

### Changed

- Removed unnecessary blockquotes from the How-To guide for creating custom executors
- Changed "Covalent Cloud" to "Covalent" in the main code text

## [0.27.1] - 2022-02-24

### Removed

- Removed AQ-Engineers from CODEOWNERS in order to fix PR review notifications

## [0.27.0] - 2022-02-24

### Added

- Support for positional only, positional or keyword, variable positional, keyword only, variable keyword types of parameters is now added, e.g an electron can now use variable args and variable kwargs if the number/names of parameters are unknown during definition as `def task(*args, **kwargs)` which wasn't possible before.

- `Lattice.args` added to store positional arguments passed to the lattice's workflow function.

- `get_named_params` function added in `_shared_files/utils.py` which will return a tuple containing named positional arguments and named keyword arguments. The names help in showing and storing these parameters in the transport graph.

- Tests to verify whether all kinds of input paramaters are supported by electron or a lattice.

### Changed

- No longer merging positional arguments with keyword arguments, instead they are separately stored in respective nodes in the transport graph.

- `inputs` returned from `_get_inputs` function in `covalent_dispatcher/_core/execution.py` now contains positional as well as keyword arguments which further get passed to the executor.

- Executors now support positional and keyword arguments as inputs to their executable functions.

- Result object's `_inputs` attribute now contains both `args` and `kwargs`.

- `add_node_for_nested_iterables` is renamed to `connect_node_with_others` and `add_node_to_graph` also renamed to `add_collection_node_to_graph` in `electron.py`. Some more variable renames to have appropriate self-explanatory names.

- Nodes and edges in the transport graph now have a better interface to assign attributes to them.

- Edge attribute `variable` renamed to `edge_name`.

- In `serialize` function of the transport graph, if `metadata_only` is True, then only `metadata` attribute of node and `source` and `target` attributes of edge are kept in the then return serialized `data`.

- Updated the tests wherever necessary to reflect the above changes

### Removed

- Deprecated `required_params_passed` since an error will automatically be thrown by the `build_graph` function if any of the required parameters are not passed.

- Removed duplicate attributes from nodes in the transport graph.

## [0.26.1] - 2022-02-23

### Added

- Added Local Executor section to the API read the docs.

## [0.26.0] - 2022-02-23

### Added

- Automated reminders to update the changelog

## [0.25.3] - 2022-02-23

## Added

- Listed common mocking commands in the CONTRIBUTING.md guide.
- Additional guidelines on testing.

## [0.25.2] - 2022-02-21

### Changed

- `backend` metadata name changed to `executor`.
- `_plan_workflow` usage updated to reflect how that executor related information is now stored in the specific executor object.
- Updated tests to reflect the above changes.
- Improved the dispatch cancellation test to provide a robust solution which earlier took 10 minutes to run with uncertainty of failing every now and then.

### Removed

- Removed `TaskExecutionMetadata` as a consequence of removing `execution_args`.

## [0.25.1] - 2022-02-18

### Fixed

- Tracking imports that have been used in the workflow takes less time.

### Added

- User-imports are included in the dispatch_source.py script. Covalent-related imports are commented out.

## [0.25.0] - 2022-02-18

### Added

- UI: Lattice draw() method displays in web UI
- UI: New navigation panel

### Changed

- UI: Animated graph changes, panel opacity

### Fixed

- UI: Fixed "Not Found" pages

## [0.24.21] - 2022-02-18

### Added

- RST document describing the expectations from a tutorial.

## [0.24.20] - 2022-02-17

### Added

- Added how to create custom executors

### Changed

- Changed the description of the hyperlink for choosing executors
- Fixed typos in doc/source/api/getting_started/how_to/execution/creating_custom_executors.ipynb

## [0.24.19] - 2022-02-16

### Added

- CODEOWNERS for certain files.

## [0.24.18] - 2022-02-15

### Added

- The user configuration file can now specify an executor plugin directory.

## [0.24.17] - 2022-02-15

### Added

- Added a how-to for making custom executors.

## [0.24.16] - 2022-02-12

### Added

- Errors now contain the traceback as well as the error message in the result object.
- Added test for `_post_process` in `tests/covalent_dispatcher_tests/_core/execution_test.py`.

### Changed

- Post processing logic in `electron` and dispatcher now relies on the order of execution in the transport graph rather than node's function names to allow for a more reliable pairing of nodes and their outputs.

- Renamed `init_test.py` in `tests/covalent_dispatcher_tests/_core/` to `execution_test.py`.

### Removed

- `exclude_from_postprocess` list which contained some non executable node types removed since only executable nodes are post processed now.

## [0.24.15] - 2022-02-11

### Fixed

- If a user's configuration file does not have a needed exeutor parameter, the default parameter (defined in _shared_files/defaults.py) is used.
- Each executor plugin is no longer initialized upon the import of Covalent. This allows required parameters in executor plugins.

## Changed

- Upon updating the configuration data with a user's configuration file, the complete set is written back to file.

## Added

- Tests for the local and base executors.

## [0.24.14] - 2022-02-11

### Added

- UI: add dashboard cards
- UI: add scaling dots background

### Changed

- UI: reduce sidebar font sizes, refine color theme
- UI: refine scrollbar styling, show on container hover
- UI: format executor parameters as YAML code
- UI: update syntax highlighting scheme
- UI: update index.html description meta tag

## [0.24.13] - 2022-02-11

### Added

- Tests for covalent/_shared_files/config.py

## [0.24.12] - 2022-02-10

### Added

- CodeQL code analyzer

## [0.24.11] - 2022-02-10

### Added

- A new dictionary `_DEFAULT_CONSTRAINTS_DEPRECATED` in defaults.py

### Changed

- The `_DEFAULT_CONSTRAINT_VALUES` dictionary now only contains the `backend` argument

## [0.24.10] - 2022-02-09

### Fixed

- Sporadically failing workflow cancellation test in tests/workflow_stack_test.py

## [0.24.9] - 2022-02-09

## Changed

- Implementation of `_port_from_pid` in covalent_dispatcher/_cli/service.py.

## Added

- Unit tests for command line interface (CLI) functionalities in covalent_dispatcher/_cli/service.py and covalent_dispatcher/_cli/cli.py.

## [0.24.8] - 2022-02-07

### Fixed

- If a user's configuration file does not have a needed parameter, the default parameter (defined in _shared_files/defaults.py) is used.

## [0.24.7] - 2022-02-07

### Added

- Typing: Add Type hint `dispatch_info` parameter.
- Documentation: Updated the return_type description in docstring.

### Changed

- Typing: Change return type annotation to `Generator`.

## [0.24.6] - 2022-02-06

### Added

- Type hint to `deserialize` method of `TransportableObject` of `covalent/_workflow/transport.py`.

### Changed

- Description of `data` in `deserialize` method of `TransportableObject` of `covalent/_workflow/transport.py` from `The serialized transportable object` to `Cloudpickled function`.

## [0.24.5] - 2022-02-05

### Fixed

- Removed dependence on Sentinel module

## [0.24.4] - 2022-02-04

### Added

- Tests across multiple versions of Python and multiple operating systems
- Documentation reflecting supported configurations

## [0.24.3] - 2022-02-04

### Changed

- Typing: Use `bool` in place of `Optional[bool]` as type annotation for `develop` parameter in `covalent_dispatcher.service._graceful_start`
- Typing: Use `Any` in place of `Optional[Any]` as type annotation for `new_value` parameter in `covalent._shared_files.config.get_config`

## [0.24.2] - 2022-02-04

### Fixed

- Updated hyperlink of "How to get the results" from "./collection/query_electron_execution_result" to "./collection/query_multiple_lattice_execution_results" in "doc/source/how_to/index.rst".
- Updated hyperlink of "How to get the result of a particular electron" from "./collection/query_multiple_lattice_execution_results" to "./collection/query_electron_execution_result" in "doc/source/how_to/index.rst".

## [0.24.1] - 2022-02-04

### Changed

- Changelog entries are now required to have the current date to enforce ordering.

## [0.24.0] - 2022-02-03

### Added

- UI: log file output - display in Output tab of all available log file output
- UI: show lattice and electron inputs
- UI: display executor attributes
- UI: display error message on failed status for lattice and electron

### Changed

- UI: re-order sidebar sections according to latest figma designs
- UI: update favicon
- UI: remove dispatch id from tab title
- UI: fit new uuids
- UI: adjust theme text primary and secondary colors

### Fixed

- UI: auto-refresh result state on initial render of listing and graph pages
- UI: graph layout issues: truncate long electron/param names

## [0.23.0] - 2022-02-03

### Added

- Added `BaseDispatcher` class to be used for creating custom dispatchers which allow connection to a dispatcher server.
- `LocalDispatcher` inheriting from `BaseDispatcher` allows connection to a local dispatcher server running on the user's machine.
- Covalent only gives interface to the `LocalDispatcher`'s `dispatch` and `dispatch_sync` methods.
- Tests for both `LocalDispatcher` and `BaseDispatcher` added.

### Changed

- Switched from using `lattice.dispatch` and `lattice.dispatch_sync` to `covalent.dispatch` and `covalent.dispatch_sync`.
- Dispatcher address now is passed as a parameter (`dispatcher_addr`) to `covalent.dispatch` and `covalent.dispatch_sync` instead of a metadata field to lattice.
- Updated tests, how tos, and tutorials to use `covalent.dispatch` and `covalent.dispatch_sync`.
- All the contents of `covalent_dispatcher/_core/__init__.py` are moved to `covalent_dispatcher/_core/execution.py` for better organization. `__init__.py` only contains function imports which are needed by external modules.
- `dispatch`, `dispatch_sync` methods deprecated from `Lattice`.

### Removed

- `_server_dispatch` method removed from `Lattice`.
- `dispatcher` metadata field removed from `lattice`.

## [0.22.19] - 2022-02-03

### Fixed

- `_write_dispatch_to_python_file` isn't called each time a task is saved. It is now only called in the final save in `_run_planned_workflow` (in covalent_dispatcher/_core/__init__.py).

## [0.22.18] - 2022-02-03

### Fixed

- Added type information to result.py

## [0.22.17] - 2022-02-02

### Added

- Replaced `"typing.Optional"` with `"str"` in covalent/executor/base.py
- Added missing type hints to `get_dispatch_context` and `write_streams_to_file` in covalent/executor/base.py, BaseExecutor

## [0.22.16] - 2022-02-02

### Added

- Functions to check if UI and dispatcher servers are running.
- Tests for the `is_ui_running` and `is_server_running` in covalent_dispatcher/_cli/service.py.

## [0.22.15] - 2022-02-01

### Fixed

- Covalent CLI command `covalent purge` will now stop the servers before deleting all the pid files.

### Added

- Test for `purge` method in covalent_dispatcher/_cli/service.py.

### Removed

- Unused `covalent_dispatcher` import from covalent_dispatcher/_cli/service.py.

### Changed

- Moved `_config_manager` import from within the `purge` method to the covalent_dispatcher/_cli/service.py for the purpose of mocking in tests.

## [0.22.14] - 2022-02-01

### Added

- Type hint to `_server_dispatch` method in `covalent/_workflow/lattice.py`.

## [0.22.13] - 2022-01-26

### Fixed

- When the local executor's `log_stdout` and `log_stderr` config variables are relative paths, they should go inside the results directory. Previously that was queried from the config, but now it's queried from the lattice metadata.

### Added

- Tests for the corresponding functions in (`covalent_dispatcher/_core/__init__.py`, `covalent/executor/base.py`, `covalent/executor/executor_plugins/local.py` and `covalent/executor/__init__.py`) affected by the bug fix.

### Changed

- Refactored `_delete_result` in result manager to give the option of deleting the result parent directory.

## [0.22.12] - 2022-01-31

### Added

- Diff check in pypi.yml ensures correct files are packaged

## [0.22.11] - 2022-01-31

### Changed

- Removed codecov token
- Removed Slack notifications from feature branches

## [0.22.10] - 2022-01-29

### Changed

- Running tests, conda, and version workflows on pull requests, not just pushes

## [0.22.9] - 2022-01-27

### Fixed

- Fixing version check action so that it doesn't run on commits that are in develop
- Edited PR template so that markdown checklist appears properly

## [0.22.8] - 2022-01-27

### Fixed

- publish workflow, using `docker buildx` to build images for x86 and ARM, prepare manifest and push to ECR so that pulls will match the correct architecture.
- typo in CONTRIBUTING
- installing `gcc` in Docker image so Docker can build wheels for `dask` and other packages that don't provide ARM wheels

### Changed

- updated versions in `requirements.txt` for `matplotlib` and `dask`

## [0.22.7] - 2022-01-27

### Added

- `MANIFEST.in` did not have `covalent_dispatcher/_service` in it due to which the PyPi package was not being built correctly. Added the `covalent_dispatcher/_service` to the `MANIFEST.in` file.

### Fixed

- setuptools properly including data files during installation

## [0.22.6] - 2022-01-26

### Fixed

- Added service folder in covalent dispatcher to package.

## [0.22.5] - 2022-01-25

### Fixed

- `README.md` images now use master branch's raw image urls hosted on <https://github.com> instead of <https://raw.githubusercontent.com>. Also, switched image rendering from html to markdown.

## [0.22.4] - 2022-01-25

### Fixed

- dispatcher server app included in sdist
- raw image urls properly used

## [0.22.3] - 2022-01-25

### Fixed

- raw image urls used in readme

## [0.22.2] - 2022-01-25

### Fixed

- pypi upload

## [0.22.1] - 2022-01-25

### Added

- Code of conduct
- Manifest.in file
- Citation info
- Action to upload to pypi

### Fixed

- Absolute URLs used in README
- Workflow badges updated URLs
- `install_package_data` -> `include_package_data` in `setup.py`

## [0.22.0] - 2022-01-25

### Changed

- Using public ECR for Docker release

## [0.21.0] - 2022-01-25

### Added

- GitHub pull request templates

## [0.20.0] - 2022-01-25

### Added

- GitHub issue templates

## [0.19.0] - 2022-01-25

### Changed

- Covalent Beta Release

## [0.18.9] - 2022-01-24

### Fixed

- iframe in the docs landing page is now responsive

## [0.18.8] - 2022-01-24

### Changed

- Temporarily removed output tab
- Truncated dispatch id to fit left sidebar, add tooltip to show full id

## [0.18.7] - 2022-01-24

### Changed

- Many stylistic improvements to documentation, README, and CONTRIBUTING.

## [0.18.6] - 2022-01-24

### Added

- Test added to check whether an already decorated function works as expected with Covalent.
- `pennylane` package added to the `requirements-dev.txt` file.

### Changed

- Now using `inspect.signature` instead of `function.__code__` to get the names of function's parameters.

## [0.18.5] - 2022-01-21

### Fixed

- Various CI fixes, including rolling back regression in version validation, caching on s3 hosted badges, applying releases and tags correctly.

## [0.18.4] - 2022-01-21

### Changed

- Removed comments and unused functions in covalent_dispatcher
- `result_class.py` renamed to `result.py`

### Fixed

- Version was not being properly imported inside `covalent/__init__.py`
- `dispatch_sync` was not previously using the `results_dir` metadata field

### Removed

- Credentials in config
- `generate_random_filename_in_cache`
- `is_any_atom`
- `to_json`
- `show_subgraph` option in `draw`
- `calculate_node`

## [0.18.3] - 2022-01-20

### Fixed

- The gunicorn servers now restart more gracefully

## [0.18.2] - 2022-01-21

### Changed

- `tempdir` metadata field removed and replaced with `executor.local.cache_dir`

## [0.18.1] - 2022-01-11

## Added

- Concepts page

## [0.18.0] - 2022-01-20

### Added

- `Result.CANCELLED` status to represent the status of a cancelled dispatch.
- Condition to cancel the whole dispatch if any of the nodes are cancelled.
- `cancel_workflow` function which uses a shared variable provided by Dask (`dask.distributed.Variable`) in a dask client to inform nodes to stop execution.
- Cancel function for dispatcher server API which will allow the server to terminate the dispatch.
- How to notebook for cancelling a dispatched job.
- Test to verify whether cancellation of dispatched jobs is working as expected.
- `cancel` function is available as `covalent.cancel`.

### Changed

- In file `covalent/_shared_files/config.py` instead of using a variable to store and then return the config data, now directly returning the configuration.
- Using `fire_and_forget` to dispatch a job instead of a dictionary of Dask's `Future` objects so that we won't have to manage the lifecycle of those futures.
- The `test_run_dispatcher` test was changed to reflect that the dispatcher no longer uses a dictionary of future objects as it was not being utilized anywhere.

### Removed

- `with dask_client` context was removed as the client created in `covalent_dispatcher/_core/__init__.py` is already being used even without the context. Furthermore, it creates issues when that context is exited which is unnecessary at the first place hence not needed to be resolved.

## [0.17.5] - 2022-01-19

### Changed

- Results directory uses a relative path by default and can be overridden by the environment variable `COVALENT_RESULTS_DIR`.

## [0.17.4] - 2022-01-19

### Changed

- Executor parameters use defaults specified in config TOML
- If relative paths are supplied for stdout and stderr, those files are created inside the results directory

## [0.17.3] - 2022-01-18

### Added

- Sync function
- Covalent CLI tool can restart in developer mode

### Fixed

- Updated the UI address referenced in the README

## [0.17.2] - 2022-01-12

### Added

- Quantum gravity tutorial

### Changed

- Moved VERSION file to top level

## [0.17.1] - 2022-01-19

### Added

- `error` attribute was added to the results object to show which node failed and the reason behind it.
- `stdout` and `stderr` attributes were added to a node's result to store any stdout and stderr printing done inside an electron/node.
- Test to verify whether `stdout` and `stderr` are being stored in the result object.

### Changed

- Redesign of how `redirect_stdout` and `redirect_stderr` contexts in executor now work to allow storing their respective outputs.
- Executors now also return `stdout` and `stderr` strings, along with the execution output, so that they can be stored in their result object.

## [0.17.0] - 2022-01-18

### Added

- Added an attribute `__code__` to electron and lattice which is a copy of their respective function's `__code__` attribute.
- Positional arguments, `args`, are now merged with keyword arguments, `kwargs`, as close as possible to where they are passed. This was done to make sure we support both with minimal changes and without losing the name of variables passed.
- Tests to ensure usage of positional arguments works as intended.

### Changed

- Slight rework to how any print statements in lattice are sent to null.
- Changed `test_dispatcher_functional` in `basic_dispatcher_test.py` to account for the support of `args` and removed a an unnecessary `print` statement.

### Removed

- Removed `args` from electron's `init` as it wasn't being used anywhere.

## [0.16.1] - 2022-01-18

### Changed

- Requirement changed from `dask[complete]` to `dask[distributed]`.

## [0.16.0] - 2022-01-14

### Added

- New UI static demo build
- New UI toolbar functions - orientation, toggle params, minimap
- Sortable and searchable lattice name row

### Changed

- Numerous UI style tweaks, mostly around dispatches table states

### Fixed

- Node sidebar info now updates correctly

## [0.15.11] - 2022-01-18

### Removed

- Unused numpy requirement. Note that numpy is still being installed indirectly as other packages in the requirements rely on it.

## [0.15.10] - 2022-01-16

## Added

- How-to guide for Covalent dispatcher CLI.

## [0.15.9] - 2022-01-18

### Changed

- Switched from using human readable ids to using UUIDs

### Removed

- `human-id` package was removed along with its mention in `requirements.txt` and `meta.yaml`

## [0.15.8] - 2022-01-17

### Removed

- Code breaking text from CLI api documentation.
- Unwanted covalent_dispatcher rst file.

### Changed

- Installation of entire covalent_dispatcher instead of covalent_dispatcher/_service in setup.py.

## [0.15.7] - 2022-01-13

### Fixed

- Functions with multi-line or really long decorators are properly serialized in dispatch_source.py.
- Multi-line Covalent output is properly commented out in dispatch_source.py.

## [0.15.6] - 2022-01-11

### Fixed

- Sub-lattice functions are successfully serialized in the utils.py get_serialized_function_str.

### Added

- Function to scan utilized source files and return a set of imported modules (utils.get_imports_from_source)

## [0.15.5] - 2022-01-12

### Changed

- UI runs on port 47007 and the dispatcher runs on port 48008. This is so that when the servers are later merged, users continue using port 47007 in the browser.
- Small modifications to the documentation
- Small fix to the README

### Removed

- Removed a directory `generated` which was improperly added
- Dispatcher web interface
- sqlalchemy requirement

## [0.15.4] - 2022-01-11

### Changed

- In file `covalent/executor/base.py`, `pickle` was changed to `cloudpickle` because of its universal pickling ability.

### Added

- In docstring of `BaseExecutor`, a note was added specifying that `covalent` with its dependencies is assumed to be installed in the conda environments.
- Above note was also added to the conda env selector how-to.

## [0.15.3] - 2022-01-11

### Changed

- Replaced the generic `RuntimeError` telling users to check if there is an object manipulation taking place inside the lattice to a simple warning. This makes the original error more visible.

## [0.15.2] - 2022-01-11

### Added

- If condition added for handling the case where `__getattr__` of an electron is accessed to detect magic functions.

### Changed

- `ActiveLatticeManager` now subclasses from `threading.local` to make it thread-safe.
- `ValueError` in the lattice manager's `claim` function now also shows the name of the lattice that is currently claimed.
- Changed docstring of `ActiveLatticeManager` to note that now it is thread-safe.
- Sublattice dispatching now no longer deletes the result object file and is dispatched normally instead of in a serverless manner.
- `simulate_nitrogen_and_copper_slab_interaction.ipynb` notebook tutorial now does normal dispatching as well instead of serverless dispatching. Also, now 7 datapoints will be shown instead of 10 earlier.

## [0.15.1] - 2022-01-11

### Fixed

- Passing AWS credentials to reusable workflows as a secret

## [0.15.0] - 2022-01-10

### Added

- Action to push development image to ECR

### Changed

- Made the publish action reusable and callable

## [0.14.1] - 2022-01-02

### Changed

- Updated the README
- Updated classifiers in the setup.py file
- Massaged some RTD pages

## [0.14.0] - 2022-01-07

### Added

- Action to push static UI to S3

## [0.13.2] - 2022-01-07

### Changed

- Completed new UI design work

## [0.13.1] - 2022-01-02

### Added

- Added eventlet requirement

### Changed

- The CLI tool can now manage the UI flask server as well
- [Breaking] The CLI option `-t` has been changed to `-d`, which starts the servers in developer mode and exposes unit tests to the server.

## [0.13.0] - 2022-01-01

### Added

- Config manager in `covalent/_shared_files/config.py`
- Default location for the main config file can be overridden using the environment variable `COVALENT_CONFIG_DIR`
- Ability to set and get configuration using `get_config` and `set_config`

### Changed

- The flask servers now reference the config file
- Defaults reference the config file

### Fixed

- `ValueError` caught when running `covalent stop`
- One of the functional tests was using a malformed path

### Deprecated

- The `electron.to_json` function
- The `generate_random_filename_in_cache` function

### Removed

- The `get_api_token` function

## [0.12.13] - 2022-01-04

## Removed

- Tutorial section headings

## Fixed

- Plot background white color

## [0.12.12] - 2022-01-06

### Fixed

- Having a print statement inside electron and lattice code no longer causes the workflow to fail.

## [0.12.11] - 2022-01-04

### Added

- Completed UI feature set for first release

### Changed

- UI server result serialization improvements
- UI result update webhook no longer fails on request exceptions, logs warning intead

## [0.12.10] - 2021-12-17

### Added

- Astrophysics tutorial

## [0.12.9] - 2022-01-04

### Added

- Added `get_all_node_results` method in `result_class.py` to return result of all node executions.

- Added `test_parallelilization` test to verify whether the execution is now being achieved in parallel.

### Changed

- Removed `LocalCluster` cluster creation usage to a simple `Client` one from Dask.

- Removed unnecessary `to_run` function as we no longer needed to run execution through an asyncio loop.

- Removed `async` from function definition of previously asynchronous functions, `_run_task`, `_run_planned_workflow`, `_plan_workflow`, and `_run_workflow`.

- Removed `uvloop` from requirements.

- Renamed `test_get_results` to `test_get_result`.

- Reran the how to notebooks where execution time was mentioned.

- Changed how `dispatch_info` context manager was working to account for multiple nodes accessing it at the same time.

## [0.12.8] - 2022-01-02

### Changed

- Changed the software license to GNU Affero 3.0

### Removed

- `covalent-ui` directory

## [0.12.7] - 2021-12-29

### Fixed

- Gunicorn logging now uses the `capture-output` flag instead of redirecting stdout and stderr

## [0.12.6] - 2021-12-23

### Changed

- Cleaned up the requirements and moved developer requirements to a separate file inside `tests`

## [0.12.5] - 2021-12-16

### Added

- Conda build CI job

## [0.12.4] - 2021-12-23

### Changed

- Gunicorn server now checks for port availability before starting

### Fixed

- The `covalent start` function now prints the correct port if the server is already running.

## [0.12.3] - 2021-12-14

### Added

- Covalent tutorial comparing quantum support vector machines with support vector machine algorithms implemented in qiskit and scikit-learn.

## [0.12.2] - 2021-12-16

### Fixed

- Now using `--daemon` in gunicorn to start the server, which was the original intention.

## [0.12.1] - 2021-12-16

### Fixed

- Removed finance references from docs
- Fixed some other small errors

### Removed

- Removed one of the failing how-to tests from the functional test suite

## [0.12.0] - 2021-12-16

### Added

- Web UI prototype

## [0.11.1] - 2021-12-14

### Added

- CLI command `covalent status` shows port information

### Fixed

- gunicorn management improved

## [0.11.0] - 2021-12-14

### Added

- Slack notifications for test status

## [0.10.4] - 2021-12-15

### Fixed

- Specifying a non-default results directory in a sub-lattice no longer causes a failure in lattice execution.

## [0.10.3] - 2021-12-14

### Added

- Functional tests for how-to's in documentation

### Changed

- Moved example script to a functional test in the pipeline
- Added a test flag to the CLI tool

## [0.10.2] - 2021-12-14

### Fixed

- Check that only `kwargs` without any default values in the workflow definition need to be passed in `lattice.draw(ax=ax, **kwargs)`.

### Added

- Function to check whether all the parameters without default values for a callable function has been passed added to shared utils.

## [0.10.1] - 2021-12-13

### Fixed

- Content and style fixes for getting started doc.

## [0.10.0] - 2021-12-12

### Changed

- Remove all imports from the `covalent` to the `covalent_dispatcher`, except for `_dispatch_serverless`
- Moved CLI into `covalent_dispatcher`
- Moved executors to `covalent` directory

## [0.9.1] - 2021-12-13

### Fixed

- Updated CONTRIBUTING to clarify docstring style.
- Fixed docstrings for `calculate_node` and `check_constraint_specific_sum`.

## [0.9.0] - 2021-12-10

### Added

- `prefix_separator` for separating non-executable node types from executable ones.

- `subscript_prefix`, `generator_prefix`, `sublattice_prefix`, `attr_prefix` for prefixes of subscripts, generators,
  sublattices, and attributes, when called on an electron and added to the transport graph.

- `exclude_from_postprocess` list of prefixes to denote those nodes which won't be used in post processing the workflow.

- `__int__()`, `__float__()`, `__complex__()` for converting a node to an integer, float, or complex to a value of 0 then handling those types in post processing.

- `__iter__()` generator added to Electron for supporting multiple return values from an electron execution.

- `__getattr__()` added to Electron for supporting attribute access on the node output.

- `__getitem__()` added to Electron for supporting subscripting on the node output.

- `electron_outputs` added as an attribute to lattice.

### Changed

- `electron_list_prefix`, `electron_dict_prefix`, `parameter_prefix` modified to reflect new way to assign prefixes to nodes.

- In `build_graph` instead of ignoring all exceptions, now the exception is shown alongwith the runtime error notifying that object manipulation should be avoided inside a lattice.

- `node_id` changed to `self.node_id` in Electron's `__call__()`.

- `parameter` type electrons now have the default metadata instead of empty dictionary.

- Instead of deserializing and checking whether a sublattice is there, now a `sublattice_prefix` is used to denote when a node is a sublattice.

- In `dispatcher_stack_test`, `test_dispatcher_flow` updated to indicate the new use of `parameter_prefix`.

### Fixed

- When an execution fails due to something happening in `run_workflow`, then result object's status is now failed and the object is saved alongwith throwing the appropriate exception.

## [0.8.5] - 2021-12-10

### Added

- Added tests for choosing specific executors inside electron initialization.
- Added test for choosing specific Conda environments inside electron initialization.

## [0.8.4] - 2021-12-10

### Changed

- Removed _shared_files directory and contents from covalent_dispatcher. Logging in covalent_dispatcher now uses the logger in covalent/_shared_files/logging.py.

## [0.8.3] - 2021-12-10

### Fixed

- Decorator symbols were added to the pseudo-code in the quantum chemistry tutorial.

## [0.8.2] - 2021-12-06

### Added

- Quantum chemistry tutorial.

## [0.8.1] - 2021-12-08

### Added

- Docstrings with typehints for covalent dispatcher functions added.

### Changed

- Replaced `node` to `node_id` in `electron.py`.

- Removed unnecessary `enumerate` in `covalent_dispatcher/_core/__init__.py`.

- Removed `get_node_device_mapping` function from `covalent_dispatcher/_core/__init__.py`
  and moved the definition to directly add the mapping to `workflow_schedule`.

- Replaced iterable length comparison for `executor_specific_exec_cmds` from `if len(executor_specific_exec_cmds) > 0`
  to `if executor_specific_exec_cmds`.

## [0.8.0] - 2021-12-03

### Added

- Executors can now accept the name of a Conda environment. If that environment exists, the operations of any electron using that executor are performed in that Conda environment.

## [0.7.6] - 2021-12-02

### Changed

- How to estimate lattice execution time has been renamed to How to query lattice execution time.
- Change result querying syntax in how-to guides from `lattice.get_result` to
  `covalent.get_result`.
- Choose random port for Dask dashboard address by setting `dashboard_address` to ':0' in
  `LocalCluster`.

## [0.7.5] - 2021-12-02

### Fixed

- "Default" executor plugins are included as part of the package upon install.

## [0.7.4] - 2021-12-02

### Fixed

- Upgraded dask to 2021.10.0 based on a vulnerability report

## [0.7.3] - 2021-12-02

### Added

- Transportable object tests
- Transport graph tests

### Changed

- Variable name node_num to node_id
- Variable name node_idx to node_id

### Fixed

- Transport graph `get_dependencies()` method return type was changed from Dict to List

## [0.7.2] - 2021-12-01

### Fixed

- Date handling in changelog validation

### Removed

- GitLab CI YAML

## [0.7.1] - 2021-12-02

### Added

- A new parameter to a node's result called `sublattice_result` is added.
  This will be of a `Result` type and will contain the result of that sublattice's
  execution. If a normal electron is executed, this will be `None`.

- In `_delete_result` function in `results_manager.py`, an empty results directory
  will now be deleted.

- Name of a sublattice node will also contain `(sublattice)`.

- Added `_dispatch_sync_serverless` which synchronously dispatches without a server
  and waits for a result to be returned. This is the method used to dispatch a sublattice.

- Test for sublatticing is added.

- How-to guide added for sublatticing explaining the new features.

### Changed

- Partially changed `draw` function in `lattice.py` to also draw the subgraph
  of the sublattice when drawing the main graph of the lattice. The change is
  incomplete as we intend to add this feature later.

- Instead of returning `plt`, `draw` now returns the `ax` object.

- `__call__` function in `lattice.py` now runs the lattice's function normally
  instead of dispatching it.

- `_run_task` function now checks whether current node is a sublattice and acts
  accordingly.

### Fixed

- Unnecessary lines to rename the node's name in `covalent_dispatcher/_core/__init__.py` are removed.

- `test_electron_takes_nested_iterables` test was being ignored due to a spelling mistake. Fixed and
  modified to follow the new pattern.

## [0.7.0] - 2021-12-01

### Added

- Electrons can now accept an executor object using the "backend" keyword argument. "backend" can still take a string naming the executor module.
- Electrons and lattices no longer have Slurm metadata associated with the executor, as that information should be contained in the executor object being used as an input argument.
- The "backend" keyword can still be a string specifying the executor module, but only if the executor doesn't need any metadata.
- Executor plugin classes are now directly available to covalent, eg: covalent.executor.LocalExecutor().

## [0.6.7] - 2021-12-01

### Added

- Docstrings without examples for all the functions in core covalent.
- Typehints in those functions as well.
- Used `typing.TYPE_CHECKING` to prevent cyclic imports when writing typehints.

### Changed

- `convert_to_lattice_function` renamed to `convert_to_lattice_function_call`.
- Context managers now raise a `ValueError` instead of a generic `Exception`.

## [0.6.6] - 2021-11-30

### Fixed

- Fixed the version used in the documentation
- Fixed the badge URLs to prevent caching

## [0.6.5] - 2021-11-30

### Fixed

- Broken how-to links

### Removed

- Redundant lines from .gitignore
- *.ipynb from .gitignore

## [0.6.4] - 2021-11-30

### Added

- How-to guides for workflow orchestration.
  - How to construct an electron
  - How to construct a lattice
  - How to add an electron to lattice
  - How to visualize the lattice
  - How to add constraints to lattices
- How-to guides for workflow and subtask execution.
  - How to execute individual electrons
  - How to execute a lattice
  - How to execute multiple lattices
- How-to guides for status querying.
  - How to query electron execution status
  - How to query lattice execution status
  - How to query lattice execution time
- How-to guides for results collection
  - How to query electron execution results
  - How to query lattice execution results
  - How to query multiple lattice execution results
- Str method for the results object.

### Fixed

- Saving the electron execution status when the subtask is running.

## [0.6.3] - 2021-11-29

### Removed

- JWT token requirement.
- Covalent dispatcher login requirement.
- Update covalent login reference in README.md.
- Changed the default dispatcher server port from 5000 to 47007.

## [0.6.2] - 2021-11-28

### Added

- Github action for tests and coverage
- Badges for tests and coverage
- If tests pass then develop is pushed to master
- Add release action which tags and creates a release for minor version upgrades
- Add badges action which runs linter, and upload badges for version, linter score, and platform
- Add publish action (and badge) which builds a Docker image and uploads it to the AWS ECR

## [0.6.1] - 2021-11-27

### Added

- Github action which checks version increment and changelog entry

## [0.6.0] - 2021-11-26

### Added

- New Covalent RTD theme
- sphinx extension sphinx-click for CLI RTD
- Sections in RTD
- init.py in both covalent-dispatcher logger module and cli module for it to be importable in sphinx

### Changed

- docutils version that was conflicting with sphinx

### Removed

- Old aq-theme

## [0.5.1] - 2021-11-25

### Added

- Integration tests combining both covalent and covalent-dispatcher modules to test that
  lattice workflow are properly planned and executed.
- Integration tests for the covalent-dispatcher init module.
- pytest-asyncio added to requirements.

## [0.5.0] - 2021-11-23

### Added

- Results manager file to get results from a file, delete a result, and redispatch a result object.
- Results can also be awaited to only return a result if it has either been completed or failed.
- Results class which is used to store the results with all the information needed to be used again along with saving the results to a file functionality.
- A result object will be a mercurial object which will be updated by the dispatcher and saved to a file throughout the dispatching and execution parts.
- Direct manipulation of the transport graph inside a result object takes place.
- Utility to convert a function definition string to a function and vice-versa.
- Status class to denote the status of a result object and of each node execution in the transport graph.
- Start and end times are now also stored for each node execution as well as for the whole dispatch.
- Logging of `stdout` and `stderr` can be done by passing in the `log_stdout`, `log_stderr` named metadata respectively while dispatching.
- In order to get the result of a certain dispatch, the `dispatch_id`, the `results_dir`, and the `wait` parameter can be passed in. If everything is default, then only the dispatch id is required, waiting will not be done, and the result directory will be in the current working directory with folder name as `results/` inside which every new dispatch will have a new folder named according to their respective dispatch ids, containing:
  - `result.pkl` - (Cloud)pickled result object.
  - `result_info.yaml` - yaml file with high level information about the result and its execution.
  - `dispatch_source.py` - python file generated, containing the original function definitions of lattice and electrons which can be used to dispatch again.

### Changed

- `logfile` named metadata is now `slurm_logfile`.
- Instead of using `jsonpickle`, `cloudpickle` is being used everywhere to maintain consistency.
- `to_json` function uses `json` instead of `jsonpickle` now in electron and lattice definitions.
- `post_processing` moved to the dispatcher, so the dispatcher will now store a finished execution result in the results folder as specified by the user with no requirement of post processing it from the client/user side.
- `run_task` function in dispatcher modified to check if a node has completed execution and return it if it has, else continue its execution. This also takes care of cases if the server has been closed mid execution, then it can be started again from the last saved state, and the user won't have to wait for the whole execution.
- Instead of passing in the transport graph and dispatch id everywhere, the result object is being passed around, except for the `asyncio` part where the dispatch id and results directory is being passed which afterwards lets the core dispatcher know where to get the result object from and operate on it.
- Getting result of parent node executions of the graph, is now being done using the result object's graph. Storing of each execution's result is also done there.
- Tests updated to reflect the changes made. They are also being run in a serverless manner.

### Removed

- `LatticeResult` class removed.
- `jsonpickle` requirement removed.
- `WorkflowExecutionResult`, `TaskExecutionResult`, and `ExecutionError` singleton classes removed.

### Fixed

- Commented out the `jwt_required()` part in `covalent-dispatcher/_service/app.py`, may be removed in later iterations.
- Dispatcher server will now return the error message in the response of getting result if it fails instead of sending every result ever as a response.

## [0.4.3] - 2021-11-23

### Added

- Added a note in Known Issues regarding port conflict warning.

## [0.4.2] - 2021-11-24

### Added

- Added badges to README.md

## [0.4.1] - 2021-11-23

### Changed

- Removed old coverage badge and fixed the badge URL

## [0.4.0] - 2021-11-23

### Added

- Codecov integrations and badge

### Fixed

- Detached pipelines no longer created

## [0.3.0] - 2021-11-23

### Added

- Wrote a Code of Conduct based on <https://www.contributor-covenant.org/>
- Added installation and environment setup details in CONTRIBUTING
- Added Known Issues section to README

## [0.2.0] - 2021-11-22

### Changed

- Removed non-open-source executors from Covalent. The local SLURM executor is now
- a separate repo. Executors are now plugins.

## [0.1.0] - 2021-11-19

### Added

- Pythonic CLI tool. Install the package and run `covalent --help` for a usage description.
- Login and logout functionality.
- Executor registration/deregistration skeleton code.
- Dispatcher service start, stop, status, and restart.

### Changed

- JWT token is stored to file instead of in an environment variable.
- The Dask client attempts to connect to an existing server.

### Removed

- Removed the Bash CLI tool.

### Fixed

- Version assignment in the covalent init file.

## [0.0.3] - 2021-11-17

### Fixed

- Fixed the Dockerfile so that it runs the dispatcher server from the covalent repo.

## [0.0.2] - 2021-11-15

### Changed

- Single line change in ci script so that it doesn't exit after validating the version.
- Using `rules` in `pytest` so that the behavior in test stage is consistent.

## [0.0.1] - 2021-11-15

### Added

- CHANGELOG.md to track changes (this file).
- Semantic versioning in VERSION.
- CI pipeline job to enforce versioning.<|MERGE_RESOLUTION|>--- conflicted
+++ resolved
@@ -7,8 +7,6 @@
 
 ## [UNRELEASED]
 
-<<<<<<< HEAD
-=======
 ## [0.113.0] - 2022-06-21
 
 ### Added
@@ -98,7 +96,6 @@
 
 - Update CLI help statements
 
->>>>>>> cfc39a77
 ### Added
 
 - CLI option for starting Covalent server without Dask.
