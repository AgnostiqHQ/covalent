--- conflicted
+++ resolved
@@ -7,15 +7,15 @@
 
 ## [UNRELEASED]
 
-<<<<<<< HEAD
 - Added post-refactor cli commands to use Supervisord to manage local service processes
 - Added `covalent logs` and `covalent config` cli commands
-=======
+
+## [0.37.2] - 2022-03-29
+
 ### Added
 
 - Added UI backend component to serve post-refactor frontend and dispatch websocket messages to UI using Socket.io
 - Updated UI socket.io configuration to use different ws path, and using localstorage for fetching all results (temporary)
->>>>>>> bf6b4571
 
 ## [0.37.1] - 2022-03-29
 
