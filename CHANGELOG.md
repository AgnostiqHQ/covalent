--- conflicted
+++ resolved
@@ -5,14 +5,13 @@
 The format is based on [Keep a Changelog](https://keepachangelog.com/en/1.0.0/),
 and this project adheres to [Semantic Versioning](https://semver.org/spec/v2.0.0.html).
 
-<<<<<<< HEAD
-## [0.25.16] - 2022-02-14
+## [0.27.2] - 2022-02-24
 
 ### Added
 
 - Added `USING_DOCKER.md` guide for running docker container.
 - Added cli args to covalent UI flask server `covalent_ui/app.py` to modify port and log file path.
- 
+
 ### Removed
 - Removed gunicorn from cli and Dockerfile.
 
@@ -21,7 +20,9 @@
 - Using Flask blueprints to merge Dispatcher and UI servers.
 - Updated Dockerfile to run flask server directly.
 - Creating server PID file manually in `covalent_dispatcher/_cli/service.py`.
-=======
+- Updated tests and docs to reflect merged servers.
+
+
 ## [0.27.1] - 2022-02-24
 
 ### Removed
@@ -157,7 +158,6 @@
 ### Added
 
 - Added a how-to for making custom executors.
->>>>>>> 7d2d0336
 
 ## [0.24.16] - 2022-02-12
 
