--- conflicted
+++ resolved
@@ -7,12 +7,11 @@
 
 ## [UNRELEASED]
 
-<<<<<<< HEAD
 ### Changed
 
 - Construct the result object in the dispatcher `entry_point.py` module in order to avoid the Missing Latticed Id error so frequently.
 - Update the sleep statement length to 0.1 seconds in the results.manager.
-=======
+
 ### Operations
 
 - pre-commit autoupdate
@@ -32,7 +31,6 @@
 
 - Bash decorator is introduced
 - Lepton commands can be specified as a list of strings rather than strings alone.
->>>>>>> ddb5b477
 
 ## [0.155.1] - 2022-07-26
 
