--- conflicted
+++ resolved
@@ -7,11 +7,10 @@
 
 ## [UNRELEASED]
 
-<<<<<<< HEAD
 ### Fixed
 
 - `script_location` key not found issue when installing with pip (second attempt)
-=======
+
 ### Docs
 
 - Remove migration guide reference from README
@@ -19,7 +18,6 @@
 ### Operations
 
 - Explicitly check `release == true` in tests.yml
->>>>>>> 8e13d3a7
 
 ## [0.160.0] - 2022-08-02
 
