--- conflicted
+++ resolved
@@ -7,11 +7,10 @@
 
 ## [UNRELEASED]
 
-<<<<<<< HEAD
 ### Docs
 
 - Updated images in `Getting Started`, `Spacetime Classification`  tutorials.
-=======
+
 ### Operations
 
 - Added reusable version action
@@ -25,7 +24,6 @@
 - Co-authored-by: Amalan Jenicious F <amalan.jenicious@psiog.com>
 - Co-authored-by: pre-commit-ci[bot] <66853113+pre-commit-ci[bot]@users.noreply.github.com>
 
->>>>>>> b4862bfc
 
 ### Tests
 
