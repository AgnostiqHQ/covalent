# Changelog

All notable changes to this project will be documented in this file.

The format is based on [Keep a Changelog](https://keepachangelog.com/en/1.0.0/),
and this project adheres to [Semantic Versioning](https://semver.org/spec/v2.0.0.html).

## [UNRELEASED]

### Changed

- Lattice in the result object is now pickled separately and a different instance of transport graph is used for modifications than the one in lattice in order to prevent unpickling the lattice everytime result object is read/written to.

<<<<<<< HEAD
- Updated tests to match above change
=======
## [0.87.0] - 2022-04-18

### Changed

- Removed unused `DATA_OS_SVC_HOST_URI` env var from docker compose file & Dockerfile placeholders
>>>>>>> 9afef580

## [0.86.1] - 2022-04-18

### Fixed

- Updated the README banner url

## [0.86.0] - 2022-04-18

### Changed

- `sync` method now uses `requests` to query the results service

## [0.85.1] - 2022-04-18

### Fixed

- Fix container networking for the local covalent stack in `docker-compose.yml`

## Changed

- UI refresh: updated covalent logo, new font, nav icons, status colors

## [0.85.0] - 2022-04-18

### Changed

- Covalent branding updated using new guidelines

## [0.84.1] - 2022-04-18

### Fixed

- Nats server shuts down properly when using `covalent stop` or `covalent restart`

## [0.84.0] - 2022-04-18

### Changed

- Updated the "How to create a custom executor" how-to Jupyter notebook.

## [0.83.1] - 2022-04-18

### Fixed

- Revert exclude in setup.py

## [0.83.0] - 2022-04-18

### Changed

- Increased `connect_timeout` on Dispatcher Queue Consumer NATS connection

## [0.82.0] - 2022-04-18

### Added

- Add a pre-commit hook for `detect-secrets`.

## [0.81.2] - 2022-04-18

### Fixed

- Dispatcher unit test fixed by removing `turtle` import

## [0.81.1] - 2022-04-14

### Fixed

- Fixed bug where `covalent stop` and `covalent start` would not bring the services back up

## [0.81.0] - 2022-04-14

### Changed

- Made `supervisord` use a specific configuration file instead of looking at root directory.

### Fixed

- Fixed string comparison to determine whether `COVA_SDK` env variable exists or not.

## [0.80.3] - 2022-04-14

### Fixed

- Re-enabling test actions
- Resolving ui backend endpoint in draw function using config manager

## [0.80.2] - 2022-04-14

### Fixed

- Some legacy config variables are removed.
- The config references `ENV_DEST_DIR` everywhere now

## [0.80.1] - 2022-04-14

### Fixed

- Accessing `ENV_DEST_DIR` env var using `os.environ.get`
- Missing requirements `pyyaml`, `jinja`, and `psutil` added to reqs file

## [0.80.0] - 2022-04-14

### Changed

- Repository is restructured to accomodate the microservices

## [0.79.1] - 2022-04-14

### Fixed

- Installation using `pip install -e .` is fixed with regards to the nats installation.
- Several missing `__init__.py` files are now included.

## [0.79.0] - 2022-04-14

### Added

- Covalent `config` cli command to alter config values or display covalent configuration

### Changed

- Removed environment section from Supervisord config in order to read from root `.env` file instead
- Refactored config manager to use project root `.env` file for configuration

## [0.78.0] - 2022-04-13

### Changed

- `ct.get_result` will return result object if no wait is used.

- Using initial resource as 1 until there is better resource management in runner.

### Fixed

- Fix errors in Dockerfiles

- Update Dockerfiles to use `multi-stage` container builds to reduce final image size

- Install all necessary Python modules in all containers

## [0.77.0] - 2022-04-13

### Added

- nats is installed in the wheel build if not otherwise installed.

## [0.76.0] - 2022-04-13

### Added

- `wait` argument to `ct.get_result`.

### Changed

- Switched to the local executor which is compatible with covalent microservices and removed the old executor.

## [0.75.0] - 2022-04-13

### Tests

- Tests for update workflow in Dispatcher service update_workflow.py module.

### Changed

- Implementation of update_workflow_results in update_workflow.py module in Dispatcher service.

## [0.74.0] - 2022-04-12

### Changed

- Removed misnamed dispatcher plugin stuff and now using the interface functions directly (dispatch, dispatch_sync, get_result).

- `ct.dispatch`, `ct.dispatch_sync`, `ct.get_result`, etc. are going to use the covalent services instead.

## [0.73.0] - 2022-04-12

### Changed

- Arguments and keyword arguments to the function are pickled with cloudpickle, allowing objects that are not pickleable with "normal" pickle to be sent to different processes with the multiprocessing module.

## [0.72.0] - 2022-04-12

### Changed

- Updated the example to use a sublattice.

### Fixed

- Fixed updation of result objects for sublattice and parent lattice.
- Fixed the regular expression to show sublattice results in the UI.

## [0.71.0] - 2022-04-11

### Changed

- Updated Supervisord template configuration to bring up NATS server with high priority before all other services

## [0.70.0] - 2022-04-11

### Tests

- Dispatcher service tests for the `dispatch_workflow.py` module.

### Changed

- Minor refactor of `dispatch_workflow.py` module in Dispatcher service.

## [0.69.0] - 2022-04-08

### Added

- Added Microservices section with links to Swagger hub for individual API docs

## [0.68.0] - 2022-04-07

### Added

- Tests for data and results services

## [0.67.4] - 2022-04-07

### Fixed

- Fix handling of webapp url paths by ui_backend.

## [0.67.3] - 2022-04-07

### Fixed

- The `package-lock.json` file is no longer committed to the codebase

## [0.67.2] - 2022-04-07

### Fixed

- PyPI uploads use a token instead of a username/password pair

## [0.67.1] - 2022-04-07

### Fixed

- Switched UI to results service delete API

## [0.67.0] - 2022-04-07

### Added
- Added environment variables to service declarations in ``docker-compose``.
- Added the Dockerfile and docker-compose configurations for the ``queue-consumer``.

## [0.66.0] - 2022-04-07

### Added

- Batch cancellation endpoint to dispatcher, e.g., `DELETE /api/v0/workflow/cancel?dispatch_id1,dispatch_id2`

### Tests

- Added tests for UI backend endpoints

## [0.65.3] - 2022-04-07

### Fixed

- Syntax error in the `tests.yml` workflow

## [0.65.2] - 2022-04-07

### Fixed

- pypi validation using pre-release tag

## [0.65.1] - 2022-04-07

### Fixed

- Don't fail the CI workflow just because we aren't doing a release

## [0.65.0] - 2022-04-06

### Changed

- Only one docker-compose

## [0.64.2] - 2022-04-06

### Fixed

- The `.dockerignore` file now ignores any unnecessary front-end build files

## [0.64.1] - 2022-04-06

### Fixed

- egg_info invocation

## [0.64.0] - 2022-04-06

### Fixed

- Style fixes via `pre-commit run --all-files`

### Changed

- Pushing microservice images to public ECR

## [0.63.1] - 2022-04-06

### Fixed

- Fixed the version validation in pypi workflow

## [0.63.0] - 2022-04-06

### Changed

- Mark pypi releases as pre

## [0.62.1] - 2022-04-06

### Fixed

- Workflows which run on `develop` or `master` will send Slack alerts to the dev team if they fail.

## [0.62.0] - 2022-04-06

### Changed

- Update `covalent-ui` service in `docker-compose.yaml` to ensure that the uvicorn server listens on `0.0.0.0` for all incoming requests
- Using `ENTRYPOINT` in dockerfiles instead of `CMD`
- Remove `command` option from all services in `docker-compose.yml`

## [0.61.1] - 2022-04-06

### Fixed

- Fixed failures in pushing images to ECR.

## [0.61.0] - 2022-04-06

### Changed

- The results and data service now support batch deleting via query strings

## [0.60.0] - 2022-04-06

### Changed

- List type removed from type annotation for the executor argument in electron/lattice/lepton definitions.
- Input executor argument is converted to an executor class object (if it were a string) in electron/lattice/lepton definitions instead of just before execution in execution.py. As a result, calls to _executor_manager.get_executor are removed from execution.py.
- Rewritten tests to take into account the type change of executor identifiers from strings to executor class objects.

### Fixed

- In covalent/executor/__init__.py, `from importlib import metadata` is used instead of `importlib.metadata`.
- Electron.get_op_function.rename now uses the correct separator string when renaming a function.

## [0.59.0] - 2022-04-06

### Changed

- Fixes for making the whole pipeline work in tandem.

## [0.58.0] - 2022-04-06

### Added

- `nats` service in `docker-compose` files

## [0.57.0] - 2022-04-05

### Added

- Variables to assign service hosts

## [0.56.1] - 2022-04-05

### Fixed

- Fixed various module import errors in the containers for the microservices.

### Tests

- Added tests for post-refactor covalent cli commands: start, stop, restart, status, and logs

## [0.56.0] - 2022-04-05

### Changed

- Changed global variable executor_plugin_name to EXECUTOR_PLUGIN_NAME in executors to conform with PEP8.

## [0.55.0] - 2022-04-04

### Changed

- Changed supervisord http server's default to listen on all interfaces, so that covalent can run on any computer in a trusted LAN (without firewalls/auth).

## [0.54.0] - 2022-04-04

### Added

- Draw workflow draft API to ui_backend service


## [0.53.0] - 2022-04-04

### Added

- Added docker-compose file to run covalent microservices.

## [0.52.0] - 2022-04-04

### Added

- Added delete endpoint to data and results services.

## [0.51.0] - 2022-04-04

### Added

- Folders for tests.

### Changed

- Organization of covalent tests.

## [0.50.0] - 2022-04-03

### Added

- Added GET all results endpoint in Results service
- Optional formatting of GET result endpoint that supports: `binary` or `json`

### Changed

- Changed frontend to support updated result service endpoints with json format

### Removed

- Removed redundant local storage cache on frontend

## [0.49.1] - 2022-04-01

### Fixed

- Using `io.BytesIO` in `update_result` in the results service to prevent creation of a new file in the file system.

## [0.49.0] - 2022-04-01

### Added

- Implement an `overwrite` query param in the `upload` method so that we don't create a new object for every result update

## [0.48.0] - 2022-04-01

### Added

- Added updated dispatching and getting result functions with the option to download result as a file.

### Changed

- Hardcoded filepaths to standardized ServiceURL.`get_route(...)` method when making API requests.

## [0.47.2] - 2022-04-01

### Fixed

- Queue consumer import paths fixed
- Syntax errors in the supervisord template fixed

## [0.47.1] - 2022-04-01

### Fixed

- Supervisord now brings up dispatcher queue consumer worker

## [0.47.0] - 2022-04-01

### Changed

- Updated API calls accross services to use standarized env vars from Settings class
- Normalized env vars accross services and updated Supervisord template

## [0.46.0] - 2022-03-31

### Changed

- Consumers of results service now specify `stream=True` in their get requests.

## [0.45.0] - 2022-03-31

### Changed

- Using `Result.RUNNING` instead of str "RUNNING"
- Using process safe `is_empty` method rather than `empty()` method for multiprocessing queue.
- Multprocessing `is_queue` method.

### Added

- Workflow status as running in the `workflow_status_queue`.

### Tests

- Added a test for the `_check_version` method in `covalent/executor/__init__.py`.

## [0.44.0] - 2022-03-31

### Added

- A version check is done at Covalent startup to ensure that executor plugins are compatible.

## [0.43.0] - 2022-03-31

### Added

- Function to call UI update method in the UI microservice for use in the Dispatcher micro-service.
- Refactor updating results and ui into one function.

## [0.42.2] - 2022-03-31

### Fixed

- Using functions for getting result object in cancel endpoint and sending cancel task signal to runner in the dispatcher.

## [0.42.1] - 2022-03-31

### Fixed

- `update_workflow_results` in `update_workflow.py` now also takes care of sending the next set of tasks to the runner.

- Also handling the cases of sublattices in `update_workflow_results`.

## [0.42.0] - 2022-03-31

### Changed

- Moved some unused for-the-future files to the refactor directory and out of the main codebase.

## [0.41.3] - 2022-03-31

### Fixed

- Dispatch DB is now created upon server start.

## [0.41.2] - 2022-03-30

### Fixed

- Oneline bugfix to remove `fetch --unshallow`

## [0.41.1] - 2022-03-30

### Fixed

- Get master version from release tags rather than master branch

## [0.41.0] - 2022-03-30

### Added

- Dockerized the Dispatcher and Runner Services.
- Added required packages for running containerized instances of the Dispatcher and Runner.

## [0.40.0] - 2022-03-30

### Added

- Dockerized the Data and UI-backend services.
- Required packages to run containerized instances of the Data and UI-backend.

## [0.39.1] - 2022-03-30

### Fixed

- Supervisord & Results service integration by making results service port configurable by an env var

## [0.39.0] - 2022-03-29

### Changed

- Runner and dispatcher implementation in order to integrate the microservices partially complete.

## [0.38.0] - 2022-03-29

### Added

- Added UI backend component to serve post-refactor frontend and dispatch websocket messages to UI using Socket.io
- Updated UI socket.io configuration to use different ws path, and using localstorage for fetching all results (temporary)
- Added post-refactor cli commands to use Supervisord to manage local service processes
- Added `covalent logs` and `covalent config` cli commands

## [0.37.1] - 2022-03-29

### Fixed

- Oneline bugfix in tests.yml

## [0.37.0] - 2022-03-29

### Added

- Results management endpoints; GET, PUT, POST for results object
- Checks in setup.py to confirm node version compatibility.
- Instructions in CONTRIBUTING to address some common Debian setup issues.

## [0.36.1] - 2022-03-29

### Fixed

- Filesystem service now reads config from environment variables.

## [0.36.0] - 2022-03-29

### Added

- Picking up dispatch jobs from the queue and ensuring that only one workflow is processed (locally) at any given time.

### Changed

- Dispatcher implementation in order to integrate with Queuer microservice.

## [0.35.0] - 2022-03-29

### Added

- Automated changelog and version management
- Added a Dockerfile to build an image for OS Queuer.
- Added the required packages to run a container instance of the Queuer.

### Fixed

- Single quotes in github env
- Don't use for loops to iterate over a variable in bash
- Issue with checkout actions
- Run tests on changelog workflow completion instead of push to develop to avoid race condition
- Use covalent ops bot token for automated pushes to develop
- sed command syntax in changelog.yml

## [0.34.5] - 2022-03-28

### Fixed

- Moved `example_dispatch.py` into `tests/` directory.

## [0.34.4] - 2022-03-28

### Added

- Unit tests for utils, leptons, and base executor

## [0.34.3] - 2022-03-27

### Added

- Tests for lattice.py

## [0.34.2] - 2022-03-27

### Added

- Unit tests for the base executor, the results manager, the logger, and leptons

## [0.34.1] - 2022-03-24

### Fixed

- Pinned jinja2 to less than 3.1.0 so that nbconvert remains stable in the docs build.

## [0.34.0] - 2022-03-24

### Added

- API endpoints to upload and download files

## [0.33.1] - 2022-03-24

### Fixed

- Retrieving results from running container via HTTP
- Adding tests for Docker image in workflows

## [0.33.0] - 2022-03-24

### Added

- Slack and webhook notifications

## [0.32.9] - 2022-03-23

### Fixed

- Updated OS Queuer imports to remove top level modules `refactor.queuer`

## [0.32.8] - 2022-03-22

### Added

- Websocket notify endpoint with leaky bucket algo implementation to rate limit messages to frontend

## [0.32.7] - 2022-03-22

### Added

- Queuer API submit endpoint to publish dispatch message to MQ & send result file to Data Service
- API Service class for interfacing with local services
- Tests covering submit endpoint and API Service

## [0.32.6] - 2022-03-22

### Fixed

- Input path for external libraries in the Lepton wrapper can (and should) now be a full path to the file.

## [0.32.5] - 2022-03-21

### Fixed

- Fix HTTP status code for blank POST requests.

## [0.32.4] - 2022-03-17

### Fixed

- Docker commands in docs

## [0.32.3] - 2022-03-16

### Fixed

- Fix missing UI graph edges between parameters and electrons in certain cases.
- Fix UI crashes in cases where legacy localStorage state was being loaded.

## [0.32.2] - 2022-03-16

### Added

- Images for graphs generated in tutorials and how-tos.
- Note for quantum gravity tutorial to tell users that `tensorflow` doesn't work on M1 Macs.
- `Known Issues` added to `README.md`

### Fixed

- `draw` function usage in tutorials and how-tos now reflects the UI images generated instead of using graphviz.
- Images now render properly in RTD of how-tos.

### Changed

- Reran all the tutorials that could run, generating the outputs again.

## [0.32.1] - 2022-03-15

### Fixed

- CLI now starts server directly in the subprocess instead of as a daemon
- Logs are provided as pipes to Popen instead of using a shell redirect
- Restart behavior fixed
- Default port in `covalent_ui/app.py` uses the config manager

### Removed

- `_graceful_restart` function no longer needed without gunicorn

## [0.32.0] - 2022-03-11

### Added

- Dispatcher microservice API endpoint to dispatch and update workflow.
- Added get runnable task endpoint.

## [0.31.0] - 2022-03-11

### Added

- Runner component's main functionality to run a set of tasks, cancel a task, and get a task's status added to its api.

## [0.30.5] - 2022-03-11

### Updated

- Updated Workflow endpoints & API spec to support upload & download of result objects as pickle files

## [0.30.4] - 2022-03-11

### Fixed

- When executing a task on an alternate Conda environment, Covalent no longer has to be installed on that environment. Previously, a Covalent object (the execution function as a TransportableObject) was passed to the environment. Now it is deserialized to a "normal" Python function, which is passed to the alternate Conda environment.

## [0.30.3] - 2022-03-11

### Fixed

- Fixed the order of output storage in `post_process` which should have been the order in which the electron functions are called instead of being the order in which they are executed. This fixes the order in which the replacement of function calls with their output happens, which further fixes any discrepencies in the results obtained by the user.

- Fixed the `post_process` test to check the order as well.

## [0.30.2] - 2022-03-11

### Changed

- Updated eventlet to 0.31.0

## [0.30.1] - 2022-03-10

### Fixed

- Eliminate unhandled exception in Covalent UI backend when calling fetch_result.

## [0.30.0] - 2022-03-09

### Added

- Skeleton code for writing the different services corresponding to each component in the open source refactor.
- OpenAPI specifications for each of the services.

## [0.29.3] - 2022-03-09

### Fixed

- Covalent UI is built in the Dockerfile, the setup file, the pypi workflow, the tests workflow, and the conda build script.

## [0.29.2] - 2022-03-09

### Added

- Defaults defined in executor plugins are read and used to update the in-memory config, as well as the user config file. But only if the parameter in question wasn't already defined.

### Changed

- Input parameter names and docstrings in _shared_files.config.update_config were changed for clarity.

## [0.29.1] - 2022-03-07

### Changed

- Updated fail-fast strategy to run all tests.

## [0.29.0] - 2022-03-07

### Added

- DispatchDB for storing dispatched results

### Changed

- UI loads dispatches from DispatchDB instead of browser local storage

## [0.28.3] - 2022-03-03

### Fixed

Installed executor plugins don't have to be referred to by their full module name. Eg, use "custom_executor", instead of "covalent_custom_plugin.custom_executor".

## [0.28.2] - 2022-03-03

### Added

- A brief overview of the tutorial structure in the MNIST classification tutorial.

## [0.28.1] - 2022-03-02

### Added

- Conda installation is only supported for Linux in the `Getting Started` guide.
- MNIST classifier tutorial.

### Removed

- Removed handling of default values of function parameters in `get_named_params` in `covalent/_shared_files/utils.py`. So, it is actually being handled by not being handled since now `named_args` and `named_kwargs` will only contain parameters that were passed during the function call and not all of them.

## [0.28.0] - 2022-03-02

### Added

- Lepton support, including for Python modules and C libraries
- How-to guides showing how to use leptons for each of these

## [0.27.6] - 2022-03-01

### Added

- Added feature development basic steps in CONTRIBUTING.md.
- Added section on locally building RTD (read the docs) in the contributing guide.

## [0.27.5] - 2022-03-01

### Fixed

- Missing UI input data after backend change - needed to be derived from graph for electrons, lattice inputs fixed on server-side, combining name and positional args
- Broken UI graph due to variable->edge_name renaming
- Missing UI executor data after server-side renaming

## [0.27.4] - 2022-02-28

### Fixed

- Path used in `covalent/executor/__init__.py` for executor plugin modules needed updating to `covalent/executor/executor_plugins`

### Removed

- Disabled workflow cancellation test due to inconsistent outcomes. Test will be re-enabled after cancellation mechanisms are investigated further.

## [0.27.3] - 2022-02-25

### Added

- Added `USING_DOCKER.md` guide for running docker container.
- Added cli args to covalent UI flask server `covalent_ui/app.py` to modify port and log file path.

### Removed

- Removed gunicorn from cli and Dockerfile.

### Changed

- Updated cli `covalent_dispatcher/_cli/service.py` to run flask server directly, and removed dispatcher and UI flags.
- Using Flask blueprints to merge Dispatcher and UI servers.
- Updated Dockerfile to run flask server directly.
- Creating server PID file manually in `covalent_dispatcher/_cli/service.py`.
- Updated tests and docs to reflect merged servers.
- Changed all mentions of port 47007 (for old UI server) to 48008.

## [0.27.2] - 2022-02-24

### Changed

- Removed unnecessary blockquotes from the How-To guide for creating custom executors
- Changed "Covalent Cloud" to "Covalent" in the main code text

## [0.27.1] - 2022-02-24

### Removed

- Removed AQ-Engineers from CODEOWNERS in order to fix PR review notifications

## [0.27.0] - 2022-02-24

### Added

- Support for positional only, positional or keyword, variable positional, keyword only, variable keyword types of parameters is now added, e.g an electron can now use variable args and variable kwargs if the number/names of parameters are unknown during definition as `def task(*args, **kwargs)` which wasn't possible before.

- `Lattice.args` added to store positional arguments passed to the lattice's workflow function.

- `get_named_params` function added in `_shared_files/utils.py` which will return a tuple containing named positional arguments and named keyword arguments. The names help in showing and storing these parameters in the transport graph.

- Tests to verify whether all kinds of input paramaters are supported by electron or a lattice.

### Changed

- No longer merging positional arguments with keyword arguments, instead they are separately stored in respective nodes in the transport graph.

- `inputs` returned from `_get_inputs` function in `covalent_dispatcher/_core/execution.py` now contains positional as well as keyword arguments which further get passed to the executor.

- Executors now support positional and keyword arguments as inputs to their executable functions.

- Result object's `_inputs` attribute now contains both `args` and `kwargs`.

- `add_node_for_nested_iterables` is renamed to `connect_node_with_others` and `add_node_to_graph` also renamed to `add_collection_node_to_graph` in `electron.py`. Some more variable renames to have appropriate self-explanatory names.

- Nodes and edges in the transport graph now have a better interface to assign attributes to them.

- Edge attribute `variable` renamed to `edge_name`.

- In `serialize` function of the transport graph, if `metadata_only` is True, then only `metadata` attribute of node and `source` and `target` attributes of edge are kept in the then return serialized `data`.

- Updated the tests wherever necessary to reflect the above changes

### Removed

- Deprecated `required_params_passed` since an error will automatically be thrown by the `build_graph` function if any of the required parameters are not passed.

- Removed duplicate attributes from nodes in the transport graph.

## [0.26.1] - 2022-02-23

### Added

- Added Local Executor section to the API read the docs.

## [0.26.0] - 2022-02-23

### Added

- Automated reminders to update the changelog

## [0.25.3] - 2022-02-23

## Added

- Listed common mocking commands in the CONTRIBUTING.md guide.
- Additional guidelines on testing.

## [0.25.2] - 2022-02-21

### Changed

- `backend` metadata name changed to `executor`.
- `_plan_workflow` usage updated to reflect how that executor related information is now stored in the specific executor object.
- Updated tests to reflect the above changes.
- Improved the dispatch cancellation test to provide a robust solution which earlier took 10 minutes to run with uncertainty of failing every now and then.

### Removed

- Removed `TaskExecutionMetadata` as a consequence of removing `execution_args`.

## [0.25.1] - 2022-02-18

### Fixed

- Tracking imports that have been used in the workflow takes less time.

### Added

- User-imports are included in the dispatch_source.py script. Covalent-related imports are commented out.

## [0.25.0] - 2022-02-18

### Added

- UI: Lattice draw() method displays in web UI
- UI: New navigation panel

### Changed

- UI: Animated graph changes, panel opacity

### Fixed

- UI: Fixed "Not Found" pages

## [0.24.21] - 2022-02-18

### Added

- RST document describing the expectations from a tutorial.

## [0.24.20] - 2022-02-17

### Added

- Added how to create custom executors

### Changed

- Changed the description of the hyperlink for choosing executors
- Fixed typos in doc/source/api/getting_started/how_to/execution/creating_custom_executors.ipynb

## [0.24.19] - 2022-02-16

### Added

- CODEOWNERS for certain files.

## [0.24.18] - 2022-02-15

### Added

- The user configuration file can now specify an executor plugin directory.

## [0.24.17] - 2022-02-15

### Added

- Added a how-to for making custom executors.

## [0.24.16] - 2022-02-12

### Added

- Errors now contain the traceback as well as the error message in the result object.
- Added test for `_post_process` in `tests/covalent_dispatcher_tests/_core/execution_test.py`.

### Changed

- Post processing logic in `electron` and dispatcher now relies on the order of execution in the transport graph rather than node's function names to allow for a more reliable pairing of nodes and their outputs.

- Renamed `init_test.py` in `tests/covalent_dispatcher_tests/_core/` to `execution_test.py`.

### Removed

- `exclude_from_postprocess` list which contained some non executable node types removed since only executable nodes are post processed now.

## [0.24.15] - 2022-02-11

### Fixed

- If a user's configuration file does not have a needed exeutor parameter, the default parameter (defined in _shared_files/defaults.py) is used.
- Each executor plugin is no longer initialized upon the import of Covalent. This allows required parameters in executor plugins.

## Changed

- Upon updating the configuration data with a user's configuration file, the complete set is written back to file.

## Added

- Tests for the local and base executors.

## [0.24.14] - 2022-02-11

### Added

- UI: add dashboard cards
- UI: add scaling dots background

### Changed

- UI: reduce sidebar font sizes, refine color theme
- UI: refine scrollbar styling, show on container hover
- UI: format executor parameters as YAML code
- UI: update syntax highlighting scheme
- UI: update index.html description meta tag

## [0.24.13] - 2022-02-11

### Added

- Tests for covalent/_shared_files/config.py

## [0.24.12] - 2022-02-10

### Added

- CodeQL code analyzer

## [0.24.11] - 2022-02-10

### Added

- A new dictionary `_DEFAULT_CONSTRAINTS_DEPRECATED` in defaults.py

### Changed

- The `_DEFAULT_CONSTRAINT_VALUES` dictionary now only contains the `backend` argument

## [0.24.10] - 2022-02-09

### Fixed

- Sporadically failing workflow cancellation test in tests/workflow_stack_test.py

## [0.24.9] - 2022-02-09

## Changed

- Implementation of `_port_from_pid` in covalent_dispatcher/_cli/service.py.

## Added

- Unit tests for command line interface (CLI) functionalities in covalent_dispatcher/_cli/service.py and covalent_dispatcher/_cli/cli.py.

## [0.24.8] - 2022-02-07

### Fixed

- If a user's configuration file does not have a needed parameter, the default parameter (defined in _shared_files/defaults.py) is used.

## [0.24.7] - 2022-02-07

### Added

- Typing: Add Type hint `dispatch_info` parameter.
- Documentation: Updated the return_type description in docstring.

### Changed

- Typing: Change return type annotation to `Generator`.

## [0.24.6] - 2022-02-06

### Added

- Type hint to `deserialize` method of `TransportableObject` of `covalent/_workflow/transport.py`.

### Changed

- Description of `data` in `deserialize` method of `TransportableObject` of `covalent/_workflow/transport.py` from `The serialized transportable object` to `Cloudpickled function`.

## [0.24.5] - 2022-02-05

### Fixed

- Removed dependence on Sentinel module

## [0.24.4] - 2022-02-04

### Added

- Tests across multiple versions of Python and multiple operating systems
- Documentation reflecting supported configurations

## [0.24.3] - 2022-02-04

### Changed

- Typing: Use `bool` in place of `Optional[bool]` as type annotation for `develop` parameter in `covalent_dispatcher.service._graceful_start`
- Typing: Use `Any` in place of `Optional[Any]` as type annotation for `new_value` parameter in `covalent._shared_files.config.get_config`

## [0.24.2] - 2022-02-04

### Fixed

- Updated hyperlink of "How to get the results" from "./collection/query_electron_execution_result" to "./collection/query_multiple_lattice_execution_results" in "doc/source/how_to/index.rst".
- Updated hyperlink of "How to get the result of a particular electron" from "./collection/query_multiple_lattice_execution_results" to "./collection/query_electron_execution_result" in "doc/source/how_to/index.rst".

## [0.24.1] - 2022-02-04

### Changed

- Changelog entries are now required to have the current date to enforce ordering.

## [0.24.0] - 2022-02-03

### Added

- UI: log file output - display in Output tab of all available log file output
- UI: show lattice and electron inputs
- UI: display executor attributes
- UI: display error message on failed status for lattice and electron

### Changed

- UI: re-order sidebar sections according to latest figma designs
- UI: update favicon
- UI: remove dispatch id from tab title
- UI: fit new uuids
- UI: adjust theme text primary and secondary colors

### Fixed

- UI: auto-refresh result state on initial render of listing and graph pages
- UI: graph layout issues: truncate long electron/param names

## [0.23.0] - 2022-02-03

### Added

- Added `BaseDispatcher` class to be used for creating custom dispatchers which allow connection to a dispatcher server.
- `LocalDispatcher` inheriting from `BaseDispatcher` allows connection to a local dispatcher server running on the user's machine.
- Covalent only gives interface to the `LocalDispatcher`'s `dispatch` and `dispatch_sync` methods.
- Tests for both `LocalDispatcher` and `BaseDispatcher` added.

### Changed

- Switched from using `lattice.dispatch` and `lattice.dispatch_sync` to `covalent.dispatch` and `covalent.dispatch_sync`.
- Dispatcher address now is passed as a parameter (`dispatcher_addr`) to `covalent.dispatch` and `covalent.dispatch_sync` instead of a metadata field to lattice.
- Updated tests, how tos, and tutorials to use `covalent.dispatch` and `covalent.dispatch_sync`.
- All the contents of `covalent_dispatcher/_core/__init__.py` are moved to `covalent_dispatcher/_core/execution.py` for better organization. `__init__.py` only contains function imports which are needed by external modules.
- `dispatch`, `dispatch_sync` methods deprecated from `Lattice`.

### Removed

- `_server_dispatch` method removed from `Lattice`.
- `dispatcher` metadata field removed from `lattice`.

## [0.22.19] - 2022-02-03

### Fixed

- `_write_dispatch_to_python_file` isn't called each time a task is saved. It is now only called in the final save in `_run_planned_workflow` (in covalent_dispatcher/_core/__init__.py).

## [0.22.18] - 2022-02-03

### Fixed

- Added type information to result.py

## [0.22.17] - 2022-02-02

### Added

- Replaced `"typing.Optional"` with `"str"` in covalent/executor/base.py
- Added missing type hints to `get_dispatch_context` and `write_streams_to_file` in covalent/executor/base.py, BaseExecutor

## [0.22.16] - 2022-02-02

### Added

- Functions to check if UI and dispatcher servers are running.
- Tests for the `is_ui_running` and `is_server_running` in covalent_dispatcher/_cli/service.py.

## [0.22.15] - 2022-02-01

### Fixed

- Covalent CLI command `covalent purge` will now stop the servers before deleting all the pid files.

### Added

- Test for `purge` method in covalent_dispatcher/_cli/service.py.

### Removed

- Unused `covalent_dispatcher` import from covalent_dispatcher/_cli/service.py.

### Changed

- Moved `_config_manager` import from within the `purge` method to the covalent_dispatcher/_cli/service.py for the purpose of mocking in tests.

## [0.22.14] - 2022-02-01

### Added

- Type hint to `_server_dispatch` method in `covalent/_workflow/lattice.py`.

## [0.22.13] - 2022-01-26

### Fixed

- When the local executor's `log_stdout` and `log_stderr` config variables are relative paths, they should go inside the results directory. Previously that was queried from the config, but now it's queried from the lattice metadata.

### Added

- Tests for the corresponding functions in (`covalent_dispatcher/_core/__init__.py`, `covalent/executor/base.py`, `covalent/executor/executor_plugins/local.py` and `covalent/executor/__init__.py`) affected by the bug fix.

### Changed

- Refactored `_delete_result` in result manager to give the option of deleting the result parent directory.

## [0.22.12] - 2022-01-31

### Added

- Diff check in pypi.yml ensures correct files are packaged

## [0.22.11] - 2022-01-31

### Changed

- Removed codecov token
- Removed Slack notifications from feature branches

## [0.22.10] - 2022-01-29

### Changed

- Running tests, conda, and version workflows on pull requests, not just pushes

## [0.22.9] - 2022-01-27

### Fixed

- Fixing version check action so that it doesn't run on commits that are in develop
- Edited PR template so that markdown checklist appears properly

## [0.22.8] - 2022-01-27

### Fixed

- publish workflow, using `docker buildx` to build images for x86 and ARM, prepare manifest and push to ECR so that pulls will match the correct architecture.
- typo in CONTRIBUTING
- installing `gcc` in Docker image so Docker can build wheels for `dask` and other packages that don't provide ARM wheels

### Changed

- updated versions in `requirements.txt` for `matplotlib` and `dask`

## [0.22.7] - 2022-01-27

### Added

- `MANIFEST.in` did not have `covalent_dispatcher/_service` in it due to which the PyPi package was not being built correctly. Added the `covalent_dispatcher/_service` to the `MANIFEST.in` file.

### Fixed

- setuptools properly including data files during installation

## [0.22.6] - 2022-01-26

### Fixed

- Added service folder in covalent dispatcher to package.

## [0.22.5] - 2022-01-25

### Fixed

- `README.md` images now use master branch's raw image urls hosted on <https://github.com> instead of <https://raw.githubusercontent.com>. Also, switched image rendering from html to markdown.

## [0.22.4] - 2022-01-25

### Fixed

- dispatcher server app included in sdist
- raw image urls properly used

## [0.22.3] - 2022-01-25

### Fixed

- raw image urls used in readme

## [0.22.2] - 2022-01-25

### Fixed

- pypi upload

## [0.22.1] - 2022-01-25

### Added

- Code of conduct
- Manifest.in file
- Citation info
- Action to upload to pypi

### Fixed

- Absolute URLs used in README
- Workflow badges updated URLs
- `install_package_data` -> `include_package_data` in `setup.py`

## [0.22.0] - 2022-01-25

### Changed

- Using public ECR for Docker release

## [0.21.0] - 2022-01-25

### Added

- GitHub pull request templates

## [0.20.0] - 2022-01-25

### Added

- GitHub issue templates

## [0.19.0] - 2022-01-25

### Changed

- Covalent Beta Release

## [0.18.9] - 2022-01-24

### Fixed

- iframe in the docs landing page is now responsive

## [0.18.8] - 2022-01-24

### Changed

- Temporarily removed output tab
- Truncated dispatch id to fit left sidebar, add tooltip to show full id

## [0.18.7] - 2022-01-24

### Changed

- Many stylistic improvements to documentation, README, and CONTRIBUTING.

## [0.18.6] - 2022-01-24

### Added

- Test added to check whether an already decorated function works as expected with Covalent.
- `pennylane` package added to the `requirements-dev.txt` file.

### Changed

- Now using `inspect.signature` instead of `function.__code__` to get the names of function's parameters.

## [0.18.5] - 2022-01-21

### Fixed

- Various CI fixes, including rolling back regression in version validation, caching on s3 hosted badges, applying releases and tags correctly.

## [0.18.4] - 2022-01-21

### Changed

- Removed comments and unused functions in covalent_dispatcher
- `result_class.py` renamed to `result.py`

### Fixed

- Version was not being properly imported inside `covalent/__init__.py`
- `dispatch_sync` was not previously using the `results_dir` metadata field

### Removed

- Credentials in config
- `generate_random_filename_in_cache`
- `is_any_atom`
- `to_json`
- `show_subgraph` option in `draw`
- `calculate_node`

## [0.18.3] - 2022-01-20

### Fixed

- The gunicorn servers now restart more gracefully

## [0.18.2] - 2022-01-21

### Changed

- `tempdir` metadata field removed and replaced with `executor.local.cache_dir`

## [0.18.1] - 2022-01-11

## Added

- Concepts page

## [0.18.0] - 2022-01-20

### Added

- `Result.CANCELLED` status to represent the status of a cancelled dispatch.
- Condition to cancel the whole dispatch if any of the nodes are cancelled.
- `cancel_workflow` function which uses a shared variable provided by Dask (`dask.distributed.Variable`) in a dask client to inform nodes to stop execution.
- Cancel function for dispatcher server API which will allow the server to terminate the dispatch.
- How to notebook for cancelling a dispatched job.
- Test to verify whether cancellation of dispatched jobs is working as expected.
- `cancel` function is available as `covalent.cancel`.

### Changed

- In file `covalent/_shared_files/config.py` instead of using a variable to store and then return the config data, now directly returning the configuration.
- Using `fire_and_forget` to dispatch a job instead of a dictionary of Dask's `Future` objects so that we won't have to manage the lifecycle of those futures.
- The `test_run_dispatcher` test was changed to reflect that the dispatcher no longer uses a dictionary of future objects as it was not being utilized anywhere.

### Removed

- `with dask_client` context was removed as the client created in `covalent_dispatcher/_core/__init__.py` is already being used even without the context. Furthermore, it creates issues when that context is exited which is unnecessary at the first place hence not needed to be resolved.

## [0.17.5] - 2022-01-19

### Changed

- Results directory uses a relative path by default and can be overridden by the environment variable `COVALENT_RESULTS_DIR`.

## [0.17.4] - 2022-01-19

### Changed

- Executor parameters use defaults specified in config TOML
- If relative paths are supplied for stdout and stderr, those files are created inside the results directory

## [0.17.3] - 2022-01-18

### Added

- Sync function
- Covalent CLI tool can restart in developer mode

### Fixed

- Updated the UI address referenced in the README

## [0.17.2] - 2022-01-12

### Added

- Quantum gravity tutorial

### Changed

- Moved VERSION file to top level

## [0.17.1] - 2022-01-19

### Added

- `error` attribute was added to the results object to show which node failed and the reason behind it.
- `stdout` and `stderr` attributes were added to a node's result to store any stdout and stderr printing done inside an electron/node.
- Test to verify whether `stdout` and `stderr` are being stored in the result object.

### Changed

- Redesign of how `redirect_stdout` and `redirect_stderr` contexts in executor now work to allow storing their respective outputs.
- Executors now also return `stdout` and `stderr` strings, along with the execution output, so that they can be stored in their result object.

## [0.17.0] - 2022-01-18

### Added

- Added an attribute `__code__` to electron and lattice which is a copy of their respective function's `__code__` attribute.
- Positional arguments, `args`, are now merged with keyword arguments, `kwargs`, as close as possible to where they are passed. This was done to make sure we support both with minimal changes and without losing the name of variables passed.
- Tests to ensure usage of positional arguments works as intended.

### Changed

- Slight rework to how any print statements in lattice are sent to null.
- Changed `test_dispatcher_functional` in `basic_dispatcher_test.py` to account for the support of `args` and removed a an unnecessary `print` statement.

### Removed

- Removed `args` from electron's `init` as it wasn't being used anywhere.

## [0.16.1] - 2022-01-18

### Changed

- Requirement changed from `dask[complete]` to `dask[distributed]`.

## [0.16.0] - 2022-01-14

### Added

- New UI static demo build
- New UI toolbar functions - orientation, toggle params, minimap
- Sortable and searchable lattice name row

### Changed

- Numerous UI style tweaks, mostly around dispatches table states

### Fixed

- Node sidebar info now updates correctly

## [0.15.11] - 2022-01-18

### Removed

- Unused numpy requirement. Note that numpy is still being installed indirectly as other packages in the requirements rely on it.

## [0.15.10] - 2022-01-16

## Added

- How-to guide for Covalent dispatcher CLI.

## [0.15.9] - 2022-01-18

### Changed

- Switched from using human readable ids to using UUIDs

### Removed

- `human-id` package was removed along with its mention in `requirements.txt` and `meta.yaml`

## [0.15.8] - 2022-01-17

### Removed

- Code breaking text from CLI api documentation.
- Unwanted covalent_dispatcher rst file.

### Changed

- Installation of entire covalent_dispatcher instead of covalent_dispatcher/_service in setup.py.

## [0.15.7] - 2022-01-13

### Fixed

- Functions with multi-line or really long decorators are properly serialized in dispatch_source.py.
- Multi-line Covalent output is properly commented out in dispatch_source.py.

## [0.15.6] - 2022-01-11

### Fixed

- Sub-lattice functions are successfully serialized in the utils.py get_serialized_function_str.

### Added

- Function to scan utilized source files and return a set of imported modules (utils.get_imports_from_source)

## [0.15.5] - 2022-01-12

### Changed

- UI runs on port 47007 and the dispatcher runs on port 48008. This is so that when the servers are later merged, users continue using port 47007 in the browser.
- Small modifications to the documentation
- Small fix to the README

### Removed

- Removed a directory `generated` which was improperly added
- Dispatcher web interface
- sqlalchemy requirement

## [0.15.4] - 2022-01-11

### Changed

- In file `covalent/executor/base.py`, `pickle` was changed to `cloudpickle` because of its universal pickling ability.

### Added

- In docstring of `BaseExecutor`, a note was added specifying that `covalent` with its dependencies is assumed to be installed in the conda environments.
- Above note was also added to the conda env selector how-to.

## [0.15.3] - 2022-01-11

### Changed

- Replaced the generic `RuntimeError` telling users to check if there is an object manipulation taking place inside the lattice to a simple warning. This makes the original error more visible.

## [0.15.2] - 2022-01-11

### Added

- If condition added for handling the case where `__getattr__` of an electron is accessed to detect magic functions.

### Changed

- `ActiveLatticeManager` now subclasses from `threading.local` to make it thread-safe.
- `ValueError` in the lattice manager's `claim` function now also shows the name of the lattice that is currently claimed.
- Changed docstring of `ActiveLatticeManager` to note that now it is thread-safe.
- Sublattice dispatching now no longer deletes the result object file and is dispatched normally instead of in a serverless manner.
- `simulate_nitrogen_and_copper_slab_interaction.ipynb` notebook tutorial now does normal dispatching as well instead of serverless dispatching. Also, now 7 datapoints will be shown instead of 10 earlier.

## [0.15.1] - 2022-01-11

### Fixed

- Passing AWS credentials to reusable workflows as a secret

## [0.15.0] - 2022-01-10

### Added

- Action to push development image to ECR

### Changed

- Made the publish action reusable and callable

## [0.14.1] - 2022-01-02

### Changed

- Updated the README
- Updated classifiers in the setup.py file
- Massaged some RTD pages

## [0.14.0] - 2022-01-07

### Added

- Action to push static UI to S3

## [0.13.2] - 2022-01-07

### Changed

- Completed new UI design work

## [0.13.1] - 2022-01-02

### Added

- Added eventlet requirement

### Changed

- The CLI tool can now manage the UI flask server as well
- [Breaking] The CLI option `-t` has been changed to `-d`, which starts the servers in developer mode and exposes unit tests to the server.

## [0.13.0] - 2022-01-01

### Added

- Config manager in `covalent/_shared_files/config.py`
- Default location for the main config file can be overridden using the environment variable `COVALENT_CONFIG_DIR`
- Ability to set and get configuration using `get_config` and `set_config`

### Changed

- The flask servers now reference the config file
- Defaults reference the config file

### Fixed

- `ValueError` caught when running `covalent stop`
- One of the functional tests was using a malformed path

### Deprecated

- The `electron.to_json` function
- The `generate_random_filename_in_cache` function

### Removed

- The `get_api_token` function

## [0.12.13] - 2022-01-04

## Removed

- Tutorial section headings

## Fixed

- Plot background white color

## [0.12.12] - 2022-01-06

### Fixed

- Having a print statement inside electron and lattice code no longer causes the workflow to fail.

## [0.12.11] - 2022-01-04

### Added

- Completed UI feature set for first release

### Changed

- UI server result serialization improvements
- UI result update webhook no longer fails on request exceptions, logs warning intead

## [0.12.10] - 2021-12-17

### Added

- Astrophysics tutorial

## [0.12.9] - 2022-01-04

### Added

- Added `get_all_node_results` method in `result_class.py` to return result of all node executions.

- Added `test_parallelilization` test to verify whether the execution is now being achieved in parallel.

### Changed

- Removed `LocalCluster` cluster creation usage to a simple `Client` one from Dask.

- Removed unnecessary `to_run` function as we no longer needed to run execution through an asyncio loop.

- Removed `async` from function definition of previously asynchronous functions, `_run_task`, `_run_planned_workflow`, `_plan_workflow`, and `_run_workflow`.

- Removed `uvloop` from requirements.

- Renamed `test_get_results` to `test_get_result`.

- Reran the how to notebooks where execution time was mentioned.

- Changed how `dispatch_info` context manager was working to account for multiple nodes accessing it at the same time.

## [0.12.8] - 2022-01-02

### Changed

- Changed the software license to GNU Affero 3.0

### Removed

- `covalent-ui` directory

## [0.12.7] - 2021-12-29

### Fixed

- Gunicorn logging now uses the `capture-output` flag instead of redirecting stdout and stderr

## [0.12.6] - 2021-12-23

### Changed

- Cleaned up the requirements and moved developer requirements to a separate file inside `tests`

## [0.12.5] - 2021-12-16

### Added

- Conda build CI job

## [0.12.4] - 2021-12-23

### Changed

- Gunicorn server now checks for port availability before starting

### Fixed

- The `covalent start` function now prints the correct port if the server is already running.

## [0.12.3] - 2021-12-14

### Added

- Covalent tutorial comparing quantum support vector machines with support vector machine algorithms implemented in qiskit and scikit-learn.

## [0.12.2] - 2021-12-16

### Fixed

- Now using `--daemon` in gunicorn to start the server, which was the original intention.

## [0.12.1] - 2021-12-16

### Fixed

- Removed finance references from docs
- Fixed some other small errors

### Removed

- Removed one of the failing how-to tests from the functional test suite

## [0.12.0] - 2021-12-16

### Added

- Web UI prototype

## [0.11.1] - 2021-12-14

### Added

- CLI command `covalent status` shows port information

### Fixed

- gunicorn management improved

## [0.11.0] - 2021-12-14

### Added

- Slack notifications for test status

## [0.10.4] - 2021-12-15

### Fixed

- Specifying a non-default results directory in a sub-lattice no longer causes a failure in lattice execution.

## [0.10.3] - 2021-12-14

### Added

- Functional tests for how-to's in documentation

### Changed

- Moved example script to a functional test in the pipeline
- Added a test flag to the CLI tool

## [0.10.2] - 2021-12-14

### Fixed

- Check that only `kwargs` without any default values in the workflow definition need to be passed in `lattice.draw(ax=ax, **kwargs)`.

### Added

- Function to check whether all the parameters without default values for a callable function has been passed added to shared utils.

## [0.10.1] - 2021-12-13

### Fixed

- Content and style fixes for getting started doc.

## [0.10.0] - 2021-12-12

### Changed

- Remove all imports from the `covalent` to the `covalent_dispatcher`, except for `_dispatch_serverless`
- Moved CLI into `covalent_dispatcher`
- Moved executors to `covalent` directory

## [0.9.1] - 2021-12-13

### Fixed

- Updated CONTRIBUTING to clarify docstring style.
- Fixed docstrings for `calculate_node` and `check_constraint_specific_sum`.

## [0.9.0] - 2021-12-10

### Added

- `prefix_separator` for separating non-executable node types from executable ones.

- `subscript_prefix`, `generator_prefix`, `sublattice_prefix`, `attr_prefix` for prefixes of subscripts, generators,
  sublattices, and attributes, when called on an electron and added to the transport graph.

- `exclude_from_postprocess` list of prefixes to denote those nodes which won't be used in post processing the workflow.

- `__int__()`, `__float__()`, `__complex__()` for converting a node to an integer, float, or complex to a value of 0 then handling those types in post processing.

- `__iter__()` generator added to Electron for supporting multiple return values from an electron execution.

- `__getattr__()` added to Electron for supporting attribute access on the node output.

- `__getitem__()` added to Electron for supporting subscripting on the node output.

- `electron_outputs` added as an attribute to lattice.

### Changed

- `electron_list_prefix`, `electron_dict_prefix`, `parameter_prefix` modified to reflect new way to assign prefixes to nodes.

- In `build_graph` instead of ignoring all exceptions, now the exception is shown alongwith the runtime error notifying that object manipulation should be avoided inside a lattice.

- `node_id` changed to `self.node_id` in Electron's `__call__()`.

- `parameter` type electrons now have the default metadata instead of empty dictionary.

- Instead of deserializing and checking whether a sublattice is there, now a `sublattice_prefix` is used to denote when a node is a sublattice.

- In `dispatcher_stack_test`, `test_dispatcher_flow` updated to indicate the new use of `parameter_prefix`.

### Fixed

- When an execution fails due to something happening in `run_workflow`, then result object's status is now failed and the object is saved alongwith throwing the appropriate exception.

## [0.8.5] - 2021-12-10

### Added

- Added tests for choosing specific executors inside electron initialization.
- Added test for choosing specific Conda environments inside electron initialization.

## [0.8.4] - 2021-12-10

### Changed

- Removed _shared_files directory and contents from covalent_dispatcher. Logging in covalent_dispatcher now uses the logger in covalent/_shared_files/logging.py.

## [0.8.3] - 2021-12-10

### Fixed

- Decorator symbols were added to the pseudo-code in the quantum chemistry tutorial.

## [0.8.2] - 2021-12-06

### Added

- Quantum chemistry tutorial.

## [0.8.1] - 2021-12-08

### Added

- Docstrings with typehints for covalent dispatcher functions added.

### Changed

- Replaced `node` to `node_id` in `electron.py`.

- Removed unnecessary `enumerate` in `covalent_dispatcher/_core/__init__.py`.

- Removed `get_node_device_mapping` function from `covalent_dispatcher/_core/__init__.py`
  and moved the definition to directly add the mapping to `workflow_schedule`.

- Replaced iterable length comparison for `executor_specific_exec_cmds` from `if len(executor_specific_exec_cmds) > 0`
  to `if executor_specific_exec_cmds`.

## [0.8.0] - 2021-12-03

### Added

- Executors can now accept the name of a Conda environment. If that environment exists, the operations of any electron using that executor are performed in that Conda environment.

## [0.7.6] - 2021-12-02

### Changed

- How to estimate lattice execution time has been renamed to How to query lattice execution time.
- Change result querying syntax in how-to guides from `lattice.get_result` to
  `covalent.get_result`.
- Choose random port for Dask dashboard address by setting `dashboard_address` to ':0' in
  `LocalCluster`.

## [0.7.5] - 2021-12-02

### Fixed

- "Default" executor plugins are included as part of the package upon install.

## [0.7.4] - 2021-12-02

### Fixed

- Upgraded dask to 2021.10.0 based on a vulnerability report

## [0.7.3] - 2021-12-02

### Added

- Transportable object tests
- Transport graph tests

### Changed

- Variable name node_num to node_id
- Variable name node_idx to node_id

### Fixed

- Transport graph `get_dependencies()` method return type was changed from Dict to List

## [0.7.2] - 2021-12-01

### Fixed

- Date handling in changelog validation

### Removed

- GitLab CI YAML

## [0.7.1] - 2021-12-02

### Added

- A new parameter to a node's result called `sublattice_result` is added.
  This will be of a `Result` type and will contain the result of that sublattice's
  execution. If a normal electron is executed, this will be `None`.

- In `_delete_result` function in `results_manager.py`, an empty results directory
  will now be deleted.

- Name of a sublattice node will also contain `(sublattice)`.

- Added `_dispatch_sync_serverless` which synchronously dispatches without a server
  and waits for a result to be returned. This is the method used to dispatch a sublattice.

- Test for sublatticing is added.

- How-to guide added for sublatticing explaining the new features.

### Changed

- Partially changed `draw` function in `lattice.py` to also draw the subgraph
  of the sublattice when drawing the main graph of the lattice. The change is
  incomplete as we intend to add this feature later.

- Instead of returning `plt`, `draw` now returns the `ax` object.

- `__call__` function in `lattice.py` now runs the lattice's function normally
  instead of dispatching it.

- `_run_task` function now checks whether current node is a sublattice and acts
  accordingly.

### Fixed

- Unnecessary lines to rename the node's name in `covalent_dispatcher/_core/__init__.py` are removed.

- `test_electron_takes_nested_iterables` test was being ignored due to a spelling mistake. Fixed and
  modified to follow the new pattern.

## [0.7.0] - 2021-12-01

### Added

- Electrons can now accept an executor object using the "backend" keyword argument. "backend" can still take a string naming the executor module.
- Electrons and lattices no longer have Slurm metadata associated with the executor, as that information should be contained in the executor object being used as an input argument.
- The "backend" keyword can still be a string specifying the executor module, but only if the executor doesn't need any metadata.
- Executor plugin classes are now directly available to covalent, eg: covalent.executor.LocalExecutor().

## [0.6.7] - 2021-12-01

### Added

- Docstrings without examples for all the functions in core covalent.
- Typehints in those functions as well.
- Used `typing.TYPE_CHECKING` to prevent cyclic imports when writing typehints.

### Changed

- `convert_to_lattice_function` renamed to `convert_to_lattice_function_call`.
- Context managers now raise a `ValueError` instead of a generic `Exception`.

## [0.6.6] - 2021-11-30

### Fixed

- Fixed the version used in the documentation
- Fixed the badge URLs to prevent caching

## [0.6.5] - 2021-11-30

### Fixed

- Broken how-to links

### Removed

- Redundant lines from .gitignore
- *.ipynb from .gitignore

## [0.6.4] - 2021-11-30

### Added

- How-to guides for workflow orchestration.
  - How to construct an electron
  - How to construct a lattice
  - How to add an electron to lattice
  - How to visualize the lattice
  - How to add constraints to lattices
- How-to guides for workflow and subtask execution.
  - How to execute individual electrons
  - How to execute a lattice
  - How to execute multiple lattices
- How-to guides for status querying.
  - How to query electron execution status
  - How to query lattice execution status
  - How to query lattice execution time
- How-to guides for results collection
  - How to query electron execution results
  - How to query lattice execution results
  - How to query multiple lattice execution results
- Str method for the results object.

### Fixed

- Saving the electron execution status when the subtask is running.

## [0.6.3] - 2021-11-29

### Removed

- JWT token requirement.
- Covalent dispatcher login requirement.
- Update covalent login reference in README.md.
- Changed the default dispatcher server port from 5000 to 47007.

## [0.6.2] - 2021-11-28

### Added

- Github action for tests and coverage
- Badges for tests and coverage
- If tests pass then develop is pushed to master
- Add release action which tags and creates a release for minor version upgrades
- Add badges action which runs linter, and upload badges for version, linter score, and platform
- Add publish action (and badge) which builds a Docker image and uploads it to the AWS ECR

## [0.6.1] - 2021-11-27

### Added

- Github action which checks version increment and changelog entry

## [0.6.0] - 2021-11-26

### Added

- New Covalent RTD theme
- sphinx extension sphinx-click for CLI RTD
- Sections in RTD
- init.py in both covalent-dispatcher logger module and cli module for it to be importable in sphinx

### Changed

- docutils version that was conflicting with sphinx

### Removed

- Old aq-theme

## [0.5.1] - 2021-11-25

### Added

- Integration tests combining both covalent and covalent-dispatcher modules to test that
  lattice workflow are properly planned and executed.
- Integration tests for the covalent-dispatcher init module.
- pytest-asyncio added to requirements.

## [0.5.0] - 2021-11-23

### Added

- Results manager file to get results from a file, delete a result, and redispatch a result object.
- Results can also be awaited to only return a result if it has either been completed or failed.
- Results class which is used to store the results with all the information needed to be used again along with saving the results to a file functionality.
- A result object will be a mercurial object which will be updated by the dispatcher and saved to a file throughout the dispatching and execution parts.
- Direct manipulation of the transport graph inside a result object takes place.
- Utility to convert a function definition string to a function and vice-versa.
- Status class to denote the status of a result object and of each node execution in the transport graph.
- Start and end times are now also stored for each node execution as well as for the whole dispatch.
- Logging of `stdout` and `stderr` can be done by passing in the `log_stdout`, `log_stderr` named metadata respectively while dispatching.
- In order to get the result of a certain dispatch, the `dispatch_id`, the `results_dir`, and the `wait` parameter can be passed in. If everything is default, then only the dispatch id is required, waiting will not be done, and the result directory will be in the current working directory with folder name as `results/` inside which every new dispatch will have a new folder named according to their respective dispatch ids, containing:
  - `result.pkl` - (Cloud)pickled result object.
  - `result_info.yaml` - yaml file with high level information about the result and its execution.
  - `dispatch_source.py` - python file generated, containing the original function definitions of lattice and electrons which can be used to dispatch again.

### Changed

- `logfile` named metadata is now `slurm_logfile`.
- Instead of using `jsonpickle`, `cloudpickle` is being used everywhere to maintain consistency.
- `to_json` function uses `json` instead of `jsonpickle` now in electron and lattice definitions.
- `post_processing` moved to the dispatcher, so the dispatcher will now store a finished execution result in the results folder as specified by the user with no requirement of post processing it from the client/user side.
- `run_task` function in dispatcher modified to check if a node has completed execution and return it if it has, else continue its execution. This also takes care of cases if the server has been closed mid execution, then it can be started again from the last saved state, and the user won't have to wait for the whole execution.
- Instead of passing in the transport graph and dispatch id everywhere, the result object is being passed around, except for the `asyncio` part where the dispatch id and results directory is being passed which afterwards lets the core dispatcher know where to get the result object from and operate on it.
- Getting result of parent node executions of the graph, is now being done using the result object's graph. Storing of each execution's result is also done there.
- Tests updated to reflect the changes made. They are also being run in a serverless manner.

### Removed

- `LatticeResult` class removed.
- `jsonpickle` requirement removed.
- `WorkflowExecutionResult`, `TaskExecutionResult`, and `ExecutionError` singleton classes removed.

### Fixed

- Commented out the `jwt_required()` part in `covalent-dispatcher/_service/app.py`, may be removed in later iterations.
- Dispatcher server will now return the error message in the response of getting result if it fails instead of sending every result ever as a response.

## [0.4.3] - 2021-11-23

### Added

- Added a note in Known Issues regarding port conflict warning.

## [0.4.2] - 2021-11-24

### Added

- Added badges to README.md

## [0.4.1] - 2021-11-23

### Changed

- Removed old coverage badge and fixed the badge URL

## [0.4.0] - 2021-11-23

### Added

- Codecov integrations and badge

### Fixed

- Detached pipelines no longer created

## [0.3.0] - 2021-11-23

### Added

- Wrote a Code of Conduct based on <https://www.contributor-covenant.org/>
- Added installation and environment setup details in CONTRIBUTING
- Added Known Issues section to README

## [0.2.0] - 2021-11-22

### Changed

- Removed non-open-source executors from Covalent. The local SLURM executor is now
- a separate repo. Executors are now plugins.

## [0.1.0] - 2021-11-19

### Added

- Pythonic CLI tool. Install the package and run `covalent --help` for a usage description.
- Login and logout functionality.
- Executor registration/deregistration skeleton code.
- Dispatcher service start, stop, status, and restart.

### Changed

- JWT token is stored to file instead of in an environment variable.
- The Dask client attempts to connect to an existing server.

### Removed

- Removed the Bash CLI tool.

### Fixed

- Version assignment in the covalent init file.

## [0.0.3] - 2021-11-17

### Fixed

- Fixed the Dockerfile so that it runs the dispatcher server from the covalent repo.

## [0.0.2] - 2021-11-15

### Changed

- Single line change in ci script so that it doesn't exit after validating the version.
- Using `rules` in `pytest` so that the behavior in test stage is consistent.

## [0.0.1] - 2021-11-15

### Added

- CHANGELOG.md to track changes (this file).
- Semantic versioning in VERSION.
- CI pipeline job to enforce versioning.<|MERGE_RESOLUTION|>--- conflicted
+++ resolved
@@ -11,15 +11,13 @@
 
 - Lattice in the result object is now pickled separately and a different instance of transport graph is used for modifications than the one in lattice in order to prevent unpickling the lattice everytime result object is read/written to.
 
-<<<<<<< HEAD
 - Updated tests to match above change
-=======
+
 ## [0.87.0] - 2022-04-18
 
 ### Changed
 
 - Removed unused `DATA_OS_SVC_HOST_URI` env var from docker compose file & Dockerfile placeholders
->>>>>>> 9afef580
 
 ## [0.86.1] - 2022-04-18
 
