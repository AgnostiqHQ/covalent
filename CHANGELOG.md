# Changelog

All notable changes to this project will be documented in this file.

The format is based on [Keep a Changelog](https://keepachangelog.com/en/1.0.0/),
and this project adheres to [Semantic Versioning](https://semver.org/spec/v2.0.0.html).

## [UNRELEASED]

<<<<<<< HEAD
### Docs

- ReadTheDocs landing page has been improved
=======
## [0.127.0] - 2022-07-11

### Authors

- Scott Wyman Neagle <scott@agnostiq.ai>
- Co-authored-by: Faiyaz Hasan <faiyaz@agnostiq.ai>
- Co-authored-by: Venkat Bala <venkat@agnostiq.ai>


### Added

- When saving to DB, also persist to the new DB if running in develop mode

### Tests

- Flask app route tests
>>>>>>> 03dca235

## [0.126.0] - 2022-07-11

### Authors

- Will Cunningham <wjcunningham7@users.noreply.github.com>
- Alejandro Esquivel <ae@alejandro.ltd>
- Co-authored-by: pre-commit-ci[bot] <66853113+pre-commit-ci[bot]@users.noreply.github.com>
- Co-authored-by: Sankalp Sanand <sankalp@agnostiq.ai>


### Added

- Added Folder class
- Added internal call before/after deps to execute File Transfer operations pre/post electron execution.

### Operations

- Enhanced hotfix action to create branches from existing commits

## [0.125.0] - 2022-07-09

### Authors

- Okechukwu  Emmanuel Ochia <okechukwu@agnostiq.ai>
- Co-authored-by: pre-commit-ci[bot] <66853113+pre-commit-ci[bot]@users.noreply.github.com>
- Co-authored-by: Alejandro Esquivel <ae@alejandro.ltd>
- Venkat Bala <venkat@agnostiq.ai>
- Co-authored-by: Okechukwu Ochia <emmirald@gmail.com>
- Co-authored-by: Scott Wyman Neagle <scott@agnostiq.ai>


### Added

- Dask Cluster CLI functional/unit tests

### Docs

- Updated RTD concepts, how-to-guides, and api docs with electron dependencies.

## [0.124.0] - 2022-07-07

### Authors

- Will Cunningham <wjcunningham7@users.noreply.github.com>
- Co-authored-by: Scott Wyman Neagle <scott@agnostiq.ai>
- Faiyaz Hasan <faiyaz@agnostiq.ai>


### Added

- `Result.persist` method in `covalent/_results_manager/result.py`.

### Operations

- Package pre-releases go to `covalent` instead of `cova` on PyPI.

## [0.123.0] - 2022-07-07

### Authors

- Scott Wyman Neagle <scott@agnostiq.ai>
- Co-authored-by: Faiyaz Hasan <faiyaz@agnostiq.ai>
- Will Cunningham <wjcunningham7@users.noreply.github.com>
- Alejandro Esquivel <ae@alejandro.ltd>
- Co-authored-by: pre-commit-ci[bot] <66853113+pre-commit-ci[bot]@users.noreply.github.com>


### Added

- Added Folder class
- Added internal call before/after deps to execute File Transfer operations pre/post electron execution.

### Operations

- `codeql.yml` and `condabuild.yml` run nightly instead of on every PR.
- Style fixes in changelog

## [0.122.1] - 2022-07-06

### Authors

Will Cunningham <wjcunningham7@users.noreply.github.com>
Co-authored-by: Scott Wyman Neagle <scott@agnostiq.ai>


### Operations

- Added license scanner action
- Pre-commit autoupdate

### Tests

- Tests for running workflows with more than one iteration

### Fixed

- Attribute error caused by attempts to retrieve the name from the node function when the node function is set to None

## [0.122.0] - 2022-07-04

### Authors

Faiyaz Hasan <faiyaz@agnostiq.ai>
Co-authored-by: pre-commit-ci[bot] <66853113+pre-commit-ci[bot]@users.noreply.github.com>


### Added

- `covalent/_results_manager/write_result_to_db.py` module and methods to insert / update data in the DB.
- `tests/covalent_tests/results_manager_tests/write_result_to_db_test.py` containing the unit tests for corresponding functions.

### Changed

- Electron `type` column to a string type rather than an `ElectronType` in DB models.
- Primary keys from `BigInteger` to `Integer` in DB models.

## [0.121.0] - 2022-07-04

### Authors

Will Cunningham <wjcunningham7@users.noreply.github.com>
Co-authored-by: Alejandro Esquivel <ae@alejandro.ltd>
Co-authored-by: pre-commit-ci[bot] <66853113+pre-commit-ci[bot]@users.noreply.github.com>


### Removed

- Unused requirements `gunicorn` and `eventlet` in `requirements.txt` as well as `dask` in `tests/requirements.txt`, since it is already included in the core requirements.

### Docs

- Updated the compatibility matrix in the docs.

## [0.120.0] - 2022-07-04

### Authors

Okechukwu  Emmanuel Ochia <okechukwu@agnostiq.ai>
Co-authored-by: Venkat Bala <venkat@agnostiq.ai>
Co-authored-by: pre-commit-ci[bot] <66853113+pre-commit-ci[bot]@users.noreply.github.com>
Co-authored-by: Scott Wyman Neagle <scott@agnostiq.ai>


### Added

- Adding `cluster` CLI options to facilitate interacting with the backend Dask cluster
- Adding options to `covalent start` to enable specifying number of workers, memory limit and threads per worker at cluster startup

### Changed

- Update `DaskAdminWorker` docstring with better explanation

## [0.119.1] - 2022-07-04

### Authors

Scott Wyman Neagle <scott@agnostiq.ai>
Casey Jao <casey@agnostiq.ai>


### Fixed

- `covalent status` checks if the server process is still alive.

### Operations

- Updates to changelog logic to handle multiple authors

## [0.119.0] - 2022-07-03
### Authors
@cjao 


### Added

- Introduce support for pip dependencies

## [0.118.0] - 2022-07-02
### Authors
@AlejandroEsquivel 


### Added

- Introduced File, FileTransfer, and FileTransferStrategy classes to support various File Transfer use cases prior/post electron execution

## [0.117.0] - 2022-07-02
### Authors
@Emmanuel289 


### Added

- Included retry action in 'tests.yaml' workflow.

## [0.116.0] - 2022-06-29
### Authors
@Prasy12 

### Changed

- Changed API socket calls interval for graph optimization.

### Added

- Ability to change to different layouts from the GUI.

## [0.115.0] - 2022-06-28
### Authors
@cjao 


### Added

- Introduce support for `call_before`, `call_after`, and bash dependencies

### Operations

- Unit tests performed on Python 3.10 on Ubuntu and MacOS images as well as 3.9 on MacOS
- Updated codeowners so that AQ Engineers doesn't own this CHANGELOG
- pre-commit autoupdate

## [0.114.0] - 2022-06-23
### Authors
@dependabot[bot] 


### Changed

- Changed eventsource version on webapp yarn-lock file.

### Operations

- Added Github push changelog workflow to append commiters username
- Reusable JavaScript action to parse changelog and update version

## [0.113.0] - 2022-06-21

### Added

- Introduce new db models and object store backends

### Operations

- Syntax fix in hotfix.yml

### Docs

- Added new tutorial: Linear and convolutional autoencoders

## [0.112.0] - 2022-06-20

### Changed

- Changed async version on webapp package-lock file.

## [0.111.0] - 2022-06-20

### Changed

- Changed eventsource version on webapp package-lock file.

### Docs

- Added new tutorial: Covalentified version of the Pennylane Variational Classifier tutorial.

## [0.110.3] - 2022-06-17

### Fixed

- Fix error when parsing electron positional arguments in workflows

### Docs

- Remove hardcoding version info in README.md

## [0.110.2] - 2022-06-10

### Docs

- Fix MNIST tutorial
- Fix Quantum Gravity tutorial
- Update RTD with migration guide compatible with latest release
- Convert all references to `covalent start` from Jupyter notebooks to markdown statements
- Update release notes summary in README.md
- Fixed display issues with figure (in dark mode) and bullet points in tutorials

### Operations

- Added a retry block to the webapp build step in `tests.yml`

## [0.110.1] - 2022-06-10

### Fixed

- Configure dask to not use daemonic processes when creating a cluster

### Operations

- Sync the VERSION file within `covalent` directory to match the root level VERSION
- Manually patch `covalent/VERSION`

## [0.110.0] - 2022-06-10

### Changed

- Web GUI list size and status label colors changed.
- Web GUI graph running icon changed to non-static icon.

### Docs

- Removed references to the Dask executor in RTD as they are no longer needed.

## [0.109.1] - 2022-06-10

### Fixed

- `covalent --version` now works for PyPI releases

## [0.109.0] - 2022-06-10

### Docs

- Update CLI help statements

### Added

- Add CLI functionality to start covalent with/without Dask
- Add CLI support to parse `covalent_ui.log` file

### Operations

- Updating codeowners to establish engineering & psiog ownership

### Docs

- Added new tutorial: Training quantum embedding kernels for classification.

## [0.108.0] - 2022-06-08

### Added

- WCI yaml file

### Docs

- Add pandoc installation updates to contributing guide

## [0.107.0] - 2022-06-07

### Changed

- Skipping stdout/stderr redirection tests until implemented in Dask parent process

### Added

- Simplifed starting the dask cluster using `multiprocessing`
- Added `bokeh==2.4.3` to requirements.txt to enable view Dask dashboard

### Fixed

- Changelog-reminder action now works for PRs from forks.

## [0.106.2] - 2022-06-06

### Fixed

- Specifying the version for package `furo` to `2022.4.7` to prevent breaking doc builds

### Docs

- Added new tutorial: Using Covalent with PennyLane for hybrid computation.

## [0.106.1] - 2022-06-01

### Fixed

- Changelog-reminder action now works for PRs from forks

### Docs

- Removed references to microservices in RTD
- Updated README.md.
- Changed `ct.electron` to `ct.lattice(executor=dask_executor)` in MNIST classifier tutorial

## [0.106.0] - 2022-05-26

### Changed

- Visual theme for Webapp GUI changed in accordance to new theme
- Fonts, colors, icons have been updated

## [0.105.0] - 2022-05-25

### Added

- Add a pre-commit hook for `detect-secrets`.
- Updated the actions in accordance with the migration done in the previous version.

## [0.104.0] - 2022-05-23

### Changed

- Services have been moved to a different codebase. This repo is now hosting the Covalent SDK, local dispatcher backend, Covalent web GUI, and documentation. Version is bumped to `0.104.0` in order to avoid conflicts.
- Update tests to match the current dispatcher api
- Skip testing dask executor until dask executor plugin is made public
- Using 2 thread pools to manage multiple workflows better and the other one for executing electrons in parallel.

### Fixed

- Add psutil and PyYAML to requirements.txt
- Passing the same Electron to multiple inputs of an Electron now works. UI fix pending.
- Dask from `requirements.txt`.

### Removed

- Asyncio usage for electron level concurrency.
- References to dask

### Added

- Functional test added for dask executor with the cluster running locally.
- Scalability tests for different workflows and workflow sizes under `tests/stress_tests/scripts`
- Add sample performance testing workflows under `tests/stress_tests`
- Add pipelines to continuously run the tutorial notebooks
- Create notebook with tasks from RTD

## [0.32.3] - 2022-03-16

### Fixed

- Fix missing UI graph edges between parameters and electrons in certain cases.
- Fix UI crashes in cases where legacy localStorage state was being loaded.

## [0.32.2] - 2022-03-16

### Added

- Images for graphs generated in tutorials and how-tos.
- Note for quantum gravity tutorial to tell users that `tensorflow` doesn't work on M1 Macs.
- `Known Issues` added to `README.md`

### Fixed

- `draw` function usage in tutorials and how-tos now reflects the UI images generated instead of using graphviz.
- Images now render properly in RTD of how-tos.

### Changed

- Reran all the tutorials that could run, generating the outputs again.

## [0.32.1] - 2022-03-15

### Fixed

- CLI now starts server directly in the subprocess instead of as a daemon
- Logs are provided as pipes to Popen instead of using a shell redirect
- Restart behavior fixed
- Default port in `covalent_ui/app.py` uses the config manager

### Removed

- `_graceful_restart` function no longer needed without gunicorn

## [0.32.0] - 2022-03-11

### Added

- Dispatcher microservice API endpoint to dispatch and update workflow.
- Added get runnable task endpoint.

## [0.31.0] - 2022-03-11

### Added

- Runner component's main functionality to run a set of tasks, cancel a task, and get a task's status added to its api.

## [0.30.5] - 2022-03-11

### Updated

- Updated Workflow endpoints & API spec to support upload & download of result objects as pickle files

## [0.30.4] - 2022-03-11

### Fixed

- When executing a task on an alternate Conda environment, Covalent no longer has to be installed on that environment. Previously, a Covalent object (the execution function as a TransportableObject) was passed to the environment. Now it is deserialized to a "normal" Python function, which is passed to the alternate Conda environment.

## [0.30.3] - 2022-03-11

### Fixed

- Fixed the order of output storage in `post_process` which should have been the order in which the electron functions are called instead of being the order in which they are executed. This fixes the order in which the replacement of function calls with their output happens, which further fixes any discrepencies in the results obtained by the user.

- Fixed the `post_process` test to check the order as well.

## [0.30.2] - 2022-03-11

### Changed

- Updated eventlet to 0.31.0

## [0.30.1] - 2022-03-10

### Fixed

- Eliminate unhandled exception in Covalent UI backend when calling fetch_result.

## [0.30.0] - 2022-03-09

### Added

- Skeleton code for writing the different services corresponding to each component in the open source refactor.
- OpenAPI specifications for each of the services.

## [0.29.3] - 2022-03-09

### Fixed

- Covalent UI is built in the Dockerfile, the setup file, the pypi workflow, the tests workflow, and the conda build script.

## [0.29.2] - 2022-03-09

### Added

- Defaults defined in executor plugins are read and used to update the in-memory config, as well as the user config file. But only if the parameter in question wasn't already defined.

### Changed

- Input parameter names and docstrings in _shared_files.config.update_config were changed for clarity.

## [0.29.1] - 2022-03-07

### Changed

- Updated fail-fast strategy to run all tests.

## [0.29.0] - 2022-03-07

### Added

- DispatchDB for storing dispatched results

### Changed

- UI loads dispatches from DispatchDB instead of browser local storage

## [0.28.3] - 2022-03-03

### Fixed

Installed executor plugins don't have to be referred to by their full module name. Eg, use "custom_executor", instead of "covalent_custom_plugin.custom_executor".

## [0.28.2] - 2022-03-03

### Added

- A brief overview of the tutorial structure in the MNIST classification tutorial.

## [0.28.1] - 2022-03-02

### Added

- Conda installation is only supported for Linux in the `Getting Started` guide.
- MNIST classifier tutorial.

### Removed

- Removed handling of default values of function parameters in `get_named_params` in `covalent/_shared_files/utils.py`. So, it is actually being handled by not being handled since now `named_args` and `named_kwargs` will only contain parameters that were passed during the function call and not all of them.

## [0.28.0] - 2022-03-02

### Added

- Lepton support, including for Python modules and C libraries
- How-to guides showing how to use leptons for each of these

## [0.27.6] - 2022-03-01

### Added

- Added feature development basic steps in CONTRIBUTING.md.
- Added section on locally building RTD (read the docs) in the contributing guide.

## [0.27.5] - 2022-03-01

### Fixed

- Missing UI input data after backend change - needed to be derived from graph for electrons, lattice inputs fixed on server-side, combining name and positional args
- Broken UI graph due to variable->edge_name renaming
- Missing UI executor data after server-side renaming

## [0.27.4] - 2022-02-28

### Fixed

- Path used in `covalent/executor/__init__.py` for executor plugin modules needed updating to `covalent/executor/executor_plugins`

### Removed

- Disabled workflow cancellation test due to inconsistent outcomes. Test will be re-enabled after cancellation mechanisms are investigated further.

## [0.27.3] - 2022-02-25

### Added

- Added `USING_DOCKER.md` guide for running docker container.
- Added cli args to covalent UI flask server `covalent_ui/app.py` to modify port and log file path.

### Removed

- Removed gunicorn from cli and Dockerfile.

### Changed

- Updated cli `covalent_dispatcher/_cli/service.py` to run flask server directly, and removed dispatcher and UI flags.
- Using Flask blueprints to merge Dispatcher and UI servers.
- Updated Dockerfile to run flask server directly.
- Creating server PID file manually in `covalent_dispatcher/_cli/service.py`.
- Updated tests and docs to reflect merged servers.
- Changed all mentions of port 47007 (for old UI server) to 48008.

## [0.27.2] - 2022-02-24

### Changed

- Removed unnecessary blockquotes from the How-To guide for creating custom executors
- Changed "Covalent Cloud" to "Covalent" in the main code text

## [0.27.1] - 2022-02-24

### Removed

- Removed AQ-Engineers from CODEOWNERS in order to fix PR review notifications

## [0.27.0] - 2022-02-24

### Added

- Support for positional only, positional or keyword, variable positional, keyword only, variable keyword types of parameters is now added, e.g an electron can now use variable args and variable kwargs if the number/names of parameters are unknown during definition as `def task(*args, **kwargs)` which wasn't possible before.

- `Lattice.args` added to store positional arguments passed to the lattice's workflow function.

- `get_named_params` function added in `_shared_files/utils.py` which will return a tuple containing named positional arguments and named keyword arguments. The names help in showing and storing these parameters in the transport graph.

- Tests to verify whether all kinds of input paramaters are supported by electron or a lattice.

### Changed

- No longer merging positional arguments with keyword arguments, instead they are separately stored in respective nodes in the transport graph.

- `inputs` returned from `_get_inputs` function in `covalent_dispatcher/_core/execution.py` now contains positional as well as keyword arguments which further get passed to the executor.

- Executors now support positional and keyword arguments as inputs to their executable functions.

- Result object's `_inputs` attribute now contains both `args` and `kwargs`.

- `add_node_for_nested_iterables` is renamed to `connect_node_with_others` and `add_node_to_graph` also renamed to `add_collection_node_to_graph` in `electron.py`. Some more variable renames to have appropriate self-explanatory names.

- Nodes and edges in the transport graph now have a better interface to assign attributes to them.

- Edge attribute `variable` renamed to `edge_name`.

- In `serialize` function of the transport graph, if `metadata_only` is True, then only `metadata` attribute of node and `source` and `target` attributes of edge are kept in the then return serialized `data`.

- Updated the tests wherever necessary to reflect the above changes

### Removed

- Deprecated `required_params_passed` since an error will automatically be thrown by the `build_graph` function if any of the required parameters are not passed.

- Removed duplicate attributes from nodes in the transport graph.

## [0.26.1] - 2022-02-23

### Added

- Added Local Executor section to the API read the docs.

## [0.26.0] - 2022-02-23

### Added

- Automated reminders to update the changelog

## [0.25.3] - 2022-02-23

## Added

- Listed common mocking commands in the CONTRIBUTING.md guide.
- Additional guidelines on testing.

## [0.25.2] - 2022-02-21

### Changed

- `backend` metadata name changed to `executor`.
- `_plan_workflow` usage updated to reflect how that executor related information is now stored in the specific executor object.
- Updated tests to reflect the above changes.
- Improved the dispatch cancellation test to provide a robust solution which earlier took 10 minutes to run with uncertainty of failing every now and then.

### Removed

- Removed `TaskExecutionMetadata` as a consequence of removing `execution_args`.

## [0.25.1] - 2022-02-18

### Fixed

- Tracking imports that have been used in the workflow takes less time.

### Added

- User-imports are included in the dispatch_source.py script. Covalent-related imports are commented out.

## [0.25.0] - 2022-02-18

### Added

- UI: Lattice draw() method displays in web UI
- UI: New navigation panel

### Changed

- UI: Animated graph changes, panel opacity

### Fixed

- UI: Fixed "Not Found" pages

## [0.24.21] - 2022-02-18

### Added

- RST document describing the expectations from a tutorial.

## [0.24.20] - 2022-02-17

### Added

- Added how to create custom executors

### Changed

- Changed the description of the hyperlink for choosing executors
- Fixed typos in doc/source/api/getting_started/how_to/execution/creating_custom_executors.ipynb

## [0.24.19] - 2022-02-16

### Added

- CODEOWNERS for certain files.

## [0.24.18] - 2022-02-15

### Added

- The user configuration file can now specify an executor plugin directory.

## [0.24.17] - 2022-02-15

### Added

- Added a how-to for making custom executors.

## [0.24.16] - 2022-02-12

### Added

- Errors now contain the traceback as well as the error message in the result object.
- Added test for `_post_process` in `tests/covalent_dispatcher_tests/_core/execution_test.py`.

### Changed

- Post processing logic in `electron` and dispatcher now relies on the order of execution in the transport graph rather than node's function names to allow for a more reliable pairing of nodes and their outputs.

- Renamed `init_test.py` in `tests/covalent_dispatcher_tests/_core/` to `execution_test.py`.

### Removed

- `exclude_from_postprocess` list which contained some non executable node types removed since only executable nodes are post processed now.

## [0.24.15] - 2022-02-11

### Fixed

- If a user's configuration file does not have a needed exeutor parameter, the default parameter (defined in _shared_files/defaults.py) is used.
- Each executor plugin is no longer initialized upon the import of Covalent. This allows required parameters in executor plugins.

## Changed

- Upon updating the configuration data with a user's configuration file, the complete set is written back to file.

## Added

- Tests for the local and base executors.

## [0.24.14] - 2022-02-11

### Added

- UI: add dashboard cards
- UI: add scaling dots background

### Changed

- UI: reduce sidebar font sizes, refine color theme
- UI: refine scrollbar styling, show on container hover
- UI: format executor parameters as YAML code
- UI: update syntax highlighting scheme
- UI: update index.html description meta tag

## [0.24.13] - 2022-02-11

### Added

- Tests for covalent/_shared_files/config.py

## [0.24.12] - 2022-02-10

### Added

- CodeQL code analyzer

## [0.24.11] - 2022-02-10

### Added

- A new dictionary `_DEFAULT_CONSTRAINTS_DEPRECATED` in defaults.py

### Changed

- The `_DEFAULT_CONSTRAINT_VALUES` dictionary now only contains the `backend` argument

## [0.24.10] - 2022-02-09

### Fixed

- Sporadically failing workflow cancellation test in tests/workflow_stack_test.py

## [0.24.9] - 2022-02-09

## Changed

- Implementation of `_port_from_pid` in covalent_dispatcher/_cli/service.py.

## Added

- Unit tests for command line interface (CLI) functionalities in covalent_dispatcher/_cli/service.py and covalent_dispatcher/_cli/cli.py.

## [0.24.8] - 2022-02-07

### Fixed

- If a user's configuration file does not have a needed parameter, the default parameter (defined in _shared_files/defaults.py) is used.

## [0.24.7] - 2022-02-07

### Added

- Typing: Add Type hint `dispatch_info` parameter.
- Documentation: Updated the return_type description in docstring.

### Changed

- Typing: Change return type annotation to `Generator`.

## [0.24.6] - 2022-02-06

### Added

- Type hint to `deserialize` method of `TransportableObject` of `covalent/_workflow/transport.py`.

### Changed

- Description of `data` in `deserialize` method of `TransportableObject` of `covalent/_workflow/transport.py` from `The serialized transportable object` to `Cloudpickled function`.

## [0.24.5] - 2022-02-05

### Fixed

- Removed dependence on Sentinel module

## [0.24.4] - 2022-02-04

### Added

- Tests across multiple versions of Python and multiple operating systems
- Documentation reflecting supported configurations

## [0.24.3] - 2022-02-04

### Changed

- Typing: Use `bool` in place of `Optional[bool]` as type annotation for `develop` parameter in `covalent_dispatcher.service._graceful_start`
- Typing: Use `Any` in place of `Optional[Any]` as type annotation for `new_value` parameter in `covalent._shared_files.config.get_config`

## [0.24.2] - 2022-02-04

### Fixed

- Updated hyperlink of "How to get the results" from "./collection/query_electron_execution_result" to "./collection/query_multiple_lattice_execution_results" in "doc/source/how_to/index.rst".
- Updated hyperlink of "How to get the result of a particular electron" from "./collection/query_multiple_lattice_execution_results" to "./collection/query_electron_execution_result" in "doc/source/how_to/index.rst".

## [0.24.1] - 2022-02-04

### Changed

- Changelog entries are now required to have the current date to enforce ordering.

## [0.24.0] - 2022-02-03

### Added

- UI: log file output - display in Output tab of all available log file output
- UI: show lattice and electron inputs
- UI: display executor attributes
- UI: display error message on failed status for lattice and electron

### Changed

- UI: re-order sidebar sections according to latest figma designs
- UI: update favicon
- UI: remove dispatch id from tab title
- UI: fit new uuids
- UI: adjust theme text primary and secondary colors

### Fixed

- UI: auto-refresh result state on initial render of listing and graph pages
- UI: graph layout issues: truncate long electron/param names

## [0.23.0] - 2022-02-03

### Added

- Added `BaseDispatcher` class to be used for creating custom dispatchers which allow connection to a dispatcher server.
- `LocalDispatcher` inheriting from `BaseDispatcher` allows connection to a local dispatcher server running on the user's machine.
- Covalent only gives interface to the `LocalDispatcher`'s `dispatch` and `dispatch_sync` methods.
- Tests for both `LocalDispatcher` and `BaseDispatcher` added.

### Changed

- Switched from using `lattice.dispatch` and `lattice.dispatch_sync` to `covalent.dispatch` and `covalent.dispatch_sync`.
- Dispatcher address now is passed as a parameter (`dispatcher_addr`) to `covalent.dispatch` and `covalent.dispatch_sync` instead of a metadata field to lattice.
- Updated tests, how tos, and tutorials to use `covalent.dispatch` and `covalent.dispatch_sync`.
- All the contents of `covalent_dispatcher/_core/__init__.py` are moved to `covalent_dispatcher/_core/execution.py` for better organization. `__init__.py` only contains function imports which are needed by external modules.
- `dispatch`, `dispatch_sync` methods deprecated from `Lattice`.

### Removed

- `_server_dispatch` method removed from `Lattice`.
- `dispatcher` metadata field removed from `lattice`.

## [0.22.19] - 2022-02-03

### Fixed

- `_write_dispatch_to_python_file` isn't called each time a task is saved. It is now only called in the final save in `_run_planned_workflow` (in covalent_dispatcher/_core/__init__.py).

## [0.22.18] - 2022-02-03

### Fixed

- Added type information to result.py

## [0.22.17] - 2022-02-02

### Added

- Replaced `"typing.Optional"` with `"str"` in covalent/executor/base.py
- Added missing type hints to `get_dispatch_context` and `write_streams_to_file` in covalent/executor/base.py, BaseExecutor

## [0.22.16] - 2022-02-02

### Added

- Functions to check if UI and dispatcher servers are running.
- Tests for the `is_ui_running` and `is_server_running` in covalent_dispatcher/_cli/service.py.

## [0.22.15] - 2022-02-01

### Fixed

- Covalent CLI command `covalent purge` will now stop the servers before deleting all the pid files.

### Added

- Test for `purge` method in covalent_dispatcher/_cli/service.py.

### Removed

- Unused `covalent_dispatcher` import from covalent_dispatcher/_cli/service.py.

### Changed

- Moved `_config_manager` import from within the `purge` method to the covalent_dispatcher/_cli/service.py for the purpose of mocking in tests.

## [0.22.14] - 2022-02-01

### Added

- Type hint to `_server_dispatch` method in `covalent/_workflow/lattice.py`.

## [0.22.13] - 2022-01-26

### Fixed

- When the local executor's `log_stdout` and `log_stderr` config variables are relative paths, they should go inside the results directory. Previously that was queried from the config, but now it's queried from the lattice metadata.

### Added

- Tests for the corresponding functions in (`covalent_dispatcher/_core/__init__.py`, `covalent/executor/base.py`, `covalent/executor/executor_plugins/local.py` and `covalent/executor/__init__.py`) affected by the bug fix.

### Changed

- Refactored `_delete_result` in result manager to give the option of deleting the result parent directory.

## [0.22.12] - 2022-01-31

### Added

- Diff check in pypi.yml ensures correct files are packaged

## [0.22.11] - 2022-01-31

### Changed

- Removed codecov token
- Removed Slack notifications from feature branches

## [0.22.10] - 2022-01-29

### Changed

- Running tests, conda, and version workflows on pull requests, not just pushes

## [0.22.9] - 2022-01-27

### Fixed

- Fixing version check action so that it doesn't run on commits that are in develop
- Edited PR template so that markdown checklist appears properly

## [0.22.8] - 2022-01-27

### Fixed

- publish workflow, using `docker buildx` to build images for x86 and ARM, prepare manifest and push to ECR so that pulls will match the correct architecture.
- typo in CONTRIBUTING
- installing `gcc` in Docker image so Docker can build wheels for `dask` and other packages that don't provide ARM wheels

### Changed

- updated versions in `requirements.txt` for `matplotlib` and `dask`

## [0.22.7] - 2022-01-27

### Added

- `MANIFEST.in` did not have `covalent_dispatcher/_service` in it due to which the PyPi package was not being built correctly. Added the `covalent_dispatcher/_service` to the `MANIFEST.in` file.

### Fixed

- setuptools properly including data files during installation

## [0.22.6] - 2022-01-26

### Fixed

- Added service folder in covalent dispatcher to package.

## [0.22.5] - 2022-01-25

### Fixed

- `README.md` images now use master branch's raw image urls hosted on <https://github.com> instead of <https://raw.githubusercontent.com>. Also, switched image rendering from html to markdown.

## [0.22.4] - 2022-01-25

### Fixed

- dispatcher server app included in sdist
- raw image urls properly used

## [0.22.3] - 2022-01-25

### Fixed

- raw image urls used in readme

## [0.22.2] - 2022-01-25

### Fixed

- pypi upload

## [0.22.1] - 2022-01-25

### Added

- Code of conduct
- Manifest.in file
- Citation info
- Action to upload to pypi

### Fixed

- Absolute URLs used in README
- Workflow badges updated URLs
- `install_package_data` -> `include_package_data` in `setup.py`

## [0.22.0] - 2022-01-25

### Changed

- Using public ECR for Docker release

## [0.21.0] - 2022-01-25

### Added

- GitHub pull request templates

## [0.20.0] - 2022-01-25

### Added

- GitHub issue templates

## [0.19.0] - 2022-01-25

### Changed

- Covalent Beta Release

## [0.18.9] - 2022-01-24

### Fixed

- iframe in the docs landing page is now responsive

## [0.18.8] - 2022-01-24

### Changed

- Temporarily removed output tab
- Truncated dispatch id to fit left sidebar, add tooltip to show full id

## [0.18.7] - 2022-01-24

### Changed

- Many stylistic improvements to documentation, README, and CONTRIBUTING.

## [0.18.6] - 2022-01-24

### Added

- Test added to check whether an already decorated function works as expected with Covalent.
- `pennylane` package added to the `requirements-dev.txt` file.

### Changed

- Now using `inspect.signature` instead of `function.__code__` to get the names of function's parameters.

## [0.18.5] - 2022-01-21

### Fixed

- Various CI fixes, including rolling back regression in version validation, caching on s3 hosted badges, applying releases and tags correctly.

## [0.18.4] - 2022-01-21

### Changed

- Removed comments and unused functions in covalent_dispatcher
- `result_class.py` renamed to `result.py`

### Fixed

- Version was not being properly imported inside `covalent/__init__.py`
- `dispatch_sync` was not previously using the `results_dir` metadata field

### Removed

- Credentials in config
- `generate_random_filename_in_cache`
- `is_any_atom`
- `to_json`
- `show_subgraph` option in `draw`
- `calculate_node`

## [0.18.3] - 2022-01-20

### Fixed

- The gunicorn servers now restart more gracefully

## [0.18.2] - 2022-01-21

### Changed

- `tempdir` metadata field removed and replaced with `executor.local.cache_dir`

## [0.18.1] - 2022-01-11

## Added

- Concepts page

## [0.18.0] - 2022-01-20

### Added

- `Result.CANCELLED` status to represent the status of a cancelled dispatch.
- Condition to cancel the whole dispatch if any of the nodes are cancelled.
- `cancel_workflow` function which uses a shared variable provided by Dask (`dask.distributed.Variable`) in a dask client to inform nodes to stop execution.
- Cancel function for dispatcher server API which will allow the server to terminate the dispatch.
- How to notebook for cancelling a dispatched job.
- Test to verify whether cancellation of dispatched jobs is working as expected.
- `cancel` function is available as `covalent.cancel`.

### Changed

- In file `covalent/_shared_files/config.py` instead of using a variable to store and then return the config data, now directly returning the configuration.
- Using `fire_and_forget` to dispatch a job instead of a dictionary of Dask's `Future` objects so that we won't have to manage the lifecycle of those futures.
- The `test_run_dispatcher` test was changed to reflect that the dispatcher no longer uses a dictionary of future objects as it was not being utilized anywhere.

### Removed

- `with dask_client` context was removed as the client created in `covalent_dispatcher/_core/__init__.py` is already being used even without the context. Furthermore, it creates issues when that context is exited which is unnecessary at the first place hence not needed to be resolved.

## [0.17.5] - 2022-01-19

### Changed

- Results directory uses a relative path by default and can be overridden by the environment variable `COVALENT_RESULTS_DIR`.

## [0.17.4] - 2022-01-19

### Changed

- Executor parameters use defaults specified in config TOML
- If relative paths are supplied for stdout and stderr, those files are created inside the results directory

## [0.17.3] - 2022-01-18

### Added

- Sync function
- Covalent CLI tool can restart in developer mode

### Fixed

- Updated the UI address referenced in the README

## [0.17.2] - 2022-01-12

### Added

- Quantum gravity tutorial

### Changed

- Moved VERSION file to top level

## [0.17.1] - 2022-01-19

### Added

- `error` attribute was added to the results object to show which node failed and the reason behind it.
- `stdout` and `stderr` attributes were added to a node's result to store any stdout and stderr printing done inside an electron/node.
- Test to verify whether `stdout` and `stderr` are being stored in the result object.

### Changed

- Redesign of how `redirect_stdout` and `redirect_stderr` contexts in executor now work to allow storing their respective outputs.
- Executors now also return `stdout` and `stderr` strings, along with the execution output, so that they can be stored in their result object.

## [0.17.0] - 2022-01-18

### Added

- Added an attribute `__code__` to electron and lattice which is a copy of their respective function's `__code__` attribute.
- Positional arguments, `args`, are now merged with keyword arguments, `kwargs`, as close as possible to where they are passed. This was done to make sure we support both with minimal changes and without losing the name of variables passed.
- Tests to ensure usage of positional arguments works as intended.

### Changed

- Slight rework to how any print statements in lattice are sent to null.
- Changed `test_dispatcher_functional` in `basic_dispatcher_test.py` to account for the support of `args` and removed a an unnecessary `print` statement.

### Removed

- Removed `args` from electron's `init` as it wasn't being used anywhere.

## [0.16.1] - 2022-01-18

### Changed

- Requirement changed from `dask[complete]` to `dask[distributed]`.

## [0.16.0] - 2022-01-14

### Added

- New UI static demo build
- New UI toolbar functions - orientation, toggle params, minimap
- Sortable and searchable lattice name row

### Changed

- Numerous UI style tweaks, mostly around dispatches table states

### Fixed

- Node sidebar info now updates correctly

## [0.15.11] - 2022-01-18

### Removed

- Unused numpy requirement. Note that numpy is still being installed indirectly as other packages in the requirements rely on it.

## [0.15.10] - 2022-01-16

## Added

- How-to guide for Covalent dispatcher CLI.

## [0.15.9] - 2022-01-18

### Changed

- Switched from using human readable ids to using UUIDs

### Removed

- `human-id` package was removed along with its mention in `requirements.txt` and `meta.yaml`

## [0.15.8] - 2022-01-17

### Removed

- Code breaking text from CLI api documentation.
- Unwanted covalent_dispatcher rst file.

### Changed

- Installation of entire covalent_dispatcher instead of covalent_dispatcher/_service in setup.py.

## [0.15.7] - 2022-01-13

### Fixed

- Functions with multi-line or really long decorators are properly serialized in dispatch_source.py.
- Multi-line Covalent output is properly commented out in dispatch_source.py.

## [0.15.6] - 2022-01-11

### Fixed

- Sub-lattice functions are successfully serialized in the utils.py get_serialized_function_str.

### Added

- Function to scan utilized source files and return a set of imported modules (utils.get_imports_from_source)

## [0.15.5] - 2022-01-12

### Changed

- UI runs on port 47007 and the dispatcher runs on port 48008. This is so that when the servers are later merged, users continue using port 47007 in the browser.
- Small modifications to the documentation
- Small fix to the README

### Removed

- Removed a directory `generated` which was improperly added
- Dispatcher web interface
- sqlalchemy requirement

## [0.15.4] - 2022-01-11

### Changed

- In file `covalent/executor/base.py`, `pickle` was changed to `cloudpickle` because of its universal pickling ability.

### Added

- In docstring of `BaseExecutor`, a note was added specifying that `covalent` with its dependencies is assumed to be installed in the conda environments.
- Above note was also added to the conda env selector how-to.

## [0.15.3] - 2022-01-11

### Changed

- Replaced the generic `RuntimeError` telling users to check if there is an object manipulation taking place inside the lattice to a simple warning. This makes the original error more visible.

## [0.15.2] - 2022-01-11

### Added

- If condition added for handling the case where `__getattr__` of an electron is accessed to detect magic functions.

### Changed

- `ActiveLatticeManager` now subclasses from `threading.local` to make it thread-safe.
- `ValueError` in the lattice manager's `claim` function now also shows the name of the lattice that is currently claimed.
- Changed docstring of `ActiveLatticeManager` to note that now it is thread-safe.
- Sublattice dispatching now no longer deletes the result object file and is dispatched normally instead of in a serverless manner.
- `simulate_nitrogen_and_copper_slab_interaction.ipynb` notebook tutorial now does normal dispatching as well instead of serverless dispatching. Also, now 7 datapoints will be shown instead of 10 earlier.

## [0.15.1] - 2022-01-11

### Fixed

- Passing AWS credentials to reusable workflows as a secret

## [0.15.0] - 2022-01-10

### Added

- Action to push development image to ECR

### Changed

- Made the publish action reusable and callable

## [0.14.1] - 2022-01-02

### Changed

- Updated the README
- Updated classifiers in the setup.py file
- Massaged some RTD pages

## [0.14.0] - 2022-01-07

### Added

- Action to push static UI to S3

## [0.13.2] - 2022-01-07

### Changed

- Completed new UI design work

## [0.13.1] - 2022-01-02

### Added

- Added eventlet requirement

### Changed

- The CLI tool can now manage the UI flask server as well
- [Breaking] The CLI option `-t` has been changed to `-d`, which starts the servers in developer mode and exposes unit tests to the server.

## [0.13.0] - 2022-01-01

### Added

- Config manager in `covalent/_shared_files/config.py`
- Default location for the main config file can be overridden using the environment variable `COVALENT_CONFIG_DIR`
- Ability to set and get configuration using `get_config` and `set_config`

### Changed

- The flask servers now reference the config file
- Defaults reference the config file

### Fixed

- `ValueError` caught when running `covalent stop`
- One of the functional tests was using a malformed path

### Deprecated

- The `electron.to_json` function
- The `generate_random_filename_in_cache` function

### Removed

- The `get_api_token` function

## [0.12.13] - 2022-01-04

## Removed

- Tutorial section headings

## Fixed

- Plot background white color

## [0.12.12] - 2022-01-06

### Fixed

- Having a print statement inside electron and lattice code no longer causes the workflow to fail.

## [0.12.11] - 2022-01-04

### Added

- Completed UI feature set for first release

### Changed

- UI server result serialization improvements
- UI result update webhook no longer fails on request exceptions, logs warning intead

## [0.12.10] - 2021-12-17

### Added

- Astrophysics tutorial

## [0.12.9] - 2022-01-04

### Added

- Added `get_all_node_results` method in `result_class.py` to return result of all node executions.

- Added `test_parallelilization` test to verify whether the execution is now being achieved in parallel.

### Changed

- Removed `LocalCluster` cluster creation usage to a simple `Client` one from Dask.

- Removed unnecessary `to_run` function as we no longer needed to run execution through an asyncio loop.

- Removed `async` from function definition of previously asynchronous functions, `_run_task`, `_run_planned_workflow`, `_plan_workflow`, and `_run_workflow`.

- Removed `uvloop` from requirements.

- Renamed `test_get_results` to `test_get_result`.

- Reran the how to notebooks where execution time was mentioned.

- Changed how `dispatch_info` context manager was working to account for multiple nodes accessing it at the same time.

## [0.12.8] - 2022-01-02

### Changed

- Changed the software license to GNU Affero 3.0

### Removed

- `covalent-ui` directory

## [0.12.7] - 2021-12-29

### Fixed

- Gunicorn logging now uses the `capture-output` flag instead of redirecting stdout and stderr

## [0.12.6] - 2021-12-23

### Changed

- Cleaned up the requirements and moved developer requirements to a separate file inside `tests`

## [0.12.5] - 2021-12-16

### Added

- Conda build CI job

## [0.12.4] - 2021-12-23

### Changed

- Gunicorn server now checks for port availability before starting

### Fixed

- The `covalent start` function now prints the correct port if the server is already running.

## [0.12.3] - 2021-12-14

### Added

- Covalent tutorial comparing quantum support vector machines with support vector machine algorithms implemented in qiskit and scikit-learn.

## [0.12.2] - 2021-12-16

### Fixed

- Now using `--daemon` in gunicorn to start the server, which was the original intention.

## [0.12.1] - 2021-12-16

### Fixed

- Removed finance references from docs
- Fixed some other small errors

### Removed

- Removed one of the failing how-to tests from the functional test suite

## [0.12.0] - 2021-12-16

### Added

- Web UI prototype

## [0.11.1] - 2021-12-14

### Added

- CLI command `covalent status` shows port information

### Fixed

- gunicorn management improved

## [0.11.0] - 2021-12-14

### Added

- Slack notifications for test status

## [0.10.4] - 2021-12-15

### Fixed

- Specifying a non-default results directory in a sub-lattice no longer causes a failure in lattice execution.

## [0.10.3] - 2021-12-14

### Added

- Functional tests for how-to's in documentation

### Changed

- Moved example script to a functional test in the pipeline
- Added a test flag to the CLI tool

## [0.10.2] - 2021-12-14

### Fixed

- Check that only `kwargs` without any default values in the workflow definition need to be passed in `lattice.draw(ax=ax, **kwargs)`.

### Added

- Function to check whether all the parameters without default values for a callable function has been passed added to shared utils.

## [0.10.1] - 2021-12-13

### Fixed

- Content and style fixes for getting started doc.

## [0.10.0] - 2021-12-12

### Changed

- Remove all imports from the `covalent` to the `covalent_dispatcher`, except for `_dispatch_serverless`
- Moved CLI into `covalent_dispatcher`
- Moved executors to `covalent` directory

## [0.9.1] - 2021-12-13

### Fixed

- Updated CONTRIBUTING to clarify docstring style.
- Fixed docstrings for `calculate_node` and `check_constraint_specific_sum`.

## [0.9.0] - 2021-12-10

### Added

- `prefix_separator` for separating non-executable node types from executable ones.

- `subscript_prefix`, `generator_prefix`, `sublattice_prefix`, `attr_prefix` for prefixes of subscripts, generators,
  sublattices, and attributes, when called on an electron and added to the transport graph.

- `exclude_from_postprocess` list of prefixes to denote those nodes which won't be used in post processing the workflow.

- `__int__()`, `__float__()`, `__complex__()` for converting a node to an integer, float, or complex to a value of 0 then handling those types in post processing.

- `__iter__()` generator added to Electron for supporting multiple return values from an electron execution.

- `__getattr__()` added to Electron for supporting attribute access on the node output.

- `__getitem__()` added to Electron for supporting subscripting on the node output.

- `electron_outputs` added as an attribute to lattice.

### Changed

- `electron_list_prefix`, `electron_dict_prefix`, `parameter_prefix` modified to reflect new way to assign prefixes to nodes.

- In `build_graph` instead of ignoring all exceptions, now the exception is shown alongwith the runtime error notifying that object manipulation should be avoided inside a lattice.

- `node_id` changed to `self.node_id` in Electron's `__call__()`.

- `parameter` type electrons now have the default metadata instead of empty dictionary.

- Instead of deserializing and checking whether a sublattice is there, now a `sublattice_prefix` is used to denote when a node is a sublattice.

- In `dispatcher_stack_test`, `test_dispatcher_flow` updated to indicate the new use of `parameter_prefix`.

### Fixed

- When an execution fails due to something happening in `run_workflow`, then result object's status is now failed and the object is saved alongwith throwing the appropriate exception.

## [0.8.5] - 2021-12-10

### Added

- Added tests for choosing specific executors inside electron initialization.
- Added test for choosing specific Conda environments inside electron initialization.

## [0.8.4] - 2021-12-10

### Changed

- Removed _shared_files directory and contents from covalent_dispatcher. Logging in covalent_dispatcher now uses the logger in covalent/_shared_files/logging.py.

## [0.8.3] - 2021-12-10

### Fixed

- Decorator symbols were added to the pseudo-code in the quantum chemistry tutorial.

## [0.8.2] - 2021-12-06

### Added

- Quantum chemistry tutorial.

## [0.8.1] - 2021-12-08

### Added

- Docstrings with typehints for covalent dispatcher functions added.

### Changed

- Replaced `node` to `node_id` in `electron.py`.

- Removed unnecessary `enumerate` in `covalent_dispatcher/_core/__init__.py`.

- Removed `get_node_device_mapping` function from `covalent_dispatcher/_core/__init__.py`
  and moved the definition to directly add the mapping to `workflow_schedule`.

- Replaced iterable length comparison for `executor_specific_exec_cmds` from `if len(executor_specific_exec_cmds) > 0`
  to `if executor_specific_exec_cmds`.

## [0.8.0] - 2021-12-03

### Added

- Executors can now accept the name of a Conda environment. If that environment exists, the operations of any electron using that executor are performed in that Conda environment.

## [0.7.6] - 2021-12-02

### Changed

- How to estimate lattice execution time has been renamed to How to query lattice execution time.
- Change result querying syntax in how-to guides from `lattice.get_result` to
  `covalent.get_result`.
- Choose random port for Dask dashboard address by setting `dashboard_address` to ':0' in
  `LocalCluster`.

## [0.7.5] - 2021-12-02

### Fixed

- "Default" executor plugins are included as part of the package upon install.

## [0.7.4] - 2021-12-02

### Fixed

- Upgraded dask to 2021.10.0 based on a vulnerability report

## [0.7.3] - 2021-12-02

### Added

- Transportable object tests
- Transport graph tests

### Changed

- Variable name node_num to node_id
- Variable name node_idx to node_id

### Fixed

- Transport graph `get_dependencies()` method return type was changed from Dict to List

## [0.7.2] - 2021-12-01

### Fixed

- Date handling in changelog validation

### Removed

- GitLab CI YAML

## [0.7.1] - 2021-12-02

### Added

- A new parameter to a node's result called `sublattice_result` is added.
  This will be of a `Result` type and will contain the result of that sublattice's
  execution. If a normal electron is executed, this will be `None`.

- In `_delete_result` function in `results_manager.py`, an empty results directory
  will now be deleted.

- Name of a sublattice node will also contain `(sublattice)`.

- Added `_dispatch_sync_serverless` which synchronously dispatches without a server
  and waits for a result to be returned. This is the method used to dispatch a sublattice.

- Test for sublatticing is added.

- How-to guide added for sublatticing explaining the new features.

### Changed

- Partially changed `draw` function in `lattice.py` to also draw the subgraph
  of the sublattice when drawing the main graph of the lattice. The change is
  incomplete as we intend to add this feature later.

- Instead of returning `plt`, `draw` now returns the `ax` object.

- `__call__` function in `lattice.py` now runs the lattice's function normally
  instead of dispatching it.

- `_run_task` function now checks whether current node is a sublattice and acts
  accordingly.

### Fixed

- Unnecessary lines to rename the node's name in `covalent_dispatcher/_core/__init__.py` are removed.

- `test_electron_takes_nested_iterables` test was being ignored due to a spelling mistake. Fixed and
  modified to follow the new pattern.

## [0.7.0] - 2021-12-01

### Added

- Electrons can now accept an executor object using the "backend" keyword argument. "backend" can still take a string naming the executor module.
- Electrons and lattices no longer have Slurm metadata associated with the executor, as that information should be contained in the executor object being used as an input argument.
- The "backend" keyword can still be a string specifying the executor module, but only if the executor doesn't need any metadata.
- Executor plugin classes are now directly available to covalent, eg: covalent.executor.LocalExecutor().

## [0.6.7] - 2021-12-01

### Added

- Docstrings without examples for all the functions in core covalent.
- Typehints in those functions as well.
- Used `typing.TYPE_CHECKING` to prevent cyclic imports when writing typehints.

### Changed

- `convert_to_lattice_function` renamed to `convert_to_lattice_function_call`.
- Context managers now raise a `ValueError` instead of a generic `Exception`.

## [0.6.6] - 2021-11-30

### Fixed

- Fixed the version used in the documentation
- Fixed the badge URLs to prevent caching

## [0.6.5] - 2021-11-30

### Fixed

- Broken how-to links

### Removed

- Redundant lines from .gitignore
- *.ipynb from .gitignore

## [0.6.4] - 2021-11-30

### Added

- How-to guides for workflow orchestration.
  - How to construct an electron
  - How to construct a lattice
  - How to add an electron to lattice
  - How to visualize the lattice
  - How to add constraints to lattices
- How-to guides for workflow and subtask execution.
  - How to execute individual electrons
  - How to execute a lattice
  - How to execute multiple lattices
- How-to guides for status querying.
  - How to query electron execution status
  - How to query lattice execution status
  - How to query lattice execution time
- How-to guides for results collection
  - How to query electron execution results
  - How to query lattice execution results
  - How to query multiple lattice execution results
- Str method for the results object.

### Fixed

- Saving the electron execution status when the subtask is running.

## [0.6.3] - 2021-11-29

### Removed

- JWT token requirement.
- Covalent dispatcher login requirement.
- Update covalent login reference in README.md.
- Changed the default dispatcher server port from 5000 to 47007.

## [0.6.2] - 2021-11-28

### Added

- Github action for tests and coverage
- Badges for tests and coverage
- If tests pass then develop is pushed to master
- Add release action which tags and creates a release for minor version upgrades
- Add badges action which runs linter, and upload badges for version, linter score, and platform
- Add publish action (and badge) which builds a Docker image and uploads it to the AWS ECR

## [0.6.1] - 2021-11-27

### Added

- Github action which checks version increment and changelog entry

## [0.6.0] - 2021-11-26

### Added

- New Covalent RTD theme
- sphinx extension sphinx-click for CLI RTD
- Sections in RTD
- init.py in both covalent-dispatcher logger module and cli module for it to be importable in sphinx

### Changed

- docutils version that was conflicting with sphinx

### Removed

- Old aq-theme

## [0.5.1] - 2021-11-25

### Added

- Integration tests combining both covalent and covalent-dispatcher modules to test that
  lattice workflow are properly planned and executed.
- Integration tests for the covalent-dispatcher init module.
- pytest-asyncio added to requirements.

## [0.5.0] - 2021-11-23

### Added

- Results manager file to get results from a file, delete a result, and redispatch a result object.
- Results can also be awaited to only return a result if it has either been completed or failed.
- Results class which is used to store the results with all the information needed to be used again along with saving the results to a file functionality.
- A result object will be a mercurial object which will be updated by the dispatcher and saved to a file throughout the dispatching and execution parts.
- Direct manipulation of the transport graph inside a result object takes place.
- Utility to convert a function definition string to a function and vice-versa.
- Status class to denote the status of a result object and of each node execution in the transport graph.
- Start and end times are now also stored for each node execution as well as for the whole dispatch.
- Logging of `stdout` and `stderr` can be done by passing in the `log_stdout`, `log_stderr` named metadata respectively while dispatching.
- In order to get the result of a certain dispatch, the `dispatch_id`, the `results_dir`, and the `wait` parameter can be passed in. If everything is default, then only the dispatch id is required, waiting will not be done, and the result directory will be in the current working directory with folder name as `results/` inside which every new dispatch will have a new folder named according to their respective dispatch ids, containing:
  - `result.pkl` - (Cloud)pickled result object.
  - `result_info.yaml` - yaml file with high level information about the result and its execution.
  - `dispatch_source.py` - python file generated, containing the original function definitions of lattice and electrons which can be used to dispatch again.

### Changed

- `logfile` named metadata is now `slurm_logfile`.
- Instead of using `jsonpickle`, `cloudpickle` is being used everywhere to maintain consistency.
- `to_json` function uses `json` instead of `jsonpickle` now in electron and lattice definitions.
- `post_processing` moved to the dispatcher, so the dispatcher will now store a finished execution result in the results folder as specified by the user with no requirement of post processing it from the client/user side.
- `run_task` function in dispatcher modified to check if a node has completed execution and return it if it has, else continue its execution. This also takes care of cases if the server has been closed mid execution, then it can be started again from the last saved state, and the user won't have to wait for the whole execution.
- Instead of passing in the transport graph and dispatch id everywhere, the result object is being passed around, except for the `asyncio` part where the dispatch id and results directory is being passed which afterwards lets the core dispatcher know where to get the result object from and operate on it.
- Getting result of parent node executions of the graph, is now being done using the result object's graph. Storing of each execution's result is also done there.
- Tests updated to reflect the changes made. They are also being run in a serverless manner.

### Removed

- `LatticeResult` class removed.
- `jsonpickle` requirement removed.
- `WorkflowExecutionResult`, `TaskExecutionResult`, and `ExecutionError` singleton classes removed.

### Fixed

- Commented out the `jwt_required()` part in `covalent-dispatcher/_service/app.py`, may be removed in later iterations.
- Dispatcher server will now return the error message in the response of getting result if it fails instead of sending every result ever as a response.

## [0.4.3] - 2021-11-23

### Added

- Added a note in Known Issues regarding port conflict warning.

## [0.4.2] - 2021-11-24

### Added

- Added badges to README.md

## [0.4.1] - 2021-11-23

### Changed

- Removed old coverage badge and fixed the badge URL

## [0.4.0] - 2021-11-23

### Added

- Codecov integrations and badge

### Fixed

- Detached pipelines no longer created

## [0.3.0] - 2021-11-23

### Added

- Wrote a Code of Conduct based on <https://www.contributor-covenant.org/>
- Added installation and environment setup details in CONTRIBUTING
- Added Known Issues section to README

## [0.2.0] - 2021-11-22

### Changed

- Removed non-open-source executors from Covalent. The local SLURM executor is now
- a separate repo. Executors are now plugins.

## [0.1.0] - 2021-11-19

### Added

- Pythonic CLI tool. Install the package and run `covalent --help` for a usage description.
- Login and logout functionality.
- Executor registration/deregistration skeleton code.
- Dispatcher service start, stop, status, and restart.

### Changed

- JWT token is stored to file instead of in an environment variable.
- The Dask client attempts to connect to an existing server.

### Removed

- Removed the Bash CLI tool.

### Fixed

- Version assignment in the covalent init file.

## [0.0.3] - 2021-11-17

### Fixed

- Fixed the Dockerfile so that it runs the dispatcher server from the covalent repo.

## [0.0.2] - 2021-11-15

### Changed

- Single line change in ci script so that it doesn't exit after validating the version.
- Using `rules` in `pytest` so that the behavior in test stage is consistent.

## [0.0.1] - 2021-11-15

### Added

- CHANGELOG.md to track changes (this file).
- Semantic versioning in VERSION.
- CI pipeline job to enforce versioning.<|MERGE_RESOLUTION|>--- conflicted
+++ resolved
@@ -7,11 +7,10 @@
 
 ## [UNRELEASED]
 
-<<<<<<< HEAD
 ### Docs
 
 - ReadTheDocs landing page has been improved
-=======
+
 ## [0.127.0] - 2022-07-11
 
 ### Authors
@@ -28,7 +27,6 @@
 ### Tests
 
 - Flask app route tests
->>>>>>> 03dca235
 
 ## [0.126.0] - 2022-07-11
 
