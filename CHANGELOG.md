--- conflicted
+++ resolved
@@ -7,12 +7,11 @@
 
 ## [UNRELEASED]
 
-<<<<<<< HEAD
 ### Added
 
 - Added post-refactor cli commands to use Supervisord to manage local service processes
 - Added `covalent logs` and `covalent config` cli commands
-=======
+
 ## [0.37.1] - 2022-03-29
 
 ### Fixed
@@ -26,7 +25,6 @@
 - Results management endpoints; GET, PUT, POST for results object
 - Checks in setup.py to confirm node version compatibility.
 - Instructions in CONTRIBUTING to address some common Debian setup issues.
->>>>>>> 9fe7c31a
 
 ## [0.36.1] - 2022-03-29
 
