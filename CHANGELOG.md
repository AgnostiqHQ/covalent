# Changelog

All notable changes to this project will be documented in this file.

The format is based on [Keep a Changelog](https://keepachangelog.com/en/1.0.0/),
and this project adheres to [Semantic Versioning](https://semver.org/spec/v2.0.0.html).

## [0.30.0] - 2022-03-09

### Added

<<<<<<< HEAD
- Dispatcher microservice API endpoint to dispatch and update workflow.
=======
- Skeleton code for writing the different services corresponding to each component in the open source refactor.
- OpenAPI specifications for each of the services.
>>>>>>> 46da149b

## [0.29.3] - 2022-03-09

### Fixed

- Covalent UI is built in the Dockerfile, the setup file, the pypi workflow, the tests workflow, and the conda build script.

## [0.29.2] - 2022-03-09

### Added

- Defaults defined in executor plugins are read and used to update the in-memory config, as well as the user config file. But only if the parameter in question wasn't already defined.

### Changed

- Input parameter names and docstrings in _shared_files.config.update_config were changed for clarity.

## [0.29.1] - 2022-03-07

### Changed

- Updated fail-fast strategy to run all tests.

## [0.29.0] - 2022-03-07

### Added

- DispatchDB for storing dispatched results

### Changed

- UI loads dispatches from DispatchDB instead of browser local storage

## [0.28.3] - 2022-03-03

### Fixed

Installed executor plugins don't have to be referred to by their full module name. Eg, use "custom_executor", instead of "covalent_custom_plugin.custom_executor".

## [0.28.2] - 2022-03-03

### Added

- A brief overview of the tutorial structure in the MNIST classification tutorial.

## [0.28.1] - 2022-03-02

### Added

- Conda installation is only supported for Linux in the `Getting Started` guide.
- MNIST classifier tutorial.

### Removed

- Removed handling of default values of function parameters in `get_named_params` in `covalent/_shared_files/utils.py`. So, it is actually being handled by not being handled since now `named_args` and `named_kwargs` will only contain parameters that were passed during the function call and not all of them.

## [0.28.0] - 2022-03-02

### Added

- Lepton support, including for Python modules and C libraries
- How-to guides showing how to use leptons for each of these

## [0.27.6] - 2022-03-01

### Added

- Added feature development basic steps in CONTRIBUTING.md.
- Added section on locally building RTD (read the docs) in the contributing guide.

## [0.27.5] - 2022-03-01

### Fixed

- Missing UI input data after backend change - needed to be derived from graph for electrons, lattice inputs fixed on server-side, combining name and positional args
- Broken UI graph due to variable->edge_name renaming
- Missing UI executor data after server-side renaming

## [0.27.4] - 2022-02-28

### Fixed

- Path used in `covalent/executor/__init__.py` for executor plugin modules needed updating to `covalent/executor/executor_plugins`

### Removed

- Disabled workflow cancellation test due to inconsistent outcomes. Test will be re-enabled after cancellation mechanisms are investigated further.

## [0.27.3] - 2022-02-25

### Added

- Added `USING_DOCKER.md` guide for running docker container.
- Added cli args to covalent UI flask server `covalent_ui/app.py` to modify port and log file path.

### Removed
- Removed gunicorn from cli and Dockerfile.

### Changed
- Updated cli `covalent_dispatcher/_cli/service.py` to run flask server directly, and removed dispatcher and UI flags.
- Using Flask blueprints to merge Dispatcher and UI servers.
- Updated Dockerfile to run flask server directly.
- Creating server PID file manually in `covalent_dispatcher/_cli/service.py`.
- Updated tests and docs to reflect merged servers.
- Changed all mentions of port 47007 (for old UI server) to 48008.

## [0.27.2] - 2022-02-24

### Changed

- Removed unnecessary blockquotes from the How-To guide for creating custom executors
- Changed "Covalent Cloud" to "Covalent" in the main code text

## [0.27.1] - 2022-02-24

### Removed

- Removed AQ-Engineers from CODEOWNERS in order to fix PR review notifications

## [0.27.0] - 2022-02-24

### Added

- Support for positional only, positional or keyword, variable positional, keyword only, variable keyword types of parameters is now added, e.g an electron can now use variable args and variable kwargs if the number/names of parameters are unknown during definition as `def task(*args, **kwargs)` which wasn't possible before.

- `Lattice.args` added to store positional arguments passed to the lattice's workflow function.

- `get_named_params` function added in `_shared_files/utils.py` which will return a tuple containing named positional arguments and named keyword arguments. The names help in showing and storing these parameters in the transport graph.

- Tests to verify whether all kinds of input paramaters are supported by electron or a lattice.

### Changed

- No longer merging positional arguments with keyword arguments, instead they are separately stored in respective nodes in the transport graph.

- `inputs` returned from `_get_inputs` function in `covalent_dispatcher/_core/execution.py` now contains positional as well as keyword arguments which further get passed to the executor.

- Executors now support positional and keyword arguments as inputs to their executable functions.

- Result object's `_inputs` attribute now contains both `args` and `kwargs`.

- `add_node_for_nested_iterables` is renamed to `connect_node_with_others` and `add_node_to_graph` also renamed to `add_collection_node_to_graph` in `electron.py`. Some more variable renames to have appropriate self-explanatory names.

- Nodes and edges in the transport graph now have a better interface to assign attributes to them.

- Edge attribute `variable` renamed to `edge_name`.

- In `serialize` function of the transport graph, if `metadata_only` is True, then only `metadata` attribute of node and `source` and `target` attributes of edge are kept in the then return serialized `data`.

- Updated the tests wherever necessary to reflect the above changes

### Removed

- Deprecated `required_params_passed` since an error will automatically be thrown by the `build_graph` function if any of the required parameters are not passed.

- Removed duplicate attributes from nodes in the transport graph.

## [0.26.1] - 2022-02-23

### Added

- Added Local Executor section to the API read the docs.

## [0.26.0] - 2022-02-23

### Added

- Automated reminders to update the changelog

## [0.25.3] - 2022-02-23

## Added

- Listed common mocking commands in the CONTRIBUTING.md guide.
- Additional guidelines on testing.

## [0.25.2] - 2022-02-21

### Changed

- `backend` metadata name changed to `executor`.
- `_plan_workflow` usage updated to reflect how that executor related information is now stored in the specific executor object.
- Updated tests to reflect the above changes.
- Improved the dispatch cancellation test to provide a robust solution which earlier took 10 minutes to run with uncertainty of failing every now and then.

### Removed

- Removed `TaskExecutionMetadata` as a consequence of removing `execution_args`.

## [0.25.1] - 2022-02-18

### Fixed

- Tracking imports that have been used in the workflow takes less time.

### Added

- User-imports are included in the dispatch_source.py script. Covalent-related imports are commented out.

## [0.25.0] - 2022-02-18

### Added

- UI: Lattice draw() method displays in web UI
- UI: New navigation panel

### Changed

- UI: Animated graph changes, panel opacity

### Fixed

- UI: Fixed "Not Found" pages

## [0.24.21] - 2022-02-18

### Added

- RST document describing the expectations from a tutorial.

## [0.24.20] - 2022-02-17

### Added

- Added how to create custom executors

### Changed

- Changed the description of the hyperlink for choosing executors
- Fixed typos in doc/source/api/getting_started/how_to/execution/creating_custom_executors.ipynb

## [0.24.19] - 2022-02-16

### Added

- CODEOWNERS for certain files.

## [0.24.18] - 2022-02-15

### Added

- The user configuration file can now specify an executor plugin directory.

## [0.24.17] - 2022-02-15

### Added

- Added a how-to for making custom executors.

## [0.24.16] - 2022-02-12

### Added

- Errors now contain the traceback as well as the error message in the result object.
- Added test for `_post_process` in `tests/covalent_dispatcher_tests/_core/execution_test.py`.

### Changed

- Post processing logic in `electron` and dispatcher now relies on the order of execution in the transport graph rather than node's function names to allow for a more reliable pairing of nodes and their outputs.

- Renamed `init_test.py` in `tests/covalent_dispatcher_tests/_core/` to `execution_test.py`.

### Removed

- `exclude_from_postprocess` list which contained some non executable node types removed since only executable nodes are post processed now.

## [0.24.15] - 2022-02-11

### Fixed

- If a user's configuration file does not have a needed exeutor parameter, the default parameter (defined in _shared_files/defaults.py) is used.
- Each executor plugin is no longer initialized upon the import of Covalent. This allows required parameters in executor plugins.

## Changed

- Upon updating the configuration data with a user's configuration file, the complete set is written back to file.

## Added

- Tests for the local and base executors.

## [0.24.14] - 2022-02-11

### Added

- UI: add dashboard cards
- UI: add scaling dots background

### Changed

- UI: reduce sidebar font sizes, refine color theme
- UI: refine scrollbar styling, show on container hover
- UI: format executor parameters as YAML code
- UI: update syntax highlighting scheme
- UI: update index.html description meta tag

## [0.24.13] - 2022-02-11

### Added

- Tests for covalent/_shared_files/config.py

## [0.24.12] - 2022-02-10

### Added

- CodeQL code analyzer

## [0.24.11] - 2022-02-10

### Added

- A new dictionary `_DEFAULT_CONSTRAINTS_DEPRECATED` in defaults.py

### Changed

- The `_DEFAULT_CONSTRAINT_VALUES` dictionary now only contains the `backend` argument

## [0.24.10] - 2022-02-09

### Fixed

- Sporadically failing workflow cancellation test in tests/workflow_stack_test.py

## [0.24.9] - 2022-02-09

## Changed

- Implementation of `_port_from_pid` in covalent_dispatcher/_cli/service.py.

## Added

- Unit tests for command line interface (CLI) functionalities in covalent_dispatcher/_cli/service.py and covalent_dispatcher/_cli/cli.py.

## [0.24.8] - 2022-02-07

### Fixed

- If a user's configuration file does not have a needed parameter, the default parameter (defined in _shared_files/defaults.py) is used.

## [0.24.7] - 2022-02-07

### Added

- Typing: Add Type hint `dispatch_info` parameter.
- Documentation: Updated the return_type description in docstring.

### Changed

- Typing: Change return type annotation to `Generator`.

## [0.24.6] - 2022-02-06

### Added

- Type hint to `deserialize` method of `TransportableObject` of `covalent/_workflow/transport.py`.

### Changed

- Description of `data` in `deserialize` method of `TransportableObject` of `covalent/_workflow/transport.py` from `The serialized transportable object` to `Cloudpickled function`.

## [0.24.5] - 2022-02-05

### Fixed

- Removed dependence on Sentinel module

## [0.24.4] - 2022-02-04

### Added

- Tests across multiple versions of Python and multiple operating systems
- Documentation reflecting supported configurations

## [0.24.3] - 2022-02-04

### Changed

- Typing: Use `bool` in place of `Optional[bool]` as type annotation for `develop` parameter in `covalent_dispatcher.service._graceful_start`
- Typing: Use `Any` in place of `Optional[Any]` as type annotation for `new_value` parameter in `covalent._shared_files.config.get_config`

## [0.24.2] - 2022-02-04

### Fixed

- Updated hyperlink of "How to get the results" from "./collection/query_electron_execution_result" to "./collection/query_multiple_lattice_execution_results" in "doc/source/how_to/index.rst".
- Updated hyperlink of "How to get the result of a particular electron" from "./collection/query_multiple_lattice_execution_results" to "./collection/query_electron_execution_result" in "doc/source/how_to/index.rst".

## [0.24.1] - 2022-02-04

### Changed

- Changelog entries are now required to have the current date to enforce ordering.

## [0.24.0] - 2022-02-03

### Added

- UI: log file output - display in Output tab of all available log file output
- UI: show lattice and electron inputs
- UI: display executor attributes
- UI: display error message on failed status for lattice and electron

### Changed

- UI: re-order sidebar sections according to latest figma designs
- UI: update favicon
- UI: remove dispatch id from tab title
- UI: fit new uuids
- UI: adjust theme text primary and secondary colors

### Fixed

- UI: auto-refresh result state on initial render of listing and graph pages
- UI: graph layout issues: truncate long electron/param names

## [0.23.0] - 2022-02-03

### Added

- Added `BaseDispatcher` class to be used for creating custom dispatchers which allow connection to a dispatcher server.
- `LocalDispatcher` inheriting from `BaseDispatcher` allows connection to a local dispatcher server running on the user's machine.
- Covalent only gives interface to the `LocalDispatcher`'s `dispatch` and `dispatch_sync` methods.
- Tests for both `LocalDispatcher` and `BaseDispatcher` added.

### Changed

- Switched from using `lattice.dispatch` and `lattice.dispatch_sync` to `covalent.dispatch` and `covalent.dispatch_sync`.
- Dispatcher address now is passed as a parameter (`dispatcher_addr`) to `covalent.dispatch` and `covalent.dispatch_sync` instead of a metadata field to lattice.
- Updated tests, how tos, and tutorials to use `covalent.dispatch` and `covalent.dispatch_sync`.
- All the contents of `covalent_dispatcher/_core/__init__.py` are moved to `covalent_dispatcher/_core/execution.py` for better organization. `__init__.py` only contains function imports which are needed by external modules.
- `dispatch`, `dispatch_sync` methods deprecated from `Lattice`.

### Removed

- `_server_dispatch` method removed from `Lattice`.
- `dispatcher` metadata field removed from `lattice`.

## [0.22.19] - 2022-02-03

### Fixed

- `_write_dispatch_to_python_file` isn't called each time a task is saved. It is now only called in the final save in `_run_planned_workflow` (in covalent_dispatcher/_core/__init__.py).

## [0.22.18] - 2022-02-03

### Fixed

- Added type information to result.py

## [0.22.17] - 2022-02-02

### Added

- Replaced `"typing.Optional"` with `"str"` in covalent/executor/base.py
- Added missing type hints to `get_dispatch_context` and `write_streams_to_file` in covalent/executor/base.py, BaseExecutor

## [0.22.16] - 2022-02-02

### Added

- Functions to check if UI and dispatcher servers are running.
- Tests for the `is_ui_running` and `is_server_running` in covalent_dispatcher/_cli/service.py.

## [0.22.15] - 2022-02-01

### Fixed

- Covalent CLI command `covalent purge` will now stop the servers before deleting all the pid files.

### Added

- Test for `purge` method in covalent_dispatcher/_cli/service.py.

### Removed

- Unused `covalent_dispatcher` import from covalent_dispatcher/_cli/service.py.

### Changed

- Moved `_config_manager` import from within the `purge` method to the covalent_dispatcher/_cli/service.py for the purpose of mocking in tests.

## [0.22.14] - 2022-02-01

### Added

- Type hint to `_server_dispatch` method in `covalent/_workflow/lattice.py`.

## [0.22.13] - 2022-01-26

### Fixed

- When the local executor's `log_stdout` and `log_stderr` config variables are relative paths, they should go inside the results directory. Previously that was queried from the config, but now it's queried from the lattice metadata.

### Added

- Tests for the corresponding functions in (`covalent_dispatcher/_core/__init__.py`, `covalent/executor/base.py`, `covalent/executor/executor_plugins/local.py` and `covalent/executor/__init__.py`) affected by the bug fix.

### Changed

- Refactored `_delete_result` in result manager to give the option of deleting the result parent directory.

## [0.22.12] - 2022-01-31

### Added

- Diff check in pypi.yml ensures correct files are packaged

## [0.22.11] - 2022-01-31

### Changed

- Removed codecov token
- Removed Slack notifications from feature branches

## [0.22.10] - 2022-01-29

### Changed

- Running tests, conda, and version workflows on pull requests, not just pushes

## [0.22.9] - 2022-01-27

### Fixed

- Fixing version check action so that it doesn't run on commits that are in develop
- Edited PR template so that markdown checklist appears properly

## [0.22.8] - 2022-01-27

### Fixed

- publish workflow, using `docker buildx` to build images for x86 and ARM, prepare manifest and push to ECR so that pulls will match the correct architecture.
- typo in CONTRIBUTING
- installing `gcc` in Docker image so Docker can build wheels for `dask` and other packages that don't provide ARM wheels

### Changed

- updated versions in `requirements.txt` for `matplotlib` and `dask`

## [0.22.7] - 2022-01-27

### Added

- `MANIFEST.in` did not have `covalent_dispatcher/_service` in it due to which the PyPi package was not being built correctly. Added the `covalent_dispatcher/_service` to the `MANIFEST.in` file.

### Fixed

- setuptools properly including data files during installation

## [0.22.6] - 2022-01-26

### Fixed

- Added service folder in covalent dispatcher to package.

## [0.22.5] - 2022-01-25

### Fixed

- `README.md` images now use master branch's raw image urls hosted on <https://github.com> instead of <https://raw.githubusercontent.com>. Also, switched image rendering from html to markdown.

## [0.22.4] - 2022-01-25

### Fixed

- dispatcher server app included in sdist
- raw image urls properly used

## [0.22.3] - 2022-01-25

### Fixed

- raw image urls used in readme

## [0.22.2] - 2022-01-25

### Fixed

- pypi upload

## [0.22.1] - 2022-01-25

### Added

- Code of conduct
- Manifest.in file
- Citation info
- Action to upload to pypi

### Fixed

- Absolute URLs used in README
- Workflow badges updated URLs
- `install_package_data` -> `include_package_data` in `setup.py`

## [0.22.0] - 2022-01-25

### Changed

- Using public ECR for Docker release

## [0.21.0] - 2022-01-25

### Added

- GitHub pull request templates

## [0.20.0] - 2022-01-25

### Added

- GitHub issue templates

## [0.19.0] - 2022-01-25

### Changed

- Covalent Beta Release

## [0.18.9] - 2022-01-24

### Fixed

- iframe in the docs landing page is now responsive

## [0.18.8] - 2022-01-24

### Changed

- Temporarily removed output tab
- Truncated dispatch id to fit left sidebar, add tooltip to show full id

## [0.18.7] - 2022-01-24

### Changed

- Many stylistic improvements to documentation, README, and CONTRIBUTING.

## [0.18.6] - 2022-01-24

### Added

- Test added to check whether an already decorated function works as expected with Covalent.
- `pennylane` package added to the `requirements-dev.txt` file.

### Changed

- Now using `inspect.signature` instead of `function.__code__` to get the names of function's parameters.

## [0.18.5] - 2022-01-21

### Fixed

- Various CI fixes, including rolling back regression in version validation, caching on s3 hosted badges, applying releases and tags correctly.

## [0.18.4] - 2022-01-21

### Changed

- Removed comments and unused functions in covalent_dispatcher
- `result_class.py` renamed to `result.py`

### Fixed

- Version was not being properly imported inside `covalent/__init__.py`
- `dispatch_sync` was not previously using the `results_dir` metadata field

### Removed

- Credentials in config
- `generate_random_filename_in_cache`
- `is_any_atom`
- `to_json`
- `show_subgraph` option in `draw`
- `calculate_node`

## [0.18.3] - 2022-01-20

### Fixed

- The gunicorn servers now restart more gracefully

## [0.18.2] - 2022-01-21

### Changed

- `tempdir` metadata field removed and replaced with `executor.local.cache_dir`

## [0.18.1] - 2022-01-11

## Added

- Concepts page

## [0.18.0] - 2022-01-20

### Added

- `Result.CANCELLED` status to represent the status of a cancelled dispatch.
- Condition to cancel the whole dispatch if any of the nodes are cancelled.
- `cancel_workflow` function which uses a shared variable provided by Dask (`dask.distributed.Variable`) in a dask client to inform nodes to stop execution.
- Cancel function for dispatcher server API which will allow the server to terminate the dispatch.
- How to notebook for cancelling a dispatched job.
- Test to verify whether cancellation of dispatched jobs is working as expected.
- `cancel` function is available as `covalent.cancel`.

### Changed

- In file `covalent/_shared_files/config.py` instead of using a variable to store and then return the config data, now directly returning the configuration.
- Using `fire_and_forget` to dispatch a job instead of a dictionary of Dask's `Future` objects so that we won't have to manage the lifecycle of those futures.
- The `test_run_dispatcher` test was changed to reflect that the dispatcher no longer uses a dictionary of future objects as it was not being utilized anywhere.

### Removed

- `with dask_client` context was removed as the client created in `covalent_dispatcher/_core/__init__.py` is already being used even without the context. Furthermore, it creates issues when that context is exited which is unnecessary at the first place hence not needed to be resolved.

## [0.17.5] - 2022-01-19

### Changed

- Results directory uses a relative path by default and can be overridden by the environment variable `COVALENT_RESULTS_DIR`.

## [0.17.4] - 2022-01-19

### Changed

- Executor parameters use defaults specified in config TOML
- If relative paths are supplied for stdout and stderr, those files are created inside the results directory

## [0.17.3] - 2022-01-18

### Added

- Sync function
- Covalent CLI tool can restart in developer mode

### Fixed

- Updated the UI address referenced in the README

## [0.17.2] - 2022-01-12

### Added

- Quantum gravity tutorial

### Changed

- Moved VERSION file to top level

## [0.17.1] - 2022-01-19

### Added

- `error` attribute was added to the results object to show which node failed and the reason behind it.
- `stdout` and `stderr` attributes were added to a node's result to store any stdout and stderr printing done inside an electron/node.
- Test to verify whether `stdout` and `stderr` are being stored in the result object.

### Changed

- Redesign of how `redirect_stdout` and `redirect_stderr` contexts in executor now work to allow storing their respective outputs.
- Executors now also return `stdout` and `stderr` strings, along with the execution output, so that they can be stored in their result object.

## [0.17.0] - 2022-01-18

### Added

- Added an attribute `__code__` to electron and lattice which is a copy of their respective function's `__code__` attribute.
- Positional arguments, `args`, are now merged with keyword arguments, `kwargs`, as close as possible to where they are passed. This was done to make sure we support both with minimal changes and without losing the name of variables passed.
- Tests to ensure usage of positional arguments works as intended.

### Changed

- Slight rework to how any print statements in lattice are sent to null.
- Changed `test_dispatcher_functional` in `basic_dispatcher_test.py` to account for the support of `args` and removed a an unnecessary `print` statement.

### Removed

- Removed `args` from electron's `init` as it wasn't being used anywhere.

## [0.16.1] - 2022-01-18

### Changed

- Requirement changed from `dask[complete]` to `dask[distributed]`.

## [0.16.0] - 2022-01-14

### Added

- New UI static demo build
- New UI toolbar functions - orientation, toggle params, minimap
- Sortable and searchable lattice name row

### Changed

- Numerous UI style tweaks, mostly around dispatches table states

### Fixed

- Node sidebar info now updates correctly

## [0.15.11] - 2022-01-18

### Removed

- Unused numpy requirement. Note that numpy is still being installed indirectly as other packages in the requirements rely on it.

## [0.15.10] - 2022-01-16

## Added

- How-to guide for Covalent dispatcher CLI.

## [0.15.9] - 2022-01-18

### Changed

- Switched from using human readable ids to using UUIDs

### Removed

- `human-id` package was removed along with its mention in `requirements.txt` and `meta.yaml`

## [0.15.8] - 2022-01-17

### Removed

- Code breaking text from CLI api documentation.
- Unwanted covalent_dispatcher rst file.

### Changed

- Installation of entire covalent_dispatcher instead of covalent_dispatcher/_service in setup.py.

## [0.15.7] - 2022-01-13

### Fixed

- Functions with multi-line or really long decorators are properly serialized in dispatch_source.py.
- Multi-line Covalent output is properly commented out in dispatch_source.py.

## [0.15.6] - 2022-01-11

### Fixed

- Sub-lattice functions are successfully serialized in the utils.py get_serialized_function_str.

### Added

- Function to scan utilized source files and return a set of imported modules (utils.get_imports_from_source)

## [0.15.5] - 2022-01-12

### Changed

- UI runs on port 47007 and the dispatcher runs on port 48008. This is so that when the servers are later merged, users continue using port 47007 in the browser.
- Small modifications to the documentation
- Small fix to the README

### Removed

- Removed a directory `generated` which was improperly added
- Dispatcher web interface
- sqlalchemy requirement

## [0.15.4] - 2022-01-11

### Changed

- In file `covalent/executor/base.py`, `pickle` was changed to `cloudpickle` because of its universal pickling ability.

### Added

- In docstring of `BaseExecutor`, a note was added specifying that `covalent` with its dependencies is assumed to be installed in the conda environments.
- Above note was also added to the conda env selector how-to.

## [0.15.3] - 2022-01-11

### Changed

- Replaced the generic `RuntimeError` telling users to check if there is an object manipulation taking place inside the lattice to a simple warning. This makes the original error more visible.

## [0.15.2] - 2022-01-11

### Added

- If condition added for handling the case where `__getattr__` of an electron is accessed to detect magic functions.

### Changed

- `ActiveLatticeManager` now subclasses from `threading.local` to make it thread-safe.
- `ValueError` in the lattice manager's `claim` function now also shows the name of the lattice that is currently claimed.
- Changed docstring of `ActiveLatticeManager` to note that now it is thread-safe.
- Sublattice dispatching now no longer deletes the result object file and is dispatched normally instead of in a serverless manner.
- `simulate_nitrogen_and_copper_slab_interaction.ipynb` notebook tutorial now does normal dispatching as well instead of serverless dispatching. Also, now 7 datapoints will be shown instead of 10 earlier.

## [0.15.1] - 2022-01-11

### Fixed

- Passing AWS credentials to reusable workflows as a secret

## [0.15.0] - 2022-01-10

### Added

- Action to push development image to ECR

### Changed

- Made the publish action reusable and callable

## [0.14.1] - 2022-01-02

### Changed

- Updated the README
- Updated classifiers in the setup.py file
- Massaged some RTD pages

## [0.14.0] - 2022-01-07

### Added

- Action to push static UI to S3

## [0.13.2] - 2022-01-07

### Changed

- Completed new UI design work

## [0.13.1] - 2022-01-02

### Added

- Added eventlet requirement

### Changed

- The CLI tool can now manage the UI flask server as well
- [Breaking] The CLI option `-t` has been changed to `-d`, which starts the servers in developer mode and exposes unit tests to the server.

## [0.13.0] - 2022-01-01

### Added

- Config manager in `covalent/_shared_files/config.py`
- Default location for the main config file can be overridden using the environment variable `COVALENT_CONFIG_DIR`
- Ability to set and get configuration using `get_config` and `set_config`

### Changed

- The flask servers now reference the config file
- Defaults reference the config file

### Fixed

- `ValueError` caught when running `covalent stop`
- One of the functional tests was using a malformed path

### Deprecated

- The `electron.to_json` function
- The `generate_random_filename_in_cache` function

### Removed

- The `get_api_token` function

## [0.12.13] - 2022-01-04

## Removed

- Tutorial section headings

## Fixed

- Plot background white color

## [0.12.12] - 2022-01-06

### Fixed

- Having a print statement inside electron and lattice code no longer causes the workflow to fail.

## [0.12.11] - 2022-01-04

### Added

- Completed UI feature set for first release

### Changed

- UI server result serialization improvements
- UI result update webhook no longer fails on request exceptions, logs warning intead

## [0.12.10] - 2021-12-17

### Added

- Astrophysics tutorial

## [0.12.9] - 2022-01-04

### Added

- Added `get_all_node_results` method in `result_class.py` to return result of all node executions.

- Added `test_parallelilization` test to verify whether the execution is now being achieved in parallel.

### Changed

- Removed `LocalCluster` cluster creation usage to a simple `Client` one from Dask.

- Removed unnecessary `to_run` function as we no longer needed to run execution through an asyncio loop.

- Removed `async` from function definition of previously asynchronous functions, `_run_task`, `_run_planned_workflow`, `_plan_workflow`, and `_run_workflow`.

- Removed `uvloop` from requirements.

- Renamed `test_get_results` to `test_get_result`.

- Reran the how to notebooks where execution time was mentioned.

- Changed how `dispatch_info` context manager was working to account for multiple nodes accessing it at the same time.

## [0.12.8] - 2022-01-02

### Changed

- Changed the software license to GNU Affero 3.0

### Removed

- `covalent-ui` directory

## [0.12.7] - 2021-12-29

### Fixed

- Gunicorn logging now uses the `capture-output` flag instead of redirecting stdout and stderr

## [0.12.6] - 2021-12-23

### Changed

- Cleaned up the requirements and moved developer requirements to a separate file inside `tests`

## [0.12.5] - 2021-12-16

### Added

- Conda build CI job

## [0.12.4] - 2021-12-23

### Changed

- Gunicorn server now checks for port availability before starting

### Fixed

- The `covalent start` function now prints the correct port if the server is already running.

## [0.12.3] - 2021-12-14

### Added

- Covalent tutorial comparing quantum support vector machines with support vector machine algorithms implemented in qiskit and scikit-learn.

## [0.12.2] - 2021-12-16

### Fixed

- Now using `--daemon` in gunicorn to start the server, which was the original intention.

## [0.12.1] - 2021-12-16

### Fixed

- Removed finance references from docs
- Fixed some other small errors

### Removed

- Removed one of the failing how-to tests from the functional test suite

## [0.12.0] - 2021-12-16

### Added

- Web UI prototype

## [0.11.1] - 2021-12-14

### Added

- CLI command `covalent status` shows port information

### Fixed

- gunicorn management improved

## [0.11.0] - 2021-12-14

### Added

- Slack notifications for test status

## [0.10.4] - 2021-12-15

### Fixed

- Specifying a non-default results directory in a sub-lattice no longer causes a failure in lattice execution.

## [0.10.3] - 2021-12-14

### Added

- Functional tests for how-to's in documentation

### Changed

- Moved example script to a functional test in the pipeline
- Added a test flag to the CLI tool

## [0.10.2] - 2021-12-14

### Fixed

- Check that only `kwargs` without any default values in the workflow definition need to be passed in `lattice.draw(ax=ax, **kwargs)`.

### Added

- Function to check whether all the parameters without default values for a callable function has been passed added to shared utils.

## [0.10.1] - 2021-12-13

### Fixed

- Content and style fixes for getting started doc.

## [0.10.0] - 2021-12-12

### Changed

- Remove all imports from the `covalent` to the `covalent_dispatcher`, except for `_dispatch_serverless`
- Moved CLI into `covalent_dispatcher`
- Moved executors to `covalent` directory

## [0.9.1] - 2021-12-13

### Fixed

- Updated CONTRIBUTING to clarify docstring style.
- Fixed docstrings for `calculate_node` and `check_constraint_specific_sum`.

## [0.9.0] - 2021-12-10

### Added

- `prefix_separator` for separating non-executable node types from executable ones.

- `subscript_prefix`, `generator_prefix`, `sublattice_prefix`, `attr_prefix` for prefixes of subscripts, generators,
  sublattices, and attributes, when called on an electron and added to the transport graph.

- `exclude_from_postprocess` list of prefixes to denote those nodes which won't be used in post processing the workflow.

- `__int__()`, `__float__()`, `__complex__()` for converting a node to an integer, float, or complex to a value of 0 then handling those types in post processing.

- `__iter__()` generator added to Electron for supporting multiple return values from an electron execution.

- `__getattr__()` added to Electron for supporting attribute access on the node output.

- `__getitem__()` added to Electron for supporting subscripting on the node output.

- `electron_outputs` added as an attribute to lattice.

### Changed

- `electron_list_prefix`, `electron_dict_prefix`, `parameter_prefix` modified to reflect new way to assign prefixes to nodes.

- In `build_graph` instead of ignoring all exceptions, now the exception is shown alongwith the runtime error notifying that object manipulation should be avoided inside a lattice.

- `node_id` changed to `self.node_id` in Electron's `__call__()`.

- `parameter` type electrons now have the default metadata instead of empty dictionary.

- Instead of deserializing and checking whether a sublattice is there, now a `sublattice_prefix` is used to denote when a node is a sublattice.

- In `dispatcher_stack_test`, `test_dispatcher_flow` updated to indicate the new use of `parameter_prefix`.

### Fixed

- When an execution fails due to something happening in `run_workflow`, then result object's status is now failed and the object is saved alongwith throwing the appropriate exception.

## [0.8.5] - 2021-12-10

### Added

- Added tests for choosing specific executors inside electron initialization.
- Added test for choosing specific Conda environments inside electron initialization.

## [0.8.4] - 2021-12-10

### Changed

- Removed _shared_files directory and contents from covalent_dispatcher. Logging in covalent_dispatcher now uses the logger in covalent/_shared_files/logging.py.

## [0.8.3] - 2021-12-10

### Fixed

- Decorator symbols were added to the pseudo-code in the quantum chemistry tutorial.

## [0.8.2] - 2021-12-06

### Added

- Quantum chemistry tutorial.

## [0.8.1] - 2021-12-08

### Added

- Docstrings with typehints for covalent dispatcher functions added.

### Changed

- Replaced `node` to `node_id` in `electron.py`.

- Removed unnecessary `enumerate` in `covalent_dispatcher/_core/__init__.py`.

- Removed `get_node_device_mapping` function from `covalent_dispatcher/_core/__init__.py`
  and moved the definition to directly add the mapping to `workflow_schedule`.

- Replaced iterable length comparison for `executor_specific_exec_cmds` from `if len(executor_specific_exec_cmds) > 0`
  to `if executor_specific_exec_cmds`.

## [0.8.0] - 2021-12-03

### Added

- Executors can now accept the name of a Conda environment. If that environment exists, the operations of any electron using that executor are performed in that Conda environment.

## [0.7.6] - 2021-12-02

### Changed

- How to estimate lattice execution time has been renamed to How to query lattice execution time.
- Change result querying syntax in how-to guides from `lattice.get_result` to
  `covalent.get_result`.
- Choose random port for Dask dashboard address by setting `dashboard_address` to ':0' in
  `LocalCluster`.

## [0.7.5] - 2021-12-02

### Fixed

- "Default" executor plugins are included as part of the package upon install.

## [0.7.4] - 2021-12-02

### Fixed

- Upgraded dask to 2021.10.0 based on a vulnerability report

## [0.7.3] - 2021-12-02

### Added

- Transportable object tests
- Transport graph tests

### Changed

- Variable name node_num to node_id
- Variable name node_idx to node_id

### Fixed

- Transport graph `get_dependencies()` method return type was changed from Dict to List

## [0.7.2] - 2021-12-01

### Fixed

- Date handling in changelog validation

### Removed

- GitLab CI YAML

## [0.7.1] - 2021-12-02

### Added

- A new parameter to a node's result called `sublattice_result` is added.
  This will be of a `Result` type and will contain the result of that sublattice's
  execution. If a normal electron is executed, this will be `None`.

- In `_delete_result` function in `results_manager.py`, an empty results directory
  will now be deleted.

- Name of a sublattice node will also contain `(sublattice)`.

- Added `_dispatch_sync_serverless` which synchronously dispatches without a server
  and waits for a result to be returned. This is the method used to dispatch a sublattice.

- Test for sublatticing is added.

- How-to guide added for sublatticing explaining the new features.

### Changed

- Partially changed `draw` function in `lattice.py` to also draw the subgraph
  of the sublattice when drawing the main graph of the lattice. The change is
  incomplete as we intend to add this feature later.

- Instead of returning `plt`, `draw` now returns the `ax` object.

- `__call__` function in `lattice.py` now runs the lattice's function normally
  instead of dispatching it.

- `_run_task` function now checks whether current node is a sublattice and acts
  accordingly.

### Fixed

- Unnecessary lines to rename the node's name in `covalent_dispatcher/_core/__init__.py` are removed.

- `test_electron_takes_nested_iterables` test was being ignored due to a spelling mistake. Fixed and
  modified to follow the new pattern.

## [0.7.0] - 2021-12-01

### Added

- Electrons can now accept an executor object using the "backend" keyword argument. "backend" can still take a string naming the executor module.
- Electrons and lattices no longer have Slurm metadata associated with the executor, as that information should be contained in the executor object being used as an input argument.
- The "backend" keyword can still be a string specifying the executor module, but only if the executor doesn't need any metadata.
- Executor plugin classes are now directly available to covalent, eg: covalent.executor.LocalExecutor().

## [0.6.7] - 2021-12-01

### Added

- Docstrings without examples for all the functions in core covalent.
- Typehints in those functions as well.
- Used `typing.TYPE_CHECKING` to prevent cyclic imports when writing typehints.

### Changed

- `convert_to_lattice_function` renamed to `convert_to_lattice_function_call`.
- Context managers now raise a `ValueError` instead of a generic `Exception`.

## [0.6.6] - 2021-11-30

### Fixed

- Fixed the version used in the documentation
- Fixed the badge URLs to prevent caching

## [0.6.5] - 2021-11-30

### Fixed

- Broken how-to links

### Removed

- Redundant lines from .gitignore
- *.ipynb from .gitignore

## [0.6.4] - 2021-11-30

### Added

- How-to guides for workflow orchestration.
  - How to construct an electron
  - How to construct a lattice
  - How to add an electron to lattice
  - How to visualize the lattice
  - How to add constraints to lattices
- How-to guides for workflow and subtask execution.
  - How to execute individual electrons
  - How to execute a lattice
  - How to execute multiple lattices
- How-to guides for status querying.
  - How to query electron execution status
  - How to query lattice execution status
  - How to query lattice execution time
- How-to guides for results collection
  - How to query electron execution results
  - How to query lattice execution results
  - How to query multiple lattice execution results
- Str method for the results object.

### Fixed

- Saving the electron execution status when the subtask is running.

## [0.6.3] - 2021-11-29

### Removed

- JWT token requirement.
- Covalent dispatcher login requirement.
- Update covalent login reference in README.md.
- Changed the default dispatcher server port from 5000 to 47007.

## [0.6.2] - 2021-11-28

### Added

- Github action for tests and coverage
- Badges for tests and coverage
- If tests pass then develop is pushed to master
- Add release action which tags and creates a release for minor version upgrades
- Add badges action which runs linter, and upload badges for version, linter score, and platform
- Add publish action (and badge) which builds a Docker image and uploads it to the AWS ECR

## [0.6.1] - 2021-11-27

### Added

- Github action which checks version increment and changelog entry

## [0.6.0] - 2021-11-26

### Added

- New Covalent RTD theme
- sphinx extension sphinx-click for CLI RTD
- Sections in RTD
- init.py in both covalent-dispatcher logger module and cli module for it to be importable in sphinx

### Changed

- docutils version that was conflicting with sphinx

### Removed

- Old aq-theme

## [0.5.1] - 2021-11-25

### Added

- Integration tests combining both covalent and covalent-dispatcher modules to test that
  lattice workflow are properly planned and executed.
- Integration tests for the covalent-dispatcher init module.
- pytest-asyncio added to requirements.

## [0.5.0] - 2021-11-23

### Added

- Results manager file to get results from a file, delete a result, and redispatch a result object.
- Results can also be awaited to only return a result if it has either been completed or failed.
- Results class which is used to store the results with all the information needed to be used again along with saving the results to a file functionality.
- A result object will be a mercurial object which will be updated by the dispatcher and saved to a file throughout the dispatching and execution parts.
- Direct manipulation of the transport graph inside a result object takes place.
- Utility to convert a function definition string to a function and vice-versa.
- Status class to denote the status of a result object and of each node execution in the transport graph.
- Start and end times are now also stored for each node execution as well as for the whole dispatch.
- Logging of `stdout` and `stderr` can be done by passing in the `log_stdout`, `log_stderr` named metadata respectively while dispatching.
- In order to get the result of a certain dispatch, the `dispatch_id`, the `results_dir`, and the `wait` parameter can be passed in. If everything is default, then only the dispatch id is required, waiting will not be done, and the result directory will be in the current working directory with folder name as `results/` inside which every new dispatch will have a new folder named according to their respective dispatch ids, containing:
  - `result.pkl` - (Cloud)pickled result object.
  - `result_info.yaml` - yaml file with high level information about the result and its execution.
  - `dispatch_source.py` - python file generated, containing the original function definitions of lattice and electrons which can be used to dispatch again.

### Changed

- `logfile` named metadata is now `slurm_logfile`.
- Instead of using `jsonpickle`, `cloudpickle` is being used everywhere to maintain consistency.
- `to_json` function uses `json` instead of `jsonpickle` now in electron and lattice definitions.
- `post_processing` moved to the dispatcher, so the dispatcher will now store a finished execution result in the results folder as specified by the user with no requirement of post processing it from the client/user side.
- `run_task` function in dispatcher modified to check if a node has completed execution and return it if it has, else continue its execution. This also takes care of cases if the server has been closed mid execution, then it can be started again from the last saved state, and the user won't have to wait for the whole execution.
- Instead of passing in the transport graph and dispatch id everywhere, the result object is being passed around, except for the `asyncio` part where the dispatch id and results directory is being passed which afterwards lets the core dispatcher know where to get the result object from and operate on it.
- Getting result of parent node executions of the graph, is now being done using the result object's graph. Storing of each execution's result is also done there.
- Tests updated to reflect the changes made. They are also being run in a serverless manner.

### Removed

- `LatticeResult` class removed.
- `jsonpickle` requirement removed.
- `WorkflowExecutionResult`, `TaskExecutionResult`, and `ExecutionError` singleton classes removed.

### Fixed

- Commented out the `jwt_required()` part in `covalent-dispatcher/_service/app.py`, may be removed in later iterations.
- Dispatcher server will now return the error message in the response of getting result if it fails instead of sending every result ever as a response.

## [0.4.3] - 2021-11-23

### Added

- Added a note in Known Issues regarding port conflict warning.

## [0.4.2] - 2021-11-24

### Added

- Added badges to README.md

## [0.4.1] - 2021-11-23

### Changed

- Removed old coverage badge and fixed the badge URL

## [0.4.0] - 2021-11-23

### Added

- Codecov integrations and badge

### Fixed

- Detached pipelines no longer created

## [0.3.0] - 2021-11-23

### Added

- Wrote a Code of Conduct based on <https://www.contributor-covenant.org/>
- Added installation and environment setup details in CONTRIBUTING
- Added Known Issues section to README

## [0.2.0] - 2021-11-22

### Changed

- Removed non-open-source executors from Covalent. The local SLURM executor is now
- a separate repo. Executors are now plugins.

## [0.1.0] - 2021-11-19

### Added

- Pythonic CLI tool. Install the package and run `covalent --help` for a usage description.
- Login and logout functionality.
- Executor registration/deregistration skeleton code.
- Dispatcher service start, stop, status, and restart.

### Changed

- JWT token is stored to file instead of in an environment variable.
- The Dask client attempts to connect to an existing server.

### Removed

- Removed the Bash CLI tool.

### Fixed

- Version assignment in the covalent init file.

## [0.0.3] - 2021-11-17

### Fixed

- Fixed the Dockerfile so that it runs the dispatcher server from the covalent repo.

## [0.0.2] - 2021-11-15

### Changed

- Single line change in ci script so that it doesn't exit after validating the version.
- Using `rules` in `pytest` so that the behavior in test stage is consistent.

## [0.0.1] - 2021-11-15

### Added

- CHANGELOG.md to track changes (this file).
- Semantic versioning in VERSION.
- CI pipeline job to enforce versioning.<|MERGE_RESOLUTION|>--- conflicted
+++ resolved
@@ -5,16 +5,16 @@
 The format is based on [Keep a Changelog](https://keepachangelog.com/en/1.0.0/),
 and this project adheres to [Semantic Versioning](https://semver.org/spec/v2.0.0.html).
 
+## [0.31.0] - 2022-03-09
+
+### Added
+
+- Dispatcher microservice API endpoint to dispatch and update workflow.
+
 ## [0.30.0] - 2022-03-09
 
-### Added
-
-<<<<<<< HEAD
-- Dispatcher microservice API endpoint to dispatch and update workflow.
-=======
 - Skeleton code for writing the different services corresponding to each component in the open source refactor.
 - OpenAPI specifications for each of the services.
->>>>>>> 46da149b
 
 ## [0.29.3] - 2022-03-09
 
