# Changelog

All notable changes to this project will be documented in this file.

The format is based on [Keep a Changelog](https://keepachangelog.com/en/1.0.0/),
and this project adheres to [Semantic Versioning](https://semver.org/spec/v2.0.0.html).

## [UNRELEASED]

<<<<<<< HEAD
### Tests

- Added tests for post-refactor covalent cli commands: start, stop, restart, status, and logs
=======
## [0.56.0] - 2022-04-05

### Changed

- Changed global variable executor_plugin_name to EXECUTOR_PLUGIN_NAME in executors to conform with PEP8.

## [0.55.0] - 2022-04-04

### Changed

- Changed supervisord http server's default to listen on all interfaces, so that covalent can run on any computer in a trusted LAN (without firewalls/auth).
>>>>>>> 6d2d9501

## [0.54.0] - 2022-04-04

### Added

- Draw workflow draft API to ui_backend service

## [0.53.0] - 2022-04-04

### Added

- Added docker-compose file to run covalent microservices.

## [0.52.0] - 2022-04-04

### Added

- Added delete endpoint to data and results services.

## [0.51.0] - 2022-04-04

### Added

- Folders for tests.

### Changed

- Organization of covalent tests.

## [0.50.0] - 2022-04-03

### Added

- Added GET all results endpoint in Results service
- Optional formatting of GET result endpoint that supports: `binary` or `json`

### Changed

- Changed frontend to support updated result service endpoints with json format

### Removed

- Removed redundant local storage cache on frontend

## [0.49.1] - 2022-04-01

### Fixed

- Using `io.BytesIO` in `update_result` in the results service to prevent creation of a new file in the file system.

## [0.49.0] - 2022-04-01

### Added

- Implement an `overwrite` query param in the `upload` method so that we don't create a new object for every result update

## [0.48.0] - 2022-04-01

### Added

- Added updated dispatching and getting result functions with the option to download result as a file.

### Changed

- Hardcoded filepaths to standardized ServiceURL.`get_route(...)` method when making API requests.

## [0.47.2] - 2022-04-01

### Fixed

- Queue consumer import paths fixed
- Syntax errors in the supervisord template fixed

## [0.47.1] - 2022-04-01

### Fixed

- Supervisord now brings up dispatcher queue consumer worker

## [0.47.0] - 2022-04-01

### Changed

- Updated API calls accross services to use standarized env vars from Settings class
- Normalized env vars accross services and updated Supervisord template

## [0.46.0] - 2022-03-31

### Changed

- Consumers of results service now specify `stream=True` in their get requests.

## [0.45.0] - 2022-03-31

### Changed

- Using `Result.RUNNING` instead of str "RUNNING"
- Using process safe `is_empty` method rather than `empty()` method for multiprocessing queue.
- Multprocessing `is_queue` method.

### Added

- Workflow status as running in the `workflow_status_queue`.

### Tests

- Added a test for the `_check_version` method in `covalent/executor/__init__.py`.

## [0.44.0] - 2022-03-31

### Added

- A version check is done at Covalent startup to ensure that executor plugins are compatible.

## [0.43.0] - 2022-03-31

### Added

- Function to call UI update method in the UI microservice for use in the Dispatcher micro-service.
- Refactor updating results and ui into one function.

## [0.42.2] - 2022-03-31

### Fixed

- Using functions for getting result object in cancel endpoint and sending cancel task signal to runner in the dispatcher.

## [0.42.1] - 2022-03-31

### Fixed

- `update_workflow_results` in `update_workflow.py` now also takes care of sending the next set of tasks to the runner.

- Also handling the cases of sublattices in `update_workflow_results`.

## [0.42.0] - 2022-03-31

### Changed

- Moved some unused for-the-future files to the refactor directory and out of the main codebase.

## [0.41.3] - 2022-03-31

### Fixed

- Dispatch DB is now created upon server start.

## [0.41.2] - 2022-03-30

### Fixed

- Oneline bugfix to remove `fetch --unshallow`

## [0.41.1] - 2022-03-30

### Fixed

- Get master version from release tags rather than master branch

## [0.41.0] - 2022-03-30

### Added

- Dockerized the Dispatcher and Runner Services.
- Added required packages for running containerized instances of the Dispatcher and Runner.

## [0.40.0] - 2022-03-30

### Added

- Dockerized the Data and UI-backend services.
- Required packages to run containerized instances of the Data and UI-backend.

## [0.39.1] - 2022-03-30

### Fixed

- Supervisord & Results service integration by making results service port configurable by an env var

## [0.39.0] - 2022-03-29

### Changed

- Runner and dispatcher implementation in order to integrate the microservices partially complete.

## [0.38.0] - 2022-03-29

### Added

- Added UI backend component to serve post-refactor frontend and dispatch websocket messages to UI using Socket.io
- Updated UI socket.io configuration to use different ws path, and using localstorage for fetching all results (temporary)
- Added post-refactor cli commands to use Supervisord to manage local service processes
- Added `covalent logs` and `covalent config` cli commands

## [0.37.1] - 2022-03-29

### Fixed

- Oneline bugfix in tests.yml

## [0.37.0] - 2022-03-29

### Added

- Results management endpoints; GET, PUT, POST for results object
- Checks in setup.py to confirm node version compatibility.
- Instructions in CONTRIBUTING to address some common Debian setup issues.

## [0.36.1] - 2022-03-29

### Fixed

- Filesystem service now reads config from environment variables.

## [0.36.0] - 2022-03-29

### Added

- Picking up dispatch jobs from the queue and ensuring that only one workflow is processed (locally) at any given time.

### Changed

- Dispatcher implementation in order to integrate with Queuer microservice.

## [0.35.0] - 2022-03-29

### Added

- Automated changelog and version management
- Added a Dockerfile to build an image for OS Queuer.
- Added the required packages to run a container instance of the Queuer.

### Fixed

- Single quotes in github env
- Don't use for loops to iterate over a variable in bash
- Issue with checkout actions
- Run tests on changelog workflow completion instead of push to develop to avoid race condition
- Use covalent ops bot token for automated pushes to develop
- sed command syntax in changelog.yml

## [0.34.5] - 2022-03-28

### Fixed

- Moved `example_dispatch.py` into `tests/` directory.

## [0.34.4] - 2022-03-28

### Added

- Unit tests for utils, leptons, and base executor

## [0.34.3] - 2022-03-27

### Added

- Tests for lattice.py

## [0.34.2] - 2022-03-27

### Added

- Unit tests for the base executor, the results manager, the logger, and leptons

## [0.34.1] - 2022-03-24

### Fixed

- Pinned jinja2 to less than 3.1.0 so that nbconvert remains stable in the docs build.

## [0.34.0] - 2022-03-24

### Added

- API endpoints to upload and download files

## [0.33.1] - 2022-03-24

### Fixed

- Retrieving results from running container via HTTP
- Adding tests for Docker image in workflows

## [0.33.0] - 2022-03-24

### Added

- Slack and webhook notifications

## [0.32.9] - 2022-03-23

### Fixed

- Updated OS Queuer imports to remove top level modules `refactor.queuer`

## [0.32.8] - 2022-03-22

### Added

- Websocket notify endpoint with leaky bucket algo implementation to rate limit messages to frontend

## [0.32.7] - 2022-03-22

### Added

- Queuer API submit endpoint to publish dispatch message to MQ & send result file to Data Service
- API Service class for interfacing with local services
- Tests covering submit endpoint and API Service

## [0.32.6] - 2022-03-22

### Fixed

- Input path for external libraries in the Lepton wrapper can (and should) now be a full path to the file.

## [0.32.5] - 2022-03-21

### Fixed

- Fix HTTP status code for blank POST requests.

## [0.32.4] - 2022-03-17

### Fixed

- Docker commands in docs

## [0.32.3] - 2022-03-16

### Fixed

- Fix missing UI graph edges between parameters and electrons in certain cases.
- Fix UI crashes in cases where legacy localStorage state was being loaded.

## [0.32.2] - 2022-03-16

### Added

- Images for graphs generated in tutorials and how-tos.
- Note for quantum gravity tutorial to tell users that `tensorflow` doesn't work on M1 Macs.
- `Known Issues` added to `README.md`

### Fixed

- `draw` function usage in tutorials and how-tos now reflects the UI images generated instead of using graphviz.
- Images now render properly in RTD of how-tos.

### Changed

- Reran all the tutorials that could run, generating the outputs again.

## [0.32.1] - 2022-03-15

### Fixed

- CLI now starts server directly in the subprocess instead of as a daemon
- Logs are provided as pipes to Popen instead of using a shell redirect
- Restart behavior fixed
- Default port in `covalent_ui/app.py` uses the config manager

### Removed

- `_graceful_restart` function no longer needed without gunicorn

## [0.32.0] - 2022-03-11

### Added

- Dispatcher microservice API endpoint to dispatch and update workflow.
- Added get runnable task endpoint.

## [0.31.0] - 2022-03-11

### Added

- Runner component's main functionality to run a set of tasks, cancel a task, and get a task's status added to its api.

## [0.30.5] - 2022-03-11

### Updated

- Updated Workflow endpoints & API spec to support upload & download of result objects as pickle files

## [0.30.4] - 2022-03-11

### Fixed

- When executing a task on an alternate Conda environment, Covalent no longer has to be installed on that environment. Previously, a Covalent object (the execution function as a TransportableObject) was passed to the environment. Now it is deserialized to a "normal" Python function, which is passed to the alternate Conda environment.

## [0.30.3] - 2022-03-11

### Fixed

- Fixed the order of output storage in `post_process` which should have been the order in which the electron functions are called instead of being the order in which they are executed. This fixes the order in which the replacement of function calls with their output happens, which further fixes any discrepencies in the results obtained by the user.

- Fixed the `post_process` test to check the order as well.

## [0.30.2] - 2022-03-11

### Changed

- Updated eventlet to 0.31.0

## [0.30.1] - 2022-03-10

### Fixed

- Eliminate unhandled exception in Covalent UI backend when calling fetch_result.

## [0.30.0] - 2022-03-09

### Added

- Skeleton code for writing the different services corresponding to each component in the open source refactor.
- OpenAPI specifications for each of the services.

## [0.29.3] - 2022-03-09

### Fixed

- Covalent UI is built in the Dockerfile, the setup file, the pypi workflow, the tests workflow, and the conda build script.

## [0.29.2] - 2022-03-09

### Added

- Defaults defined in executor plugins are read and used to update the in-memory config, as well as the user config file. But only if the parameter in question wasn't already defined.

### Changed

- Input parameter names and docstrings in _shared_files.config.update_config were changed for clarity.

## [0.29.1] - 2022-03-07

### Changed

- Updated fail-fast strategy to run all tests.

## [0.29.0] - 2022-03-07

### Added

- DispatchDB for storing dispatched results

### Changed

- UI loads dispatches from DispatchDB instead of browser local storage

## [0.28.3] - 2022-03-03

### Fixed

Installed executor plugins don't have to be referred to by their full module name. Eg, use "custom_executor", instead of "covalent_custom_plugin.custom_executor".

## [0.28.2] - 2022-03-03

### Added

- A brief overview of the tutorial structure in the MNIST classification tutorial.

## [0.28.1] - 2022-03-02

### Added

- Conda installation is only supported for Linux in the `Getting Started` guide.
- MNIST classifier tutorial.

### Removed

- Removed handling of default values of function parameters in `get_named_params` in `covalent/_shared_files/utils.py`. So, it is actually being handled by not being handled since now `named_args` and `named_kwargs` will only contain parameters that were passed during the function call and not all of them.

## [0.28.0] - 2022-03-02

### Added

- Lepton support, including for Python modules and C libraries
- How-to guides showing how to use leptons for each of these

## [0.27.6] - 2022-03-01

### Added

- Added feature development basic steps in CONTRIBUTING.md.
- Added section on locally building RTD (read the docs) in the contributing guide.

## [0.27.5] - 2022-03-01

### Fixed

- Missing UI input data after backend change - needed to be derived from graph for electrons, lattice inputs fixed on server-side, combining name and positional args
- Broken UI graph due to variable->edge_name renaming
- Missing UI executor data after server-side renaming

## [0.27.4] - 2022-02-28

### Fixed

- Path used in `covalent/executor/__init__.py` for executor plugin modules needed updating to `covalent/executor/executor_plugins`

### Removed

- Disabled workflow cancellation test due to inconsistent outcomes. Test will be re-enabled after cancellation mechanisms are investigated further.

## [0.27.3] - 2022-02-25

### Added

- Added `USING_DOCKER.md` guide for running docker container.
- Added cli args to covalent UI flask server `covalent_ui/app.py` to modify port and log file path.

### Removed

- Removed gunicorn from cli and Dockerfile.

### Changed

- Updated cli `covalent_dispatcher/_cli/service.py` to run flask server directly, and removed dispatcher and UI flags.
- Using Flask blueprints to merge Dispatcher and UI servers.
- Updated Dockerfile to run flask server directly.
- Creating server PID file manually in `covalent_dispatcher/_cli/service.py`.
- Updated tests and docs to reflect merged servers.
- Changed all mentions of port 47007 (for old UI server) to 48008.

## [0.27.2] - 2022-02-24

### Changed

- Removed unnecessary blockquotes from the How-To guide for creating custom executors
- Changed "Covalent Cloud" to "Covalent" in the main code text

## [0.27.1] - 2022-02-24

### Removed

- Removed AQ-Engineers from CODEOWNERS in order to fix PR review notifications

## [0.27.0] - 2022-02-24

### Added

- Support for positional only, positional or keyword, variable positional, keyword only, variable keyword types of parameters is now added, e.g an electron can now use variable args and variable kwargs if the number/names of parameters are unknown during definition as `def task(*args, **kwargs)` which wasn't possible before.

- `Lattice.args` added to store positional arguments passed to the lattice's workflow function.

- `get_named_params` function added in `_shared_files/utils.py` which will return a tuple containing named positional arguments and named keyword arguments. The names help in showing and storing these parameters in the transport graph.

- Tests to verify whether all kinds of input paramaters are supported by electron or a lattice.

### Changed

- No longer merging positional arguments with keyword arguments, instead they are separately stored in respective nodes in the transport graph.

- `inputs` returned from `_get_inputs` function in `covalent_dispatcher/_core/execution.py` now contains positional as well as keyword arguments which further get passed to the executor.

- Executors now support positional and keyword arguments as inputs to their executable functions.

- Result object's `_inputs` attribute now contains both `args` and `kwargs`.

- `add_node_for_nested_iterables` is renamed to `connect_node_with_others` and `add_node_to_graph` also renamed to `add_collection_node_to_graph` in `electron.py`. Some more variable renames to have appropriate self-explanatory names.

- Nodes and edges in the transport graph now have a better interface to assign attributes to them.

- Edge attribute `variable` renamed to `edge_name`.

- In `serialize` function of the transport graph, if `metadata_only` is True, then only `metadata` attribute of node and `source` and `target` attributes of edge are kept in the then return serialized `data`.

- Updated the tests wherever necessary to reflect the above changes

### Removed

- Deprecated `required_params_passed` since an error will automatically be thrown by the `build_graph` function if any of the required parameters are not passed.

- Removed duplicate attributes from nodes in the transport graph.

## [0.26.1] - 2022-02-23

### Added

- Added Local Executor section to the API read the docs.

## [0.26.0] - 2022-02-23

### Added

- Automated reminders to update the changelog

## [0.25.3] - 2022-02-23

## Added

- Listed common mocking commands in the CONTRIBUTING.md guide.
- Additional guidelines on testing.

## [0.25.2] - 2022-02-21

### Changed

- `backend` metadata name changed to `executor`.
- `_plan_workflow` usage updated to reflect how that executor related information is now stored in the specific executor object.
- Updated tests to reflect the above changes.
- Improved the dispatch cancellation test to provide a robust solution which earlier took 10 minutes to run with uncertainty of failing every now and then.

### Removed

- Removed `TaskExecutionMetadata` as a consequence of removing `execution_args`.

## [0.25.1] - 2022-02-18

### Fixed

- Tracking imports that have been used in the workflow takes less time.

### Added

- User-imports are included in the dispatch_source.py script. Covalent-related imports are commented out.

## [0.25.0] - 2022-02-18

### Added

- UI: Lattice draw() method displays in web UI
- UI: New navigation panel

### Changed

- UI: Animated graph changes, panel opacity

### Fixed

- UI: Fixed "Not Found" pages

## [0.24.21] - 2022-02-18

### Added

- RST document describing the expectations from a tutorial.

## [0.24.20] - 2022-02-17

### Added

- Added how to create custom executors

### Changed

- Changed the description of the hyperlink for choosing executors
- Fixed typos in doc/source/api/getting_started/how_to/execution/creating_custom_executors.ipynb

## [0.24.19] - 2022-02-16

### Added

- CODEOWNERS for certain files.

## [0.24.18] - 2022-02-15

### Added

- The user configuration file can now specify an executor plugin directory.

## [0.24.17] - 2022-02-15

### Added

- Added a how-to for making custom executors.

## [0.24.16] - 2022-02-12

### Added

- Errors now contain the traceback as well as the error message in the result object.
- Added test for `_post_process` in `tests/covalent_dispatcher_tests/_core/execution_test.py`.

### Changed

- Post processing logic in `electron` and dispatcher now relies on the order of execution in the transport graph rather than node's function names to allow for a more reliable pairing of nodes and their outputs.

- Renamed `init_test.py` in `tests/covalent_dispatcher_tests/_core/` to `execution_test.py`.

### Removed

- `exclude_from_postprocess` list which contained some non executable node types removed since only executable nodes are post processed now.

## [0.24.15] - 2022-02-11

### Fixed

- If a user's configuration file does not have a needed exeutor parameter, the default parameter (defined in _shared_files/defaults.py) is used.
- Each executor plugin is no longer initialized upon the import of Covalent. This allows required parameters in executor plugins.

## Changed

- Upon updating the configuration data with a user's configuration file, the complete set is written back to file.

## Added

- Tests for the local and base executors.

## [0.24.14] - 2022-02-11

### Added

- UI: add dashboard cards
- UI: add scaling dots background

### Changed

- UI: reduce sidebar font sizes, refine color theme
- UI: refine scrollbar styling, show on container hover
- UI: format executor parameters as YAML code
- UI: update syntax highlighting scheme
- UI: update index.html description meta tag

## [0.24.13] - 2022-02-11

### Added

- Tests for covalent/_shared_files/config.py

## [0.24.12] - 2022-02-10

### Added

- CodeQL code analyzer

## [0.24.11] - 2022-02-10

### Added

- A new dictionary `_DEFAULT_CONSTRAINTS_DEPRECATED` in defaults.py

### Changed

- The `_DEFAULT_CONSTRAINT_VALUES` dictionary now only contains the `backend` argument

## [0.24.10] - 2022-02-09

### Fixed

- Sporadically failing workflow cancellation test in tests/workflow_stack_test.py

## [0.24.9] - 2022-02-09

## Changed

- Implementation of `_port_from_pid` in covalent_dispatcher/_cli/service.py.

## Added

- Unit tests for command line interface (CLI) functionalities in covalent_dispatcher/_cli/service.py and covalent_dispatcher/_cli/cli.py.

## [0.24.8] - 2022-02-07

### Fixed

- If a user's configuration file does not have a needed parameter, the default parameter (defined in _shared_files/defaults.py) is used.

## [0.24.7] - 2022-02-07

### Added

- Typing: Add Type hint `dispatch_info` parameter.
- Documentation: Updated the return_type description in docstring.

### Changed

- Typing: Change return type annotation to `Generator`.

## [0.24.6] - 2022-02-06

### Added

- Type hint to `deserialize` method of `TransportableObject` of `covalent/_workflow/transport.py`.

### Changed

- Description of `data` in `deserialize` method of `TransportableObject` of `covalent/_workflow/transport.py` from `The serialized transportable object` to `Cloudpickled function`.

## [0.24.5] - 2022-02-05

### Fixed

- Removed dependence on Sentinel module

## [0.24.4] - 2022-02-04

### Added

- Tests across multiple versions of Python and multiple operating systems
- Documentation reflecting supported configurations

## [0.24.3] - 2022-02-04

### Changed

- Typing: Use `bool` in place of `Optional[bool]` as type annotation for `develop` parameter in `covalent_dispatcher.service._graceful_start`
- Typing: Use `Any` in place of `Optional[Any]` as type annotation for `new_value` parameter in `covalent._shared_files.config.get_config`

## [0.24.2] - 2022-02-04

### Fixed

- Updated hyperlink of "How to get the results" from "./collection/query_electron_execution_result" to "./collection/query_multiple_lattice_execution_results" in "doc/source/how_to/index.rst".
- Updated hyperlink of "How to get the result of a particular electron" from "./collection/query_multiple_lattice_execution_results" to "./collection/query_electron_execution_result" in "doc/source/how_to/index.rst".

## [0.24.1] - 2022-02-04

### Changed

- Changelog entries are now required to have the current date to enforce ordering.

## [0.24.0] - 2022-02-03

### Added

- UI: log file output - display in Output tab of all available log file output
- UI: show lattice and electron inputs
- UI: display executor attributes
- UI: display error message on failed status for lattice and electron

### Changed

- UI: re-order sidebar sections according to latest figma designs
- UI: update favicon
- UI: remove dispatch id from tab title
- UI: fit new uuids
- UI: adjust theme text primary and secondary colors

### Fixed

- UI: auto-refresh result state on initial render of listing and graph pages
- UI: graph layout issues: truncate long electron/param names

## [0.23.0] - 2022-02-03

### Added

- Added `BaseDispatcher` class to be used for creating custom dispatchers which allow connection to a dispatcher server.
- `LocalDispatcher` inheriting from `BaseDispatcher` allows connection to a local dispatcher server running on the user's machine.
- Covalent only gives interface to the `LocalDispatcher`'s `dispatch` and `dispatch_sync` methods.
- Tests for both `LocalDispatcher` and `BaseDispatcher` added.

### Changed

- Switched from using `lattice.dispatch` and `lattice.dispatch_sync` to `covalent.dispatch` and `covalent.dispatch_sync`.
- Dispatcher address now is passed as a parameter (`dispatcher_addr`) to `covalent.dispatch` and `covalent.dispatch_sync` instead of a metadata field to lattice.
- Updated tests, how tos, and tutorials to use `covalent.dispatch` and `covalent.dispatch_sync`.
- All the contents of `covalent_dispatcher/_core/__init__.py` are moved to `covalent_dispatcher/_core/execution.py` for better organization. `__init__.py` only contains function imports which are needed by external modules.
- `dispatch`, `dispatch_sync` methods deprecated from `Lattice`.

### Removed

- `_server_dispatch` method removed from `Lattice`.
- `dispatcher` metadata field removed from `lattice`.

## [0.22.19] - 2022-02-03

### Fixed

- `_write_dispatch_to_python_file` isn't called each time a task is saved. It is now only called in the final save in `_run_planned_workflow` (in covalent_dispatcher/_core/__init__.py).

## [0.22.18] - 2022-02-03

### Fixed

- Added type information to result.py

## [0.22.17] - 2022-02-02

### Added

- Replaced `"typing.Optional"` with `"str"` in covalent/executor/base.py
- Added missing type hints to `get_dispatch_context` and `write_streams_to_file` in covalent/executor/base.py, BaseExecutor

## [0.22.16] - 2022-02-02

### Added

- Functions to check if UI and dispatcher servers are running.
- Tests for the `is_ui_running` and `is_server_running` in covalent_dispatcher/_cli/service.py.

## [0.22.15] - 2022-02-01

### Fixed

- Covalent CLI command `covalent purge` will now stop the servers before deleting all the pid files.

### Added

- Test for `purge` method in covalent_dispatcher/_cli/service.py.

### Removed

- Unused `covalent_dispatcher` import from covalent_dispatcher/_cli/service.py.

### Changed

- Moved `_config_manager` import from within the `purge` method to the covalent_dispatcher/_cli/service.py for the purpose of mocking in tests.

## [0.22.14] - 2022-02-01

### Added

- Type hint to `_server_dispatch` method in `covalent/_workflow/lattice.py`.

## [0.22.13] - 2022-01-26

### Fixed

- When the local executor's `log_stdout` and `log_stderr` config variables are relative paths, they should go inside the results directory. Previously that was queried from the config, but now it's queried from the lattice metadata.

### Added

- Tests for the corresponding functions in (`covalent_dispatcher/_core/__init__.py`, `covalent/executor/base.py`, `covalent/executor/executor_plugins/local.py` and `covalent/executor/__init__.py`) affected by the bug fix.

### Changed

- Refactored `_delete_result` in result manager to give the option of deleting the result parent directory.

## [0.22.12] - 2022-01-31

### Added

- Diff check in pypi.yml ensures correct files are packaged

## [0.22.11] - 2022-01-31

### Changed

- Removed codecov token
- Removed Slack notifications from feature branches

## [0.22.10] - 2022-01-29

### Changed

- Running tests, conda, and version workflows on pull requests, not just pushes

## [0.22.9] - 2022-01-27

### Fixed

- Fixing version check action so that it doesn't run on commits that are in develop
- Edited PR template so that markdown checklist appears properly

## [0.22.8] - 2022-01-27

### Fixed

- publish workflow, using `docker buildx` to build images for x86 and ARM, prepare manifest and push to ECR so that pulls will match the correct architecture.
- typo in CONTRIBUTING
- installing `gcc` in Docker image so Docker can build wheels for `dask` and other packages that don't provide ARM wheels

### Changed

- updated versions in `requirements.txt` for `matplotlib` and `dask`

## [0.22.7] - 2022-01-27

### Added

- `MANIFEST.in` did not have `covalent_dispatcher/_service` in it due to which the PyPi package was not being built correctly. Added the `covalent_dispatcher/_service` to the `MANIFEST.in` file.

### Fixed

- setuptools properly including data files during installation

## [0.22.6] - 2022-01-26

### Fixed

- Added service folder in covalent dispatcher to package.

## [0.22.5] - 2022-01-25

### Fixed

- `README.md` images now use master branch's raw image urls hosted on <https://github.com> instead of <https://raw.githubusercontent.com>. Also, switched image rendering from html to markdown.

## [0.22.4] - 2022-01-25

### Fixed

- dispatcher server app included in sdist
- raw image urls properly used

## [0.22.3] - 2022-01-25

### Fixed

- raw image urls used in readme

## [0.22.2] - 2022-01-25

### Fixed

- pypi upload

## [0.22.1] - 2022-01-25

### Added

- Code of conduct
- Manifest.in file
- Citation info
- Action to upload to pypi

### Fixed

- Absolute URLs used in README
- Workflow badges updated URLs
- `install_package_data` -> `include_package_data` in `setup.py`

## [0.22.0] - 2022-01-25

### Changed

- Using public ECR for Docker release

## [0.21.0] - 2022-01-25

### Added

- GitHub pull request templates

## [0.20.0] - 2022-01-25

### Added

- GitHub issue templates

## [0.19.0] - 2022-01-25

### Changed

- Covalent Beta Release

## [0.18.9] - 2022-01-24

### Fixed

- iframe in the docs landing page is now responsive

## [0.18.8] - 2022-01-24

### Changed

- Temporarily removed output tab
- Truncated dispatch id to fit left sidebar, add tooltip to show full id

## [0.18.7] - 2022-01-24

### Changed

- Many stylistic improvements to documentation, README, and CONTRIBUTING.

## [0.18.6] - 2022-01-24

### Added

- Test added to check whether an already decorated function works as expected with Covalent.
- `pennylane` package added to the `requirements-dev.txt` file.

### Changed

- Now using `inspect.signature` instead of `function.__code__` to get the names of function's parameters.

## [0.18.5] - 2022-01-21

### Fixed

- Various CI fixes, including rolling back regression in version validation, caching on s3 hosted badges, applying releases and tags correctly.

## [0.18.4] - 2022-01-21

### Changed

- Removed comments and unused functions in covalent_dispatcher
- `result_class.py` renamed to `result.py`

### Fixed

- Version was not being properly imported inside `covalent/__init__.py`
- `dispatch_sync` was not previously using the `results_dir` metadata field

### Removed

- Credentials in config
- `generate_random_filename_in_cache`
- `is_any_atom`
- `to_json`
- `show_subgraph` option in `draw`
- `calculate_node`

## [0.18.3] - 2022-01-20

### Fixed

- The gunicorn servers now restart more gracefully

## [0.18.2] - 2022-01-21

### Changed

- `tempdir` metadata field removed and replaced with `executor.local.cache_dir`

## [0.18.1] - 2022-01-11

## Added

- Concepts page

## [0.18.0] - 2022-01-20

### Added

- `Result.CANCELLED` status to represent the status of a cancelled dispatch.
- Condition to cancel the whole dispatch if any of the nodes are cancelled.
- `cancel_workflow` function which uses a shared variable provided by Dask (`dask.distributed.Variable`) in a dask client to inform nodes to stop execution.
- Cancel function for dispatcher server API which will allow the server to terminate the dispatch.
- How to notebook for cancelling a dispatched job.
- Test to verify whether cancellation of dispatched jobs is working as expected.
- `cancel` function is available as `covalent.cancel`.

### Changed

- In file `covalent/_shared_files/config.py` instead of using a variable to store and then return the config data, now directly returning the configuration.
- Using `fire_and_forget` to dispatch a job instead of a dictionary of Dask's `Future` objects so that we won't have to manage the lifecycle of those futures.
- The `test_run_dispatcher` test was changed to reflect that the dispatcher no longer uses a dictionary of future objects as it was not being utilized anywhere.

### Removed

- `with dask_client` context was removed as the client created in `covalent_dispatcher/_core/__init__.py` is already being used even without the context. Furthermore, it creates issues when that context is exited which is unnecessary at the first place hence not needed to be resolved.

## [0.17.5] - 2022-01-19

### Changed

- Results directory uses a relative path by default and can be overridden by the environment variable `COVALENT_RESULTS_DIR`.

## [0.17.4] - 2022-01-19

### Changed

- Executor parameters use defaults specified in config TOML
- If relative paths are supplied for stdout and stderr, those files are created inside the results directory

## [0.17.3] - 2022-01-18

### Added

- Sync function
- Covalent CLI tool can restart in developer mode

### Fixed

- Updated the UI address referenced in the README

## [0.17.2] - 2022-01-12

### Added

- Quantum gravity tutorial

### Changed

- Moved VERSION file to top level

## [0.17.1] - 2022-01-19

### Added

- `error` attribute was added to the results object to show which node failed and the reason behind it.
- `stdout` and `stderr` attributes were added to a node's result to store any stdout and stderr printing done inside an electron/node.
- Test to verify whether `stdout` and `stderr` are being stored in the result object.

### Changed

- Redesign of how `redirect_stdout` and `redirect_stderr` contexts in executor now work to allow storing their respective outputs.
- Executors now also return `stdout` and `stderr` strings, along with the execution output, so that they can be stored in their result object.

## [0.17.0] - 2022-01-18

### Added

- Added an attribute `__code__` to electron and lattice which is a copy of their respective function's `__code__` attribute.
- Positional arguments, `args`, are now merged with keyword arguments, `kwargs`, as close as possible to where they are passed. This was done to make sure we support both with minimal changes and without losing the name of variables passed.
- Tests to ensure usage of positional arguments works as intended.

### Changed

- Slight rework to how any print statements in lattice are sent to null.
- Changed `test_dispatcher_functional` in `basic_dispatcher_test.py` to account for the support of `args` and removed a an unnecessary `print` statement.

### Removed

- Removed `args` from electron's `init` as it wasn't being used anywhere.

## [0.16.1] - 2022-01-18

### Changed

- Requirement changed from `dask[complete]` to `dask[distributed]`.

## [0.16.0] - 2022-01-14

### Added

- New UI static demo build
- New UI toolbar functions - orientation, toggle params, minimap
- Sortable and searchable lattice name row

### Changed

- Numerous UI style tweaks, mostly around dispatches table states

### Fixed

- Node sidebar info now updates correctly

## [0.15.11] - 2022-01-18

### Removed

- Unused numpy requirement. Note that numpy is still being installed indirectly as other packages in the requirements rely on it.

## [0.15.10] - 2022-01-16

## Added

- How-to guide for Covalent dispatcher CLI.

## [0.15.9] - 2022-01-18

### Changed

- Switched from using human readable ids to using UUIDs

### Removed

- `human-id` package was removed along with its mention in `requirements.txt` and `meta.yaml`

## [0.15.8] - 2022-01-17

### Removed

- Code breaking text from CLI api documentation.
- Unwanted covalent_dispatcher rst file.

### Changed

- Installation of entire covalent_dispatcher instead of covalent_dispatcher/_service in setup.py.

## [0.15.7] - 2022-01-13

### Fixed

- Functions with multi-line or really long decorators are properly serialized in dispatch_source.py.
- Multi-line Covalent output is properly commented out in dispatch_source.py.

## [0.15.6] - 2022-01-11

### Fixed

- Sub-lattice functions are successfully serialized in the utils.py get_serialized_function_str.

### Added

- Function to scan utilized source files and return a set of imported modules (utils.get_imports_from_source)

## [0.15.5] - 2022-01-12

### Changed

- UI runs on port 47007 and the dispatcher runs on port 48008. This is so that when the servers are later merged, users continue using port 47007 in the browser.
- Small modifications to the documentation
- Small fix to the README

### Removed

- Removed a directory `generated` which was improperly added
- Dispatcher web interface
- sqlalchemy requirement

## [0.15.4] - 2022-01-11

### Changed

- In file `covalent/executor/base.py`, `pickle` was changed to `cloudpickle` because of its universal pickling ability.

### Added

- In docstring of `BaseExecutor`, a note was added specifying that `covalent` with its dependencies is assumed to be installed in the conda environments.
- Above note was also added to the conda env selector how-to.

## [0.15.3] - 2022-01-11

### Changed

- Replaced the generic `RuntimeError` telling users to check if there is an object manipulation taking place inside the lattice to a simple warning. This makes the original error more visible.

## [0.15.2] - 2022-01-11

### Added

- If condition added for handling the case where `__getattr__` of an electron is accessed to detect magic functions.

### Changed

- `ActiveLatticeManager` now subclasses from `threading.local` to make it thread-safe.
- `ValueError` in the lattice manager's `claim` function now also shows the name of the lattice that is currently claimed.
- Changed docstring of `ActiveLatticeManager` to note that now it is thread-safe.
- Sublattice dispatching now no longer deletes the result object file and is dispatched normally instead of in a serverless manner.
- `simulate_nitrogen_and_copper_slab_interaction.ipynb` notebook tutorial now does normal dispatching as well instead of serverless dispatching. Also, now 7 datapoints will be shown instead of 10 earlier.

## [0.15.1] - 2022-01-11

### Fixed

- Passing AWS credentials to reusable workflows as a secret

## [0.15.0] - 2022-01-10

### Added

- Action to push development image to ECR

### Changed

- Made the publish action reusable and callable

## [0.14.1] - 2022-01-02

### Changed

- Updated the README
- Updated classifiers in the setup.py file
- Massaged some RTD pages

## [0.14.0] - 2022-01-07

### Added

- Action to push static UI to S3

## [0.13.2] - 2022-01-07

### Changed

- Completed new UI design work

## [0.13.1] - 2022-01-02

### Added

- Added eventlet requirement

### Changed

- The CLI tool can now manage the UI flask server as well
- [Breaking] The CLI option `-t` has been changed to `-d`, which starts the servers in developer mode and exposes unit tests to the server.

## [0.13.0] - 2022-01-01

### Added

- Config manager in `covalent/_shared_files/config.py`
- Default location for the main config file can be overridden using the environment variable `COVALENT_CONFIG_DIR`
- Ability to set and get configuration using `get_config` and `set_config`

### Changed

- The flask servers now reference the config file
- Defaults reference the config file

### Fixed

- `ValueError` caught when running `covalent stop`
- One of the functional tests was using a malformed path

### Deprecated

- The `electron.to_json` function
- The `generate_random_filename_in_cache` function

### Removed

- The `get_api_token` function

## [0.12.13] - 2022-01-04

## Removed

- Tutorial section headings

## Fixed

- Plot background white color

## [0.12.12] - 2022-01-06

### Fixed

- Having a print statement inside electron and lattice code no longer causes the workflow to fail.

## [0.12.11] - 2022-01-04

### Added

- Completed UI feature set for first release

### Changed

- UI server result serialization improvements
- UI result update webhook no longer fails on request exceptions, logs warning intead

## [0.12.10] - 2021-12-17

### Added

- Astrophysics tutorial

## [0.12.9] - 2022-01-04

### Added

- Added `get_all_node_results` method in `result_class.py` to return result of all node executions.

- Added `test_parallelilization` test to verify whether the execution is now being achieved in parallel.

### Changed

- Removed `LocalCluster` cluster creation usage to a simple `Client` one from Dask.

- Removed unnecessary `to_run` function as we no longer needed to run execution through an asyncio loop.

- Removed `async` from function definition of previously asynchronous functions, `_run_task`, `_run_planned_workflow`, `_plan_workflow`, and `_run_workflow`.

- Removed `uvloop` from requirements.

- Renamed `test_get_results` to `test_get_result`.

- Reran the how to notebooks where execution time was mentioned.

- Changed how `dispatch_info` context manager was working to account for multiple nodes accessing it at the same time.

## [0.12.8] - 2022-01-02

### Changed

- Changed the software license to GNU Affero 3.0

### Removed

- `covalent-ui` directory

## [0.12.7] - 2021-12-29

### Fixed

- Gunicorn logging now uses the `capture-output` flag instead of redirecting stdout and stderr

## [0.12.6] - 2021-12-23

### Changed

- Cleaned up the requirements and moved developer requirements to a separate file inside `tests`

## [0.12.5] - 2021-12-16

### Added

- Conda build CI job

## [0.12.4] - 2021-12-23

### Changed

- Gunicorn server now checks for port availability before starting

### Fixed

- The `covalent start` function now prints the correct port if the server is already running.

## [0.12.3] - 2021-12-14

### Added

- Covalent tutorial comparing quantum support vector machines with support vector machine algorithms implemented in qiskit and scikit-learn.

## [0.12.2] - 2021-12-16

### Fixed

- Now using `--daemon` in gunicorn to start the server, which was the original intention.

## [0.12.1] - 2021-12-16

### Fixed

- Removed finance references from docs
- Fixed some other small errors

### Removed

- Removed one of the failing how-to tests from the functional test suite

## [0.12.0] - 2021-12-16

### Added

- Web UI prototype

## [0.11.1] - 2021-12-14

### Added

- CLI command `covalent status` shows port information

### Fixed

- gunicorn management improved

## [0.11.0] - 2021-12-14

### Added

- Slack notifications for test status

## [0.10.4] - 2021-12-15

### Fixed

- Specifying a non-default results directory in a sub-lattice no longer causes a failure in lattice execution.

## [0.10.3] - 2021-12-14

### Added

- Functional tests for how-to's in documentation

### Changed

- Moved example script to a functional test in the pipeline
- Added a test flag to the CLI tool

## [0.10.2] - 2021-12-14

### Fixed

- Check that only `kwargs` without any default values in the workflow definition need to be passed in `lattice.draw(ax=ax, **kwargs)`.

### Added

- Function to check whether all the parameters without default values for a callable function has been passed added to shared utils.

## [0.10.1] - 2021-12-13

### Fixed

- Content and style fixes for getting started doc.

## [0.10.0] - 2021-12-12

### Changed

- Remove all imports from the `covalent` to the `covalent_dispatcher`, except for `_dispatch_serverless`
- Moved CLI into `covalent_dispatcher`
- Moved executors to `covalent` directory

## [0.9.1] - 2021-12-13

### Fixed

- Updated CONTRIBUTING to clarify docstring style.
- Fixed docstrings for `calculate_node` and `check_constraint_specific_sum`.

## [0.9.0] - 2021-12-10

### Added

- `prefix_separator` for separating non-executable node types from executable ones.

- `subscript_prefix`, `generator_prefix`, `sublattice_prefix`, `attr_prefix` for prefixes of subscripts, generators,
  sublattices, and attributes, when called on an electron and added to the transport graph.

- `exclude_from_postprocess` list of prefixes to denote those nodes which won't be used in post processing the workflow.

- `__int__()`, `__float__()`, `__complex__()` for converting a node to an integer, float, or complex to a value of 0 then handling those types in post processing.

- `__iter__()` generator added to Electron for supporting multiple return values from an electron execution.

- `__getattr__()` added to Electron for supporting attribute access on the node output.

- `__getitem__()` added to Electron for supporting subscripting on the node output.

- `electron_outputs` added as an attribute to lattice.

### Changed

- `electron_list_prefix`, `electron_dict_prefix`, `parameter_prefix` modified to reflect new way to assign prefixes to nodes.

- In `build_graph` instead of ignoring all exceptions, now the exception is shown alongwith the runtime error notifying that object manipulation should be avoided inside a lattice.

- `node_id` changed to `self.node_id` in Electron's `__call__()`.

- `parameter` type electrons now have the default metadata instead of empty dictionary.

- Instead of deserializing and checking whether a sublattice is there, now a `sublattice_prefix` is used to denote when a node is a sublattice.

- In `dispatcher_stack_test`, `test_dispatcher_flow` updated to indicate the new use of `parameter_prefix`.

### Fixed

- When an execution fails due to something happening in `run_workflow`, then result object's status is now failed and the object is saved alongwith throwing the appropriate exception.

## [0.8.5] - 2021-12-10

### Added

- Added tests for choosing specific executors inside electron initialization.
- Added test for choosing specific Conda environments inside electron initialization.

## [0.8.4] - 2021-12-10

### Changed

- Removed _shared_files directory and contents from covalent_dispatcher. Logging in covalent_dispatcher now uses the logger in covalent/_shared_files/logging.py.

## [0.8.3] - 2021-12-10

### Fixed

- Decorator symbols were added to the pseudo-code in the quantum chemistry tutorial.

## [0.8.2] - 2021-12-06

### Added

- Quantum chemistry tutorial.

## [0.8.1] - 2021-12-08

### Added

- Docstrings with typehints for covalent dispatcher functions added.

### Changed

- Replaced `node` to `node_id` in `electron.py`.

- Removed unnecessary `enumerate` in `covalent_dispatcher/_core/__init__.py`.

- Removed `get_node_device_mapping` function from `covalent_dispatcher/_core/__init__.py`
  and moved the definition to directly add the mapping to `workflow_schedule`.

- Replaced iterable length comparison for `executor_specific_exec_cmds` from `if len(executor_specific_exec_cmds) > 0`
  to `if executor_specific_exec_cmds`.

## [0.8.0] - 2021-12-03

### Added

- Executors can now accept the name of a Conda environment. If that environment exists, the operations of any electron using that executor are performed in that Conda environment.

## [0.7.6] - 2021-12-02

### Changed

- How to estimate lattice execution time has been renamed to How to query lattice execution time.
- Change result querying syntax in how-to guides from `lattice.get_result` to
  `covalent.get_result`.
- Choose random port for Dask dashboard address by setting `dashboard_address` to ':0' in
  `LocalCluster`.

## [0.7.5] - 2021-12-02

### Fixed

- "Default" executor plugins are included as part of the package upon install.

## [0.7.4] - 2021-12-02

### Fixed

- Upgraded dask to 2021.10.0 based on a vulnerability report

## [0.7.3] - 2021-12-02

### Added

- Transportable object tests
- Transport graph tests

### Changed

- Variable name node_num to node_id
- Variable name node_idx to node_id

### Fixed

- Transport graph `get_dependencies()` method return type was changed from Dict to List

## [0.7.2] - 2021-12-01

### Fixed

- Date handling in changelog validation

### Removed

- GitLab CI YAML

## [0.7.1] - 2021-12-02

### Added

- A new parameter to a node's result called `sublattice_result` is added.
  This will be of a `Result` type and will contain the result of that sublattice's
  execution. If a normal electron is executed, this will be `None`.

- In `_delete_result` function in `results_manager.py`, an empty results directory
  will now be deleted.

- Name of a sublattice node will also contain `(sublattice)`.

- Added `_dispatch_sync_serverless` which synchronously dispatches without a server
  and waits for a result to be returned. This is the method used to dispatch a sublattice.

- Test for sublatticing is added.

- How-to guide added for sublatticing explaining the new features.

### Changed

- Partially changed `draw` function in `lattice.py` to also draw the subgraph
  of the sublattice when drawing the main graph of the lattice. The change is
  incomplete as we intend to add this feature later.

- Instead of returning `plt`, `draw` now returns the `ax` object.

- `__call__` function in `lattice.py` now runs the lattice's function normally
  instead of dispatching it.

- `_run_task` function now checks whether current node is a sublattice and acts
  accordingly.

### Fixed

- Unnecessary lines to rename the node's name in `covalent_dispatcher/_core/__init__.py` are removed.

- `test_electron_takes_nested_iterables` test was being ignored due to a spelling mistake. Fixed and
  modified to follow the new pattern.

## [0.7.0] - 2021-12-01

### Added

- Electrons can now accept an executor object using the "backend" keyword argument. "backend" can still take a string naming the executor module.
- Electrons and lattices no longer have Slurm metadata associated with the executor, as that information should be contained in the executor object being used as an input argument.
- The "backend" keyword can still be a string specifying the executor module, but only if the executor doesn't need any metadata.
- Executor plugin classes are now directly available to covalent, eg: covalent.executor.LocalExecutor().

## [0.6.7] - 2021-12-01

### Added

- Docstrings without examples for all the functions in core covalent.
- Typehints in those functions as well.
- Used `typing.TYPE_CHECKING` to prevent cyclic imports when writing typehints.

### Changed

- `convert_to_lattice_function` renamed to `convert_to_lattice_function_call`.
- Context managers now raise a `ValueError` instead of a generic `Exception`.

## [0.6.6] - 2021-11-30

### Fixed

- Fixed the version used in the documentation
- Fixed the badge URLs to prevent caching

## [0.6.5] - 2021-11-30

### Fixed

- Broken how-to links

### Removed

- Redundant lines from .gitignore
- *.ipynb from .gitignore

## [0.6.4] - 2021-11-30

### Added

- How-to guides for workflow orchestration.
  - How to construct an electron
  - How to construct a lattice
  - How to add an electron to lattice
  - How to visualize the lattice
  - How to add constraints to lattices
- How-to guides for workflow and subtask execution.
  - How to execute individual electrons
  - How to execute a lattice
  - How to execute multiple lattices
- How-to guides for status querying.
  - How to query electron execution status
  - How to query lattice execution status
  - How to query lattice execution time
- How-to guides for results collection
  - How to query electron execution results
  - How to query lattice execution results
  - How to query multiple lattice execution results
- Str method for the results object.

### Fixed

- Saving the electron execution status when the subtask is running.

## [0.6.3] - 2021-11-29

### Removed

- JWT token requirement.
- Covalent dispatcher login requirement.
- Update covalent login reference in README.md.
- Changed the default dispatcher server port from 5000 to 47007.

## [0.6.2] - 2021-11-28

### Added

- Github action for tests and coverage
- Badges for tests and coverage
- If tests pass then develop is pushed to master
- Add release action which tags and creates a release for minor version upgrades
- Add badges action which runs linter, and upload badges for version, linter score, and platform
- Add publish action (and badge) which builds a Docker image and uploads it to the AWS ECR

## [0.6.1] - 2021-11-27

### Added

- Github action which checks version increment and changelog entry

## [0.6.0] - 2021-11-26

### Added

- New Covalent RTD theme
- sphinx extension sphinx-click for CLI RTD
- Sections in RTD
- init.py in both covalent-dispatcher logger module and cli module for it to be importable in sphinx

### Changed

- docutils version that was conflicting with sphinx

### Removed

- Old aq-theme

## [0.5.1] - 2021-11-25

### Added

- Integration tests combining both covalent and covalent-dispatcher modules to test that
  lattice workflow are properly planned and executed.
- Integration tests for the covalent-dispatcher init module.
- pytest-asyncio added to requirements.

## [0.5.0] - 2021-11-23

### Added

- Results manager file to get results from a file, delete a result, and redispatch a result object.
- Results can also be awaited to only return a result if it has either been completed or failed.
- Results class which is used to store the results with all the information needed to be used again along with saving the results to a file functionality.
- A result object will be a mercurial object which will be updated by the dispatcher and saved to a file throughout the dispatching and execution parts.
- Direct manipulation of the transport graph inside a result object takes place.
- Utility to convert a function definition string to a function and vice-versa.
- Status class to denote the status of a result object and of each node execution in the transport graph.
- Start and end times are now also stored for each node execution as well as for the whole dispatch.
- Logging of `stdout` and `stderr` can be done by passing in the `log_stdout`, `log_stderr` named metadata respectively while dispatching.
- In order to get the result of a certain dispatch, the `dispatch_id`, the `results_dir`, and the `wait` parameter can be passed in. If everything is default, then only the dispatch id is required, waiting will not be done, and the result directory will be in the current working directory with folder name as `results/` inside which every new dispatch will have a new folder named according to their respective dispatch ids, containing:
  - `result.pkl` - (Cloud)pickled result object.
  - `result_info.yaml` - yaml file with high level information about the result and its execution.
  - `dispatch_source.py` - python file generated, containing the original function definitions of lattice and electrons which can be used to dispatch again.

### Changed

- `logfile` named metadata is now `slurm_logfile`.
- Instead of using `jsonpickle`, `cloudpickle` is being used everywhere to maintain consistency.
- `to_json` function uses `json` instead of `jsonpickle` now in electron and lattice definitions.
- `post_processing` moved to the dispatcher, so the dispatcher will now store a finished execution result in the results folder as specified by the user with no requirement of post processing it from the client/user side.
- `run_task` function in dispatcher modified to check if a node has completed execution and return it if it has, else continue its execution. This also takes care of cases if the server has been closed mid execution, then it can be started again from the last saved state, and the user won't have to wait for the whole execution.
- Instead of passing in the transport graph and dispatch id everywhere, the result object is being passed around, except for the `asyncio` part where the dispatch id and results directory is being passed which afterwards lets the core dispatcher know where to get the result object from and operate on it.
- Getting result of parent node executions of the graph, is now being done using the result object's graph. Storing of each execution's result is also done there.
- Tests updated to reflect the changes made. They are also being run in a serverless manner.

### Removed

- `LatticeResult` class removed.
- `jsonpickle` requirement removed.
- `WorkflowExecutionResult`, `TaskExecutionResult`, and `ExecutionError` singleton classes removed.

### Fixed

- Commented out the `jwt_required()` part in `covalent-dispatcher/_service/app.py`, may be removed in later iterations.
- Dispatcher server will now return the error message in the response of getting result if it fails instead of sending every result ever as a response.

## [0.4.3] - 2021-11-23

### Added

- Added a note in Known Issues regarding port conflict warning.

## [0.4.2] - 2021-11-24

### Added

- Added badges to README.md

## [0.4.1] - 2021-11-23

### Changed

- Removed old coverage badge and fixed the badge URL

## [0.4.0] - 2021-11-23

### Added

- Codecov integrations and badge

### Fixed

- Detached pipelines no longer created

## [0.3.0] - 2021-11-23

### Added

- Wrote a Code of Conduct based on <https://www.contributor-covenant.org/>
- Added installation and environment setup details in CONTRIBUTING
- Added Known Issues section to README

## [0.2.0] - 2021-11-22

### Changed

- Removed non-open-source executors from Covalent. The local SLURM executor is now
- a separate repo. Executors are now plugins.

## [0.1.0] - 2021-11-19

### Added

- Pythonic CLI tool. Install the package and run `covalent --help` for a usage description.
- Login and logout functionality.
- Executor registration/deregistration skeleton code.
- Dispatcher service start, stop, status, and restart.

### Changed

- JWT token is stored to file instead of in an environment variable.
- The Dask client attempts to connect to an existing server.

### Removed

- Removed the Bash CLI tool.

### Fixed

- Version assignment in the covalent init file.

## [0.0.3] - 2021-11-17

### Fixed

- Fixed the Dockerfile so that it runs the dispatcher server from the covalent repo.

## [0.0.2] - 2021-11-15

### Changed

- Single line change in ci script so that it doesn't exit after validating the version.
- Using `rules` in `pytest` so that the behavior in test stage is consistent.

## [0.0.1] - 2021-11-15

### Added

- CHANGELOG.md to track changes (this file).
- Semantic versioning in VERSION.
- CI pipeline job to enforce versioning.<|MERGE_RESOLUTION|>--- conflicted
+++ resolved
@@ -7,11 +7,10 @@
 
 ## [UNRELEASED]
 
-<<<<<<< HEAD
 ### Tests
 
 - Added tests for post-refactor covalent cli commands: start, stop, restart, status, and logs
-=======
+
 ## [0.56.0] - 2022-04-05
 
 ### Changed
@@ -23,7 +22,6 @@
 ### Changed
 
 - Changed supervisord http server's default to listen on all interfaces, so that covalent can run on any computer in a trusted LAN (without firewalls/auth).
->>>>>>> 6d2d9501
 
 ## [0.54.0] - 2022-04-04
 
