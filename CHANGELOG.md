--- conflicted
+++ resolved
@@ -35,11 +35,8 @@
 ### Added
 
 - Documentation and test cases for database triggers.
-<<<<<<< HEAD
+- Added the `__pow__` method to the `Electron` class
 - New Runner and executor API to bypass server-side memory when running tasks.
-=======
-- Added the `__pow__` method to the `Electron` class
->>>>>>> 95402676
 
 ### Docs
 
