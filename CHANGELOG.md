# Changelog

All notable changes to this project will be documented in this file.

The format is based on [Keep a Changelog](https://keepachangelog.com/en/1.0.0/),
and this project adheres to [Semantic Versioning](https://semver.org/spec/v2.0.0.html).

## [UNRELEASED]

### Added

- Ability to view the configuration file on the GUI as settings
- Ability to copy python objects for inputs and results for lattice and electrons

### Fixed

- Minor GUI bugs and improvements

### Docs

<<<<<<< HEAD
- Updated Lambda Executor RTD with config & cloud resources table
- Updated EC2 RTD with config & cloud resources table
=======
- Updated EC2, Braket, and Batch AWS Executors RTD with config & cloud resources table
>>>>>>> c784341c

### Operations

- Fixed syntax issues in `nightly.yml`
- Add `repository` arg to checkout in `version`
- fix `octokit` request action route, update env token
- create stable versions for stable releases
- add `fetch-depth: 0` to fetch entire history
- fix regex for matching version
- add `persist-credentials: false` in nightly
- Update `nightly` schedule to midnight EST
- Added CI for Ubuntu 22.04 / Python 3.8, 3.9
- Added CI for Centos 7 / Python 3.9
- Added experimental CI for Debian 11 / Python 3.11rc2
- Renamed Ubuntu images to Debian for accuracy
- Adding boilerplate workflow
- Syntax fixes in release.yml
- Verbose failure messages in boilerplate workflow
- Change license.yml to pip-license-checker action

## [0.199.0] - 2022-09-29

### Authors

- Venkat Bala <15014089+venkatBala@users.noreply.github.com>
- Co-authored-by: Will Cunningham <wjcunningham7@gmail.com>
- Co-authored-by: Scott Wyman Neagle <scott@agnostiq.ai>
- Will Cunningham <wjcunningham7@users.noreply.github.com>
- Sankalp Sanand <sankalp@agnostiq.ai>
- Casey Jao <casey@agnostiq.ai>
- Prasanna Venkatesh <54540812+Prasy12@users.noreply.github.com>
- Co-authored-by: Manjunath PV <manjunath.poilath@psiog.com>
- Co-authored-by: kamalesh.suresh <kamalesh.suresh@psiog.com>
- Co-authored-by: ArunPsiog <arun.mukesh@psiog.com>
- Co-authored-by: RaviPsiog <raviteja.gurram@psiog.com>
- Co-authored-by: pre-commit-ci[bot] <66853113+pre-commit-ci[bot]@users.noreply.github.com>
- Co-authored-by: Faiyaz Hasan <faiyaz@agnostiq.ai>
- Co-authored-by: Alejandro Esquivel <ae@alejandro.ltd>

### Tests

- Fixed `asserts` in stress tests
- Added unit tests for `defaults.py`
- Updated `test_sync()` to match the new function signature.

### Added

- `requirements-client.txt` file added.
- Logs tab on the GUI which displays the covalent logs and also the ability to download the log file.
- Missing copyrights to the file transfer module.

### Fixed

- Config file is now locked during reads and writes to mitigate concurrency issues
- In `defaults.py/get_default_executor`, condition to return `local` or `dask` is now fixed
- Strip "/" from the S3 bucket download "from file path" and the upload "to file path"
- Correctly return stderr in get_node_result

### Changed

- Installation requirements are now split into client side and server side requirements' files.
- `setup.py` modified to install client side requirements only, if `COVALENT_SDK_ONLY` environment variable is present and `True`.
- Updated `requirements.txt` and `tests/requirements.txt`
- Updated `nbconvert` by dependabot
- Split the `ConfigManager` into `Client` and `Server` components
- Update the `set/get/update` config methods to distinguish between the client and server parts
- `get_all_node_results()` uses in memory `Result` instead of DB
- `get_all_node_outputs()` uses in memory Result instead of DB

### Removed

- The DB dependency in `sync()`
- The ability for `sync()` to wait for all dispatches.

### Docs

- Fixed a notebook which was not rendering

### Operations

- Updating all references to local workflows
- Adding `nightly.yml` workflow for nightly CI
- Updated triggers to `tests` and `changelog` workflows
- Enhanced pre-release workflows
- `codecov` passthrough jobs added for when tests are not run
- Tests are run on one platform on pushes to `develop` to keep codecov reports accurate
- Test matrix source triggers changed from `workflow_call` to `schedule` since contexts are inherited
- Removed badges workflow; version badge is now generated using the latest pre-release tag
- Removed unused `push_to_s3` workflow
- Workflows authenticate to AWS using OIDC with specific roles
- Only the recommended platform is tested on pull requests
- Update check blocks to assert the `workflow_call` event type is replaced with `schedule`
- Create a hotfix when pushing to a release branch
- Update nightly trigger to `hourly` for testing
- Update `changelog` action token to `COVALENT_OPS_BOT_TOKEN`
- Remove `benchmark` workflow from `nightly` schedule
- Removed payload dependency from changelog action so it can run on a schedule
- Remove `benchmark` workflow from `nightly` schedule

## [0.198.0] - 2022-09-14

### Authors

- Scott Wyman Neagle <scott@agnostiq.ai>
- Co-authored-by: Will Cunningham <wjcunningham7@gmail.com>


### Operations

- Fix `release.yml` workflow
- Adding a step in `release.yml/docker` job to trigger the AWS executor base image build in the remote repo `covalent-aws-plugins`
- Pass all the necessary inputs for the triggered workflow as part of the HTTP POST request body
- Added MacOS 12 to test matrix


### Changed

- Skipping stalling `dask_executor` functional test
- Database is initialized in `covalent_ui/app.py` instead of in the CLI's `start` method in order to support management via `start-stop-daemon`.
- Convert `COVALENT_SVC_PORT` to `int` when parsing env var
- Skipping stalling `dask_executor` functional test

### Added

- Modified `_DEFAULT_CONSTRAINT_VALUES` to a dataclass called `DefaultMetadataValues`, it is still used as a dictionary everywhere (named `DEFAULT_METADATA_VALUES` instead) but in an object-like manner.
- Modified `_DEFAULT_CONFIG` to also be a dataclass called `DefaultConfig`, which is initialized whenever needed and used like a dictionary (named `DEFAULT_CONFIG`).
- `ConfigManager` is now thread safe since it is initialized whenever needed instead of one object being accessed by multiple processes/threads leading to corruption of the config file.
- Using `contextlib.supress` to ignore `psutil.NoSuchProcess` errors instead of `try/except` with `pass`.
- Filter workflow dispatches by status on the GUI.
- Delete all workflow dispatches present in the database from the GUI and add filter level deletion of workflow dispatches as well. 
- Theme changes as part of latest wireframe.
- Factory functions to generate configurations and default metadata at the time when required. This is because certain values like default executors are only determined when the covalent server starts.
- Respecting the configuration options like default executor, no. of workers, developer mode, etc. when restarting the server.
- Unit tests for `remote_executor.py`
- Added alembic migrations script for DB schema v12
- Environment variables added to `defaults.py` in order to support system services
- Covalent OpenRC init script added

### Removed

- Deprecated `_DEFAULT_CONSTRAINTS_DEPRECATED` removed.
- Confusing `click` argument `no-cluster` instead of flag `--no-cluster` removed; this was also partially responsible for unexpected behaviour with using `no-cluster` option when starting covalent.

### Operations

- Fixed a bug in changelog.yml caused by passing a large list of commits as a var

### Tests

- Updated tests to reflect above changes.
- Updated more tests to DB schema v12
- Improved DB mocking in dispatcher tests

### Fixed

- Removed inheritance of `call_before` metadata related to file transfers from parent electron to collected nodes.
- Executor instances at runtime no longer inadvertently modify
  transport graph nodes when modifying their attributes.
- Syntax error in `tests.yml`

### Docs

- Updated AWS Lambda plugin rtd with mention to its limitations.
- Updated RTD concepts and tutorials to reflect new UI.

## [0.197.0] - 2022-09-08

### Authors

- Will Cunningham <wjcunningham7@users.noreply.github.com>
- Co-authored-by: Scott Wyman Neagle <scott@agnostiq.ai>
- Alejandro Esquivel <ae@alejandro.ltd>
- Co-authored-by: Will Cunningham <wjcunningham7@gmail.com>
- Aravind-psiog <100823292+Aravind-psiog@users.noreply.github.com>
- Faiyaz Hasan <faiyaz@agnostiq.ai>
- Co-authored-by: Venkat Bala <venkat@agnostiq.ai>
- Prasanna Venkatesh <54540812+Prasy12@users.noreply.github.com>
- Co-authored-by: Amalan Jenicious F <amalan.jenicious@psiog.com>
- Okechukwu  Emmanuel Ochia <okechukwu@agnostiq.ai>
- Co-authored-by: pre-commit-ci[bot] <66853113+pre-commit-ci[bot]@users.noreply.github.com>
- Casey Jao <casey@agnostiq.ai>


### Fixed

- Fixed missing lattice and result object attributes after rehydrating from datastore.

### Changed

- Implemented v12 of the DB schema

### Tests

- Enhanced DB tests to check faithfulness of persist and rehydrate operations

### Docs

### Docs
- Update user interface docs for filter and delete features.
- Added credential management page

## [0.196.0] - 2022-09-07

### Authors

- Will Cunningham <wjcunningham7@users.noreply.github.com>
- Co-authored-by: Scott Wyman Neagle <scott@agnostiq.ai>
- Alejandro Esquivel <ae@alejandro.ltd>
- Co-authored-by: Will Cunningham <wjcunningham7@gmail.com>
- Aravind-psiog <100823292+Aravind-psiog@users.noreply.github.com>
- Faiyaz Hasan <faiyaz@agnostiq.ai>
- Co-authored-by: Venkat Bala <venkat@agnostiq.ai>
- Prasanna Venkatesh <54540812+Prasy12@users.noreply.github.com>
- Co-authored-by: Amalan Jenicious F <amalan.jenicious@psiog.com>
- Okechukwu  Emmanuel Ochia <okechukwu@agnostiq.ai>
- Co-authored-by: pre-commit-ci[bot] <66853113+pre-commit-ci[bot]@users.noreply.github.com>
- Casey Jao <casey@agnostiq.ai>


### Changed

- Sublattices are now run completely internally, without any HTTP calls.
- Lattice-level metadata is persisted atomically for sublattices.

## [0.195.0] - 2022-09-06

### Authors

- Will Cunningham <wjcunningham7@users.noreply.github.com>
- Co-authored-by: Scott Wyman Neagle <scott@agnostiq.ai>
- Alejandro Esquivel <ae@alejandro.ltd>
- Co-authored-by: Will Cunningham <wjcunningham7@gmail.com>
- Aravind-psiog <100823292+Aravind-psiog@users.noreply.github.com>
- Faiyaz Hasan <faiyaz@agnostiq.ai>
- Co-authored-by: Venkat Bala <venkat@agnostiq.ai>
- Prasanna Venkatesh <54540812+Prasy12@users.noreply.github.com>
- Co-authored-by: Amalan Jenicious F <amalan.jenicious@psiog.com>
- Okechukwu  Emmanuel Ochia <okechukwu@agnostiq.ai>
- Co-authored-by: pre-commit-ci[bot] <66853113+pre-commit-ci[bot]@users.noreply.github.com>
- Casey Jao <casey@agnostiq.ai>


### Changed

- `import covalent` no longer pulls in the server components

### Operations

- Fixed `tests.yml` where `RECOMMENDED_PLATFORM` was not properly set

## [0.194.0] - 2022-09-06

### Authors

- Will Cunningham <wjcunningham7@users.noreply.github.com>
- Co-authored-by: Scott Wyman Neagle <scott@agnostiq.ai>
- Alejandro Esquivel <ae@alejandro.ltd>
- Co-authored-by: Will Cunningham <wjcunningham7@gmail.com>
- Aravind-psiog <100823292+Aravind-psiog@users.noreply.github.com>
- Faiyaz Hasan <faiyaz@agnostiq.ai>
- Co-authored-by: Venkat Bala <venkat@agnostiq.ai>
- Prasanna Venkatesh <54540812+Prasy12@users.noreply.github.com>
- Co-authored-by: Amalan Jenicious F <amalan.jenicious@psiog.com>
- Okechukwu  Emmanuel Ochia <okechukwu@agnostiq.ai>
- Co-authored-by: pre-commit-ci[bot] <66853113+pre-commit-ci[bot]@users.noreply.github.com>
- Casey Jao <casey@agnostiq.ai>


### Operations

- Added a workflow which checks for missing or extra requirements
- Added pycln to pre-commit hooks #867

### Removed

- PyYAML
- tailer

## [0.193.0] - 2022-09-06

### Authors

- Will Cunningham <wjcunningham7@users.noreply.github.com>
- Co-authored-by: Scott Wyman Neagle <scott@agnostiq.ai>
- Alejandro Esquivel <ae@alejandro.ltd>
- Co-authored-by: Will Cunningham <wjcunningham7@gmail.com>
- Aravind-psiog <100823292+Aravind-psiog@users.noreply.github.com>
- Faiyaz Hasan <faiyaz@agnostiq.ai>
- Co-authored-by: Venkat Bala <venkat@agnostiq.ai>
- Prasanna Venkatesh <54540812+Prasy12@users.noreply.github.com>
- Co-authored-by: Amalan Jenicious F <amalan.jenicious@psiog.com>
- Okechukwu  Emmanuel Ochia <okechukwu@agnostiq.ai>
- Co-authored-by: pre-commit-ci[bot] <66853113+pre-commit-ci[bot]@users.noreply.github.com>
- Casey Jao <casey@agnostiq.ai>


### Changed

- Refactored executor base classes

### Operations

- pre-commit autoupdate

## [0.192.0] - 2022-09-02

### Authors

- Will Cunningham <wjcunningham7@users.noreply.github.com>
- Co-authored-by: Scott Wyman Neagle <scott@agnostiq.ai>
- Alejandro Esquivel <ae@alejandro.ltd>
- Co-authored-by: Will Cunningham <wjcunningham7@gmail.com>
- Aravind-psiog <100823292+Aravind-psiog@users.noreply.github.com>
- Faiyaz Hasan <faiyaz@agnostiq.ai>
- Co-authored-by: Venkat Bala <venkat@agnostiq.ai>
- Prasanna Venkatesh <54540812+Prasy12@users.noreply.github.com>
- Co-authored-by: Amalan Jenicious F <amalan.jenicious@psiog.com>
- Okechukwu  Emmanuel Ochia <okechukwu@agnostiq.ai>
- Co-authored-by: pre-commit-ci[bot] <66853113+pre-commit-ci[bot]@users.noreply.github.com>


### Changed

- Modified how `no_cluster` is passed to `app.py` from the CLI

## [0.191.0] - 2022-09-01

### Authors

- Will Cunningham <wjcunningham7@users.noreply.github.com>
- Co-authored-by: Scott Wyman Neagle <scott@agnostiq.ai>
- Alejandro Esquivel <ae@alejandro.ltd>
- Co-authored-by: Will Cunningham <wjcunningham7@gmail.com>
- Aravind-psiog <100823292+Aravind-psiog@users.noreply.github.com>
- Faiyaz Hasan <faiyaz@agnostiq.ai>
- Co-authored-by: Venkat Bala <venkat@agnostiq.ai>
- Prasanna Venkatesh <54540812+Prasy12@users.noreply.github.com>
- Co-authored-by: Amalan Jenicious F <amalan.jenicious@psiog.com>
- Okechukwu  Emmanuel Ochia <okechukwu@agnostiq.ai>
- Co-authored-by: pre-commit-ci[bot] <66853113+pre-commit-ci[bot]@users.noreply.github.com>


### Added

- Implementation of RemoteExecutor

## [0.190.0] - 2022-09-01

### Authors

- Will Cunningham <wjcunningham7@users.noreply.github.com>
- Co-authored-by: Scott Wyman Neagle <scott@agnostiq.ai>
- Alejandro Esquivel <ae@alejandro.ltd>
- Co-authored-by: Will Cunningham <wjcunningham7@gmail.com>
- Aravind-psiog <100823292+Aravind-psiog@users.noreply.github.com>
- Faiyaz Hasan <faiyaz@agnostiq.ai>
- Co-authored-by: Venkat Bala <venkat@agnostiq.ai>
- Prasanna Venkatesh <54540812+Prasy12@users.noreply.github.com>
- Co-authored-by: Amalan Jenicious F <amalan.jenicious@psiog.com>
- Okechukwu  Emmanuel Ochia <okechukwu@agnostiq.ai>


### Changed

- Renamed `BaseAsyncExecutor` and its references to `AsyncBaseExecutor`.

## [0.189.0] - 2022-08-31

### Authors

- Will Cunningham <wjcunningham7@users.noreply.github.com>
- Co-authored-by: Scott Wyman Neagle <scott@agnostiq.ai>
- Alejandro Esquivel <ae@alejandro.ltd>
- Co-authored-by: Will Cunningham <wjcunningham7@gmail.com>
- Aravind-psiog <100823292+Aravind-psiog@users.noreply.github.com>
- Faiyaz Hasan <faiyaz@agnostiq.ai>
- Co-authored-by: Venkat Bala <venkat@agnostiq.ai>
- Prasanna Venkatesh <54540812+Prasy12@users.noreply.github.com>
- Co-authored-by: Amalan Jenicious F <amalan.jenicious@psiog.com>


### Added

- Added capability to take screenshot of the graph with covalent logo on the GUI.

### Operations

- Changed the environment switches in tests.yml to be `true`/empty instead of 1/0

- Adding `benchmark.yml` workflow

### Tests

- Adding scripts in `tests/stress_tests/benchmarks`

## [0.188.0] - 2022-08-31

### Authors

- Will Cunningham <wjcunningham7@users.noreply.github.com>
- Co-authored-by: Scott Wyman Neagle <scott@agnostiq.ai>
- Alejandro Esquivel <ae@alejandro.ltd>
- Co-authored-by: Will Cunningham <wjcunningham7@gmail.com>
- Aravind-psiog <100823292+Aravind-psiog@users.noreply.github.com>


### Added

- Created a prototype of a production Dockerfile
- The old Dockerfile has been moved to Dockerfile.dev

### Docs

- Added read the docs for user interface
- Added db schema migration error guide in RTD
- Removed `get_data_store` from quantum chemistry tutorial #1046

### Operations

- Front-end test coverage measured and reported in CI
- Added reusable version action

## [0.187.0] - 2022-08-28

### Authors

- Prasanna Venkatesh <54540812+Prasy12@users.noreply.github.com>
- Co-authored-by: Kamalesh-suresh <kamalesh.suresh@psiog.com>
- Co-authored-by: Amalan Jenicious F <amalan.jenicious@psiog.com>
- Co-authored-by: pre-commit-ci[bot] <66853113+pre-commit-ci[bot]@users.noreply.github.com>

### Tests

- Fixed `test_using_executor_names` and `test_internal_sublattice_dispatch` tests to also work with `--no-cluster` option.

### Added

- Added test cases for front-end react components.

## [0.186.0] - 2022-08-25

### Authors

- Sankalp Sanand <sankalp@agnostiq.ai>
- Co-authored-by: Alejandro Esquivel <ae@alejandro.ltd>
- Venkat Bala <venkat@agnostiq.ai>
- Okechukwu  Emmanuel Ochia <okechukwu@agnostiq.ai>
- Co-authored-by: pre-commit-ci[bot] <66853113+pre-commit-ci[bot]@users.noreply.github.com>
- Co-authored-by: Will Cunningham <wjcunningham7@gmail.com>
- Co-authored-by: Scott Wyman Neagle <scott@agnostiq.ai>
- Venkat Bala <15014089+venkatBala@users.noreply.github.com>
- Aravind-psiog <100823292+Aravind-psiog@users.noreply.github.com>
- Co-authored-by: Kamalesh-suresh <kamalesh.suresh@psiog.com>
- Co-authored-by: Prasy12 <prasanna.venkatesh@psiog.com>

### Operations

- Fix conditional logic around dumping of `covalent` logs to stdout in test workflows
- Build test matrix by parsing configs from json
- Dump covalent logs if any of the tests step fail
- changed-files action uses the proper sha in version.yml

### Docs

- Added RTD and header for the AWS EC2 executor plugin.
- Refactored tutorials for better organization

### Added

- Added executor label, node id and node type to graph node UI

### Changed

- Runtime has been modified to be more precise on the lattice and electron sidebar

## [0.185.0] - 2022-08-23

### Authors

- Sankalp Sanand <sankalp@agnostiq.ai>
- Co-authored-by: Alejandro Esquivel <ae@alejandro.ltd>
- Venkat Bala <venkat@agnostiq.ai>

### Added

- Adding `load_tests` subdirectory to tests to facilitate execution of Covalent benchmarks during nightly runs
- Added `locust` requirements to tests `requirements.txt`

## [0.184.2] - 2022-08-23

### Authors

- Sankalp Sanand <sankalp@agnostiq.ai>
- Co-authored-by: Alejandro Esquivel <ae@alejandro.ltd>


### Fixed

- Switched the `render_as_batch` flag in the alembic env context so that `ALTER` commands are supported in SQLite migrations.

### Docs

- Updated custom executor RTD to show a simpler example

### Operations

- pre-commit autoupdate

## [0.184.1] - 2022-08-23

### Authors

- Alejandro Esquivel <ae@alejandro.ltd>
- Venkat Bala <venkat@agnostiq.ai>
- Co-authored-by: Scott Wyman Neagle <scott@agnostiq.ai>
- Casey Jao <casey@agnostiq.ai>
- Sankalp Sanand <sankalp@agnostiq.ai>


### Fixed

- Function's `__doc__` and `__name__` storage in dict/json for transportable object fixed.

### Tests

- Added unit test for the above fix.

## [0.184.0] - 2022-08-22

### Authors

- Alejandro Esquivel <ae@alejandro.ltd>
- Venkat Bala <venkat@agnostiq.ai>
- Co-authored-by: Scott Wyman Neagle <scott@agnostiq.ai>
- Casey Jao <casey@agnostiq.ai>


### Changed

- Electron metadata is serialized earlier during workflow construction
  to reduce unexpected executor pip requirements.
  
### Operations

- Updating conditional logic for the different steps in `release` workflow
- Dependabot update

### Docs

- Removed "How to synchronize lattices" section from RTD

## [0.183.0] - 2022-08-18

### Authors

- Scott Wyman Neagle <scott@agnostiq.ai>
- Venkat Bala <venkat@agnostiq.ai>


### Added

- Adding tests to update patch coverage for the `covalent logs` cli

### Changed

- Modify the `covalent logs` CLI handler to read logs line by line

### Operations

- Update release workflow
- Adding a `wait` input for the Conda action

## [0.182.2] - 2022-08-18

### Authors

- Scott Wyman Neagle <scott@agnostiq.ai>
- Will Cunningham <wjcunningham7@users.noreply.github.com>
- Alejandro Esquivel <ae@alejandro.ltd>
- Co-authored-by: Will Cunningham <wjcunningham7@gmail.com>
- Co-authored-by: Faiyaz Hasan <faiyaz@agnostiq.ai>


### Fixed

- CLI `service.py` tests to run without the server needing to be started.

### Docs

- Added `covalent db` cli command to API section of RTD

### Docs

- Fixed RTD downloads badge image to point to `covalent` rather than `cova`

### Operations

- Use conda skeleton action for build and upload

### Docs

- Updating WCI yaml with new file transfer protocols

## [0.182.1] - 2022-08-17

### Authors

- Will Cunningham <wjcunningham7@users.noreply.github.com>
- Venkat Bala <venkat@agnostiq.ai>
- Co-authored-by: santoshkumarradha <santosh@agnostiq.ai>
- Co-authored-by: pre-commit-ci[bot] <66853113+pre-commit-ci[bot]@users.noreply.github.com>
- Co-authored-by: Santosh kumar <29346072+santoshkumarradha@users.noreply.github.com>
- Co-authored-by: Scott Wyman Neagle <scott@agnostiq.ai>
- Prasanna Venkatesh <54540812+Prasy12@users.noreply.github.com>
- Co-authored-by: Will Cunningham <wjcunningham7@gmail.com>


### Fixed

- lattice.draw() fix on the GUI.

## [0.182.0] - 2022-08-17

### Authors

- Will Cunningham <wjcunningham7@users.noreply.github.com>
- Venkat Bala <venkat@agnostiq.ai>
- Co-authored-by: santoshkumarradha <santosh@agnostiq.ai>
- Co-authored-by: pre-commit-ci[bot] <66853113+pre-commit-ci[bot]@users.noreply.github.com>
- Co-authored-by: Santosh kumar <29346072+santoshkumarradha@users.noreply.github.com>
- Co-authored-by: Scott Wyman Neagle <scott@agnostiq.ai>


### Added

- Update RTD for `AWS Batch` executor
- Removed `AWS Lambda` executor RTD from this branch in order to keep changes atomic

### Changed

- Synced with latest develop

### Docs

- Adding RTD for `AWS Braket` executor
- Adding dropdown menu for the IAM policy
- Delete RTD for other cloud executor to keep changes atomic
- Renamed `executers` folder to `executors`

### Docs

- Updated short release notes

## [0.181.0] - 2022-08-17

### Authors

- Alejandro Esquivel <ae@alejandro.ltd>
- Will Cunningham <wjcunningham7@users.noreply.github.com>
- Scott Wyman Neagle <scott@agnostiq.ai>
- Venkat Bala <venkat@agnostiq.ai>
- Co-authored-by: santoshkumarradha <santosh@agnostiq.ai>
- Co-authored-by: pre-commit-ci[bot] <66853113+pre-commit-ci[bot]@users.noreply.github.com>
- Co-authored-by: Santosh kumar <29346072+santoshkumarradha@users.noreply.github.com>
- Co-authored-by: Will Cunningham <wjcunningham7@gmail.com>
- Prasanna Venkatesh <54540812+Prasy12@users.noreply.github.com>
- Co-authored-by: Kamalesh-suresh <kamalesh.suresh@psiog.com>
- Co-authored-by: Manjunath PV <manjunath.poilath@psiog.com>
- Co-authored-by: ArunPsiog <arun.mukesh@psiog.com>


### Changed

- Lazy loading mechanism on the GUI.

### Fixed

- Displaying electron executor and inputs information on the GUI.
- Animated spinner for running statuses on the GUI.

## Docs

- Add `AWSLambdaExecutor` RTD
- Update `api.rst` to include `cluster` CLI command option
- Added version migration guide section in RTD
- Update RTD for `AWS ECS` executor
- Remove AWS Lambda and Batch RTDs to keep changes atomic
- Adding dropdowns to IAM policy documents
- Updated compatibility matrix
- Updated pip, bash and callable deps how-to guides

### Operations

- NPM install on CentOS done explicitly
- `-y` flag for `conda install`

## [0.180.0] - 2022-08-16

### Authors

- Casey Jao <casey@agnostiq.ai>
- Co-authored-by: Alejandro Esquivel <ae@alejandro.ltd>
- Okechukwu  Emmanuel Ochia <okechukwu@agnostiq.ai>
- Scott Wyman Neagle <scott@agnostiq.ai>
- Co-authored-by: pre-commit-ci[bot] <66853113+pre-commit-ci[bot]@users.noreply.github.com>
- Co-authored-by: Will Cunningham <wjcunningham7@gmail.com>
- Sankalp Sanand <sankalp@agnostiq.ai>


### Removed

- Removed `ct.wait.LONG` etc. constants from covalent's init

### Changed

- `wait` in `_get_result_from_dispatcher` will now use `_results_manager.wait.EXTREME` if `True` has been passed to it.

### Operations

- Prettierified release.yml
- Cleaned up pre-commit-config.yml

### Docs

- Updated Bash Lepton tutorial to conform with the latest Lepton interface changes
- Disabling how-to guide for executing an electron with a specified Conda environment.
- Fixed "How To" for Python leptons

## [0.179.0] - 2022-08-16

### Authors



### Changed

- Changed terser package version on webapp yarn-lock file.

## [0.178.0] - 2022-08-15

### Authors

- Will Cunningham <wjcunningham7@users.noreply.github.com>
- Co-authored-by: Alejandro Esquivel <ae@alejandro.ltd>
- Casey Jao <casey@agnostiq.ai>


### Changed

- Dispatch workflows as asyncio tasks on the FastAPI event loop instead of in separate threads

### Fixed

- Deconflict wait enum with `ct.wait` function; `wait` -> `WAIT`

### Operations

- Conda package is built and tested on a nightly schedule
- Conda deployment step is added to `release.yml`
- Install yarn and npm on Ubuntu whenever the webapp needs to be built

## [0.177.0] - 2022-08-11

### Authors

- Scott Wyman Neagle <scott@agnostiq.ai>
- Co-authored-by: Faiyaz Hasan <faiyaz@agnostiq.ai>
- Casey Jao <casey@agnostiq.ai>
- Venkat Bala <venkat@agnostiq.ai>
- Co-authored-by: pre-commit-ci[bot] <66853113+pre-commit-ci[bot]@users.noreply.github.com>

### Removed

- `while True` in `app.get_result`

### Changed

- Flask route logic to return 503 when the result is not ready

### Tests

- results_manager tests

### Operations

- Fix conditional checks for `pre-release` and `stable` Covalent docker image builds

## [0.176.0] - 2022-08-11

### Authors

- Scott Wyman Neagle <scott@agnostiq.ai>
- Co-authored-by: Faiyaz Hasan <faiyaz@agnostiq.ai>
- Casey Jao <casey@agnostiq.ai>


### Operations

- Update precommit yaml.

### Removed

- `Lattice.check_consumables()`, `_TransportGraph.get_topologically_sorted_graph()`

### Operations

- Trigger webapp build if `build==true`

## [0.175.0] - 2022-08-11

### Authors

- Scott Wyman Neagle <scott@agnostiq.ai>
- Co-authored-by: Faiyaz Hasan <faiyaz@agnostiq.ai>
- Casey Jao <casey@agnostiq.ai>


### Operations

- Trigger Slack alert for failed tests on `workflow_run`

## [0.174.0] - 2022-08-11

### Authors

- Casey Jao <casey@agnostiq.ai>
- Alejandro Esquivel <ae@alejandro.ltd>


### Changed

- Changed return value for TransferFromRemote and TransferToRemote (download/upload) operations to be consistent and always return filepath tuples

### Docs

- Updated docs with File Transfer return value changes and `files` kwarg injections

### Fixed

- Fixed postprocessing workflows that return an electron with an incoming wait_for edge

## [0.173.0] - 2022-08-10

### Authors

- Sankalp Sanand <sankalp@agnostiq.ai>


### Added

- `--hard` and `--yes` flags added to `covalent purge` for hard purging (also deletes the databse) and autoapproving respectively.

### Changed

- `covalent purge` now shows the user a prompt informing them what dirs and files will be deleted.
- Improved shown messages in some commands.

### Tests

- Updated tests to reflect above changes.

## [0.172.0] - 2022-08-10

### Authors

- Will Cunningham <wjcunningham7@users.noreply.github.com>
- Prasanna Venkatesh <54540812+Prasy12@users.noreply.github.com>
- Co-authored-by: pre-commit-ci[bot] <66853113+pre-commit-ci[bot]@users.noreply.github.com>
- Co-authored-by: Aravind-psiog <100823292+Aravind-psiog@users.noreply.github.com>
- Co-authored-by: ArunPsiog <arun.mukesh@psiog.com>
- Co-authored-by: manjunath.poilath <manjunath.poilath@psiog.com>
- Co-authored-by: Kamalesh-suresh <kamalesh.suresh@psiog.com>
- Co-authored-by: Amalan Jenicious F <amalan.jenicious@psiog.com>
- Co-authored-by: M Shrikanth <shrikanth.mohan@psiog.com>
- Co-authored-by: Casey Jao <casey@agnostiq.ai>
- Co-authored-by: Aravind-psiog <aravind.prabaharan@psiog.com>
- Co-authored-by: Will Cunningham <wjcunningham7@gmail.com>
- Co-authored-by: Alejandro Esquivel <ae@alejandro.ltd>


### Changed

- Covalent dispatcher flask web apis ported to FastAPI in `covalent_dispatcher/_service/app.py`
- Unit tests written for Covalent dispatcher flask web apis ported to FastAPI in `covalent_dispatcher_tests/_service/app.test.py`
- Web apis of `covalent_ui` refactored to adhere to v11 DB schema
- Electron graph mini map has been moved next to controls on the GUI.
- Lattice status and count of completed & total electrons has been moved to the top of the graph on the GUI.
- Some of the Flask APIs earlier consumed by the GUI have been deprecated & removed from the code base.
- APIs exposed by the web app back end have been re-factored to adhere to the new DB schema v10

### Added

- Added count of dispatches by status on the dispatch list section of the GUI.
- APIs that the GUI consumes have been re-written using FastAPI. This includes re-factoring of older APIs and adding of new APIs.
- Added COVALENT_SERVER_IFACE_ANY flag for uvicorn to start with 0.0.0.0

### Docs

- ReadTheDocs landing page has been improved

## [0.171.0] - 2022-08-10

### Authors

- Casey Jao <casey@agnostiq.ai>
- Co-authored-by: Scott Wyman Neagle <scott@agnostiq.ai>

### Added

- Added `covalent migrate_legacy_result_object` command to save pickled Result objects to the DataStore

## [0.170.1] - 2022-08-09

### Authors

- Venkat Bala <venkat@agnostiq.ai>

### Fixed

- Remove `attr` import added inadvertently

### Tests

- Fix `start` cli test, update `set_config` call count

## [0.170.0] - 2022-08-08

### Authors

- Venkat Bala <venkat@agnostiq.ai>
- Co-authored-by: pre-commit-ci[bot] <66853113+pre-commit-ci[bot]@users.noreply.github.com>


### Changed

- Temporarily allow executor plugin variable name to be either in uppercase or lowercase

## [0.169.0] - 2022-08-08

### Authors

- Venkat Bala <venkat@agnostiq.ai>
- Co-authored-by: pre-commit-ci[bot] <66853113+pre-commit-ci[bot]@users.noreply.github.com>


### Added

- Adding a `covalent config` convenience CLI to quickly view retrive the covalent configuration

## [0.168.0] - 2022-08-08

### Authors

- Venkat Bala <venkat@agnostiq.ai>
- Co-authored-by: pre-commit-ci[bot] <66853113+pre-commit-ci[bot]@users.noreply.github.com>


### Added

- Adding `setup/teardown` methods as placeholders for any executor specific setup and teardown tasks

## [0.167.0] - 2022-08-08

### Authors

- Poojith U Rao <106616820+poojithurao@users.noreply.github.com>
- Co-authored-by: Venkat Bala <venkat@agnostiq.ai>
- Co-authored-by: Faiyaz Hasan <faiyaz@agnostiq.ai>
- Co-authored-by: pre-commit-ci[bot] <66853113+pre-commit-ci[bot]@users.noreply.github.com>
- Co-authored-by: Alejandro Esquivel <ae@alejandro.ltd>


### Added

- S3 File transfer strategy

### Fixed

- Adding maximum number of retries and timeout parameter to the get result http call.

## [0.166.0] - 2022-08-07

### Authors

- Venkat Bala <venkat@agnostiq.ai>


### Tests

- Update dask cli test to match Covalent Dask cluster configuration


### Changed

- Remove newline from log stream formatter for better log statment output
- Jsonify covalent cluster cli outputs

## [0.165.0] - 2022-08-06

### Authors

- Casey Jao <casey@agnostiq.ai>


### Changed

- Make `BaseExecutor` and `BaseAsyncExecutor` class siblings, not parent and child.

### Operations

- Only validate webapp if the webapp was built

### Tests

- Fixed randomly failing lattice json serialization test

## [0.164.0] - 2022-08-05

### Authors

- Sankalp Sanand <sankalp@agnostiq.ai>
- Faiyaz Hasan <faiyaz@agnostiq.ai>
- Co-authored-by: pre-commit-ci[bot] <66853113+pre-commit-ci[bot]@users.noreply.github.com>
- Co-authored-by: Venkat Bala <venkat@agnostiq.ai>
- Co-authored-by: Will Cunningham <wjcunningham7@gmail.com>


### Changed

- Use `update_config` to modify dask configuration from the cluster process
- Simplify `set_config` logic for dask configuration options on `covalent start`
- Removed default values from click options for dask configuration related values

### Added

- Configured default dask configuration options in `defaults.py`

### Fixed 

- Overwriting config address issue.

### Tests

- Moved misplaced functional/integration tests from the unit tests folder to their respective folders.
- All of the unit tests now use test DB instead of hitting a live DB.
- Updated `tests.yml` so that functional tests are run whenever tests get changed or github actions are changed.
- Several broken tests were also fixed.

## [0.163.0] - 2022-08-04

### Authors

- Alejandro Esquivel <ae@alejandro.ltd>
- Co-authored-by: Casey Jao <casey@agnostiq.ai>
- Will Cunningham <wjcunningham7@users.noreply.github.com>
- Co-authored-by: Scott Wyman Neagle <scott@agnostiq.ai>


### Added

- Added `rsync` dependency in `Dockerfile`

### Removed

- `Makefile` which was previously improperly committed

### Operations

- Functional tests are run only on `develop`
- `tests.yml` can be run manually provided a commit SHA
- `tests.yml` uses a `build` filter to conditionally install and build Covalent if build files are modified
- `docker.yml` is now only for dev work, and is manually triggered given an SHA
- `release.yml` is enhanced to push stable and pre-release images to a public ECR repo

## [0.162.0] - 2022-08-04

### Authors

- Alejandro Esquivel <ae@alejandro.ltd>
- Co-authored-by: Casey Jao <casey@agnostiq.ai>


### Changed

- Updated Base executor to support non-unique `retval_key`s, particularly for use in File Transfer where we may have several CallDeps with the reserved `retval_key` of value `files`.

## [0.161.2] - 2022-08-04

### Authors

- Alejandro Esquivel <ae@alejandro.ltd>
- Co-authored-by: pre-commit-ci[bot] <66853113+pre-commit-ci[bot]@users.noreply.github.com>


### Fixed

- Updated `covalent db migrations` to overwrite `alembic.ini` `script_location` with absolute path to migrations folder
- Updated `covalent db alembic [args]` command to use project root as `cwd` for alembic subprocess  

## [0.161.1] - 2022-08-03

### Authors

- Alejandro Esquivel <ae@alejandro.ltd>
- Scott Wyman Neagle <scott@agnostiq.ai>
- Co-authored-by: Faiyaz Hasan <faiyaz@agnostiq.ai>
- Poojith U Rao <106616820+poojithurao@users.noreply.github.com>
- Co-authored-by: Casey Jao <casey@agnostiq.ai>


### Fixed

- When a list was passed to an electron, the generated electron list
  had metadata copied from the electron. This was resulting in
  call_before and call_after functions being called by the electron
  list as well. The metadata (apart from executor) is now set to
  default values for the electron list.

## [0.161.0] - 2022-08-03

### Authors

- Alejandro Esquivel <ae@alejandro.ltd>
- Scott Wyman Neagle <scott@agnostiq.ai>
- Co-authored-by: Faiyaz Hasan <faiyaz@agnostiq.ai>


### Changed

- Replaced `Session(DispatchDB()._get_data_store().engine)` with `workflow_db.session()`

### Removed

- `DevDataStore` class from `datastore.py`
- workflows manager

## [0.160.1] - 2022-08-02

### Authors

- Alejandro Esquivel <ae@alejandro.ltd>
- Scott Wyman Neagle <scott@agnostiq.ai>


### Fixed

- `script_location` key not found issue when installing with pip (second attempt)

### Docs

- Remove migration guide reference from README

### Operations

- Explicitly check `release == true` in tests.yml

## [0.160.0] - 2022-08-02

### Authors

- Casey Jao <casey@agnostiq.ai>
- Co-authored-by: Faiyaz Hasan <faiyaz@agnostiq.ai>


### Changed

- `Executor.run()` now accepts a `task_metadata` dictionary. Current
  keys consist of `dispatch_id` and `node_id`.

## [0.159.0] - 2022-08-02

### Authors

- Casey Jao <casey@agnostiq.ai>
- Co-authored-by: Faiyaz Hasan <faiyaz@agnostiq.ai>


### Changed

- Database schema has been updated to v11

### Operations

- `paths-filter` will only be run on PRs, i.e on workflow runs, the whole test suite will be run.
- Removed retry action from running on `pytest` steps since they instead use `pytest` retries.
- `codecov.yml` added to enable carry-forward flags
- UI front-end is only built for pull requests when the source changes
- Packaging is only validated on the `develop` branch

## [0.158.0] - 2022-07-29

### Authors

- Okechukwu  Emmanuel Ochia <okechukwu@agnostiq.ai>
- Co-authored-by: Scott Wyman Neagle <scott@agnostiq.ai>
- Will Cunningham <wjcunningham7@users.noreply.github.com>
- Alejandro Esquivel <ae@alejandro.ltd>
- Co-authored-by: pre-commit-ci[bot] <66853113+pre-commit-ci[bot]@users.noreply.github.com>
- Casey Jao <casey@agnostiq.ai>
- Co-authored-by: Faiyaz Hasan <faiyaz@agnostiq.ai>


### Changed

- Construct the result object in the dispatcher `entry_point.py` module in order to avoid the Missing Latticed Id error so frequently.
- Update the sleep statement length to 0.1 seconds in the results.manager.

## [0.157.1] - 2022-07-29

### Authors

- Okechukwu  Emmanuel Ochia <okechukwu@agnostiq.ai>
- Co-authored-by: Scott Wyman Neagle <scott@agnostiq.ai>
- Will Cunningham <wjcunningham7@users.noreply.github.com>
- Alejandro Esquivel <ae@alejandro.ltd>
- Co-authored-by: pre-commit-ci[bot] <66853113+pre-commit-ci[bot]@users.noreply.github.com>
- Casey Jao <casey@agnostiq.ai>

### Fixed

- Pass non-kwargs to electrons in the correct order during dispatch.

## [0.157.0] - 2022-07-28

### Authors

- Okechukwu  Emmanuel Ochia <okechukwu@agnostiq.ai>
- Co-authored-by: Scott Wyman Neagle <scott@agnostiq.ai>
- Will Cunningham <wjcunningham7@users.noreply.github.com>
- Alejandro Esquivel <ae@alejandro.ltd>
- Co-authored-by: pre-commit-ci[bot] <66853113+pre-commit-ci[bot]@users.noreply.github.com>
- Casey Jao <casey@agnostiq.ai>


### Changed

- Expose a public `wait()` function compatible with both calling and dispatching lattices

### Docs

- Updated the RTD on `wait_for()` to use the static `wait()` function

### Operations

- pre-commit autoupdate

### Docs

- Changed the custom executor how-to to be shorter and more concise.
- Re-structured the docs

## [0.156.0] - 2022-07-27

### Authors

- Okechukwu  Emmanuel Ochia <okechukwu@agnostiq.ai>
- Co-authored-by: Scott Wyman Neagle <scott@agnostiq.ai>
- Will Cunningham <wjcunningham7@users.noreply.github.com>
- Alejandro Esquivel <ae@alejandro.ltd>
- Co-authored-by: pre-commit-ci[bot] <66853113+pre-commit-ci[bot]@users.noreply.github.com>


### Added

- Bash decorator is introduced
- Lepton commands can be specified as a list of strings rather than strings alone.

## [0.155.1] - 2022-07-26

### Authors

- Okechukwu  Emmanuel Ochia <okechukwu@agnostiq.ai>
- Co-authored-by: Scott Wyman Neagle <scott@agnostiq.ai>
- Will Cunningham <wjcunningham7@users.noreply.github.com>
- Alejandro Esquivel <ae@alejandro.ltd>
- Co-authored-by: pre-commit-ci[bot] <66853113+pre-commit-ci[bot]@users.noreply.github.com>


### Fixed

- `script_location` key not found issue when running alembic programatically

### Operations

- Fixed syntax errors in `stale.yml` and in `hotfix.yml`
- `docker.yml` triggered after version bump in `develop` instead of before
- Enhanced `tests.yml` to upload coverage reports by domain

## [0.155.0] - 2022-07-26

### Authors

- Alejandro Esquivel <ae@alejandro.ltd>


### Added

- Exposing `alembic {args}` cli commands through: `covalent db alembic {args}`

## [0.154.0] - 2022-07-25

### Authors

- Casey Jao <casey@agnostiq.ai>
- Co-authored-by: Venkat Bala <venkat@agnostiq.ai>
- Alejandro Esquivel <ae@alejandro.ltd>


### Added

- Added methods to programatically fetch information from Alembic without needing subprocess

## [0.153.1] - 2022-07-25

### Authors

- Casey Jao <casey@agnostiq.ai>
- Co-authored-by: Venkat Bala <venkat@agnostiq.ai>


### Fixed

- Stdout and stderr are now captured when using the dask executor.


### Tests

- Fixed Dask cluster CLI tests

## [0.153.0] - 2022-07-25

### Authors

- Faiyaz Hasan <faiyaz@agnostiq.ai>


### Added

- Helper function to load and save files corresponding to the DB filenames.

### Changed

- Files with .txt, .log extensions are stored as strings.
- Get result web request timeout to 2 seconds.

## [0.152.0] - 2022-07-25

### Authors

- Faiyaz Hasan <faiyaz@agnostiq.ai>
- Co-authored-by: Scott Wyman Neagle <scott@agnostiq.ai>


### Changed

- Pass default DataStore object to node value retrieval method in the Results object.

## [0.151.1] - 2022-07-22

### Authors

- Faiyaz Hasan <faiyaz@agnostiq.ai>
- Co-authored-by: Scott Wyman Neagle <scott@agnostiq.ai>


### Fixed

- Adding maximum number of retries and timeout parameter to the get result http call.
- Disabling result_webhook for now.

## [0.151.0] - 2022-07-22

### Authors

- Scott Wyman Neagle <scott@agnostiq.ai>
- Co-authored-by: Will Cunningham <wjcunningham7@gmail.com>
- Sankalp Sanand <sankalp@agnostiq.ai>


### Added

- `BaseAsyncExecutor` has been added which can be inherited by new async-aware executors.

### Changed

- Since tasks were basically submitting the functions to a Dask cluster by default, they have been converted into asyncio `Tasks` instead which support a far larger number of concurrent tasks than previously used `ThreadPool`.

- `tasks_pool` will still be used to schedule tasks which use non-async executors.

- Executor's `executor` will now receive a callable instead of a serialized function. This allows deserializing the function where it is going to be executed while providing a simplified `execute` at the same time.

- `uvloop` is being used instead of the default event loop of `asyncio` for better performance.

- Tests have also been updated to reflect above changes.

### Operations

- Made Santosh the sole owner of `/docs`

## [0.150.0] - 2022-07-22

### Authors

- Faiyaz Hasan <faiyaz@agnostiq.ai>


### Added

- Initialize database tables when the covalent server is started.

## [0.149.0] - 2022-07-21

### Authors

- Scott Wyman Neagle <scott@agnostiq.ai>
- Co-authored-by: Venkat Bala <venkat@agnostiq.ai>


### Removed

- `result.save()`
- `result._write_dispatch_to_python_file()`

## [0.148.0] - 2022-07-21

### Authors

- Alejandro Esquivel <ae@alejandro.ltd>


### Changed

- Changed DataStore default db path to correspond to dispatch db config path

### Operations

- Added workflow to stale and close pull requests


### Docs

- Fixed `get_metadata` calls in examples to remove `results_dir` argument
- Removed YouTube video temporarily

## [0.147.0] - 2022-07-21

### Authors

- Casey Jao <casey@agnostiq.ai>


### Changed

- Simplified interface for custom executors. All the boilerplate has
  been moved to `BaseExecutor`.

## [0.146.0] - 2022-07-20

### Authors

- Casey Jao <casey@agnostiq.ai>
- Co-authored-by: Venkat Bala <venkat@agnostiq.ai>
- Faiyaz Hasan <faiyaz@agnostiq.ai>



### Added

- Ensure that transportable objects are rendered correctly when printing the result object.

### Tests

- Check that user data is not unpickled by the Covalent server process

## [0.145.0] - 2022-07-20

### Authors

- Scott Wyman Neagle <scott@agnostiq.ai>
- Co-authored-by: Venkat Bala <venkat@agnostiq.ai>
- Co-authored-by: Faiyaz Hasan <faiyaz@agnostiq.ai>


### Removed

- `entry_point.get_result()`

### Changed

- get_result to query an HTTP endpoint instead of a DB session

## [0.144.0] - 2022-07-20

### Authors

- Will Cunningham <wjcunningham7@users.noreply.github.com>
- Co-authored-by: Scott Wyman Neagle <scott@agnostiq.ai>
- Alejandro Esquivel <ae@alejandro.ltd>


### Added

- Set up alembic migrations & added migration guide (`alembic/README.md`)

## [0.143.0] - 2022-07-19

### Authors

- Will Cunningham <wjcunningham7@users.noreply.github.com>
- Co-authored-by: Scott Wyman Neagle <scott@agnostiq.ai>


### Changed

- Installation will fail if `cova` is installed while trying to install `covalent`.

## [0.142.0] - 2022-07-19

### Authors

- Poojith U Rao <106616820+poojithurao@users.noreply.github.com>
- Co-authored-by: Will Cunningham <wjcunningham7@gmail.com>
- Anna Hughes <annagwen42@gmail.com>
- Co-authored-by: Poojith <poojith@agnostiq.ai>
- Co-authored-by: Scott Wyman Neagle <scott@agnostiq.ai>
- Casey Jao <casey@agnostiq.ai>
- Co-authored-by: Venkat Bala <venkat@agnostiq.ai>
- Co-authored-by: pre-commit-ci[bot] <66853113+pre-commit-ci[bot]@users.noreply.github.com>
- Faiyaz Hasan <faiyaz@agnostiq.ai>


### Added

- `electron_num`, `completed_electron_num` fields to the Lattice table.

## [0.141.0] - 2022-07-19

### Authors

- Poojith U Rao <106616820+poojithurao@users.noreply.github.com>
- Co-authored-by: Will Cunningham <wjcunningham7@gmail.com>
- Anna Hughes <annagwen42@gmail.com>
- Co-authored-by: Poojith <poojith@agnostiq.ai>
- Co-authored-by: Scott Wyman Neagle <scott@agnostiq.ai>
- Casey Jao <casey@agnostiq.ai>
- Co-authored-by: Venkat Bala <venkat@agnostiq.ai>
- Co-authored-by: pre-commit-ci[bot] <66853113+pre-commit-ci[bot]@users.noreply.github.com>


### Changed

- Deprecate topological sort in favor of inspect in-degree of nodes until they are zero before dispatching task
- Use deepcopy to generate a copy of the metadata dictionary before saving result object to the database

### Docs

- Adding incomplete pennylane kernel tutorial
- Adding quantum ensemble tutorial

## [0.140.0] - 2022-07-19

### Authors

- Faiyaz Hasan <faiyaz@agnostiq.ai>
- Co-authored-by: Venkat Bala <venkat@agnostiq.ai>


### Added

- Fields `deps_filename`, `call_before_filename` and `call_after_filename` to the `Electron` table.
- Re-write the deps / call before and after file contents when inserting / updating electron record in the database.

### Changed

- Modify the test and implementation logic of inserting the electron record with these new fields.
- Field `key` to `key_filename` in `Electron` table.

## [0.139.1] - 2022-07-19

### Authors

- Divyanshu Singh <55018955+divshacker@users.noreply.github.com>
- Co-authored-by: Scott Wyman Neagle <wymnea@protonmail.com>
- Co-authored-by: Scott Wyman Neagle <scott@agnostiq.ai>
- Co-authored-by: Will Cunningham <wjcunningham7@users.noreply.github.com>


### Fixed

- Fixes Reverse IP problem. All References to `0.0.0.0` are changed to `localhost` . More details can be found [here](https://github.com/AgnostiqHQ/covalent/issues/202)

## [0.139.0] - 2022-07-19

### Authors

- Venkat Bala <venkat@agnostiq.ai>
- Co-authored-by: Scott Wyman Neagle <scott@agnostiq.ai>
- Faiyaz Hasan <faiyaz@agnostiq.ai>
- Co-authored-by: Will Cunningham <wjcunningham7@gmail.com>


### Added

- Columns `is_active` in the lattice, eLectron and Electron dependency tables.

### Docs

- Adding a RTD tutorial/steps on creating a custom executor

## [0.138.0] - 2022-07-19

### Authors

- Anna Hughes <annagwen42@gmail.com>
- Co-authored-by: Will Cunningham <wjcunningham7@gmail.com>
- Will Cunningham <wjcunningham7@users.noreply.github.com>
- Co-authored-by: Venkat Bala <venkat@agnostiq.ai>


### Added

- Docker build workflow

### Changed

- Dockerfile uses multi-stage build

### Docs

- New tutorial demonstrating how to solve the MaxCut Problem with QAOA and Covalent

## [0.137.0] - 2022-07-19

### Authors

- Prasanna Venkatesh <54540812+Prasy12@users.noreply.github.com>
- Co-authored-by: Alejandro Esquivel <ae@alejandro.ltd>


### Added

- Ability to hide/show labels on the graph
- Graph layout with elk configurations

### Changed

- Changed API socket calls interval for graph optimization.

### Tests

- Disabled several dask functional tests

## [0.136.0] - 2022-07-18

### Authors

- Scott Wyman Neagle <scott@agnostiq.ai>
- Co-authored-by: Faiyaz Hasan <faiyaz@agnostiq.ai>


### Changed

- Result.save() has been deprecated in favor of Result.persist() and querying the database directly.

## [0.135.0] - 2022-07-18

### Authors

- Casey Jao <casey@agnostiq.ai>
- Co-authored-by: Scott Wyman Neagle <scott@agnostiq.ai>
- Co-authored-by: Alejandro Esquivel <ae@alejandro.ltd>


### Operations

- Psiog is only codeowner of js files
- Fix in changelog action to handle null author when a bot is committing

### Added

- Support injecting return values of calldeps into electrons during workflow execution

## [0.134.0] - 2022-07-15

### Authors

- Casey Jao <casey@agnostiq.ai>
- Co-authored-by: Scott Wyman Neagle <scott@agnostiq.ai>


### Changed

- Covalent server can now process workflows without having their deps installed

## [0.133.0] - 2022-07-15

### Authors

- Will Cunningham <wjcunningham7@users.noreply.github.com>


### Removed

- Removed the deprecated function `draw_inline` as well as the `matplotlib` dependency.

### Operations

- Fixing the retry block for tests

## [0.132.0] - 2022-07-14

### Authors

- Will Cunningham <wjcunningham7@users.noreply.github.com>


### Added

- Bash lepton support reintroduced with some UX modifications to the Lepton class. Leptons which use scripting languages can be specified as either (1) a command run in the shell/console or (2) a call to a function in a library/script. Leptons which use compiled languages must specify a library and a function name.
- The keyword argument `display_name` can be used to override the name appearing in the UI. Particularly useful when the lepton is a command.
- All arguments except for language are now keyword arguments.
- Keyword arguments passed to a Bash lepton are understood to define environment variables within the shell.
- Non-keyword arguments fill in `$1`, `$2`, etc.
- Named outputs enumerate variables within the shell which will be returned to the user. These can be either `Lepton.OUTPUT` or `Lepton.INPUT_OUTPUT` types.

### Added

- New fields to the decomposed result object Database: 

## [0.131.0] - 2022-07-13

### Authors

- Sankalp Sanand <sankalp@agnostiq.ai>
- Co-authored-by: Venkat Bala <venkat@agnostiq.ai>


### Fixed

- `covalent --version` now looks for `covalent` metadata instead of `cova`

### Tests

- Updated the cli test to include whether the correct version number is shown when `covalent --version` is run

### Added

- Method to write electron id corresponding to sublattices in `execution.py` when running `_run_task`.

## [0.130.0] - 2022-07-12

### Authors

- Venkat Bala <venkat@agnostiq.ai>
- Co-authored-by: Scott Wyman Neagle <scott@agnostiq.ai>

### Changed

- Ignoring tests for `cancel_dispatch` and `construct_bash`
- Create a dummy requirements.txt file for pip deps tests
- Fix version of `Werkzeug` package to avoid running into ValueError (unexpected kwarg `as_tuple`)
- Update `customization` how to test by specifying the section header `sdk`

## [0.129.0] - 2022-07-12

### Authors

- Sankalp Sanand <sankalp@agnostiq.ai>
- Co-authored-by: Alejandro Esquivel <ae@alejandro.ltd>

### Added

- Support for `wait_for` type edges when two electrons are connected by their execution side effects instead of output-input relation.

### Changed

- `active_lattice.electron_outputs` now contains the node ids as well for the electron which is being post processed.

## [0.128.1] - 2022-07-12

### Authors

- Faiyaz Hasan <faiyaz@agnostiq.ai>


### Fixed

- `Result.persist` test in `result_test.py`.
- Electron dependency `arg_index` is changed back to Nullable.

## [0.128.0] - 2022-07-12

### Authors

- Okechukwu  Emmanuel Ochia <okechukwu@agnostiq.ai>
- Co-authored-by: Casey Jao <casey@agnostiq.ai>
- Co-authored-by: Alejandro Esquivel <ae@alejandro.ltd>
- Co-authored-by: pre-commit-ci[bot] <66853113+pre-commit-ci[bot]@users.noreply.github.com>

### Added

- File transfer support for leptons

## [0.127.0] - 2022-07-11

### Authors

- Scott Wyman Neagle <scott@agnostiq.ai>
- Co-authored-by: Faiyaz Hasan <faiyaz@agnostiq.ai>
- Co-authored-by: Venkat Bala <venkat@agnostiq.ai>


### Added

- When saving to DB, also persist to the new DB if running in develop mode

### Tests

- Flask app route tests

## [0.126.0] - 2022-07-11

### Authors

- Will Cunningham <wjcunningham7@users.noreply.github.com>
- Alejandro Esquivel <ae@alejandro.ltd>
- Co-authored-by: pre-commit-ci[bot] <66853113+pre-commit-ci[bot]@users.noreply.github.com>
- Co-authored-by: Sankalp Sanand <sankalp@agnostiq.ai>


### Added

- Added Folder class
- Added internal call before/after deps to execute File Transfer operations pre/post electron execution.

### Operations

- Enhanced hotfix action to create branches from existing commits

## [0.125.0] - 2022-07-09

### Authors

- Okechukwu  Emmanuel Ochia <okechukwu@agnostiq.ai>
- Co-authored-by: pre-commit-ci[bot] <66853113+pre-commit-ci[bot]@users.noreply.github.com>
- Co-authored-by: Alejandro Esquivel <ae@alejandro.ltd>
- Venkat Bala <venkat@agnostiq.ai>
- Co-authored-by: Okechukwu Ochia <emmirald@gmail.com>
- Co-authored-by: Scott Wyman Neagle <scott@agnostiq.ai>


### Added

- Dask Cluster CLI functional/unit tests

### Docs

- Updated RTD concepts, how-to-guides, and api docs with electron dependencies.

### Operations

- Separate out running tests and uploading coverage report to circumvent bug in
  retry action

## [0.124.0] - 2022-07-07

### Authors

- Will Cunningham <wjcunningham7@users.noreply.github.com>
- Co-authored-by: Scott Wyman Neagle <scott@agnostiq.ai>
- Faiyaz Hasan <faiyaz@agnostiq.ai>


### Added

- `Result.persist` method in `covalent/_results_manager/result.py`.

### Operations

- Package pre-releases go to `covalent` instead of `cova` on PyPI.

## [0.123.0] - 2022-07-07

### Authors

- Scott Wyman Neagle <scott@agnostiq.ai>
- Co-authored-by: Faiyaz Hasan <faiyaz@agnostiq.ai>
- Will Cunningham <wjcunningham7@users.noreply.github.com>
- Alejandro Esquivel <ae@alejandro.ltd>
- Co-authored-by: pre-commit-ci[bot] <66853113+pre-commit-ci[bot]@users.noreply.github.com>


### Added

- Added Folder class
- Added internal call before/after deps to execute File Transfer operations pre/post electron execution.

### Operations

- `codeql.yml` and `condabuild.yml` run nightly instead of on every PR.
- Style fixes in changelog

## [0.122.1] - 2022-07-06

### Authors

Will Cunningham <wjcunningham7@users.noreply.github.com>
Co-authored-by: Scott Wyman Neagle <scott@agnostiq.ai>


### Operations

- Added license scanner action
- Pre-commit autoupdate

### Tests

- Tests for running workflows with more than one iteration

### Fixed

- Attribute error caused by attempts to retrieve the name from the node function when the node function is set to None

## [0.122.0] - 2022-07-04

### Authors

Faiyaz Hasan <faiyaz@agnostiq.ai>
Co-authored-by: pre-commit-ci[bot] <66853113+pre-commit-ci[bot]@users.noreply.github.com>


### Added

- `covalent/_results_manager/write_result_to_db.py` module and methods to insert / update data in the DB.
- `tests/covalent_tests/results_manager_tests/write_result_to_db_test.py` containing the unit tests for corresponding functions.

### Changed

- Electron `type` column to a string type rather than an `ElectronType` in DB models.
- Primary keys from `BigInteger` to `Integer` in DB models.

## [0.121.0] - 2022-07-04

### Authors

Will Cunningham <wjcunningham7@users.noreply.github.com>
Co-authored-by: Alejandro Esquivel <ae@alejandro.ltd>
Co-authored-by: pre-commit-ci[bot] <66853113+pre-commit-ci[bot]@users.noreply.github.com>


### Removed

- Unused requirements `gunicorn` and `eventlet` in `requirements.txt` as well as `dask` in `tests/requirements.txt`, since it is already included in the core requirements.

### Docs

- Updated the compatibility matrix in the docs.

## [0.120.0] - 2022-07-04

### Authors

Okechukwu  Emmanuel Ochia <okechukwu@agnostiq.ai>
Co-authored-by: Venkat Bala <venkat@agnostiq.ai>
Co-authored-by: pre-commit-ci[bot] <66853113+pre-commit-ci[bot]@users.noreply.github.com>
Co-authored-by: Scott Wyman Neagle <scott@agnostiq.ai>


### Added

- Adding `cluster` CLI options to facilitate interacting with the backend Dask cluster
- Adding options to `covalent start` to enable specifying number of workers, memory limit and threads per worker at cluster startup

### Changed

- Update `DaskAdminWorker` docstring with better explanation

## [0.119.1] - 2022-07-04

### Authors

Scott Wyman Neagle <scott@agnostiq.ai>
Casey Jao <casey@agnostiq.ai>


### Fixed

- `covalent status` checks if the server process is still alive.

### Operations

- Updates to changelog logic to handle multiple authors

## [0.119.0] - 2022-07-03
### Authors
@cjao 


### Added

- Introduce support for pip dependencies

## [0.118.0] - 2022-07-02
### Authors
@AlejandroEsquivel 


### Added

- Introduced File, FileTransfer, and FileTransferStrategy classes to support various File Transfer use cases prior/post electron execution

## [0.117.0] - 2022-07-02
### Authors
@Emmanuel289 


### Added

- Included retry action in 'tests.yaml' workflow.

## [0.116.0] - 2022-06-29
### Authors
@Prasy12 

### Changed

- Changed API socket calls interval for graph optimization.

### Added

- Ability to change to different layouts from the GUI.

## [0.115.0] - 2022-06-28
### Authors
@cjao 


### Added

- Introduce support for `call_before`, `call_after`, and bash dependencies

### Operations

- Unit tests performed on Python 3.10 on Ubuntu and MacOS images as well as 3.9 on MacOS
- Updated codeowners so that AQ Engineers doesn't own this CHANGELOG
- pre-commit autoupdate

## [0.114.0] - 2022-06-23
### Authors
@dependabot[bot] 


### Changed

- Changed eventsource version on webapp yarn-lock file.

### Operations

- Added Github push changelog workflow to append commiters username
- Reusable JavaScript action to parse changelog and update version

## [0.113.0] - 2022-06-21

### Added

- Introduce new db models and object store backends

### Operations

- Syntax fix in hotfix.yml

### Docs

- Added new tutorial: Linear and convolutional autoencoders

## [0.112.0] - 2022-06-20

### Changed

- Changed async version on webapp package-lock file.

## [0.111.0] - 2022-06-20

### Changed

- Changed eventsource version on webapp package-lock file.

### Docs

- Added new tutorial: Covalentified version of the Pennylane Variational Classifier tutorial.

## [0.110.3] - 2022-06-17

### Fixed

- Fix error when parsing electron positional arguments in workflows

### Docs

- Remove hardcoding version info in README.md

## [0.110.2] - 2022-06-10

### Docs

- Fix MNIST tutorial
- Fix Quantum Gravity tutorial
- Update RTD with migration guide compatible with latest release
- Convert all references to `covalent start` from Jupyter notebooks to markdown statements
- Update release notes summary in README.md
- Fixed display issues with figure (in dark mode) and bullet points in tutorials

### Operations

- Added a retry block to the webapp build step in `tests.yml`

## [0.110.1] - 2022-06-10

### Fixed

- Configure dask to not use daemonic processes when creating a cluster

### Operations

- Sync the VERSION file within `covalent` directory to match the root level VERSION
- Manually patch `covalent/VERSION`

## [0.110.0] - 2022-06-10

### Changed

- Web GUI list size and status label colors changed.
- Web GUI graph running icon changed to non-static icon.

### Docs

- Removed references to the Dask executor in RTD as they are no longer needed.

## [0.109.1] - 2022-06-10

### Fixed

- `covalent --version` now works for PyPI releases

## [0.109.0] - 2022-06-10

### Docs

- Update CLI help statements

### Added

- Add CLI functionality to start covalent with/without Dask
- Add CLI support to parse `covalent_ui.log` file

### Operations

- Updating codeowners to establish engineering & psiog ownership

### Docs

- Added new tutorial: Training quantum embedding kernels for classification.

## [0.108.0] - 2022-06-08

### Added

- WCI yaml file

### Docs

- Add pandoc installation updates to contributing guide

## [0.107.0] - 2022-06-07

### Changed

- Skipping stdout/stderr redirection tests until implemented in Dask parent process

### Added

- Simplifed starting the dask cluster using `multiprocessing`
- Added `bokeh==2.4.3` to requirements.txt to enable view Dask dashboard

### Fixed

- Changelog-reminder action now works for PRs from forks.

## [0.106.2] - 2022-06-06

### Fixed

- Specifying the version for package `furo` to `2022.4.7` to prevent breaking doc builds

### Docs

- Added new tutorial: Using Covalent with PennyLane for hybrid computation.

## [0.106.1] - 2022-06-01

### Fixed

- Changelog-reminder action now works for PRs from forks

### Docs

- Removed references to microservices in RTD
- Updated README.md.
- Changed `ct.electron` to `ct.lattice(executor=dask_executor)` in MNIST classifier tutorial

## [0.106.0] - 2022-05-26

### Changed

- Visual theme for Webapp GUI changed in accordance to new theme
- Fonts, colors, icons have been updated

## [0.105.0] - 2022-05-25

### Added

- Add a pre-commit hook for `detect-secrets`.
- Updated the actions in accordance with the migration done in the previous version.

## [0.104.0] - 2022-05-23

### Changed

- Services have been moved to a different codebase. This repo is now hosting the Covalent SDK, local dispatcher backend, Covalent web GUI, and documentation. Version is bumped to `0.104.0` in order to avoid conflicts.
- Update tests to match the current dispatcher api
- Skip testing dask executor until dask executor plugin is made public
- Using 2 thread pools to manage multiple workflows better and the other one for executing electrons in parallel.

### Fixed

- Add psutil and PyYAML to requirements.txt
- Passing the same Electron to multiple inputs of an Electron now works. UI fix pending.
- Dask from `requirements.txt`.

### Removed

- Asyncio usage for electron level concurrency.
- References to dask

### Added

- Functional test added for dask executor with the cluster running locally.
- Scalability tests for different workflows and workflow sizes under `tests/stress_tests/scripts`
- Add sample performance testing workflows under `tests/stress_tests`
- Add pipelines to continuously run the tutorial notebooks
- Create notebook with tasks from RTD

## [0.32.3] - 2022-03-16

### Fixed

- Fix missing UI graph edges between parameters and electrons in certain cases.
- Fix UI crashes in cases where legacy localStorage state was being loaded.

## [0.32.2] - 2022-03-16

### Added

- Images for graphs generated in tutorials and how-tos.
- Note for quantum gravity tutorial to tell users that `tensorflow` doesn't work on M1 Macs.
- `Known Issues` added to `README.md`

### Fixed

- `draw` function usage in tutorials and how-tos now reflects the UI images generated instead of using graphviz.
- Images now render properly in RTD of how-tos.

### Changed

- Reran all the tutorials that could run, generating the outputs again.

## [0.32.1] - 2022-03-15

### Fixed

- CLI now starts server directly in the subprocess instead of as a daemon
- Logs are provided as pipes to Popen instead of using a shell redirect
- Restart behavior fixed
- Default port in `covalent_ui/app.py` uses the config manager

### Removed

- `_graceful_restart` function no longer needed without gunicorn

## [0.32.0] - 2022-03-11

### Added

- Dispatcher microservice API endpoint to dispatch and update workflow.
- Added get runnable task endpoint.

## [0.31.0] - 2022-03-11

### Added

- Runner component's main functionality to run a set of tasks, cancel a task, and get a task's status added to its api.

## [0.30.5] - 2022-03-11

### Updated

- Updated Workflow endpoints & API spec to support upload & download of result objects as pickle files

## [0.30.4] - 2022-03-11

### Fixed

- When executing a task on an alternate Conda environment, Covalent no longer has to be installed on that environment. Previously, a Covalent object (the execution function as a TransportableObject) was passed to the environment. Now it is deserialized to a "normal" Python function, which is passed to the alternate Conda environment.

## [0.30.3] - 2022-03-11

### Fixed

- Fixed the order of output storage in `post_process` which should have been the order in which the electron functions are called instead of being the order in which they are executed. This fixes the order in which the replacement of function calls with their output happens, which further fixes any discrepencies in the results obtained by the user.

- Fixed the `post_process` test to check the order as well.

## [0.30.2] - 2022-03-11

### Changed

- Updated eventlet to 0.31.0

## [0.30.1] - 2022-03-10

### Fixed

- Eliminate unhandled exception in Covalent UI backend when calling fetch_result.

## [0.30.0] - 2022-03-09

### Added

- Skeleton code for writing the different services corresponding to each component in the open source refactor.
- OpenAPI specifications for each of the services.

## [0.29.3] - 2022-03-09

### Fixed

- Covalent UI is built in the Dockerfile, the setup file, the pypi workflow, the tests workflow, and the conda build script.

## [0.29.2] - 2022-03-09

### Added

- Defaults defined in executor plugins are read and used to update the in-memory config, as well as the user config file. But only if the parameter in question wasn't already defined.

### Changed

- Input parameter names and docstrings in _shared_files.config.update_config were changed for clarity.

## [0.29.1] - 2022-03-07

### Changed

- Updated fail-fast strategy to run all tests.

## [0.29.0] - 2022-03-07

### Added

- DispatchDB for storing dispatched results

### Changed

- UI loads dispatches from DispatchDB instead of browser local storage

## [0.28.3] - 2022-03-03

### Fixed

Installed executor plugins don't have to be referred to by their full module name. Eg, use "custom_executor", instead of "covalent_custom_plugin.custom_executor".

## [0.28.2] - 2022-03-03

### Added

- A brief overview of the tutorial structure in the MNIST classification tutorial.

## [0.28.1] - 2022-03-02

### Added

- Conda installation is only supported for Linux in the `Getting Started` guide.
- MNIST classifier tutorial.

### Removed

- Removed handling of default values of function parameters in `get_named_params` in `covalent/_shared_files/utils.py`. So, it is actually being handled by not being handled since now `named_args` and `named_kwargs` will only contain parameters that were passed during the function call and not all of them.

## [0.28.0] - 2022-03-02

### Added

- Lepton support, including for Python modules and C libraries
- How-to guides showing how to use leptons for each of these

## [0.27.6] - 2022-03-01

### Added

- Added feature development basic steps in CONTRIBUTING.md.
- Added section on locally building RTD (read the docs) in the contributing guide.

## [0.27.5] - 2022-03-01

### Fixed

- Missing UI input data after backend change - needed to be derived from graph for electrons, lattice inputs fixed on server-side, combining name and positional args
- Broken UI graph due to variable->edge_name renaming
- Missing UI executor data after server-side renaming

## [0.27.4] - 2022-02-28

### Fixed

- Path used in `covalent/executor/__init__.py` for executor plugin modules needed updating to `covalent/executor/executor_plugins`

### Removed

- Disabled workflow cancellation test due to inconsistent outcomes. Test will be re-enabled after cancellation mechanisms are investigated further.

## [0.27.3] - 2022-02-25

### Added

- Added `USING_DOCKER.md` guide for running docker container.
- Added cli args to covalent UI flask server `covalent_ui/app.py` to modify port and log file path.

### Removed

- Removed gunicorn from cli and Dockerfile.

### Changed

- Updated cli `covalent_dispatcher/_cli/service.py` to run flask server directly, and removed dispatcher and UI flags.
- Using Flask blueprints to merge Dispatcher and UI servers.
- Updated Dockerfile to run flask server directly.
- Creating server PID file manually in `covalent_dispatcher/_cli/service.py`.
- Updated tests and docs to reflect merged servers.
- Changed all mentions of port 47007 (for old UI server) to 48008.

## [0.27.2] - 2022-02-24

### Changed

- Removed unnecessary blockquotes from the How-To guide for creating custom executors
- Changed "Covalent Cloud" to "Covalent" in the main code text

## [0.27.1] - 2022-02-24

### Removed

- Removed AQ-Engineers from CODEOWNERS in order to fix PR review notifications

## [0.27.0] - 2022-02-24

### Added

- Support for positional only, positional or keyword, variable positional, keyword only, variable keyword types of parameters is now added, e.g an electron can now use variable args and variable kwargs if the number/names of parameters are unknown during definition as `def task(*args, **kwargs)` which wasn't possible before.

- `Lattice.args` added to store positional arguments passed to the lattice's workflow function.

- `get_named_params` function added in `_shared_files/utils.py` which will return a tuple containing named positional arguments and named keyword arguments. The names help in showing and storing these parameters in the transport graph.

- Tests to verify whether all kinds of input paramaters are supported by electron or a lattice.

### Changed

- No longer merging positional arguments with keyword arguments, instead they are separately stored in respective nodes in the transport graph.

- `inputs` returned from `_get_inputs` function in `covalent_dispatcher/_core/execution.py` now contains positional as well as keyword arguments which further get passed to the executor.

- Executors now support positional and keyword arguments as inputs to their executable functions.

- Result object's `_inputs` attribute now contains both `args` and `kwargs`.

- `add_node_for_nested_iterables` is renamed to `connect_node_with_others` and `add_node_to_graph` also renamed to `add_collection_node_to_graph` in `electron.py`. Some more variable renames to have appropriate self-explanatory names.

- Nodes and edges in the transport graph now have a better interface to assign attributes to them.

- Edge attribute `variable` renamed to `edge_name`.

- In `serialize` function of the transport graph, if `metadata_only` is True, then only `metadata` attribute of node and `source` and `target` attributes of edge are kept in the then return serialized `data`.

- Updated the tests wherever necessary to reflect the above changes

### Removed

- Deprecated `required_params_passed` since an error will automatically be thrown by the `build_graph` function if any of the required parameters are not passed.

- Removed duplicate attributes from nodes in the transport graph.

## [0.26.1] - 2022-02-23

### Added

- Added Local Executor section to the API read the docs.

## [0.26.0] - 2022-02-23

### Added

- Automated reminders to update the changelog

## [0.25.3] - 2022-02-23

## Added

- Listed common mocking commands in the CONTRIBUTING.md guide.
- Additional guidelines on testing.

## [0.25.2] - 2022-02-21

### Changed

- `backend` metadata name changed to `executor`.
- `_plan_workflow` usage updated to reflect how that executor related information is now stored in the specific executor object.
- Updated tests to reflect the above changes.
- Improved the dispatch cancellation test to provide a robust solution which earlier took 10 minutes to run with uncertainty of failing every now and then.

### Removed

- Removed `TaskExecutionMetadata` as a consequence of removing `execution_args`.

## [0.25.1] - 2022-02-18

### Fixed

- Tracking imports that have been used in the workflow takes less time.

### Added

- User-imports are included in the dispatch_source.py script. Covalent-related imports are commented out.

## [0.25.0] - 2022-02-18

### Added

- UI: Lattice draw() method displays in web UI
- UI: New navigation panel

### Changed

- UI: Animated graph changes, panel opacity

### Fixed

- UI: Fixed "Not Found" pages

## [0.24.21] - 2022-02-18

### Added

- RST document describing the expectations from a tutorial.

## [0.24.20] - 2022-02-17

### Added

- Added how to create custom executors

### Changed

- Changed the description of the hyperlink for choosing executors
- Fixed typos in doc/source/api/getting_started/how_to/execution/creating_custom_executors.ipynb

## [0.24.19] - 2022-02-16

### Added

- CODEOWNERS for certain files.

## [0.24.18] - 2022-02-15

### Added

- The user configuration file can now specify an executor plugin directory.

## [0.24.17] - 2022-02-15

### Added

- Added a how-to for making custom executors.

## [0.24.16] - 2022-02-12

### Added

- Errors now contain the traceback as well as the error message in the result object.
- Added test for `_post_process` in `tests/covalent_dispatcher_tests/_core/execution_test.py`.

### Changed

- Post processing logic in `electron` and dispatcher now relies on the order of execution in the transport graph rather than node's function names to allow for a more reliable pairing of nodes and their outputs.

- Renamed `init_test.py` in `tests/covalent_dispatcher_tests/_core/` to `execution_test.py`.

### Removed

- `exclude_from_postprocess` list which contained some non executable node types removed since only executable nodes are post processed now.

## [0.24.15] - 2022-02-11

### Fixed

- If a user's configuration file does not have a needed exeutor parameter, the default parameter (defined in _shared_files/defaults.py) is used.
- Each executor plugin is no longer initialized upon the import of Covalent. This allows required parameters in executor plugins.

## Changed

- Upon updating the configuration data with a user's configuration file, the complete set is written back to file.

## Added

- Tests for the local and base executors.

## [0.24.14] - 2022-02-11

### Added

- UI: add dashboard cards
- UI: add scaling dots background

### Changed

- UI: reduce sidebar font sizes, refine color theme
- UI: refine scrollbar styling, show on container hover
- UI: format executor parameters as YAML code
- UI: update syntax highlighting scheme
- UI: update index.html description meta tag

## [0.24.13] - 2022-02-11

### Added

- Tests for covalent/_shared_files/config.py

## [0.24.12] - 2022-02-10

### Added

- CodeQL code analyzer

## [0.24.11] - 2022-02-10

### Added

- A new dictionary `_DEFAULT_CONSTRAINTS_DEPRECATED` in defaults.py

### Changed

- The `_DEFAULT_CONSTRAINT_VALUES` dictionary now only contains the `backend` argument

## [0.24.10] - 2022-02-09

### Fixed

- Sporadically failing workflow cancellation test in tests/workflow_stack_test.py

## [0.24.9] - 2022-02-09

## Changed

- Implementation of `_port_from_pid` in covalent_dispatcher/_cli/service.py.

## Added

- Unit tests for command line interface (CLI) functionalities in covalent_dispatcher/_cli/service.py and covalent_dispatcher/_cli/cli.py.

## [0.24.8] - 2022-02-07

### Fixed

- If a user's configuration file does not have a needed parameter, the default parameter (defined in _shared_files/defaults.py) is used.

## [0.24.7] - 2022-02-07

### Added

- Typing: Add Type hint `dispatch_info` parameter.
- Documentation: Updated the return_type description in docstring.

### Changed

- Typing: Change return type annotation to `Generator`.

## [0.24.6] - 2022-02-06

### Added

- Type hint to `deserialize` method of `TransportableObject` of `covalent/_workflow/transport.py`.

### Changed

- Description of `data` in `deserialize` method of `TransportableObject` of `covalent/_workflow/transport.py` from `The serialized transportable object` to `Cloudpickled function`.

## [0.24.5] - 2022-02-05

### Fixed

- Removed dependence on Sentinel module

## [0.24.4] - 2022-02-04

### Added

- Tests across multiple versions of Python and multiple operating systems
- Documentation reflecting supported configurations

## [0.24.3] - 2022-02-04

### Changed

- Typing: Use `bool` in place of `Optional[bool]` as type annotation for `develop` parameter in `covalent_dispatcher.service._graceful_start`
- Typing: Use `Any` in place of `Optional[Any]` as type annotation for `new_value` parameter in `covalent._shared_files.config.get_config`

## [0.24.2] - 2022-02-04

### Fixed

- Updated hyperlink of "How to get the results" from "./collection/query_electron_execution_result" to "./collection/query_multiple_lattice_execution_results" in "doc/source/how_to/index.rst".
- Updated hyperlink of "How to get the result of a particular electron" from "./collection/query_multiple_lattice_execution_results" to "./collection/query_electron_execution_result" in "doc/source/how_to/index.rst".

## [0.24.1] - 2022-02-04

### Changed

- Changelog entries are now required to have the current date to enforce ordering.

## [0.24.0] - 2022-02-03

### Added

- UI: log file output - display in Output tab of all available log file output
- UI: show lattice and electron inputs
- UI: display executor attributes
- UI: display error message on failed status for lattice and electron

### Changed

- UI: re-order sidebar sections according to latest figma designs
- UI: update favicon
- UI: remove dispatch id from tab title
- UI: fit new uuids
- UI: adjust theme text primary and secondary colors

### Fixed

- UI: auto-refresh result state on initial render of listing and graph pages
- UI: graph layout issues: truncate long electron/param names

## [0.23.0] - 2022-02-03

### Added

- Added `BaseDispatcher` class to be used for creating custom dispatchers which allow connection to a dispatcher server.
- `LocalDispatcher` inheriting from `BaseDispatcher` allows connection to a local dispatcher server running on the user's machine.
- Covalent only gives interface to the `LocalDispatcher`'s `dispatch` and `dispatch_sync` methods.
- Tests for both `LocalDispatcher` and `BaseDispatcher` added.

### Changed

- Switched from using `lattice.dispatch` and `lattice.dispatch_sync` to `covalent.dispatch` and `covalent.dispatch_sync`.
- Dispatcher address now is passed as a parameter (`dispatcher_addr`) to `covalent.dispatch` and `covalent.dispatch_sync` instead of a metadata field to lattice.
- Updated tests, how tos, and tutorials to use `covalent.dispatch` and `covalent.dispatch_sync`.
- All the contents of `covalent_dispatcher/_core/__init__.py` are moved to `covalent_dispatcher/_core/execution.py` for better organization. `__init__.py` only contains function imports which are needed by external modules.
- `dispatch`, `dispatch_sync` methods deprecated from `Lattice`.

### Removed

- `_server_dispatch` method removed from `Lattice`.
- `dispatcher` metadata field removed from `lattice`.

## [0.22.19] - 2022-02-03

### Fixed

- `_write_dispatch_to_python_file` isn't called each time a task is saved. It is now only called in the final save in `_run_planned_workflow` (in covalent_dispatcher/_core/__init__.py).

## [0.22.18] - 2022-02-03

### Fixed

- Added type information to result.py

## [0.22.17] - 2022-02-02

### Added

- Replaced `"typing.Optional"` with `"str"` in covalent/executor/base.py
- Added missing type hints to `get_dispatch_context` and `write_streams_to_file` in covalent/executor/base.py, BaseExecutor

## [0.22.16] - 2022-02-02

### Added

- Functions to check if UI and dispatcher servers are running.
- Tests for the `is_ui_running` and `is_server_running` in covalent_dispatcher/_cli/service.py.

## [0.22.15] - 2022-02-01

### Fixed

- Covalent CLI command `covalent purge` will now stop the servers before deleting all the pid files.

### Added

- Test for `purge` method in covalent_dispatcher/_cli/service.py.

### Removed

- Unused `covalent_dispatcher` import from covalent_dispatcher/_cli/service.py.

### Changed

- Moved `_config_manager` import from within the `purge` method to the covalent_dispatcher/_cli/service.py for the purpose of mocking in tests.

## [0.22.14] - 2022-02-01

### Added

- Type hint to `_server_dispatch` method in `covalent/_workflow/lattice.py`.

## [0.22.13] - 2022-01-26

### Fixed

- When the local executor's `log_stdout` and `log_stderr` config variables are relative paths, they should go inside the results directory. Previously that was queried from the config, but now it's queried from the lattice metadata.

### Added

- Tests for the corresponding functions in (`covalent_dispatcher/_core/__init__.py`, `covalent/executor/base.py`, `covalent/executor/executor_plugins/local.py` and `covalent/executor/__init__.py`) affected by the bug fix.

### Changed

- Refactored `_delete_result` in result manager to give the option of deleting the result parent directory.

## [0.22.12] - 2022-01-31

### Added

- Diff check in pypi.yml ensures correct files are packaged

## [0.22.11] - 2022-01-31

### Changed

- Removed codecov token
- Removed Slack notifications from feature branches

## [0.22.10] - 2022-01-29

### Changed

- Running tests, conda, and version workflows on pull requests, not just pushes

## [0.22.9] - 2022-01-27

### Fixed

- Fixing version check action so that it doesn't run on commits that are in develop
- Edited PR template so that markdown checklist appears properly

## [0.22.8] - 2022-01-27

### Fixed

- publish workflow, using `docker buildx` to build images for x86 and ARM, prepare manifest and push to ECR so that pulls will match the correct architecture.
- typo in CONTRIBUTING
- installing `gcc` in Docker image so Docker can build wheels for `dask` and other packages that don't provide ARM wheels

### Changed

- updated versions in `requirements.txt` for `matplotlib` and `dask`

## [0.22.7] - 2022-01-27

### Added

- `MANIFEST.in` did not have `covalent_dispatcher/_service` in it due to which the PyPi package was not being built correctly. Added the `covalent_dispatcher/_service` to the `MANIFEST.in` file.

### Fixed

- setuptools properly including data files during installation

## [0.22.6] - 2022-01-26

### Fixed

- Added service folder in covalent dispatcher to package.

## [0.22.5] - 2022-01-25

### Fixed

- `README.md` images now use master branch's raw image urls hosted on <https://github.com> instead of <https://raw.githubusercontent.com>. Also, switched image rendering from html to markdown.

## [0.22.4] - 2022-01-25

### Fixed

- dispatcher server app included in sdist
- raw image urls properly used

## [0.22.3] - 2022-01-25

### Fixed

- raw image urls used in readme

## [0.22.2] - 2022-01-25

### Fixed

- pypi upload

## [0.22.1] - 2022-01-25

### Added

- Code of conduct
- Manifest.in file
- Citation info
- Action to upload to pypi

### Fixed

- Absolute URLs used in README
- Workflow badges updated URLs
- `install_package_data` -> `include_package_data` in `setup.py`

## [0.22.0] - 2022-01-25

### Changed

- Using public ECR for Docker release

## [0.21.0] - 2022-01-25

### Added

- GitHub pull request templates

## [0.20.0] - 2022-01-25

### Added

- GitHub issue templates

## [0.19.0] - 2022-01-25

### Changed

- Covalent Beta Release

## [0.18.9] - 2022-01-24

### Fixed

- iframe in the docs landing page is now responsive

## [0.18.8] - 2022-01-24

### Changed

- Temporarily removed output tab
- Truncated dispatch id to fit left sidebar, add tooltip to show full id

## [0.18.7] - 2022-01-24

### Changed

- Many stylistic improvements to documentation, README, and CONTRIBUTING.

## [0.18.6] - 2022-01-24

### Added

- Test added to check whether an already decorated function works as expected with Covalent.
- `pennylane` package added to the `requirements-dev.txt` file.

### Changed

- Now using `inspect.signature` instead of `function.__code__` to get the names of function's parameters.

## [0.18.5] - 2022-01-21

### Fixed

- Various CI fixes, including rolling back regression in version validation, caching on s3 hosted badges, applying releases and tags correctly.

## [0.18.4] - 2022-01-21

### Changed

- Removed comments and unused functions in covalent_dispatcher
- `result_class.py` renamed to `result.py`

### Fixed

- Version was not being properly imported inside `covalent/__init__.py`
- `dispatch_sync` was not previously using the `results_dir` metadata field

### Removed

- Credentials in config
- `generate_random_filename_in_cache`
- `is_any_atom`
- `to_json`
- `show_subgraph` option in `draw`
- `calculate_node`

## [0.18.3] - 2022-01-20

### Fixed

- The gunicorn servers now restart more gracefully

## [0.18.2] - 2022-01-21

### Changed

- `tempdir` metadata field removed and replaced with `executor.local.cache_dir`

## [0.18.1] - 2022-01-11

## Added

- Concepts page

## [0.18.0] - 2022-01-20

### Added

- `Result.CANCELLED` status to represent the status of a cancelled dispatch.
- Condition to cancel the whole dispatch if any of the nodes are cancelled.
- `cancel_workflow` function which uses a shared variable provided by Dask (`dask.distributed.Variable`) in a dask client to inform nodes to stop execution.
- Cancel function for dispatcher server API which will allow the server to terminate the dispatch.
- How to notebook for cancelling a dispatched job.
- Test to verify whether cancellation of dispatched jobs is working as expected.
- `cancel` function is available as `covalent.cancel`.

### Changed

- In file `covalent/_shared_files/config.py` instead of using a variable to store and then return the config data, now directly returning the configuration.
- Using `fire_and_forget` to dispatch a job instead of a dictionary of Dask's `Future` objects so that we won't have to manage the lifecycle of those futures.
- The `test_run_dispatcher` test was changed to reflect that the dispatcher no longer uses a dictionary of future objects as it was not being utilized anywhere.

### Removed

- `with dask_client` context was removed as the client created in `covalent_dispatcher/_core/__init__.py` is already being used even without the context. Furthermore, it creates issues when that context is exited which is unnecessary at the first place hence not needed to be resolved.

## [0.17.5] - 2022-01-19

### Changed

- Results directory uses a relative path by default and can be overridden by the environment variable `COVALENT_RESULTS_DIR`.

## [0.17.4] - 2022-01-19

### Changed

- Executor parameters use defaults specified in config TOML
- If relative paths are supplied for stdout and stderr, those files are created inside the results directory

## [0.17.3] - 2022-01-18

### Added

- Sync function
- Covalent CLI tool can restart in developer mode

### Fixed

- Updated the UI address referenced in the README

## [0.17.2] - 2022-01-12

### Added

- Quantum gravity tutorial

### Changed

- Moved VERSION file to top level

## [0.17.1] - 2022-01-19

### Added

- `error` attribute was added to the results object to show which node failed and the reason behind it.
- `stdout` and `stderr` attributes were added to a node's result to store any stdout and stderr printing done inside an electron/node.
- Test to verify whether `stdout` and `stderr` are being stored in the result object.

### Changed

- Redesign of how `redirect_stdout` and `redirect_stderr` contexts in executor now work to allow storing their respective outputs.
- Executors now also return `stdout` and `stderr` strings, along with the execution output, so that they can be stored in their result object.

## [0.17.0] - 2022-01-18

### Added

- Added an attribute `__code__` to electron and lattice which is a copy of their respective function's `__code__` attribute.
- Positional arguments, `args`, are now merged with keyword arguments, `kwargs`, as close as possible to where they are passed. This was done to make sure we support both with minimal changes and without losing the name of variables passed.
- Tests to ensure usage of positional arguments works as intended.

### Changed

- Slight rework to how any print statements in lattice are sent to null.
- Changed `test_dispatcher_functional` in `basic_dispatcher_test.py` to account for the support of `args` and removed a an unnecessary `print` statement.

### Removed

- Removed `args` from electron's `init` as it wasn't being used anywhere.

## [0.16.1] - 2022-01-18

### Changed

- Requirement changed from `dask[complete]` to `dask[distributed]`.

## [0.16.0] - 2022-01-14

### Added

- New UI static demo build
- New UI toolbar functions - orientation, toggle params, minimap
- Sortable and searchable lattice name row

### Changed

- Numerous UI style tweaks, mostly around dispatches table states

### Fixed

- Node sidebar info now updates correctly

## [0.15.11] - 2022-01-18

### Removed

- Unused numpy requirement. Note that numpy is still being installed indirectly as other packages in the requirements rely on it.

## [0.15.10] - 2022-01-16

## Added

- How-to guide for Covalent dispatcher CLI.

## [0.15.9] - 2022-01-18

### Changed

- Switched from using human readable ids to using UUIDs

### Removed

- `human-id` package was removed along with its mention in `requirements.txt` and `meta.yaml`

## [0.15.8] - 2022-01-17

### Removed

- Code breaking text from CLI api documentation.
- Unwanted covalent_dispatcher rst file.

### Changed

- Installation of entire covalent_dispatcher instead of covalent_dispatcher/_service in setup.py.

## [0.15.7] - 2022-01-13

### Fixed

- Functions with multi-line or really long decorators are properly serialized in dispatch_source.py.
- Multi-line Covalent output is properly commented out in dispatch_source.py.

## [0.15.6] - 2022-01-11

### Fixed

- Sub-lattice functions are successfully serialized in the utils.py get_serialized_function_str.

### Added

- Function to scan utilized source files and return a set of imported modules (utils.get_imports_from_source)

## [0.15.5] - 2022-01-12

### Changed

- UI runs on port 47007 and the dispatcher runs on port 48008. This is so that when the servers are later merged, users continue using port 47007 in the browser.
- Small modifications to the documentation
- Small fix to the README

### Removed

- Removed a directory `generated` which was improperly added
- Dispatcher web interface
- sqlalchemy requirement

## [0.15.4] - 2022-01-11

### Changed

- In file `covalent/executor/base.py`, `pickle` was changed to `cloudpickle` because of its universal pickling ability.

### Added

- In docstring of `BaseExecutor`, a note was added specifying that `covalent` with its dependencies is assumed to be installed in the conda environments.
- Above note was also added to the conda env selector how-to.

## [0.15.3] - 2022-01-11

### Changed

- Replaced the generic `RuntimeError` telling users to check if there is an object manipulation taking place inside the lattice to a simple warning. This makes the original error more visible.

## [0.15.2] - 2022-01-11

### Added

- If condition added for handling the case where `__getattr__` of an electron is accessed to detect magic functions.

### Changed

- `ActiveLatticeManager` now subclasses from `threading.local` to make it thread-safe.
- `ValueError` in the lattice manager's `claim` function now also shows the name of the lattice that is currently claimed.
- Changed docstring of `ActiveLatticeManager` to note that now it is thread-safe.
- Sublattice dispatching now no longer deletes the result object file and is dispatched normally instead of in a serverless manner.
- `simulate_nitrogen_and_copper_slab_interaction.ipynb` notebook tutorial now does normal dispatching as well instead of serverless dispatching. Also, now 7 datapoints will be shown instead of 10 earlier.

## [0.15.1] - 2022-01-11

### Fixed

- Passing AWS credentials to reusable workflows as a secret

## [0.15.0] - 2022-01-10

### Added

- Action to push development image to ECR

### Changed

- Made the publish action reusable and callable

## [0.14.1] - 2022-01-02

### Changed

- Updated the README
- Updated classifiers in the setup.py file
- Massaged some RTD pages

## [0.14.0] - 2022-01-07

### Added

- Action to push static UI to S3

## [0.13.2] - 2022-01-07

### Changed

- Completed new UI design work

## [0.13.1] - 2022-01-02

### Added

- Added eventlet requirement

### Changed

- The CLI tool can now manage the UI flask server as well
- [Breaking] The CLI option `-t` has been changed to `-d`, which starts the servers in developer mode and exposes unit tests to the server.

## [0.13.0] - 2022-01-01

### Added

- Config manager in `covalent/_shared_files/config.py`
- Default location for the main config file can be overridden using the environment variable `COVALENT_CONFIG_DIR`
- Ability to set and get configuration using `get_config` and `set_config`

### Changed

- The flask servers now reference the config file
- Defaults reference the config file

### Fixed

- `ValueError` caught when running `covalent stop`
- One of the functional tests was using a malformed path

### Deprecated

- The `electron.to_json` function
- The `generate_random_filename_in_cache` function

### Removed

- The `get_api_token` function

## [0.12.13] - 2022-01-04

## Removed

- Tutorial section headings

## Fixed

- Plot background white color

## [0.12.12] - 2022-01-06

### Fixed

- Having a print statement inside electron and lattice code no longer causes the workflow to fail.

## [0.12.11] - 2022-01-04

### Added

- Completed UI feature set for first release

### Changed

- UI server result serialization improvements
- UI result update webhook no longer fails on request exceptions, logs warning intead

## [0.12.10] - 2021-12-17

### Added

- Astrophysics tutorial

## [0.12.9] - 2022-01-04

### Added

- Added `get_all_node_results` method in `result_class.py` to return result of all node executions.

- Added `test_parallelilization` test to verify whether the execution is now being achieved in parallel.

### Changed

- Removed `LocalCluster` cluster creation usage to a simple `Client` one from Dask.

- Removed unnecessary `to_run` function as we no longer needed to run execution through an asyncio loop.

- Removed `async` from function definition of previously asynchronous functions, `_run_task`, `_run_planned_workflow`, `_plan_workflow`, and `_run_workflow`.

- Removed `uvloop` from requirements.

- Renamed `test_get_results` to `test_get_result`.

- Reran the how to notebooks where execution time was mentioned.

- Changed how `dispatch_info` context manager was working to account for multiple nodes accessing it at the same time.

## [0.12.8] - 2022-01-02

### Changed

- Changed the software license to GNU Affero 3.0

### Removed

- `covalent-ui` directory

## [0.12.7] - 2021-12-29

### Fixed

- Gunicorn logging now uses the `capture-output` flag instead of redirecting stdout and stderr

## [0.12.6] - 2021-12-23

### Changed

- Cleaned up the requirements and moved developer requirements to a separate file inside `tests`

## [0.12.5] - 2021-12-16

### Added

- Conda build CI job

## [0.12.4] - 2021-12-23

### Changed

- Gunicorn server now checks for port availability before starting

### Fixed

- The `covalent start` function now prints the correct port if the server is already running.

## [0.12.3] - 2021-12-14

### Added

- Covalent tutorial comparing quantum support vector machines with support vector machine algorithms implemented in qiskit and scikit-learn.

## [0.12.2] - 2021-12-16

### Fixed

- Now using `--daemon` in gunicorn to start the server, which was the original intention.

## [0.12.1] - 2021-12-16

### Fixed

- Removed finance references from docs
- Fixed some other small errors

### Removed

- Removed one of the failing how-to tests from the functional test suite

## [0.12.0] - 2021-12-16

### Added

- Web UI prototype

## [0.11.1] - 2021-12-14

### Added

- CLI command `covalent status` shows port information

### Fixed

- gunicorn management improved

## [0.11.0] - 2021-12-14

### Added

- Slack notifications for test status

## [0.10.4] - 2021-12-15

### Fixed

- Specifying a non-default results directory in a sub-lattice no longer causes a failure in lattice execution.

## [0.10.3] - 2021-12-14

### Added

- Functional tests for how-to's in documentation

### Changed

- Moved example script to a functional test in the pipeline
- Added a test flag to the CLI tool

## [0.10.2] - 2021-12-14

### Fixed

- Check that only `kwargs` without any default values in the workflow definition need to be passed in `lattice.draw(ax=ax, **kwargs)`.

### Added

- Function to check whether all the parameters without default values for a callable function has been passed added to shared utils.

## [0.10.1] - 2021-12-13

### Fixed

- Content and style fixes for getting started doc.

## [0.10.0] - 2021-12-12

### Changed

- Remove all imports from the `covalent` to the `covalent_dispatcher`, except for `_dispatch_serverless`
- Moved CLI into `covalent_dispatcher`
- Moved executors to `covalent` directory

## [0.9.1] - 2021-12-13

### Fixed

- Updated CONTRIBUTING to clarify docstring style.
- Fixed docstrings for `calculate_node` and `check_constraint_specific_sum`.

## [0.9.0] - 2021-12-10

### Added

- `prefix_separator` for separating non-executable node types from executable ones.

- `subscript_prefix`, `generator_prefix`, `sublattice_prefix`, `attr_prefix` for prefixes of subscripts, generators,
  sublattices, and attributes, when called on an electron and added to the transport graph.

- `exclude_from_postprocess` list of prefixes to denote those nodes which won't be used in post processing the workflow.

- `__int__()`, `__float__()`, `__complex__()` for converting a node to an integer, float, or complex to a value of 0 then handling those types in post processing.

- `__iter__()` generator added to Electron for supporting multiple return values from an electron execution.

- `__getattr__()` added to Electron for supporting attribute access on the node output.

- `__getitem__()` added to Electron for supporting subscripting on the node output.

- `electron_outputs` added as an attribute to lattice.

### Changed

- `electron_list_prefix`, `electron_dict_prefix`, `parameter_prefix` modified to reflect new way to assign prefixes to nodes.

- In `build_graph` instead of ignoring all exceptions, now the exception is shown alongwith the runtime error notifying that object manipulation should be avoided inside a lattice.

- `node_id` changed to `self.node_id` in Electron's `__call__()`.

- `parameter` type electrons now have the default metadata instead of empty dictionary.

- Instead of deserializing and checking whether a sublattice is there, now a `sublattice_prefix` is used to denote when a node is a sublattice.

- In `dispatcher_stack_test`, `test_dispatcher_flow` updated to indicate the new use of `parameter_prefix`.

### Fixed

- When an execution fails due to something happening in `run_workflow`, then result object's status is now failed and the object is saved alongwith throwing the appropriate exception.

## [0.8.5] - 2021-12-10

### Added

- Added tests for choosing specific executors inside electron initialization.
- Added test for choosing specific Conda environments inside electron initialization.

## [0.8.4] - 2021-12-10

### Changed

- Removed _shared_files directory and contents from covalent_dispatcher. Logging in covalent_dispatcher now uses the logger in covalent/_shared_files/logging.py.

## [0.8.3] - 2021-12-10

### Fixed

- Decorator symbols were added to the pseudo-code in the quantum chemistry tutorial.

## [0.8.2] - 2021-12-06

### Added

- Quantum chemistry tutorial.

## [0.8.1] - 2021-12-08

### Added

- Docstrings with typehints for covalent dispatcher functions added.

### Changed

- Replaced `node` to `node_id` in `electron.py`.

- Removed unnecessary `enumerate` in `covalent_dispatcher/_core/__init__.py`.

- Removed `get_node_device_mapping` function from `covalent_dispatcher/_core/__init__.py`
  and moved the definition to directly add the mapping to `workflow_schedule`.

- Replaced iterable length comparison for `executor_specific_exec_cmds` from `if len(executor_specific_exec_cmds) > 0`
  to `if executor_specific_exec_cmds`.

## [0.8.0] - 2021-12-03

### Added

- Executors can now accept the name of a Conda environment. If that environment exists, the operations of any electron using that executor are performed in that Conda environment.

## [0.7.6] - 2021-12-02

### Changed

- How to estimate lattice execution time has been renamed to How to query lattice execution time.
- Change result querying syntax in how-to guides from `lattice.get_result` to
  `covalent.get_result`.
- Choose random port for Dask dashboard address by setting `dashboard_address` to ':0' in
  `LocalCluster`.

## [0.7.5] - 2021-12-02

### Fixed

- "Default" executor plugins are included as part of the package upon install.

## [0.7.4] - 2021-12-02

### Fixed

- Upgraded dask to 2021.10.0 based on a vulnerability report

## [0.7.3] - 2021-12-02

### Added

- Transportable object tests
- Transport graph tests

### Changed

- Variable name node_num to node_id
- Variable name node_idx to node_id

### Fixed

- Transport graph `get_dependencies()` method return type was changed from Dict to List

## [0.7.2] - 2021-12-01

### Fixed

- Date handling in changelog validation

### Removed

- GitLab CI YAML

## [0.7.1] - 2021-12-02

### Added

- A new parameter to a node's result called `sublattice_result` is added.
  This will be of a `Result` type and will contain the result of that sublattice's
  execution. If a normal electron is executed, this will be `None`.

- In `_delete_result` function in `results_manager.py`, an empty results directory
  will now be deleted.

- Name of a sublattice node will also contain `(sublattice)`.

- Added `_dispatch_sync_serverless` which synchronously dispatches without a server
  and waits for a result to be returned. This is the method used to dispatch a sublattice.

- Test for sublatticing is added.

- How-to guide added for sublatticing explaining the new features.

### Changed

- Partially changed `draw` function in `lattice.py` to also draw the subgraph
  of the sublattice when drawing the main graph of the lattice. The change is
  incomplete as we intend to add this feature later.

- Instead of returning `plt`, `draw` now returns the `ax` object.

- `__call__` function in `lattice.py` now runs the lattice's function normally
  instead of dispatching it.

- `_run_task` function now checks whether current node is a sublattice and acts
  accordingly.

### Fixed

- Unnecessary lines to rename the node's name in `covalent_dispatcher/_core/__init__.py` are removed.

- `test_electron_takes_nested_iterables` test was being ignored due to a spelling mistake. Fixed and
  modified to follow the new pattern.

## [0.7.0] - 2021-12-01

### Added

- Electrons can now accept an executor object using the "backend" keyword argument. "backend" can still take a string naming the executor module.
- Electrons and lattices no longer have Slurm metadata associated with the executor, as that information should be contained in the executor object being used as an input argument.
- The "backend" keyword can still be a string specifying the executor module, but only if the executor doesn't need any metadata.
- Executor plugin classes are now directly available to covalent, eg: covalent.executor.LocalExecutor().

## [0.6.7] - 2021-12-01

### Added

- Docstrings without examples for all the functions in core covalent.
- Typehints in those functions as well.
- Used `typing.TYPE_CHECKING` to prevent cyclic imports when writing typehints.

### Changed

- `convert_to_lattice_function` renamed to `convert_to_lattice_function_call`.
- Context managers now raise a `ValueError` instead of a generic `Exception`.

## [0.6.6] - 2021-11-30

### Fixed

- Fixed the version used in the documentation
- Fixed the badge URLs to prevent caching

## [0.6.5] - 2021-11-30

### Fixed

- Broken how-to links

### Removed

- Redundant lines from .gitignore
- *.ipynb from .gitignore

## [0.6.4] - 2021-11-30

### Added

- How-to guides for workflow orchestration.
  - How to construct an electron
  - How to construct a lattice
  - How to add an electron to lattice
  - How to visualize the lattice
  - How to add constraints to lattices
- How-to guides for workflow and subtask execution.
  - How to execute individual electrons
  - How to execute a lattice
  - How to execute multiple lattices
- How-to guides for status querying.
  - How to query electron execution status
  - How to query lattice execution status
  - How to query lattice execution time
- How-to guides for results collection
  - How to query electron execution results
  - How to query lattice execution results
  - How to query multiple lattice execution results
- Str method for the results object.

### Fixed

- Saving the electron execution status when the subtask is running.

## [0.6.3] - 2021-11-29

### Removed

- JWT token requirement.
- Covalent dispatcher login requirement.
- Update covalent login reference in README.md.
- Changed the default dispatcher server port from 5000 to 47007.

## [0.6.2] - 2021-11-28

### Added

- Github action for tests and coverage
- Badges for tests and coverage
- If tests pass then develop is pushed to master
- Add release action which tags and creates a release for minor version upgrades
- Add badges action which runs linter, and upload badges for version, linter score, and platform
- Add publish action (and badge) which builds a Docker image and uploads it to the AWS ECR

## [0.6.1] - 2021-11-27

### Added

- Github action which checks version increment and changelog entry

## [0.6.0] - 2021-11-26

### Added

- New Covalent RTD theme
- sphinx extension sphinx-click for CLI RTD
- Sections in RTD
- init.py in both covalent-dispatcher logger module and cli module for it to be importable in sphinx

### Changed

- docutils version that was conflicting with sphinx

### Removed

- Old aq-theme

## [0.5.1] - 2021-11-25

### Added

- Integration tests combining both covalent and covalent-dispatcher modules to test that
  lattice workflow are properly planned and executed.
- Integration tests for the covalent-dispatcher init module.
- pytest-asyncio added to requirements.

## [0.5.0] - 2021-11-23

### Added

- Results manager file to get results from a file, delete a result, and redispatch a result object.
- Results can also be awaited to only return a result if it has either been completed or failed.
- Results class which is used to store the results with all the information needed to be used again along with saving the results to a file functionality.
- A result object will be a mercurial object which will be updated by the dispatcher and saved to a file throughout the dispatching and execution parts.
- Direct manipulation of the transport graph inside a result object takes place.
- Utility to convert a function definition string to a function and vice-versa.
- Status class to denote the status of a result object and of each node execution in the transport graph.
- Start and end times are now also stored for each node execution as well as for the whole dispatch.
- Logging of `stdout` and `stderr` can be done by passing in the `log_stdout`, `log_stderr` named metadata respectively while dispatching.
- In order to get the result of a certain dispatch, the `dispatch_id`, the `results_dir`, and the `wait` parameter can be passed in. If everything is default, then only the dispatch id is required, waiting will not be done, and the result directory will be in the current working directory with folder name as `results/` inside which every new dispatch will have a new folder named according to their respective dispatch ids, containing:
  - `result.pkl` - (Cloud)pickled result object.
  - `result_info.yaml` - yaml file with high level information about the result and its execution.
  - `dispatch_source.py` - python file generated, containing the original function definitions of lattice and electrons which can be used to dispatch again.

### Changed

- `logfile` named metadata is now `slurm_logfile`.
- Instead of using `jsonpickle`, `cloudpickle` is being used everywhere to maintain consistency.
- `to_json` function uses `json` instead of `jsonpickle` now in electron and lattice definitions.
- `post_processing` moved to the dispatcher, so the dispatcher will now store a finished execution result in the results folder as specified by the user with no requirement of post processing it from the client/user side.
- `run_task` function in dispatcher modified to check if a node has completed execution and return it if it has, else continue its execution. This also takes care of cases if the server has been closed mid execution, then it can be started again from the last saved state, and the user won't have to wait for the whole execution.
- Instead of passing in the transport graph and dispatch id everywhere, the result object is being passed around, except for the `asyncio` part where the dispatch id and results directory is being passed which afterwards lets the core dispatcher know where to get the result object from and operate on it.
- Getting result of parent node executions of the graph, is now being done using the result object's graph. Storing of each execution's result is also done there.
- Tests updated to reflect the changes made. They are also being run in a serverless manner.

### Removed

- `LatticeResult` class removed.
- `jsonpickle` requirement removed.
- `WorkflowExecutionResult`, `TaskExecutionResult`, and `ExecutionError` singleton classes removed.

### Fixed

- Commented out the `jwt_required()` part in `covalent-dispatcher/_service/app.py`, may be removed in later iterations.
- Dispatcher server will now return the error message in the response of getting result if it fails instead of sending every result ever as a response.

## [0.4.3] - 2021-11-23

### Added

- Added a note in Known Issues regarding port conflict warning.

## [0.4.2] - 2021-11-24

### Added

- Added badges to README.md

## [0.4.1] - 2021-11-23

### Changed

- Removed old coverage badge and fixed the badge URL

## [0.4.0] - 2021-11-23

### Added

- Codecov integrations and badge

### Fixed

- Detached pipelines no longer created

## [0.3.0] - 2021-11-23

### Added

- Wrote a Code of Conduct based on <https://www.contributor-covenant.org/>
- Added installation and environment setup details in CONTRIBUTING
- Added Known Issues section to README

## [0.2.0] - 2021-11-22

### Changed

- Removed non-open-source executors from Covalent. The local SLURM executor is now
- a separate repo. Executors are now plugins.

## [0.1.0] - 2021-11-19

### Added

- Pythonic CLI tool. Install the package and run `covalent --help` for a usage description.
- Login and logout functionality.
- Executor registration/deregistration skeleton code.
- Dispatcher service start, stop, status, and restart.

### Changed

- JWT token is stored to file instead of in an environment variable.
- The Dask client attempts to connect to an existing server.

### Removed

- Removed the Bash CLI tool.

### Fixed

- Version assignment in the covalent init file.

## [0.0.3] - 2021-11-17

### Fixed

- Fixed the Dockerfile so that it runs the dispatcher server from the covalent repo.

## [0.0.2] - 2021-11-15

### Changed

- Single line change in ci script so that it doesn't exit after validating the version.
- Using `rules` in `pytest` so that the behavior in test stage is consistent.

## [0.0.1] - 2021-11-15

### Added

- CHANGELOG.md to track changes (this file).
- Semantic versioning in VERSION.
- CI pipeline job to enforce versioning.<|MERGE_RESOLUTION|>--- conflicted
+++ resolved
@@ -18,12 +18,8 @@
 
 ### Docs
 
-<<<<<<< HEAD
 - Updated Lambda Executor RTD with config & cloud resources table
-- Updated EC2 RTD with config & cloud resources table
-=======
 - Updated EC2, Braket, and Batch AWS Executors RTD with config & cloud resources table
->>>>>>> c784341c
 
 ### Operations
 
