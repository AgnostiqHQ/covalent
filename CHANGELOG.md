--- conflicted
+++ resolved
@@ -7,42 +7,7 @@
 
 ## [UNRELEASED]
 
-<<<<<<< HEAD
-### Fixed
-
-- Fixes Reverse IP problem. All References to `0.0.0.0` are changed to `localhost` . More details can be found [here](https://github.com/AgnostiqHQ/covalent/issues/202)
-=======
-## [0.120.0] - 2022-07-04
-
-### Authors
-
-Okechukwu  Emmanuel Ochia <okechukwu@agnostiq.ai>
-Co-authored-by: Venkat Bala <venkat@agnostiq.ai>
-Co-authored-by: pre-commit-ci[bot] <66853113+pre-commit-ci[bot]@users.noreply.github.com>
-Co-authored-by: Scott Wyman Neagle <scott@agnostiq.ai>
-
-
-### Added
-
-- Adding `cluster` CLI options to facilitate interacting with the backend Dask cluster
-- Adding options to `covalent start` to enable specifying number of workers, memory limit and threads per worker at cluster startup
-
-### Changed
-
-- Update `DaskAdminWorker` docstring with better explanation
-
-## [0.119.1] - 2022-07-04
-
-### Authors
-
-Scott Wyman Neagle <scott@agnostiq.ai>
-Casey Jao <casey@agnostiq.ai>
-
-
-### Fixed
-
-- `covalent status` checks if the server process is still alive.
->>>>>>> f50c1552
+
 
 ### Operations
 
