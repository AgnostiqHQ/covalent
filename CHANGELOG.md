# Changelog

All notable changes to this project will be documented in this file.

The format is based on [Keep a Changelog](https://keepachangelog.com/en/1.0.0/),
and this project adheres to [Semantic Versioning](https://semver.org/spec/v2.0.0.html).

## [UNRELEASED]

<<<<<<< HEAD
### Docs

- Redispatch API section.
=======
### Changed

- Enhanced the Dockerfile to include builds from various sources and a differentiation between SDK and Server builds

### Operations

- Updated pre-commit hook versions

## [0.217.0-rc.0] - 2023-02-12

### Authors

- Faiyaz Hasan <faiyaz@agnostiq.ai>
- dwelsch-esi <116022979+dwelsch-esi@users.noreply.github.com>
- Co-authored-by: dwelsch-memverge <david.welsch@memverge.com>
- Co-authored-by: pre-commit-ci[bot] <66853113+pre-commit-ci[bot]@users.noreply.github.com>
- Co-authored-by: Santosh kumar <29346072+santoshkumarradha@users.noreply.github.com>
- Co-authored-by: Will Cunningham <wjcunningham7@gmail.com>

>>>>>>> d5d7da16

### Fixed

- Redispatch bug.

### Changed

- Location of function to load result from the database now moved to load module in covalent_dispatcher/_db folde.

### Added
- API endpoint for redispatching.
- Unit and functional tests for redispatching.

### Docs
- Updated self-deployment (server deployment). 

## [0.216.0-rc.0] - 2023-02-05

### Authors

- Venkat Bala <15014089+venkatBala@users.noreply.github.com>
- Co-authored-by: Alejandro Esquivel <ae@alejandro.ltd>
- Faiyaz Hasan <faiyaz@agnostiq.ai>
- Ara Ghukasyan <38226926+araghukas@users.noreply.github.com>


### Removed

- References to specific IBMQ hub/group/project in tutorial 5

### Added

- TransportGraphOps class for diffing operations on transport graphs.
- Added make derived dispatch method.
- Apply electron updates method to _TransportGraph.

### Operations

- Added job in `nightly` to trigger base executor image builds after a Covalent `pre-release`

## [0.215.0-rc.0] - 2023-02-01

### Authors

- Faiyaz Hasan <faiyaz@agnostiq.ai>
- Alejandro Esquivel <ae@alejandro.ltd>

### Docs

- Added IBMQ tutorial

### Added

- Workflow re-dispatching functionality.

## [0.214.0-rc.0] - 2023-01-25

### Authors

- Faiyaz Hasan <faiyaz@agnostiq.ai>
- Alejandro Esquivel <ae@alejandro.ltd>


### Operations

- Fixed stable-changelog action removed `.catch` added `.on('error')`
- Removed AWS base executor deployment from `release.yml`
- Removed experimental tests from nightly test matrix (will be brought back but in different workflow)
- Updated release workflow to continue if release tag already exists

### Removed

- Slurm executor reference from qaoa tutorial since it's not compatible with conda env at the moment.

### Fixed

- Braket pip installation instructions.

## [0.213.2-rc.0] - 2023-01-21

### Authors

- Will Cunningham <wjcunningham7@users.noreply.github.com>


### Fixed

- Removing the entrypoint for SDK-only install
- Updating client requirements to match server versions

## [0.213.1-rc.0] - 2023-01-20

### Authors

- Faiyaz Hasan <faiyaz@agnostiq.ai>
- Alejandro Esquivel <ae@alejandro.ltd>
- dwelsch-esi <116022979+dwelsch-esi@users.noreply.github.com>


### Fixed

- Load plugins only when COVALENT_PLUGIN_LOAD environment variable has been set to a Truthy value.

### Docs
- Published Self-Deployment Guide

## [0.213.0-rc.0] - 2023-01-18

### Authors

- dwelsch-esi <116022979+dwelsch-esi@users.noreply.github.com>
- Co-authored-by: dwelsch-memverge <david.welsch@memverge.com>
- Co-authored-by: pre-commit-ci[bot] <66853113+pre-commit-ci[bot]@users.noreply.github.com>
- Sankalp Sanand <sankalp@agnostiq.ai>
- Co-authored-by: kessler-frost <ssanand@hawk.iit.edu>
- Co-authored-by: Faiyaz Hasan <faiyaz@agnostiq.ai>
- Co-authored-by: Casey Jao <casey@agnostiq.ai>
- Co-authored-by: Santosh kumar <29346072+santoshkumarradha@users.noreply.github.com>
- Co-authored-by: Will Cunningham <wjcunningham7@gmail.com>
- Will Cunningham <wjcunningham7@users.noreply.github.com>
- Co-authored-by: Alejandro Esquivel <ae@alejandro.ltd>


### Fixed

- MNIST tutorial now shows non-Null outputs and the classifier training log image has been updated.
- Minor changes to tutorials: autoencoder, quantum and classical svm, ensemble classification, iris classification with Pennylane, quantum chemistry, DNN tutorial, qaoa, spacetime tutorial etc.
- The range of `networkx` versions in requirements.txt weren't compatible with each other, thus it is pinned to `2.8.6` now
- SDK-only sdist and installation should now work as expected, not packaging the server

### Added

- Added `dispatcher_addr` argument to `ct.get_result` similar to `ct.dispatch` so that it doesn't always fallback to using the default configured address

### Tests

- Updated `_get_result_from_dispatcher` test to verify whether using a link directly works or not

### Docs
- Revised UI reference. Added Settings page documentation.
- Added broken UI links in README

## [0.212.1-rc.0] - 2023-01-14

### Authors

- Casey Jao <casey@agnostiq.ai>


### Fixed

- Fixed naming of collection nodes (was breaking postprocessing)
- Restored compatibility with stable release of AWS executors


## [0.212.0-rc.0] - 2023-01-13

### Authors

- Prasanna Venkatesh <54540812+Prasy12@users.noreply.github.com>
- Co-authored-by: kamalesh.suresh <kamalesh.suresh@psiog.com>
- Co-authored-by: Amalan Jenicious F <amalan.jenicious@psiog.com>
- Co-authored-by: Alejandro Esquivel <ae@alejandro.ltd>


### Added

- Front-end pending unit tests for the GUI.

## [0.211.1-rc.0] - 2023-01-12

### Authors

- Prasanna Venkatesh <54540812+Prasy12@users.noreply.github.com>
- Co-authored-by: Aravind-psiog <aravind.prabaharan@psiog.com>
- Co-authored-by: ArunPsiog <arun.mukesh@psiog.com>
- Co-authored-by: Alejandro Esquivel <ae@alejandro.ltd>

### Fixed

- Optimization of logs on the GUI for large log file sizes.
- Fixed UI pagination not working for more than 11 pages
- Runtime field counting down for select running dispatches

## [0.211.0-rc.0] - 2023-01-10

### Authors

- Alejandro Esquivel <ae@alejandro.ltd>


### Changed
- Changed decode-uri-component package version on webapp yarn-lock file.
- Changed json5 package version on webapp yarn-lock file.

## [0.210.0-rc.0] - 2023-01-05

### Authors

- Alejandro Esquivel <ae@alejandro.ltd>


### Changed

- Reverted nightly frequency back to once a day

### Docs

- Updated compatibility matrix

## [0.209.1-rc.0] - 2022-12-15

### Authors

- Alejandro Esquivel <ae@alejandro.ltd>
- dwelsch-esi <116022979+dwelsch-esi@users.noreply.github.com>
- Co-authored-by: dwelsch-memverge <david.welsch@memverge.com>
- Co-authored-by: Santosh kumar <29346072+santoshkumarradha@users.noreply.github.com>
- Co-authored-by: pre-commit-ci[bot] <66853113+pre-commit-ci[bot]@users.noreply.github.com>
- Co-authored-by: santoshkumarradha <santosh@agnostiq.ai>
- RaviPsiog <111348352+RaviPsiog@users.noreply.github.com>
- Co-authored-by: RaviPsiog <ravieja.gurram@psiog.com>
- Co-authored-by: Faiyaz Hasan <faiyaz@agnostiq.ai>
- Casey Jao <casey@agnostiq.ai>
- Co-authored-by: Will Cunningham <wjcunningham7@users.noreply.github.com>
- Prasanna Venkatesh <54540812+Prasy12@users.noreply.github.com>
- Ara Ghukasyan <38226926+araghukas@users.noreply.github.com>
- Venkat Bala <15014089+venkatBala@users.noreply.github.com>
- Co-authored-by: Venkat Bala <venkat@agnostiq.ai>


### Fixed

- Removed merge conflict symbols in changelog

## [0.209.0-rc.0] - 2022-12-15

### Authors

- Alejandro Esquivel <ae@alejandro.ltd>
- dwelsch-esi <116022979+dwelsch-esi@users.noreply.github.com>
- Co-authored-by: dwelsch-memverge <david.welsch@memverge.com>
- Co-authored-by: Santosh kumar <29346072+santoshkumarradha@users.noreply.github.com>
- Co-authored-by: pre-commit-ci[bot] <66853113+pre-commit-ci[bot]@users.noreply.github.com>
- Co-authored-by: santoshkumarradha <santosh@agnostiq.ai>
- RaviPsiog <111348352+RaviPsiog@users.noreply.github.com>
- Co-authored-by: RaviPsiog <ravieja.gurram@psiog.com>
- Co-authored-by: Faiyaz Hasan <faiyaz@agnostiq.ai>
- Casey Jao <casey@agnostiq.ai>
- Co-authored-by: Will Cunningham <wjcunningham7@users.noreply.github.com>
- Prasanna Venkatesh <54540812+Prasy12@users.noreply.github.com>
- Ara Ghukasyan <38226926+araghukas@users.noreply.github.com>
- Venkat Bala <15014089+venkatBala@users.noreply.github.com>
- Co-authored-by: Venkat Bala <venkat@agnostiq.ai>


### Added

- Adding support for PostgresQL DB backend
- Added check for `COVALENT_DATABASE_URL`, if exists connect sqlalchemy engine using that
- Adding `COVALENT_DATABASE_USER` and `COVALENT_DATABASE_PASSWORD` environment variables
- Adding `COVALENT_DATABASE_HOSTNAME` and `COVALENT_DATABASE_PORT` environment variables for easy configuration

### Changed

- Updated `requirements.txt` to include `pyscopg2`
- Refactored execution.py into loosely coupled modular pieces

### Fixed

- Build graph now sets all unset lattice constraints from defaults
- Fixed all failing functional tests
- Fixed local executor tests on MacOS by adding ProcessPoolExecutor

### Changed

- Updated `directory` like default environment variable paths to avoid creating redundant nested directories when self-hosting

### Docs

- Adding `Deployment` section for self-hosting guide

### Docs

- Rewrote Concepts section in docs
- Split Concepts into API, server, and UI sections
- Added new examples and graphics for Concepts

### Fixed

- Respecting specified AWS profile & region in remote executed S3 file transfers, defaulting to env vars of execution backend

### Added

- Added `TaskRuntimeError` exception for executor plugin implementations to signal to Covalent that a task raised an
  unhandled exception while running in the executor backend.
- Added environment variable for a remote database backend
- Added support for mysql and postgresql

### Changed

- Docs for Covalent's Slurm plugin updated with explanation for optional `srun` parameters.
- Electron errors are segregated by type; task runtime errors are
  stored in `stderr` while the `error` attribute of a node is reserved
  for exceptions raised by Covalent itself.
- When tasks fail in a workflow, the Lattice ErrorCard in the UI summarizes the failed tasks.

### Fixed

- Electrons will inherit the lattice executors.
- Sublattices inherit the parent lattice executor.
- When several electrons are running concurrently, their stdout and stderr are stored in the correct graph nodes.
- Electron errors now appear in the Electron ErrorCard when one clicks on a failed task in the UI.
- When an electron raises an exception during execution, the local and dask executors now try to recover any output that was already
  written.
- Fixed functional tests.
- Added `requirements-client.txt` to MANIFEST file
- Respecting specified AWS profile & region in remote executed S3 file transfers, defaulting to env vars of execution backend
- Fixed local executor tests on MacOS (second attempt)
- The `initialize_results_dir` method attempts to use an environment variable instead of the results directory in the payload
- Modified certain sqlalchemy commands for postgres compatibility
- Removed references to results_dir in the payload

### Docs


- Added DNN tutorial
- Updated AWS Plugins install instructions
- Updated AWS Plugins documentation (minor fixes)
- Rewrote intro material in README.
- Changed "Citation" in the README.
- Renamed "Release Notes" to "What's New?" in the README. Updated What's New with a description of the newest GUI functionality.
- Added "Quick Start" guide.
- Updated and reorganized doc landing page.
- Rewrote "Getting Started" page.
- Broke out "Installing from Source" instructions to separate page.
- Corrected some API class names in headers.
- Added an executors-and-UI graphic.
- Adding `Deployment` section for self-hosting guide


## [0.208.0-rc.0] - 2022-11-05

### Authors

- Faiyaz Hasan <faiyaz@agnostiq.ai>
- Casey Jao <casey@agnostiq.ai>
- Alejandro Esquivel <ae@alejandro.ltd>

### Operations

- Reverted nightly schedule back to daily at 4:00am
- Added Alejandro to PAUL_BLART group to allow trigerring of releases

### Added

- Support for transferring the contents of folders to and from S3 buckets using the file transfer module.

### Docs

- Rewrote intro material in README.
- Changed "Citation" in the README.
- Renamed "Release Notes" to "What's New?" in the README. Updated What's New with a description of the newest GUI functionality.

### Fixed

- Folder transfer unit test.
- Folder transfer download bug
- Result objects now print correctly when nodes fail

### Changed

- Width of lattice name column on dispatch list GUI.
- Optimzing larger graphs for better performance.

## [0.207.0-rc.0] - 2022-10-26

### Authors

- Alejandro Esquivel <ae@alejandro.ltd>
- Co-authored-by: pre-commit-ci[bot] <66853113+pre-commit-ci[bot]@users.noreply.github.com>


### Changed

- Running migrations automatically if none have run in the past (fresh installs, after purging)

## [0.206.0-rc.0] - 2022-10-26

### Authors

- Akalanka <8133713+boneyag@users.noreply.github.com>
- Co-authored-by: Will Cunningham <wjcunningham7@users.noreply.github.com>
- Co-authored-by: Scott Wyman Neagle <scott@agnostiq.ai>
- Scott Wyman Neagle <wymnea@protonmail.com>
- Co-authored-by: Will Cunningham <wjcunningham7@gmail.com>
- Co-authored-by: Alejandro Esquivel <ae@alejandro.ltd>
- Co-authored-by: Faiyaz Hasan <faiyaz@agnostiq.ai>
- Casey Jao <casey@agnostiq.ai>
- Venkat Bala <15014089+venkatBala@users.noreply.github.com>


### Docs

- Updated AWS Lambda executor docs to address conflict with using public ecr registries

### Docs

- Fixed missing RTD content under API section for covalent, cli, leptons, deps, data transfer

### Fixed

- Enabling logging by default
- Removed debugging output
- Clarify cli output when `covalent db migrate` needs to be run

### Changed

- Single line call to join instead of a for loop
- Updated black, mirrors-prettier, and detect-secrets in pre-commit hooks

### Operations

- Updated hotfix logic to run on a merge to a release branch
- CodeQL workflow uses a test matrix to scan all repos in the Covalent ecosystem

## [0.205.0-rc.0] - 2022-10-19

### Authors

- Alejandro Esquivel <ae@alejandro.ltd>
- Venkat Bala <15014089+venkatBala@users.noreply.github.com>
- Casey Jao <casey@agnostiq.ai>


### Changed

- Made `root_dispatch_id` nullable to circumvent migration issues with sqlite in certain platforms

### Operations

- Updated all CI Slack alerts to all go to the #covalent-ci channel

### Fixed

- Rendering newlines in ErrorCard on the UI for displaying error stacktraces
- VERSION incrementing logic in changelog
- Fixed v11 migration to use render as batch to make DROP operations compatible with sqlite

## [0.204.1-rc.0] - 2022-10-18

### Authors

- Alejandro Esquivel <ae@alejandro.ltd>
- Venkat Bala <15014089+venkatBala@users.noreply.github.com>
- Casey Jao <casey@agnostiq.ai>


### Fixed

- `covalent restart` honors the `sdk.no_cluster` setting

### Docs

- Updated RTD with details about the new AWS lambda executor interface

### Operations

- Removed PAUL_BLART check on build sdist step in release.yml
- Consolidated pre & stable build into one step in release.yml

## [0.204.0-rc.0] - 2022-10-17

### Authors

- Alejandro Esquivel <ae@alejandro.ltd>
- Prasanna Venkatesh <54540812+Prasy12@users.noreply.github.com>
- Co-authored-by: Aravind-psiog <aravind.prabaharan@psiog.com>
- Co-authored-by: Manjunath PV <manjunath.poilath@psiog.com>
- Co-authored-by: pre-commit-ci[bot] <66853113+pre-commit-ci[bot]@users.noreply.github.com>
- Co-authored-by: RaviPsiog <raviteja.gurram@psiog.com>
- Co-authored-by: RaviPsiog <ravieja.gurram@psiog.com>
- Aravind <100823292+Aravind-psiog@users.noreply.github.com>
- Co-authored-by: Prasy12 <prasanna.venkatesh@psiog.com>


### Operations

- Fixing the validate distribution step given changes in -rc0 suffix to version

### Added

- RTD for User Interface
- Minor GUI fixes

### Fixed

- Re-applying default executor fix post config file reunification

## [0.203.0-rc.0] - 2022-10-14

### Authors

- Prasanna Venkatesh <54540812+Prasy12@users.noreply.github.com>
- Co-authored-by: Aravind-psiog <aravind.prabaharan@psiog.com>
- Co-authored-by: kamalesh.suresh <kamalesh.suresh@psiog.com>
- Co-authored-by: pre-commit-ci[bot] <66853113+pre-commit-ci[bot]@users.noreply.github.com>
- Casey Jao <casey@agnostiq.ai>
- Scott Wyman Neagle <wymnea@protonmail.com>
- Co-authored-by: Scott Wyman Neagle <scott@agnostiq.ai>
- Co-authored-by: Alejandro Esquivel <ae@alejandro.ltd>
- Will Cunningham <wjcunningham7@users.noreply.github.com>
- Will Cunningham <wjcunningham7@gmail.com>


### Added

- Ability to use terminal on the GUI.

### Fixed

- Exceptions when instantiating executors are handled
- Covalent start now waits for the server to settle before returning

### Operations

- updated hotfix logic to run on a merge to a release branch
- Fixing js github actions dist by re-building from develop
- Fixing syntax in describe action & compiled action manually

## [0.202.0] - 2022-10-11

### Authors

- Prasanna Venkatesh <54540812+Prasy12@users.noreply.github.com>
- Co-authored-by: ArunPsiog <arun.mukesh@psiog.com>
- Co-authored-by: kamalesh.suresh <kamalesh.suresh@psiog.com>
- Co-authored-by: Amalan Jenicious F <amalan.jenicious@psiog.com>
- Co-authored-by: Alejandro Esquivel <ae@alejandro.ltd>
- Casey Jao <casey@agnostiq.ai>


### Added

- Ability to view sublattices list as part of the main lattice
- Ability to view subalattices graph as part of main lattice


### Fixed

- Electron dependencies are no longer written twice to the DB during a workflow

## [0.201.0] - 2022-10-09

### Authors

- Venkat Bala <15014089+venkatBala@users.noreply.github.com>
- Will Cunningham <wjcunningham7@users.noreply.github.com>
- Co-authored-by: Scott Wyman Neagle <scott@agnostiq.ai>
- Co-authored-by: Alejandro Esquivel <ae@alejandro.ltd>
- Aravind <100823292+Aravind-psiog@users.noreply.github.com>
- Co-authored-by: Amalan Jenicious F <amalan.jenicious@psiog.com>
- Co-authored-by: kamalesh.suresh <kamalesh.suresh@psiog.com>
- Co-authored-by: Prasy12 <prasanna.venkatesh@psiog.com>
- Co-authored-by: ArunPsiog <arun.mukesh@psiog.com>
- Co-authored-by: pre-commit-ci[bot] <66853113+pre-commit-ci[bot]@users.noreply.github.com>
- Co-authored-by: Casey Jao <casey@agnostiq.ai>
- Co-authored-by: Will Cunningham <wjcunningham7@gmail.com>
- Okechukwu  Emmanuel Ochia <okechukwu@agnostiq.ai>
- Scott Wyman Neagle <wymnea@protonmail.com>


### Docs

- Added AWS Plugins RTD page

### Fixed

- Updated import statements in alembic `env.py` file to refer to updated location of `DataStore` class
- Imports in entry_point

### Docs

- Fixed the docstring for `get_node_error`

### Changed

- move `upsert_lattice_data()` to dispatcher
- move `upsert_electron_data()` to dispatcher
- move `insert_electron_dependency_data()` to dispatcher
- move `persist()` to dispatcher
- move `get_unique_id()` to dispatcher
- move `initialize_result_object()` to dispatcher

### Removed

- `get_node_value` from `Result`

### Tests

- Updated more functional tests

## [0.200.0] - 2022-10-05

### Authors

- Venkat Bala <15014089+venkatBala@users.noreply.github.com>
- Scott Wyman Neagle <scott@agnostiq.ai>
- Co-authored-by: Faiyaz Hasan <faiyaz@agnostiq.ai>
- Co-authored-by: Will Cunningham <wjcunningham7@gmail.com>
- Will Cunningham <wjcunningham7@users.noreply.github.com>
- Co-authored-by: Alejandro Esquivel <ae@alejandro.ltd>
- Co-authored-by: pre-commit-ci[bot] <66853113+pre-commit-ci[bot]@users.noreply.github.com>
- Aravind <100823292+Aravind-psiog@users.noreply.github.com>
- Co-authored-by: Amalan Jenicious F <amalan.jenicious@psiog.com>
- Co-authored-by: kamalesh.suresh <kamalesh.suresh@psiog.com>
- Co-authored-by: Prasy12 <prasanna.venkatesh@psiog.com>
- Co-authored-by: ArunPsiog <arun.mukesh@psiog.com>
- Co-authored-by: Casey Jao <casey@agnostiq.ai>
- Okechukwu  Emmanuel Ochia <okechukwu@agnostiq.ai>


## Docs

- Updated ECS Executor RTD with config & cloud resources table

### Added

- Ability to view the configuration file on the GUI as settings
- Ability to copy python objects for inputs and results for lattice and electrons

### Fixed

- Minor GUI bugs and improvements

### Docs

- Updated Lambda Executor RTD with config & cloud resources table
- Updated EC2, Braket, and Batch AWS Executors RTD with config & cloud resources table

### Operations

- Fixed syntax issues in `nightly.yml`
- Add `repository` arg to checkout in `version`
- fix `octokit` request action route, update env token
- create stable versions for stable releases
- add `fetch-depth: 0` to fetch entire history
- fix regex for matching version
- add `persist-credentials: false` in nightly
- Update `nightly` schedule to midnight EST
- Added CI for Ubuntu 22.04 / Python 3.8, 3.9
- Added CI for Centos 7 / Python 3.9
- Added experimental CI for Debian 11 / Python 3.11rc2
- Renamed Ubuntu images to Debian for accuracy
- Adding boilerplate workflow
- Syntax fixes in release.yml
- Verbose failure messages in boilerplate workflow
- Change license.yml to pip-license-checker action

## [0.199.0] - 2022-09-29

### Authors

- Venkat Bala <15014089+venkatBala@users.noreply.github.com>
- Co-authored-by: Will Cunningham <wjcunningham7@gmail.com>
- Co-authored-by: Scott Wyman Neagle <scott@agnostiq.ai>
- Will Cunningham <wjcunningham7@users.noreply.github.com>
- Sankalp Sanand <sankalp@agnostiq.ai>
- Casey Jao <casey@agnostiq.ai>
- Prasanna Venkatesh <54540812+Prasy12@users.noreply.github.com>
- Co-authored-by: Manjunath PV <manjunath.poilath@psiog.com>
- Co-authored-by: kamalesh.suresh <kamalesh.suresh@psiog.com>
- Co-authored-by: ArunPsiog <arun.mukesh@psiog.com>
- Co-authored-by: RaviPsiog <raviteja.gurram@psiog.com>
- Co-authored-by: pre-commit-ci[bot] <66853113+pre-commit-ci[bot]@users.noreply.github.com>
- Co-authored-by: Faiyaz Hasan <faiyaz@agnostiq.ai>
- Co-authored-by: Alejandro Esquivel <ae@alejandro.ltd>

### Tests

- Fixed `asserts` in stress tests
- Added unit tests for `defaults.py`
- Updated `test_sync()` to match the new function signature.

### Added

- `requirements-client.txt` file added.
- Logs tab on the GUI which displays the covalent logs and also the ability to download the log file.
- Missing copyrights to the file transfer module.

### Fixed

- Config file is now locked during reads and writes to mitigate concurrency issues
- In `defaults.py/get_default_executor`, condition to return `local` or `dask` is now fixed
- Strip "/" from the S3 bucket download "from file path" and the upload "to file path"
- Correctly return stderr in get_node_result

### Changed

- Installation requirements are now split into client side and server side requirements' files.
- `setup.py` modified to install client side requirements only, if `COVALENT_SDK_ONLY` environment variable is present and `True`.
- Updated `requirements.txt` and `tests/requirements.txt`
- Updated `nbconvert` by dependabot
- Split the `ConfigManager` into `Client` and `Server` components
- Update the `set/get/update` config methods to distinguish between the client and server parts
- `get_all_node_results()` uses in memory `Result` instead of DB
- `get_all_node_outputs()` uses in memory Result instead of DB

### Removed

- The DB dependency in `sync()`
- The ability for `sync()` to wait for all dispatches.

### Docs

- Fixed a notebook which was not rendering

### Operations

- Updating all references to local workflows
- Adding `nightly.yml` workflow for nightly CI
- Updated triggers to `tests` and `changelog` workflows
- Enhanced pre-release workflows
- `codecov` passthrough jobs added for when tests are not run
- Tests are run on one platform on pushes to `develop` to keep codecov reports accurate
- Test matrix source triggers changed from `workflow_call` to `schedule` since contexts are inherited
- Removed badges workflow; version badge is now generated using the latest pre-release tag
- Removed unused `push_to_s3` workflow
- Workflows authenticate to AWS using OIDC with specific roles
- Only the recommended platform is tested on pull requests
- Update check blocks to assert the `workflow_call` event type is replaced with `schedule`
- Create a hotfix when pushing to a release branch
- Update nightly trigger to `hourly` for testing
- Update `changelog` action token to `COVALENT_OPS_BOT_TOKEN`
- Remove `benchmark` workflow from `nightly` schedule
- Removed payload dependency from changelog action so it can run on a schedule
- Remove `benchmark` workflow from `nightly` schedule

## [0.198.0] - 2022-09-14

### Authors

- Scott Wyman Neagle <scott@agnostiq.ai>
- Co-authored-by: Will Cunningham <wjcunningham7@gmail.com>


### Operations

- Fix `release.yml` workflow
- Adding a step in `release.yml/docker` job to trigger the AWS executor base image build in the remote repo `covalent-aws-plugins`
- Pass all the necessary inputs for the triggered workflow as part of the HTTP POST request body
- Added MacOS 12 to test matrix


### Changed

- Skipping stalling `dask_executor` functional test
- Database is initialized in `covalent_ui/app.py` instead of in the CLI's `start` method in order to support management via `start-stop-daemon`.
- Convert `COVALENT_SVC_PORT` to `int` when parsing env var
- Skipping stalling `dask_executor` functional test

### Added

- Modified `_DEFAULT_CONSTRAINT_VALUES` to a dataclass called `DefaultMetadataValues`, it is still used as a dictionary everywhere (named `DEFAULT_METADATA_VALUES` instead) but in an object-like manner.
- Modified `_DEFAULT_CONFIG` to also be a dataclass called `DefaultConfig`, which is initialized whenever needed and used like a dictionary (named `DEFAULT_CONFIG`).
- `ConfigManager` is now thread safe since it is initialized whenever needed instead of one object being accessed by multiple processes/threads leading to corruption of the config file.
- Using `contextlib.supress` to ignore `psutil.NoSuchProcess` errors instead of `try/except` with `pass`.
- Filter workflow dispatches by status on the GUI.
- Delete all workflow dispatches present in the database from the GUI and add filter level deletion of workflow dispatches as well.
- Theme changes as part of latest wireframe.
- Factory functions to generate configurations and default metadata at the time when required. This is because certain values like default executors are only determined when the covalent server starts.
- Respecting the configuration options like default executor, no. of workers, developer mode, etc. when restarting the server.
- Unit tests for `remote_executor.py`
- Added alembic migrations script for DB schema v12
- Environment variables added to `defaults.py` in order to support system services
- Covalent OpenRC init script added

### Removed

- Deprecated `_DEFAULT_CONSTRAINTS_DEPRECATED` removed.
- Confusing `click` argument `no-cluster` instead of flag `--no-cluster` removed; this was also partially responsible for unexpected behaviour with using `no-cluster` option when starting covalent.

### Operations

- Fixed a bug in changelog.yml caused by passing a large list of commits as a var

### Tests

- Updated tests to reflect above changes.
- Updated more tests to DB schema v12
- Improved DB mocking in dispatcher tests

### Fixed

- Removed inheritance of `call_before` metadata related to file transfers from parent electron to collected nodes.
- Executor instances at runtime no longer inadvertently modify
  transport graph nodes when modifying their attributes.
- Syntax error in `tests.yml`

### Docs

- Updated AWS Lambda plugin rtd with mention to its limitations.
- Updated RTD concepts and tutorials to reflect new UI.

## [0.197.0] - 2022-09-08

### Authors

- Will Cunningham <wjcunningham7@users.noreply.github.com>
- Co-authored-by: Scott Wyman Neagle <scott@agnostiq.ai>
- Alejandro Esquivel <ae@alejandro.ltd>
- Co-authored-by: Will Cunningham <wjcunningham7@gmail.com>
- Aravind-psiog <100823292+Aravind-psiog@users.noreply.github.com>
- Faiyaz Hasan <faiyaz@agnostiq.ai>
- Co-authored-by: Venkat Bala <venkat@agnostiq.ai>
- Prasanna Venkatesh <54540812+Prasy12@users.noreply.github.com>
- Co-authored-by: Amalan Jenicious F <amalan.jenicious@psiog.com>
- Okechukwu  Emmanuel Ochia <okechukwu@agnostiq.ai>
- Co-authored-by: pre-commit-ci[bot] <66853113+pre-commit-ci[bot]@users.noreply.github.com>
- Casey Jao <casey@agnostiq.ai>


### Fixed

- Fixed missing lattice and result object attributes after rehydrating from datastore.

### Changed

- Implemented v12 of the DB schema

### Tests

- Enhanced DB tests to check faithfulness of persist and rehydrate operations

### Docs
- Update user interface docs for filter and delete features.
- Added credential management page

## [0.196.0] - 2022-09-07

### Authors

- Will Cunningham <wjcunningham7@users.noreply.github.com>
- Co-authored-by: Scott Wyman Neagle <scott@agnostiq.ai>
- Alejandro Esquivel <ae@alejandro.ltd>
- Co-authored-by: Will Cunningham <wjcunningham7@gmail.com>
- Aravind-psiog <100823292+Aravind-psiog@users.noreply.github.com>
- Faiyaz Hasan <faiyaz@agnostiq.ai>
- Co-authored-by: Venkat Bala <venkat@agnostiq.ai>
- Prasanna Venkatesh <54540812+Prasy12@users.noreply.github.com>
- Co-authored-by: Amalan Jenicious F <amalan.jenicious@psiog.com>
- Okechukwu  Emmanuel Ochia <okechukwu@agnostiq.ai>
- Co-authored-by: pre-commit-ci[bot] <66853113+pre-commit-ci[bot]@users.noreply.github.com>
- Casey Jao <casey@agnostiq.ai>


### Changed

- Sublattices are now run completely internally, without any HTTP calls.
- Lattice-level metadata is persisted atomically for sublattices.

## [0.195.0] - 2022-09-06

### Authors

- Will Cunningham <wjcunningham7@users.noreply.github.com>
- Co-authored-by: Scott Wyman Neagle <scott@agnostiq.ai>
- Alejandro Esquivel <ae@alejandro.ltd>
- Co-authored-by: Will Cunningham <wjcunningham7@gmail.com>
- Aravind-psiog <100823292+Aravind-psiog@users.noreply.github.com>
- Faiyaz Hasan <faiyaz@agnostiq.ai>
- Co-authored-by: Venkat Bala <venkat@agnostiq.ai>
- Prasanna Venkatesh <54540812+Prasy12@users.noreply.github.com>
- Co-authored-by: Amalan Jenicious F <amalan.jenicious@psiog.com>
- Okechukwu  Emmanuel Ochia <okechukwu@agnostiq.ai>
- Co-authored-by: pre-commit-ci[bot] <66853113+pre-commit-ci[bot]@users.noreply.github.com>
- Casey Jao <casey@agnostiq.ai>


### Changed

- `import covalent` no longer pulls in the server components

### Operations

- Fixed `tests.yml` where `RECOMMENDED_PLATFORM` was not properly set

## [0.194.0] - 2022-09-06

### Authors

- Will Cunningham <wjcunningham7@users.noreply.github.com>
- Co-authored-by: Scott Wyman Neagle <scott@agnostiq.ai>
- Alejandro Esquivel <ae@alejandro.ltd>
- Co-authored-by: Will Cunningham <wjcunningham7@gmail.com>
- Aravind-psiog <100823292+Aravind-psiog@users.noreply.github.com>
- Faiyaz Hasan <faiyaz@agnostiq.ai>
- Co-authored-by: Venkat Bala <venkat@agnostiq.ai>
- Prasanna Venkatesh <54540812+Prasy12@users.noreply.github.com>
- Co-authored-by: Amalan Jenicious F <amalan.jenicious@psiog.com>
- Okechukwu  Emmanuel Ochia <okechukwu@agnostiq.ai>
- Co-authored-by: pre-commit-ci[bot] <66853113+pre-commit-ci[bot]@users.noreply.github.com>
- Casey Jao <casey@agnostiq.ai>


### Operations

- Added a workflow which checks for missing or extra requirements
- Added pycln to pre-commit hooks #867

### Removed

- PyYAML
- tailer

## [0.193.0] - 2022-09-06

### Authors

- Will Cunningham <wjcunningham7@users.noreply.github.com>
- Co-authored-by: Scott Wyman Neagle <scott@agnostiq.ai>
- Alejandro Esquivel <ae@alejandro.ltd>
- Co-authored-by: Will Cunningham <wjcunningham7@gmail.com>
- Aravind-psiog <100823292+Aravind-psiog@users.noreply.github.com>
- Faiyaz Hasan <faiyaz@agnostiq.ai>
- Co-authored-by: Venkat Bala <venkat@agnostiq.ai>
- Prasanna Venkatesh <54540812+Prasy12@users.noreply.github.com>
- Co-authored-by: Amalan Jenicious F <amalan.jenicious@psiog.com>
- Okechukwu  Emmanuel Ochia <okechukwu@agnostiq.ai>
- Co-authored-by: pre-commit-ci[bot] <66853113+pre-commit-ci[bot]@users.noreply.github.com>
- Casey Jao <casey@agnostiq.ai>


### Changed

- Refactored executor base classes

### Operations

- pre-commit autoupdate

## [0.192.0] - 2022-09-02

### Authors

- Will Cunningham <wjcunningham7@users.noreply.github.com>
- Co-authored-by: Scott Wyman Neagle <scott@agnostiq.ai>
- Alejandro Esquivel <ae@alejandro.ltd>
- Co-authored-by: Will Cunningham <wjcunningham7@gmail.com>
- Aravind-psiog <100823292+Aravind-psiog@users.noreply.github.com>
- Faiyaz Hasan <faiyaz@agnostiq.ai>
- Co-authored-by: Venkat Bala <venkat@agnostiq.ai>
- Prasanna Venkatesh <54540812+Prasy12@users.noreply.github.com>
- Co-authored-by: Amalan Jenicious F <amalan.jenicious@psiog.com>
- Okechukwu  Emmanuel Ochia <okechukwu@agnostiq.ai>
- Co-authored-by: pre-commit-ci[bot] <66853113+pre-commit-ci[bot]@users.noreply.github.com>


### Changed

- Modified how `no_cluster` is passed to `app.py` from the CLI

## [0.191.0] - 2022-09-01

### Authors

- Will Cunningham <wjcunningham7@users.noreply.github.com>
- Co-authored-by: Scott Wyman Neagle <scott@agnostiq.ai>
- Alejandro Esquivel <ae@alejandro.ltd>
- Co-authored-by: Will Cunningham <wjcunningham7@gmail.com>
- Aravind-psiog <100823292+Aravind-psiog@users.noreply.github.com>
- Faiyaz Hasan <faiyaz@agnostiq.ai>
- Co-authored-by: Venkat Bala <venkat@agnostiq.ai>
- Prasanna Venkatesh <54540812+Prasy12@users.noreply.github.com>
- Co-authored-by: Amalan Jenicious F <amalan.jenicious@psiog.com>
- Okechukwu  Emmanuel Ochia <okechukwu@agnostiq.ai>
- Co-authored-by: pre-commit-ci[bot] <66853113+pre-commit-ci[bot]@users.noreply.github.com>


### Added

- Implementation of RemoteExecutor

## [0.190.0] - 2022-09-01

### Authors

- Will Cunningham <wjcunningham7@users.noreply.github.com>
- Co-authored-by: Scott Wyman Neagle <scott@agnostiq.ai>
- Alejandro Esquivel <ae@alejandro.ltd>
- Co-authored-by: Will Cunningham <wjcunningham7@gmail.com>
- Aravind-psiog <100823292+Aravind-psiog@users.noreply.github.com>
- Faiyaz Hasan <faiyaz@agnostiq.ai>
- Co-authored-by: Venkat Bala <venkat@agnostiq.ai>
- Prasanna Venkatesh <54540812+Prasy12@users.noreply.github.com>
- Co-authored-by: Amalan Jenicious F <amalan.jenicious@psiog.com>
- Okechukwu  Emmanuel Ochia <okechukwu@agnostiq.ai>


### Changed

- Renamed `BaseAsyncExecutor` and its references to `AsyncBaseExecutor`.

## [0.189.0] - 2022-08-31

### Authors

- Will Cunningham <wjcunningham7@users.noreply.github.com>
- Co-authored-by: Scott Wyman Neagle <scott@agnostiq.ai>
- Alejandro Esquivel <ae@alejandro.ltd>
- Co-authored-by: Will Cunningham <wjcunningham7@gmail.com>
- Aravind-psiog <100823292+Aravind-psiog@users.noreply.github.com>
- Faiyaz Hasan <faiyaz@agnostiq.ai>
- Co-authored-by: Venkat Bala <venkat@agnostiq.ai>
- Prasanna Venkatesh <54540812+Prasy12@users.noreply.github.com>
- Co-authored-by: Amalan Jenicious F <amalan.jenicious@psiog.com>


### Added

- Added capability to take screenshot of the graph with covalent logo on the GUI.

### Operations

- Changed the environment switches in tests.yml to be `true`/empty instead of 1/0

- Adding `benchmark.yml` workflow

### Tests

- Adding scripts in `tests/stress_tests/benchmarks`

## [0.188.0] - 2022-08-31

### Authors

- Will Cunningham <wjcunningham7@users.noreply.github.com>
- Co-authored-by: Scott Wyman Neagle <scott@agnostiq.ai>
- Alejandro Esquivel <ae@alejandro.ltd>
- Co-authored-by: Will Cunningham <wjcunningham7@gmail.com>
- Aravind-psiog <100823292+Aravind-psiog@users.noreply.github.com>


### Added

- Created a prototype of a production Dockerfile
- The old Dockerfile has been moved to Dockerfile.dev

### Docs

- Added db schema migration error guide in RTD
- Removed `get_data_store` from quantum chemistry tutorial #1046

### Operations

- Front-end test coverage measured and reported in CI
- Added reusable version action

- Added read the docs for user interface

## [0.187.0] - 2022-08-28

### Authors

- Prasanna Venkatesh <54540812+Prasy12@users.noreply.github.com>
- Co-authored-by: Kamalesh-suresh <kamalesh.suresh@psiog.com>
- Co-authored-by: Amalan Jenicious F <amalan.jenicious@psiog.com>
- Co-authored-by: pre-commit-ci[bot] <66853113+pre-commit-ci[bot]@users.noreply.github.com>

### Tests

- Fixed `test_using_executor_names` and `test_internal_sublattice_dispatch` tests to also work with `--no-cluster` option.

### Added

- Added test cases for front-end react components.

## [0.186.0] - 2022-08-25

### Authors

- Sankalp Sanand <sankalp@agnostiq.ai>
- Co-authored-by: Alejandro Esquivel <ae@alejandro.ltd>
- Venkat Bala <venkat@agnostiq.ai>
- Okechukwu  Emmanuel Ochia <okechukwu@agnostiq.ai>
- Co-authored-by: pre-commit-ci[bot] <66853113+pre-commit-ci[bot]@users.noreply.github.com>
- Co-authored-by: Will Cunningham <wjcunningham7@gmail.com>
- Co-authored-by: Scott Wyman Neagle <scott@agnostiq.ai>
- Venkat Bala <15014089+venkatBala@users.noreply.github.com>
- Aravind-psiog <100823292+Aravind-psiog@users.noreply.github.com>
- Co-authored-by: Kamalesh-suresh <kamalesh.suresh@psiog.com>
- Co-authored-by: Prasy12 <prasanna.venkatesh@psiog.com>

### Operations

- Fix conditional logic around dumping of `covalent` logs to stdout in test workflows
- Build test matrix by parsing configs from json
- Dump covalent logs if any of the tests step fail
- changed-files action uses the proper sha in version.yml

### Docs

- Added RTD and header for the AWS EC2 executor plugin.
- Refactored tutorials for better organization

### Added

- Added executor label, node id and node type to graph node UI

### Changed

- Runtime has been modified to be more precise on the lattice and electron sidebar

## [0.185.0] - 2022-08-23

### Authors

- Sankalp Sanand <sankalp@agnostiq.ai>
- Co-authored-by: Alejandro Esquivel <ae@alejandro.ltd>
- Venkat Bala <venkat@agnostiq.ai>

### Added

- Adding `load_tests` subdirectory to tests to facilitate execution of Covalent benchmarks during nightly runs
- Added `locust` requirements to tests `requirements.txt`

## [0.184.2] - 2022-08-23

### Authors

- Sankalp Sanand <sankalp@agnostiq.ai>
- Co-authored-by: Alejandro Esquivel <ae@alejandro.ltd>


### Fixed

- Switched the `render_as_batch` flag in the alembic env context so that `ALTER` commands are supported in SQLite migrations.

### Docs

- Updated custom executor RTD to show a simpler example

### Operations

- pre-commit autoupdate

## [0.184.1] - 2022-08-23

### Authors

- Alejandro Esquivel <ae@alejandro.ltd>
- Venkat Bala <venkat@agnostiq.ai>
- Co-authored-by: Scott Wyman Neagle <scott@agnostiq.ai>
- Casey Jao <casey@agnostiq.ai>
- Sankalp Sanand <sankalp@agnostiq.ai>


### Fixed

- Function's `__doc__` and `__name__` storage in dict/json for transportable object fixed.

### Tests

- Added unit test for the above fix.

## [0.184.0] - 2022-08-22

### Authors

- Alejandro Esquivel <ae@alejandro.ltd>
- Venkat Bala <venkat@agnostiq.ai>
- Co-authored-by: Scott Wyman Neagle <scott@agnostiq.ai>
- Casey Jao <casey@agnostiq.ai>


### Changed

- Electron metadata is serialized earlier during workflow construction
  to reduce unexpected executor pip requirements.

### Operations

- Updating conditional logic for the different steps in `release` workflow
- Dependabot update

### Docs

- Removed "How to synchronize lattices" section from RTD

## [0.183.0] - 2022-08-18

### Authors

- Scott Wyman Neagle <scott@agnostiq.ai>
- Venkat Bala <venkat@agnostiq.ai>


### Added

- Adding tests to update patch coverage for the `covalent logs` cli

### Changed

- Modify the `covalent logs` CLI handler to read logs line by line

### Operations

- Update release workflow
- Adding a `wait` input for the Conda action

## [0.182.2] - 2022-08-18

### Authors

- Scott Wyman Neagle <scott@agnostiq.ai>
- Will Cunningham <wjcunningham7@users.noreply.github.com>
- Alejandro Esquivel <ae@alejandro.ltd>
- Co-authored-by: Will Cunningham <wjcunningham7@gmail.com>
- Co-authored-by: Faiyaz Hasan <faiyaz@agnostiq.ai>


### Fixed

- CLI `service.py` tests to run without the server needing to be started.

### Docs

- Added `covalent db` cli command to API section of RTD

### Docs

- Fixed RTD downloads badge image to point to `covalent` rather than `cova`

### Operations

- Use conda skeleton action for build and upload

### Docs

- Updating WCI yaml with new file transfer protocols

## [0.182.1] - 2022-08-17

### Authors

- Will Cunningham <wjcunningham7@users.noreply.github.com>
- Venkat Bala <venkat@agnostiq.ai>
- Co-authored-by: santoshkumarradha <santosh@agnostiq.ai>
- Co-authored-by: pre-commit-ci[bot] <66853113+pre-commit-ci[bot]@users.noreply.github.com>
- Co-authored-by: Santosh kumar <29346072+santoshkumarradha@users.noreply.github.com>
- Co-authored-by: Scott Wyman Neagle <scott@agnostiq.ai>
- Prasanna Venkatesh <54540812+Prasy12@users.noreply.github.com>
- Co-authored-by: Will Cunningham <wjcunningham7@gmail.com>


### Fixed

- lattice.draw() fix on the GUI.

## [0.182.0] - 2022-08-17

### Authors

- Will Cunningham <wjcunningham7@users.noreply.github.com>
- Venkat Bala <venkat@agnostiq.ai>
- Co-authored-by: santoshkumarradha <santosh@agnostiq.ai>
- Co-authored-by: pre-commit-ci[bot] <66853113+pre-commit-ci[bot]@users.noreply.github.com>
- Co-authored-by: Santosh kumar <29346072+santoshkumarradha@users.noreply.github.com>
- Co-authored-by: Scott Wyman Neagle <scott@agnostiq.ai>


### Added

- Update RTD for `AWS Batch` executor
- Removed `AWS Lambda` executor RTD from this branch in order to keep changes atomic

### Changed

- Synced with latest develop

### Docs

- Adding RTD for `AWS Braket` executor
- Adding dropdown menu for the IAM policy
- Delete RTD for other cloud executor to keep changes atomic
- Renamed `executers` folder to `executors`

### Docs

- Updated short release notes

## [0.181.0] - 2022-08-17

### Authors

- Alejandro Esquivel <ae@alejandro.ltd>
- Will Cunningham <wjcunningham7@users.noreply.github.com>
- Scott Wyman Neagle <scott@agnostiq.ai>
- Venkat Bala <venkat@agnostiq.ai>
- Co-authored-by: santoshkumarradha <santosh@agnostiq.ai>
- Co-authored-by: pre-commit-ci[bot] <66853113+pre-commit-ci[bot]@users.noreply.github.com>
- Co-authored-by: Santosh kumar <29346072+santoshkumarradha@users.noreply.github.com>
- Co-authored-by: Will Cunningham <wjcunningham7@gmail.com>
- Prasanna Venkatesh <54540812+Prasy12@users.noreply.github.com>
- Co-authored-by: Kamalesh-suresh <kamalesh.suresh@psiog.com>
- Co-authored-by: Manjunath PV <manjunath.poilath@psiog.com>
- Co-authored-by: ArunPsiog <arun.mukesh@psiog.com>


### Changed

- Lazy loading mechanism on the GUI.

### Fixed

- Displaying electron executor and inputs information on the GUI.
- Animated spinner for running statuses on the GUI.

## Docs

- Add `AWSLambdaExecutor` RTD
- Update `api.rst` to include `cluster` CLI command option
- Added version migration guide section in RTD
- Update RTD for `AWS ECS` executor
- Remove AWS Lambda and Batch RTDs to keep changes atomic
- Adding dropdowns to IAM policy documents
- Updated compatibility matrix
- Updated pip, bash and callable deps how-to guides

### Operations

- NPM install on CentOS done explicitly
- `-y` flag for `conda install`

## [0.180.0] - 2022-08-16

### Authors

- Casey Jao <casey@agnostiq.ai>
- Co-authored-by: Alejandro Esquivel <ae@alejandro.ltd>
- Okechukwu  Emmanuel Ochia <okechukwu@agnostiq.ai>
- Scott Wyman Neagle <scott@agnostiq.ai>
- Co-authored-by: pre-commit-ci[bot] <66853113+pre-commit-ci[bot]@users.noreply.github.com>
- Co-authored-by: Will Cunningham <wjcunningham7@gmail.com>
- Sankalp Sanand <sankalp@agnostiq.ai>


### Removed

- Removed `ct.wait.LONG` etc. constants from covalent's init

### Changed

- `wait` in `_get_result_from_dispatcher` will now use `_results_manager.wait.EXTREME` if `True` has been passed to it.

### Operations

- Prettierified release.yml
- Cleaned up pre-commit-config.yml

### Docs

- Updated Bash Lepton tutorial to conform with the latest Lepton interface changes
- Disabling how-to guide for executing an electron with a specified Conda environment.
- Fixed "How To" for Python leptons

## [0.179.0] - 2022-08-16

### Authors



### Changed

- Changed terser package version on webapp yarn-lock file.

## [0.178.0] - 2022-08-15

### Authors

- Will Cunningham <wjcunningham7@users.noreply.github.com>
- Co-authored-by: Alejandro Esquivel <ae@alejandro.ltd>
- Casey Jao <casey@agnostiq.ai>


### Changed

- Dispatch workflows as asyncio tasks on the FastAPI event loop instead of in separate threads

### Fixed

- Deconflict wait enum with `ct.wait` function; `wait` -> `WAIT`

### Operations

- Conda package is built and tested on a nightly schedule
- Conda deployment step is added to `release.yml`
- Install yarn and npm on Ubuntu whenever the webapp needs to be built

## [0.177.0] - 2022-08-11

### Authors

- Scott Wyman Neagle <scott@agnostiq.ai>
- Co-authored-by: Faiyaz Hasan <faiyaz@agnostiq.ai>
- Casey Jao <casey@agnostiq.ai>
- Venkat Bala <venkat@agnostiq.ai>
- Co-authored-by: pre-commit-ci[bot] <66853113+pre-commit-ci[bot]@users.noreply.github.com>

### Removed

- `while True` in `app.get_result`

### Changed

- Flask route logic to return 503 when the result is not ready

### Tests

- results_manager tests

### Operations

- Fix conditional checks for `pre-release` and `stable` Covalent docker image builds

## [0.176.0] - 2022-08-11

### Authors

- Scott Wyman Neagle <scott@agnostiq.ai>
- Co-authored-by: Faiyaz Hasan <faiyaz@agnostiq.ai>
- Casey Jao <casey@agnostiq.ai>


### Operations

- Update precommit yaml.

### Removed

- `Lattice.check_consumables()`, `_TransportGraph.get_topologically_sorted_graph()`

### Operations

- Trigger webapp build if `build==true`

## [0.175.0] - 2022-08-11

### Authors

- Scott Wyman Neagle <scott@agnostiq.ai>
- Co-authored-by: Faiyaz Hasan <faiyaz@agnostiq.ai>
- Casey Jao <casey@agnostiq.ai>


### Operations

- Trigger Slack alert for failed tests on `workflow_run`

## [0.174.0] - 2022-08-11

### Authors

- Casey Jao <casey@agnostiq.ai>
- Alejandro Esquivel <ae@alejandro.ltd>


### Changed

- Changed return value for TransferFromRemote and TransferToRemote (download/upload) operations to be consistent and always return filepath tuples

### Docs

- Updated docs with File Transfer return value changes and `files` kwarg injections

### Fixed

- Fixed postprocessing workflows that return an electron with an incoming wait_for edge

## [0.173.0] - 2022-08-10

### Authors

- Sankalp Sanand <sankalp@agnostiq.ai>


### Added

- `--hard` and `--yes` flags added to `covalent purge` for hard purging (also deletes the databse) and autoapproving respectively.

### Changed

- `covalent purge` now shows the user a prompt informing them what dirs and files will be deleted.
- Improved shown messages in some commands.

### Tests

- Updated tests to reflect above changes.

## [0.172.0] - 2022-08-10

### Authors

- Will Cunningham <wjcunningham7@users.noreply.github.com>
- Prasanna Venkatesh <54540812+Prasy12@users.noreply.github.com>
- Co-authored-by: pre-commit-ci[bot] <66853113+pre-commit-ci[bot]@users.noreply.github.com>
- Co-authored-by: Aravind-psiog <100823292+Aravind-psiog@users.noreply.github.com>
- Co-authored-by: ArunPsiog <arun.mukesh@psiog.com>
- Co-authored-by: manjunath.poilath <manjunath.poilath@psiog.com>
- Co-authored-by: Kamalesh-suresh <kamalesh.suresh@psiog.com>
- Co-authored-by: Amalan Jenicious F <amalan.jenicious@psiog.com>
- Co-authored-by: M Shrikanth <shrikanth.mohan@psiog.com>
- Co-authored-by: Casey Jao <casey@agnostiq.ai>
- Co-authored-by: Aravind-psiog <aravind.prabaharan@psiog.com>
- Co-authored-by: Will Cunningham <wjcunningham7@gmail.com>
- Co-authored-by: Alejandro Esquivel <ae@alejandro.ltd>


### Changed

- Covalent dispatcher flask web apis ported to FastAPI in `covalent_dispatcher/_service/app.py`
- Unit tests written for Covalent dispatcher flask web apis ported to FastAPI in `covalent_dispatcher_tests/_service/app.test.py`
- Web apis of `covalent_ui` refactored to adhere to v11 DB schema
- Electron graph mini map has been moved next to controls on the GUI.
- Lattice status and count of completed & total electrons has been moved to the top of the graph on the GUI.
- Some of the Flask APIs earlier consumed by the GUI have been deprecated & removed from the code base.
- APIs exposed by the web app back end have been re-factored to adhere to the new DB schema v10

### Added

- Added count of dispatches by status on the dispatch list section of the GUI.
- APIs that the GUI consumes have been re-written using FastAPI. This includes re-factoring of older APIs and adding of new APIs.
- Added COVALENT_SERVER_IFACE_ANY flag for uvicorn to start with 0.0.0.0

### Docs

- ReadTheDocs landing page has been improved

## [0.171.0] - 2022-08-10

### Authors

- Casey Jao <casey@agnostiq.ai>
- Co-authored-by: Scott Wyman Neagle <scott@agnostiq.ai>

### Added

- Added `covalent migrate_legacy_result_object` command to save pickled Result objects to the DataStore

## [0.170.1] - 2022-08-09

### Authors

- Venkat Bala <venkat@agnostiq.ai>

### Fixed

- Remove `attr` import added inadvertently

### Tests

- Fix `start` cli test, update `set_config` call count

## [0.170.0] - 2022-08-08

### Authors

- Venkat Bala <venkat@agnostiq.ai>
- Co-authored-by: pre-commit-ci[bot] <66853113+pre-commit-ci[bot]@users.noreply.github.com>


### Changed

- Temporarily allow executor plugin variable name to be either in uppercase or lowercase

## [0.169.0] - 2022-08-08

### Authors

- Venkat Bala <venkat@agnostiq.ai>
- Co-authored-by: pre-commit-ci[bot] <66853113+pre-commit-ci[bot]@users.noreply.github.com>


### Added

- Adding a `covalent config` convenience CLI to quickly view retrive the covalent configuration

## [0.168.0] - 2022-08-08

### Authors

- Venkat Bala <venkat@agnostiq.ai>
- Co-authored-by: pre-commit-ci[bot] <66853113+pre-commit-ci[bot]@users.noreply.github.com>


### Added

- Adding `setup/teardown` methods as placeholders for any executor specific setup and teardown tasks

## [0.167.0] - 2022-08-08

### Authors

- Poojith U Rao <106616820+poojithurao@users.noreply.github.com>
- Co-authored-by: Venkat Bala <venkat@agnostiq.ai>
- Co-authored-by: Faiyaz Hasan <faiyaz@agnostiq.ai>
- Co-authored-by: pre-commit-ci[bot] <66853113+pre-commit-ci[bot]@users.noreply.github.com>
- Co-authored-by: Alejandro Esquivel <ae@alejandro.ltd>


### Added

- S3 File transfer strategy

### Fixed

- Adding maximum number of retries and timeout parameter to the get result http call.

## [0.166.0] - 2022-08-07

### Authors

- Venkat Bala <venkat@agnostiq.ai>


### Tests

- Update dask cli test to match Covalent Dask cluster configuration


### Changed

- Remove newline from log stream formatter for better log statment output
- Jsonify covalent cluster cli outputs

## [0.165.0] - 2022-08-06

### Authors

- Casey Jao <casey@agnostiq.ai>


### Changed

- Make `BaseExecutor` and `BaseAsyncExecutor` class siblings, not parent and child.

### Operations

- Only validate webapp if the webapp was built

### Tests

- Fixed randomly failing lattice json serialization test

## [0.164.0] - 2022-08-05

### Authors

- Sankalp Sanand <sankalp@agnostiq.ai>
- Faiyaz Hasan <faiyaz@agnostiq.ai>
- Co-authored-by: pre-commit-ci[bot] <66853113+pre-commit-ci[bot]@users.noreply.github.com>
- Co-authored-by: Venkat Bala <venkat@agnostiq.ai>
- Co-authored-by: Will Cunningham <wjcunningham7@gmail.com>


### Changed

- Use `update_config` to modify dask configuration from the cluster process
- Simplify `set_config` logic for dask configuration options on `covalent start`
- Removed default values from click options for dask configuration related values

### Added

- Configured default dask configuration options in `defaults.py`

### Fixed

- Overwriting config address issue.

### Tests

- Moved misplaced functional/integration tests from the unit tests folder to their respective folders.
- All of the unit tests now use test DB instead of hitting a live DB.
- Updated `tests.yml` so that functional tests are run whenever tests get changed or github actions are changed.
- Several broken tests were also fixed.

## [0.163.0] - 2022-08-04

### Authors

- Alejandro Esquivel <ae@alejandro.ltd>
- Co-authored-by: Casey Jao <casey@agnostiq.ai>
- Will Cunningham <wjcunningham7@users.noreply.github.com>
- Co-authored-by: Scott Wyman Neagle <scott@agnostiq.ai>


### Added

- Added `rsync` dependency in `Dockerfile`

### Removed

- `Makefile` which was previously improperly committed

### Operations

- Functional tests are run only on `develop`
- `tests.yml` can be run manually provided a commit SHA
- `tests.yml` uses a `build` filter to conditionally install and build Covalent if build files are modified
- `docker.yml` is now only for dev work, and is manually triggered given an SHA
- `release.yml` is enhanced to push stable and pre-release images to a public ECR repo

## [0.162.0] - 2022-08-04

### Authors

- Alejandro Esquivel <ae@alejandro.ltd>
- Co-authored-by: Casey Jao <casey@agnostiq.ai>


### Changed

- Updated Base executor to support non-unique `retval_key`s, particularly for use in File Transfer where we may have several CallDeps with the reserved `retval_key` of value `files`.

## [0.161.2] - 2022-08-04

### Authors

- Alejandro Esquivel <ae@alejandro.ltd>
- Co-authored-by: pre-commit-ci[bot] <66853113+pre-commit-ci[bot]@users.noreply.github.com>


### Fixed

- Updated `covalent db migrations` to overwrite `alembic.ini` `script_location` with absolute path to migrations folder
- Updated `covalent db alembic [args]` command to use project root as `cwd` for alembic subprocess  

## [0.161.1] - 2022-08-03

### Authors

- Alejandro Esquivel <ae@alejandro.ltd>
- Scott Wyman Neagle <scott@agnostiq.ai>
- Co-authored-by: Faiyaz Hasan <faiyaz@agnostiq.ai>
- Poojith U Rao <106616820+poojithurao@users.noreply.github.com>
- Co-authored-by: Casey Jao <casey@agnostiq.ai>


### Fixed

- When a list was passed to an electron, the generated electron list
  had metadata copied from the electron. This was resulting in
  call_before and call_after functions being called by the electron
  list as well. The metadata (apart from executor) is now set to
  default values for the electron list.

## [0.161.0] - 2022-08-03

### Authors

- Alejandro Esquivel <ae@alejandro.ltd>
- Scott Wyman Neagle <scott@agnostiq.ai>
- Co-authored-by: Faiyaz Hasan <faiyaz@agnostiq.ai>


### Changed

- Replaced `Session(DispatchDB()._get_data_store().engine)` with `workflow_db.session()`

### Removed

- `DevDataStore` class from `datastore.py`
- workflows manager

## [0.160.1] - 2022-08-02

### Authors

- Alejandro Esquivel <ae@alejandro.ltd>
- Scott Wyman Neagle <scott@agnostiq.ai>


### Fixed

- `script_location` key not found issue when installing with pip (second attempt)

### Docs

- Remove migration guide reference from README

### Operations

- Explicitly check `release == true` in tests.yml

## [0.160.0] - 2022-08-02

### Authors

- Casey Jao <casey@agnostiq.ai>
- Co-authored-by: Faiyaz Hasan <faiyaz@agnostiq.ai>


### Changed

- `Executor.run()` now accepts a `task_metadata` dictionary. Current
  keys consist of `dispatch_id` and `node_id`.

## [0.159.0] - 2022-08-02

### Authors

- Casey Jao <casey@agnostiq.ai>
- Co-authored-by: Faiyaz Hasan <faiyaz@agnostiq.ai>


### Changed

- Database schema has been updated to v11

### Operations

- `paths-filter` will only be run on PRs, i.e on workflow runs, the whole test suite will be run.
- Removed retry action from running on `pytest` steps since they instead use `pytest` retries.
- `codecov.yml` added to enable carry-forward flags
- UI front-end is only built for pull requests when the source changes
- Packaging is only validated on the `develop` branch

## [0.158.0] - 2022-07-29

### Authors

- Okechukwu  Emmanuel Ochia <okechukwu@agnostiq.ai>
- Co-authored-by: Scott Wyman Neagle <scott@agnostiq.ai>
- Will Cunningham <wjcunningham7@users.noreply.github.com>
- Alejandro Esquivel <ae@alejandro.ltd>
- Co-authored-by: pre-commit-ci[bot] <66853113+pre-commit-ci[bot]@users.noreply.github.com>
- Casey Jao <casey@agnostiq.ai>
- Co-authored-by: Faiyaz Hasan <faiyaz@agnostiq.ai>


### Changed

- Construct the result object in the dispatcher `entry_point.py` module in order to avoid the Missing Latticed Id error so frequently.
- Update the sleep statement length to 0.1 seconds in the results.manager.

## [0.157.1] - 2022-07-29

### Authors

- Okechukwu  Emmanuel Ochia <okechukwu@agnostiq.ai>
- Co-authored-by: Scott Wyman Neagle <scott@agnostiq.ai>
- Will Cunningham <wjcunningham7@users.noreply.github.com>
- Alejandro Esquivel <ae@alejandro.ltd>
- Co-authored-by: pre-commit-ci[bot] <66853113+pre-commit-ci[bot]@users.noreply.github.com>
- Casey Jao <casey@agnostiq.ai>

### Fixed

- Pass non-kwargs to electrons in the correct order during dispatch.

## [0.157.0] - 2022-07-28

### Authors

- Okechukwu  Emmanuel Ochia <okechukwu@agnostiq.ai>
- Co-authored-by: Scott Wyman Neagle <scott@agnostiq.ai>
- Will Cunningham <wjcunningham7@users.noreply.github.com>
- Alejandro Esquivel <ae@alejandro.ltd>
- Co-authored-by: pre-commit-ci[bot] <66853113+pre-commit-ci[bot]@users.noreply.github.com>
- Casey Jao <casey@agnostiq.ai>


### Changed

- Expose a public `wait()` function compatible with both calling and dispatching lattices

### Docs

- Updated the RTD on `wait_for()` to use the static `wait()` function

### Operations

- pre-commit autoupdate

### Docs

- Changed the custom executor how-to to be shorter and more concise.
- Re-structured the docs

## [0.156.0] - 2022-07-27

### Authors

- Okechukwu  Emmanuel Ochia <okechukwu@agnostiq.ai>
- Co-authored-by: Scott Wyman Neagle <scott@agnostiq.ai>
- Will Cunningham <wjcunningham7@users.noreply.github.com>
- Alejandro Esquivel <ae@alejandro.ltd>
- Co-authored-by: pre-commit-ci[bot] <66853113+pre-commit-ci[bot]@users.noreply.github.com>


### Added

- Bash decorator is introduced
- Lepton commands can be specified as a list of strings rather than strings alone.

## [0.155.1] - 2022-07-26

### Authors

- Okechukwu  Emmanuel Ochia <okechukwu@agnostiq.ai>
- Co-authored-by: Scott Wyman Neagle <scott@agnostiq.ai>
- Will Cunningham <wjcunningham7@users.noreply.github.com>
- Alejandro Esquivel <ae@alejandro.ltd>
- Co-authored-by: pre-commit-ci[bot] <66853113+pre-commit-ci[bot]@users.noreply.github.com>


### Fixed

- `script_location` key not found issue when running alembic programatically

### Operations

- Fixed syntax errors in `stale.yml` and in `hotfix.yml`
- `docker.yml` triggered after version bump in `develop` instead of before
- Enhanced `tests.yml` to upload coverage reports by domain

## [0.155.0] - 2022-07-26

### Authors

- Alejandro Esquivel <ae@alejandro.ltd>


### Added

- Exposing `alembic {args}` cli commands through: `covalent db alembic {args}`

## [0.154.0] - 2022-07-25

### Authors

- Casey Jao <casey@agnostiq.ai>
- Co-authored-by: Venkat Bala <venkat@agnostiq.ai>
- Alejandro Esquivel <ae@alejandro.ltd>


### Added

- Added methods to programatically fetch information from Alembic without needing subprocess

## [0.153.1] - 2022-07-25

### Authors

- Casey Jao <casey@agnostiq.ai>
- Co-authored-by: Venkat Bala <venkat@agnostiq.ai>


### Fixed

- Stdout and stderr are now captured when using the dask executor.


### Tests

- Fixed Dask cluster CLI tests

## [0.153.0] - 2022-07-25

### Authors

- Faiyaz Hasan <faiyaz@agnostiq.ai>


### Added

- Helper function to load and save files corresponding to the DB filenames.

### Changed

- Files with .txt, .log extensions are stored as strings.
- Get result web request timeout to 2 seconds.

## [0.152.0] - 2022-07-25

### Authors

- Faiyaz Hasan <faiyaz@agnostiq.ai>
- Co-authored-by: Scott Wyman Neagle <scott@agnostiq.ai>


### Changed

- Pass default DataStore object to node value retrieval method in the Results object.

## [0.151.1] - 2022-07-22

### Authors

- Faiyaz Hasan <faiyaz@agnostiq.ai>
- Co-authored-by: Scott Wyman Neagle <scott@agnostiq.ai>


### Fixed

- Adding maximum number of retries and timeout parameter to the get result http call.
- Disabling result_webhook for now.

## [0.151.0] - 2022-07-22

### Authors

- Scott Wyman Neagle <scott@agnostiq.ai>
- Co-authored-by: Will Cunningham <wjcunningham7@gmail.com>
- Sankalp Sanand <sankalp@agnostiq.ai>


### Added

- `BaseAsyncExecutor` has been added which can be inherited by new async-aware executors.

### Changed

- Since tasks were basically submitting the functions to a Dask cluster by default, they have been converted into asyncio `Tasks` instead which support a far larger number of concurrent tasks than previously used `ThreadPool`.

- `tasks_pool` will still be used to schedule tasks which use non-async executors.

- Executor's `executor` will now receive a callable instead of a serialized function. This allows deserializing the function where it is going to be executed while providing a simplified `execute` at the same time.

- `uvloop` is being used instead of the default event loop of `asyncio` for better performance.

- Tests have also been updated to reflect above changes.

### Operations

- Made Santosh the sole owner of `/docs`

## [0.150.0] - 2022-07-22

### Authors

- Faiyaz Hasan <faiyaz@agnostiq.ai>


### Added

- Initialize database tables when the covalent server is started.

## [0.149.0] - 2022-07-21

### Authors

- Scott Wyman Neagle <scott@agnostiq.ai>
- Co-authored-by: Venkat Bala <venkat@agnostiq.ai>


### Removed

- `result.save()`
- `result._write_dispatch_to_python_file()`

## [0.148.0] - 2022-07-21

### Authors

- Alejandro Esquivel <ae@alejandro.ltd>


### Changed

- Changed DataStore default db path to correspond to dispatch db config path

### Operations

- Added workflow to stale and close pull requests


### Docs

- Fixed `get_metadata` calls in examples to remove `results_dir` argument
- Removed YouTube video temporarily

## [0.147.0] - 2022-07-21

### Authors

- Casey Jao <casey@agnostiq.ai>


### Changed

- Simplified interface for custom executors. All the boilerplate has
  been moved to `BaseExecutor`.

## [0.146.0] - 2022-07-20

### Authors

- Casey Jao <casey@agnostiq.ai>
- Co-authored-by: Venkat Bala <venkat@agnostiq.ai>
- Faiyaz Hasan <faiyaz@agnostiq.ai>



### Added

- Ensure that transportable objects are rendered correctly when printing the result object.

### Tests

- Check that user data is not unpickled by the Covalent server process

## [0.145.0] - 2022-07-20

### Authors

- Scott Wyman Neagle <scott@agnostiq.ai>
- Co-authored-by: Venkat Bala <venkat@agnostiq.ai>
- Co-authored-by: Faiyaz Hasan <faiyaz@agnostiq.ai>


### Removed

- `entry_point.get_result()`

### Changed

- get_result to query an HTTP endpoint instead of a DB session

## [0.144.0] - 2022-07-20

### Authors

- Will Cunningham <wjcunningham7@users.noreply.github.com>
- Co-authored-by: Scott Wyman Neagle <scott@agnostiq.ai>
- Alejandro Esquivel <ae@alejandro.ltd>


### Added

- Set up alembic migrations & added migration guide (`alembic/README.md`)

## [0.143.0] - 2022-07-19

### Authors

- Will Cunningham <wjcunningham7@users.noreply.github.com>
- Co-authored-by: Scott Wyman Neagle <scott@agnostiq.ai>


### Changed

- Installation will fail if `cova` is installed while trying to install `covalent`.

## [0.142.0] - 2022-07-19

### Authors

- Poojith U Rao <106616820+poojithurao@users.noreply.github.com>
- Co-authored-by: Will Cunningham <wjcunningham7@gmail.com>
- Anna Hughes <annagwen42@gmail.com>
- Co-authored-by: Poojith <poojith@agnostiq.ai>
- Co-authored-by: Scott Wyman Neagle <scott@agnostiq.ai>
- Casey Jao <casey@agnostiq.ai>
- Co-authored-by: Venkat Bala <venkat@agnostiq.ai>
- Co-authored-by: pre-commit-ci[bot] <66853113+pre-commit-ci[bot]@users.noreply.github.com>
- Faiyaz Hasan <faiyaz@agnostiq.ai>


### Added

- `electron_num`, `completed_electron_num` fields to the Lattice table.

## [0.141.0] - 2022-07-19

### Authors

- Poojith U Rao <106616820+poojithurao@users.noreply.github.com>
- Co-authored-by: Will Cunningham <wjcunningham7@gmail.com>
- Anna Hughes <annagwen42@gmail.com>
- Co-authored-by: Poojith <poojith@agnostiq.ai>
- Co-authored-by: Scott Wyman Neagle <scott@agnostiq.ai>
- Casey Jao <casey@agnostiq.ai>
- Co-authored-by: Venkat Bala <venkat@agnostiq.ai>
- Co-authored-by: pre-commit-ci[bot] <66853113+pre-commit-ci[bot]@users.noreply.github.com>


### Changed

- Deprecate topological sort in favor of inspect in-degree of nodes until they are zero before dispatching task
- Use deepcopy to generate a copy of the metadata dictionary before saving result object to the database

### Docs

- Adding incomplete pennylane kernel tutorial
- Adding quantum ensemble tutorial

## [0.140.0] - 2022-07-19

### Authors

- Faiyaz Hasan <faiyaz@agnostiq.ai>
- Co-authored-by: Venkat Bala <venkat@agnostiq.ai>


### Added

- Fields `deps_filename`, `call_before_filename` and `call_after_filename` to the `Electron` table.
- Re-write the deps / call before and after file contents when inserting / updating electron record in the database.

### Changed

- Modify the test and implementation logic of inserting the electron record with these new fields.
- Field `key` to `key_filename` in `Electron` table.

## [0.139.1] - 2022-07-19

### Authors

- Divyanshu Singh <55018955+divshacker@users.noreply.github.com>
- Co-authored-by: Scott Wyman Neagle <wymnea@protonmail.com>
- Co-authored-by: Scott Wyman Neagle <scott@agnostiq.ai>
- Co-authored-by: Will Cunningham <wjcunningham7@users.noreply.github.com>


### Fixed

- Fixes Reverse IP problem. All References to `0.0.0.0` are changed to `localhost` . More details can be found [here](https://github.com/AgnostiqHQ/covalent/issues/202)

## [0.139.0] - 2022-07-19

### Authors

- Venkat Bala <venkat@agnostiq.ai>
- Co-authored-by: Scott Wyman Neagle <scott@agnostiq.ai>
- Faiyaz Hasan <faiyaz@agnostiq.ai>
- Co-authored-by: Will Cunningham <wjcunningham7@gmail.com>


### Added

- Columns `is_active` in the lattice, eLectron and Electron dependency tables.

### Docs

- Adding a RTD tutorial/steps on creating a custom executor

## [0.138.0] - 2022-07-19

### Authors

- Anna Hughes <annagwen42@gmail.com>
- Co-authored-by: Will Cunningham <wjcunningham7@gmail.com>
- Will Cunningham <wjcunningham7@users.noreply.github.com>
- Co-authored-by: Venkat Bala <venkat@agnostiq.ai>


### Added

- Docker build workflow

### Changed

- Dockerfile uses multi-stage build

### Docs

- New tutorial demonstrating how to solve the MaxCut Problem with QAOA and Covalent

## [0.137.0] - 2022-07-19

### Authors

- Prasanna Venkatesh <54540812+Prasy12@users.noreply.github.com>
- Co-authored-by: Alejandro Esquivel <ae@alejandro.ltd>


### Added

- Ability to hide/show labels on the graph
- Graph layout with elk configurations

### Changed

- Changed API socket calls interval for graph optimization.

### Tests

- Disabled several dask functional tests

## [0.136.0] - 2022-07-18

### Authors

- Scott Wyman Neagle <scott@agnostiq.ai>
- Co-authored-by: Faiyaz Hasan <faiyaz@agnostiq.ai>


### Changed

- Result.save() has been deprecated in favor of Result.persist() and querying the database directly.

## [0.135.0] - 2022-07-18

### Authors

- Casey Jao <casey@agnostiq.ai>
- Co-authored-by: Scott Wyman Neagle <scott@agnostiq.ai>
- Co-authored-by: Alejandro Esquivel <ae@alejandro.ltd>


### Operations

- Psiog is only codeowner of js files
- Fix in changelog action to handle null author when a bot is committing

### Added

- Support injecting return values of calldeps into electrons during workflow execution

## [0.134.0] - 2022-07-15

### Authors

- Casey Jao <casey@agnostiq.ai>
- Co-authored-by: Scott Wyman Neagle <scott@agnostiq.ai>


### Changed

- Covalent server can now process workflows without having their deps installed

## [0.133.0] - 2022-07-15

### Authors

- Will Cunningham <wjcunningham7@users.noreply.github.com>


### Removed

- Removed the deprecated function `draw_inline` as well as the `matplotlib` dependency.

### Operations

- Fixing the retry block for tests

## [0.132.0] - 2022-07-14

### Authors

- Will Cunningham <wjcunningham7@users.noreply.github.com>


### Added

- Bash lepton support reintroduced with some UX modifications to the Lepton class. Leptons which use scripting languages can be specified as either (1) a command run in the shell/console or (2) a call to a function in a library/script. Leptons which use compiled languages must specify a library and a function name.
- The keyword argument `display_name` can be used to override the name appearing in the UI. Particularly useful when the lepton is a command.
- All arguments except for language are now keyword arguments.
- Keyword arguments passed to a Bash lepton are understood to define environment variables within the shell.
- Non-keyword arguments fill in `$1`, `$2`, etc.
- Named outputs enumerate variables within the shell which will be returned to the user. These can be either `Lepton.OUTPUT` or `Lepton.INPUT_OUTPUT` types.

### Added

- New fields to the decomposed result object Database:

## [0.131.0] - 2022-07-13

### Authors

- Sankalp Sanand <sankalp@agnostiq.ai>
- Co-authored-by: Venkat Bala <venkat@agnostiq.ai>


### Fixed

- `covalent --version` now looks for `covalent` metadata instead of `cova`

### Tests

- Updated the cli test to include whether the correct version number is shown when `covalent --version` is run

### Added

- Method to write electron id corresponding to sublattices in `execution.py` when running `_run_task`.

## [0.130.0] - 2022-07-12

### Authors

- Venkat Bala <venkat@agnostiq.ai>
- Co-authored-by: Scott Wyman Neagle <scott@agnostiq.ai>

### Changed

- Ignoring tests for `cancel_dispatch` and `construct_bash`
- Create a dummy requirements.txt file for pip deps tests
- Fix version of `Werkzeug` package to avoid running into ValueError (unexpected kwarg `as_tuple`)
- Update `customization` how to test by specifying the section header `sdk`

## [0.129.0] - 2022-07-12

### Authors

- Sankalp Sanand <sankalp@agnostiq.ai>
- Co-authored-by: Alejandro Esquivel <ae@alejandro.ltd>

### Added

- Support for `wait_for` type edges when two electrons are connected by their execution side effects instead of output-input relation.

### Changed

- `active_lattice.electron_outputs` now contains the node ids as well for the electron which is being post processed.

## [0.128.1] - 2022-07-12

### Authors

- Faiyaz Hasan <faiyaz@agnostiq.ai>


### Fixed

- `Result.persist` test in `result_test.py`.
- Electron dependency `arg_index` is changed back to Nullable.

## [0.128.0] - 2022-07-12

### Authors

- Okechukwu  Emmanuel Ochia <okechukwu@agnostiq.ai>
- Co-authored-by: Casey Jao <casey@agnostiq.ai>
- Co-authored-by: Alejandro Esquivel <ae@alejandro.ltd>
- Co-authored-by: pre-commit-ci[bot] <66853113+pre-commit-ci[bot]@users.noreply.github.com>

### Added

- File transfer support for leptons

## [0.127.0] - 2022-07-11

### Authors

- Scott Wyman Neagle <scott@agnostiq.ai>
- Co-authored-by: Faiyaz Hasan <faiyaz@agnostiq.ai>
- Co-authored-by: Venkat Bala <venkat@agnostiq.ai>


### Added

- When saving to DB, also persist to the new DB if running in develop mode

### Tests

- Flask app route tests

## [0.126.0] - 2022-07-11

### Authors

- Will Cunningham <wjcunningham7@users.noreply.github.com>
- Alejandro Esquivel <ae@alejandro.ltd>
- Co-authored-by: pre-commit-ci[bot] <66853113+pre-commit-ci[bot]@users.noreply.github.com>
- Co-authored-by: Sankalp Sanand <sankalp@agnostiq.ai>


### Added

- Added Folder class
- Added internal call before/after deps to execute File Transfer operations pre/post electron execution.

### Operations

- Enhanced hotfix action to create branches from existing commits

## [0.125.0] - 2022-07-09

### Authors

- Okechukwu  Emmanuel Ochia <okechukwu@agnostiq.ai>
- Co-authored-by: pre-commit-ci[bot] <66853113+pre-commit-ci[bot]@users.noreply.github.com>
- Co-authored-by: Alejandro Esquivel <ae@alejandro.ltd>
- Venkat Bala <venkat@agnostiq.ai>
- Co-authored-by: Okechukwu Ochia <emmirald@gmail.com>
- Co-authored-by: Scott Wyman Neagle <scott@agnostiq.ai>


### Added

- Dask Cluster CLI functional/unit tests

### Docs

- Updated RTD concepts, how-to-guides, and api docs with electron dependencies.

### Operations

- Separate out running tests and uploading coverage report to circumvent bug in
  retry action

## [0.124.0] - 2022-07-07

### Authors

- Will Cunningham <wjcunningham7@users.noreply.github.com>
- Co-authored-by: Scott Wyman Neagle <scott@agnostiq.ai>
- Faiyaz Hasan <faiyaz@agnostiq.ai>


### Added

- `Result.persist` method in `covalent/_results_manager/result.py`.

### Operations

- Package pre-releases go to `covalent` instead of `cova` on PyPI.

## [0.123.0] - 2022-07-07

### Authors

- Scott Wyman Neagle <scott@agnostiq.ai>
- Co-authored-by: Faiyaz Hasan <faiyaz@agnostiq.ai>
- Will Cunningham <wjcunningham7@users.noreply.github.com>
- Alejandro Esquivel <ae@alejandro.ltd>
- Co-authored-by: pre-commit-ci[bot] <66853113+pre-commit-ci[bot]@users.noreply.github.com>


### Added

- Added Folder class
- Added internal call before/after deps to execute File Transfer operations pre/post electron execution.

### Operations

- `codeql.yml` and `condabuild.yml` run nightly instead of on every PR.
- Style fixes in changelog

## [0.122.1] - 2022-07-06

### Authors

Will Cunningham <wjcunningham7@users.noreply.github.com>
Co-authored-by: Scott Wyman Neagle <scott@agnostiq.ai>


### Operations

- Added license scanner action
- Pre-commit autoupdate

### Tests

- Tests for running workflows with more than one iteration

### Fixed

- Attribute error caused by attempts to retrieve the name from the node function when the node function is set to None

## [0.122.0] - 2022-07-04

### Authors

Faiyaz Hasan <faiyaz@agnostiq.ai>
Co-authored-by: pre-commit-ci[bot] <66853113+pre-commit-ci[bot]@users.noreply.github.com>


### Added

- `covalent/_results_manager/write_result_to_db.py` module and methods to insert / update data in the DB.
- `tests/covalent_tests/results_manager_tests/write_result_to_db_test.py` containing the unit tests for corresponding functions.

### Changed

- Electron `type` column to a string type rather than an `ElectronType` in DB models.
- Primary keys from `BigInteger` to `Integer` in DB models.

## [0.121.0] - 2022-07-04

### Authors

Will Cunningham <wjcunningham7@users.noreply.github.com>
Co-authored-by: Alejandro Esquivel <ae@alejandro.ltd>
Co-authored-by: pre-commit-ci[bot] <66853113+pre-commit-ci[bot]@users.noreply.github.com>


### Removed

- Unused requirements `gunicorn` and `eventlet` in `requirements.txt` as well as `dask` in `tests/requirements.txt`, since it is already included in the core requirements.

### Docs

- Updated the compatibility matrix in the docs.

## [0.120.0] - 2022-07-04

### Authors

Okechukwu  Emmanuel Ochia <okechukwu@agnostiq.ai>
Co-authored-by: Venkat Bala <venkat@agnostiq.ai>
Co-authored-by: pre-commit-ci[bot] <66853113+pre-commit-ci[bot]@users.noreply.github.com>
Co-authored-by: Scott Wyman Neagle <scott@agnostiq.ai>


### Added

- Adding `cluster` CLI options to facilitate interacting with the backend Dask cluster
- Adding options to `covalent start` to enable specifying number of workers, memory limit and threads per worker at cluster startup

### Changed

- Update `DaskAdminWorker` docstring with better explanation

## [0.119.1] - 2022-07-04

### Authors

Scott Wyman Neagle <scott@agnostiq.ai>
Casey Jao <casey@agnostiq.ai>


### Fixed

- `covalent status` checks if the server process is still alive.

### Operations

- Updates to changelog logic to handle multiple authors

## [0.119.0] - 2022-07-03
### Authors
@cjao


### Added

- Introduce support for pip dependencies

## [0.118.0] - 2022-07-02
### Authors
@AlejandroEsquivel


### Added

- Introduced File, FileTransfer, and FileTransferStrategy classes to support various File Transfer use cases prior/post electron execution

## [0.117.0] - 2022-07-02
### Authors
@Emmanuel289


### Added

- Included retry action in 'tests.yaml' workflow.

## [0.116.0] - 2022-06-29
### Authors
@Prasy12

### Changed

- Changed API socket calls interval for graph optimization.

### Added

- Ability to change to different layouts from the GUI.

## [0.115.0] - 2022-06-28
### Authors
@cjao


### Added

- Introduce support for `call_before`, `call_after`, and bash dependencies

### Operations

- Unit tests performed on Python 3.10 on Ubuntu and MacOS images as well as 3.9 on MacOS
- Updated codeowners so that AQ Engineers doesn't own this CHANGELOG
- pre-commit autoupdate

## [0.114.0] - 2022-06-23
### Authors
@dependabot[bot]


### Changed

- Changed eventsource version on webapp yarn-lock file.

### Operations

- Added Github push changelog workflow to append commiters username
- Reusable JavaScript action to parse changelog and update version

## [0.113.0] - 2022-06-21

### Added

- Introduce new db models and object store backends

### Operations

- Syntax fix in hotfix.yml

### Docs

- Added new tutorial: Linear and convolutional autoencoders

## [0.112.0] - 2022-06-20

### Changed

- Changed async version on webapp package-lock file.

## [0.111.0] - 2022-06-20

### Changed

- Changed eventsource version on webapp package-lock file.

### Docs

- Added new tutorial: Covalentified version of the Pennylane Variational Classifier tutorial.

## [0.110.3] - 2022-06-17

### Fixed

- Fix error when parsing electron positional arguments in workflows

### Docs

- Remove hardcoding version info in README.md

## [0.110.2] - 2022-06-10

### Docs

- Fix MNIST tutorial
- Fix Quantum Gravity tutorial
- Update RTD with migration guide compatible with latest release
- Convert all references to `covalent start` from Jupyter notebooks to markdown statements
- Update release notes summary in README.md
- Fixed display issues with figure (in dark mode) and bullet points in tutorials

### Operations

- Added a retry block to the webapp build step in `tests.yml`

## [0.110.1] - 2022-06-10

### Fixed

- Configure dask to not use daemonic processes when creating a cluster

### Operations

- Sync the VERSION file within `covalent` directory to match the root level VERSION
- Manually patch `covalent/VERSION`

## [0.110.0] - 2022-06-10

### Changed

- Web GUI list size and status label colors changed.
- Web GUI graph running icon changed to non-static icon.

### Docs

- Removed references to the Dask executor in RTD as they are no longer needed.

## [0.109.1] - 2022-06-10

### Fixed

- `covalent --version` now works for PyPI releases

## [0.109.0] - 2022-06-10

### Docs

- Update CLI help statements

### Added

- Add CLI functionality to start covalent with/without Dask
- Add CLI support to parse `covalent_ui.log` file

### Operations

- Updating codeowners to establish engineering & psiog ownership

### Docs

- Added new tutorial: Training quantum embedding kernels for classification.

## [0.108.0] - 2022-06-08

### Added

- WCI yaml file

### Docs

- Add pandoc installation updates to contributing guide

## [0.107.0] - 2022-06-07

### Changed

- Skipping stdout/stderr redirection tests until implemented in Dask parent process

### Added

- Simplifed starting the dask cluster using `multiprocessing`
- Added `bokeh==2.4.3` to requirements.txt to enable view Dask dashboard

### Fixed

- Changelog-reminder action now works for PRs from forks.

## [0.106.2] - 2022-06-06

### Fixed

- Specifying the version for package `furo` to `2022.4.7` to prevent breaking doc builds

### Docs

- Added new tutorial: Using Covalent with PennyLane for hybrid computation.

## [0.106.1] - 2022-06-01

### Fixed

- Changelog-reminder action now works for PRs from forks

### Docs

- Removed references to microservices in RTD
- Updated README.md.
- Changed `ct.electron` to `ct.lattice(executor=dask_executor)` in MNIST classifier tutorial

## [0.106.0] - 2022-05-26

### Changed

- Visual theme for Webapp GUI changed in accordance to new theme
- Fonts, colors, icons have been updated

## [0.105.0] - 2022-05-25

### Added

- Add a pre-commit hook for `detect-secrets`.
- Updated the actions in accordance with the migration done in the previous version.

## [0.104.0] - 2022-05-23

### Changed

- Services have been moved to a different codebase. This repo is now hosting the Covalent SDK, local dispatcher backend, Covalent web GUI, and documentation. Version is bumped to `0.104.0` in order to avoid conflicts.
- Update tests to match the current dispatcher api
- Skip testing dask executor until dask executor plugin is made public
- Using 2 thread pools to manage multiple workflows better and the other one for executing electrons in parallel.

### Fixed

- Add psutil and PyYAML to requirements.txt
- Passing the same Electron to multiple inputs of an Electron now works. UI fix pending.
- Dask from `requirements.txt`.

### Removed

- Asyncio usage for electron level concurrency.
- References to dask

### Added

- Functional test added for dask executor with the cluster running locally.
- Scalability tests for different workflows and workflow sizes under `tests/stress_tests/scripts`
- Add sample performance testing workflows under `tests/stress_tests`
- Add pipelines to continuously run the tutorial notebooks
- Create notebook with tasks from RTD

## [0.32.3] - 2022-03-16

### Fixed

- Fix missing UI graph edges between parameters and electrons in certain cases.
- Fix UI crashes in cases where legacy localStorage state was being loaded.

## [0.32.2] - 2022-03-16

### Added

- Images for graphs generated in tutorials and how-tos.
- Note for quantum gravity tutorial to tell users that `tensorflow` doesn't work on M1 Macs.
- `Known Issues` added to `README.md`

### Fixed

- `draw` function usage in tutorials and how-tos now reflects the UI images generated instead of using graphviz.
- Images now render properly in RTD of how-tos.

### Changed

- Reran all the tutorials that could run, generating the outputs again.

## [0.32.1] - 2022-03-15

### Fixed

- CLI now starts server directly in the subprocess instead of as a daemon
- Logs are provided as pipes to Popen instead of using a shell redirect
- Restart behavior fixed
- Default port in `covalent_ui/app.py` uses the config manager

### Removed

- `_graceful_restart` function no longer needed without gunicorn

## [0.32.0] - 2022-03-11

### Added

- Dispatcher microservice API endpoint to dispatch and update workflow.
- Added get runnable task endpoint.

## [0.31.0] - 2022-03-11

### Added

- Runner component's main functionality to run a set of tasks, cancel a task, and get a task's status added to its api.

## [0.30.5] - 2022-03-11

### Updated

- Updated Workflow endpoints & API spec to support upload & download of result objects as pickle files

## [0.30.4] - 2022-03-11

### Fixed

- When executing a task on an alternate Conda environment, Covalent no longer has to be installed on that environment. Previously, a Covalent object (the execution function as a TransportableObject) was passed to the environment. Now it is deserialized to a "normal" Python function, which is passed to the alternate Conda environment.

## [0.30.3] - 2022-03-11

### Fixed

- Fixed the order of output storage in `post_process` which should have been the order in which the electron functions are called instead of being the order in which they are executed. This fixes the order in which the replacement of function calls with their output happens, which further fixes any discrepencies in the results obtained by the user.

- Fixed the `post_process` test to check the order as well.

## [0.30.2] - 2022-03-11

### Changed

- Updated eventlet to 0.31.0

## [0.30.1] - 2022-03-10

### Fixed

- Eliminate unhandled exception in Covalent UI backend when calling fetch_result.

## [0.30.0] - 2022-03-09

### Added

- Skeleton code for writing the different services corresponding to each component in the open source refactor.
- OpenAPI specifications for each of the services.

## [0.29.3] - 2022-03-09

### Fixed

- Covalent UI is built in the Dockerfile, the setup file, the pypi workflow, the tests workflow, and the conda build script.

## [0.29.2] - 2022-03-09

### Added

- Defaults defined in executor plugins are read and used to update the in-memory config, as well as the user config file. But only if the parameter in question wasn't already defined.

### Changed

- Input parameter names and docstrings in _shared_files.config.update_config were changed for clarity.

## [0.29.1] - 2022-03-07

### Changed

- Updated fail-fast strategy to run all tests.

## [0.29.0] - 2022-03-07

### Added

- DispatchDB for storing dispatched results

### Changed

- UI loads dispatches from DispatchDB instead of browser local storage

## [0.28.3] - 2022-03-03

### Fixed

Installed executor plugins don't have to be referred to by their full module name. Eg, use "custom_executor", instead of "covalent_custom_plugin.custom_executor".

## [0.28.2] - 2022-03-03

### Added

- A brief overview of the tutorial structure in the MNIST classification tutorial.

## [0.28.1] - 2022-03-02

### Added

- Conda installation is only supported for Linux in the `Getting Started` guide.
- MNIST classifier tutorial.

### Removed

- Removed handling of default values of function parameters in `get_named_params` in `covalent/_shared_files/utils.py`. So, it is actually being handled by not being handled since now `named_args` and `named_kwargs` will only contain parameters that were passed during the function call and not all of them.

## [0.28.0] - 2022-03-02

### Added

- Lepton support, including for Python modules and C libraries
- How-to guides showing how to use leptons for each of these

## [0.27.6] - 2022-03-01

### Added

- Added feature development basic steps in CONTRIBUTING.md.
- Added section on locally building RTD (read the docs) in the contributing guide.

## [0.27.5] - 2022-03-01

### Fixed

- Missing UI input data after backend change - needed to be derived from graph for electrons, lattice inputs fixed on server-side, combining name and positional args
- Broken UI graph due to variable->edge_name renaming
- Missing UI executor data after server-side renaming

## [0.27.4] - 2022-02-28

### Fixed

- Path used in `covalent/executor/__init__.py` for executor plugin modules needed updating to `covalent/executor/executor_plugins`

### Removed

- Disabled workflow cancellation test due to inconsistent outcomes. Test will be re-enabled after cancellation mechanisms are investigated further.

## [0.27.3] - 2022-02-25

### Added

- Added `USING_DOCKER.md` guide for running docker container.
- Added cli args to covalent UI flask server `covalent_ui/app.py` to modify port and log file path.

### Removed

- Removed gunicorn from cli and Dockerfile.

### Changed

- Updated cli `covalent_dispatcher/_cli/service.py` to run flask server directly, and removed dispatcher and UI flags.
- Using Flask blueprints to merge Dispatcher and UI servers.
- Updated Dockerfile to run flask server directly.
- Creating server PID file manually in `covalent_dispatcher/_cli/service.py`.
- Updated tests and docs to reflect merged servers.
- Changed all mentions of port 47007 (for old UI server) to 48008.

## [0.27.2] - 2022-02-24

### Changed

- Removed unnecessary blockquotes from the How-To guide for creating custom executors
- Changed "Covalent Cloud" to "Covalent" in the main code text

## [0.27.1] - 2022-02-24

### Removed

- Removed AQ-Engineers from CODEOWNERS in order to fix PR review notifications

## [0.27.0] - 2022-02-24

### Added

- Support for positional only, positional or keyword, variable positional, keyword only, variable keyword types of parameters is now added, e.g an electron can now use variable args and variable kwargs if the number/names of parameters are unknown during definition as `def task(*args, **kwargs)` which wasn't possible before.

- `Lattice.args` added to store positional arguments passed to the lattice's workflow function.

- `get_named_params` function added in `_shared_files/utils.py` which will return a tuple containing named positional arguments and named keyword arguments. The names help in showing and storing these parameters in the transport graph.

- Tests to verify whether all kinds of input paramaters are supported by electron or a lattice.

### Changed

- No longer merging positional arguments with keyword arguments, instead they are separately stored in respective nodes in the transport graph.

- `inputs` returned from `_get_inputs` function in `covalent_dispatcher/_core/execution.py` now contains positional as well as keyword arguments which further get passed to the executor.

- Executors now support positional and keyword arguments as inputs to their executable functions.

- Result object's `_inputs` attribute now contains both `args` and `kwargs`.

- `add_node_for_nested_iterables` is renamed to `connect_node_with_others` and `add_node_to_graph` also renamed to `add_collection_node_to_graph` in `electron.py`. Some more variable renames to have appropriate self-explanatory names.

- Nodes and edges in the transport graph now have a better interface to assign attributes to them.

- Edge attribute `variable` renamed to `edge_name`.

- In `serialize` function of the transport graph, if `metadata_only` is True, then only `metadata` attribute of node and `source` and `target` attributes of edge are kept in the then return serialized `data`.

- Updated the tests wherever necessary to reflect the above changes

### Removed

- Deprecated `required_params_passed` since an error will automatically be thrown by the `build_graph` function if any of the required parameters are not passed.

- Removed duplicate attributes from nodes in the transport graph.

## [0.26.1] - 2022-02-23

### Added

- Added Local Executor section to the API read the docs.

## [0.26.0] - 2022-02-23

### Added

- Automated reminders to update the changelog

## [0.25.3] - 2022-02-23

## Added

- Listed common mocking commands in the CONTRIBUTING.md guide.
- Additional guidelines on testing.

## [0.25.2] - 2022-02-21

### Changed

- `backend` metadata name changed to `executor`.
- `_plan_workflow` usage updated to reflect how that executor related information is now stored in the specific executor object.
- Updated tests to reflect the above changes.
- Improved the dispatch cancellation test to provide a robust solution which earlier took 10 minutes to run with uncertainty of failing every now and then.

### Removed

- Removed `TaskExecutionMetadata` as a consequence of removing `execution_args`.

## [0.25.1] - 2022-02-18

### Fixed

- Tracking imports that have been used in the workflow takes less time.

### Added

- User-imports are included in the dispatch_source.py script. Covalent-related imports are commented out.

## [0.25.0] - 2022-02-18

### Added

- UI: Lattice draw() method displays in web UI
- UI: New navigation panel

### Changed

- UI: Animated graph changes, panel opacity

### Fixed

- UI: Fixed "Not Found" pages

## [0.24.21] - 2022-02-18

### Added

- RST document describing the expectations from a tutorial.

## [0.24.20] - 2022-02-17

### Added

- Added how to create custom executors

### Changed

- Changed the description of the hyperlink for choosing executors
- Fixed typos in doc/source/api/getting_started/how_to/execution/creating_custom_executors.ipynb

## [0.24.19] - 2022-02-16

### Added

- CODEOWNERS for certain files.

## [0.24.18] - 2022-02-15

### Added

- The user configuration file can now specify an executor plugin directory.

## [0.24.17] - 2022-02-15

### Added

- Added a how-to for making custom executors.

## [0.24.16] - 2022-02-12

### Added

- Errors now contain the traceback as well as the error message in the result object.
- Added test for `_post_process` in `tests/covalent_dispatcher_tests/_core/execution_test.py`.

### Changed

- Post processing logic in `electron` and dispatcher now relies on the order of execution in the transport graph rather than node's function names to allow for a more reliable pairing of nodes and their outputs.

- Renamed `init_test.py` in `tests/covalent_dispatcher_tests/_core/` to `execution_test.py`.

### Removed

- `exclude_from_postprocess` list which contained some non executable node types removed since only executable nodes are post processed now.

## [0.24.15] - 2022-02-11

### Fixed

- If a user's configuration file does not have a needed exeutor parameter, the default parameter (defined in _shared_files/defaults.py) is used.
- Each executor plugin is no longer initialized upon the import of Covalent. This allows required parameters in executor plugins.

## Changed

- Upon updating the configuration data with a user's configuration file, the complete set is written back to file.

## Added

- Tests for the local and base executors.

## [0.24.14] - 2022-02-11

### Added

- UI: add dashboard cards
- UI: add scaling dots background

### Changed

- UI: reduce sidebar font sizes, refine color theme
- UI: refine scrollbar styling, show on container hover
- UI: format executor parameters as YAML code
- UI: update syntax highlighting scheme
- UI: update index.html description meta tag

## [0.24.13] - 2022-02-11

### Added

- Tests for covalent/_shared_files/config.py

## [0.24.12] - 2022-02-10

### Added

- CodeQL code analyzer

## [0.24.11] - 2022-02-10

### Added

- A new dictionary `_DEFAULT_CONSTRAINTS_DEPRECATED` in defaults.py

### Changed

- The `_DEFAULT_CONSTRAINT_VALUES` dictionary now only contains the `backend` argument

## [0.24.10] - 2022-02-09

### Fixed

- Sporadically failing workflow cancellation test in tests/workflow_stack_test.py

## [0.24.9] - 2022-02-09

## Changed

- Implementation of `_port_from_pid` in covalent_dispatcher/_cli/service.py.

## Added

- Unit tests for command line interface (CLI) functionalities in covalent_dispatcher/_cli/service.py and covalent_dispatcher/_cli/cli.py.

## [0.24.8] - 2022-02-07

### Fixed

- If a user's configuration file does not have a needed parameter, the default parameter (defined in _shared_files/defaults.py) is used.

## [0.24.7] - 2022-02-07

### Added

- Typing: Add Type hint `dispatch_info` parameter.
- Documentation: Updated the return_type description in docstring.

### Changed

- Typing: Change return type annotation to `Generator`.

## [0.24.6] - 2022-02-06

### Added

- Type hint to `deserialize` method of `TransportableObject` of `covalent/_workflow/transport.py`.

### Changed

- Description of `data` in `deserialize` method of `TransportableObject` of `covalent/_workflow/transport.py` from `The serialized transportable object` to `Cloudpickled function`.

## [0.24.5] - 2022-02-05

### Fixed

- Removed dependence on Sentinel module

## [0.24.4] - 2022-02-04

### Added

- Tests across multiple versions of Python and multiple operating systems
- Documentation reflecting supported configurations

## [0.24.3] - 2022-02-04

### Changed

- Typing: Use `bool` in place of `Optional[bool]` as type annotation for `develop` parameter in `covalent_dispatcher.service._graceful_start`
- Typing: Use `Any` in place of `Optional[Any]` as type annotation for `new_value` parameter in `covalent._shared_files.config.get_config`

## [0.24.2] - 2022-02-04

### Fixed

- Updated hyperlink of "How to get the results" from "./collection/query_electron_execution_result" to "./collection/query_multiple_lattice_execution_results" in "doc/source/how_to/index.rst".
- Updated hyperlink of "How to get the result of a particular electron" from "./collection/query_multiple_lattice_execution_results" to "./collection/query_electron_execution_result" in "doc/source/how_to/index.rst".

## [0.24.1] - 2022-02-04

### Changed

- Changelog entries are now required to have the current date to enforce ordering.

## [0.24.0] - 2022-02-03

### Added

- UI: log file output - display in Output tab of all available log file output
- UI: show lattice and electron inputs
- UI: display executor attributes
- UI: display error message on failed status for lattice and electron

### Changed

- UI: re-order sidebar sections according to latest figma designs
- UI: update favicon
- UI: remove dispatch id from tab title
- UI: fit new uuids
- UI: adjust theme text primary and secondary colors

### Fixed

- UI: auto-refresh result state on initial render of listing and graph pages
- UI: graph layout issues: truncate long electron/param names

## [0.23.0] - 2022-02-03

### Added

- Added `BaseDispatcher` class to be used for creating custom dispatchers which allow connection to a dispatcher server.
- `LocalDispatcher` inheriting from `BaseDispatcher` allows connection to a local dispatcher server running on the user's machine.
- Covalent only gives interface to the `LocalDispatcher`'s `dispatch` and `dispatch_sync` methods.
- Tests for both `LocalDispatcher` and `BaseDispatcher` added.

### Changed

- Switched from using `lattice.dispatch` and `lattice.dispatch_sync` to `covalent.dispatch` and `covalent.dispatch_sync`.
- Dispatcher address now is passed as a parameter (`dispatcher_addr`) to `covalent.dispatch` and `covalent.dispatch_sync` instead of a metadata field to lattice.
- Updated tests, how tos, and tutorials to use `covalent.dispatch` and `covalent.dispatch_sync`.
- All the contents of `covalent_dispatcher/_core/__init__.py` are moved to `covalent_dispatcher/_core/execution.py` for better organization. `__init__.py` only contains function imports which are needed by external modules.
- `dispatch`, `dispatch_sync` methods deprecated from `Lattice`.

### Removed

- `_server_dispatch` method removed from `Lattice`.
- `dispatcher` metadata field removed from `lattice`.

## [0.22.19] - 2022-02-03

### Fixed

- `_write_dispatch_to_python_file` isn't called each time a task is saved. It is now only called in the final save in `_run_planned_workflow` (in covalent_dispatcher/_core/__init__.py).

## [0.22.18] - 2022-02-03

### Fixed

- Added type information to result.py

## [0.22.17] - 2022-02-02

### Added

- Replaced `"typing.Optional"` with `"str"` in covalent/executor/base.py
- Added missing type hints to `get_dispatch_context` and `write_streams_to_file` in covalent/executor/base.py, BaseExecutor

## [0.22.16] - 2022-02-02

### Added

- Functions to check if UI and dispatcher servers are running.
- Tests for the `is_ui_running` and `is_server_running` in covalent_dispatcher/_cli/service.py.

## [0.22.15] - 2022-02-01

### Fixed

- Covalent CLI command `covalent purge` will now stop the servers before deleting all the pid files.

### Added

- Test for `purge` method in covalent_dispatcher/_cli/service.py.

### Removed

- Unused `covalent_dispatcher` import from covalent_dispatcher/_cli/service.py.

### Changed

- Moved `_config_manager` import from within the `purge` method to the covalent_dispatcher/_cli/service.py for the purpose of mocking in tests.

## [0.22.14] - 2022-02-01

### Added

- Type hint to `_server_dispatch` method in `covalent/_workflow/lattice.py`.

## [0.22.13] - 2022-01-26

### Fixed

- When the local executor's `log_stdout` and `log_stderr` config variables are relative paths, they should go inside the results directory. Previously that was queried from the config, but now it's queried from the lattice metadata.

### Added

- Tests for the corresponding functions in (`covalent_dispatcher/_core/__init__.py`, `covalent/executor/base.py`, `covalent/executor/executor_plugins/local.py` and `covalent/executor/__init__.py`) affected by the bug fix.

### Changed

- Refactored `_delete_result` in result manager to give the option of deleting the result parent directory.

## [0.22.12] - 2022-01-31

### Added

- Diff check in pypi.yml ensures correct files are packaged

## [0.22.11] - 2022-01-31

### Changed

- Removed codecov token
- Removed Slack notifications from feature branches

## [0.22.10] - 2022-01-29

### Changed

- Running tests, conda, and version workflows on pull requests, not just pushes

## [0.22.9] - 2022-01-27

### Fixed

- Fixing version check action so that it doesn't run on commits that are in develop
- Edited PR template so that markdown checklist appears properly

## [0.22.8] - 2022-01-27

### Fixed

- publish workflow, using `docker buildx` to build images for x86 and ARM, prepare manifest and push to ECR so that pulls will match the correct architecture.
- typo in CONTRIBUTING
- installing `gcc` in Docker image so Docker can build wheels for `dask` and other packages that don't provide ARM wheels

### Changed

- updated versions in `requirements.txt` for `matplotlib` and `dask`

## [0.22.7] - 2022-01-27

### Added

- `MANIFEST.in` did not have `covalent_dispatcher/_service` in it due to which the PyPi package was not being built correctly. Added the `covalent_dispatcher/_service` to the `MANIFEST.in` file.

### Fixed

- setuptools properly including data files during installation

## [0.22.6] - 2022-01-26

### Fixed

- Added service folder in covalent dispatcher to package.

## [0.22.5] - 2022-01-25

### Fixed

- `README.md` images now use master branch's raw image urls hosted on <https://github.com> instead of <https://raw.githubusercontent.com>. Also, switched image rendering from html to markdown.

## [0.22.4] - 2022-01-25

### Fixed

- dispatcher server app included in sdist
- raw image urls properly used

## [0.22.3] - 2022-01-25

### Fixed

- raw image urls used in readme

## [0.22.2] - 2022-01-25

### Fixed

- pypi upload

## [0.22.1] - 2022-01-25

### Added

- Code of conduct
- Manifest.in file
- Citation info
- Action to upload to pypi

### Fixed

- Absolute URLs used in README
- Workflow badges updated URLs
- `install_package_data` -> `include_package_data` in `setup.py`

## [0.22.0] - 2022-01-25

### Changed

- Using public ECR for Docker release

## [0.21.0] - 2022-01-25

### Added

- GitHub pull request templates

## [0.20.0] - 2022-01-25

### Added

- GitHub issue templates

## [0.19.0] - 2022-01-25

### Changed

- Covalent Beta Release

## [0.18.9] - 2022-01-24

### Fixed

- iframe in the docs landing page is now responsive

## [0.18.8] - 2022-01-24

### Changed

- Temporarily removed output tab
- Truncated dispatch id to fit left sidebar, add tooltip to show full id

## [0.18.7] - 2022-01-24

### Changed

- Many stylistic improvements to documentation, README, and CONTRIBUTING.

## [0.18.6] - 2022-01-24

### Added

- Test added to check whether an already decorated function works as expected with Covalent.
- `pennylane` package added to the `requirements-dev.txt` file.

### Changed

- Now using `inspect.signature` instead of `function.__code__` to get the names of function's parameters.

## [0.18.5] - 2022-01-21

### Fixed

- Various CI fixes, including rolling back regression in version validation, caching on s3 hosted badges, applying releases and tags correctly.

## [0.18.4] - 2022-01-21

### Changed

- Removed comments and unused functions in covalent_dispatcher
- `result_class.py` renamed to `result.py`

### Fixed

- Version was not being properly imported inside `covalent/__init__.py`
- `dispatch_sync` was not previously using the `results_dir` metadata field

### Removed

- Credentials in config
- `generate_random_filename_in_cache`
- `is_any_atom`
- `to_json`
- `show_subgraph` option in `draw`
- `calculate_node`

## [0.18.3] - 2022-01-20

### Fixed

- The gunicorn servers now restart more gracefully

## [0.18.2] - 2022-01-21

### Changed

- `tempdir` metadata field removed and replaced with `executor.local.cache_dir`

## [0.18.1] - 2022-01-11

## Added

- Concepts page

## [0.18.0] - 2022-01-20

### Added

- `Result.CANCELLED` status to represent the status of a cancelled dispatch.
- Condition to cancel the whole dispatch if any of the nodes are cancelled.
- `cancel_workflow` function which uses a shared variable provided by Dask (`dask.distributed.Variable`) in a dask client to inform nodes to stop execution.
- Cancel function for dispatcher server API which will allow the server to terminate the dispatch.
- How to notebook for cancelling a dispatched job.
- Test to verify whether cancellation of dispatched jobs is working as expected.
- `cancel` function is available as `covalent.cancel`.

### Changed

- In file `covalent/_shared_files/config.py` instead of using a variable to store and then return the config data, now directly returning the configuration.
- Using `fire_and_forget` to dispatch a job instead of a dictionary of Dask's `Future` objects so that we won't have to manage the lifecycle of those futures.
- The `test_run_dispatcher` test was changed to reflect that the dispatcher no longer uses a dictionary of future objects as it was not being utilized anywhere.

### Removed

- `with dask_client` context was removed as the client created in `covalent_dispatcher/_core/__init__.py` is already being used even without the context. Furthermore, it creates issues when that context is exited which is unnecessary at the first place hence not needed to be resolved.

## [0.17.5] - 2022-01-19

### Changed

- Results directory uses a relative path by default and can be overridden by the environment variable `COVALENT_RESULTS_DIR`.

## [0.17.4] - 2022-01-19

### Changed

- Executor parameters use defaults specified in config TOML
- If relative paths are supplied for stdout and stderr, those files are created inside the results directory

## [0.17.3] - 2022-01-18

### Added

- Sync function
- Covalent CLI tool can restart in developer mode

### Fixed

- Updated the UI address referenced in the README

## [0.17.2] - 2022-01-12

### Added

- Quantum gravity tutorial

### Changed

- Moved VERSION file to top level

## [0.17.1] - 2022-01-19

### Added

- `error` attribute was added to the results object to show which node failed and the reason behind it.
- `stdout` and `stderr` attributes were added to a node's result to store any stdout and stderr printing done inside an electron/node.
- Test to verify whether `stdout` and `stderr` are being stored in the result object.

### Changed

- Redesign of how `redirect_stdout` and `redirect_stderr` contexts in executor now work to allow storing their respective outputs.
- Executors now also return `stdout` and `stderr` strings, along with the execution output, so that they can be stored in their result object.

## [0.17.0] - 2022-01-18

### Added

- Added an attribute `__code__` to electron and lattice which is a copy of their respective function's `__code__` attribute.
- Positional arguments, `args`, are now merged with keyword arguments, `kwargs`, as close as possible to where they are passed. This was done to make sure we support both with minimal changes and without losing the name of variables passed.
- Tests to ensure usage of positional arguments works as intended.

### Changed

- Slight rework to how any print statements in lattice are sent to null.
- Changed `test_dispatcher_functional` in `basic_dispatcher_test.py` to account for the support of `args` and removed a an unnecessary `print` statement.

### Removed

- Removed `args` from electron's `init` as it wasn't being used anywhere.

## [0.16.1] - 2022-01-18

### Changed

- Requirement changed from `dask[complete]` to `dask[distributed]`.

## [0.16.0] - 2022-01-14

### Added

- New UI static demo build
- New UI toolbar functions - orientation, toggle params, minimap
- Sortable and searchable lattice name row

### Changed

- Numerous UI style tweaks, mostly around dispatches table states

### Fixed

- Node sidebar info now updates correctly

## [0.15.11] - 2022-01-18

### Removed

- Unused numpy requirement. Note that numpy is still being installed indirectly as other packages in the requirements rely on it.

## [0.15.10] - 2022-01-16

## Added

- How-to guide for Covalent dispatcher CLI.

## [0.15.9] - 2022-01-18

### Changed

- Switched from using human readable ids to using UUIDs

### Removed

- `human-id` package was removed along with its mention in `requirements.txt` and `meta.yaml`

## [0.15.8] - 2022-01-17

### Removed

- Code breaking text from CLI api documentation.
- Unwanted covalent_dispatcher rst file.

### Changed

- Installation of entire covalent_dispatcher instead of covalent_dispatcher/_service in setup.py.

## [0.15.7] - 2022-01-13

### Fixed

- Functions with multi-line or really long decorators are properly serialized in dispatch_source.py.
- Multi-line Covalent output is properly commented out in dispatch_source.py.

## [0.15.6] - 2022-01-11

### Fixed

- Sub-lattice functions are successfully serialized in the utils.py get_serialized_function_str.

### Added

- Function to scan utilized source files and return a set of imported modules (utils.get_imports_from_source)

## [0.15.5] - 2022-01-12

### Changed

- UI runs on port 47007 and the dispatcher runs on port 48008. This is so that when the servers are later merged, users continue using port 47007 in the browser.
- Small modifications to the documentation
- Small fix to the README

### Removed

- Removed a directory `generated` which was improperly added
- Dispatcher web interface
- sqlalchemy requirement

## [0.15.4] - 2022-01-11

### Changed

- In file `covalent/executor/base.py`, `pickle` was changed to `cloudpickle` because of its universal pickling ability.

### Added

- In docstring of `BaseExecutor`, a note was added specifying that `covalent` with its dependencies is assumed to be installed in the conda environments.
- Above note was also added to the conda env selector how-to.

## [0.15.3] - 2022-01-11

### Changed

- Replaced the generic `RuntimeError` telling users to check if there is an object manipulation taking place inside the lattice to a simple warning. This makes the original error more visible.

## [0.15.2] - 2022-01-11

### Added

- If condition added for handling the case where `__getattr__` of an electron is accessed to detect magic functions.

### Changed

- `ActiveLatticeManager` now subclasses from `threading.local` to make it thread-safe.
- `ValueError` in the lattice manager's `claim` function now also shows the name of the lattice that is currently claimed.
- Changed docstring of `ActiveLatticeManager` to note that now it is thread-safe.
- Sublattice dispatching now no longer deletes the result object file and is dispatched normally instead of in a serverless manner.
- `simulate_nitrogen_and_copper_slab_interaction.ipynb` notebook tutorial now does normal dispatching as well instead of serverless dispatching. Also, now 7 datapoints will be shown instead of 10 earlier.

## [0.15.1] - 2022-01-11

### Fixed

- Passing AWS credentials to reusable workflows as a secret

## [0.15.0] - 2022-01-10

### Added

- Action to push development image to ECR

### Changed

- Made the publish action reusable and callable

## [0.14.1] - 2022-01-02

### Changed

- Updated the README
- Updated classifiers in the setup.py file
- Massaged some RTD pages

## [0.14.0] - 2022-01-07

### Added

- Action to push static UI to S3

## [0.13.2] - 2022-01-07

### Changed

- Completed new UI design work

## [0.13.1] - 2022-01-02

### Added

- Added eventlet requirement

### Changed

- The CLI tool can now manage the UI flask server as well
- [Breaking] The CLI option `-t` has been changed to `-d`, which starts the servers in developer mode and exposes unit tests to the server.

## [0.13.0] - 2022-01-01

### Added

- Config manager in `covalent/_shared_files/config.py`
- Default location for the main config file can be overridden using the environment variable `COVALENT_CONFIG_DIR`
- Ability to set and get configuration using `get_config` and `set_config`

### Changed

- The flask servers now reference the config file
- Defaults reference the config file

### Fixed

- `ValueError` caught when running `covalent stop`
- One of the functional tests was using a malformed path

### Deprecated

- The `electron.to_json` function
- The `generate_random_filename_in_cache` function

### Removed

- The `get_api_token` function

## [0.12.13] - 2022-01-04

## Removed

- Tutorial section headings

## Fixed

- Plot background white color

## [0.12.12] - 2022-01-06

### Fixed

- Having a print statement inside electron and lattice code no longer causes the workflow to fail.

## [0.12.11] - 2022-01-04

### Added

- Completed UI feature set for first release

### Changed

- UI server result serialization improvements
- UI result update webhook no longer fails on request exceptions, logs warning intead

## [0.12.10] - 2021-12-17

### Added

- Astrophysics tutorial

## [0.12.9] - 2022-01-04

### Added

- Added `get_all_node_results` method in `result_class.py` to return result of all node executions.

- Added `test_parallelilization` test to verify whether the execution is now being achieved in parallel.

### Changed

- Removed `LocalCluster` cluster creation usage to a simple `Client` one from Dask.

- Removed unnecessary `to_run` function as we no longer needed to run execution through an asyncio loop.

- Removed `async` from function definition of previously asynchronous functions, `_run_task`, `_run_planned_workflow`, `_plan_workflow`, and `_run_workflow`.

- Removed `uvloop` from requirements.

- Renamed `test_get_results` to `test_get_result`.

- Reran the how to notebooks where execution time was mentioned.

- Changed how `dispatch_info` context manager was working to account for multiple nodes accessing it at the same time.

## [0.12.8] - 2022-01-02

### Changed

- Changed the software license to GNU Affero 3.0

### Removed

- `covalent-ui` directory

## [0.12.7] - 2021-12-29

### Fixed

- Gunicorn logging now uses the `capture-output` flag instead of redirecting stdout and stderr

## [0.12.6] - 2021-12-23

### Changed

- Cleaned up the requirements and moved developer requirements to a separate file inside `tests`

## [0.12.5] - 2021-12-16

### Added

- Conda build CI job

## [0.12.4] - 2021-12-23

### Changed

- Gunicorn server now checks for port availability before starting

### Fixed

- The `covalent start` function now prints the correct port if the server is already running.

## [0.12.3] - 2021-12-14

### Added

- Covalent tutorial comparing quantum support vector machines with support vector machine algorithms implemented in qiskit and scikit-learn.

## [0.12.2] - 2021-12-16

### Fixed

- Now using `--daemon` in gunicorn to start the server, which was the original intention.

## [0.12.1] - 2021-12-16

### Fixed

- Removed finance references from docs
- Fixed some other small errors

### Removed

- Removed one of the failing how-to tests from the functional test suite

## [0.12.0] - 2021-12-16

### Added

- Web UI prototype

## [0.11.1] - 2021-12-14

### Added

- CLI command `covalent status` shows port information

### Fixed

- gunicorn management improved

## [0.11.0] - 2021-12-14

### Added

- Slack notifications for test status

## [0.10.4] - 2021-12-15

### Fixed

- Specifying a non-default results directory in a sub-lattice no longer causes a failure in lattice execution.

## [0.10.3] - 2021-12-14

### Added

- Functional tests for how-to's in documentation

### Changed

- Moved example script to a functional test in the pipeline
- Added a test flag to the CLI tool

## [0.10.2] - 2021-12-14

### Fixed

- Check that only `kwargs` without any default values in the workflow definition need to be passed in `lattice.draw(ax=ax, **kwargs)`.

### Added

- Function to check whether all the parameters without default values for a callable function has been passed added to shared utils.

## [0.10.1] - 2021-12-13

### Fixed

- Content and style fixes for getting started doc.

## [0.10.0] - 2021-12-12

### Changed

- Remove all imports from the `covalent` to the `covalent_dispatcher`, except for `_dispatch_serverless`
- Moved CLI into `covalent_dispatcher`
- Moved executors to `covalent` directory

## [0.9.1] - 2021-12-13

### Fixed

- Updated CONTRIBUTING to clarify docstring style.
- Fixed docstrings for `calculate_node` and `check_constraint_specific_sum`.

## [0.9.0] - 2021-12-10

### Added

- `prefix_separator` for separating non-executable node types from executable ones.

- `subscript_prefix`, `generator_prefix`, `sublattice_prefix`, `attr_prefix` for prefixes of subscripts, generators,
  sublattices, and attributes, when called on an electron and added to the transport graph.

- `exclude_from_postprocess` list of prefixes to denote those nodes which won't be used in post processing the workflow.

- `__int__()`, `__float__()`, `__complex__()` for converting a node to an integer, float, or complex to a value of 0 then handling those types in post processing.

- `__iter__()` generator added to Electron for supporting multiple return values from an electron execution.

- `__getattr__()` added to Electron for supporting attribute access on the node output.

- `__getitem__()` added to Electron for supporting subscripting on the node output.

- `electron_outputs` added as an attribute to lattice.

### Changed

- `electron_list_prefix`, `electron_dict_prefix`, `parameter_prefix` modified to reflect new way to assign prefixes to nodes.

- In `build_graph` instead of ignoring all exceptions, now the exception is shown alongwith the runtime error notifying that object manipulation should be avoided inside a lattice.

- `node_id` changed to `self.node_id` in Electron's `__call__()`.

- `parameter` type electrons now have the default metadata instead of empty dictionary.

- Instead of deserializing and checking whether a sublattice is there, now a `sublattice_prefix` is used to denote when a node is a sublattice.

- In `dispatcher_stack_test`, `test_dispatcher_flow` updated to indicate the new use of `parameter_prefix`.

### Fixed

- When an execution fails due to something happening in `run_workflow`, then result object's status is now failed and the object is saved alongwith throwing the appropriate exception.

## [0.8.5] - 2021-12-10

### Added

- Added tests for choosing specific executors inside electron initialization.
- Added test for choosing specific Conda environments inside electron initialization.

## [0.8.4] - 2021-12-10

### Changed

- Removed _shared_files directory and contents from covalent_dispatcher. Logging in covalent_dispatcher now uses the logger in covalent/_shared_files/logging.py.

## [0.8.3] - 2021-12-10

### Fixed

- Decorator symbols were added to the pseudo-code in the quantum chemistry tutorial.

## [0.8.2] - 2021-12-06

### Added

- Quantum chemistry tutorial.

## [0.8.1] - 2021-12-08

### Added

- Docstrings with typehints for covalent dispatcher functions added.

### Changed

- Replaced `node` to `node_id` in `electron.py`.

- Removed unnecessary `enumerate` in `covalent_dispatcher/_core/__init__.py`.

- Removed `get_node_device_mapping` function from `covalent_dispatcher/_core/__init__.py`
  and moved the definition to directly add the mapping to `workflow_schedule`.

- Replaced iterable length comparison for `executor_specific_exec_cmds` from `if len(executor_specific_exec_cmds) > 0`
  to `if executor_specific_exec_cmds`.

## [0.8.0] - 2021-12-03

### Added

- Executors can now accept the name of a Conda environment. If that environment exists, the operations of any electron using that executor are performed in that Conda environment.

## [0.7.6] - 2021-12-02

### Changed

- How to estimate lattice execution time has been renamed to How to query lattice execution time.
- Change result querying syntax in how-to guides from `lattice.get_result` to
  `covalent.get_result`.
- Choose random port for Dask dashboard address by setting `dashboard_address` to ':0' in
  `LocalCluster`.

## [0.7.5] - 2021-12-02

### Fixed

- "Default" executor plugins are included as part of the package upon install.

## [0.7.4] - 2021-12-02

### Fixed

- Upgraded dask to 2021.10.0 based on a vulnerability report

## [0.7.3] - 2021-12-02

### Added

- Transportable object tests
- Transport graph tests

### Changed

- Variable name node_num to node_id
- Variable name node_idx to node_id

### Fixed

- Transport graph `get_dependencies()` method return type was changed from Dict to List

## [0.7.2] - 2021-12-01

### Fixed

- Date handling in changelog validation

### Removed

- GitLab CI YAML

## [0.7.1] - 2021-12-02

### Added

- A new parameter to a node's result called `sublattice_result` is added.
  This will be of a `Result` type and will contain the result of that sublattice's
  execution. If a normal electron is executed, this will be `None`.

- In `_delete_result` function in `results_manager.py`, an empty results directory
  will now be deleted.

- Name of a sublattice node will also contain `(sublattice)`.

- Added `_dispatch_sync_serverless` which synchronously dispatches without a server
  and waits for a result to be returned. This is the method used to dispatch a sublattice.

- Test for sublatticing is added.

- How-to guide added for sublatticing explaining the new features.

### Changed

- Partially changed `draw` function in `lattice.py` to also draw the subgraph
  of the sublattice when drawing the main graph of the lattice. The change is
  incomplete as we intend to add this feature later.

- Instead of returning `plt`, `draw` now returns the `ax` object.

- `__call__` function in `lattice.py` now runs the lattice's function normally
  instead of dispatching it.

- `_run_task` function now checks whether current node is a sublattice and acts
  accordingly.

### Fixed

- Unnecessary lines to rename the node's name in `covalent_dispatcher/_core/__init__.py` are removed.

- `test_electron_takes_nested_iterables` test was being ignored due to a spelling mistake. Fixed and
  modified to follow the new pattern.

## [0.7.0] - 2021-12-01

### Added

- Electrons can now accept an executor object using the "backend" keyword argument. "backend" can still take a string naming the executor module.
- Electrons and lattices no longer have Slurm metadata associated with the executor, as that information should be contained in the executor object being used as an input argument.
- The "backend" keyword can still be a string specifying the executor module, but only if the executor doesn't need any metadata.
- Executor plugin classes are now directly available to covalent, eg: covalent.executor.LocalExecutor().

## [0.6.7] - 2021-12-01

### Added

- Docstrings without examples for all the functions in core covalent.
- Typehints in those functions as well.
- Used `typing.TYPE_CHECKING` to prevent cyclic imports when writing typehints.

### Changed

- `convert_to_lattice_function` renamed to `convert_to_lattice_function_call`.
- Context managers now raise a `ValueError` instead of a generic `Exception`.

## [0.6.6] - 2021-11-30

### Fixed

- Fixed the version used in the documentation
- Fixed the badge URLs to prevent caching

## [0.6.5] - 2021-11-30

### Fixed

- Broken how-to links

### Removed

- Redundant lines from .gitignore
- *.ipynb from .gitignore

## [0.6.4] - 2021-11-30

### Added

- How-to guides for workflow orchestration.
  - How to construct an electron
  - How to construct a lattice
  - How to add an electron to lattice
  - How to visualize the lattice
  - How to add constraints to lattices
- How-to guides for workflow and subtask execution.
  - How to execute individual electrons
  - How to execute a lattice
  - How to execute multiple lattices
- How-to guides for status querying.
  - How to query electron execution status
  - How to query lattice execution status
  - How to query lattice execution time
- How-to guides for results collection
  - How to query electron execution results
  - How to query lattice execution results
  - How to query multiple lattice execution results
- Str method for the results object.

### Fixed

- Saving the electron execution status when the subtask is running.

## [0.6.3] - 2021-11-29

### Removed

- JWT token requirement.
- Covalent dispatcher login requirement.
- Update covalent login reference in README.md.
- Changed the default dispatcher server port from 5000 to 47007.

## [0.6.2] - 2021-11-28

### Added

- Github action for tests and coverage
- Badges for tests and coverage
- If tests pass then develop is pushed to master
- Add release action which tags and creates a release for minor version upgrades
- Add badges action which runs linter, and upload badges for version, linter score, and platform
- Add publish action (and badge) which builds a Docker image and uploads it to the AWS ECR

## [0.6.1] - 2021-11-27

### Added

- Github action which checks version increment and changelog entry

## [0.6.0] - 2021-11-26

### Added

- New Covalent RTD theme
- sphinx extension sphinx-click for CLI RTD
- Sections in RTD
- init.py in both covalent-dispatcher logger module and cli module for it to be importable in sphinx

### Changed

- docutils version that was conflicting with sphinx

### Removed

- Old aq-theme

## [0.5.1] - 2021-11-25

### Added

- Integration tests combining both covalent and covalent-dispatcher modules to test that
  lattice workflow are properly planned and executed.
- Integration tests for the covalent-dispatcher init module.
- pytest-asyncio added to requirements.

## [0.5.0] - 2021-11-23

### Added

- Results manager file to get results from a file, delete a result, and redispatch a result object.
- Results can also be awaited to only return a result if it has either been completed or failed.
- Results class which is used to store the results with all the information needed to be used again along with saving the results to a file functionality.
- A result object will be a mercurial object which will be updated by the dispatcher and saved to a file throughout the dispatching and execution parts.
- Direct manipulation of the transport graph inside a result object takes place.
- Utility to convert a function definition string to a function and vice-versa.
- Status class to denote the status of a result object and of each node execution in the transport graph.
- Start and end times are now also stored for each node execution as well as for the whole dispatch.
- Logging of `stdout` and `stderr` can be done by passing in the `log_stdout`, `log_stderr` named metadata respectively while dispatching.
- In order to get the result of a certain dispatch, the `dispatch_id`, the `results_dir`, and the `wait` parameter can be passed in. If everything is default, then only the dispatch id is required, waiting will not be done, and the result directory will be in the current working directory with folder name as `results/` inside which every new dispatch will have a new folder named according to their respective dispatch ids, containing:
  - `result.pkl` - (Cloud)pickled result object.
  - `result_info.yaml` - yaml file with high level information about the result and its execution.
  - `dispatch_source.py` - python file generated, containing the original function definitions of lattice and electrons which can be used to dispatch again.

### Changed

- `logfile` named metadata is now `slurm_logfile`.
- Instead of using `jsonpickle`, `cloudpickle` is being used everywhere to maintain consistency.
- `to_json` function uses `json` instead of `jsonpickle` now in electron and lattice definitions.
- `post_processing` moved to the dispatcher, so the dispatcher will now store a finished execution result in the results folder as specified by the user with no requirement of post processing it from the client/user side.
- `run_task` function in dispatcher modified to check if a node has completed execution and return it if it has, else continue its execution. This also takes care of cases if the server has been closed mid execution, then it can be started again from the last saved state, and the user won't have to wait for the whole execution.
- Instead of passing in the transport graph and dispatch id everywhere, the result object is being passed around, except for the `asyncio` part where the dispatch id and results directory is being passed which afterwards lets the core dispatcher know where to get the result object from and operate on it.
- Getting result of parent node executions of the graph, is now being done using the result object's graph. Storing of each execution's result is also done there.
- Tests updated to reflect the changes made. They are also being run in a serverless manner.

### Removed

- `LatticeResult` class removed.
- `jsonpickle` requirement removed.
- `WorkflowExecutionResult`, `TaskExecutionResult`, and `ExecutionError` singleton classes removed.

### Fixed

- Commented out the `jwt_required()` part in `covalent-dispatcher/_service/app.py`, may be removed in later iterations.
- Dispatcher server will now return the error message in the response of getting result if it fails instead of sending every result ever as a response.

## [0.4.3] - 2021-11-23

### Added

- Added a note in Known Issues regarding port conflict warning.

## [0.4.2] - 2021-11-24

### Added

- Added badges to README.md

## [0.4.1] - 2021-11-23

### Changed

- Removed old coverage badge and fixed the badge URL

## [0.4.0] - 2021-11-23

### Added

- Codecov integrations and badge

### Fixed

- Detached pipelines no longer created

## [0.3.0] - 2021-11-23

### Added

- Wrote a Code of Conduct based on <https://www.contributor-covenant.org/>
- Added installation and environment setup details in CONTRIBUTING
- Added Known Issues section to README

## [0.2.0] - 2021-11-22

### Changed

- Removed non-open-source executors from Covalent. The local SLURM executor is now
- a separate repo. Executors are now plugins.

## [0.1.0] - 2021-11-19

### Added

- Pythonic CLI tool. Install the package and run `covalent --help` for a usage description.
- Login and logout functionality.
- Executor registration/deregistration skeleton code.
- Dispatcher service start, stop, status, and restart.

### Changed

- JWT token is stored to file instead of in an environment variable.
- The Dask client attempts to connect to an existing server.

### Removed

- Removed the Bash CLI tool.

### Fixed

- Version assignment in the covalent init file.

## [0.0.3] - 2021-11-17

### Fixed

- Fixed the Dockerfile so that it runs the dispatcher server from the covalent repo.

## [0.0.2] - 2021-11-15

### Changed

- Single line change in ci script so that it doesn't exit after validating the version.
- Using `rules` in `pytest` so that the behavior in test stage is consistent.

## [0.0.1] - 2021-11-15

### Added

- CHANGELOG.md to track changes (this file).
- Semantic versioning in VERSION.
- CI pipeline job to enforce versioning.<|MERGE_RESOLUTION|>--- conflicted
+++ resolved
@@ -7,11 +7,10 @@
 
 ## [UNRELEASED]
 
-<<<<<<< HEAD
 ### Docs
 
 - Redispatch API section.
-=======
+
 ### Changed
 
 - Enhanced the Dockerfile to include builds from various sources and a differentiation between SDK and Server builds
@@ -31,7 +30,6 @@
 - Co-authored-by: Santosh kumar <29346072+santoshkumarradha@users.noreply.github.com>
 - Co-authored-by: Will Cunningham <wjcunningham7@gmail.com>
 
->>>>>>> d5d7da16
 
 ### Fixed
 
