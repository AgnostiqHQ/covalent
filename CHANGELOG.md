# Changelog

All notable changes to this project will be documented in this file.

The format is based on [Keep a Changelog](https://keepachangelog.com/en/1.0.0/),
and this project adheres to [Semantic Versioning](https://semver.org/spec/v2.0.0.html).

## [UNRELEASED]

<<<<<<< HEAD
### Fixed

- Fixed various module import errors in the containers for the microservices.
=======
### Tests

- Added tests for post-refactor covalent cli commands: start, stop, restart, status, and logs
>>>>>>> aac9ec1e

## [0.56.0] - 2022-04-05

### Changed

- Changed global variable executor_plugin_name to EXECUTOR_PLUGIN_NAME in executors to conform with PEP8.

## [0.55.0] - 2022-04-04

### Changed

- Changed supervisord http server's default to listen on all interfaces, so that covalent can run on any computer in a trusted LAN (without firewalls/auth).

## [0.54.0] - 2022-04-04

### Added

- Draw workflow draft API to ui_backend service

## [0.53.0] - 2022-04-04

### Added

- Added docker-compose file to run covalent microservices.

## [0.52.0] - 2022-04-04

### Added

- Added delete endpoint to data and results services.

## [0.51.0] - 2022-04-04

### Added

- Folders for tests.

### Changed

- Organization of covalent tests.

## [0.50.0] - 2022-04-03

### Added

- Added GET all results endpoint in Results service
- Optional formatting of GET result endpoint that supports: `binary` or `json`

### Changed

- Changed frontend to support updated result service endpoints with json format

### Removed

- Removed redundant local storage cache on frontend

## [0.49.1] - 2022-04-01

### Fixed

- Using `io.BytesIO` in `update_result` in the results service to prevent creation of a new file in the file system.

## [0.49.0] - 2022-04-01

### Added

- Implement an `overwrite` query param in the `upload` method so that we don't create a new object for every result update

## [0.48.0] - 2022-04-01

### Added

- Added updated dispatching and getting result functions with the option to download result as a file.

### Changed

- Hardcoded filepaths to standardized ServiceURL.`get_route(...)` method when making API requests.

## [0.47.2] - 2022-04-01

### Fixed

- Queue consumer import paths fixed
- Syntax errors in the supervisord template fixed

## [0.47.1] - 2022-04-01

### Fixed

- Supervisord now brings up dispatcher queue consumer worker

## [0.47.0] - 2022-04-01

### Changed

- Updated API calls accross services to use standarized env vars from Settings class
- Normalized env vars accross services and updated Supervisord template

## [0.46.0] - 2022-03-31

### Changed

- Consumers of results service now specify `stream=True` in their get requests.

## [0.45.0] - 2022-03-31

### Changed

- Using `Result.RUNNING` instead of str "RUNNING"
- Using process safe `is_empty` method rather than `empty()` method for multiprocessing queue.
- Multprocessing `is_queue` method.

### Added

- Workflow status as running in the `workflow_status_queue`.

### Tests

- Added a test for the `_check_version` method in `covalent/executor/__init__.py`.

## [0.44.0] - 2022-03-31

### Added

- A version check is done at Covalent startup to ensure that executor plugins are compatible.

## [0.43.0] - 2022-03-31

### Added

- Function to call UI update method in the UI microservice for use in the Dispatcher micro-service.
- Refactor updating results and ui into one function.

## [0.42.2] - 2022-03-31

### Fixed

- Using functions for getting result object in cancel endpoint and sending cancel task signal to runner in the dispatcher.

## [0.42.1] - 2022-03-31

### Fixed

- `update_workflow_results` in `update_workflow.py` now also takes care of sending the next set of tasks to the runner.

- Also handling the cases of sublattices in `update_workflow_results`.

## [0.42.0] - 2022-03-31

### Changed

- Moved some unused for-the-future files to the refactor directory and out of the main codebase.

## [0.41.3] - 2022-03-31

### Fixed

- Dispatch DB is now created upon server start.

## [0.41.2] - 2022-03-30

### Fixed

- Oneline bugfix to remove `fetch --unshallow`

## [0.41.1] - 2022-03-30

### Fixed

- Get master version from release tags rather than master branch

## [0.41.0] - 2022-03-30

### Added

- Dockerized the Dispatcher and Runner Services.
- Added required packages for running containerized instances of the Dispatcher and Runner.

## [0.40.0] - 2022-03-30

### Added

- Dockerized the Data and UI-backend services.
- Required packages to run containerized instances of the Data and UI-backend.

## [0.39.1] - 2022-03-30

### Fixed

- Supervisord & Results service integration by making results service port configurable by an env var

## [0.39.0] - 2022-03-29

### Changed

- Runner and dispatcher implementation in order to integrate the microservices partially complete.

## [0.38.0] - 2022-03-29

### Added

- Added UI backend component to serve post-refactor frontend and dispatch websocket messages to UI using Socket.io
- Updated UI socket.io configuration to use different ws path, and using localstorage for fetching all results (temporary)
- Added post-refactor cli commands to use Supervisord to manage local service processes
- Added `covalent logs` and `covalent config` cli commands

## [0.37.1] - 2022-03-29

### Fixed

- Oneline bugfix in tests.yml

## [0.37.0] - 2022-03-29

### Added

- Results management endpoints; GET, PUT, POST for results object
- Checks in setup.py to confirm node version compatibility.
- Instructions in CONTRIBUTING to address some common Debian setup issues.

## [0.36.1] - 2022-03-29

### Fixed

- Filesystem service now reads config from environment variables.

## [0.36.0] - 2022-03-29

### Added

- Picking up dispatch jobs from the queue and ensuring that only one workflow is processed (locally) at any given time.

### Changed

- Dispatcher implementation in order to integrate with Queuer microservice.

## [0.35.0] - 2022-03-29

### Added

- Automated changelog and version management
- Added a Dockerfile to build an image for OS Queuer.
- Added the required packages to run a container instance of the Queuer.

### Fixed

- Single quotes in github env
- Don't use for loops to iterate over a variable in bash
- Issue with checkout actions
- Run tests on changelog workflow completion instead of push to develop to avoid race condition
- Use covalent ops bot token for automated pushes to develop
- sed command syntax in changelog.yml

## [0.34.5] - 2022-03-28

### Fixed

- Moved `example_dispatch.py` into `tests/` directory.

## [0.34.4] - 2022-03-28

### Added

- Unit tests for utils, leptons, and base executor

## [0.34.3] - 2022-03-27

### Added

- Tests for lattice.py

## [0.34.2] - 2022-03-27

### Added

- Unit tests for the base executor, the results manager, the logger, and leptons

## [0.34.1] - 2022-03-24

### Fixed

- Pinned jinja2 to less than 3.1.0 so that nbconvert remains stable in the docs build.

## [0.34.0] - 2022-03-24

### Added

- API endpoints to upload and download files

## [0.33.1] - 2022-03-24

### Fixed

- Retrieving results from running container via HTTP
- Adding tests for Docker image in workflows

## [0.33.0] - 2022-03-24

### Added

- Slack and webhook notifications

## [0.32.9] - 2022-03-23

### Fixed

- Updated OS Queuer imports to remove top level modules `refactor.queuer`

## [0.32.8] - 2022-03-22

### Added

- Websocket notify endpoint with leaky bucket algo implementation to rate limit messages to frontend

## [0.32.7] - 2022-03-22

### Added

- Queuer API submit endpoint to publish dispatch message to MQ & send result file to Data Service
- API Service class for interfacing with local services
- Tests covering submit endpoint and API Service

## [0.32.6] - 2022-03-22

### Fixed

- Input path for external libraries in the Lepton wrapper can (and should) now be a full path to the file.

## [0.32.5] - 2022-03-21

### Fixed

- Fix HTTP status code for blank POST requests.

## [0.32.4] - 2022-03-17

### Fixed

- Docker commands in docs

## [0.32.3] - 2022-03-16

### Fixed

- Fix missing UI graph edges between parameters and electrons in certain cases.
- Fix UI crashes in cases where legacy localStorage state was being loaded.

## [0.32.2] - 2022-03-16

### Added

- Images for graphs generated in tutorials and how-tos.
- Note for quantum gravity tutorial to tell users that `tensorflow` doesn't work on M1 Macs.
- `Known Issues` added to `README.md`

### Fixed

- `draw` function usage in tutorials and how-tos now reflects the UI images generated instead of using graphviz.
- Images now render properly in RTD of how-tos.

### Changed

- Reran all the tutorials that could run, generating the outputs again.

## [0.32.1] - 2022-03-15

### Fixed

- CLI now starts server directly in the subprocess instead of as a daemon
- Logs are provided as pipes to Popen instead of using a shell redirect
- Restart behavior fixed
- Default port in `covalent_ui/app.py` uses the config manager

### Removed

- `_graceful_restart` function no longer needed without gunicorn

## [0.32.0] - 2022-03-11

### Added

- Dispatcher microservice API endpoint to dispatch and update workflow.
- Added get runnable task endpoint.

## [0.31.0] - 2022-03-11

### Added

- Runner component's main functionality to run a set of tasks, cancel a task, and get a task's status added to its api.

## [0.30.5] - 2022-03-11

### Updated

- Updated Workflow endpoints & API spec to support upload & download of result objects as pickle files

## [0.30.4] - 2022-03-11

### Fixed

- When executing a task on an alternate Conda environment, Covalent no longer has to be installed on that environment. Previously, a Covalent object (the execution function as a TransportableObject) was passed to the environment. Now it is deserialized to a "normal" Python function, which is passed to the alternate Conda environment.

## [0.30.3] - 2022-03-11

### Fixed

- Fixed the order of output storage in `post_process` which should have been the order in which the electron functions are called instead of being the order in which they are executed. This fixes the order in which the replacement of function calls with their output happens, which further fixes any discrepencies in the results obtained by the user.

- Fixed the `post_process` test to check the order as well.

## [0.30.2] - 2022-03-11

### Changed

- Updated eventlet to 0.31.0

## [0.30.1] - 2022-03-10

### Fixed

- Eliminate unhandled exception in Covalent UI backend when calling fetch_result.

## [0.30.0] - 2022-03-09

### Added

- Skeleton code for writing the different services corresponding to each component in the open source refactor.
- OpenAPI specifications for each of the services.

## [0.29.3] - 2022-03-09

### Fixed

- Covalent UI is built in the Dockerfile, the setup file, the pypi workflow, the tests workflow, and the conda build script.

## [0.29.2] - 2022-03-09

### Added

- Defaults defined in executor plugins are read and used to update the in-memory config, as well as the user config file. But only if the parameter in question wasn't already defined.

### Changed

- Input parameter names and docstrings in _shared_files.config.update_config were changed for clarity.

## [0.29.1] - 2022-03-07

### Changed

- Updated fail-fast strategy to run all tests.

## [0.29.0] - 2022-03-07

### Added

- DispatchDB for storing dispatched results

### Changed

- UI loads dispatches from DispatchDB instead of browser local storage

## [0.28.3] - 2022-03-03

### Fixed

Installed executor plugins don't have to be referred to by their full module name. Eg, use "custom_executor", instead of "covalent_custom_plugin.custom_executor".

## [0.28.2] - 2022-03-03

### Added

- A brief overview of the tutorial structure in the MNIST classification tutorial.

## [0.28.1] - 2022-03-02

### Added

- Conda installation is only supported for Linux in the `Getting Started` guide.
- MNIST classifier tutorial.

### Removed

- Removed handling of default values of function parameters in `get_named_params` in `covalent/_shared_files/utils.py`. So, it is actually being handled by not being handled since now `named_args` and `named_kwargs` will only contain parameters that were passed during the function call and not all of them.

## [0.28.0] - 2022-03-02

### Added

- Lepton support, including for Python modules and C libraries
- How-to guides showing how to use leptons for each of these

## [0.27.6] - 2022-03-01

### Added

- Added feature development basic steps in CONTRIBUTING.md.
- Added section on locally building RTD (read the docs) in the contributing guide.

## [0.27.5] - 2022-03-01

### Fixed

- Missing UI input data after backend change - needed to be derived from graph for electrons, lattice inputs fixed on server-side, combining name and positional args
- Broken UI graph due to variable->edge_name renaming
- Missing UI executor data after server-side renaming

## [0.27.4] - 2022-02-28

### Fixed

- Path used in `covalent/executor/__init__.py` for executor plugin modules needed updating to `covalent/executor/executor_plugins`

### Removed

- Disabled workflow cancellation test due to inconsistent outcomes. Test will be re-enabled after cancellation mechanisms are investigated further.

## [0.27.3] - 2022-02-25

### Added

- Added `USING_DOCKER.md` guide for running docker container.
- Added cli args to covalent UI flask server `covalent_ui/app.py` to modify port and log file path.

### Removed

- Removed gunicorn from cli and Dockerfile.

### Changed

- Updated cli `covalent_dispatcher/_cli/service.py` to run flask server directly, and removed dispatcher and UI flags.
- Using Flask blueprints to merge Dispatcher and UI servers.
- Updated Dockerfile to run flask server directly.
- Creating server PID file manually in `covalent_dispatcher/_cli/service.py`.
- Updated tests and docs to reflect merged servers.
- Changed all mentions of port 47007 (for old UI server) to 48008.

## [0.27.2] - 2022-02-24

### Changed

- Removed unnecessary blockquotes from the How-To guide for creating custom executors
- Changed "Covalent Cloud" to "Covalent" in the main code text

## [0.27.1] - 2022-02-24

### Removed

- Removed AQ-Engineers from CODEOWNERS in order to fix PR review notifications

## [0.27.0] - 2022-02-24

### Added

- Support for positional only, positional or keyword, variable positional, keyword only, variable keyword types of parameters is now added, e.g an electron can now use variable args and variable kwargs if the number/names of parameters are unknown during definition as `def task(*args, **kwargs)` which wasn't possible before.

- `Lattice.args` added to store positional arguments passed to the lattice's workflow function.

- `get_named_params` function added in `_shared_files/utils.py` which will return a tuple containing named positional arguments and named keyword arguments. The names help in showing and storing these parameters in the transport graph.

- Tests to verify whether all kinds of input paramaters are supported by electron or a lattice.

### Changed

- No longer merging positional arguments with keyword arguments, instead they are separately stored in respective nodes in the transport graph.

- `inputs` returned from `_get_inputs` function in `covalent_dispatcher/_core/execution.py` now contains positional as well as keyword arguments which further get passed to the executor.

- Executors now support positional and keyword arguments as inputs to their executable functions.

- Result object's `_inputs` attribute now contains both `args` and `kwargs`.

- `add_node_for_nested_iterables` is renamed to `connect_node_with_others` and `add_node_to_graph` also renamed to `add_collection_node_to_graph` in `electron.py`. Some more variable renames to have appropriate self-explanatory names.

- Nodes and edges in the transport graph now have a better interface to assign attributes to them.

- Edge attribute `variable` renamed to `edge_name`.

- In `serialize` function of the transport graph, if `metadata_only` is True, then only `metadata` attribute of node and `source` and `target` attributes of edge are kept in the then return serialized `data`.

- Updated the tests wherever necessary to reflect the above changes

### Removed

- Deprecated `required_params_passed` since an error will automatically be thrown by the `build_graph` function if any of the required parameters are not passed.

- Removed duplicate attributes from nodes in the transport graph.

## [0.26.1] - 2022-02-23

### Added

- Added Local Executor section to the API read the docs.

## [0.26.0] - 2022-02-23

### Added

- Automated reminders to update the changelog

## [0.25.3] - 2022-02-23

## Added

- Listed common mocking commands in the CONTRIBUTING.md guide.
- Additional guidelines on testing.

## [0.25.2] - 2022-02-21

### Changed

- `backend` metadata name changed to `executor`.
- `_plan_workflow` usage updated to reflect how that executor related information is now stored in the specific executor object.
- Updated tests to reflect the above changes.
- Improved the dispatch cancellation test to provide a robust solution which earlier took 10 minutes to run with uncertainty of failing every now and then.

### Removed

- Removed `TaskExecutionMetadata` as a consequence of removing `execution_args`.

## [0.25.1] - 2022-02-18

### Fixed

- Tracking imports that have been used in the workflow takes less time.

### Added

- User-imports are included in the dispatch_source.py script. Covalent-related imports are commented out.

## [0.25.0] - 2022-02-18

### Added

- UI: Lattice draw() method displays in web UI
- UI: New navigation panel

### Changed

- UI: Animated graph changes, panel opacity

### Fixed

- UI: Fixed "Not Found" pages

## [0.24.21] - 2022-02-18

### Added

- RST document describing the expectations from a tutorial.

## [0.24.20] - 2022-02-17

### Added

- Added how to create custom executors

### Changed

- Changed the description of the hyperlink for choosing executors
- Fixed typos in doc/source/api/getting_started/how_to/execution/creating_custom_executors.ipynb

## [0.24.19] - 2022-02-16

### Added

- CODEOWNERS for certain files.

## [0.24.18] - 2022-02-15

### Added

- The user configuration file can now specify an executor plugin directory.

## [0.24.17] - 2022-02-15

### Added

- Added a how-to for making custom executors.

## [0.24.16] - 2022-02-12

### Added

- Errors now contain the traceback as well as the error message in the result object.
- Added test for `_post_process` in `tests/covalent_dispatcher_tests/_core/execution_test.py`.

### Changed

- Post processing logic in `electron` and dispatcher now relies on the order of execution in the transport graph rather than node's function names to allow for a more reliable pairing of nodes and their outputs.

- Renamed `init_test.py` in `tests/covalent_dispatcher_tests/_core/` to `execution_test.py`.

### Removed

- `exclude_from_postprocess` list which contained some non executable node types removed since only executable nodes are post processed now.

## [0.24.15] - 2022-02-11

### Fixed

- If a user's configuration file does not have a needed exeutor parameter, the default parameter (defined in _shared_files/defaults.py) is used.
- Each executor plugin is no longer initialized upon the import of Covalent. This allows required parameters in executor plugins.

## Changed

- Upon updating the configuration data with a user's configuration file, the complete set is written back to file.

## Added

- Tests for the local and base executors.

## [0.24.14] - 2022-02-11

### Added

- UI: add dashboard cards
- UI: add scaling dots background

### Changed

- UI: reduce sidebar font sizes, refine color theme
- UI: refine scrollbar styling, show on container hover
- UI: format executor parameters as YAML code
- UI: update syntax highlighting scheme
- UI: update index.html description meta tag

## [0.24.13] - 2022-02-11

### Added

- Tests for covalent/_shared_files/config.py

## [0.24.12] - 2022-02-10

### Added

- CodeQL code analyzer

## [0.24.11] - 2022-02-10

### Added

- A new dictionary `_DEFAULT_CONSTRAINTS_DEPRECATED` in defaults.py

### Changed

- The `_DEFAULT_CONSTRAINT_VALUES` dictionary now only contains the `backend` argument

## [0.24.10] - 2022-02-09

### Fixed

- Sporadically failing workflow cancellation test in tests/workflow_stack_test.py

## [0.24.9] - 2022-02-09

## Changed

- Implementation of `_port_from_pid` in covalent_dispatcher/_cli/service.py.

## Added

- Unit tests for command line interface (CLI) functionalities in covalent_dispatcher/_cli/service.py and covalent_dispatcher/_cli/cli.py.

## [0.24.8] - 2022-02-07

### Fixed

- If a user's configuration file does not have a needed parameter, the default parameter (defined in _shared_files/defaults.py) is used.

## [0.24.7] - 2022-02-07

### Added

- Typing: Add Type hint `dispatch_info` parameter.
- Documentation: Updated the return_type description in docstring.

### Changed

- Typing: Change return type annotation to `Generator`.

## [0.24.6] - 2022-02-06

### Added

- Type hint to `deserialize` method of `TransportableObject` of `covalent/_workflow/transport.py`.

### Changed

- Description of `data` in `deserialize` method of `TransportableObject` of `covalent/_workflow/transport.py` from `The serialized transportable object` to `Cloudpickled function`.

## [0.24.5] - 2022-02-05

### Fixed

- Removed dependence on Sentinel module

## [0.24.4] - 2022-02-04

### Added

- Tests across multiple versions of Python and multiple operating systems
- Documentation reflecting supported configurations

## [0.24.3] - 2022-02-04

### Changed

- Typing: Use `bool` in place of `Optional[bool]` as type annotation for `develop` parameter in `covalent_dispatcher.service._graceful_start`
- Typing: Use `Any` in place of `Optional[Any]` as type annotation for `new_value` parameter in `covalent._shared_files.config.get_config`

## [0.24.2] - 2022-02-04

### Fixed

- Updated hyperlink of "How to get the results" from "./collection/query_electron_execution_result" to "./collection/query_multiple_lattice_execution_results" in "doc/source/how_to/index.rst".
- Updated hyperlink of "How to get the result of a particular electron" from "./collection/query_multiple_lattice_execution_results" to "./collection/query_electron_execution_result" in "doc/source/how_to/index.rst".

## [0.24.1] - 2022-02-04

### Changed

- Changelog entries are now required to have the current date to enforce ordering.

## [0.24.0] - 2022-02-03

### Added

- UI: log file output - display in Output tab of all available log file output
- UI: show lattice and electron inputs
- UI: display executor attributes
- UI: display error message on failed status for lattice and electron

### Changed

- UI: re-order sidebar sections according to latest figma designs
- UI: update favicon
- UI: remove dispatch id from tab title
- UI: fit new uuids
- UI: adjust theme text primary and secondary colors

### Fixed

- UI: auto-refresh result state on initial render of listing and graph pages
- UI: graph layout issues: truncate long electron/param names

## [0.23.0] - 2022-02-03

### Added

- Added `BaseDispatcher` class to be used for creating custom dispatchers which allow connection to a dispatcher server.
- `LocalDispatcher` inheriting from `BaseDispatcher` allows connection to a local dispatcher server running on the user's machine.
- Covalent only gives interface to the `LocalDispatcher`'s `dispatch` and `dispatch_sync` methods.
- Tests for both `LocalDispatcher` and `BaseDispatcher` added.

### Changed

- Switched from using `lattice.dispatch` and `lattice.dispatch_sync` to `covalent.dispatch` and `covalent.dispatch_sync`.
- Dispatcher address now is passed as a parameter (`dispatcher_addr`) to `covalent.dispatch` and `covalent.dispatch_sync` instead of a metadata field to lattice.
- Updated tests, how tos, and tutorials to use `covalent.dispatch` and `covalent.dispatch_sync`.
- All the contents of `covalent_dispatcher/_core/__init__.py` are moved to `covalent_dispatcher/_core/execution.py` for better organization. `__init__.py` only contains function imports which are needed by external modules.
- `dispatch`, `dispatch_sync` methods deprecated from `Lattice`.

### Removed

- `_server_dispatch` method removed from `Lattice`.
- `dispatcher` metadata field removed from `lattice`.

## [0.22.19] - 2022-02-03

### Fixed

- `_write_dispatch_to_python_file` isn't called each time a task is saved. It is now only called in the final save in `_run_planned_workflow` (in covalent_dispatcher/_core/__init__.py).

## [0.22.18] - 2022-02-03

### Fixed

- Added type information to result.py

## [0.22.17] - 2022-02-02

### Added

- Replaced `"typing.Optional"` with `"str"` in covalent/executor/base.py
- Added missing type hints to `get_dispatch_context` and `write_streams_to_file` in covalent/executor/base.py, BaseExecutor

## [0.22.16] - 2022-02-02

### Added

- Functions to check if UI and dispatcher servers are running.
- Tests for the `is_ui_running` and `is_server_running` in covalent_dispatcher/_cli/service.py.

## [0.22.15] - 2022-02-01

### Fixed

- Covalent CLI command `covalent purge` will now stop the servers before deleting all the pid files.

### Added

- Test for `purge` method in covalent_dispatcher/_cli/service.py.

### Removed

- Unused `covalent_dispatcher` import from covalent_dispatcher/_cli/service.py.

### Changed

- Moved `_config_manager` import from within the `purge` method to the covalent_dispatcher/_cli/service.py for the purpose of mocking in tests.

## [0.22.14] - 2022-02-01

### Added

- Type hint to `_server_dispatch` method in `covalent/_workflow/lattice.py`.

## [0.22.13] - 2022-01-26

### Fixed

- When the local executor's `log_stdout` and `log_stderr` config variables are relative paths, they should go inside the results directory. Previously that was queried from the config, but now it's queried from the lattice metadata.

### Added

- Tests for the corresponding functions in (`covalent_dispatcher/_core/__init__.py`, `covalent/executor/base.py`, `covalent/executor/executor_plugins/local.py` and `covalent/executor/__init__.py`) affected by the bug fix.

### Changed

- Refactored `_delete_result` in result manager to give the option of deleting the result parent directory.

## [0.22.12] - 2022-01-31

### Added

- Diff check in pypi.yml ensures correct files are packaged

## [0.22.11] - 2022-01-31

### Changed

- Removed codecov token
- Removed Slack notifications from feature branches

## [0.22.10] - 2022-01-29

### Changed

- Running tests, conda, and version workflows on pull requests, not just pushes

## [0.22.9] - 2022-01-27

### Fixed

- Fixing version check action so that it doesn't run on commits that are in develop
- Edited PR template so that markdown checklist appears properly

## [0.22.8] - 2022-01-27

### Fixed

- publish workflow, using `docker buildx` to build images for x86 and ARM, prepare manifest and push to ECR so that pulls will match the correct architecture.
- typo in CONTRIBUTING
- installing `gcc` in Docker image so Docker can build wheels for `dask` and other packages that don't provide ARM wheels

### Changed

- updated versions in `requirements.txt` for `matplotlib` and `dask`

## [0.22.7] - 2022-01-27

### Added

- `MANIFEST.in` did not have `covalent_dispatcher/_service` in it due to which the PyPi package was not being built correctly. Added the `covalent_dispatcher/_service` to the `MANIFEST.in` file.

### Fixed

- setuptools properly including data files during installation

## [0.22.6] - 2022-01-26

### Fixed

- Added service folder in covalent dispatcher to package.

## [0.22.5] - 2022-01-25

### Fixed

- `README.md` images now use master branch's raw image urls hosted on <https://github.com> instead of <https://raw.githubusercontent.com>. Also, switched image rendering from html to markdown.

## [0.22.4] - 2022-01-25

### Fixed

- dispatcher server app included in sdist
- raw image urls properly used

## [0.22.3] - 2022-01-25

### Fixed

- raw image urls used in readme

## [0.22.2] - 2022-01-25

### Fixed

- pypi upload

## [0.22.1] - 2022-01-25

### Added

- Code of conduct
- Manifest.in file
- Citation info
- Action to upload to pypi

### Fixed

- Absolute URLs used in README
- Workflow badges updated URLs
- `install_package_data` -> `include_package_data` in `setup.py`

## [0.22.0] - 2022-01-25

### Changed

- Using public ECR for Docker release

## [0.21.0] - 2022-01-25

### Added

- GitHub pull request templates

## [0.20.0] - 2022-01-25

### Added

- GitHub issue templates

## [0.19.0] - 2022-01-25

### Changed

- Covalent Beta Release

## [0.18.9] - 2022-01-24

### Fixed

- iframe in the docs landing page is now responsive

## [0.18.8] - 2022-01-24

### Changed

- Temporarily removed output tab
- Truncated dispatch id to fit left sidebar, add tooltip to show full id

## [0.18.7] - 2022-01-24

### Changed

- Many stylistic improvements to documentation, README, and CONTRIBUTING.

## [0.18.6] - 2022-01-24

### Added

- Test added to check whether an already decorated function works as expected with Covalent.
- `pennylane` package added to the `requirements-dev.txt` file.

### Changed

- Now using `inspect.signature` instead of `function.__code__` to get the names of function's parameters.

## [0.18.5] - 2022-01-21

### Fixed

- Various CI fixes, including rolling back regression in version validation, caching on s3 hosted badges, applying releases and tags correctly.

## [0.18.4] - 2022-01-21

### Changed

- Removed comments and unused functions in covalent_dispatcher
- `result_class.py` renamed to `result.py`

### Fixed

- Version was not being properly imported inside `covalent/__init__.py`
- `dispatch_sync` was not previously using the `results_dir` metadata field

### Removed

- Credentials in config
- `generate_random_filename_in_cache`
- `is_any_atom`
- `to_json`
- `show_subgraph` option in `draw`
- `calculate_node`

## [0.18.3] - 2022-01-20

### Fixed

- The gunicorn servers now restart more gracefully

## [0.18.2] - 2022-01-21

### Changed

- `tempdir` metadata field removed and replaced with `executor.local.cache_dir`

## [0.18.1] - 2022-01-11

## Added

- Concepts page

## [0.18.0] - 2022-01-20

### Added

- `Result.CANCELLED` status to represent the status of a cancelled dispatch.
- Condition to cancel the whole dispatch if any of the nodes are cancelled.
- `cancel_workflow` function which uses a shared variable provided by Dask (`dask.distributed.Variable`) in a dask client to inform nodes to stop execution.
- Cancel function for dispatcher server API which will allow the server to terminate the dispatch.
- How to notebook for cancelling a dispatched job.
- Test to verify whether cancellation of dispatched jobs is working as expected.
- `cancel` function is available as `covalent.cancel`.

### Changed

- In file `covalent/_shared_files/config.py` instead of using a variable to store and then return the config data, now directly returning the configuration.
- Using `fire_and_forget` to dispatch a job instead of a dictionary of Dask's `Future` objects so that we won't have to manage the lifecycle of those futures.
- The `test_run_dispatcher` test was changed to reflect that the dispatcher no longer uses a dictionary of future objects as it was not being utilized anywhere.

### Removed

- `with dask_client` context was removed as the client created in `covalent_dispatcher/_core/__init__.py` is already being used even without the context. Furthermore, it creates issues when that context is exited which is unnecessary at the first place hence not needed to be resolved.

## [0.17.5] - 2022-01-19

### Changed

- Results directory uses a relative path by default and can be overridden by the environment variable `COVALENT_RESULTS_DIR`.

## [0.17.4] - 2022-01-19

### Changed

- Executor parameters use defaults specified in config TOML
- If relative paths are supplied for stdout and stderr, those files are created inside the results directory

## [0.17.3] - 2022-01-18

### Added

- Sync function
- Covalent CLI tool can restart in developer mode

### Fixed

- Updated the UI address referenced in the README

## [0.17.2] - 2022-01-12

### Added

- Quantum gravity tutorial

### Changed

- Moved VERSION file to top level

## [0.17.1] - 2022-01-19

### Added

- `error` attribute was added to the results object to show which node failed and the reason behind it.
- `stdout` and `stderr` attributes were added to a node's result to store any stdout and stderr printing done inside an electron/node.
- Test to verify whether `stdout` and `stderr` are being stored in the result object.

### Changed

- Redesign of how `redirect_stdout` and `redirect_stderr` contexts in executor now work to allow storing their respective outputs.
- Executors now also return `stdout` and `stderr` strings, along with the execution output, so that they can be stored in their result object.

## [0.17.0] - 2022-01-18

### Added

- Added an attribute `__code__` to electron and lattice which is a copy of their respective function's `__code__` attribute.
- Positional arguments, `args`, are now merged with keyword arguments, `kwargs`, as close as possible to where they are passed. This was done to make sure we support both with minimal changes and without losing the name of variables passed.
- Tests to ensure usage of positional arguments works as intended.

### Changed

- Slight rework to how any print statements in lattice are sent to null.
- Changed `test_dispatcher_functional` in `basic_dispatcher_test.py` to account for the support of `args` and removed a an unnecessary `print` statement.

### Removed

- Removed `args` from electron's `init` as it wasn't being used anywhere.

## [0.16.1] - 2022-01-18

### Changed

- Requirement changed from `dask[complete]` to `dask[distributed]`.

## [0.16.0] - 2022-01-14

### Added

- New UI static demo build
- New UI toolbar functions - orientation, toggle params, minimap
- Sortable and searchable lattice name row

### Changed

- Numerous UI style tweaks, mostly around dispatches table states

### Fixed

- Node sidebar info now updates correctly

## [0.15.11] - 2022-01-18

### Removed

- Unused numpy requirement. Note that numpy is still being installed indirectly as other packages in the requirements rely on it.

## [0.15.10] - 2022-01-16

## Added

- How-to guide for Covalent dispatcher CLI.

## [0.15.9] - 2022-01-18

### Changed

- Switched from using human readable ids to using UUIDs

### Removed

- `human-id` package was removed along with its mention in `requirements.txt` and `meta.yaml`

## [0.15.8] - 2022-01-17

### Removed

- Code breaking text from CLI api documentation.
- Unwanted covalent_dispatcher rst file.

### Changed

- Installation of entire covalent_dispatcher instead of covalent_dispatcher/_service in setup.py.

## [0.15.7] - 2022-01-13

### Fixed

- Functions with multi-line or really long decorators are properly serialized in dispatch_source.py.
- Multi-line Covalent output is properly commented out in dispatch_source.py.

## [0.15.6] - 2022-01-11

### Fixed

- Sub-lattice functions are successfully serialized in the utils.py get_serialized_function_str.

### Added

- Function to scan utilized source files and return a set of imported modules (utils.get_imports_from_source)

## [0.15.5] - 2022-01-12

### Changed

- UI runs on port 47007 and the dispatcher runs on port 48008. This is so that when the servers are later merged, users continue using port 47007 in the browser.
- Small modifications to the documentation
- Small fix to the README

### Removed

- Removed a directory `generated` which was improperly added
- Dispatcher web interface
- sqlalchemy requirement

## [0.15.4] - 2022-01-11

### Changed

- In file `covalent/executor/base.py`, `pickle` was changed to `cloudpickle` because of its universal pickling ability.

### Added

- In docstring of `BaseExecutor`, a note was added specifying that `covalent` with its dependencies is assumed to be installed in the conda environments.
- Above note was also added to the conda env selector how-to.

## [0.15.3] - 2022-01-11

### Changed

- Replaced the generic `RuntimeError` telling users to check if there is an object manipulation taking place inside the lattice to a simple warning. This makes the original error more visible.

## [0.15.2] - 2022-01-11

### Added

- If condition added for handling the case where `__getattr__` of an electron is accessed to detect magic functions.

### Changed

- `ActiveLatticeManager` now subclasses from `threading.local` to make it thread-safe.
- `ValueError` in the lattice manager's `claim` function now also shows the name of the lattice that is currently claimed.
- Changed docstring of `ActiveLatticeManager` to note that now it is thread-safe.
- Sublattice dispatching now no longer deletes the result object file and is dispatched normally instead of in a serverless manner.
- `simulate_nitrogen_and_copper_slab_interaction.ipynb` notebook tutorial now does normal dispatching as well instead of serverless dispatching. Also, now 7 datapoints will be shown instead of 10 earlier.

## [0.15.1] - 2022-01-11

### Fixed

- Passing AWS credentials to reusable workflows as a secret

## [0.15.0] - 2022-01-10

### Added

- Action to push development image to ECR

### Changed

- Made the publish action reusable and callable

## [0.14.1] - 2022-01-02

### Changed

- Updated the README
- Updated classifiers in the setup.py file
- Massaged some RTD pages

## [0.14.0] - 2022-01-07

### Added

- Action to push static UI to S3

## [0.13.2] - 2022-01-07

### Changed

- Completed new UI design work

## [0.13.1] - 2022-01-02

### Added

- Added eventlet requirement

### Changed

- The CLI tool can now manage the UI flask server as well
- [Breaking] The CLI option `-t` has been changed to `-d`, which starts the servers in developer mode and exposes unit tests to the server.

## [0.13.0] - 2022-01-01

### Added

- Config manager in `covalent/_shared_files/config.py`
- Default location for the main config file can be overridden using the environment variable `COVALENT_CONFIG_DIR`
- Ability to set and get configuration using `get_config` and `set_config`

### Changed

- The flask servers now reference the config file
- Defaults reference the config file

### Fixed

- `ValueError` caught when running `covalent stop`
- One of the functional tests was using a malformed path

### Deprecated

- The `electron.to_json` function
- The `generate_random_filename_in_cache` function

### Removed

- The `get_api_token` function

## [0.12.13] - 2022-01-04

## Removed

- Tutorial section headings

## Fixed

- Plot background white color

## [0.12.12] - 2022-01-06

### Fixed

- Having a print statement inside electron and lattice code no longer causes the workflow to fail.

## [0.12.11] - 2022-01-04

### Added

- Completed UI feature set for first release

### Changed

- UI server result serialization improvements
- UI result update webhook no longer fails on request exceptions, logs warning intead

## [0.12.10] - 2021-12-17

### Added

- Astrophysics tutorial

## [0.12.9] - 2022-01-04

### Added

- Added `get_all_node_results` method in `result_class.py` to return result of all node executions.

- Added `test_parallelilization` test to verify whether the execution is now being achieved in parallel.

### Changed

- Removed `LocalCluster` cluster creation usage to a simple `Client` one from Dask.

- Removed unnecessary `to_run` function as we no longer needed to run execution through an asyncio loop.

- Removed `async` from function definition of previously asynchronous functions, `_run_task`, `_run_planned_workflow`, `_plan_workflow`, and `_run_workflow`.

- Removed `uvloop` from requirements.

- Renamed `test_get_results` to `test_get_result`.

- Reran the how to notebooks where execution time was mentioned.

- Changed how `dispatch_info` context manager was working to account for multiple nodes accessing it at the same time.

## [0.12.8] - 2022-01-02

### Changed

- Changed the software license to GNU Affero 3.0

### Removed

- `covalent-ui` directory

## [0.12.7] - 2021-12-29

### Fixed

- Gunicorn logging now uses the `capture-output` flag instead of redirecting stdout and stderr

## [0.12.6] - 2021-12-23

### Changed

- Cleaned up the requirements and moved developer requirements to a separate file inside `tests`

## [0.12.5] - 2021-12-16

### Added

- Conda build CI job

## [0.12.4] - 2021-12-23

### Changed

- Gunicorn server now checks for port availability before starting

### Fixed

- The `covalent start` function now prints the correct port if the server is already running.

## [0.12.3] - 2021-12-14

### Added

- Covalent tutorial comparing quantum support vector machines with support vector machine algorithms implemented in qiskit and scikit-learn.

## [0.12.2] - 2021-12-16

### Fixed

- Now using `--daemon` in gunicorn to start the server, which was the original intention.

## [0.12.1] - 2021-12-16

### Fixed

- Removed finance references from docs
- Fixed some other small errors

### Removed

- Removed one of the failing how-to tests from the functional test suite

## [0.12.0] - 2021-12-16

### Added

- Web UI prototype

## [0.11.1] - 2021-12-14

### Added

- CLI command `covalent status` shows port information

### Fixed

- gunicorn management improved

## [0.11.0] - 2021-12-14

### Added

- Slack notifications for test status

## [0.10.4] - 2021-12-15

### Fixed

- Specifying a non-default results directory in a sub-lattice no longer causes a failure in lattice execution.

## [0.10.3] - 2021-12-14

### Added

- Functional tests for how-to's in documentation

### Changed

- Moved example script to a functional test in the pipeline
- Added a test flag to the CLI tool

## [0.10.2] - 2021-12-14

### Fixed

- Check that only `kwargs` without any default values in the workflow definition need to be passed in `lattice.draw(ax=ax, **kwargs)`.

### Added

- Function to check whether all the parameters without default values for a callable function has been passed added to shared utils.

## [0.10.1] - 2021-12-13

### Fixed

- Content and style fixes for getting started doc.

## [0.10.0] - 2021-12-12

### Changed

- Remove all imports from the `covalent` to the `covalent_dispatcher`, except for `_dispatch_serverless`
- Moved CLI into `covalent_dispatcher`
- Moved executors to `covalent` directory

## [0.9.1] - 2021-12-13

### Fixed

- Updated CONTRIBUTING to clarify docstring style.
- Fixed docstrings for `calculate_node` and `check_constraint_specific_sum`.

## [0.9.0] - 2021-12-10

### Added

- `prefix_separator` for separating non-executable node types from executable ones.

- `subscript_prefix`, `generator_prefix`, `sublattice_prefix`, `attr_prefix` for prefixes of subscripts, generators,
  sublattices, and attributes, when called on an electron and added to the transport graph.

- `exclude_from_postprocess` list of prefixes to denote those nodes which won't be used in post processing the workflow.

- `__int__()`, `__float__()`, `__complex__()` for converting a node to an integer, float, or complex to a value of 0 then handling those types in post processing.

- `__iter__()` generator added to Electron for supporting multiple return values from an electron execution.

- `__getattr__()` added to Electron for supporting attribute access on the node output.

- `__getitem__()` added to Electron for supporting subscripting on the node output.

- `electron_outputs` added as an attribute to lattice.

### Changed

- `electron_list_prefix`, `electron_dict_prefix`, `parameter_prefix` modified to reflect new way to assign prefixes to nodes.

- In `build_graph` instead of ignoring all exceptions, now the exception is shown alongwith the runtime error notifying that object manipulation should be avoided inside a lattice.

- `node_id` changed to `self.node_id` in Electron's `__call__()`.

- `parameter` type electrons now have the default metadata instead of empty dictionary.

- Instead of deserializing and checking whether a sublattice is there, now a `sublattice_prefix` is used to denote when a node is a sublattice.

- In `dispatcher_stack_test`, `test_dispatcher_flow` updated to indicate the new use of `parameter_prefix`.

### Fixed

- When an execution fails due to something happening in `run_workflow`, then result object's status is now failed and the object is saved alongwith throwing the appropriate exception.

## [0.8.5] - 2021-12-10

### Added

- Added tests for choosing specific executors inside electron initialization.
- Added test for choosing specific Conda environments inside electron initialization.

## [0.8.4] - 2021-12-10

### Changed

- Removed _shared_files directory and contents from covalent_dispatcher. Logging in covalent_dispatcher now uses the logger in covalent/_shared_files/logging.py.

## [0.8.3] - 2021-12-10

### Fixed

- Decorator symbols were added to the pseudo-code in the quantum chemistry tutorial.

## [0.8.2] - 2021-12-06

### Added

- Quantum chemistry tutorial.

## [0.8.1] - 2021-12-08

### Added

- Docstrings with typehints for covalent dispatcher functions added.

### Changed

- Replaced `node` to `node_id` in `electron.py`.

- Removed unnecessary `enumerate` in `covalent_dispatcher/_core/__init__.py`.

- Removed `get_node_device_mapping` function from `covalent_dispatcher/_core/__init__.py`
  and moved the definition to directly add the mapping to `workflow_schedule`.

- Replaced iterable length comparison for `executor_specific_exec_cmds` from `if len(executor_specific_exec_cmds) > 0`
  to `if executor_specific_exec_cmds`.

## [0.8.0] - 2021-12-03

### Added

- Executors can now accept the name of a Conda environment. If that environment exists, the operations of any electron using that executor are performed in that Conda environment.

## [0.7.6] - 2021-12-02

### Changed

- How to estimate lattice execution time has been renamed to How to query lattice execution time.
- Change result querying syntax in how-to guides from `lattice.get_result` to
  `covalent.get_result`.
- Choose random port for Dask dashboard address by setting `dashboard_address` to ':0' in
  `LocalCluster`.

## [0.7.5] - 2021-12-02

### Fixed

- "Default" executor plugins are included as part of the package upon install.

## [0.7.4] - 2021-12-02

### Fixed

- Upgraded dask to 2021.10.0 based on a vulnerability report

## [0.7.3] - 2021-12-02

### Added

- Transportable object tests
- Transport graph tests

### Changed

- Variable name node_num to node_id
- Variable name node_idx to node_id

### Fixed

- Transport graph `get_dependencies()` method return type was changed from Dict to List

## [0.7.2] - 2021-12-01

### Fixed

- Date handling in changelog validation

### Removed

- GitLab CI YAML

## [0.7.1] - 2021-12-02

### Added

- A new parameter to a node's result called `sublattice_result` is added.
  This will be of a `Result` type and will contain the result of that sublattice's
  execution. If a normal electron is executed, this will be `None`.

- In `_delete_result` function in `results_manager.py`, an empty results directory
  will now be deleted.

- Name of a sublattice node will also contain `(sublattice)`.

- Added `_dispatch_sync_serverless` which synchronously dispatches without a server
  and waits for a result to be returned. This is the method used to dispatch a sublattice.

- Test for sublatticing is added.

- How-to guide added for sublatticing explaining the new features.

### Changed

- Partially changed `draw` function in `lattice.py` to also draw the subgraph
  of the sublattice when drawing the main graph of the lattice. The change is
  incomplete as we intend to add this feature later.

- Instead of returning `plt`, `draw` now returns the `ax` object.

- `__call__` function in `lattice.py` now runs the lattice's function normally
  instead of dispatching it.

- `_run_task` function now checks whether current node is a sublattice and acts
  accordingly.

### Fixed

- Unnecessary lines to rename the node's name in `covalent_dispatcher/_core/__init__.py` are removed.

- `test_electron_takes_nested_iterables` test was being ignored due to a spelling mistake. Fixed and
  modified to follow the new pattern.

## [0.7.0] - 2021-12-01

### Added

- Electrons can now accept an executor object using the "backend" keyword argument. "backend" can still take a string naming the executor module.
- Electrons and lattices no longer have Slurm metadata associated with the executor, as that information should be contained in the executor object being used as an input argument.
- The "backend" keyword can still be a string specifying the executor module, but only if the executor doesn't need any metadata.
- Executor plugin classes are now directly available to covalent, eg: covalent.executor.LocalExecutor().

## [0.6.7] - 2021-12-01

### Added

- Docstrings without examples for all the functions in core covalent.
- Typehints in those functions as well.
- Used `typing.TYPE_CHECKING` to prevent cyclic imports when writing typehints.

### Changed

- `convert_to_lattice_function` renamed to `convert_to_lattice_function_call`.
- Context managers now raise a `ValueError` instead of a generic `Exception`.

## [0.6.6] - 2021-11-30

### Fixed

- Fixed the version used in the documentation
- Fixed the badge URLs to prevent caching

## [0.6.5] - 2021-11-30

### Fixed

- Broken how-to links

### Removed

- Redundant lines from .gitignore
- *.ipynb from .gitignore

## [0.6.4] - 2021-11-30

### Added

- How-to guides for workflow orchestration.
  - How to construct an electron
  - How to construct a lattice
  - How to add an electron to lattice
  - How to visualize the lattice
  - How to add constraints to lattices
- How-to guides for workflow and subtask execution.
  - How to execute individual electrons
  - How to execute a lattice
  - How to execute multiple lattices
- How-to guides for status querying.
  - How to query electron execution status
  - How to query lattice execution status
  - How to query lattice execution time
- How-to guides for results collection
  - How to query electron execution results
  - How to query lattice execution results
  - How to query multiple lattice execution results
- Str method for the results object.

### Fixed

- Saving the electron execution status when the subtask is running.

## [0.6.3] - 2021-11-29

### Removed

- JWT token requirement.
- Covalent dispatcher login requirement.
- Update covalent login reference in README.md.
- Changed the default dispatcher server port from 5000 to 47007.

## [0.6.2] - 2021-11-28

### Added

- Github action for tests and coverage
- Badges for tests and coverage
- If tests pass then develop is pushed to master
- Add release action which tags and creates a release for minor version upgrades
- Add badges action which runs linter, and upload badges for version, linter score, and platform
- Add publish action (and badge) which builds a Docker image and uploads it to the AWS ECR

## [0.6.1] - 2021-11-27

### Added

- Github action which checks version increment and changelog entry

## [0.6.0] - 2021-11-26

### Added

- New Covalent RTD theme
- sphinx extension sphinx-click for CLI RTD
- Sections in RTD
- init.py in both covalent-dispatcher logger module and cli module for it to be importable in sphinx

### Changed

- docutils version that was conflicting with sphinx

### Removed

- Old aq-theme

## [0.5.1] - 2021-11-25

### Added

- Integration tests combining both covalent and covalent-dispatcher modules to test that
  lattice workflow are properly planned and executed.
- Integration tests for the covalent-dispatcher init module.
- pytest-asyncio added to requirements.

## [0.5.0] - 2021-11-23

### Added

- Results manager file to get results from a file, delete a result, and redispatch a result object.
- Results can also be awaited to only return a result if it has either been completed or failed.
- Results class which is used to store the results with all the information needed to be used again along with saving the results to a file functionality.
- A result object will be a mercurial object which will be updated by the dispatcher and saved to a file throughout the dispatching and execution parts.
- Direct manipulation of the transport graph inside a result object takes place.
- Utility to convert a function definition string to a function and vice-versa.
- Status class to denote the status of a result object and of each node execution in the transport graph.
- Start and end times are now also stored for each node execution as well as for the whole dispatch.
- Logging of `stdout` and `stderr` can be done by passing in the `log_stdout`, `log_stderr` named metadata respectively while dispatching.
- In order to get the result of a certain dispatch, the `dispatch_id`, the `results_dir`, and the `wait` parameter can be passed in. If everything is default, then only the dispatch id is required, waiting will not be done, and the result directory will be in the current working directory with folder name as `results/` inside which every new dispatch will have a new folder named according to their respective dispatch ids, containing:
  - `result.pkl` - (Cloud)pickled result object.
  - `result_info.yaml` - yaml file with high level information about the result and its execution.
  - `dispatch_source.py` - python file generated, containing the original function definitions of lattice and electrons which can be used to dispatch again.

### Changed

- `logfile` named metadata is now `slurm_logfile`.
- Instead of using `jsonpickle`, `cloudpickle` is being used everywhere to maintain consistency.
- `to_json` function uses `json` instead of `jsonpickle` now in electron and lattice definitions.
- `post_processing` moved to the dispatcher, so the dispatcher will now store a finished execution result in the results folder as specified by the user with no requirement of post processing it from the client/user side.
- `run_task` function in dispatcher modified to check if a node has completed execution and return it if it has, else continue its execution. This also takes care of cases if the server has been closed mid execution, then it can be started again from the last saved state, and the user won't have to wait for the whole execution.
- Instead of passing in the transport graph and dispatch id everywhere, the result object is being passed around, except for the `asyncio` part where the dispatch id and results directory is being passed which afterwards lets the core dispatcher know where to get the result object from and operate on it.
- Getting result of parent node executions of the graph, is now being done using the result object's graph. Storing of each execution's result is also done there.
- Tests updated to reflect the changes made. They are also being run in a serverless manner.

### Removed

- `LatticeResult` class removed.
- `jsonpickle` requirement removed.
- `WorkflowExecutionResult`, `TaskExecutionResult`, and `ExecutionError` singleton classes removed.

### Fixed

- Commented out the `jwt_required()` part in `covalent-dispatcher/_service/app.py`, may be removed in later iterations.
- Dispatcher server will now return the error message in the response of getting result if it fails instead of sending every result ever as a response.

## [0.4.3] - 2021-11-23

### Added

- Added a note in Known Issues regarding port conflict warning.

## [0.4.2] - 2021-11-24

### Added

- Added badges to README.md

## [0.4.1] - 2021-11-23

### Changed

- Removed old coverage badge and fixed the badge URL

## [0.4.0] - 2021-11-23

### Added

- Codecov integrations and badge

### Fixed

- Detached pipelines no longer created

## [0.3.0] - 2021-11-23

### Added

- Wrote a Code of Conduct based on <https://www.contributor-covenant.org/>
- Added installation and environment setup details in CONTRIBUTING
- Added Known Issues section to README

## [0.2.0] - 2021-11-22

### Changed

- Removed non-open-source executors from Covalent. The local SLURM executor is now
- a separate repo. Executors are now plugins.

## [0.1.0] - 2021-11-19

### Added

- Pythonic CLI tool. Install the package and run `covalent --help` for a usage description.
- Login and logout functionality.
- Executor registration/deregistration skeleton code.
- Dispatcher service start, stop, status, and restart.

### Changed

- JWT token is stored to file instead of in an environment variable.
- The Dask client attempts to connect to an existing server.

### Removed

- Removed the Bash CLI tool.

### Fixed

- Version assignment in the covalent init file.

## [0.0.3] - 2021-11-17

### Fixed

- Fixed the Dockerfile so that it runs the dispatcher server from the covalent repo.

## [0.0.2] - 2021-11-15

### Changed

- Single line change in ci script so that it doesn't exit after validating the version.
- Using `rules` in `pytest` so that the behavior in test stage is consistent.

## [0.0.1] - 2021-11-15

### Added

- CHANGELOG.md to track changes (this file).
- Semantic versioning in VERSION.
- CI pipeline job to enforce versioning.<|MERGE_RESOLUTION|>--- conflicted
+++ resolved
@@ -7,15 +7,13 @@
 
 ## [UNRELEASED]
 
-<<<<<<< HEAD
 ### Fixed
 
 - Fixed various module import errors in the containers for the microservices.
-=======
+
 ### Tests
 
 - Added tests for post-refactor covalent cli commands: start, stop, restart, status, and logs
->>>>>>> aac9ec1e
 
 ## [0.56.0] - 2022-04-05
 
