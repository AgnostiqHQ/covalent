# Changelog

All notable changes to this project will be documented in this file.

The format is based on [Keep a Changelog](https://keepachangelog.com/en/1.0.0/),
and this project adheres to [Semantic Versioning](https://semver.org/spec/v2.0.0.html).

## [UNRELEASED]

<<<<<<< HEAD
### Fixed

- `ct.get_result` will return result object if no wait is used.

- Using initial resource as 1 until there is better resource management in runner.
=======
- Fix errors in Dockerfiles
- Update Dockerfiles to use `multi-stage` container builds to reduce final image size
- Install all necessary Python modules in all containers
>>>>>>> 9aec118e

## [0.77.0] - 2022-04-13

### Added

- nats is installed in the wheel build if not otherwise installed.

## [0.76.0] - 2022-04-13

### Added

- `wait` argument to `ct.get_result`.

### Changed

- Switched to the local executor which is compatible with covalent microservices and removed the old executor.

## [0.75.0] - 2022-04-13

### Tests

- Tests for update workflow in Dispatcher service update_workflow.py module.

### Changed

- Implementation of update_workflow_results in update_workflow.py module in Dispatcher service.

## [0.74.0] - 2022-04-12

### Changed

- Removed misnamed dispatcher plugin stuff and now using the interface functions directly (dispatch, dispatch_sync, get_result).

- `ct.dispatch`, `ct.dispatch_sync`, `ct.get_result`, etc. are going to use the covalent services instead.

## [0.73.0] - 2022-04-12

### Changed

- Arguments and keyword arguments to the function are pickled with cloudpickle, allowing objects that are not pickleable with "normal" pickle to be sent to different processes with the multiprocessing module.

## [0.72.0] - 2022-04-12

### Changed

- Updated the example to use a sublattice.

### Fixed

- Fixed updation of result objects for sublattice and parent lattice.
- Fixed the regular expression to show sublattice results in the UI.

## [0.71.0] - 2022-04-11

### Changed

- Updated Supervisord template configuration to bring up NATS server with high priority before all other services

## [0.70.0] - 2022-04-11

### Tests

- Dispatcher service tests for the `dispatch_workflow.py` module.

### Changed

- Minor refactor of `dispatch_workflow.py` module in Dispatcher service.

## [0.69.0] - 2022-04-08

### Added

- Added Microservices section with links to Swagger hub for individual API docs

## [0.68.0] - 2022-04-07

### Added

- Tests for data and results services

## [0.67.4] - 2022-04-07

### Fixed

- Fix handling of webapp url paths by ui_backend.

## [0.67.3] - 2022-04-07

### Fixed

- The `package-lock.json` file is no longer committed to the codebase

## [0.67.2] - 2022-04-07

### Fixed

- PyPI uploads use a token instead of a username/password pair

## [0.67.1] - 2022-04-07

### Fixed

- Switched UI to results service delete API

## [0.67.0] - 2022-04-07

### Added
- Added environment variables to service declarations in ``docker-compose``.
- Added the Dockerfile and docker-compose configurations for the ``queue-consumer``.

## [0.66.0] - 2022-04-07

### Added

- Batch cancellation endpoint to dispatcher, e.g., `DELETE /api/v0/workflow/cancel?dispatch_id1,dispatch_id2`

### Tests

- Added tests for UI backend endpoints

## [0.65.3] - 2022-04-07

### Fixed

- Syntax error in the `tests.yml` workflow

## [0.65.2] - 2022-04-07

### Fixed

- pypi validation using pre-release tag

## [0.65.1] - 2022-04-07

### Fixed

- Don't fail the CI workflow just because we aren't doing a release

## [0.65.0] - 2022-04-06

### Changed

- Only one docker-compose

## [0.64.2] - 2022-04-06

### Fixed

- The `.dockerignore` file now ignores any unnecessary front-end build files

## [0.64.1] - 2022-04-06

### Fixed

- egg_info invocation

## [0.64.0] - 2022-04-06

### Fixed

- Style fixes via `pre-commit run --all-files`

### Changed

- Pushing microservice images to public ECR

## [0.63.1] - 2022-04-06

### Fixed

- Fixed the version validation in pypi workflow

## [0.63.0] - 2022-04-06

### Changed

- Mark pypi releases as pre

## [0.62.1] - 2022-04-06

### Fixed

- Workflows which run on `develop` or `master` will send Slack alerts to the dev team if they fail.

## [0.62.0] - 2022-04-06

### Changed

- Update `covalent-ui` service in `docker-compose.yaml` to ensure that the uvicorn server listens on `0.0.0.0` for all incoming requests
- Using `ENTRYPOINT` in dockerfiles instead of `CMD`
- Remove `command` option from all services in `docker-compose.yml`

## [0.61.1] - 2022-04-06

### Fixed

- Fixed failures in pushing images to ECR.

## [0.61.0] - 2022-04-06

### Changed

- The results and data service now support batch deleting via query strings

## [0.60.0] - 2022-04-06

### Changed

- List type removed from type annotation for the executor argument in electron/lattice/lepton definitions.
- Input executor argument is converted to an executor class object (if it were a string) in electron/lattice/lepton definitions instead of just before execution in execution.py. As a result, calls to _executor_manager.get_executor are removed from execution.py.
- Rewritten tests to take into account the type change of executor identifiers from strings to executor class objects.

### Fixed

- In covalent/executor/__init__.py, `from importlib import metadata` is used instead of `importlib.metadata`.
- Electron.get_op_function.rename now uses the correct separator string when renaming a function.

## [0.59.0] - 2022-04-06

### Changed

- Fixes for making the whole pipeline work in tandem.

## [0.58.0] - 2022-04-06

### Added

- `nats` service in `docker-compose` files

## [0.57.0] - 2022-04-05

### Added

- Variables to assign service hosts

## [0.56.1] - 2022-04-05

### Fixed

- Fixed various module import errors in the containers for the microservices.

### Tests

- Added tests for post-refactor covalent cli commands: start, stop, restart, status, and logs

## [0.56.0] - 2022-04-05

### Changed

- Changed global variable executor_plugin_name to EXECUTOR_PLUGIN_NAME in executors to conform with PEP8.

## [0.55.0] - 2022-04-04

### Changed

- Changed supervisord http server's default to listen on all interfaces, so that covalent can run on any computer in a trusted LAN (without firewalls/auth).

## [0.54.0] - 2022-04-04

### Added

- Draw workflow draft API to ui_backend service


## [0.53.0] - 2022-04-04

### Added

- Added docker-compose file to run covalent microservices.

## [0.52.0] - 2022-04-04

### Added

- Added delete endpoint to data and results services.

## [0.51.0] - 2022-04-04

### Added

- Folders for tests.

### Changed

- Organization of covalent tests.

## [0.50.0] - 2022-04-03

### Added

- Added GET all results endpoint in Results service
- Optional formatting of GET result endpoint that supports: `binary` or `json`

### Changed

- Changed frontend to support updated result service endpoints with json format

### Removed

- Removed redundant local storage cache on frontend

## [0.49.1] - 2022-04-01

### Fixed

- Using `io.BytesIO` in `update_result` in the results service to prevent creation of a new file in the file system.

## [0.49.0] - 2022-04-01

### Added

- Implement an `overwrite` query param in the `upload` method so that we don't create a new object for every result update

## [0.48.0] - 2022-04-01

### Added

- Added updated dispatching and getting result functions with the option to download result as a file.

### Changed

- Hardcoded filepaths to standardized ServiceURL.`get_route(...)` method when making API requests.

## [0.47.2] - 2022-04-01

### Fixed

- Queue consumer import paths fixed
- Syntax errors in the supervisord template fixed

## [0.47.1] - 2022-04-01

### Fixed

- Supervisord now brings up dispatcher queue consumer worker

## [0.47.0] - 2022-04-01

### Changed

- Updated API calls accross services to use standarized env vars from Settings class
- Normalized env vars accross services and updated Supervisord template

## [0.46.0] - 2022-03-31

### Changed

- Consumers of results service now specify `stream=True` in their get requests.

## [0.45.0] - 2022-03-31

### Changed

- Using `Result.RUNNING` instead of str "RUNNING"
- Using process safe `is_empty` method rather than `empty()` method for multiprocessing queue.
- Multprocessing `is_queue` method.

### Added

- Workflow status as running in the `workflow_status_queue`.

### Tests

- Added a test for the `_check_version` method in `covalent/executor/__init__.py`.

## [0.44.0] - 2022-03-31

### Added

- A version check is done at Covalent startup to ensure that executor plugins are compatible.

## [0.43.0] - 2022-03-31

### Added

- Function to call UI update method in the UI microservice for use in the Dispatcher micro-service.
- Refactor updating results and ui into one function.

## [0.42.2] - 2022-03-31

### Fixed

- Using functions for getting result object in cancel endpoint and sending cancel task signal to runner in the dispatcher.

## [0.42.1] - 2022-03-31

### Fixed

- `update_workflow_results` in `update_workflow.py` now also takes care of sending the next set of tasks to the runner.

- Also handling the cases of sublattices in `update_workflow_results`.

## [0.42.0] - 2022-03-31

### Changed

- Moved some unused for-the-future files to the refactor directory and out of the main codebase.

## [0.41.3] - 2022-03-31

### Fixed

- Dispatch DB is now created upon server start.

## [0.41.2] - 2022-03-30

### Fixed

- Oneline bugfix to remove `fetch --unshallow`

## [0.41.1] - 2022-03-30

### Fixed

- Get master version from release tags rather than master branch

## [0.41.0] - 2022-03-30

### Added

- Dockerized the Dispatcher and Runner Services.
- Added required packages for running containerized instances of the Dispatcher and Runner.

## [0.40.0] - 2022-03-30

### Added

- Dockerized the Data and UI-backend services.
- Required packages to run containerized instances of the Data and UI-backend.

## [0.39.1] - 2022-03-30

### Fixed

- Supervisord & Results service integration by making results service port configurable by an env var

## [0.39.0] - 2022-03-29

### Changed

- Runner and dispatcher implementation in order to integrate the microservices partially complete.

## [0.38.0] - 2022-03-29

### Added

- Added UI backend component to serve post-refactor frontend and dispatch websocket messages to UI using Socket.io
- Updated UI socket.io configuration to use different ws path, and using localstorage for fetching all results (temporary)
- Added post-refactor cli commands to use Supervisord to manage local service processes
- Added `covalent logs` and `covalent config` cli commands

## [0.37.1] - 2022-03-29

### Fixed

- Oneline bugfix in tests.yml

## [0.37.0] - 2022-03-29

### Added

- Results management endpoints; GET, PUT, POST for results object
- Checks in setup.py to confirm node version compatibility.
- Instructions in CONTRIBUTING to address some common Debian setup issues.

## [0.36.1] - 2022-03-29

### Fixed

- Filesystem service now reads config from environment variables.

## [0.36.0] - 2022-03-29

### Added

- Picking up dispatch jobs from the queue and ensuring that only one workflow is processed (locally) at any given time.

### Changed

- Dispatcher implementation in order to integrate with Queuer microservice.

## [0.35.0] - 2022-03-29

### Added

- Automated changelog and version management
- Added a Dockerfile to build an image for OS Queuer.
- Added the required packages to run a container instance of the Queuer.

### Fixed

- Single quotes in github env
- Don't use for loops to iterate over a variable in bash
- Issue with checkout actions
- Run tests on changelog workflow completion instead of push to develop to avoid race condition
- Use covalent ops bot token for automated pushes to develop
- sed command syntax in changelog.yml

## [0.34.5] - 2022-03-28

### Fixed

- Moved `example_dispatch.py` into `tests/` directory.

## [0.34.4] - 2022-03-28

### Added

- Unit tests for utils, leptons, and base executor

## [0.34.3] - 2022-03-27

### Added

- Tests for lattice.py

## [0.34.2] - 2022-03-27

### Added

- Unit tests for the base executor, the results manager, the logger, and leptons

## [0.34.1] - 2022-03-24

### Fixed

- Pinned jinja2 to less than 3.1.0 so that nbconvert remains stable in the docs build.

## [0.34.0] - 2022-03-24

### Added

- API endpoints to upload and download files

## [0.33.1] - 2022-03-24

### Fixed

- Retrieving results from running container via HTTP
- Adding tests for Docker image in workflows

## [0.33.0] - 2022-03-24

### Added

- Slack and webhook notifications

## [0.32.9] - 2022-03-23

### Fixed

- Updated OS Queuer imports to remove top level modules `refactor.queuer`

## [0.32.8] - 2022-03-22

### Added

- Websocket notify endpoint with leaky bucket algo implementation to rate limit messages to frontend

## [0.32.7] - 2022-03-22

### Added

- Queuer API submit endpoint to publish dispatch message to MQ & send result file to Data Service
- API Service class for interfacing with local services
- Tests covering submit endpoint and API Service

## [0.32.6] - 2022-03-22

### Fixed

- Input path for external libraries in the Lepton wrapper can (and should) now be a full path to the file.

## [0.32.5] - 2022-03-21

### Fixed

- Fix HTTP status code for blank POST requests.

## [0.32.4] - 2022-03-17

### Fixed

- Docker commands in docs

## [0.32.3] - 2022-03-16

### Fixed

- Fix missing UI graph edges between parameters and electrons in certain cases.
- Fix UI crashes in cases where legacy localStorage state was being loaded.

## [0.32.2] - 2022-03-16

### Added

- Images for graphs generated in tutorials and how-tos.
- Note for quantum gravity tutorial to tell users that `tensorflow` doesn't work on M1 Macs.
- `Known Issues` added to `README.md`

### Fixed

- `draw` function usage in tutorials and how-tos now reflects the UI images generated instead of using graphviz.
- Images now render properly in RTD of how-tos.

### Changed

- Reran all the tutorials that could run, generating the outputs again.

## [0.32.1] - 2022-03-15

### Fixed

- CLI now starts server directly in the subprocess instead of as a daemon
- Logs are provided as pipes to Popen instead of using a shell redirect
- Restart behavior fixed
- Default port in `covalent_ui/app.py` uses the config manager

### Removed

- `_graceful_restart` function no longer needed without gunicorn

## [0.32.0] - 2022-03-11

### Added

- Dispatcher microservice API endpoint to dispatch and update workflow.
- Added get runnable task endpoint.

## [0.31.0] - 2022-03-11

### Added

- Runner component's main functionality to run a set of tasks, cancel a task, and get a task's status added to its api.

## [0.30.5] - 2022-03-11

### Updated

- Updated Workflow endpoints & API spec to support upload & download of result objects as pickle files

## [0.30.4] - 2022-03-11

### Fixed

- When executing a task on an alternate Conda environment, Covalent no longer has to be installed on that environment. Previously, a Covalent object (the execution function as a TransportableObject) was passed to the environment. Now it is deserialized to a "normal" Python function, which is passed to the alternate Conda environment.

## [0.30.3] - 2022-03-11

### Fixed

- Fixed the order of output storage in `post_process` which should have been the order in which the electron functions are called instead of being the order in which they are executed. This fixes the order in which the replacement of function calls with their output happens, which further fixes any discrepencies in the results obtained by the user.

- Fixed the `post_process` test to check the order as well.

## [0.30.2] - 2022-03-11

### Changed

- Updated eventlet to 0.31.0

## [0.30.1] - 2022-03-10

### Fixed

- Eliminate unhandled exception in Covalent UI backend when calling fetch_result.

## [0.30.0] - 2022-03-09

### Added

- Skeleton code for writing the different services corresponding to each component in the open source refactor.
- OpenAPI specifications for each of the services.

## [0.29.3] - 2022-03-09

### Fixed

- Covalent UI is built in the Dockerfile, the setup file, the pypi workflow, the tests workflow, and the conda build script.

## [0.29.2] - 2022-03-09

### Added

- Defaults defined in executor plugins are read and used to update the in-memory config, as well as the user config file. But only if the parameter in question wasn't already defined.

### Changed

- Input parameter names and docstrings in _shared_files.config.update_config were changed for clarity.

## [0.29.1] - 2022-03-07

### Changed

- Updated fail-fast strategy to run all tests.

## [0.29.0] - 2022-03-07

### Added

- DispatchDB for storing dispatched results

### Changed

- UI loads dispatches from DispatchDB instead of browser local storage

## [0.28.3] - 2022-03-03

### Fixed

Installed executor plugins don't have to be referred to by their full module name. Eg, use "custom_executor", instead of "covalent_custom_plugin.custom_executor".

## [0.28.2] - 2022-03-03

### Added

- A brief overview of the tutorial structure in the MNIST classification tutorial.

## [0.28.1] - 2022-03-02

### Added

- Conda installation is only supported for Linux in the `Getting Started` guide.
- MNIST classifier tutorial.

### Removed

- Removed handling of default values of function parameters in `get_named_params` in `covalent/_shared_files/utils.py`. So, it is actually being handled by not being handled since now `named_args` and `named_kwargs` will only contain parameters that were passed during the function call and not all of them.

## [0.28.0] - 2022-03-02

### Added

- Lepton support, including for Python modules and C libraries
- How-to guides showing how to use leptons for each of these

## [0.27.6] - 2022-03-01

### Added

- Added feature development basic steps in CONTRIBUTING.md.
- Added section on locally building RTD (read the docs) in the contributing guide.

## [0.27.5] - 2022-03-01

### Fixed

- Missing UI input data after backend change - needed to be derived from graph for electrons, lattice inputs fixed on server-side, combining name and positional args
- Broken UI graph due to variable->edge_name renaming
- Missing UI executor data after server-side renaming

## [0.27.4] - 2022-02-28

### Fixed

- Path used in `covalent/executor/__init__.py` for executor plugin modules needed updating to `covalent/executor/executor_plugins`

### Removed

- Disabled workflow cancellation test due to inconsistent outcomes. Test will be re-enabled after cancellation mechanisms are investigated further.

## [0.27.3] - 2022-02-25

### Added

- Added `USING_DOCKER.md` guide for running docker container.
- Added cli args to covalent UI flask server `covalent_ui/app.py` to modify port and log file path.

### Removed

- Removed gunicorn from cli and Dockerfile.

### Changed

- Updated cli `covalent_dispatcher/_cli/service.py` to run flask server directly, and removed dispatcher and UI flags.
- Using Flask blueprints to merge Dispatcher and UI servers.
- Updated Dockerfile to run flask server directly.
- Creating server PID file manually in `covalent_dispatcher/_cli/service.py`.
- Updated tests and docs to reflect merged servers.
- Changed all mentions of port 47007 (for old UI server) to 48008.

## [0.27.2] - 2022-02-24

### Changed

- Removed unnecessary blockquotes from the How-To guide for creating custom executors
- Changed "Covalent Cloud" to "Covalent" in the main code text

## [0.27.1] - 2022-02-24

### Removed

- Removed AQ-Engineers from CODEOWNERS in order to fix PR review notifications

## [0.27.0] - 2022-02-24

### Added

- Support for positional only, positional or keyword, variable positional, keyword only, variable keyword types of parameters is now added, e.g an electron can now use variable args and variable kwargs if the number/names of parameters are unknown during definition as `def task(*args, **kwargs)` which wasn't possible before.

- `Lattice.args` added to store positional arguments passed to the lattice's workflow function.

- `get_named_params` function added in `_shared_files/utils.py` which will return a tuple containing named positional arguments and named keyword arguments. The names help in showing and storing these parameters in the transport graph.

- Tests to verify whether all kinds of input paramaters are supported by electron or a lattice.

### Changed

- No longer merging positional arguments with keyword arguments, instead they are separately stored in respective nodes in the transport graph.

- `inputs` returned from `_get_inputs` function in `covalent_dispatcher/_core/execution.py` now contains positional as well as keyword arguments which further get passed to the executor.

- Executors now support positional and keyword arguments as inputs to their executable functions.

- Result object's `_inputs` attribute now contains both `args` and `kwargs`.

- `add_node_for_nested_iterables` is renamed to `connect_node_with_others` and `add_node_to_graph` also renamed to `add_collection_node_to_graph` in `electron.py`. Some more variable renames to have appropriate self-explanatory names.

- Nodes and edges in the transport graph now have a better interface to assign attributes to them.

- Edge attribute `variable` renamed to `edge_name`.

- In `serialize` function of the transport graph, if `metadata_only` is True, then only `metadata` attribute of node and `source` and `target` attributes of edge are kept in the then return serialized `data`.

- Updated the tests wherever necessary to reflect the above changes

### Removed

- Deprecated `required_params_passed` since an error will automatically be thrown by the `build_graph` function if any of the required parameters are not passed.

- Removed duplicate attributes from nodes in the transport graph.

## [0.26.1] - 2022-02-23

### Added

- Added Local Executor section to the API read the docs.

## [0.26.0] - 2022-02-23

### Added

- Automated reminders to update the changelog

## [0.25.3] - 2022-02-23

## Added

- Listed common mocking commands in the CONTRIBUTING.md guide.
- Additional guidelines on testing.

## [0.25.2] - 2022-02-21

### Changed

- `backend` metadata name changed to `executor`.
- `_plan_workflow` usage updated to reflect how that executor related information is now stored in the specific executor object.
- Updated tests to reflect the above changes.
- Improved the dispatch cancellation test to provide a robust solution which earlier took 10 minutes to run with uncertainty of failing every now and then.

### Removed

- Removed `TaskExecutionMetadata` as a consequence of removing `execution_args`.

## [0.25.1] - 2022-02-18

### Fixed

- Tracking imports that have been used in the workflow takes less time.

### Added

- User-imports are included in the dispatch_source.py script. Covalent-related imports are commented out.

## [0.25.0] - 2022-02-18

### Added

- UI: Lattice draw() method displays in web UI
- UI: New navigation panel

### Changed

- UI: Animated graph changes, panel opacity

### Fixed

- UI: Fixed "Not Found" pages

## [0.24.21] - 2022-02-18

### Added

- RST document describing the expectations from a tutorial.

## [0.24.20] - 2022-02-17

### Added

- Added how to create custom executors

### Changed

- Changed the description of the hyperlink for choosing executors
- Fixed typos in doc/source/api/getting_started/how_to/execution/creating_custom_executors.ipynb

## [0.24.19] - 2022-02-16

### Added

- CODEOWNERS for certain files.

## [0.24.18] - 2022-02-15

### Added

- The user configuration file can now specify an executor plugin directory.

## [0.24.17] - 2022-02-15

### Added

- Added a how-to for making custom executors.

## [0.24.16] - 2022-02-12

### Added

- Errors now contain the traceback as well as the error message in the result object.
- Added test for `_post_process` in `tests/covalent_dispatcher_tests/_core/execution_test.py`.

### Changed

- Post processing logic in `electron` and dispatcher now relies on the order of execution in the transport graph rather than node's function names to allow for a more reliable pairing of nodes and their outputs.

- Renamed `init_test.py` in `tests/covalent_dispatcher_tests/_core/` to `execution_test.py`.

### Removed

- `exclude_from_postprocess` list which contained some non executable node types removed since only executable nodes are post processed now.

## [0.24.15] - 2022-02-11

### Fixed

- If a user's configuration file does not have a needed exeutor parameter, the default parameter (defined in _shared_files/defaults.py) is used.
- Each executor plugin is no longer initialized upon the import of Covalent. This allows required parameters in executor plugins.

## Changed

- Upon updating the configuration data with a user's configuration file, the complete set is written back to file.

## Added

- Tests for the local and base executors.

## [0.24.14] - 2022-02-11

### Added

- UI: add dashboard cards
- UI: add scaling dots background

### Changed

- UI: reduce sidebar font sizes, refine color theme
- UI: refine scrollbar styling, show on container hover
- UI: format executor parameters as YAML code
- UI: update syntax highlighting scheme
- UI: update index.html description meta tag

## [0.24.13] - 2022-02-11

### Added

- Tests for covalent/_shared_files/config.py

## [0.24.12] - 2022-02-10

### Added

- CodeQL code analyzer

## [0.24.11] - 2022-02-10

### Added

- A new dictionary `_DEFAULT_CONSTRAINTS_DEPRECATED` in defaults.py

### Changed

- The `_DEFAULT_CONSTRAINT_VALUES` dictionary now only contains the `backend` argument

## [0.24.10] - 2022-02-09

### Fixed

- Sporadically failing workflow cancellation test in tests/workflow_stack_test.py

## [0.24.9] - 2022-02-09

## Changed

- Implementation of `_port_from_pid` in covalent_dispatcher/_cli/service.py.

## Added

- Unit tests for command line interface (CLI) functionalities in covalent_dispatcher/_cli/service.py and covalent_dispatcher/_cli/cli.py.

## [0.24.8] - 2022-02-07

### Fixed

- If a user's configuration file does not have a needed parameter, the default parameter (defined in _shared_files/defaults.py) is used.

## [0.24.7] - 2022-02-07

### Added

- Typing: Add Type hint `dispatch_info` parameter.
- Documentation: Updated the return_type description in docstring.

### Changed

- Typing: Change return type annotation to `Generator`.

## [0.24.6] - 2022-02-06

### Added

- Type hint to `deserialize` method of `TransportableObject` of `covalent/_workflow/transport.py`.

### Changed

- Description of `data` in `deserialize` method of `TransportableObject` of `covalent/_workflow/transport.py` from `The serialized transportable object` to `Cloudpickled function`.

## [0.24.5] - 2022-02-05

### Fixed

- Removed dependence on Sentinel module

## [0.24.4] - 2022-02-04

### Added

- Tests across multiple versions of Python and multiple operating systems
- Documentation reflecting supported configurations

## [0.24.3] - 2022-02-04

### Changed

- Typing: Use `bool` in place of `Optional[bool]` as type annotation for `develop` parameter in `covalent_dispatcher.service._graceful_start`
- Typing: Use `Any` in place of `Optional[Any]` as type annotation for `new_value` parameter in `covalent._shared_files.config.get_config`

## [0.24.2] - 2022-02-04

### Fixed

- Updated hyperlink of "How to get the results" from "./collection/query_electron_execution_result" to "./collection/query_multiple_lattice_execution_results" in "doc/source/how_to/index.rst".
- Updated hyperlink of "How to get the result of a particular electron" from "./collection/query_multiple_lattice_execution_results" to "./collection/query_electron_execution_result" in "doc/source/how_to/index.rst".

## [0.24.1] - 2022-02-04

### Changed

- Changelog entries are now required to have the current date to enforce ordering.

## [0.24.0] - 2022-02-03

### Added

- UI: log file output - display in Output tab of all available log file output
- UI: show lattice and electron inputs
- UI: display executor attributes
- UI: display error message on failed status for lattice and electron

### Changed

- UI: re-order sidebar sections according to latest figma designs
- UI: update favicon
- UI: remove dispatch id from tab title
- UI: fit new uuids
- UI: adjust theme text primary and secondary colors

### Fixed

- UI: auto-refresh result state on initial render of listing and graph pages
- UI: graph layout issues: truncate long electron/param names

## [0.23.0] - 2022-02-03

### Added

- Added `BaseDispatcher` class to be used for creating custom dispatchers which allow connection to a dispatcher server.
- `LocalDispatcher` inheriting from `BaseDispatcher` allows connection to a local dispatcher server running on the user's machine.
- Covalent only gives interface to the `LocalDispatcher`'s `dispatch` and `dispatch_sync` methods.
- Tests for both `LocalDispatcher` and `BaseDispatcher` added.

### Changed

- Switched from using `lattice.dispatch` and `lattice.dispatch_sync` to `covalent.dispatch` and `covalent.dispatch_sync`.
- Dispatcher address now is passed as a parameter (`dispatcher_addr`) to `covalent.dispatch` and `covalent.dispatch_sync` instead of a metadata field to lattice.
- Updated tests, how tos, and tutorials to use `covalent.dispatch` and `covalent.dispatch_sync`.
- All the contents of `covalent_dispatcher/_core/__init__.py` are moved to `covalent_dispatcher/_core/execution.py` for better organization. `__init__.py` only contains function imports which are needed by external modules.
- `dispatch`, `dispatch_sync` methods deprecated from `Lattice`.

### Removed

- `_server_dispatch` method removed from `Lattice`.
- `dispatcher` metadata field removed from `lattice`.

## [0.22.19] - 2022-02-03

### Fixed

- `_write_dispatch_to_python_file` isn't called each time a task is saved. It is now only called in the final save in `_run_planned_workflow` (in covalent_dispatcher/_core/__init__.py).

## [0.22.18] - 2022-02-03

### Fixed

- Added type information to result.py

## [0.22.17] - 2022-02-02

### Added

- Replaced `"typing.Optional"` with `"str"` in covalent/executor/base.py
- Added missing type hints to `get_dispatch_context` and `write_streams_to_file` in covalent/executor/base.py, BaseExecutor

## [0.22.16] - 2022-02-02

### Added

- Functions to check if UI and dispatcher servers are running.
- Tests for the `is_ui_running` and `is_server_running` in covalent_dispatcher/_cli/service.py.

## [0.22.15] - 2022-02-01

### Fixed

- Covalent CLI command `covalent purge` will now stop the servers before deleting all the pid files.

### Added

- Test for `purge` method in covalent_dispatcher/_cli/service.py.

### Removed

- Unused `covalent_dispatcher` import from covalent_dispatcher/_cli/service.py.

### Changed

- Moved `_config_manager` import from within the `purge` method to the covalent_dispatcher/_cli/service.py for the purpose of mocking in tests.

## [0.22.14] - 2022-02-01

### Added

- Type hint to `_server_dispatch` method in `covalent/_workflow/lattice.py`.

## [0.22.13] - 2022-01-26

### Fixed

- When the local executor's `log_stdout` and `log_stderr` config variables are relative paths, they should go inside the results directory. Previously that was queried from the config, but now it's queried from the lattice metadata.

### Added

- Tests for the corresponding functions in (`covalent_dispatcher/_core/__init__.py`, `covalent/executor/base.py`, `covalent/executor/executor_plugins/local.py` and `covalent/executor/__init__.py`) affected by the bug fix.

### Changed

- Refactored `_delete_result` in result manager to give the option of deleting the result parent directory.

## [0.22.12] - 2022-01-31

### Added

- Diff check in pypi.yml ensures correct files are packaged

## [0.22.11] - 2022-01-31

### Changed

- Removed codecov token
- Removed Slack notifications from feature branches

## [0.22.10] - 2022-01-29

### Changed

- Running tests, conda, and version workflows on pull requests, not just pushes

## [0.22.9] - 2022-01-27

### Fixed

- Fixing version check action so that it doesn't run on commits that are in develop
- Edited PR template so that markdown checklist appears properly

## [0.22.8] - 2022-01-27

### Fixed

- publish workflow, using `docker buildx` to build images for x86 and ARM, prepare manifest and push to ECR so that pulls will match the correct architecture.
- typo in CONTRIBUTING
- installing `gcc` in Docker image so Docker can build wheels for `dask` and other packages that don't provide ARM wheels

### Changed

- updated versions in `requirements.txt` for `matplotlib` and `dask`

## [0.22.7] - 2022-01-27

### Added

- `MANIFEST.in` did not have `covalent_dispatcher/_service` in it due to which the PyPi package was not being built correctly. Added the `covalent_dispatcher/_service` to the `MANIFEST.in` file.

### Fixed

- setuptools properly including data files during installation

## [0.22.6] - 2022-01-26

### Fixed

- Added service folder in covalent dispatcher to package.

## [0.22.5] - 2022-01-25

### Fixed

- `README.md` images now use master branch's raw image urls hosted on <https://github.com> instead of <https://raw.githubusercontent.com>. Also, switched image rendering from html to markdown.

## [0.22.4] - 2022-01-25

### Fixed

- dispatcher server app included in sdist
- raw image urls properly used

## [0.22.3] - 2022-01-25

### Fixed

- raw image urls used in readme

## [0.22.2] - 2022-01-25

### Fixed

- pypi upload

## [0.22.1] - 2022-01-25

### Added

- Code of conduct
- Manifest.in file
- Citation info
- Action to upload to pypi

### Fixed

- Absolute URLs used in README
- Workflow badges updated URLs
- `install_package_data` -> `include_package_data` in `setup.py`

## [0.22.0] - 2022-01-25

### Changed

- Using public ECR for Docker release

## [0.21.0] - 2022-01-25

### Added

- GitHub pull request templates

## [0.20.0] - 2022-01-25

### Added

- GitHub issue templates

## [0.19.0] - 2022-01-25

### Changed

- Covalent Beta Release

## [0.18.9] - 2022-01-24

### Fixed

- iframe in the docs landing page is now responsive

## [0.18.8] - 2022-01-24

### Changed

- Temporarily removed output tab
- Truncated dispatch id to fit left sidebar, add tooltip to show full id

## [0.18.7] - 2022-01-24

### Changed

- Many stylistic improvements to documentation, README, and CONTRIBUTING.

## [0.18.6] - 2022-01-24

### Added

- Test added to check whether an already decorated function works as expected with Covalent.
- `pennylane` package added to the `requirements-dev.txt` file.

### Changed

- Now using `inspect.signature` instead of `function.__code__` to get the names of function's parameters.

## [0.18.5] - 2022-01-21

### Fixed

- Various CI fixes, including rolling back regression in version validation, caching on s3 hosted badges, applying releases and tags correctly.

## [0.18.4] - 2022-01-21

### Changed

- Removed comments and unused functions in covalent_dispatcher
- `result_class.py` renamed to `result.py`

### Fixed

- Version was not being properly imported inside `covalent/__init__.py`
- `dispatch_sync` was not previously using the `results_dir` metadata field

### Removed

- Credentials in config
- `generate_random_filename_in_cache`
- `is_any_atom`
- `to_json`
- `show_subgraph` option in `draw`
- `calculate_node`

## [0.18.3] - 2022-01-20

### Fixed

- The gunicorn servers now restart more gracefully

## [0.18.2] - 2022-01-21

### Changed

- `tempdir` metadata field removed and replaced with `executor.local.cache_dir`

## [0.18.1] - 2022-01-11

## Added

- Concepts page

## [0.18.0] - 2022-01-20

### Added

- `Result.CANCELLED` status to represent the status of a cancelled dispatch.
- Condition to cancel the whole dispatch if any of the nodes are cancelled.
- `cancel_workflow` function which uses a shared variable provided by Dask (`dask.distributed.Variable`) in a dask client to inform nodes to stop execution.
- Cancel function for dispatcher server API which will allow the server to terminate the dispatch.
- How to notebook for cancelling a dispatched job.
- Test to verify whether cancellation of dispatched jobs is working as expected.
- `cancel` function is available as `covalent.cancel`.

### Changed

- In file `covalent/_shared_files/config.py` instead of using a variable to store and then return the config data, now directly returning the configuration.
- Using `fire_and_forget` to dispatch a job instead of a dictionary of Dask's `Future` objects so that we won't have to manage the lifecycle of those futures.
- The `test_run_dispatcher` test was changed to reflect that the dispatcher no longer uses a dictionary of future objects as it was not being utilized anywhere.

### Removed

- `with dask_client` context was removed as the client created in `covalent_dispatcher/_core/__init__.py` is already being used even without the context. Furthermore, it creates issues when that context is exited which is unnecessary at the first place hence not needed to be resolved.

## [0.17.5] - 2022-01-19

### Changed

- Results directory uses a relative path by default and can be overridden by the environment variable `COVALENT_RESULTS_DIR`.

## [0.17.4] - 2022-01-19

### Changed

- Executor parameters use defaults specified in config TOML
- If relative paths are supplied for stdout and stderr, those files are created inside the results directory

## [0.17.3] - 2022-01-18

### Added

- Sync function
- Covalent CLI tool can restart in developer mode

### Fixed

- Updated the UI address referenced in the README

## [0.17.2] - 2022-01-12

### Added

- Quantum gravity tutorial

### Changed

- Moved VERSION file to top level

## [0.17.1] - 2022-01-19

### Added

- `error` attribute was added to the results object to show which node failed and the reason behind it.
- `stdout` and `stderr` attributes were added to a node's result to store any stdout and stderr printing done inside an electron/node.
- Test to verify whether `stdout` and `stderr` are being stored in the result object.

### Changed

- Redesign of how `redirect_stdout` and `redirect_stderr` contexts in executor now work to allow storing their respective outputs.
- Executors now also return `stdout` and `stderr` strings, along with the execution output, so that they can be stored in their result object.

## [0.17.0] - 2022-01-18

### Added

- Added an attribute `__code__` to electron and lattice which is a copy of their respective function's `__code__` attribute.
- Positional arguments, `args`, are now merged with keyword arguments, `kwargs`, as close as possible to where they are passed. This was done to make sure we support both with minimal changes and without losing the name of variables passed.
- Tests to ensure usage of positional arguments works as intended.

### Changed

- Slight rework to how any print statements in lattice are sent to null.
- Changed `test_dispatcher_functional` in `basic_dispatcher_test.py` to account for the support of `args` and removed a an unnecessary `print` statement.

### Removed

- Removed `args` from electron's `init` as it wasn't being used anywhere.

## [0.16.1] - 2022-01-18

### Changed

- Requirement changed from `dask[complete]` to `dask[distributed]`.

## [0.16.0] - 2022-01-14

### Added

- New UI static demo build
- New UI toolbar functions - orientation, toggle params, minimap
- Sortable and searchable lattice name row

### Changed

- Numerous UI style tweaks, mostly around dispatches table states

### Fixed

- Node sidebar info now updates correctly

## [0.15.11] - 2022-01-18

### Removed

- Unused numpy requirement. Note that numpy is still being installed indirectly as other packages in the requirements rely on it.

## [0.15.10] - 2022-01-16

## Added

- How-to guide for Covalent dispatcher CLI.

## [0.15.9] - 2022-01-18

### Changed

- Switched from using human readable ids to using UUIDs

### Removed

- `human-id` package was removed along with its mention in `requirements.txt` and `meta.yaml`

## [0.15.8] - 2022-01-17

### Removed

- Code breaking text from CLI api documentation.
- Unwanted covalent_dispatcher rst file.

### Changed

- Installation of entire covalent_dispatcher instead of covalent_dispatcher/_service in setup.py.

## [0.15.7] - 2022-01-13

### Fixed

- Functions with multi-line or really long decorators are properly serialized in dispatch_source.py.
- Multi-line Covalent output is properly commented out in dispatch_source.py.

## [0.15.6] - 2022-01-11

### Fixed

- Sub-lattice functions are successfully serialized in the utils.py get_serialized_function_str.

### Added

- Function to scan utilized source files and return a set of imported modules (utils.get_imports_from_source)

## [0.15.5] - 2022-01-12

### Changed

- UI runs on port 47007 and the dispatcher runs on port 48008. This is so that when the servers are later merged, users continue using port 47007 in the browser.
- Small modifications to the documentation
- Small fix to the README

### Removed

- Removed a directory `generated` which was improperly added
- Dispatcher web interface
- sqlalchemy requirement

## [0.15.4] - 2022-01-11

### Changed

- In file `covalent/executor/base.py`, `pickle` was changed to `cloudpickle` because of its universal pickling ability.

### Added

- In docstring of `BaseExecutor`, a note was added specifying that `covalent` with its dependencies is assumed to be installed in the conda environments.
- Above note was also added to the conda env selector how-to.

## [0.15.3] - 2022-01-11

### Changed

- Replaced the generic `RuntimeError` telling users to check if there is an object manipulation taking place inside the lattice to a simple warning. This makes the original error more visible.

## [0.15.2] - 2022-01-11

### Added

- If condition added for handling the case where `__getattr__` of an electron is accessed to detect magic functions.

### Changed

- `ActiveLatticeManager` now subclasses from `threading.local` to make it thread-safe.
- `ValueError` in the lattice manager's `claim` function now also shows the name of the lattice that is currently claimed.
- Changed docstring of `ActiveLatticeManager` to note that now it is thread-safe.
- Sublattice dispatching now no longer deletes the result object file and is dispatched normally instead of in a serverless manner.
- `simulate_nitrogen_and_copper_slab_interaction.ipynb` notebook tutorial now does normal dispatching as well instead of serverless dispatching. Also, now 7 datapoints will be shown instead of 10 earlier.

## [0.15.1] - 2022-01-11

### Fixed

- Passing AWS credentials to reusable workflows as a secret

## [0.15.0] - 2022-01-10

### Added

- Action to push development image to ECR

### Changed

- Made the publish action reusable and callable

## [0.14.1] - 2022-01-02

### Changed

- Updated the README
- Updated classifiers in the setup.py file
- Massaged some RTD pages

## [0.14.0] - 2022-01-07

### Added

- Action to push static UI to S3

## [0.13.2] - 2022-01-07

### Changed

- Completed new UI design work

## [0.13.1] - 2022-01-02

### Added

- Added eventlet requirement

### Changed

- The CLI tool can now manage the UI flask server as well
- [Breaking] The CLI option `-t` has been changed to `-d`, which starts the servers in developer mode and exposes unit tests to the server.

## [0.13.0] - 2022-01-01

### Added

- Config manager in `covalent/_shared_files/config.py`
- Default location for the main config file can be overridden using the environment variable `COVALENT_CONFIG_DIR`
- Ability to set and get configuration using `get_config` and `set_config`

### Changed

- The flask servers now reference the config file
- Defaults reference the config file

### Fixed

- `ValueError` caught when running `covalent stop`
- One of the functional tests was using a malformed path

### Deprecated

- The `electron.to_json` function
- The `generate_random_filename_in_cache` function

### Removed

- The `get_api_token` function

## [0.12.13] - 2022-01-04

## Removed

- Tutorial section headings

## Fixed

- Plot background white color

## [0.12.12] - 2022-01-06

### Fixed

- Having a print statement inside electron and lattice code no longer causes the workflow to fail.

## [0.12.11] - 2022-01-04

### Added

- Completed UI feature set for first release

### Changed

- UI server result serialization improvements
- UI result update webhook no longer fails on request exceptions, logs warning intead

## [0.12.10] - 2021-12-17

### Added

- Astrophysics tutorial

## [0.12.9] - 2022-01-04

### Added

- Added `get_all_node_results` method in `result_class.py` to return result of all node executions.

- Added `test_parallelilization` test to verify whether the execution is now being achieved in parallel.

### Changed

- Removed `LocalCluster` cluster creation usage to a simple `Client` one from Dask.

- Removed unnecessary `to_run` function as we no longer needed to run execution through an asyncio loop.

- Removed `async` from function definition of previously asynchronous functions, `_run_task`, `_run_planned_workflow`, `_plan_workflow`, and `_run_workflow`.

- Removed `uvloop` from requirements.

- Renamed `test_get_results` to `test_get_result`.

- Reran the how to notebooks where execution time was mentioned.

- Changed how `dispatch_info` context manager was working to account for multiple nodes accessing it at the same time.

## [0.12.8] - 2022-01-02

### Changed

- Changed the software license to GNU Affero 3.0

### Removed

- `covalent-ui` directory

## [0.12.7] - 2021-12-29

### Fixed

- Gunicorn logging now uses the `capture-output` flag instead of redirecting stdout and stderr

## [0.12.6] - 2021-12-23

### Changed

- Cleaned up the requirements and moved developer requirements to a separate file inside `tests`

## [0.12.5] - 2021-12-16

### Added

- Conda build CI job

## [0.12.4] - 2021-12-23

### Changed

- Gunicorn server now checks for port availability before starting

### Fixed

- The `covalent start` function now prints the correct port if the server is already running.

## [0.12.3] - 2021-12-14

### Added

- Covalent tutorial comparing quantum support vector machines with support vector machine algorithms implemented in qiskit and scikit-learn.

## [0.12.2] - 2021-12-16

### Fixed

- Now using `--daemon` in gunicorn to start the server, which was the original intention.

## [0.12.1] - 2021-12-16

### Fixed

- Removed finance references from docs
- Fixed some other small errors

### Removed

- Removed one of the failing how-to tests from the functional test suite

## [0.12.0] - 2021-12-16

### Added

- Web UI prototype

## [0.11.1] - 2021-12-14

### Added

- CLI command `covalent status` shows port information

### Fixed

- gunicorn management improved

## [0.11.0] - 2021-12-14

### Added

- Slack notifications for test status

## [0.10.4] - 2021-12-15

### Fixed

- Specifying a non-default results directory in a sub-lattice no longer causes a failure in lattice execution.

## [0.10.3] - 2021-12-14

### Added

- Functional tests for how-to's in documentation

### Changed

- Moved example script to a functional test in the pipeline
- Added a test flag to the CLI tool

## [0.10.2] - 2021-12-14

### Fixed

- Check that only `kwargs` without any default values in the workflow definition need to be passed in `lattice.draw(ax=ax, **kwargs)`.

### Added

- Function to check whether all the parameters without default values for a callable function has been passed added to shared utils.

## [0.10.1] - 2021-12-13

### Fixed

- Content and style fixes for getting started doc.

## [0.10.0] - 2021-12-12

### Changed

- Remove all imports from the `covalent` to the `covalent_dispatcher`, except for `_dispatch_serverless`
- Moved CLI into `covalent_dispatcher`
- Moved executors to `covalent` directory

## [0.9.1] - 2021-12-13

### Fixed

- Updated CONTRIBUTING to clarify docstring style.
- Fixed docstrings for `calculate_node` and `check_constraint_specific_sum`.

## [0.9.0] - 2021-12-10

### Added

- `prefix_separator` for separating non-executable node types from executable ones.

- `subscript_prefix`, `generator_prefix`, `sublattice_prefix`, `attr_prefix` for prefixes of subscripts, generators,
  sublattices, and attributes, when called on an electron and added to the transport graph.

- `exclude_from_postprocess` list of prefixes to denote those nodes which won't be used in post processing the workflow.

- `__int__()`, `__float__()`, `__complex__()` for converting a node to an integer, float, or complex to a value of 0 then handling those types in post processing.

- `__iter__()` generator added to Electron for supporting multiple return values from an electron execution.

- `__getattr__()` added to Electron for supporting attribute access on the node output.

- `__getitem__()` added to Electron for supporting subscripting on the node output.

- `electron_outputs` added as an attribute to lattice.

### Changed

- `electron_list_prefix`, `electron_dict_prefix`, `parameter_prefix` modified to reflect new way to assign prefixes to nodes.

- In `build_graph` instead of ignoring all exceptions, now the exception is shown alongwith the runtime error notifying that object manipulation should be avoided inside a lattice.

- `node_id` changed to `self.node_id` in Electron's `__call__()`.

- `parameter` type electrons now have the default metadata instead of empty dictionary.

- Instead of deserializing and checking whether a sublattice is there, now a `sublattice_prefix` is used to denote when a node is a sublattice.

- In `dispatcher_stack_test`, `test_dispatcher_flow` updated to indicate the new use of `parameter_prefix`.

### Fixed

- When an execution fails due to something happening in `run_workflow`, then result object's status is now failed and the object is saved alongwith throwing the appropriate exception.

## [0.8.5] - 2021-12-10

### Added

- Added tests for choosing specific executors inside electron initialization.
- Added test for choosing specific Conda environments inside electron initialization.

## [0.8.4] - 2021-12-10

### Changed

- Removed _shared_files directory and contents from covalent_dispatcher. Logging in covalent_dispatcher now uses the logger in covalent/_shared_files/logging.py.

## [0.8.3] - 2021-12-10

### Fixed

- Decorator symbols were added to the pseudo-code in the quantum chemistry tutorial.

## [0.8.2] - 2021-12-06

### Added

- Quantum chemistry tutorial.

## [0.8.1] - 2021-12-08

### Added

- Docstrings with typehints for covalent dispatcher functions added.

### Changed

- Replaced `node` to `node_id` in `electron.py`.

- Removed unnecessary `enumerate` in `covalent_dispatcher/_core/__init__.py`.

- Removed `get_node_device_mapping` function from `covalent_dispatcher/_core/__init__.py`
  and moved the definition to directly add the mapping to `workflow_schedule`.

- Replaced iterable length comparison for `executor_specific_exec_cmds` from `if len(executor_specific_exec_cmds) > 0`
  to `if executor_specific_exec_cmds`.

## [0.8.0] - 2021-12-03

### Added

- Executors can now accept the name of a Conda environment. If that environment exists, the operations of any electron using that executor are performed in that Conda environment.

## [0.7.6] - 2021-12-02

### Changed

- How to estimate lattice execution time has been renamed to How to query lattice execution time.
- Change result querying syntax in how-to guides from `lattice.get_result` to
  `covalent.get_result`.
- Choose random port for Dask dashboard address by setting `dashboard_address` to ':0' in
  `LocalCluster`.

## [0.7.5] - 2021-12-02

### Fixed

- "Default" executor plugins are included as part of the package upon install.

## [0.7.4] - 2021-12-02

### Fixed

- Upgraded dask to 2021.10.0 based on a vulnerability report

## [0.7.3] - 2021-12-02

### Added

- Transportable object tests
- Transport graph tests

### Changed

- Variable name node_num to node_id
- Variable name node_idx to node_id

### Fixed

- Transport graph `get_dependencies()` method return type was changed from Dict to List

## [0.7.2] - 2021-12-01

### Fixed

- Date handling in changelog validation

### Removed

- GitLab CI YAML

## [0.7.1] - 2021-12-02

### Added

- A new parameter to a node's result called `sublattice_result` is added.
  This will be of a `Result` type and will contain the result of that sublattice's
  execution. If a normal electron is executed, this will be `None`.

- In `_delete_result` function in `results_manager.py`, an empty results directory
  will now be deleted.

- Name of a sublattice node will also contain `(sublattice)`.

- Added `_dispatch_sync_serverless` which synchronously dispatches without a server
  and waits for a result to be returned. This is the method used to dispatch a sublattice.

- Test for sublatticing is added.

- How-to guide added for sublatticing explaining the new features.

### Changed

- Partially changed `draw` function in `lattice.py` to also draw the subgraph
  of the sublattice when drawing the main graph of the lattice. The change is
  incomplete as we intend to add this feature later.

- Instead of returning `plt`, `draw` now returns the `ax` object.

- `__call__` function in `lattice.py` now runs the lattice's function normally
  instead of dispatching it.

- `_run_task` function now checks whether current node is a sublattice and acts
  accordingly.

### Fixed

- Unnecessary lines to rename the node's name in `covalent_dispatcher/_core/__init__.py` are removed.

- `test_electron_takes_nested_iterables` test was being ignored due to a spelling mistake. Fixed and
  modified to follow the new pattern.

## [0.7.0] - 2021-12-01

### Added

- Electrons can now accept an executor object using the "backend" keyword argument. "backend" can still take a string naming the executor module.
- Electrons and lattices no longer have Slurm metadata associated with the executor, as that information should be contained in the executor object being used as an input argument.
- The "backend" keyword can still be a string specifying the executor module, but only if the executor doesn't need any metadata.
- Executor plugin classes are now directly available to covalent, eg: covalent.executor.LocalExecutor().

## [0.6.7] - 2021-12-01

### Added

- Docstrings without examples for all the functions in core covalent.
- Typehints in those functions as well.
- Used `typing.TYPE_CHECKING` to prevent cyclic imports when writing typehints.

### Changed

- `convert_to_lattice_function` renamed to `convert_to_lattice_function_call`.
- Context managers now raise a `ValueError` instead of a generic `Exception`.

## [0.6.6] - 2021-11-30

### Fixed

- Fixed the version used in the documentation
- Fixed the badge URLs to prevent caching

## [0.6.5] - 2021-11-30

### Fixed

- Broken how-to links

### Removed

- Redundant lines from .gitignore
- *.ipynb from .gitignore

## [0.6.4] - 2021-11-30

### Added

- How-to guides for workflow orchestration.
  - How to construct an electron
  - How to construct a lattice
  - How to add an electron to lattice
  - How to visualize the lattice
  - How to add constraints to lattices
- How-to guides for workflow and subtask execution.
  - How to execute individual electrons
  - How to execute a lattice
  - How to execute multiple lattices
- How-to guides for status querying.
  - How to query electron execution status
  - How to query lattice execution status
  - How to query lattice execution time
- How-to guides for results collection
  - How to query electron execution results
  - How to query lattice execution results
  - How to query multiple lattice execution results
- Str method for the results object.

### Fixed

- Saving the electron execution status when the subtask is running.

## [0.6.3] - 2021-11-29

### Removed

- JWT token requirement.
- Covalent dispatcher login requirement.
- Update covalent login reference in README.md.
- Changed the default dispatcher server port from 5000 to 47007.

## [0.6.2] - 2021-11-28

### Added

- Github action for tests and coverage
- Badges for tests and coverage
- If tests pass then develop is pushed to master
- Add release action which tags and creates a release for minor version upgrades
- Add badges action which runs linter, and upload badges for version, linter score, and platform
- Add publish action (and badge) which builds a Docker image and uploads it to the AWS ECR

## [0.6.1] - 2021-11-27

### Added

- Github action which checks version increment and changelog entry

## [0.6.0] - 2021-11-26

### Added

- New Covalent RTD theme
- sphinx extension sphinx-click for CLI RTD
- Sections in RTD
- init.py in both covalent-dispatcher logger module and cli module for it to be importable in sphinx

### Changed

- docutils version that was conflicting with sphinx

### Removed

- Old aq-theme

## [0.5.1] - 2021-11-25

### Added

- Integration tests combining both covalent and covalent-dispatcher modules to test that
  lattice workflow are properly planned and executed.
- Integration tests for the covalent-dispatcher init module.
- pytest-asyncio added to requirements.

## [0.5.0] - 2021-11-23

### Added

- Results manager file to get results from a file, delete a result, and redispatch a result object.
- Results can also be awaited to only return a result if it has either been completed or failed.
- Results class which is used to store the results with all the information needed to be used again along with saving the results to a file functionality.
- A result object will be a mercurial object which will be updated by the dispatcher and saved to a file throughout the dispatching and execution parts.
- Direct manipulation of the transport graph inside a result object takes place.
- Utility to convert a function definition string to a function and vice-versa.
- Status class to denote the status of a result object and of each node execution in the transport graph.
- Start and end times are now also stored for each node execution as well as for the whole dispatch.
- Logging of `stdout` and `stderr` can be done by passing in the `log_stdout`, `log_stderr` named metadata respectively while dispatching.
- In order to get the result of a certain dispatch, the `dispatch_id`, the `results_dir`, and the `wait` parameter can be passed in. If everything is default, then only the dispatch id is required, waiting will not be done, and the result directory will be in the current working directory with folder name as `results/` inside which every new dispatch will have a new folder named according to their respective dispatch ids, containing:
  - `result.pkl` - (Cloud)pickled result object.
  - `result_info.yaml` - yaml file with high level information about the result and its execution.
  - `dispatch_source.py` - python file generated, containing the original function definitions of lattice and electrons which can be used to dispatch again.

### Changed

- `logfile` named metadata is now `slurm_logfile`.
- Instead of using `jsonpickle`, `cloudpickle` is being used everywhere to maintain consistency.
- `to_json` function uses `json` instead of `jsonpickle` now in electron and lattice definitions.
- `post_processing` moved to the dispatcher, so the dispatcher will now store a finished execution result in the results folder as specified by the user with no requirement of post processing it from the client/user side.
- `run_task` function in dispatcher modified to check if a node has completed execution and return it if it has, else continue its execution. This also takes care of cases if the server has been closed mid execution, then it can be started again from the last saved state, and the user won't have to wait for the whole execution.
- Instead of passing in the transport graph and dispatch id everywhere, the result object is being passed around, except for the `asyncio` part where the dispatch id and results directory is being passed which afterwards lets the core dispatcher know where to get the result object from and operate on it.
- Getting result of parent node executions of the graph, is now being done using the result object's graph. Storing of each execution's result is also done there.
- Tests updated to reflect the changes made. They are also being run in a serverless manner.

### Removed

- `LatticeResult` class removed.
- `jsonpickle` requirement removed.
- `WorkflowExecutionResult`, `TaskExecutionResult`, and `ExecutionError` singleton classes removed.

### Fixed

- Commented out the `jwt_required()` part in `covalent-dispatcher/_service/app.py`, may be removed in later iterations.
- Dispatcher server will now return the error message in the response of getting result if it fails instead of sending every result ever as a response.

## [0.4.3] - 2021-11-23

### Added

- Added a note in Known Issues regarding port conflict warning.

## [0.4.2] - 2021-11-24

### Added

- Added badges to README.md

## [0.4.1] - 2021-11-23

### Changed

- Removed old coverage badge and fixed the badge URL

## [0.4.0] - 2021-11-23

### Added

- Codecov integrations and badge

### Fixed

- Detached pipelines no longer created

## [0.3.0] - 2021-11-23

### Added

- Wrote a Code of Conduct based on <https://www.contributor-covenant.org/>
- Added installation and environment setup details in CONTRIBUTING
- Added Known Issues section to README

## [0.2.0] - 2021-11-22

### Changed

- Removed non-open-source executors from Covalent. The local SLURM executor is now
- a separate repo. Executors are now plugins.

## [0.1.0] - 2021-11-19

### Added

- Pythonic CLI tool. Install the package and run `covalent --help` for a usage description.
- Login and logout functionality.
- Executor registration/deregistration skeleton code.
- Dispatcher service start, stop, status, and restart.

### Changed

- JWT token is stored to file instead of in an environment variable.
- The Dask client attempts to connect to an existing server.

### Removed

- Removed the Bash CLI tool.

### Fixed

- Version assignment in the covalent init file.

## [0.0.3] - 2021-11-17

### Fixed

- Fixed the Dockerfile so that it runs the dispatcher server from the covalent repo.

## [0.0.2] - 2021-11-15

### Changed

- Single line change in ci script so that it doesn't exit after validating the version.
- Using `rules` in `pytest` so that the behavior in test stage is consistent.

## [0.0.1] - 2021-11-15

### Added

- CHANGELOG.md to track changes (this file).
- Semantic versioning in VERSION.
- CI pipeline job to enforce versioning.<|MERGE_RESOLUTION|>--- conflicted
+++ resolved
@@ -7,17 +7,19 @@
 
 ## [UNRELEASED]
 
-<<<<<<< HEAD
-### Fixed
+### Changed
 
 - `ct.get_result` will return result object if no wait is used.
 
 - Using initial resource as 1 until there is better resource management in runner.
-=======
+
+### Fixed
+
 - Fix errors in Dockerfiles
+
 - Update Dockerfiles to use `multi-stage` container builds to reduce final image size
+
 - Install all necessary Python modules in all containers
->>>>>>> 9aec118e
 
 ## [0.77.0] - 2022-04-13
 
