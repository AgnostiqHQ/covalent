--- conflicted
+++ resolved
@@ -5,9 +5,7 @@
 The format is based on [Keep a Changelog](https://keepachangelog.com/en/1.0.0/),
 and this project adheres to [Semantic Versioning](https://semver.org/spec/v2.0.0.html).
 
-<<<<<<< HEAD
-## [UNRELEASED] - 2022-02-08
-=======
+## [UNRELEASED] - 2022-02-10
 
 ## [0.24.11] - 2022-02-10
 
@@ -25,7 +23,6 @@
 
 - Sporadically failing workflow cancellation test in tests/workflow_stack_test.py
 
->>>>>>> 2035a085
 ## [0.24.9] - 2022-02-09
 
 ## Changed
