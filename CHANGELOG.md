--- conflicted
+++ resolved
@@ -7,15 +7,13 @@
 
 ## [UNRELEASED]
 
-<<<<<<< HEAD
 ### Fixed
 
 - Secrets in called GitHub actions workflow
-=======
+
 ### Tests
 
 - Updated precommit config
->>>>>>> 8f8f567e
 
 ## [0.99.0] - 2022-05-16
 
