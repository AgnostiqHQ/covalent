--- conflicted
+++ resolved
@@ -7,11 +7,10 @@
 
 ## [UNRELEASED]
 
-<<<<<<< HEAD
 ### Fixed
 
 - Fixes Reverse IP problem. All References to `0.0.0.0` are changed to `localhost` . More details can be found [here](https://github.com/AgnostiqHQ/covalent/issues/202)
-=======
+
 ## [0.139.0] - 2022-07-19
 
 ### Authors
@@ -25,7 +24,6 @@
 ### Added
 
 - Columns `is_active` in the lattice, eLectron and Electron dependency tables.
->>>>>>> 675f9479
 
 ### Docs
 
