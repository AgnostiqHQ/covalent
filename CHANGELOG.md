# Changelog

All notable changes to this project will be documented in this file.

The format is based on [Keep a Changelog](https://keepachangelog.com/en/1.0.0/),
and this project adheres to [Semantic Versioning](https://semver.org/spec/v2.0.0.html).

## [UNRELEASED]

<<<<<<< HEAD
### Fixed

- Style fixes via `pre-commit run --all-files`

### Changed

- Pushing microservice images to public ECR
=======
## [0.63.1] - 2022-04-06

### Fixed

- Fixed the version validation in pypi workflow
>>>>>>> 74fc2e0f

## [0.63.0] - 2022-04-06

### Changed

- Mark pypi releases as pre

## [0.62.1] - 2022-04-06

### Fixed

- Workflows which run on `develop` or `master` will send Slack alerts to the dev team if they fail.

## [0.62.0] - 2022-04-06

### Changed

- Update `covalent-ui` service in `docker-compose.yaml` to ensure that the uvicorn server listens on `0.0.0.0` for all incoming requests
- Using `ENTRYPOINT` in dockerfiles instead of `CMD`
- Remove `command` option from all services in `docker-compose.yml`

## [0.61.1] - 2022-04-06

### Fixed

- Fixed failures in pushing images to ECR.

## [0.61.0] - 2022-04-06

### Changed

- The results and data service now support batch deleting via query strings

## [0.60.0] - 2022-04-06

### Changed

- List type removed from type annotation for the executor argument in electron/lattice/lepton definitions.
- Input executor argument is converted to an executor class object (if it were a string) in electron/lattice/lepton definitions instead of just before execution in execution.py. As a result, calls to _executor_manager.get_executor are removed from execution.py.
- Rewritten tests to take into account the type change of executor identifiers from strings to executor class objects.

### Fixed

- In covalent/executor/__init__.py, `from importlib import metadata` is used instead of `importlib.metadata`.
- Electron.get_op_function.rename now uses the correct separator string when renaming a function.

## [0.59.0] - 2022-04-06

### Changed

- Fixes for making the whole pipeline work in tandem.

## [0.58.0] - 2022-04-06

### Added

- `nats` service in `docker-compose` files

## [0.57.0] - 2022-04-05

### Added

- Variables to assign service hosts

## [0.56.1] - 2022-04-05

### Fixed

- Fixed various module import errors in the containers for the microservices.

### Tests

- Added tests for post-refactor covalent cli commands: start, stop, restart, status, and logs

## [0.56.0] - 2022-04-05

### Changed

- Changed global variable executor_plugin_name to EXECUTOR_PLUGIN_NAME in executors to conform with PEP8.

## [0.55.0] - 2022-04-04

### Changed

- Changed supervisord http server's default to listen on all interfaces, so that covalent can run on any computer in a trusted LAN (without firewalls/auth).

## [0.54.0] - 2022-04-04

### Added

- Draw workflow draft API to ui_backend service


## [0.53.0] - 2022-04-04

### Added

- Added docker-compose file to run covalent microservices.

## [0.52.0] - 2022-04-04

### Added

- Added delete endpoint to data and results services.

## [0.51.0] - 2022-04-04

### Added

- Folders for tests.

### Changed

- Organization of covalent tests.

## [0.50.0] - 2022-04-03

### Added

- Added GET all results endpoint in Results service
- Optional formatting of GET result endpoint that supports: `binary` or `json`

### Changed

- Changed frontend to support updated result service endpoints with json format

### Removed

- Removed redundant local storage cache on frontend

## [0.49.1] - 2022-04-01

### Fixed

- Using `io.BytesIO` in `update_result` in the results service to prevent creation of a new file in the file system.

## [0.49.0] - 2022-04-01

### Added

- Implement an `overwrite` query param in the `upload` method so that we don't create a new object for every result update

## [0.48.0] - 2022-04-01

### Added

- Added updated dispatching and getting result functions with the option to download result as a file.

### Changed

- Hardcoded filepaths to standardized ServiceURL.`get_route(...)` method when making API requests.

## [0.47.2] - 2022-04-01

### Fixed

- Queue consumer import paths fixed
- Syntax errors in the supervisord template fixed

## [0.47.1] - 2022-04-01

### Fixed

- Supervisord now brings up dispatcher queue consumer worker

## [0.47.0] - 2022-04-01

### Changed

- Updated API calls accross services to use standarized env vars from Settings class
- Normalized env vars accross services and updated Supervisord template

## [0.46.0] - 2022-03-31

### Changed

- Consumers of results service now specify `stream=True` in their get requests.

## [0.45.0] - 2022-03-31

### Changed

- Using `Result.RUNNING` instead of str "RUNNING"
- Using process safe `is_empty` method rather than `empty()` method for multiprocessing queue.
- Multprocessing `is_queue` method.

### Added

- Workflow status as running in the `workflow_status_queue`.

### Tests

- Added a test for the `_check_version` method in `covalent/executor/__init__.py`.

## [0.44.0] - 2022-03-31

### Added

- A version check is done at Covalent startup to ensure that executor plugins are compatible.

## [0.43.0] - 2022-03-31

### Added

- Function to call UI update method in the UI microservice for use in the Dispatcher micro-service.
- Refactor updating results and ui into one function.

## [0.42.2] - 2022-03-31

### Fixed

- Using functions for getting result object in cancel endpoint and sending cancel task signal to runner in the dispatcher.

## [0.42.1] - 2022-03-31

### Fixed

- `update_workflow_results` in `update_workflow.py` now also takes care of sending the next set of tasks to the runner.

- Also handling the cases of sublattices in `update_workflow_results`.

## [0.42.0] - 2022-03-31

### Changed

- Moved some unused for-the-future files to the refactor directory and out of the main codebase.

## [0.41.3] - 2022-03-31

### Fixed

- Dispatch DB is now created upon server start.

## [0.41.2] - 2022-03-30

### Fixed

- Oneline bugfix to remove `fetch --unshallow`

## [0.41.1] - 2022-03-30

### Fixed

- Get master version from release tags rather than master branch

## [0.41.0] - 2022-03-30

### Added

- Dockerized the Dispatcher and Runner Services.
- Added required packages for running containerized instances of the Dispatcher and Runner.

## [0.40.0] - 2022-03-30

### Added

- Dockerized the Data and UI-backend services.
- Required packages to run containerized instances of the Data and UI-backend.

## [0.39.1] - 2022-03-30

### Fixed

- Supervisord & Results service integration by making results service port configurable by an env var

## [0.39.0] - 2022-03-29

### Changed

- Runner and dispatcher implementation in order to integrate the microservices partially complete.

## [0.38.0] - 2022-03-29

### Added

- Added UI backend component to serve post-refactor frontend and dispatch websocket messages to UI using Socket.io
- Updated UI socket.io configuration to use different ws path, and using localstorage for fetching all results (temporary)
- Added post-refactor cli commands to use Supervisord to manage local service processes
- Added `covalent logs` and `covalent config` cli commands

## [0.37.1] - 2022-03-29

### Fixed

- Oneline bugfix in tests.yml

## [0.37.0] - 2022-03-29

### Added

- Results management endpoints; GET, PUT, POST for results object
- Checks in setup.py to confirm node version compatibility.
- Instructions in CONTRIBUTING to address some common Debian setup issues.

## [0.36.1] - 2022-03-29

### Fixed

- Filesystem service now reads config from environment variables.

## [0.36.0] - 2022-03-29

### Added

- Picking up dispatch jobs from the queue and ensuring that only one workflow is processed (locally) at any given time.

### Changed

- Dispatcher implementation in order to integrate with Queuer microservice.

## [0.35.0] - 2022-03-29

### Added

- Automated changelog and version management
- Added a Dockerfile to build an image for OS Queuer.
- Added the required packages to run a container instance of the Queuer.

### Fixed

- Single quotes in github env
- Don't use for loops to iterate over a variable in bash
- Issue with checkout actions
- Run tests on changelog workflow completion instead of push to develop to avoid race condition
- Use covalent ops bot token for automated pushes to develop
- sed command syntax in changelog.yml

## [0.34.5] - 2022-03-28

### Fixed

- Moved `example_dispatch.py` into `tests/` directory.

## [0.34.4] - 2022-03-28

### Added

- Unit tests for utils, leptons, and base executor

## [0.34.3] - 2022-03-27

### Added

- Tests for lattice.py

## [0.34.2] - 2022-03-27

### Added

- Unit tests for the base executor, the results manager, the logger, and leptons

## [0.34.1] - 2022-03-24

### Fixed

- Pinned jinja2 to less than 3.1.0 so that nbconvert remains stable in the docs build.

## [0.34.0] - 2022-03-24

### Added

- API endpoints to upload and download files

## [0.33.1] - 2022-03-24

### Fixed

- Retrieving results from running container via HTTP
- Adding tests for Docker image in workflows

## [0.33.0] - 2022-03-24

### Added

- Slack and webhook notifications

## [0.32.9] - 2022-03-23

### Fixed

- Updated OS Queuer imports to remove top level modules `refactor.queuer`

## [0.32.8] - 2022-03-22

### Added

- Websocket notify endpoint with leaky bucket algo implementation to rate limit messages to frontend

## [0.32.7] - 2022-03-22

### Added

- Queuer API submit endpoint to publish dispatch message to MQ & send result file to Data Service
- API Service class for interfacing with local services
- Tests covering submit endpoint and API Service

## [0.32.6] - 2022-03-22

### Fixed

- Input path for external libraries in the Lepton wrapper can (and should) now be a full path to the file.

## [0.32.5] - 2022-03-21

### Fixed

- Fix HTTP status code for blank POST requests.

## [0.32.4] - 2022-03-17

### Fixed

- Docker commands in docs

## [0.32.3] - 2022-03-16

### Fixed

- Fix missing UI graph edges between parameters and electrons in certain cases.
- Fix UI crashes in cases where legacy localStorage state was being loaded.

## [0.32.2] - 2022-03-16

### Added

- Images for graphs generated in tutorials and how-tos.
- Note for quantum gravity tutorial to tell users that `tensorflow` doesn't work on M1 Macs.
- `Known Issues` added to `README.md`

### Fixed

- `draw` function usage in tutorials and how-tos now reflects the UI images generated instead of using graphviz.
- Images now render properly in RTD of how-tos.

### Changed

- Reran all the tutorials that could run, generating the outputs again.

## [0.32.1] - 2022-03-15

### Fixed

- CLI now starts server directly in the subprocess instead of as a daemon
- Logs are provided as pipes to Popen instead of using a shell redirect
- Restart behavior fixed
- Default port in `covalent_ui/app.py` uses the config manager

### Removed

- `_graceful_restart` function no longer needed without gunicorn

## [0.32.0] - 2022-03-11

### Added

- Dispatcher microservice API endpoint to dispatch and update workflow.
- Added get runnable task endpoint.

## [0.31.0] - 2022-03-11

### Added

- Runner component's main functionality to run a set of tasks, cancel a task, and get a task's status added to its api.

## [0.30.5] - 2022-03-11

### Updated

- Updated Workflow endpoints & API spec to support upload & download of result objects as pickle files

## [0.30.4] - 2022-03-11

### Fixed

- When executing a task on an alternate Conda environment, Covalent no longer has to be installed on that environment. Previously, a Covalent object (the execution function as a TransportableObject) was passed to the environment. Now it is deserialized to a "normal" Python function, which is passed to the alternate Conda environment.

## [0.30.3] - 2022-03-11

### Fixed

- Fixed the order of output storage in `post_process` which should have been the order in which the electron functions are called instead of being the order in which they are executed. This fixes the order in which the replacement of function calls with their output happens, which further fixes any discrepencies in the results obtained by the user.

- Fixed the `post_process` test to check the order as well.

## [0.30.2] - 2022-03-11

### Changed

- Updated eventlet to 0.31.0

## [0.30.1] - 2022-03-10

### Fixed

- Eliminate unhandled exception in Covalent UI backend when calling fetch_result.

## [0.30.0] - 2022-03-09

### Added

- Skeleton code for writing the different services corresponding to each component in the open source refactor.
- OpenAPI specifications for each of the services.

## [0.29.3] - 2022-03-09

### Fixed

- Covalent UI is built in the Dockerfile, the setup file, the pypi workflow, the tests workflow, and the conda build script.

## [0.29.2] - 2022-03-09

### Added

- Defaults defined in executor plugins are read and used to update the in-memory config, as well as the user config file. But only if the parameter in question wasn't already defined.

### Changed

- Input parameter names and docstrings in _shared_files.config.update_config were changed for clarity.

## [0.29.1] - 2022-03-07

### Changed

- Updated fail-fast strategy to run all tests.

## [0.29.0] - 2022-03-07

### Added

- DispatchDB for storing dispatched results

### Changed

- UI loads dispatches from DispatchDB instead of browser local storage

## [0.28.3] - 2022-03-03

### Fixed

Installed executor plugins don't have to be referred to by their full module name. Eg, use "custom_executor", instead of "covalent_custom_plugin.custom_executor".

## [0.28.2] - 2022-03-03

### Added

- A brief overview of the tutorial structure in the MNIST classification tutorial.

## [0.28.1] - 2022-03-02

### Added

- Conda installation is only supported for Linux in the `Getting Started` guide.
- MNIST classifier tutorial.

### Removed

- Removed handling of default values of function parameters in `get_named_params` in `covalent/_shared_files/utils.py`. So, it is actually being handled by not being handled since now `named_args` and `named_kwargs` will only contain parameters that were passed during the function call and not all of them.

## [0.28.0] - 2022-03-02

### Added

- Lepton support, including for Python modules and C libraries
- How-to guides showing how to use leptons for each of these

## [0.27.6] - 2022-03-01

### Added

- Added feature development basic steps in CONTRIBUTING.md.
- Added section on locally building RTD (read the docs) in the contributing guide.

## [0.27.5] - 2022-03-01

### Fixed

- Missing UI input data after backend change - needed to be derived from graph for electrons, lattice inputs fixed on server-side, combining name and positional args
- Broken UI graph due to variable->edge_name renaming
- Missing UI executor data after server-side renaming

## [0.27.4] - 2022-02-28

### Fixed

- Path used in `covalent/executor/__init__.py` for executor plugin modules needed updating to `covalent/executor/executor_plugins`

### Removed

- Disabled workflow cancellation test due to inconsistent outcomes. Test will be re-enabled after cancellation mechanisms are investigated further.

## [0.27.3] - 2022-02-25

### Added

- Added `USING_DOCKER.md` guide for running docker container.
- Added cli args to covalent UI flask server `covalent_ui/app.py` to modify port and log file path.

### Removed

- Removed gunicorn from cli and Dockerfile.

### Changed

- Updated cli `covalent_dispatcher/_cli/service.py` to run flask server directly, and removed dispatcher and UI flags.
- Using Flask blueprints to merge Dispatcher and UI servers.
- Updated Dockerfile to run flask server directly.
- Creating server PID file manually in `covalent_dispatcher/_cli/service.py`.
- Updated tests and docs to reflect merged servers.
- Changed all mentions of port 47007 (for old UI server) to 48008.

## [0.27.2] - 2022-02-24

### Changed

- Removed unnecessary blockquotes from the How-To guide for creating custom executors
- Changed "Covalent Cloud" to "Covalent" in the main code text

## [0.27.1] - 2022-02-24

### Removed

- Removed AQ-Engineers from CODEOWNERS in order to fix PR review notifications

## [0.27.0] - 2022-02-24

### Added

- Support for positional only, positional or keyword, variable positional, keyword only, variable keyword types of parameters is now added, e.g an electron can now use variable args and variable kwargs if the number/names of parameters are unknown during definition as `def task(*args, **kwargs)` which wasn't possible before.

- `Lattice.args` added to store positional arguments passed to the lattice's workflow function.

- `get_named_params` function added in `_shared_files/utils.py` which will return a tuple containing named positional arguments and named keyword arguments. The names help in showing and storing these parameters in the transport graph.

- Tests to verify whether all kinds of input paramaters are supported by electron or a lattice.

### Changed

- No longer merging positional arguments with keyword arguments, instead they are separately stored in respective nodes in the transport graph.

- `inputs` returned from `_get_inputs` function in `covalent_dispatcher/_core/execution.py` now contains positional as well as keyword arguments which further get passed to the executor.

- Executors now support positional and keyword arguments as inputs to their executable functions.

- Result object's `_inputs` attribute now contains both `args` and `kwargs`.

- `add_node_for_nested_iterables` is renamed to `connect_node_with_others` and `add_node_to_graph` also renamed to `add_collection_node_to_graph` in `electron.py`. Some more variable renames to have appropriate self-explanatory names.

- Nodes and edges in the transport graph now have a better interface to assign attributes to them.

- Edge attribute `variable` renamed to `edge_name`.

- In `serialize` function of the transport graph, if `metadata_only` is True, then only `metadata` attribute of node and `source` and `target` attributes of edge are kept in the then return serialized `data`.

- Updated the tests wherever necessary to reflect the above changes

### Removed

- Deprecated `required_params_passed` since an error will automatically be thrown by the `build_graph` function if any of the required parameters are not passed.

- Removed duplicate attributes from nodes in the transport graph.

## [0.26.1] - 2022-02-23

### Added

- Added Local Executor section to the API read the docs.

## [0.26.0] - 2022-02-23

### Added

- Automated reminders to update the changelog

## [0.25.3] - 2022-02-23

## Added

- Listed common mocking commands in the CONTRIBUTING.md guide.
- Additional guidelines on testing.

## [0.25.2] - 2022-02-21

### Changed

- `backend` metadata name changed to `executor`.
- `_plan_workflow` usage updated to reflect how that executor related information is now stored in the specific executor object.
- Updated tests to reflect the above changes.
- Improved the dispatch cancellation test to provide a robust solution which earlier took 10 minutes to run with uncertainty of failing every now and then.

### Removed

- Removed `TaskExecutionMetadata` as a consequence of removing `execution_args`.

## [0.25.1] - 2022-02-18

### Fixed

- Tracking imports that have been used in the workflow takes less time.

### Added

- User-imports are included in the dispatch_source.py script. Covalent-related imports are commented out.

## [0.25.0] - 2022-02-18

### Added

- UI: Lattice draw() method displays in web UI
- UI: New navigation panel

### Changed

- UI: Animated graph changes, panel opacity

### Fixed

- UI: Fixed "Not Found" pages

## [0.24.21] - 2022-02-18

### Added

- RST document describing the expectations from a tutorial.

## [0.24.20] - 2022-02-17

### Added

- Added how to create custom executors

### Changed

- Changed the description of the hyperlink for choosing executors
- Fixed typos in doc/source/api/getting_started/how_to/execution/creating_custom_executors.ipynb

## [0.24.19] - 2022-02-16

### Added

- CODEOWNERS for certain files.

## [0.24.18] - 2022-02-15

### Added

- The user configuration file can now specify an executor plugin directory.

## [0.24.17] - 2022-02-15

### Added

- Added a how-to for making custom executors.

## [0.24.16] - 2022-02-12

### Added

- Errors now contain the traceback as well as the error message in the result object.
- Added test for `_post_process` in `tests/covalent_dispatcher_tests/_core/execution_test.py`.

### Changed

- Post processing logic in `electron` and dispatcher now relies on the order of execution in the transport graph rather than node's function names to allow for a more reliable pairing of nodes and their outputs.

- Renamed `init_test.py` in `tests/covalent_dispatcher_tests/_core/` to `execution_test.py`.

### Removed

- `exclude_from_postprocess` list which contained some non executable node types removed since only executable nodes are post processed now.

## [0.24.15] - 2022-02-11

### Fixed

- If a user's configuration file does not have a needed exeutor parameter, the default parameter (defined in _shared_files/defaults.py) is used.
- Each executor plugin is no longer initialized upon the import of Covalent. This allows required parameters in executor plugins.

## Changed

- Upon updating the configuration data with a user's configuration file, the complete set is written back to file.

## Added

- Tests for the local and base executors.

## [0.24.14] - 2022-02-11

### Added

- UI: add dashboard cards
- UI: add scaling dots background

### Changed

- UI: reduce sidebar font sizes, refine color theme
- UI: refine scrollbar styling, show on container hover
- UI: format executor parameters as YAML code
- UI: update syntax highlighting scheme
- UI: update index.html description meta tag

## [0.24.13] - 2022-02-11

### Added

- Tests for covalent/_shared_files/config.py

## [0.24.12] - 2022-02-10

### Added

- CodeQL code analyzer

## [0.24.11] - 2022-02-10

### Added

- A new dictionary `_DEFAULT_CONSTRAINTS_DEPRECATED` in defaults.py

### Changed

- The `_DEFAULT_CONSTRAINT_VALUES` dictionary now only contains the `backend` argument

## [0.24.10] - 2022-02-09

### Fixed

- Sporadically failing workflow cancellation test in tests/workflow_stack_test.py

## [0.24.9] - 2022-02-09

## Changed

- Implementation of `_port_from_pid` in covalent_dispatcher/_cli/service.py.

## Added

- Unit tests for command line interface (CLI) functionalities in covalent_dispatcher/_cli/service.py and covalent_dispatcher/_cli/cli.py.

## [0.24.8] - 2022-02-07

### Fixed

- If a user's configuration file does not have a needed parameter, the default parameter (defined in _shared_files/defaults.py) is used.

## [0.24.7] - 2022-02-07

### Added

- Typing: Add Type hint `dispatch_info` parameter.
- Documentation: Updated the return_type description in docstring.

### Changed

- Typing: Change return type annotation to `Generator`.

## [0.24.6] - 2022-02-06

### Added

- Type hint to `deserialize` method of `TransportableObject` of `covalent/_workflow/transport.py`.

### Changed

- Description of `data` in `deserialize` method of `TransportableObject` of `covalent/_workflow/transport.py` from `The serialized transportable object` to `Cloudpickled function`.

## [0.24.5] - 2022-02-05

### Fixed

- Removed dependence on Sentinel module

## [0.24.4] - 2022-02-04

### Added

- Tests across multiple versions of Python and multiple operating systems
- Documentation reflecting supported configurations

## [0.24.3] - 2022-02-04

### Changed

- Typing: Use `bool` in place of `Optional[bool]` as type annotation for `develop` parameter in `covalent_dispatcher.service._graceful_start`
- Typing: Use `Any` in place of `Optional[Any]` as type annotation for `new_value` parameter in `covalent._shared_files.config.get_config`

## [0.24.2] - 2022-02-04

### Fixed

- Updated hyperlink of "How to get the results" from "./collection/query_electron_execution_result" to "./collection/query_multiple_lattice_execution_results" in "doc/source/how_to/index.rst".
- Updated hyperlink of "How to get the result of a particular electron" from "./collection/query_multiple_lattice_execution_results" to "./collection/query_electron_execution_result" in "doc/source/how_to/index.rst".

## [0.24.1] - 2022-02-04

### Changed

- Changelog entries are now required to have the current date to enforce ordering.

## [0.24.0] - 2022-02-03

### Added

- UI: log file output - display in Output tab of all available log file output
- UI: show lattice and electron inputs
- UI: display executor attributes
- UI: display error message on failed status for lattice and electron

### Changed

- UI: re-order sidebar sections according to latest figma designs
- UI: update favicon
- UI: remove dispatch id from tab title
- UI: fit new uuids
- UI: adjust theme text primary and secondary colors

### Fixed

- UI: auto-refresh result state on initial render of listing and graph pages
- UI: graph layout issues: truncate long electron/param names

## [0.23.0] - 2022-02-03

### Added

- Added `BaseDispatcher` class to be used for creating custom dispatchers which allow connection to a dispatcher server.
- `LocalDispatcher` inheriting from `BaseDispatcher` allows connection to a local dispatcher server running on the user's machine.
- Covalent only gives interface to the `LocalDispatcher`'s `dispatch` and `dispatch_sync` methods.
- Tests for both `LocalDispatcher` and `BaseDispatcher` added.

### Changed

- Switched from using `lattice.dispatch` and `lattice.dispatch_sync` to `covalent.dispatch` and `covalent.dispatch_sync`.
- Dispatcher address now is passed as a parameter (`dispatcher_addr`) to `covalent.dispatch` and `covalent.dispatch_sync` instead of a metadata field to lattice.
- Updated tests, how tos, and tutorials to use `covalent.dispatch` and `covalent.dispatch_sync`.
- All the contents of `covalent_dispatcher/_core/__init__.py` are moved to `covalent_dispatcher/_core/execution.py` for better organization. `__init__.py` only contains function imports which are needed by external modules.
- `dispatch`, `dispatch_sync` methods deprecated from `Lattice`.

### Removed

- `_server_dispatch` method removed from `Lattice`.
- `dispatcher` metadata field removed from `lattice`.

## [0.22.19] - 2022-02-03

### Fixed

- `_write_dispatch_to_python_file` isn't called each time a task is saved. It is now only called in the final save in `_run_planned_workflow` (in covalent_dispatcher/_core/__init__.py).

## [0.22.18] - 2022-02-03

### Fixed

- Added type information to result.py

## [0.22.17] - 2022-02-02

### Added

- Replaced `"typing.Optional"` with `"str"` in covalent/executor/base.py
- Added missing type hints to `get_dispatch_context` and `write_streams_to_file` in covalent/executor/base.py, BaseExecutor

## [0.22.16] - 2022-02-02

### Added

- Functions to check if UI and dispatcher servers are running.
- Tests for the `is_ui_running` and `is_server_running` in covalent_dispatcher/_cli/service.py.

## [0.22.15] - 2022-02-01

### Fixed

- Covalent CLI command `covalent purge` will now stop the servers before deleting all the pid files.

### Added

- Test for `purge` method in covalent_dispatcher/_cli/service.py.

### Removed

- Unused `covalent_dispatcher` import from covalent_dispatcher/_cli/service.py.

### Changed

- Moved `_config_manager` import from within the `purge` method to the covalent_dispatcher/_cli/service.py for the purpose of mocking in tests.

## [0.22.14] - 2022-02-01

### Added

- Type hint to `_server_dispatch` method in `covalent/_workflow/lattice.py`.

## [0.22.13] - 2022-01-26

### Fixed

- When the local executor's `log_stdout` and `log_stderr` config variables are relative paths, they should go inside the results directory. Previously that was queried from the config, but now it's queried from the lattice metadata.

### Added

- Tests for the corresponding functions in (`covalent_dispatcher/_core/__init__.py`, `covalent/executor/base.py`, `covalent/executor/executor_plugins/local.py` and `covalent/executor/__init__.py`) affected by the bug fix.

### Changed

- Refactored `_delete_result` in result manager to give the option of deleting the result parent directory.

## [0.22.12] - 2022-01-31

### Added

- Diff check in pypi.yml ensures correct files are packaged

## [0.22.11] - 2022-01-31

### Changed

- Removed codecov token
- Removed Slack notifications from feature branches

## [0.22.10] - 2022-01-29

### Changed

- Running tests, conda, and version workflows on pull requests, not just pushes

## [0.22.9] - 2022-01-27

### Fixed

- Fixing version check action so that it doesn't run on commits that are in develop
- Edited PR template so that markdown checklist appears properly

## [0.22.8] - 2022-01-27

### Fixed

- publish workflow, using `docker buildx` to build images for x86 and ARM, prepare manifest and push to ECR so that pulls will match the correct architecture.
- typo in CONTRIBUTING
- installing `gcc` in Docker image so Docker can build wheels for `dask` and other packages that don't provide ARM wheels

### Changed

- updated versions in `requirements.txt` for `matplotlib` and `dask`

## [0.22.7] - 2022-01-27

### Added

- `MANIFEST.in` did not have `covalent_dispatcher/_service` in it due to which the PyPi package was not being built correctly. Added the `covalent_dispatcher/_service` to the `MANIFEST.in` file.

### Fixed

- setuptools properly including data files during installation

## [0.22.6] - 2022-01-26

### Fixed

- Added service folder in covalent dispatcher to package.

## [0.22.5] - 2022-01-25

### Fixed

- `README.md` images now use master branch's raw image urls hosted on <https://github.com> instead of <https://raw.githubusercontent.com>. Also, switched image rendering from html to markdown.

## [0.22.4] - 2022-01-25

### Fixed

- dispatcher server app included in sdist
- raw image urls properly used

## [0.22.3] - 2022-01-25

### Fixed

- raw image urls used in readme

## [0.22.2] - 2022-01-25

### Fixed

- pypi upload

## [0.22.1] - 2022-01-25

### Added

- Code of conduct
- Manifest.in file
- Citation info
- Action to upload to pypi

### Fixed

- Absolute URLs used in README
- Workflow badges updated URLs
- `install_package_data` -> `include_package_data` in `setup.py`

## [0.22.0] - 2022-01-25

### Changed

- Using public ECR for Docker release

## [0.21.0] - 2022-01-25

### Added

- GitHub pull request templates

## [0.20.0] - 2022-01-25

### Added

- GitHub issue templates

## [0.19.0] - 2022-01-25

### Changed

- Covalent Beta Release

## [0.18.9] - 2022-01-24

### Fixed

- iframe in the docs landing page is now responsive

## [0.18.8] - 2022-01-24

### Changed

- Temporarily removed output tab
- Truncated dispatch id to fit left sidebar, add tooltip to show full id

## [0.18.7] - 2022-01-24

### Changed

- Many stylistic improvements to documentation, README, and CONTRIBUTING.

## [0.18.6] - 2022-01-24

### Added

- Test added to check whether an already decorated function works as expected with Covalent.
- `pennylane` package added to the `requirements-dev.txt` file.

### Changed

- Now using `inspect.signature` instead of `function.__code__` to get the names of function's parameters.

## [0.18.5] - 2022-01-21

### Fixed

- Various CI fixes, including rolling back regression in version validation, caching on s3 hosted badges, applying releases and tags correctly.

## [0.18.4] - 2022-01-21

### Changed

- Removed comments and unused functions in covalent_dispatcher
- `result_class.py` renamed to `result.py`

### Fixed

- Version was not being properly imported inside `covalent/__init__.py`
- `dispatch_sync` was not previously using the `results_dir` metadata field

### Removed

- Credentials in config
- `generate_random_filename_in_cache`
- `is_any_atom`
- `to_json`
- `show_subgraph` option in `draw`
- `calculate_node`

## [0.18.3] - 2022-01-20

### Fixed

- The gunicorn servers now restart more gracefully

## [0.18.2] - 2022-01-21

### Changed

- `tempdir` metadata field removed and replaced with `executor.local.cache_dir`

## [0.18.1] - 2022-01-11

## Added

- Concepts page

## [0.18.0] - 2022-01-20

### Added

- `Result.CANCELLED` status to represent the status of a cancelled dispatch.
- Condition to cancel the whole dispatch if any of the nodes are cancelled.
- `cancel_workflow` function which uses a shared variable provided by Dask (`dask.distributed.Variable`) in a dask client to inform nodes to stop execution.
- Cancel function for dispatcher server API which will allow the server to terminate the dispatch.
- How to notebook for cancelling a dispatched job.
- Test to verify whether cancellation of dispatched jobs is working as expected.
- `cancel` function is available as `covalent.cancel`.

### Changed

- In file `covalent/_shared_files/config.py` instead of using a variable to store and then return the config data, now directly returning the configuration.
- Using `fire_and_forget` to dispatch a job instead of a dictionary of Dask's `Future` objects so that we won't have to manage the lifecycle of those futures.
- The `test_run_dispatcher` test was changed to reflect that the dispatcher no longer uses a dictionary of future objects as it was not being utilized anywhere.

### Removed

- `with dask_client` context was removed as the client created in `covalent_dispatcher/_core/__init__.py` is already being used even without the context. Furthermore, it creates issues when that context is exited which is unnecessary at the first place hence not needed to be resolved.

## [0.17.5] - 2022-01-19

### Changed

- Results directory uses a relative path by default and can be overridden by the environment variable `COVALENT_RESULTS_DIR`.

## [0.17.4] - 2022-01-19

### Changed

- Executor parameters use defaults specified in config TOML
- If relative paths are supplied for stdout and stderr, those files are created inside the results directory

## [0.17.3] - 2022-01-18

### Added

- Sync function
- Covalent CLI tool can restart in developer mode

### Fixed

- Updated the UI address referenced in the README

## [0.17.2] - 2022-01-12

### Added

- Quantum gravity tutorial

### Changed

- Moved VERSION file to top level

## [0.17.1] - 2022-01-19

### Added

- `error` attribute was added to the results object to show which node failed and the reason behind it.
- `stdout` and `stderr` attributes were added to a node's result to store any stdout and stderr printing done inside an electron/node.
- Test to verify whether `stdout` and `stderr` are being stored in the result object.

### Changed

- Redesign of how `redirect_stdout` and `redirect_stderr` contexts in executor now work to allow storing their respective outputs.
- Executors now also return `stdout` and `stderr` strings, along with the execution output, so that they can be stored in their result object.

## [0.17.0] - 2022-01-18

### Added

- Added an attribute `__code__` to electron and lattice which is a copy of their respective function's `__code__` attribute.
- Positional arguments, `args`, are now merged with keyword arguments, `kwargs`, as close as possible to where they are passed. This was done to make sure we support both with minimal changes and without losing the name of variables passed.
- Tests to ensure usage of positional arguments works as intended.

### Changed

- Slight rework to how any print statements in lattice are sent to null.
- Changed `test_dispatcher_functional` in `basic_dispatcher_test.py` to account for the support of `args` and removed a an unnecessary `print` statement.

### Removed

- Removed `args` from electron's `init` as it wasn't being used anywhere.

## [0.16.1] - 2022-01-18

### Changed

- Requirement changed from `dask[complete]` to `dask[distributed]`.

## [0.16.0] - 2022-01-14

### Added

- New UI static demo build
- New UI toolbar functions - orientation, toggle params, minimap
- Sortable and searchable lattice name row

### Changed

- Numerous UI style tweaks, mostly around dispatches table states

### Fixed

- Node sidebar info now updates correctly

## [0.15.11] - 2022-01-18

### Removed

- Unused numpy requirement. Note that numpy is still being installed indirectly as other packages in the requirements rely on it.

## [0.15.10] - 2022-01-16

## Added

- How-to guide for Covalent dispatcher CLI.

## [0.15.9] - 2022-01-18

### Changed

- Switched from using human readable ids to using UUIDs

### Removed

- `human-id` package was removed along with its mention in `requirements.txt` and `meta.yaml`

## [0.15.8] - 2022-01-17

### Removed

- Code breaking text from CLI api documentation.
- Unwanted covalent_dispatcher rst file.

### Changed

- Installation of entire covalent_dispatcher instead of covalent_dispatcher/_service in setup.py.

## [0.15.7] - 2022-01-13

### Fixed

- Functions with multi-line or really long decorators are properly serialized in dispatch_source.py.
- Multi-line Covalent output is properly commented out in dispatch_source.py.

## [0.15.6] - 2022-01-11

### Fixed

- Sub-lattice functions are successfully serialized in the utils.py get_serialized_function_str.

### Added

- Function to scan utilized source files and return a set of imported modules (utils.get_imports_from_source)

## [0.15.5] - 2022-01-12

### Changed

- UI runs on port 47007 and the dispatcher runs on port 48008. This is so that when the servers are later merged, users continue using port 47007 in the browser.
- Small modifications to the documentation
- Small fix to the README

### Removed

- Removed a directory `generated` which was improperly added
- Dispatcher web interface
- sqlalchemy requirement

## [0.15.4] - 2022-01-11

### Changed

- In file `covalent/executor/base.py`, `pickle` was changed to `cloudpickle` because of its universal pickling ability.

### Added

- In docstring of `BaseExecutor`, a note was added specifying that `covalent` with its dependencies is assumed to be installed in the conda environments.
- Above note was also added to the conda env selector how-to.

## [0.15.3] - 2022-01-11

### Changed

- Replaced the generic `RuntimeError` telling users to check if there is an object manipulation taking place inside the lattice to a simple warning. This makes the original error more visible.

## [0.15.2] - 2022-01-11

### Added

- If condition added for handling the case where `__getattr__` of an electron is accessed to detect magic functions.

### Changed

- `ActiveLatticeManager` now subclasses from `threading.local` to make it thread-safe.
- `ValueError` in the lattice manager's `claim` function now also shows the name of the lattice that is currently claimed.
- Changed docstring of `ActiveLatticeManager` to note that now it is thread-safe.
- Sublattice dispatching now no longer deletes the result object file and is dispatched normally instead of in a serverless manner.
- `simulate_nitrogen_and_copper_slab_interaction.ipynb` notebook tutorial now does normal dispatching as well instead of serverless dispatching. Also, now 7 datapoints will be shown instead of 10 earlier.

## [0.15.1] - 2022-01-11

### Fixed

- Passing AWS credentials to reusable workflows as a secret

## [0.15.0] - 2022-01-10

### Added

- Action to push development image to ECR

### Changed

- Made the publish action reusable and callable

## [0.14.1] - 2022-01-02

### Changed

- Updated the README
- Updated classifiers in the setup.py file
- Massaged some RTD pages

## [0.14.0] - 2022-01-07

### Added

- Action to push static UI to S3

## [0.13.2] - 2022-01-07

### Changed

- Completed new UI design work

## [0.13.1] - 2022-01-02

### Added

- Added eventlet requirement

### Changed

- The CLI tool can now manage the UI flask server as well
- [Breaking] The CLI option `-t` has been changed to `-d`, which starts the servers in developer mode and exposes unit tests to the server.

## [0.13.0] - 2022-01-01

### Added

- Config manager in `covalent/_shared_files/config.py`
- Default location for the main config file can be overridden using the environment variable `COVALENT_CONFIG_DIR`
- Ability to set and get configuration using `get_config` and `set_config`

### Changed

- The flask servers now reference the config file
- Defaults reference the config file

### Fixed

- `ValueError` caught when running `covalent stop`
- One of the functional tests was using a malformed path

### Deprecated

- The `electron.to_json` function
- The `generate_random_filename_in_cache` function

### Removed

- The `get_api_token` function

## [0.12.13] - 2022-01-04

## Removed

- Tutorial section headings

## Fixed

- Plot background white color

## [0.12.12] - 2022-01-06

### Fixed

- Having a print statement inside electron and lattice code no longer causes the workflow to fail.

## [0.12.11] - 2022-01-04

### Added

- Completed UI feature set for first release

### Changed

- UI server result serialization improvements
- UI result update webhook no longer fails on request exceptions, logs warning intead

## [0.12.10] - 2021-12-17

### Added

- Astrophysics tutorial

## [0.12.9] - 2022-01-04

### Added

- Added `get_all_node_results` method in `result_class.py` to return result of all node executions.

- Added `test_parallelilization` test to verify whether the execution is now being achieved in parallel.

### Changed

- Removed `LocalCluster` cluster creation usage to a simple `Client` one from Dask.

- Removed unnecessary `to_run` function as we no longer needed to run execution through an asyncio loop.

- Removed `async` from function definition of previously asynchronous functions, `_run_task`, `_run_planned_workflow`, `_plan_workflow`, and `_run_workflow`.

- Removed `uvloop` from requirements.

- Renamed `test_get_results` to `test_get_result`.

- Reran the how to notebooks where execution time was mentioned.

- Changed how `dispatch_info` context manager was working to account for multiple nodes accessing it at the same time.

## [0.12.8] - 2022-01-02

### Changed

- Changed the software license to GNU Affero 3.0

### Removed

- `covalent-ui` directory

## [0.12.7] - 2021-12-29

### Fixed

- Gunicorn logging now uses the `capture-output` flag instead of redirecting stdout and stderr

## [0.12.6] - 2021-12-23

### Changed

- Cleaned up the requirements and moved developer requirements to a separate file inside `tests`

## [0.12.5] - 2021-12-16

### Added

- Conda build CI job

## [0.12.4] - 2021-12-23

### Changed

- Gunicorn server now checks for port availability before starting

### Fixed

- The `covalent start` function now prints the correct port if the server is already running.

## [0.12.3] - 2021-12-14

### Added

- Covalent tutorial comparing quantum support vector machines with support vector machine algorithms implemented in qiskit and scikit-learn.

## [0.12.2] - 2021-12-16

### Fixed

- Now using `--daemon` in gunicorn to start the server, which was the original intention.

## [0.12.1] - 2021-12-16

### Fixed

- Removed finance references from docs
- Fixed some other small errors

### Removed

- Removed one of the failing how-to tests from the functional test suite

## [0.12.0] - 2021-12-16

### Added

- Web UI prototype

## [0.11.1] - 2021-12-14

### Added

- CLI command `covalent status` shows port information

### Fixed

- gunicorn management improved

## [0.11.0] - 2021-12-14

### Added

- Slack notifications for test status

## [0.10.4] - 2021-12-15

### Fixed

- Specifying a non-default results directory in a sub-lattice no longer causes a failure in lattice execution.

## [0.10.3] - 2021-12-14

### Added

- Functional tests for how-to's in documentation

### Changed

- Moved example script to a functional test in the pipeline
- Added a test flag to the CLI tool

## [0.10.2] - 2021-12-14

### Fixed

- Check that only `kwargs` without any default values in the workflow definition need to be passed in `lattice.draw(ax=ax, **kwargs)`.

### Added

- Function to check whether all the parameters without default values for a callable function has been passed added to shared utils.

## [0.10.1] - 2021-12-13

### Fixed

- Content and style fixes for getting started doc.

## [0.10.0] - 2021-12-12

### Changed

- Remove all imports from the `covalent` to the `covalent_dispatcher`, except for `_dispatch_serverless`
- Moved CLI into `covalent_dispatcher`
- Moved executors to `covalent` directory

## [0.9.1] - 2021-12-13

### Fixed

- Updated CONTRIBUTING to clarify docstring style.
- Fixed docstrings for `calculate_node` and `check_constraint_specific_sum`.

## [0.9.0] - 2021-12-10

### Added

- `prefix_separator` for separating non-executable node types from executable ones.

- `subscript_prefix`, `generator_prefix`, `sublattice_prefix`, `attr_prefix` for prefixes of subscripts, generators,
  sublattices, and attributes, when called on an electron and added to the transport graph.

- `exclude_from_postprocess` list of prefixes to denote those nodes which won't be used in post processing the workflow.

- `__int__()`, `__float__()`, `__complex__()` for converting a node to an integer, float, or complex to a value of 0 then handling those types in post processing.

- `__iter__()` generator added to Electron for supporting multiple return values from an electron execution.

- `__getattr__()` added to Electron for supporting attribute access on the node output.

- `__getitem__()` added to Electron for supporting subscripting on the node output.

- `electron_outputs` added as an attribute to lattice.

### Changed

- `electron_list_prefix`, `electron_dict_prefix`, `parameter_prefix` modified to reflect new way to assign prefixes to nodes.

- In `build_graph` instead of ignoring all exceptions, now the exception is shown alongwith the runtime error notifying that object manipulation should be avoided inside a lattice.

- `node_id` changed to `self.node_id` in Electron's `__call__()`.

- `parameter` type electrons now have the default metadata instead of empty dictionary.

- Instead of deserializing and checking whether a sublattice is there, now a `sublattice_prefix` is used to denote when a node is a sublattice.

- In `dispatcher_stack_test`, `test_dispatcher_flow` updated to indicate the new use of `parameter_prefix`.

### Fixed

- When an execution fails due to something happening in `run_workflow`, then result object's status is now failed and the object is saved alongwith throwing the appropriate exception.

## [0.8.5] - 2021-12-10

### Added

- Added tests for choosing specific executors inside electron initialization.
- Added test for choosing specific Conda environments inside electron initialization.

## [0.8.4] - 2021-12-10

### Changed

- Removed _shared_files directory and contents from covalent_dispatcher. Logging in covalent_dispatcher now uses the logger in covalent/_shared_files/logging.py.

## [0.8.3] - 2021-12-10

### Fixed

- Decorator symbols were added to the pseudo-code in the quantum chemistry tutorial.

## [0.8.2] - 2021-12-06

### Added

- Quantum chemistry tutorial.

## [0.8.1] - 2021-12-08

### Added

- Docstrings with typehints for covalent dispatcher functions added.

### Changed

- Replaced `node` to `node_id` in `electron.py`.

- Removed unnecessary `enumerate` in `covalent_dispatcher/_core/__init__.py`.

- Removed `get_node_device_mapping` function from `covalent_dispatcher/_core/__init__.py`
  and moved the definition to directly add the mapping to `workflow_schedule`.

- Replaced iterable length comparison for `executor_specific_exec_cmds` from `if len(executor_specific_exec_cmds) > 0`
  to `if executor_specific_exec_cmds`.

## [0.8.0] - 2021-12-03

### Added

- Executors can now accept the name of a Conda environment. If that environment exists, the operations of any electron using that executor are performed in that Conda environment.

## [0.7.6] - 2021-12-02

### Changed

- How to estimate lattice execution time has been renamed to How to query lattice execution time.
- Change result querying syntax in how-to guides from `lattice.get_result` to
  `covalent.get_result`.
- Choose random port for Dask dashboard address by setting `dashboard_address` to ':0' in
  `LocalCluster`.

## [0.7.5] - 2021-12-02

### Fixed

- "Default" executor plugins are included as part of the package upon install.

## [0.7.4] - 2021-12-02

### Fixed

- Upgraded dask to 2021.10.0 based on a vulnerability report

## [0.7.3] - 2021-12-02

### Added

- Transportable object tests
- Transport graph tests

### Changed

- Variable name node_num to node_id
- Variable name node_idx to node_id

### Fixed

- Transport graph `get_dependencies()` method return type was changed from Dict to List

## [0.7.2] - 2021-12-01

### Fixed

- Date handling in changelog validation

### Removed

- GitLab CI YAML

## [0.7.1] - 2021-12-02

### Added

- A new parameter to a node's result called `sublattice_result` is added.
  This will be of a `Result` type and will contain the result of that sublattice's
  execution. If a normal electron is executed, this will be `None`.

- In `_delete_result` function in `results_manager.py`, an empty results directory
  will now be deleted.

- Name of a sublattice node will also contain `(sublattice)`.

- Added `_dispatch_sync_serverless` which synchronously dispatches without a server
  and waits for a result to be returned. This is the method used to dispatch a sublattice.

- Test for sublatticing is added.

- How-to guide added for sublatticing explaining the new features.

### Changed

- Partially changed `draw` function in `lattice.py` to also draw the subgraph
  of the sublattice when drawing the main graph of the lattice. The change is
  incomplete as we intend to add this feature later.

- Instead of returning `plt`, `draw` now returns the `ax` object.

- `__call__` function in `lattice.py` now runs the lattice's function normally
  instead of dispatching it.

- `_run_task` function now checks whether current node is a sublattice and acts
  accordingly.

### Fixed

- Unnecessary lines to rename the node's name in `covalent_dispatcher/_core/__init__.py` are removed.

- `test_electron_takes_nested_iterables` test was being ignored due to a spelling mistake. Fixed and
  modified to follow the new pattern.

## [0.7.0] - 2021-12-01

### Added

- Electrons can now accept an executor object using the "backend" keyword argument. "backend" can still take a string naming the executor module.
- Electrons and lattices no longer have Slurm metadata associated with the executor, as that information should be contained in the executor object being used as an input argument.
- The "backend" keyword can still be a string specifying the executor module, but only if the executor doesn't need any metadata.
- Executor plugin classes are now directly available to covalent, eg: covalent.executor.LocalExecutor().

## [0.6.7] - 2021-12-01

### Added

- Docstrings without examples for all the functions in core covalent.
- Typehints in those functions as well.
- Used `typing.TYPE_CHECKING` to prevent cyclic imports when writing typehints.

### Changed

- `convert_to_lattice_function` renamed to `convert_to_lattice_function_call`.
- Context managers now raise a `ValueError` instead of a generic `Exception`.

## [0.6.6] - 2021-11-30

### Fixed

- Fixed the version used in the documentation
- Fixed the badge URLs to prevent caching

## [0.6.5] - 2021-11-30

### Fixed

- Broken how-to links

### Removed

- Redundant lines from .gitignore
- *.ipynb from .gitignore

## [0.6.4] - 2021-11-30

### Added

- How-to guides for workflow orchestration.
  - How to construct an electron
  - How to construct a lattice
  - How to add an electron to lattice
  - How to visualize the lattice
  - How to add constraints to lattices
- How-to guides for workflow and subtask execution.
  - How to execute individual electrons
  - How to execute a lattice
  - How to execute multiple lattices
- How-to guides for status querying.
  - How to query electron execution status
  - How to query lattice execution status
  - How to query lattice execution time
- How-to guides for results collection
  - How to query electron execution results
  - How to query lattice execution results
  - How to query multiple lattice execution results
- Str method for the results object.

### Fixed

- Saving the electron execution status when the subtask is running.

## [0.6.3] - 2021-11-29

### Removed

- JWT token requirement.
- Covalent dispatcher login requirement.
- Update covalent login reference in README.md.
- Changed the default dispatcher server port from 5000 to 47007.

## [0.6.2] - 2021-11-28

### Added

- Github action for tests and coverage
- Badges for tests and coverage
- If tests pass then develop is pushed to master
- Add release action which tags and creates a release for minor version upgrades
- Add badges action which runs linter, and upload badges for version, linter score, and platform
- Add publish action (and badge) which builds a Docker image and uploads it to the AWS ECR

## [0.6.1] - 2021-11-27

### Added

- Github action which checks version increment and changelog entry

## [0.6.0] - 2021-11-26

### Added

- New Covalent RTD theme
- sphinx extension sphinx-click for CLI RTD
- Sections in RTD
- init.py in both covalent-dispatcher logger module and cli module for it to be importable in sphinx

### Changed

- docutils version that was conflicting with sphinx

### Removed

- Old aq-theme

## [0.5.1] - 2021-11-25

### Added

- Integration tests combining both covalent and covalent-dispatcher modules to test that
  lattice workflow are properly planned and executed.
- Integration tests for the covalent-dispatcher init module.
- pytest-asyncio added to requirements.

## [0.5.0] - 2021-11-23

### Added

- Results manager file to get results from a file, delete a result, and redispatch a result object.
- Results can also be awaited to only return a result if it has either been completed or failed.
- Results class which is used to store the results with all the information needed to be used again along with saving the results to a file functionality.
- A result object will be a mercurial object which will be updated by the dispatcher and saved to a file throughout the dispatching and execution parts.
- Direct manipulation of the transport graph inside a result object takes place.
- Utility to convert a function definition string to a function and vice-versa.
- Status class to denote the status of a result object and of each node execution in the transport graph.
- Start and end times are now also stored for each node execution as well as for the whole dispatch.
- Logging of `stdout` and `stderr` can be done by passing in the `log_stdout`, `log_stderr` named metadata respectively while dispatching.
- In order to get the result of a certain dispatch, the `dispatch_id`, the `results_dir`, and the `wait` parameter can be passed in. If everything is default, then only the dispatch id is required, waiting will not be done, and the result directory will be in the current working directory with folder name as `results/` inside which every new dispatch will have a new folder named according to their respective dispatch ids, containing:
  - `result.pkl` - (Cloud)pickled result object.
  - `result_info.yaml` - yaml file with high level information about the result and its execution.
  - `dispatch_source.py` - python file generated, containing the original function definitions of lattice and electrons which can be used to dispatch again.

### Changed

- `logfile` named metadata is now `slurm_logfile`.
- Instead of using `jsonpickle`, `cloudpickle` is being used everywhere to maintain consistency.
- `to_json` function uses `json` instead of `jsonpickle` now in electron and lattice definitions.
- `post_processing` moved to the dispatcher, so the dispatcher will now store a finished execution result in the results folder as specified by the user with no requirement of post processing it from the client/user side.
- `run_task` function in dispatcher modified to check if a node has completed execution and return it if it has, else continue its execution. This also takes care of cases if the server has been closed mid execution, then it can be started again from the last saved state, and the user won't have to wait for the whole execution.
- Instead of passing in the transport graph and dispatch id everywhere, the result object is being passed around, except for the `asyncio` part where the dispatch id and results directory is being passed which afterwards lets the core dispatcher know where to get the result object from and operate on it.
- Getting result of parent node executions of the graph, is now being done using the result object's graph. Storing of each execution's result is also done there.
- Tests updated to reflect the changes made. They are also being run in a serverless manner.

### Removed

- `LatticeResult` class removed.
- `jsonpickle` requirement removed.
- `WorkflowExecutionResult`, `TaskExecutionResult`, and `ExecutionError` singleton classes removed.

### Fixed

- Commented out the `jwt_required()` part in `covalent-dispatcher/_service/app.py`, may be removed in later iterations.
- Dispatcher server will now return the error message in the response of getting result if it fails instead of sending every result ever as a response.

## [0.4.3] - 2021-11-23

### Added

- Added a note in Known Issues regarding port conflict warning.

## [0.4.2] - 2021-11-24

### Added

- Added badges to README.md

## [0.4.1] - 2021-11-23

### Changed

- Removed old coverage badge and fixed the badge URL

## [0.4.0] - 2021-11-23

### Added

- Codecov integrations and badge

### Fixed

- Detached pipelines no longer created

## [0.3.0] - 2021-11-23

### Added

- Wrote a Code of Conduct based on <https://www.contributor-covenant.org/>
- Added installation and environment setup details in CONTRIBUTING
- Added Known Issues section to README

## [0.2.0] - 2021-11-22

### Changed

- Removed non-open-source executors from Covalent. The local SLURM executor is now
- a separate repo. Executors are now plugins.

## [0.1.0] - 2021-11-19

### Added

- Pythonic CLI tool. Install the package and run `covalent --help` for a usage description.
- Login and logout functionality.
- Executor registration/deregistration skeleton code.
- Dispatcher service start, stop, status, and restart.

### Changed

- JWT token is stored to file instead of in an environment variable.
- The Dask client attempts to connect to an existing server.

### Removed

- Removed the Bash CLI tool.

### Fixed

- Version assignment in the covalent init file.

## [0.0.3] - 2021-11-17

### Fixed

- Fixed the Dockerfile so that it runs the dispatcher server from the covalent repo.

## [0.0.2] - 2021-11-15

### Changed

- Single line change in ci script so that it doesn't exit after validating the version.
- Using `rules` in `pytest` so that the behavior in test stage is consistent.

## [0.0.1] - 2021-11-15

### Added

- CHANGELOG.md to track changes (this file).
- Semantic versioning in VERSION.
- CI pipeline job to enforce versioning.<|MERGE_RESOLUTION|>--- conflicted
+++ resolved
@@ -7,7 +7,6 @@
 
 ## [UNRELEASED]
 
-<<<<<<< HEAD
 ### Fixed
 
 - Style fixes via `pre-commit run --all-files`
@@ -15,13 +14,12 @@
 ### Changed
 
 - Pushing microservice images to public ECR
-=======
+
 ## [0.63.1] - 2022-04-06
 
 ### Fixed
 
 - Fixed the version validation in pypi workflow
->>>>>>> 74fc2e0f
 
 ## [0.63.0] - 2022-04-06
 
