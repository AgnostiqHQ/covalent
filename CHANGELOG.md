--- conflicted
+++ resolved
@@ -7,11 +7,10 @@
 
 ## [UNRELEASED]
 
-<<<<<<< HEAD
 ### Added
 
 - `electron_num`, `completed_electron_num` fields to the Lattice table.
-=======
+
 ## [0.141.0] - 2022-07-19
 
 ### Authors
@@ -30,7 +29,6 @@
 
 - Deprecate topological sort in favor of inspect in-degree of nodes until they are zero before dispatching task
 - Use deepcopy to generate a copy of the metadata dictionary before saving result object to the database
->>>>>>> cab27625
 
 ### Docs
 
