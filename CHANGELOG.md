# Changelog

All notable changes to this project will be documented in this file.

The format is based on [Keep a Changelog](https://keepachangelog.com/en/1.0.0/),
and this project adheres to [Semantic Versioning](https://semver.org/spec/v2.0.0.html).

<<<<<<< HEAD
=======

>>>>>>> 86c7bf77
## [0.28.2] - 2022-03-03

### Added

<<<<<<< HEAD
- Dispatcher microservice API endpoint to dispatch workflow.
=======
- A brief overview of the tutorial structure in the MNIST classification tutorial.
>>>>>>> 86c7bf77

## [0.28.1] - 2022-03-02

### Added

- Conda installation is only supported for Linux in the `Getting Started` guide.
- MNIST classifier tutorial.

### Removed

- Removed handling of default values of function parameters in `get_named_params` in `covalent/_shared_files/utils.py`. So, it is actually being handled by not being handled since now `named_args` and `named_kwargs` will only contain parameters that were passed during the function call and not all of them.

## [0.28.0] - 2022-03-02

### Added

- Lepton support, including for Python modules and C libraries
- How-to guides showing how to use leptons for each of these

## [0.27.6] - 2022-03-01

### Added

- Added feature development basic steps in CONTRIBUTING.md.
- Added section on locally building RTD (read the docs) in the contributing guide.

## [0.27.5] - 2022-03-01

### Fixed

- Missing UI input data after backend change - needed to be derived from graph for electrons, lattice inputs fixed on server-side, combining name and positional args
- Broken UI graph due to variable->edge_name renaming
- Missing UI executor data after server-side renaming

## [0.27.4] - 2022-02-28

### Fixed

- Path used in `covalent/executor/__init__.py` for executor plugin modules needed updating to `covalent/executor/executor_plugins`

### Removed

- Disabled workflow cancellation test due to inconsistent outcomes. Test will be re-enabled after cancellation mechanisms are investigated further.

## [0.27.3] - 2022-02-25

### Added

- Added `USING_DOCKER.md` guide for running docker container.
- Added cli args to covalent UI flask server `covalent_ui/app.py` to modify port and log file path.

### Removed
- Removed gunicorn from cli and Dockerfile.

### Changed
- Updated cli `covalent_dispatcher/_cli/service.py` to run flask server directly, and removed dispatcher and UI flags.
- Using Flask blueprints to merge Dispatcher and UI servers.
- Updated Dockerfile to run flask server directly.
- Creating server PID file manually in `covalent_dispatcher/_cli/service.py`.
- Updated tests and docs to reflect merged servers.
- Changed all mentions of port 47007 (for old UI server) to 48008.

## [0.27.2] - 2022-02-24

### Changed

- Removed unnecessary blockquotes from the How-To guide for creating custom executors
- Changed "Covalent Cloud" to "Covalent" in the main code text

## [0.27.1] - 2022-02-24

### Removed

- Removed AQ-Engineers from CODEOWNERS in order to fix PR review notifications

## [0.27.0] - 2022-02-24

### Added

- Support for positional only, positional or keyword, variable positional, keyword only, variable keyword types of parameters is now added, e.g an electron can now use variable args and variable kwargs if the number/names of parameters are unknown during definition as `def task(*args, **kwargs)` which wasn't possible before.

- `Lattice.args` added to store positional arguments passed to the lattice's workflow function.

- `get_named_params` function added in `_shared_files/utils.py` which will return a tuple containing named positional arguments and named keyword arguments. The names help in showing and storing these parameters in the transport graph.

- Tests to verify whether all kinds of input paramaters are supported by electron or a lattice.

### Changed

- No longer merging positional arguments with keyword arguments, instead they are separately stored in respective nodes in the transport graph.

- `inputs` returned from `_get_inputs` function in `covalent_dispatcher/_core/execution.py` now contains positional as well as keyword arguments which further get passed to the executor.

- Executors now support positional and keyword arguments as inputs to their executable functions.

- Result object's `_inputs` attribute now contains both `args` and `kwargs`.

- `add_node_for_nested_iterables` is renamed to `connect_node_with_others` and `add_node_to_graph` also renamed to `add_collection_node_to_graph` in `electron.py`. Some more variable renames to have appropriate self-explanatory names.

- Nodes and edges in the transport graph now have a better interface to assign attributes to them.

- Edge attribute `variable` renamed to `edge_name`.

- In `serialize` function of the transport graph, if `metadata_only` is True, then only `metadata` attribute of node and `source` and `target` attributes of edge are kept in the then return serialized `data`.

- Updated the tests wherever necessary to reflect the above changes

### Removed

- Deprecated `required_params_passed` since an error will automatically be thrown by the `build_graph` function if any of the required parameters are not passed.

- Removed duplicate attributes from nodes in the transport graph.

## [0.26.1] - 2022-02-23

### Added

- Added Local Executor section to the API read the docs.

## [0.26.0] - 2022-02-23

### Added

- Automated reminders to update the changelog

## [0.25.3] - 2022-02-23

## Added

- Listed common mocking commands in the CONTRIBUTING.md guide.
- Additional guidelines on testing.

## [0.25.2] - 2022-02-21

### Changed

- `backend` metadata name changed to `executor`.
- `_plan_workflow` usage updated to reflect how that executor related information is now stored in the specific executor object.
- Updated tests to reflect the above changes.
- Improved the dispatch cancellation test to provide a robust solution which earlier took 10 minutes to run with uncertainty of failing every now and then.

### Removed

- Removed `TaskExecutionMetadata` as a consequence of removing `execution_args`.

## [0.25.1] - 2022-02-18

### Fixed

- Tracking imports that have been used in the workflow takes less time.

### Added

- User-imports are included in the dispatch_source.py script. Covalent-related imports are commented out.

## [0.25.0] - 2022-02-18

### Added

- UI: Lattice draw() method displays in web UI
- UI: New navigation panel

### Changed

- UI: Animated graph changes, panel opacity

### Fixed

- UI: Fixed "Not Found" pages

## [0.24.21] - 2022-02-18

### Added

- RST document describing the expectations from a tutorial.

## [0.24.20] - 2022-02-17

### Added

- Added how to create custom executors

### Changed

- Changed the description of the hyperlink for choosing executors
- Fixed typos in doc/source/api/getting_started/how_to/execution/creating_custom_executors.ipynb

## [0.24.19] - 2022-02-16

### Added

- CODEOWNERS for certain files.

## [0.24.18] - 2022-02-15

### Added

- The user configuration file can now specify an executor plugin directory.

## [0.24.17] - 2022-02-15

### Added

- Added a how-to for making custom executors.

## [0.24.16] - 2022-02-12

### Added

- Errors now contain the traceback as well as the error message in the result object.
- Added test for `_post_process` in `tests/covalent_dispatcher_tests/_core/execution_test.py`.

### Changed

- Post processing logic in `electron` and dispatcher now relies on the order of execution in the transport graph rather than node's function names to allow for a more reliable pairing of nodes and their outputs.

- Renamed `init_test.py` in `tests/covalent_dispatcher_tests/_core/` to `execution_test.py`.

### Removed

- `exclude_from_postprocess` list which contained some non executable node types removed since only executable nodes are post processed now.

## [0.24.15] - 2022-02-11

### Fixed

- If a user's configuration file does not have a needed exeutor parameter, the default parameter (defined in _shared_files/defaults.py) is used.
- Each executor plugin is no longer initialized upon the import of Covalent. This allows required parameters in executor plugins.

## Changed

- Upon updating the configuration data with a user's configuration file, the complete set is written back to file.

## Added

- Tests for the local and base executors.

## [0.24.14] - 2022-02-11

### Added

- UI: add dashboard cards
- UI: add scaling dots background

### Changed

- UI: reduce sidebar font sizes, refine color theme
- UI: refine scrollbar styling, show on container hover
- UI: format executor parameters as YAML code
- UI: update syntax highlighting scheme
- UI: update index.html description meta tag

## [0.24.13] - 2022-02-11

### Added

- Tests for covalent/_shared_files/config.py

## [0.24.12] - 2022-02-10

### Added

- CodeQL code analyzer

## [0.24.11] - 2022-02-10

### Added

- A new dictionary `_DEFAULT_CONSTRAINTS_DEPRECATED` in defaults.py

### Changed

- The `_DEFAULT_CONSTRAINT_VALUES` dictionary now only contains the `backend` argument

## [0.24.10] - 2022-02-09

### Fixed

- Sporadically failing workflow cancellation test in tests/workflow_stack_test.py

## [0.24.9] - 2022-02-09

## Changed

- Implementation of `_port_from_pid` in covalent_dispatcher/_cli/service.py.

## Added

- Unit tests for command line interface (CLI) functionalities in covalent_dispatcher/_cli/service.py and covalent_dispatcher/_cli/cli.py.

## [0.24.8] - 2022-02-07

### Fixed

- If a user's configuration file does not have a needed parameter, the default parameter (defined in _shared_files/defaults.py) is used.

## [0.24.7] - 2022-02-07

### Added

- Typing: Add Type hint `dispatch_info` parameter.
- Documentation: Updated the return_type description in docstring.

### Changed

- Typing: Change return type annotation to `Generator`.

## [0.24.6] - 2022-02-06

### Added

- Type hint to `deserialize` method of `TransportableObject` of `covalent/_workflow/transport.py`.

### Changed

- Description of `data` in `deserialize` method of `TransportableObject` of `covalent/_workflow/transport.py` from `The serialized transportable object` to `Cloudpickled function`.

## [0.24.5] - 2022-02-05

### Fixed

- Removed dependence on Sentinel module

## [0.24.4] - 2022-02-04

### Added

- Tests across multiple versions of Python and multiple operating systems
- Documentation reflecting supported configurations

## [0.24.3] - 2022-02-04

### Changed

- Typing: Use `bool` in place of `Optional[bool]` as type annotation for `develop` parameter in `covalent_dispatcher.service._graceful_start`
- Typing: Use `Any` in place of `Optional[Any]` as type annotation for `new_value` parameter in `covalent._shared_files.config.get_config`

## [0.24.2] - 2022-02-04

### Fixed

- Updated hyperlink of "How to get the results" from "./collection/query_electron_execution_result" to "./collection/query_multiple_lattice_execution_results" in "doc/source/how_to/index.rst".
- Updated hyperlink of "How to get the result of a particular electron" from "./collection/query_multiple_lattice_execution_results" to "./collection/query_electron_execution_result" in "doc/source/how_to/index.rst".

## [0.24.1] - 2022-02-04

### Changed

- Changelog entries are now required to have the current date to enforce ordering.

## [0.24.0] - 2022-02-03

### Added

- UI: log file output - display in Output tab of all available log file output
- UI: show lattice and electron inputs
- UI: display executor attributes
- UI: display error message on failed status for lattice and electron

### Changed

- UI: re-order sidebar sections according to latest figma designs
- UI: update favicon
- UI: remove dispatch id from tab title
- UI: fit new uuids
- UI: adjust theme text primary and secondary colors

### Fixed

- UI: auto-refresh result state on initial render of listing and graph pages
- UI: graph layout issues: truncate long electron/param names

## [0.23.0] - 2022-02-03

### Added

- Added `BaseDispatcher` class to be used for creating custom dispatchers which allow connection to a dispatcher server.
- `LocalDispatcher` inheriting from `BaseDispatcher` allows connection to a local dispatcher server running on the user's machine.
- Covalent only gives interface to the `LocalDispatcher`'s `dispatch` and `dispatch_sync` methods.
- Tests for both `LocalDispatcher` and `BaseDispatcher` added.

### Changed

- Switched from using `lattice.dispatch` and `lattice.dispatch_sync` to `covalent.dispatch` and `covalent.dispatch_sync`.
- Dispatcher address now is passed as a parameter (`dispatcher_addr`) to `covalent.dispatch` and `covalent.dispatch_sync` instead of a metadata field to lattice.
- Updated tests, how tos, and tutorials to use `covalent.dispatch` and `covalent.dispatch_sync`.
- All the contents of `covalent_dispatcher/_core/__init__.py` are moved to `covalent_dispatcher/_core/execution.py` for better organization. `__init__.py` only contains function imports which are needed by external modules.
- `dispatch`, `dispatch_sync` methods deprecated from `Lattice`.

### Removed

- `_server_dispatch` method removed from `Lattice`.
- `dispatcher` metadata field removed from `lattice`.

## [0.22.19] - 2022-02-03

### Fixed

- `_write_dispatch_to_python_file` isn't called each time a task is saved. It is now only called in the final save in `_run_planned_workflow` (in covalent_dispatcher/_core/__init__.py).

## [0.22.18] - 2022-02-03

### Fixed

- Added type information to result.py

## [0.22.17] - 2022-02-02

### Added

- Replaced `"typing.Optional"` with `"str"` in covalent/executor/base.py
- Added missing type hints to `get_dispatch_context` and `write_streams_to_file` in covalent/executor/base.py, BaseExecutor

## [0.22.16] - 2022-02-02

### Added

- Functions to check if UI and dispatcher servers are running.
- Tests for the `is_ui_running` and `is_server_running` in covalent_dispatcher/_cli/service.py.

## [0.22.15] - 2022-02-01

### Fixed

- Covalent CLI command `covalent purge` will now stop the servers before deleting all the pid files.

### Added

- Test for `purge` method in covalent_dispatcher/_cli/service.py.

### Removed

- Unused `covalent_dispatcher` import from covalent_dispatcher/_cli/service.py.

### Changed

- Moved `_config_manager` import from within the `purge` method to the covalent_dispatcher/_cli/service.py for the purpose of mocking in tests.

## [0.22.14] - 2022-02-01

### Added

- Type hint to `_server_dispatch` method in `covalent/_workflow/lattice.py`.

## [0.22.13] - 2022-01-26

### Fixed

- When the local executor's `log_stdout` and `log_stderr` config variables are relative paths, they should go inside the results directory. Previously that was queried from the config, but now it's queried from the lattice metadata.

### Added

- Tests for the corresponding functions in (`covalent_dispatcher/_core/__init__.py`, `covalent/executor/base.py`, `covalent/executor/executor_plugins/local.py` and `covalent/executor/__init__.py`) affected by the bug fix.

### Changed

- Refactored `_delete_result` in result manager to give the option of deleting the result parent directory.

## [0.22.12] - 2022-01-31

### Added

- Diff check in pypi.yml ensures correct files are packaged

## [0.22.11] - 2022-01-31

### Changed

- Removed codecov token
- Removed Slack notifications from feature branches

## [0.22.10] - 2022-01-29

### Changed

- Running tests, conda, and version workflows on pull requests, not just pushes

## [0.22.9] - 2022-01-27

### Fixed

- Fixing version check action so that it doesn't run on commits that are in develop
- Edited PR template so that markdown checklist appears properly

## [0.22.8] - 2022-01-27

### Fixed

- publish workflow, using `docker buildx` to build images for x86 and ARM, prepare manifest and push to ECR so that pulls will match the correct architecture.
- typo in CONTRIBUTING
- installing `gcc` in Docker image so Docker can build wheels for `dask` and other packages that don't provide ARM wheels

### Changed

- updated versions in `requirements.txt` for `matplotlib` and `dask`

## [0.22.7] - 2022-01-27

### Added

- `MANIFEST.in` did not have `covalent_dispatcher/_service` in it due to which the PyPi package was not being built correctly. Added the `covalent_dispatcher/_service` to the `MANIFEST.in` file.

### Fixed

- setuptools properly including data files during installation

## [0.22.6] - 2022-01-26

### Fixed

- Added service folder in covalent dispatcher to package.

## [0.22.5] - 2022-01-25

### Fixed

- `README.md` images now use master branch's raw image urls hosted on <https://github.com> instead of <https://raw.githubusercontent.com>. Also, switched image rendering from html to markdown.

## [0.22.4] - 2022-01-25

### Fixed

- dispatcher server app included in sdist
- raw image urls properly used

## [0.22.3] - 2022-01-25

### Fixed

- raw image urls used in readme

## [0.22.2] - 2022-01-25

### Fixed

- pypi upload

## [0.22.1] - 2022-01-25

### Added

- Code of conduct
- Manifest.in file
- Citation info
- Action to upload to pypi

### Fixed

- Absolute URLs used in README
- Workflow badges updated URLs
- `install_package_data` -> `include_package_data` in `setup.py`

## [0.22.0] - 2022-01-25

### Changed

- Using public ECR for Docker release

## [0.21.0] - 2022-01-25

### Added

- GitHub pull request templates

## [0.20.0] - 2022-01-25

### Added

- GitHub issue templates

## [0.19.0] - 2022-01-25

### Changed

- Covalent Beta Release

## [0.18.9] - 2022-01-24

### Fixed

- iframe in the docs landing page is now responsive

## [0.18.8] - 2022-01-24

### Changed

- Temporarily removed output tab
- Truncated dispatch id to fit left sidebar, add tooltip to show full id

## [0.18.7] - 2022-01-24

### Changed

- Many stylistic improvements to documentation, README, and CONTRIBUTING.

## [0.18.6] - 2022-01-24

### Added

- Test added to check whether an already decorated function works as expected with Covalent.
- `pennylane` package added to the `requirements-dev.txt` file.

### Changed

- Now using `inspect.signature` instead of `function.__code__` to get the names of function's parameters.

## [0.18.5] - 2022-01-21

### Fixed

- Various CI fixes, including rolling back regression in version validation, caching on s3 hosted badges, applying releases and tags correctly.

## [0.18.4] - 2022-01-21

### Changed

- Removed comments and unused functions in covalent_dispatcher
- `result_class.py` renamed to `result.py`

### Fixed

- Version was not being properly imported inside `covalent/__init__.py`
- `dispatch_sync` was not previously using the `results_dir` metadata field

### Removed

- Credentials in config
- `generate_random_filename_in_cache`
- `is_any_atom`
- `to_json`
- `show_subgraph` option in `draw`
- `calculate_node`

## [0.18.3] - 2022-01-20

### Fixed

- The gunicorn servers now restart more gracefully

## [0.18.2] - 2022-01-21

### Changed

- `tempdir` metadata field removed and replaced with `executor.local.cache_dir`

## [0.18.1] - 2022-01-11

## Added

- Concepts page

## [0.18.0] - 2022-01-20

### Added

- `Result.CANCELLED` status to represent the status of a cancelled dispatch.
- Condition to cancel the whole dispatch if any of the nodes are cancelled.
- `cancel_workflow` function which uses a shared variable provided by Dask (`dask.distributed.Variable`) in a dask client to inform nodes to stop execution.
- Cancel function for dispatcher server API which will allow the server to terminate the dispatch.
- How to notebook for cancelling a dispatched job.
- Test to verify whether cancellation of dispatched jobs is working as expected.
- `cancel` function is available as `covalent.cancel`.

### Changed

- In file `covalent/_shared_files/config.py` instead of using a variable to store and then return the config data, now directly returning the configuration.
- Using `fire_and_forget` to dispatch a job instead of a dictionary of Dask's `Future` objects so that we won't have to manage the lifecycle of those futures.
- The `test_run_dispatcher` test was changed to reflect that the dispatcher no longer uses a dictionary of future objects as it was not being utilized anywhere.

### Removed

- `with dask_client` context was removed as the client created in `covalent_dispatcher/_core/__init__.py` is already being used even without the context. Furthermore, it creates issues when that context is exited which is unnecessary at the first place hence not needed to be resolved.

## [0.17.5] - 2022-01-19

### Changed

- Results directory uses a relative path by default and can be overridden by the environment variable `COVALENT_RESULTS_DIR`.

## [0.17.4] - 2022-01-19

### Changed

- Executor parameters use defaults specified in config TOML
- If relative paths are supplied for stdout and stderr, those files are created inside the results directory

## [0.17.3] - 2022-01-18

### Added

- Sync function
- Covalent CLI tool can restart in developer mode

### Fixed

- Updated the UI address referenced in the README

## [0.17.2] - 2022-01-12

### Added

- Quantum gravity tutorial

### Changed

- Moved VERSION file to top level

## [0.17.1] - 2022-01-19

### Added

- `error` attribute was added to the results object to show which node failed and the reason behind it.
- `stdout` and `stderr` attributes were added to a node's result to store any stdout and stderr printing done inside an electron/node.
- Test to verify whether `stdout` and `stderr` are being stored in the result object.

### Changed

- Redesign of how `redirect_stdout` and `redirect_stderr` contexts in executor now work to allow storing their respective outputs.
- Executors now also return `stdout` and `stderr` strings, along with the execution output, so that they can be stored in their result object.

## [0.17.0] - 2022-01-18

### Added

- Added an attribute `__code__` to electron and lattice which is a copy of their respective function's `__code__` attribute.
- Positional arguments, `args`, are now merged with keyword arguments, `kwargs`, as close as possible to where they are passed. This was done to make sure we support both with minimal changes and without losing the name of variables passed.
- Tests to ensure usage of positional arguments works as intended.

### Changed

- Slight rework to how any print statements in lattice are sent to null.
- Changed `test_dispatcher_functional` in `basic_dispatcher_test.py` to account for the support of `args` and removed a an unnecessary `print` statement.

### Removed

- Removed `args` from electron's `init` as it wasn't being used anywhere.

## [0.16.1] - 2022-01-18

### Changed

- Requirement changed from `dask[complete]` to `dask[distributed]`.

## [0.16.0] - 2022-01-14

### Added

- New UI static demo build
- New UI toolbar functions - orientation, toggle params, minimap
- Sortable and searchable lattice name row

### Changed

- Numerous UI style tweaks, mostly around dispatches table states

### Fixed

- Node sidebar info now updates correctly

## [0.15.11] - 2022-01-18

### Removed

- Unused numpy requirement. Note that numpy is still being installed indirectly as other packages in the requirements rely on it.

## [0.15.10] - 2022-01-16

## Added

- How-to guide for Covalent dispatcher CLI.

## [0.15.9] - 2022-01-18

### Changed

- Switched from using human readable ids to using UUIDs

### Removed

- `human-id` package was removed along with its mention in `requirements.txt` and `meta.yaml`

## [0.15.8] - 2022-01-17

### Removed

- Code breaking text from CLI api documentation.
- Unwanted covalent_dispatcher rst file.

### Changed

- Installation of entire covalent_dispatcher instead of covalent_dispatcher/_service in setup.py.

## [0.15.7] - 2022-01-13

### Fixed

- Functions with multi-line or really long decorators are properly serialized in dispatch_source.py.
- Multi-line Covalent output is properly commented out in dispatch_source.py.

## [0.15.6] - 2022-01-11

### Fixed

- Sub-lattice functions are successfully serialized in the utils.py get_serialized_function_str.

### Added

- Function to scan utilized source files and return a set of imported modules (utils.get_imports_from_source)

## [0.15.5] - 2022-01-12

### Changed

- UI runs on port 47007 and the dispatcher runs on port 48008. This is so that when the servers are later merged, users continue using port 47007 in the browser.
- Small modifications to the documentation
- Small fix to the README

### Removed

- Removed a directory `generated` which was improperly added
- Dispatcher web interface
- sqlalchemy requirement

## [0.15.4] - 2022-01-11

### Changed

- In file `covalent/executor/base.py`, `pickle` was changed to `cloudpickle` because of its universal pickling ability.

### Added

- In docstring of `BaseExecutor`, a note was added specifying that `covalent` with its dependencies is assumed to be installed in the conda environments.
- Above note was also added to the conda env selector how-to.

## [0.15.3] - 2022-01-11

### Changed

- Replaced the generic `RuntimeError` telling users to check if there is an object manipulation taking place inside the lattice to a simple warning. This makes the original error more visible.

## [0.15.2] - 2022-01-11

### Added

- If condition added for handling the case where `__getattr__` of an electron is accessed to detect magic functions.

### Changed

- `ActiveLatticeManager` now subclasses from `threading.local` to make it thread-safe.
- `ValueError` in the lattice manager's `claim` function now also shows the name of the lattice that is currently claimed.
- Changed docstring of `ActiveLatticeManager` to note that now it is thread-safe.
- Sublattice dispatching now no longer deletes the result object file and is dispatched normally instead of in a serverless manner.
- `simulate_nitrogen_and_copper_slab_interaction.ipynb` notebook tutorial now does normal dispatching as well instead of serverless dispatching. Also, now 7 datapoints will be shown instead of 10 earlier.

## [0.15.1] - 2022-01-11

### Fixed

- Passing AWS credentials to reusable workflows as a secret

## [0.15.0] - 2022-01-10

### Added

- Action to push development image to ECR

### Changed

- Made the publish action reusable and callable

## [0.14.1] - 2022-01-02

### Changed

- Updated the README
- Updated classifiers in the setup.py file
- Massaged some RTD pages

## [0.14.0] - 2022-01-07

### Added

- Action to push static UI to S3

## [0.13.2] - 2022-01-07

### Changed

- Completed new UI design work

## [0.13.1] - 2022-01-02

### Added

- Added eventlet requirement

### Changed

- The CLI tool can now manage the UI flask server as well
- [Breaking] The CLI option `-t` has been changed to `-d`, which starts the servers in developer mode and exposes unit tests to the server.

## [0.13.0] - 2022-01-01

### Added

- Config manager in `covalent/_shared_files/config.py`
- Default location for the main config file can be overridden using the environment variable `COVALENT_CONFIG_DIR`
- Ability to set and get configuration using `get_config` and `set_config`

### Changed

- The flask servers now reference the config file
- Defaults reference the config file

### Fixed

- `ValueError` caught when running `covalent stop`
- One of the functional tests was using a malformed path

### Deprecated

- The `electron.to_json` function
- The `generate_random_filename_in_cache` function

### Removed

- The `get_api_token` function

## [0.12.13] - 2022-01-04

## Removed

- Tutorial section headings

## Fixed

- Plot background white color

## [0.12.12] - 2022-01-06

### Fixed

- Having a print statement inside electron and lattice code no longer causes the workflow to fail.

## [0.12.11] - 2022-01-04

### Added

- Completed UI feature set for first release

### Changed

- UI server result serialization improvements
- UI result update webhook no longer fails on request exceptions, logs warning intead

## [0.12.10] - 2021-12-17

### Added

- Astrophysics tutorial

## [0.12.9] - 2022-01-04

### Added

- Added `get_all_node_results` method in `result_class.py` to return result of all node executions.

- Added `test_parallelilization` test to verify whether the execution is now being achieved in parallel.

### Changed

- Removed `LocalCluster` cluster creation usage to a simple `Client` one from Dask.

- Removed unnecessary `to_run` function as we no longer needed to run execution through an asyncio loop.

- Removed `async` from function definition of previously asynchronous functions, `_run_task`, `_run_planned_workflow`, `_plan_workflow`, and `_run_workflow`.

- Removed `uvloop` from requirements.

- Renamed `test_get_results` to `test_get_result`.

- Reran the how to notebooks where execution time was mentioned.

- Changed how `dispatch_info` context manager was working to account for multiple nodes accessing it at the same time.

## [0.12.8] - 2022-01-02

### Changed

- Changed the software license to GNU Affero 3.0

### Removed

- `covalent-ui` directory

## [0.12.7] - 2021-12-29

### Fixed

- Gunicorn logging now uses the `capture-output` flag instead of redirecting stdout and stderr

## [0.12.6] - 2021-12-23

### Changed

- Cleaned up the requirements and moved developer requirements to a separate file inside `tests`

## [0.12.5] - 2021-12-16

### Added

- Conda build CI job

## [0.12.4] - 2021-12-23

### Changed

- Gunicorn server now checks for port availability before starting

### Fixed

- The `covalent start` function now prints the correct port if the server is already running.

## [0.12.3] - 2021-12-14

### Added

- Covalent tutorial comparing quantum support vector machines with support vector machine algorithms implemented in qiskit and scikit-learn.

## [0.12.2] - 2021-12-16

### Fixed

- Now using `--daemon` in gunicorn to start the server, which was the original intention.

## [0.12.1] - 2021-12-16

### Fixed

- Removed finance references from docs
- Fixed some other small errors

### Removed

- Removed one of the failing how-to tests from the functional test suite

## [0.12.0] - 2021-12-16

### Added

- Web UI prototype

## [0.11.1] - 2021-12-14

### Added

- CLI command `covalent status` shows port information

### Fixed

- gunicorn management improved

## [0.11.0] - 2021-12-14

### Added

- Slack notifications for test status

## [0.10.4] - 2021-12-15

### Fixed

- Specifying a non-default results directory in a sub-lattice no longer causes a failure in lattice execution.

## [0.10.3] - 2021-12-14

### Added

- Functional tests for how-to's in documentation

### Changed

- Moved example script to a functional test in the pipeline
- Added a test flag to the CLI tool

## [0.10.2] - 2021-12-14

### Fixed

- Check that only `kwargs` without any default values in the workflow definition need to be passed in `lattice.draw(ax=ax, **kwargs)`.

### Added

- Function to check whether all the parameters without default values for a callable function has been passed added to shared utils.

## [0.10.1] - 2021-12-13

### Fixed

- Content and style fixes for getting started doc.

## [0.10.0] - 2021-12-12

### Changed

- Remove all imports from the `covalent` to the `covalent_dispatcher`, except for `_dispatch_serverless`
- Moved CLI into `covalent_dispatcher`
- Moved executors to `covalent` directory

## [0.9.1] - 2021-12-13

### Fixed

- Updated CONTRIBUTING to clarify docstring style.
- Fixed docstrings for `calculate_node` and `check_constraint_specific_sum`.

## [0.9.0] - 2021-12-10

### Added

- `prefix_separator` for separating non-executable node types from executable ones.

- `subscript_prefix`, `generator_prefix`, `sublattice_prefix`, `attr_prefix` for prefixes of subscripts, generators,
  sublattices, and attributes, when called on an electron and added to the transport graph.

- `exclude_from_postprocess` list of prefixes to denote those nodes which won't be used in post processing the workflow.

- `__int__()`, `__float__()`, `__complex__()` for converting a node to an integer, float, or complex to a value of 0 then handling those types in post processing.

- `__iter__()` generator added to Electron for supporting multiple return values from an electron execution.

- `__getattr__()` added to Electron for supporting attribute access on the node output.

- `__getitem__()` added to Electron for supporting subscripting on the node output.

- `electron_outputs` added as an attribute to lattice.

### Changed

- `electron_list_prefix`, `electron_dict_prefix`, `parameter_prefix` modified to reflect new way to assign prefixes to nodes.

- In `build_graph` instead of ignoring all exceptions, now the exception is shown alongwith the runtime error notifying that object manipulation should be avoided inside a lattice.

- `node_id` changed to `self.node_id` in Electron's `__call__()`.

- `parameter` type electrons now have the default metadata instead of empty dictionary.

- Instead of deserializing and checking whether a sublattice is there, now a `sublattice_prefix` is used to denote when a node is a sublattice.

- In `dispatcher_stack_test`, `test_dispatcher_flow` updated to indicate the new use of `parameter_prefix`.

### Fixed

- When an execution fails due to something happening in `run_workflow`, then result object's status is now failed and the object is saved alongwith throwing the appropriate exception.

## [0.8.5] - 2021-12-10

### Added

- Added tests for choosing specific executors inside electron initialization.
- Added test for choosing specific Conda environments inside electron initialization.

## [0.8.4] - 2021-12-10

### Changed

- Removed _shared_files directory and contents from covalent_dispatcher. Logging in covalent_dispatcher now uses the logger in covalent/_shared_files/logging.py.

## [0.8.3] - 2021-12-10

### Fixed

- Decorator symbols were added to the pseudo-code in the quantum chemistry tutorial.

## [0.8.2] - 2021-12-06

### Added

- Quantum chemistry tutorial.

## [0.8.1] - 2021-12-08

### Added

- Docstrings with typehints for covalent dispatcher functions added.

### Changed

- Replaced `node` to `node_id` in `electron.py`.

- Removed unnecessary `enumerate` in `covalent_dispatcher/_core/__init__.py`.

- Removed `get_node_device_mapping` function from `covalent_dispatcher/_core/__init__.py`
  and moved the definition to directly add the mapping to `workflow_schedule`.

- Replaced iterable length comparison for `executor_specific_exec_cmds` from `if len(executor_specific_exec_cmds) > 0`
  to `if executor_specific_exec_cmds`.

## [0.8.0] - 2021-12-03

### Added

- Executors can now accept the name of a Conda environment. If that environment exists, the operations of any electron using that executor are performed in that Conda environment.

## [0.7.6] - 2021-12-02

### Changed

- How to estimate lattice execution time has been renamed to How to query lattice execution time.
- Change result querying syntax in how-to guides from `lattice.get_result` to
  `covalent.get_result`.
- Choose random port for Dask dashboard address by setting `dashboard_address` to ':0' in
  `LocalCluster`.

## [0.7.5] - 2021-12-02

### Fixed

- "Default" executor plugins are included as part of the package upon install.

## [0.7.4] - 2021-12-02

### Fixed

- Upgraded dask to 2021.10.0 based on a vulnerability report

## [0.7.3] - 2021-12-02

### Added

- Transportable object tests
- Transport graph tests

### Changed

- Variable name node_num to node_id
- Variable name node_idx to node_id

### Fixed

- Transport graph `get_dependencies()` method return type was changed from Dict to List

## [0.7.2] - 2021-12-01

### Fixed

- Date handling in changelog validation

### Removed

- GitLab CI YAML

## [0.7.1] - 2021-12-02

### Added

- A new parameter to a node's result called `sublattice_result` is added.
  This will be of a `Result` type and will contain the result of that sublattice's
  execution. If a normal electron is executed, this will be `None`.

- In `_delete_result` function in `results_manager.py`, an empty results directory
  will now be deleted.

- Name of a sublattice node will also contain `(sublattice)`.

- Added `_dispatch_sync_serverless` which synchronously dispatches without a server
  and waits for a result to be returned. This is the method used to dispatch a sublattice.

- Test for sublatticing is added.

- How-to guide added for sublatticing explaining the new features.

### Changed

- Partially changed `draw` function in `lattice.py` to also draw the subgraph
  of the sublattice when drawing the main graph of the lattice. The change is
  incomplete as we intend to add this feature later.

- Instead of returning `plt`, `draw` now returns the `ax` object.

- `__call__` function in `lattice.py` now runs the lattice's function normally
  instead of dispatching it.

- `_run_task` function now checks whether current node is a sublattice and acts
  accordingly.

### Fixed

- Unnecessary lines to rename the node's name in `covalent_dispatcher/_core/__init__.py` are removed.

- `test_electron_takes_nested_iterables` test was being ignored due to a spelling mistake. Fixed and
  modified to follow the new pattern.

## [0.7.0] - 2021-12-01

### Added

- Electrons can now accept an executor object using the "backend" keyword argument. "backend" can still take a string naming the executor module.
- Electrons and lattices no longer have Slurm metadata associated with the executor, as that information should be contained in the executor object being used as an input argument.
- The "backend" keyword can still be a string specifying the executor module, but only if the executor doesn't need any metadata.
- Executor plugin classes are now directly available to covalent, eg: covalent.executor.LocalExecutor().

## [0.6.7] - 2021-12-01

### Added

- Docstrings without examples for all the functions in core covalent.
- Typehints in those functions as well.
- Used `typing.TYPE_CHECKING` to prevent cyclic imports when writing typehints.

### Changed

- `convert_to_lattice_function` renamed to `convert_to_lattice_function_call`.
- Context managers now raise a `ValueError` instead of a generic `Exception`.

## [0.6.6] - 2021-11-30

### Fixed

- Fixed the version used in the documentation
- Fixed the badge URLs to prevent caching

## [0.6.5] - 2021-11-30

### Fixed

- Broken how-to links

### Removed

- Redundant lines from .gitignore
- *.ipynb from .gitignore

## [0.6.4] - 2021-11-30

### Added

- How-to guides for workflow orchestration.
  - How to construct an electron
  - How to construct a lattice
  - How to add an electron to lattice
  - How to visualize the lattice
  - How to add constraints to lattices
- How-to guides for workflow and subtask execution.
  - How to execute individual electrons
  - How to execute a lattice
  - How to execute multiple lattices
- How-to guides for status querying.
  - How to query electron execution status
  - How to query lattice execution status
  - How to query lattice execution time
- How-to guides for results collection
  - How to query electron execution results
  - How to query lattice execution results
  - How to query multiple lattice execution results
- Str method for the results object.

### Fixed

- Saving the electron execution status when the subtask is running.

## [0.6.3] - 2021-11-29

### Removed

- JWT token requirement.
- Covalent dispatcher login requirement.
- Update covalent login reference in README.md.
- Changed the default dispatcher server port from 5000 to 47007.

## [0.6.2] - 2021-11-28

### Added

- Github action for tests and coverage
- Badges for tests and coverage
- If tests pass then develop is pushed to master
- Add release action which tags and creates a release for minor version upgrades
- Add badges action which runs linter, and upload badges for version, linter score, and platform
- Add publish action (and badge) which builds a Docker image and uploads it to the AWS ECR

## [0.6.1] - 2021-11-27

### Added

- Github action which checks version increment and changelog entry

## [0.6.0] - 2021-11-26

### Added

- New Covalent RTD theme
- sphinx extension sphinx-click for CLI RTD
- Sections in RTD
- init.py in both covalent-dispatcher logger module and cli module for it to be importable in sphinx

### Changed

- docutils version that was conflicting with sphinx

### Removed

- Old aq-theme

## [0.5.1] - 2021-11-25

### Added

- Integration tests combining both covalent and covalent-dispatcher modules to test that
  lattice workflow are properly planned and executed.
- Integration tests for the covalent-dispatcher init module.
- pytest-asyncio added to requirements.

## [0.5.0] - 2021-11-23

### Added

- Results manager file to get results from a file, delete a result, and redispatch a result object.
- Results can also be awaited to only return a result if it has either been completed or failed.
- Results class which is used to store the results with all the information needed to be used again along with saving the results to a file functionality.
- A result object will be a mercurial object which will be updated by the dispatcher and saved to a file throughout the dispatching and execution parts.
- Direct manipulation of the transport graph inside a result object takes place.
- Utility to convert a function definition string to a function and vice-versa.
- Status class to denote the status of a result object and of each node execution in the transport graph.
- Start and end times are now also stored for each node execution as well as for the whole dispatch.
- Logging of `stdout` and `stderr` can be done by passing in the `log_stdout`, `log_stderr` named metadata respectively while dispatching.
- In order to get the result of a certain dispatch, the `dispatch_id`, the `results_dir`, and the `wait` parameter can be passed in. If everything is default, then only the dispatch id is required, waiting will not be done, and the result directory will be in the current working directory with folder name as `results/` inside which every new dispatch will have a new folder named according to their respective dispatch ids, containing:
  - `result.pkl` - (Cloud)pickled result object.
  - `result_info.yaml` - yaml file with high level information about the result and its execution.
  - `dispatch_source.py` - python file generated, containing the original function definitions of lattice and electrons which can be used to dispatch again.

### Changed

- `logfile` named metadata is now `slurm_logfile`.
- Instead of using `jsonpickle`, `cloudpickle` is being used everywhere to maintain consistency.
- `to_json` function uses `json` instead of `jsonpickle` now in electron and lattice definitions.
- `post_processing` moved to the dispatcher, so the dispatcher will now store a finished execution result in the results folder as specified by the user with no requirement of post processing it from the client/user side.
- `run_task` function in dispatcher modified to check if a node has completed execution and return it if it has, else continue its execution. This also takes care of cases if the server has been closed mid execution, then it can be started again from the last saved state, and the user won't have to wait for the whole execution.
- Instead of passing in the transport graph and dispatch id everywhere, the result object is being passed around, except for the `asyncio` part where the dispatch id and results directory is being passed which afterwards lets the core dispatcher know where to get the result object from and operate on it.
- Getting result of parent node executions of the graph, is now being done using the result object's graph. Storing of each execution's result is also done there.
- Tests updated to reflect the changes made. They are also being run in a serverless manner.

### Removed

- `LatticeResult` class removed.
- `jsonpickle` requirement removed.
- `WorkflowExecutionResult`, `TaskExecutionResult`, and `ExecutionError` singleton classes removed.

### Fixed

- Commented out the `jwt_required()` part in `covalent-dispatcher/_service/app.py`, may be removed in later iterations.
- Dispatcher server will now return the error message in the response of getting result if it fails instead of sending every result ever as a response.

## [0.4.3] - 2021-11-23

### Added

- Added a note in Known Issues regarding port conflict warning.

## [0.4.2] - 2021-11-24

### Added

- Added badges to README.md

## [0.4.1] - 2021-11-23

### Changed

- Removed old coverage badge and fixed the badge URL

## [0.4.0] - 2021-11-23

### Added

- Codecov integrations and badge

### Fixed

- Detached pipelines no longer created

## [0.3.0] - 2021-11-23

### Added

- Wrote a Code of Conduct based on <https://www.contributor-covenant.org/>
- Added installation and environment setup details in CONTRIBUTING
- Added Known Issues section to README

## [0.2.0] - 2021-11-22

### Changed

- Removed non-open-source executors from Covalent. The local SLURM executor is now
- a separate repo. Executors are now plugins.

## [0.1.0] - 2021-11-19

### Added

- Pythonic CLI tool. Install the package and run `covalent --help` for a usage description.
- Login and logout functionality.
- Executor registration/deregistration skeleton code.
- Dispatcher service start, stop, status, and restart.

### Changed

- JWT token is stored to file instead of in an environment variable.
- The Dask client attempts to connect to an existing server.

### Removed

- Removed the Bash CLI tool.

### Fixed

- Version assignment in the covalent init file.

## [0.0.3] - 2021-11-17

### Fixed

- Fixed the Dockerfile so that it runs the dispatcher server from the covalent repo.

## [0.0.2] - 2021-11-15

### Changed

- Single line change in ci script so that it doesn't exit after validating the version.
- Using `rules` in `pytest` so that the behavior in test stage is consistent.

## [0.0.1] - 2021-11-15

### Added

- CHANGELOG.md to track changes (this file).
- Semantic versioning in VERSION.
- CI pipeline job to enforce versioning.<|MERGE_RESOLUTION|>--- conflicted
+++ resolved
@@ -5,19 +5,17 @@
 The format is based on [Keep a Changelog](https://keepachangelog.com/en/1.0.0/),
 and this project adheres to [Semantic Versioning](https://semver.org/spec/v2.0.0.html).
 
-<<<<<<< HEAD
-=======
-
->>>>>>> 86c7bf77
+## [0.29.0] - 2022-03-03
+
+### Added
+
+- Dispatcher microservice API endpoint to dispatch workflow.
+
 ## [0.28.2] - 2022-03-03
 
 ### Added
 
-<<<<<<< HEAD
-- Dispatcher microservice API endpoint to dispatch workflow.
-=======
 - A brief overview of the tutorial structure in the MNIST classification tutorial.
->>>>>>> 86c7bf77
 
 ## [0.28.1] - 2022-03-02
 
