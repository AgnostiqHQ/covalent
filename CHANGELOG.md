--- conflicted
+++ resolved
@@ -7,15 +7,13 @@
 
 ## [UNRELEASED]
 
-<<<<<<< HEAD
 ### Changed
 
 - Changed DataStore default db path to correspond to dispatch db config path
-=======
+
 ### Operations
 
 - Added workflow to stale and close pull requests
->>>>>>> c23b01e2
 
 ### Docs
 
