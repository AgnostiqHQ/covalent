# Changelog

All notable changes to this project will be documented in this file.

The format is based on [Keep a Changelog](https://keepachangelog.com/en/1.0.0/),
and this project adheres to [Semantic Versioning](https://semver.org/spec/v2.0.0.html).

## [UNRELEASED]

<<<<<<< HEAD
### Fixed

- Read in `README.md` with `encoding="utf-8"` in `setup.py`

### Docs

- Fix `Lattice` docstring in RTD.
=======
### Operations

- Update the PR template.

## [0.226.0-rc.0] - 2023-06-09

### Authors

- Sankalp Sanand <sankalp@agnostiq.ai>



### Changed

- Reverting nightly frequency back to midnight basis


## [0.225.0-rc.0] - 2023-06-08

### Authors

- Sankalp Sanand <sankalp@agnostiq.ai>
- Madhur Tandon <20173739+madhur-tandon@users.noreply.github.com>
- Prasanna Venkatesh <54540812+Prasy12@users.noreply.github.com>
- Co-authored-by: kamalesh.suresh <kamalesh.suresh@psiog.com>
- Co-authored-by: pre-commit-ci[bot] <66853113+pre-commit-ci[bot]@users.noreply.github.com>
- Co-authored-by: Andrew S. Rosen <asrosen93@gmail.com>
- Faiyaz Hasan <faiyaz@agnostiq.ai>
- Co-authored-by: sriranjani venkatesan <sriranjani.venkatesan@psiog.com>
- Will Cunningham <wjcunningham7@users.noreply.github.com>
- Co-authored-by: kessler-frost <ssanand@hawk.iit.edu>
- Co-authored-by: santoshkumarradha <santosh@agnostiq.ai>
- Co-authored-by: Casey Jao <casey@agnostiq.ai>


### Changed

- Temporarily changing the nightly frequency to every hour
>>>>>>> a12c2925

## [0.224.0-rc.0] - 2023-06-04

### Authors

- Sankalp Sanand <sankalp@agnostiq.ai>
- Madhur Tandon <20173739+madhur-tandon@users.noreply.github.com>
- Prasanna Venkatesh <54540812+Prasy12@users.noreply.github.com>
- Co-authored-by: kamalesh.suresh <kamalesh.suresh@psiog.com>
- Co-authored-by: pre-commit-ci[bot] <66853113+pre-commit-ci[bot]@users.noreply.github.com>
- Co-authored-by: Andrew S. Rosen <asrosen93@gmail.com>
- Faiyaz Hasan <faiyaz@agnostiq.ai>
- Co-authored-by: sriranjani venkatesan <sriranjani.venkatesan@psiog.com>
- Will Cunningham <wjcunningham7@users.noreply.github.com>
- Co-authored-by: kessler-frost <ssanand@hawk.iit.edu>
- Co-authored-by: santoshkumarradha <santosh@agnostiq.ai>
- Co-authored-by: Casey Jao <casey@agnostiq.ai>


### Changed

- Error messages are propagated to stdout when the server is not started. These changes are applied to `dispatch`, `redispatch`, and `get_result`.

### Docs

- Fix typo in GCP Batch executor RTD.
- Add steps for setting up GUI for local development in contribution guidelines. 

### Fixed

- Resolving correct python executable
- Error handling for random URLs/random dispatchId entered on the GUI
- Fixed support for dynamically assigning `executor` to `Electron` class
- Fixed nightly by activating environment before running tests in `tests.yml`

### Added

- `executor` property to `Electron` class, allowing updation of executor after electron function definition
- Added ability to hide post-processing electrons on the UI.
- Added prettify of names for the graph screen on the UI.
- Ability to specify a `workdir` for `local` and `dask` executors along with `create_unique_workdir` option for each electron / node.
- Heartbeat file is created and updated when the server is running
- Added `SQLiteTrigger` class to the `triggers` module.

### Removed

- Removed unused module `covalent._data_store`
- Stress test files of cpu and sublattice stress tests removed from functional tests suite.

### Operations

- Nightly frequency set to midnight EST 

## [0.223.1-rc.0] - 2023-05-17

### Authors

- Janosh Riebesell <janosh.riebesell@gmail.com>
- Co-authored-by: Alejandro Esquivel <ae@alejandro.ltd>

### Fixed

- only pin `aiohttp` downwards to fix install on Python 3.11 [#1654](https://github.com/AgnostiqHQ/covalent/pulls/1654)

## [0.223.0-rc.0] - 2023-05-17

### Authors

- Alejandro Esquivel <ae@alejandro.ltd>
- Madhur Tandon <20173739+madhur-tandon@users.noreply.github.com>
- Sankalp Sanand <sankalp@agnostiq.ai>
- Co-authored-by: kessler-frost <ssanand@hawk.iit.edu>
- Faiyaz Hasan <faiyaz@agnostiq.ai>
- Andrew S. Rosen <asrosen93@gmail.com>
- Co-authored-by: pre-commit-ci[bot] <66853113+pre-commit-ci[bot]@users.noreply.github.com>
- Co-authored-by: Santosh kumar <29346072+santoshkumarradha@users.noreply.github.com>


### Added

- Added the `CloudResourceManager` class
- A new tutorial for a dynamic quantum chemistry workflow

### Tests

- Added tests for the `CloudResourceManager` class

### Docs

- Fix docstring for set_config
- Redispatch feature page in Read the Docs.
- Clarify installation instructions for SLURM plugin in Read the Docs (x2).
- Fix waiting order of electrons in docs inside snippet for adding a dependency when inputs and outputs are independent.
- Expose GCP Batch executor RTD.
- Add GCP Batch executor image in RTD.

### Fixed

- DB path creation now takes place at import time so that the CLI commands don't fail
- Raise error on dispatching a non-lattice
- Helpful message when trying to dispatch a workflow when covalent server is not available
- Open UI preview of transport graph when `lattice.draw()` is invoked and print URL of the same
- Defer creation of server specific config entries until covalent is started
- Functional tests on CI
- Move dask worker space to covalent cache instead of `site-packages`

### Docs

- Updated Feature documentation for Triggers with an example and minor corrections

### Removed

- Duplicate mocks for `UI_SRVDIR`
- Duplicate `_get_cancel_requested` method from `covalent_dispatcher/_core/runner.py`

### Tests

- Re-enable `test_run_workflow_does_not_deserialize`

### Authors

- Madhur Tandon <madhurtandon23@gmail.com>

### Operations

- Removed "already released" check from stable changelog action

## [0.222.0-rc.0] - 2023-04-27

### Authors

- Faiyaz Hasan <faiyaz@agnostiq.ai>
- Co-authored-by: kessler-frost <ssanand@hawk.iit.edu>
- Co-authored-by: Alejandro Esquivel <ae@alejandro.ltd>

### Changed

- Implementation of `TransportableObject` property method to be backwards compatible with version 0.209.1.

### Tests

- Updated QA stress test execution time baseline.

## [0.221.1-rc.0] - 2023-04-26

### Authors

- Madhur Tandon <20173739+madhur-tandon@users.noreply.github.com>
- Co-authored-by: Alejandro Esquivel <ae@alejandro.ltd>
- Faiyaz Hasan <faiyaz@agnostiq.ai>
- Rob de Wit <RCdeWit@users.noreply.github.com>
- Co-authored-by: pre-commit-ci[bot] <66853113+pre-commit-ci[bot]@users.noreply.github.com>
- Sankalp Sanand <sankalp@agnostiq.ai>
- Co-authored-by: kessler-frost <ssanand@hawk.iit.edu>

### Tests

- Move QA scripts from QA repo to Covalent functional tests.

### Docs

- Update requirements file for the tutorials: `1_QuantumMachineLearning/pennylane_kernel/source.ipynb` and `machine_learning/dnn_comparison.ipynb`.
- Add macOS 13 (Ventura) to [compatibility list](doc/source/getting_started/compatibility.rst).
- Fixed broken links and typos in the documentation.

### Authors

- Madhur Tandon <madhurtandon23@gmail.com>

### Fixed

- Result status comparison
- Raise error on extra args/kwargs
- Fixed redispatching and trigger server address passing in base trigger

## [0.221.0-rc.0] - 2023-04-17

### Authors

- Faiyaz Hasan <faiyaz@agnostiq.ai>


### Changed

- Moved TransportableObject from transport.py to a new file transportable_object.py.

## [0.220.0-rc.0] - 2023-04-14

### Authors

- Alejandro Esquivel <ae@alejandro.ltd>
- Faiyaz Hasan <faiyaz@agnostiq.ai>
- Sankalp Sanand <sankalp@agnostiq.ai>
- Co-authored-by: kessler-frost <ssanand@hawk.iit.edu>
- Co-authored-by: pre-commit-ci[bot] <66853113+pre-commit-ci[bot]@users.noreply.github.com>
- Venkat Bala <15014089+venkatBala@users.noreply.github.com>
- Co-authored-by: Santosh kumar <29346072+santoshkumarradha@users.noreply.github.com>
- dwelsch-esi <116022979+dwelsch-esi@users.noreply.github.com>
- Ara Ghukasyan <38226926+araghukas@users.noreply.github.com>


### Operations

- Updating `nightly` frequency (temp)

### Added

- Tutorial for hybrid neural network using Covalent, AWSBatch, and Qiskit Runtime.
- Environment variable that users can set to specify the location where Covalent can find their defined executors.
- Task group id in Electrons.
- Reconstruct postprocessing method.

### Fixed

- Doubling of nodes that are added to the transport graph.
- Ensure postprocessing node end time is added as the workflow end time.
- Functional tests
- Custom executor how to guide, and its loading mechanism in covalent server.
- Broken postprocessing unit test.

### Added

- Postprocessing as electrons.
- Postprocessing class in `postprocessing.py` module for all the different postprocessing helper methods and algorithms.

### Changed

- Postprocessing logic.
- Sublattice logic. Sublattices are now treated as electrons. Once the transport graph has been built, the status get changed to `DISPATCHING` at which point it is executed as another workflow.

### Removed

- Postprocessing from runners.

### Docs

- Adding Google Batch executor plugin RTD

### Docs

- Updated How-to documents.
- Port of Pennylane's Univariate QVR tutorial using Covalent to this repo.
- Adding troubleshooting guide to RTD's
- Added a note to First Experiment offering initial intro to executors.

## [0.219.0-rc.0] - 2023-03-01

### Authors

- Alejandro Esquivel <ae@alejandro.ltd>
- Faiyaz Hasan <faiyaz@agnostiq.ai>
- Sankalp Sanand <sankalp@agnostiq.ai>
- Co-authored-by: kessler-frost <ssanand@hawk.iit.edu>
- Co-authored-by: pre-commit-ci[bot] <66853113+pre-commit-ci[bot]@users.noreply.github.com>
- Venkat Bala <15014089+venkatBala@users.noreply.github.com>
- Co-authored-by: Santosh kumar <29346072+santoshkumarradha@users.noreply.github.com>


### Docs

* Adding `cancellation` RTD text files

### Added

- `disable_run` option added to enable "saving-only" option on covalent server and not executing the workflow
- `register_triggers`, `stop_triggers` functions added to `LocalDispatcher` class
- `triggers` parameter to the lattice metadata
- `BaseTrigger`, `DirTrigger`, `TimeTrigger` classes added available to be assigned to any lattice enabling the triggers feature
- `TriggerLoader` class added enabling loading of any kind of triggers including user defined ones without requiring installation
- CLI options to start covalent server in triggers only, and no triggers mode
- `is_pending` option added during redispatch to resume execution of a previously "saved-only", i.e pending workflow
- API routes added for Triggers server

### Changed

- Modified `ct.get_result` to allow for status only requests

### Fixed

- UI crashing if time values are null
- No longer adding "http://" every time a dispatcher address is provided in local dispatcher class in order to use the provided address exactly

### Docs

- Added documentation for "Triggers" and a separate section for similar "Features"
- Tutorial guidelines

### Tests

- Updated and added tests to account for all of the above triggers related changes

### Operations

- Lowering number of jest workers as an attempt to fix flaky UI functional tests
- Added exception for nightly to pass if conda release fails

## [0.218.0-rc.0] - 2023-02-21

### Authors

- Will Cunningham <wjcunningham7@users.noreply.github.com>
- Venkat Bala <15014089+venkatBala@users.noreply.github.com>
- Co-authored-by: Santosh kumar <29346072+santoshkumarradha@users.noreply.github.com>
- Co-authored-by: Alejandro Esquivel <ae@alejandro.ltd>
- Faiyaz Hasan <faiyaz@agnostiq.ai>
- Sankalp Sanand <sankalp@agnostiq.ai>
- Co-authored-by: kessler-frost <ssanand@hawk.iit.edu>
- Co-authored-by: Venkat Bala <venkat@agnostiq.ai>


### Added

- Added feature to support cancelling workflow dispatches
- Updating/adding new tests to improve code coverage

### Fixed

- Redispatch bug involving copying reusable nodes from old transport graph to new transport graph.
- Pennylane tutorial notebook.

### Docs

- Redispatch API section.
- Add how to for redispatch.
- Mention redispatch in the concepts section.
- Update `AWS Lambda` executor RTD with steps to extend the base executor image for installing custom packages

### Changed

- Enhanced the Dockerfile to include builds from various sources and a differentiation between SDK and Server builds

### Operations

- Updated pre-commit hook versions
- Updated codecov upload steps in tests workflow to fail if upload to codecov fails

## [0.217.0-rc.0] - 2023-02-12

### Authors

- Faiyaz Hasan <faiyaz@agnostiq.ai>
- dwelsch-esi <116022979+dwelsch-esi@users.noreply.github.com>
- Co-authored-by: dwelsch-memverge <david.welsch@memverge.com>
- Co-authored-by: pre-commit-ci[bot] <66853113+pre-commit-ci[bot]@users.noreply.github.com>
- Co-authored-by: Santosh kumar <29346072+santoshkumarradha@users.noreply.github.com>
- Co-authored-by: Will Cunningham <wjcunningham7@gmail.com>

### Fixed

- Redispatch bug.

### Changed

- Location of function to load result from the database now moved to load module in covalent_dispatcher/_db folde.

### Added
- API endpoint for redispatching.
- Unit and functional tests for redispatching.

### Docs
- Updated self-deployment (server deployment). 

## [0.216.0-rc.0] - 2023-02-05

### Authors

- Venkat Bala <15014089+venkatBala@users.noreply.github.com>
- Co-authored-by: Alejandro Esquivel <ae@alejandro.ltd>
- Faiyaz Hasan <faiyaz@agnostiq.ai>
- Ara Ghukasyan <38226926+araghukas@users.noreply.github.com>


### Removed

- References to specific IBMQ hub/group/project in tutorial 5

### Added

- TransportGraphOps class for diffing operations on transport graphs.
- Added make derived dispatch method.
- Apply electron updates method to _TransportGraph.

### Operations

- Added job in `nightly` to trigger base executor image builds after a Covalent `pre-release`

## [0.215.0-rc.0] - 2023-02-01

### Authors

- Faiyaz Hasan <faiyaz@agnostiq.ai>
- Alejandro Esquivel <ae@alejandro.ltd>

### Docs

- Added IBMQ tutorial

### Added

- Workflow re-dispatching functionality.

## [0.214.0-rc.0] - 2023-01-25

### Authors

- Faiyaz Hasan <faiyaz@agnostiq.ai>
- Alejandro Esquivel <ae@alejandro.ltd>


### Operations

- Fixed stable-changelog action removed `.catch` added `.on('error')`
- Removed AWS base executor deployment from `release.yml`
- Removed experimental tests from nightly test matrix (will be brought back but in different workflow)
- Updated release workflow to continue if release tag already exists

### Removed

- Slurm executor reference from qaoa tutorial since it's not compatible with conda env at the moment.

### Fixed

- Braket pip installation instructions.

## [0.213.2-rc.0] - 2023-01-21

### Authors

- Will Cunningham <wjcunningham7@users.noreply.github.com>


### Fixed

- Removing the entrypoint for SDK-only install
- Updating client requirements to match server versions

## [0.213.1-rc.0] - 2023-01-20

### Authors

- Faiyaz Hasan <faiyaz@agnostiq.ai>
- Alejandro Esquivel <ae@alejandro.ltd>
- dwelsch-esi <116022979+dwelsch-esi@users.noreply.github.com>


### Fixed

- Load plugins only when COVALENT_PLUGIN_LOAD environment variable has been set to a Truthy value.

### Docs
- Published Self-Deployment Guide

## [0.213.0-rc.0] - 2023-01-18

### Authors

- dwelsch-esi <116022979+dwelsch-esi@users.noreply.github.com>
- Co-authored-by: dwelsch-memverge <david.welsch@memverge.com>
- Co-authored-by: pre-commit-ci[bot] <66853113+pre-commit-ci[bot]@users.noreply.github.com>
- Sankalp Sanand <sankalp@agnostiq.ai>
- Co-authored-by: kessler-frost <ssanand@hawk.iit.edu>
- Co-authored-by: Faiyaz Hasan <faiyaz@agnostiq.ai>
- Co-authored-by: Casey Jao <casey@agnostiq.ai>
- Co-authored-by: Santosh kumar <29346072+santoshkumarradha@users.noreply.github.com>
- Co-authored-by: Will Cunningham <wjcunningham7@gmail.com>
- Will Cunningham <wjcunningham7@users.noreply.github.com>
- Co-authored-by: Alejandro Esquivel <ae@alejandro.ltd>


### Fixed

- MNIST tutorial now shows non-Null outputs and the classifier training log image has been updated.
- Minor changes to tutorials: autoencoder, quantum and classical svm, ensemble classification, iris classification with Pennylane, quantum chemistry, DNN tutorial, qaoa, spacetime tutorial etc.
- The range of `networkx` versions in requirements.txt weren't compatible with each other, thus it is pinned to `2.8.6` now
- SDK-only sdist and installation should now work as expected, not packaging the server

### Added

- Added `dispatcher_addr` argument to `ct.get_result` similar to `ct.dispatch` so that it doesn't always fallback to using the default configured address

### Tests

- Updated `_get_result_from_dispatcher` test to verify whether using a link directly works or not

### Docs
- Revised UI reference. Added Settings page documentation.
- Added broken UI links in README

## [0.212.1-rc.0] - 2023-01-14

### Authors

- Casey Jao <casey@agnostiq.ai>


### Fixed

- Fixed naming of collection nodes (was breaking postprocessing)
- Restored compatibility with stable release of AWS executors


## [0.212.0-rc.0] - 2023-01-13

### Authors

- Prasanna Venkatesh <54540812+Prasy12@users.noreply.github.com>
- Co-authored-by: kamalesh.suresh <kamalesh.suresh@psiog.com>
- Co-authored-by: Amalan Jenicious F <amalan.jenicious@psiog.com>
- Co-authored-by: Alejandro Esquivel <ae@alejandro.ltd>


### Added

- Front-end pending unit tests for the GUI.

## [0.211.1-rc.0] - 2023-01-12

### Authors

- Prasanna Venkatesh <54540812+Prasy12@users.noreply.github.com>
- Co-authored-by: Aravind-psiog <aravind.prabaharan@psiog.com>
- Co-authored-by: ArunPsiog <arun.mukesh@psiog.com>
- Co-authored-by: Alejandro Esquivel <ae@alejandro.ltd>

### Fixed

- Optimization of logs on the GUI for large log file sizes.
- Fixed UI pagination not working for more than 11 pages
- Runtime field counting down for select running dispatches

## [0.211.0-rc.0] - 2023-01-10

### Authors

- Alejandro Esquivel <ae@alejandro.ltd>


### Changed
- Changed decode-uri-component package version on webapp yarn-lock file.
- Changed json5 package version on webapp yarn-lock file.

## [0.210.0-rc.0] - 2023-01-05

### Authors

- Alejandro Esquivel <ae@alejandro.ltd>


### Changed

- Reverted nightly frequency back to once a day

### Docs

- Updated compatibility matrix

## [0.209.1-rc.0] - 2022-12-15

### Authors

- Alejandro Esquivel <ae@alejandro.ltd>
- dwelsch-esi <116022979+dwelsch-esi@users.noreply.github.com>
- Co-authored-by: dwelsch-memverge <david.welsch@memverge.com>
- Co-authored-by: Santosh kumar <29346072+santoshkumarradha@users.noreply.github.com>
- Co-authored-by: pre-commit-ci[bot] <66853113+pre-commit-ci[bot]@users.noreply.github.com>
- Co-authored-by: santoshkumarradha <santosh@agnostiq.ai>
- RaviPsiog <111348352+RaviPsiog@users.noreply.github.com>
- Co-authored-by: RaviPsiog <ravieja.gurram@psiog.com>
- Co-authored-by: Faiyaz Hasan <faiyaz@agnostiq.ai>
- Casey Jao <casey@agnostiq.ai>
- Co-authored-by: Will Cunningham <wjcunningham7@users.noreply.github.com>
- Prasanna Venkatesh <54540812+Prasy12@users.noreply.github.com>
- Ara Ghukasyan <38226926+araghukas@users.noreply.github.com>
- Venkat Bala <15014089+venkatBala@users.noreply.github.com>
- Co-authored-by: Venkat Bala <venkat@agnostiq.ai>


### Fixed

- Removed merge conflict symbols in changelog

## [0.209.0-rc.0] - 2022-12-15

### Authors

- Alejandro Esquivel <ae@alejandro.ltd>
- dwelsch-esi <116022979+dwelsch-esi@users.noreply.github.com>
- Co-authored-by: dwelsch-memverge <david.welsch@memverge.com>
- Co-authored-by: Santosh kumar <29346072+santoshkumarradha@users.noreply.github.com>
- Co-authored-by: pre-commit-ci[bot] <66853113+pre-commit-ci[bot]@users.noreply.github.com>
- Co-authored-by: santoshkumarradha <santosh@agnostiq.ai>
- RaviPsiog <111348352+RaviPsiog@users.noreply.github.com>
- Co-authored-by: RaviPsiog <ravieja.gurram@psiog.com>
- Co-authored-by: Faiyaz Hasan <faiyaz@agnostiq.ai>
- Casey Jao <casey@agnostiq.ai>
- Co-authored-by: Will Cunningham <wjcunningham7@users.noreply.github.com>
- Prasanna Venkatesh <54540812+Prasy12@users.noreply.github.com>
- Ara Ghukasyan <38226926+araghukas@users.noreply.github.com>
- Venkat Bala <15014089+venkatBala@users.noreply.github.com>
- Co-authored-by: Venkat Bala <venkat@agnostiq.ai>


### Added

- Adding support for PostgresQL DB backend
- Added check for `COVALENT_DATABASE_URL`, if exists connect sqlalchemy engine using that
- Adding `COVALENT_DATABASE_USER` and `COVALENT_DATABASE_PASSWORD` environment variables
- Adding `COVALENT_DATABASE_HOSTNAME` and `COVALENT_DATABASE_PORT` environment variables for easy configuration

### Changed

- Updated `requirements.txt` to include `pyscopg2`
- Refactored execution.py into loosely coupled modular pieces

### Fixed

- Build graph now sets all unset lattice constraints from defaults
- Fixed all failing functional tests
- Fixed local executor tests on MacOS by adding ProcessPoolExecutor

### Changed

- Updated `directory` like default environment variable paths to avoid creating redundant nested directories when self-hosting

### Docs

- Adding `Deployment` section for self-hosting guide

### Docs

- Rewrote Concepts section in docs
- Split Concepts into API, server, and UI sections
- Added new examples and graphics for Concepts

### Fixed

- Respecting specified AWS profile & region in remote executed S3 file transfers, defaulting to env vars of execution backend

### Added

- Added `TaskRuntimeError` exception for executor plugin implementations to signal to Covalent that a task raised an
  unhandled exception while running in the executor backend.
- Added environment variable for a remote database backend
- Added support for mysql and postgresql

### Changed

- Docs for Covalent's Slurm plugin updated with explanation for optional `srun` parameters.
- Electron errors are segregated by type; task runtime errors are
  stored in `stderr` while the `error` attribute of a node is reserved
  for exceptions raised by Covalent itself.
- When tasks fail in a workflow, the Lattice ErrorCard in the UI summarizes the failed tasks.

### Fixed

- Electrons will inherit the lattice executors.
- Sublattices inherit the parent lattice executor.
- When several electrons are running concurrently, their stdout and stderr are stored in the correct graph nodes.
- Electron errors now appear in the Electron ErrorCard when one clicks on a failed task in the UI.
- When an electron raises an exception during execution, the local and dask executors now try to recover any output that was already
  written.
- Fixed functional tests.
- Added `requirements-client.txt` to MANIFEST file
- Respecting specified AWS profile & region in remote executed S3 file transfers, defaulting to env vars of execution backend
- Fixed local executor tests on MacOS (second attempt)
- The `initialize_results_dir` method attempts to use an environment variable instead of the results directory in the payload
- Modified certain sqlalchemy commands for postgres compatibility
- Removed references to results_dir in the payload

### Docs


- Added DNN tutorial
- Updated AWS Plugins install instructions
- Updated AWS Plugins documentation (minor fixes)
- Rewrote intro material in README.
- Changed "Citation" in the README.
- Renamed "Release Notes" to "What's New?" in the README. Updated What's New with a description of the newest GUI functionality.
- Added "Quick Start" guide.
- Updated and reorganized doc landing page.
- Rewrote "Getting Started" page.
- Broke out "Installing from Source" instructions to separate page.
- Corrected some API class names in headers.
- Added an executors-and-UI graphic.
- Adding `Deployment` section for self-hosting guide


## [0.208.0-rc.0] - 2022-11-05

### Authors

- Faiyaz Hasan <faiyaz@agnostiq.ai>
- Casey Jao <casey@agnostiq.ai>
- Alejandro Esquivel <ae@alejandro.ltd>

### Operations

- Reverted nightly schedule back to daily at 4:00am
- Added Alejandro to PAUL_BLART group to allow trigerring of releases

### Added

- Support for transferring the contents of folders to and from S3 buckets using the file transfer module.

### Docs

- Rewrote intro material in README.
- Changed "Citation" in the README.
- Renamed "Release Notes" to "What's New?" in the README. Updated What's New with a description of the newest GUI functionality.

### Fixed

- Folder transfer unit test.
- Folder transfer download bug
- Result objects now print correctly when nodes fail

### Changed

- Width of lattice name column on dispatch list GUI.
- Optimzing larger graphs for better performance.

## [0.207.0-rc.0] - 2022-10-26

### Authors

- Alejandro Esquivel <ae@alejandro.ltd>
- Co-authored-by: pre-commit-ci[bot] <66853113+pre-commit-ci[bot]@users.noreply.github.com>


### Changed

- Running migrations automatically if none have run in the past (fresh installs, after purging)

## [0.206.0-rc.0] - 2022-10-26

### Authors

- Akalanka <8133713+boneyag@users.noreply.github.com>
- Co-authored-by: Will Cunningham <wjcunningham7@users.noreply.github.com>
- Co-authored-by: Scott Wyman Neagle <scott@agnostiq.ai>
- Scott Wyman Neagle <wymnea@protonmail.com>
- Co-authored-by: Will Cunningham <wjcunningham7@gmail.com>
- Co-authored-by: Alejandro Esquivel <ae@alejandro.ltd>
- Co-authored-by: Faiyaz Hasan <faiyaz@agnostiq.ai>
- Casey Jao <casey@agnostiq.ai>
- Venkat Bala <15014089+venkatBala@users.noreply.github.com>


### Docs

- Updated AWS Lambda executor docs to address conflict with using public ecr registries

### Docs

- Fixed missing RTD content under API section for covalent, cli, leptons, deps, data transfer

### Fixed

- Enabling logging by default
- Removed debugging output
- Clarify cli output when `covalent db migrate` needs to be run

### Changed

- Single line call to join instead of a for loop
- Updated black, mirrors-prettier, and detect-secrets in pre-commit hooks

### Operations

- Updated hotfix logic to run on a merge to a release branch
- CodeQL workflow uses a test matrix to scan all repos in the Covalent ecosystem

## [0.205.0-rc.0] - 2022-10-19

### Authors

- Alejandro Esquivel <ae@alejandro.ltd>
- Venkat Bala <15014089+venkatBala@users.noreply.github.com>
- Casey Jao <casey@agnostiq.ai>


### Changed

- Made `root_dispatch_id` nullable to circumvent migration issues with sqlite in certain platforms

### Operations

- Updated all CI Slack alerts to all go to the #covalent-ci channel

### Fixed

- Rendering newlines in ErrorCard on the UI for displaying error stacktraces
- VERSION incrementing logic in changelog
- Fixed v11 migration to use render as batch to make DROP operations compatible with sqlite

## [0.204.1-rc.0] - 2022-10-18

### Authors

- Alejandro Esquivel <ae@alejandro.ltd>
- Venkat Bala <15014089+venkatBala@users.noreply.github.com>
- Casey Jao <casey@agnostiq.ai>


### Fixed

- `covalent restart` honors the `sdk.no_cluster` setting

### Docs

- Updated RTD with details about the new AWS lambda executor interface

### Operations

- Removed PAUL_BLART check on build sdist step in release.yml
- Consolidated pre & stable build into one step in release.yml

## [0.204.0-rc.0] - 2022-10-17

### Authors

- Alejandro Esquivel <ae@alejandro.ltd>
- Prasanna Venkatesh <54540812+Prasy12@users.noreply.github.com>
- Co-authored-by: Aravind-psiog <aravind.prabaharan@psiog.com>
- Co-authored-by: Manjunath PV <manjunath.poilath@psiog.com>
- Co-authored-by: pre-commit-ci[bot] <66853113+pre-commit-ci[bot]@users.noreply.github.com>
- Co-authored-by: RaviPsiog <raviteja.gurram@psiog.com>
- Co-authored-by: RaviPsiog <ravieja.gurram@psiog.com>
- Aravind <100823292+Aravind-psiog@users.noreply.github.com>
- Co-authored-by: Prasy12 <prasanna.venkatesh@psiog.com>


### Operations

- Fixing the validate distribution step given changes in -rc0 suffix to version

### Added

- RTD for User Interface
- Minor GUI fixes

### Fixed

- Re-applying default executor fix post config file reunification

## [0.203.0-rc.0] - 2022-10-14

### Authors

- Prasanna Venkatesh <54540812+Prasy12@users.noreply.github.com>
- Co-authored-by: Aravind-psiog <aravind.prabaharan@psiog.com>
- Co-authored-by: kamalesh.suresh <kamalesh.suresh@psiog.com>
- Co-authored-by: pre-commit-ci[bot] <66853113+pre-commit-ci[bot]@users.noreply.github.com>
- Casey Jao <casey@agnostiq.ai>
- Scott Wyman Neagle <wymnea@protonmail.com>
- Co-authored-by: Scott Wyman Neagle <scott@agnostiq.ai>
- Co-authored-by: Alejandro Esquivel <ae@alejandro.ltd>
- Will Cunningham <wjcunningham7@users.noreply.github.com>
- Will Cunningham <wjcunningham7@gmail.com>


### Added

- Ability to use terminal on the GUI.

### Fixed

- Exceptions when instantiating executors are handled
- Covalent start now waits for the server to settle before returning

### Operations

- updated hotfix logic to run on a merge to a release branch
- Fixing js github actions dist by re-building from develop
- Fixing syntax in describe action & compiled action manually

## [0.202.0] - 2022-10-11

### Authors

- Prasanna Venkatesh <54540812+Prasy12@users.noreply.github.com>
- Co-authored-by: ArunPsiog <arun.mukesh@psiog.com>
- Co-authored-by: kamalesh.suresh <kamalesh.suresh@psiog.com>
- Co-authored-by: Amalan Jenicious F <amalan.jenicious@psiog.com>
- Co-authored-by: Alejandro Esquivel <ae@alejandro.ltd>
- Casey Jao <casey@agnostiq.ai>


### Added

- Ability to view sublattices list as part of the main lattice
- Ability to view subalattices graph as part of main lattice


### Fixed

- Electron dependencies are no longer written twice to the DB during a workflow

## [0.201.0] - 2022-10-09

### Authors

- Venkat Bala <15014089+venkatBala@users.noreply.github.com>
- Will Cunningham <wjcunningham7@users.noreply.github.com>
- Co-authored-by: Scott Wyman Neagle <scott@agnostiq.ai>
- Co-authored-by: Alejandro Esquivel <ae@alejandro.ltd>
- Aravind <100823292+Aravind-psiog@users.noreply.github.com>
- Co-authored-by: Amalan Jenicious F <amalan.jenicious@psiog.com>
- Co-authored-by: kamalesh.suresh <kamalesh.suresh@psiog.com>
- Co-authored-by: Prasy12 <prasanna.venkatesh@psiog.com>
- Co-authored-by: ArunPsiog <arun.mukesh@psiog.com>
- Co-authored-by: pre-commit-ci[bot] <66853113+pre-commit-ci[bot]@users.noreply.github.com>
- Co-authored-by: Casey Jao <casey@agnostiq.ai>
- Co-authored-by: Will Cunningham <wjcunningham7@gmail.com>
- Okechukwu  Emmanuel Ochia <okechukwu@agnostiq.ai>
- Scott Wyman Neagle <wymnea@protonmail.com>


### Docs

- Added AWS Plugins RTD page

### Fixed

- Updated import statements in alembic `env.py` file to refer to updated location of `DataStore` class
- Imports in entry_point

### Docs

- Fixed the docstring for `get_node_error`

### Changed

- move `upsert_lattice_data()` to dispatcher
- move `upsert_electron_data()` to dispatcher
- move `insert_electron_dependency_data()` to dispatcher
- move `persist()` to dispatcher
- move `get_unique_id()` to dispatcher
- move `initialize_result_object()` to dispatcher

### Removed

- `get_node_value` from `Result`

### Tests

- Updated more functional tests

## [0.200.0] - 2022-10-05

### Authors

- Venkat Bala <15014089+venkatBala@users.noreply.github.com>
- Scott Wyman Neagle <scott@agnostiq.ai>
- Co-authored-by: Faiyaz Hasan <faiyaz@agnostiq.ai>
- Co-authored-by: Will Cunningham <wjcunningham7@gmail.com>
- Will Cunningham <wjcunningham7@users.noreply.github.com>
- Co-authored-by: Alejandro Esquivel <ae@alejandro.ltd>
- Co-authored-by: pre-commit-ci[bot] <66853113+pre-commit-ci[bot]@users.noreply.github.com>
- Aravind <100823292+Aravind-psiog@users.noreply.github.com>
- Co-authored-by: Amalan Jenicious F <amalan.jenicious@psiog.com>
- Co-authored-by: kamalesh.suresh <kamalesh.suresh@psiog.com>
- Co-authored-by: Prasy12 <prasanna.venkatesh@psiog.com>
- Co-authored-by: ArunPsiog <arun.mukesh@psiog.com>
- Co-authored-by: Casey Jao <casey@agnostiq.ai>
- Okechukwu  Emmanuel Ochia <okechukwu@agnostiq.ai>


## Docs

- Updated ECS Executor RTD with config & cloud resources table

### Added

- Ability to view the configuration file on the GUI as settings
- Ability to copy python objects for inputs and results for lattice and electrons

### Fixed

- Minor GUI bugs and improvements

### Docs

- Updated Lambda Executor RTD with config & cloud resources table
- Updated EC2, Braket, and Batch AWS Executors RTD with config & cloud resources table

### Operations

- Fixed syntax issues in `nightly.yml`
- Add `repository` arg to checkout in `version`
- fix `octokit` request action route, update env token
- create stable versions for stable releases
- add `fetch-depth: 0` to fetch entire history
- fix regex for matching version
- add `persist-credentials: false` in nightly
- Update `nightly` schedule to midnight EST
- Added CI for Ubuntu 22.04 / Python 3.8, 3.9
- Added CI for Centos 7 / Python 3.9
- Added experimental CI for Debian 11 / Python 3.11rc2
- Renamed Ubuntu images to Debian for accuracy
- Adding boilerplate workflow
- Syntax fixes in release.yml
- Verbose failure messages in boilerplate workflow
- Change license.yml to pip-license-checker action

## [0.199.0] - 2022-09-29

### Authors

- Venkat Bala <15014089+venkatBala@users.noreply.github.com>
- Co-authored-by: Will Cunningham <wjcunningham7@gmail.com>
- Co-authored-by: Scott Wyman Neagle <scott@agnostiq.ai>
- Will Cunningham <wjcunningham7@users.noreply.github.com>
- Sankalp Sanand <sankalp@agnostiq.ai>
- Casey Jao <casey@agnostiq.ai>
- Prasanna Venkatesh <54540812+Prasy12@users.noreply.github.com>
- Co-authored-by: Manjunath PV <manjunath.poilath@psiog.com>
- Co-authored-by: kamalesh.suresh <kamalesh.suresh@psiog.com>
- Co-authored-by: ArunPsiog <arun.mukesh@psiog.com>
- Co-authored-by: RaviPsiog <raviteja.gurram@psiog.com>
- Co-authored-by: pre-commit-ci[bot] <66853113+pre-commit-ci[bot]@users.noreply.github.com>
- Co-authored-by: Faiyaz Hasan <faiyaz@agnostiq.ai>
- Co-authored-by: Alejandro Esquivel <ae@alejandro.ltd>

### Tests

- Fixed `asserts` in stress tests
- Added unit tests for `defaults.py`
- Updated `test_sync()` to match the new function signature.

### Added

- `requirements-client.txt` file added.
- Logs tab on the GUI which displays the covalent logs and also the ability to download the log file.
- Missing copyrights to the file transfer module.

### Fixed

- Config file is now locked during reads and writes to mitigate concurrency issues
- In `defaults.py/get_default_executor`, condition to return `local` or `dask` is now fixed
- Strip "/" from the S3 bucket download "from file path" and the upload "to file path"
- Correctly return stderr in get_node_result

### Changed

- Installation requirements are now split into client side and server side requirements' files.
- `setup.py` modified to install client side requirements only, if `COVALENT_SDK_ONLY` environment variable is present and `True`.
- Updated `requirements.txt` and `tests/requirements.txt`
- Updated `nbconvert` by dependabot
- Split the `ConfigManager` into `Client` and `Server` components
- Update the `set/get/update` config methods to distinguish between the client and server parts
- `get_all_node_results()` uses in memory `Result` instead of DB
- `get_all_node_outputs()` uses in memory Result instead of DB

### Removed

- The DB dependency in `sync()`
- The ability for `sync()` to wait for all dispatches.

### Docs

- Fixed a notebook which was not rendering

### Operations

- Updating all references to local workflows
- Adding `nightly.yml` workflow for nightly CI
- Updated triggers to `tests` and `changelog` workflows
- Enhanced pre-release workflows
- `codecov` passthrough jobs added for when tests are not run
- Tests are run on one platform on pushes to `develop` to keep codecov reports accurate
- Test matrix source triggers changed from `workflow_call` to `schedule` since contexts are inherited
- Removed badges workflow; version badge is now generated using the latest pre-release tag
- Removed unused `push_to_s3` workflow
- Workflows authenticate to AWS using OIDC with specific roles
- Only the recommended platform is tested on pull requests
- Update check blocks to assert the `workflow_call` event type is replaced with `schedule`
- Create a hotfix when pushing to a release branch
- Update nightly trigger to `hourly` for testing
- Update `changelog` action token to `COVALENT_OPS_BOT_TOKEN`
- Remove `benchmark` workflow from `nightly` schedule
- Removed payload dependency from changelog action so it can run on a schedule
- Remove `benchmark` workflow from `nightly` schedule

## [0.198.0] - 2022-09-14

### Authors

- Scott Wyman Neagle <scott@agnostiq.ai>
- Co-authored-by: Will Cunningham <wjcunningham7@gmail.com>


### Operations

- Fix `release.yml` workflow
- Adding a step in `release.yml/docker` job to trigger the AWS executor base image build in the remote repo `covalent-aws-plugins`
- Pass all the necessary inputs for the triggered workflow as part of the HTTP POST request body
- Added MacOS 12 to test matrix


### Changed

- Skipping stalling `dask_executor` functional test
- Database is initialized in `covalent_ui/app.py` instead of in the CLI's `start` method in order to support management via `start-stop-daemon`.
- Convert `COVALENT_SVC_PORT` to `int` when parsing env var
- Skipping stalling `dask_executor` functional test

### Added

- Modified `_DEFAULT_CONSTRAINT_VALUES` to a dataclass called `DefaultMetadataValues`, it is still used as a dictionary everywhere (named `DEFAULT_METADATA_VALUES` instead) but in an object-like manner.
- Modified `_DEFAULT_CONFIG` to also be a dataclass called `DefaultConfig`, which is initialized whenever needed and used like a dictionary (named `DEFAULT_CONFIG`).
- `ConfigManager` is now thread safe since it is initialized whenever needed instead of one object being accessed by multiple processes/threads leading to corruption of the config file.
- Using `contextlib.supress` to ignore `psutil.NoSuchProcess` errors instead of `try/except` with `pass`.
- Filter workflow dispatches by status on the GUI.
- Delete all workflow dispatches present in the database from the GUI and add filter level deletion of workflow dispatches as well.
- Theme changes as part of latest wireframe.
- Factory functions to generate configurations and default metadata at the time when required. This is because certain values like default executors are only determined when the covalent server starts.
- Respecting the configuration options like default executor, no. of workers, developer mode, etc. when restarting the server.
- Unit tests for `remote_executor.py`
- Added alembic migrations script for DB schema v12
- Environment variables added to `defaults.py` in order to support system services
- Covalent OpenRC init script added

### Removed

- Deprecated `_DEFAULT_CONSTRAINTS_DEPRECATED` removed.
- Confusing `click` argument `no-cluster` instead of flag `--no-cluster` removed; this was also partially responsible for unexpected behaviour with using `no-cluster` option when starting covalent.

### Operations

- Fixed a bug in changelog.yml caused by passing a large list of commits as a var

### Tests

- Updated tests to reflect above changes.
- Updated more tests to DB schema v12
- Improved DB mocking in dispatcher tests

### Fixed

- Removed inheritance of `call_before` metadata related to file transfers from parent electron to collected nodes.
- Executor instances at runtime no longer inadvertently modify
  transport graph nodes when modifying their attributes.
- Syntax error in `tests.yml`

### Docs

- Updated AWS Lambda plugin rtd with mention to its limitations.
- Updated RTD concepts and tutorials to reflect new UI.

## [0.197.0] - 2022-09-08

### Authors

- Will Cunningham <wjcunningham7@users.noreply.github.com>
- Co-authored-by: Scott Wyman Neagle <scott@agnostiq.ai>
- Alejandro Esquivel <ae@alejandro.ltd>
- Co-authored-by: Will Cunningham <wjcunningham7@gmail.com>
- Aravind-psiog <100823292+Aravind-psiog@users.noreply.github.com>
- Faiyaz Hasan <faiyaz@agnostiq.ai>
- Co-authored-by: Venkat Bala <venkat@agnostiq.ai>
- Prasanna Venkatesh <54540812+Prasy12@users.noreply.github.com>
- Co-authored-by: Amalan Jenicious F <amalan.jenicious@psiog.com>
- Okechukwu  Emmanuel Ochia <okechukwu@agnostiq.ai>
- Co-authored-by: pre-commit-ci[bot] <66853113+pre-commit-ci[bot]@users.noreply.github.com>
- Casey Jao <casey@agnostiq.ai>


### Fixed

- Fixed missing lattice and result object attributes after rehydrating from datastore.

### Changed

- Implemented v12 of the DB schema

### Tests

- Enhanced DB tests to check faithfulness of persist and rehydrate operations

### Docs
- Update user interface docs for filter and delete features.
- Added credential management page

## [0.196.0] - 2022-09-07

### Authors

- Will Cunningham <wjcunningham7@users.noreply.github.com>
- Co-authored-by: Scott Wyman Neagle <scott@agnostiq.ai>
- Alejandro Esquivel <ae@alejandro.ltd>
- Co-authored-by: Will Cunningham <wjcunningham7@gmail.com>
- Aravind-psiog <100823292+Aravind-psiog@users.noreply.github.com>
- Faiyaz Hasan <faiyaz@agnostiq.ai>
- Co-authored-by: Venkat Bala <venkat@agnostiq.ai>
- Prasanna Venkatesh <54540812+Prasy12@users.noreply.github.com>
- Co-authored-by: Amalan Jenicious F <amalan.jenicious@psiog.com>
- Okechukwu  Emmanuel Ochia <okechukwu@agnostiq.ai>
- Co-authored-by: pre-commit-ci[bot] <66853113+pre-commit-ci[bot]@users.noreply.github.com>
- Casey Jao <casey@agnostiq.ai>


### Changed

- Sublattices are now run completely internally, without any HTTP calls.
- Lattice-level metadata is persisted atomically for sublattices.

## [0.195.0] - 2022-09-06

### Authors

- Will Cunningham <wjcunningham7@users.noreply.github.com>
- Co-authored-by: Scott Wyman Neagle <scott@agnostiq.ai>
- Alejandro Esquivel <ae@alejandro.ltd>
- Co-authored-by: Will Cunningham <wjcunningham7@gmail.com>
- Aravind-psiog <100823292+Aravind-psiog@users.noreply.github.com>
- Faiyaz Hasan <faiyaz@agnostiq.ai>
- Co-authored-by: Venkat Bala <venkat@agnostiq.ai>
- Prasanna Venkatesh <54540812+Prasy12@users.noreply.github.com>
- Co-authored-by: Amalan Jenicious F <amalan.jenicious@psiog.com>
- Okechukwu  Emmanuel Ochia <okechukwu@agnostiq.ai>
- Co-authored-by: pre-commit-ci[bot] <66853113+pre-commit-ci[bot]@users.noreply.github.com>
- Casey Jao <casey@agnostiq.ai>


### Changed

- `import covalent` no longer pulls in the server components

### Operations

- Fixed `tests.yml` where `RECOMMENDED_PLATFORM` was not properly set

## [0.194.0] - 2022-09-06

### Authors

- Will Cunningham <wjcunningham7@users.noreply.github.com>
- Co-authored-by: Scott Wyman Neagle <scott@agnostiq.ai>
- Alejandro Esquivel <ae@alejandro.ltd>
- Co-authored-by: Will Cunningham <wjcunningham7@gmail.com>
- Aravind-psiog <100823292+Aravind-psiog@users.noreply.github.com>
- Faiyaz Hasan <faiyaz@agnostiq.ai>
- Co-authored-by: Venkat Bala <venkat@agnostiq.ai>
- Prasanna Venkatesh <54540812+Prasy12@users.noreply.github.com>
- Co-authored-by: Amalan Jenicious F <amalan.jenicious@psiog.com>
- Okechukwu  Emmanuel Ochia <okechukwu@agnostiq.ai>
- Co-authored-by: pre-commit-ci[bot] <66853113+pre-commit-ci[bot]@users.noreply.github.com>
- Casey Jao <casey@agnostiq.ai>


### Operations

- Added a workflow which checks for missing or extra requirements
- Added pycln to pre-commit hooks #867

### Removed

- PyYAML
- tailer

## [0.193.0] - 2022-09-06

### Authors

- Will Cunningham <wjcunningham7@users.noreply.github.com>
- Co-authored-by: Scott Wyman Neagle <scott@agnostiq.ai>
- Alejandro Esquivel <ae@alejandro.ltd>
- Co-authored-by: Will Cunningham <wjcunningham7@gmail.com>
- Aravind-psiog <100823292+Aravind-psiog@users.noreply.github.com>
- Faiyaz Hasan <faiyaz@agnostiq.ai>
- Co-authored-by: Venkat Bala <venkat@agnostiq.ai>
- Prasanna Venkatesh <54540812+Prasy12@users.noreply.github.com>
- Co-authored-by: Amalan Jenicious F <amalan.jenicious@psiog.com>
- Okechukwu  Emmanuel Ochia <okechukwu@agnostiq.ai>
- Co-authored-by: pre-commit-ci[bot] <66853113+pre-commit-ci[bot]@users.noreply.github.com>
- Casey Jao <casey@agnostiq.ai>


### Changed

- Refactored executor base classes

### Operations

- pre-commit autoupdate

## [0.192.0] - 2022-09-02

### Authors

- Will Cunningham <wjcunningham7@users.noreply.github.com>
- Co-authored-by: Scott Wyman Neagle <scott@agnostiq.ai>
- Alejandro Esquivel <ae@alejandro.ltd>
- Co-authored-by: Will Cunningham <wjcunningham7@gmail.com>
- Aravind-psiog <100823292+Aravind-psiog@users.noreply.github.com>
- Faiyaz Hasan <faiyaz@agnostiq.ai>
- Co-authored-by: Venkat Bala <venkat@agnostiq.ai>
- Prasanna Venkatesh <54540812+Prasy12@users.noreply.github.com>
- Co-authored-by: Amalan Jenicious F <amalan.jenicious@psiog.com>
- Okechukwu  Emmanuel Ochia <okechukwu@agnostiq.ai>
- Co-authored-by: pre-commit-ci[bot] <66853113+pre-commit-ci[bot]@users.noreply.github.com>


### Changed

- Modified how `no_cluster` is passed to `app.py` from the CLI

## [0.191.0] - 2022-09-01

### Authors

- Will Cunningham <wjcunningham7@users.noreply.github.com>
- Co-authored-by: Scott Wyman Neagle <scott@agnostiq.ai>
- Alejandro Esquivel <ae@alejandro.ltd>
- Co-authored-by: Will Cunningham <wjcunningham7@gmail.com>
- Aravind-psiog <100823292+Aravind-psiog@users.noreply.github.com>
- Faiyaz Hasan <faiyaz@agnostiq.ai>
- Co-authored-by: Venkat Bala <venkat@agnostiq.ai>
- Prasanna Venkatesh <54540812+Prasy12@users.noreply.github.com>
- Co-authored-by: Amalan Jenicious F <amalan.jenicious@psiog.com>
- Okechukwu  Emmanuel Ochia <okechukwu@agnostiq.ai>
- Co-authored-by: pre-commit-ci[bot] <66853113+pre-commit-ci[bot]@users.noreply.github.com>


### Added

- Implementation of RemoteExecutor

## [0.190.0] - 2022-09-01

### Authors

- Will Cunningham <wjcunningham7@users.noreply.github.com>
- Co-authored-by: Scott Wyman Neagle <scott@agnostiq.ai>
- Alejandro Esquivel <ae@alejandro.ltd>
- Co-authored-by: Will Cunningham <wjcunningham7@gmail.com>
- Aravind-psiog <100823292+Aravind-psiog@users.noreply.github.com>
- Faiyaz Hasan <faiyaz@agnostiq.ai>
- Co-authored-by: Venkat Bala <venkat@agnostiq.ai>
- Prasanna Venkatesh <54540812+Prasy12@users.noreply.github.com>
- Co-authored-by: Amalan Jenicious F <amalan.jenicious@psiog.com>
- Okechukwu  Emmanuel Ochia <okechukwu@agnostiq.ai>


### Changed

- Renamed `BaseAsyncExecutor` and its references to `AsyncBaseExecutor`.

## [0.189.0] - 2022-08-31

### Authors

- Will Cunningham <wjcunningham7@users.noreply.github.com>
- Co-authored-by: Scott Wyman Neagle <scott@agnostiq.ai>
- Alejandro Esquivel <ae@alejandro.ltd>
- Co-authored-by: Will Cunningham <wjcunningham7@gmail.com>
- Aravind-psiog <100823292+Aravind-psiog@users.noreply.github.com>
- Faiyaz Hasan <faiyaz@agnostiq.ai>
- Co-authored-by: Venkat Bala <venkat@agnostiq.ai>
- Prasanna Venkatesh <54540812+Prasy12@users.noreply.github.com>
- Co-authored-by: Amalan Jenicious F <amalan.jenicious@psiog.com>


### Added

- Added capability to take screenshot of the graph with covalent logo on the GUI.

### Operations

- Changed the environment switches in tests.yml to be `true`/empty instead of 1/0

- Adding `benchmark.yml` workflow

### Tests

- Adding scripts in `tests/stress_tests/benchmarks`

## [0.188.0] - 2022-08-31

### Authors

- Will Cunningham <wjcunningham7@users.noreply.github.com>
- Co-authored-by: Scott Wyman Neagle <scott@agnostiq.ai>
- Alejandro Esquivel <ae@alejandro.ltd>
- Co-authored-by: Will Cunningham <wjcunningham7@gmail.com>
- Aravind-psiog <100823292+Aravind-psiog@users.noreply.github.com>


### Added

- Created a prototype of a production Dockerfile
- The old Dockerfile has been moved to Dockerfile.dev

### Docs

- Added db schema migration error guide in RTD
- Removed `get_data_store` from quantum chemistry tutorial #1046

### Operations

- Front-end test coverage measured and reported in CI
- Added reusable version action

- Added read the docs for user interface

## [0.187.0] - 2022-08-28

### Authors

- Prasanna Venkatesh <54540812+Prasy12@users.noreply.github.com>
- Co-authored-by: Kamalesh-suresh <kamalesh.suresh@psiog.com>
- Co-authored-by: Amalan Jenicious F <amalan.jenicious@psiog.com>
- Co-authored-by: pre-commit-ci[bot] <66853113+pre-commit-ci[bot]@users.noreply.github.com>

### Tests

- Fixed `test_using_executor_names` and `test_internal_sublattice_dispatch` tests to also work with `--no-cluster` option.

### Added

- Added test cases for front-end react components.

## [0.186.0] - 2022-08-25

### Authors

- Sankalp Sanand <sankalp@agnostiq.ai>
- Co-authored-by: Alejandro Esquivel <ae@alejandro.ltd>
- Venkat Bala <venkat@agnostiq.ai>
- Okechukwu  Emmanuel Ochia <okechukwu@agnostiq.ai>
- Co-authored-by: pre-commit-ci[bot] <66853113+pre-commit-ci[bot]@users.noreply.github.com>
- Co-authored-by: Will Cunningham <wjcunningham7@gmail.com>
- Co-authored-by: Scott Wyman Neagle <scott@agnostiq.ai>
- Venkat Bala <15014089+venkatBala@users.noreply.github.com>
- Aravind-psiog <100823292+Aravind-psiog@users.noreply.github.com>
- Co-authored-by: Kamalesh-suresh <kamalesh.suresh@psiog.com>
- Co-authored-by: Prasy12 <prasanna.venkatesh@psiog.com>

### Operations

- Fix conditional logic around dumping of `covalent` logs to stdout in test workflows
- Build test matrix by parsing configs from json
- Dump covalent logs if any of the tests step fail
- changed-files action uses the proper sha in version.yml

### Docs

- Added RTD and header for the AWS EC2 executor plugin.
- Refactored tutorials for better organization

### Added

- Added executor label, node id and node type to graph node UI

### Changed

- Runtime has been modified to be more precise on the lattice and electron sidebar

## [0.185.0] - 2022-08-23

### Authors

- Sankalp Sanand <sankalp@agnostiq.ai>
- Co-authored-by: Alejandro Esquivel <ae@alejandro.ltd>
- Venkat Bala <venkat@agnostiq.ai>

### Added

- Adding `load_tests` subdirectory to tests to facilitate execution of Covalent benchmarks during nightly runs
- Added `locust` requirements to tests `requirements.txt`

## [0.184.2] - 2022-08-23

### Authors

- Sankalp Sanand <sankalp@agnostiq.ai>
- Co-authored-by: Alejandro Esquivel <ae@alejandro.ltd>


### Fixed

- Switched the `render_as_batch` flag in the alembic env context so that `ALTER` commands are supported in SQLite migrations.

### Docs

- Updated custom executor RTD to show a simpler example

### Operations

- pre-commit autoupdate

## [0.184.1] - 2022-08-23

### Authors

- Alejandro Esquivel <ae@alejandro.ltd>
- Venkat Bala <venkat@agnostiq.ai>
- Co-authored-by: Scott Wyman Neagle <scott@agnostiq.ai>
- Casey Jao <casey@agnostiq.ai>
- Sankalp Sanand <sankalp@agnostiq.ai>


### Fixed

- Function's `__doc__` and `__name__` storage in dict/json for transportable object fixed.

### Tests

- Added unit test for the above fix.

## [0.184.0] - 2022-08-22

### Authors

- Alejandro Esquivel <ae@alejandro.ltd>
- Venkat Bala <venkat@agnostiq.ai>
- Co-authored-by: Scott Wyman Neagle <scott@agnostiq.ai>
- Casey Jao <casey@agnostiq.ai>


### Changed

- Electron metadata is serialized earlier during workflow construction
  to reduce unexpected executor pip requirements.

### Operations

- Updating conditional logic for the different steps in `release` workflow
- Dependabot update

### Docs

- Removed "How to synchronize lattices" section from RTD

## [0.183.0] - 2022-08-18

### Authors

- Scott Wyman Neagle <scott@agnostiq.ai>
- Venkat Bala <venkat@agnostiq.ai>


### Added

- Adding tests to update patch coverage for the `covalent logs` cli

### Changed

- Modify the `covalent logs` CLI handler to read logs line by line

### Operations

- Update release workflow
- Adding a `wait` input for the Conda action

## [0.182.2] - 2022-08-18

### Authors

- Scott Wyman Neagle <scott@agnostiq.ai>
- Will Cunningham <wjcunningham7@users.noreply.github.com>
- Alejandro Esquivel <ae@alejandro.ltd>
- Co-authored-by: Will Cunningham <wjcunningham7@gmail.com>
- Co-authored-by: Faiyaz Hasan <faiyaz@agnostiq.ai>


### Fixed

- CLI `service.py` tests to run without the server needing to be started.

### Docs

- Added `covalent db` cli command to API section of RTD

### Docs

- Fixed RTD downloads badge image to point to `covalent` rather than `cova`

### Operations

- Use conda skeleton action for build and upload

### Docs

- Updating WCI yaml with new file transfer protocols

## [0.182.1] - 2022-08-17

### Authors

- Will Cunningham <wjcunningham7@users.noreply.github.com>
- Venkat Bala <venkat@agnostiq.ai>
- Co-authored-by: santoshkumarradha <santosh@agnostiq.ai>
- Co-authored-by: pre-commit-ci[bot] <66853113+pre-commit-ci[bot]@users.noreply.github.com>
- Co-authored-by: Santosh kumar <29346072+santoshkumarradha@users.noreply.github.com>
- Co-authored-by: Scott Wyman Neagle <scott@agnostiq.ai>
- Prasanna Venkatesh <54540812+Prasy12@users.noreply.github.com>
- Co-authored-by: Will Cunningham <wjcunningham7@gmail.com>


### Fixed

- lattice.draw() fix on the GUI.

## [0.182.0] - 2022-08-17

### Authors

- Will Cunningham <wjcunningham7@users.noreply.github.com>
- Venkat Bala <venkat@agnostiq.ai>
- Co-authored-by: santoshkumarradha <santosh@agnostiq.ai>
- Co-authored-by: pre-commit-ci[bot] <66853113+pre-commit-ci[bot]@users.noreply.github.com>
- Co-authored-by: Santosh kumar <29346072+santoshkumarradha@users.noreply.github.com>
- Co-authored-by: Scott Wyman Neagle <scott@agnostiq.ai>


### Added

- Update RTD for `AWS Batch` executor
- Removed `AWS Lambda` executor RTD from this branch in order to keep changes atomic

### Changed

- Synced with latest develop

### Docs

- Adding RTD for `AWS Braket` executor
- Adding dropdown menu for the IAM policy
- Delete RTD for other cloud executor to keep changes atomic
- Renamed `executers` folder to `executors`

### Docs

- Updated short release notes

## [0.181.0] - 2022-08-17

### Authors

- Alejandro Esquivel <ae@alejandro.ltd>
- Will Cunningham <wjcunningham7@users.noreply.github.com>
- Scott Wyman Neagle <scott@agnostiq.ai>
- Venkat Bala <venkat@agnostiq.ai>
- Co-authored-by: santoshkumarradha <santosh@agnostiq.ai>
- Co-authored-by: pre-commit-ci[bot] <66853113+pre-commit-ci[bot]@users.noreply.github.com>
- Co-authored-by: Santosh kumar <29346072+santoshkumarradha@users.noreply.github.com>
- Co-authored-by: Will Cunningham <wjcunningham7@gmail.com>
- Prasanna Venkatesh <54540812+Prasy12@users.noreply.github.com>
- Co-authored-by: Kamalesh-suresh <kamalesh.suresh@psiog.com>
- Co-authored-by: Manjunath PV <manjunath.poilath@psiog.com>
- Co-authored-by: ArunPsiog <arun.mukesh@psiog.com>


### Changed

- Lazy loading mechanism on the GUI.

### Fixed

- Displaying electron executor and inputs information on the GUI.
- Animated spinner for running statuses on the GUI.

## Docs

- Add `AWSLambdaExecutor` RTD
- Update `api.rst` to include `cluster` CLI command option
- Added version migration guide section in RTD
- Update RTD for `AWS ECS` executor
- Remove AWS Lambda and Batch RTDs to keep changes atomic
- Adding dropdowns to IAM policy documents
- Updated compatibility matrix
- Updated pip, bash and callable deps how-to guides

### Operations

- NPM install on CentOS done explicitly
- `-y` flag for `conda install`

## [0.180.0] - 2022-08-16

### Authors

- Casey Jao <casey@agnostiq.ai>
- Co-authored-by: Alejandro Esquivel <ae@alejandro.ltd>
- Okechukwu  Emmanuel Ochia <okechukwu@agnostiq.ai>
- Scott Wyman Neagle <scott@agnostiq.ai>
- Co-authored-by: pre-commit-ci[bot] <66853113+pre-commit-ci[bot]@users.noreply.github.com>
- Co-authored-by: Will Cunningham <wjcunningham7@gmail.com>
- Sankalp Sanand <sankalp@agnostiq.ai>


### Removed

- Removed `ct.wait.LONG` etc. constants from covalent's init

### Changed

- `wait` in `_get_result_from_dispatcher` will now use `_results_manager.wait.EXTREME` if `True` has been passed to it.

### Operations

- Prettierified release.yml
- Cleaned up pre-commit-config.yml

### Docs

- Updated Bash Lepton tutorial to conform with the latest Lepton interface changes
- Disabling how-to guide for executing an electron with a specified Conda environment.
- Fixed "How To" for Python leptons

## [0.179.0] - 2022-08-16

### Authors



### Changed

- Changed terser package version on webapp yarn-lock file.

## [0.178.0] - 2022-08-15

### Authors

- Will Cunningham <wjcunningham7@users.noreply.github.com>
- Co-authored-by: Alejandro Esquivel <ae@alejandro.ltd>
- Casey Jao <casey@agnostiq.ai>


### Changed

- Dispatch workflows as asyncio tasks on the FastAPI event loop instead of in separate threads

### Fixed

- Deconflict wait enum with `ct.wait` function; `wait` -> `WAIT`

### Operations

- Conda package is built and tested on a nightly schedule
- Conda deployment step is added to `release.yml`
- Install yarn and npm on Ubuntu whenever the webapp needs to be built

## [0.177.0] - 2022-08-11

### Authors

- Scott Wyman Neagle <scott@agnostiq.ai>
- Co-authored-by: Faiyaz Hasan <faiyaz@agnostiq.ai>
- Casey Jao <casey@agnostiq.ai>
- Venkat Bala <venkat@agnostiq.ai>
- Co-authored-by: pre-commit-ci[bot] <66853113+pre-commit-ci[bot]@users.noreply.github.com>

### Removed

- `while True` in `app.get_result`

### Changed

- Flask route logic to return 503 when the result is not ready

### Tests

- results_manager tests

### Operations

- Fix conditional checks for `pre-release` and `stable` Covalent docker image builds

## [0.176.0] - 2022-08-11

### Authors

- Scott Wyman Neagle <scott@agnostiq.ai>
- Co-authored-by: Faiyaz Hasan <faiyaz@agnostiq.ai>
- Casey Jao <casey@agnostiq.ai>


### Operations

- Update precommit yaml.

### Removed

- `Lattice.check_consumables()`, `_TransportGraph.get_topologically_sorted_graph()`

### Operations

- Trigger webapp build if `build==true`

## [0.175.0] - 2022-08-11

### Authors

- Scott Wyman Neagle <scott@agnostiq.ai>
- Co-authored-by: Faiyaz Hasan <faiyaz@agnostiq.ai>
- Casey Jao <casey@agnostiq.ai>


### Operations

- Trigger Slack alert for failed tests on `workflow_run`

## [0.174.0] - 2022-08-11

### Authors

- Casey Jao <casey@agnostiq.ai>
- Alejandro Esquivel <ae@alejandro.ltd>


### Changed

- Changed return value for TransferFromRemote and TransferToRemote (download/upload) operations to be consistent and always return filepath tuples

### Docs

- Updated docs with File Transfer return value changes and `files` kwarg injections

### Fixed

- Fixed postprocessing workflows that return an electron with an incoming wait_for edge

## [0.173.0] - 2022-08-10

### Authors

- Sankalp Sanand <sankalp@agnostiq.ai>


### Added

- `--hard` and `--yes` flags added to `covalent purge` for hard purging (also deletes the databse) and autoapproving respectively.

### Changed

- `covalent purge` now shows the user a prompt informing them what dirs and files will be deleted.
- Improved shown messages in some commands.

### Tests

- Updated tests to reflect above changes.

## [0.172.0] - 2022-08-10

### Authors

- Will Cunningham <wjcunningham7@users.noreply.github.com>
- Prasanna Venkatesh <54540812+Prasy12@users.noreply.github.com>
- Co-authored-by: pre-commit-ci[bot] <66853113+pre-commit-ci[bot]@users.noreply.github.com>
- Co-authored-by: Aravind-psiog <100823292+Aravind-psiog@users.noreply.github.com>
- Co-authored-by: ArunPsiog <arun.mukesh@psiog.com>
- Co-authored-by: manjunath.poilath <manjunath.poilath@psiog.com>
- Co-authored-by: Kamalesh-suresh <kamalesh.suresh@psiog.com>
- Co-authored-by: Amalan Jenicious F <amalan.jenicious@psiog.com>
- Co-authored-by: M Shrikanth <shrikanth.mohan@psiog.com>
- Co-authored-by: Casey Jao <casey@agnostiq.ai>
- Co-authored-by: Aravind-psiog <aravind.prabaharan@psiog.com>
- Co-authored-by: Will Cunningham <wjcunningham7@gmail.com>
- Co-authored-by: Alejandro Esquivel <ae@alejandro.ltd>


### Changed

- Covalent dispatcher flask web apis ported to FastAPI in `covalent_dispatcher/_service/app.py`
- Unit tests written for Covalent dispatcher flask web apis ported to FastAPI in `covalent_dispatcher_tests/_service/app.test.py`
- Web apis of `covalent_ui` refactored to adhere to v11 DB schema
- Electron graph mini map has been moved next to controls on the GUI.
- Lattice status and count of completed & total electrons has been moved to the top of the graph on the GUI.
- Some of the Flask APIs earlier consumed by the GUI have been deprecated & removed from the code base.
- APIs exposed by the web app back end have been re-factored to adhere to the new DB schema v10

### Added

- Added count of dispatches by status on the dispatch list section of the GUI.
- APIs that the GUI consumes have been re-written using FastAPI. This includes re-factoring of older APIs and adding of new APIs.
- Added COVALENT_SERVER_IFACE_ANY flag for uvicorn to start with 0.0.0.0

### Docs

- ReadTheDocs landing page has been improved

## [0.171.0] - 2022-08-10

### Authors

- Casey Jao <casey@agnostiq.ai>
- Co-authored-by: Scott Wyman Neagle <scott@agnostiq.ai>

### Added

- Added `covalent migrate_legacy_result_object` command to save pickled Result objects to the DataStore

## [0.170.1] - 2022-08-09

### Authors

- Venkat Bala <venkat@agnostiq.ai>

### Fixed

- Remove `attr` import added inadvertently

### Tests

- Fix `start` cli test, update `set_config` call count

## [0.170.0] - 2022-08-08

### Authors

- Venkat Bala <venkat@agnostiq.ai>
- Co-authored-by: pre-commit-ci[bot] <66853113+pre-commit-ci[bot]@users.noreply.github.com>


### Changed

- Temporarily allow executor plugin variable name to be either in uppercase or lowercase

## [0.169.0] - 2022-08-08

### Authors

- Venkat Bala <venkat@agnostiq.ai>
- Co-authored-by: pre-commit-ci[bot] <66853113+pre-commit-ci[bot]@users.noreply.github.com>


### Added

- Adding a `covalent config` convenience CLI to quickly view retrive the covalent configuration

## [0.168.0] - 2022-08-08

### Authors

- Venkat Bala <venkat@agnostiq.ai>
- Co-authored-by: pre-commit-ci[bot] <66853113+pre-commit-ci[bot]@users.noreply.github.com>


### Added

- Adding `setup/teardown` methods as placeholders for any executor specific setup and teardown tasks

## [0.167.0] - 2022-08-08

### Authors

- Poojith U Rao <106616820+poojithurao@users.noreply.github.com>
- Co-authored-by: Venkat Bala <venkat@agnostiq.ai>
- Co-authored-by: Faiyaz Hasan <faiyaz@agnostiq.ai>
- Co-authored-by: pre-commit-ci[bot] <66853113+pre-commit-ci[bot]@users.noreply.github.com>
- Co-authored-by: Alejandro Esquivel <ae@alejandro.ltd>


### Added

- S3 File transfer strategy

### Fixed

- Adding maximum number of retries and timeout parameter to the get result http call.

## [0.166.0] - 2022-08-07

### Authors

- Venkat Bala <venkat@agnostiq.ai>


### Tests

- Update dask cli test to match Covalent Dask cluster configuration


### Changed

- Remove newline from log stream formatter for better log statment output
- Jsonify covalent cluster cli outputs

## [0.165.0] - 2022-08-06

### Authors

- Casey Jao <casey@agnostiq.ai>


### Changed

- Make `BaseExecutor` and `BaseAsyncExecutor` class siblings, not parent and child.

### Operations

- Only validate webapp if the webapp was built

### Tests

- Fixed randomly failing lattice json serialization test

## [0.164.0] - 2022-08-05

### Authors

- Sankalp Sanand <sankalp@agnostiq.ai>
- Faiyaz Hasan <faiyaz@agnostiq.ai>
- Co-authored-by: pre-commit-ci[bot] <66853113+pre-commit-ci[bot]@users.noreply.github.com>
- Co-authored-by: Venkat Bala <venkat@agnostiq.ai>
- Co-authored-by: Will Cunningham <wjcunningham7@gmail.com>


### Changed

- Use `update_config` to modify dask configuration from the cluster process
- Simplify `set_config` logic for dask configuration options on `covalent start`
- Removed default values from click options for dask configuration related values

### Added

- Configured default dask configuration options in `defaults.py`

### Fixed

- Overwriting config address issue.

### Tests

- Moved misplaced functional/integration tests from the unit tests folder to their respective folders.
- All of the unit tests now use test DB instead of hitting a live DB.
- Updated `tests.yml` so that functional tests are run whenever tests get changed or github actions are changed.
- Several broken tests were also fixed.

## [0.163.0] - 2022-08-04

### Authors

- Alejandro Esquivel <ae@alejandro.ltd>
- Co-authored-by: Casey Jao <casey@agnostiq.ai>
- Will Cunningham <wjcunningham7@users.noreply.github.com>
- Co-authored-by: Scott Wyman Neagle <scott@agnostiq.ai>


### Added

- Added `rsync` dependency in `Dockerfile`

### Removed

- `Makefile` which was previously improperly committed

### Operations

- Functional tests are run only on `develop`
- `tests.yml` can be run manually provided a commit SHA
- `tests.yml` uses a `build` filter to conditionally install and build Covalent if build files are modified
- `docker.yml` is now only for dev work, and is manually triggered given an SHA
- `release.yml` is enhanced to push stable and pre-release images to a public ECR repo

## [0.162.0] - 2022-08-04

### Authors

- Alejandro Esquivel <ae@alejandro.ltd>
- Co-authored-by: Casey Jao <casey@agnostiq.ai>


### Changed

- Updated Base executor to support non-unique `retval_key`s, particularly for use in File Transfer where we may have several CallDeps with the reserved `retval_key` of value `files`.

## [0.161.2] - 2022-08-04

### Authors

- Alejandro Esquivel <ae@alejandro.ltd>
- Co-authored-by: pre-commit-ci[bot] <66853113+pre-commit-ci[bot]@users.noreply.github.com>


### Fixed

- Updated `covalent db migrations` to overwrite `alembic.ini` `script_location` with absolute path to migrations folder
- Updated `covalent db alembic [args]` command to use project root as `cwd` for alembic subprocess  

## [0.161.1] - 2022-08-03

### Authors

- Alejandro Esquivel <ae@alejandro.ltd>
- Scott Wyman Neagle <scott@agnostiq.ai>
- Co-authored-by: Faiyaz Hasan <faiyaz@agnostiq.ai>
- Poojith U Rao <106616820+poojithurao@users.noreply.github.com>
- Co-authored-by: Casey Jao <casey@agnostiq.ai>


### Fixed

- When a list was passed to an electron, the generated electron list
  had metadata copied from the electron. This was resulting in
  call_before and call_after functions being called by the electron
  list as well. The metadata (apart from executor) is now set to
  default values for the electron list.

## [0.161.0] - 2022-08-03

### Authors

- Alejandro Esquivel <ae@alejandro.ltd>
- Scott Wyman Neagle <scott@agnostiq.ai>
- Co-authored-by: Faiyaz Hasan <faiyaz@agnostiq.ai>


### Changed

- Replaced `Session(DispatchDB()._get_data_store().engine)` with `workflow_db.session()`

### Removed

- `DevDataStore` class from `datastore.py`
- workflows manager

## [0.160.1] - 2022-08-02

### Authors

- Alejandro Esquivel <ae@alejandro.ltd>
- Scott Wyman Neagle <scott@agnostiq.ai>


### Fixed

- `script_location` key not found issue when installing with pip (second attempt)

### Docs

- Remove migration guide reference from README

### Operations

- Explicitly check `release == true` in tests.yml

## [0.160.0] - 2022-08-02

### Authors

- Casey Jao <casey@agnostiq.ai>
- Co-authored-by: Faiyaz Hasan <faiyaz@agnostiq.ai>


### Changed

- `Executor.run()` now accepts a `task_metadata` dictionary. Current
  keys consist of `dispatch_id` and `node_id`.

## [0.159.0] - 2022-08-02

### Authors

- Casey Jao <casey@agnostiq.ai>
- Co-authored-by: Faiyaz Hasan <faiyaz@agnostiq.ai>


### Changed

- Database schema has been updated to v11

### Operations

- `paths-filter` will only be run on PRs, i.e on workflow runs, the whole test suite will be run.
- Removed retry action from running on `pytest` steps since they instead use `pytest` retries.
- `codecov.yml` added to enable carry-forward flags
- UI front-end is only built for pull requests when the source changes
- Packaging is only validated on the `develop` branch

## [0.158.0] - 2022-07-29

### Authors

- Okechukwu  Emmanuel Ochia <okechukwu@agnostiq.ai>
- Co-authored-by: Scott Wyman Neagle <scott@agnostiq.ai>
- Will Cunningham <wjcunningham7@users.noreply.github.com>
- Alejandro Esquivel <ae@alejandro.ltd>
- Co-authored-by: pre-commit-ci[bot] <66853113+pre-commit-ci[bot]@users.noreply.github.com>
- Casey Jao <casey@agnostiq.ai>
- Co-authored-by: Faiyaz Hasan <faiyaz@agnostiq.ai>


### Changed

- Construct the result object in the dispatcher `entry_point.py` module in order to avoid the Missing Latticed Id error so frequently.
- Update the sleep statement length to 0.1 seconds in the results.manager.

## [0.157.1] - 2022-07-29

### Authors

- Okechukwu  Emmanuel Ochia <okechukwu@agnostiq.ai>
- Co-authored-by: Scott Wyman Neagle <scott@agnostiq.ai>
- Will Cunningham <wjcunningham7@users.noreply.github.com>
- Alejandro Esquivel <ae@alejandro.ltd>
- Co-authored-by: pre-commit-ci[bot] <66853113+pre-commit-ci[bot]@users.noreply.github.com>
- Casey Jao <casey@agnostiq.ai>

### Fixed

- Pass non-kwargs to electrons in the correct order during dispatch.

## [0.157.0] - 2022-07-28

### Authors

- Okechukwu  Emmanuel Ochia <okechukwu@agnostiq.ai>
- Co-authored-by: Scott Wyman Neagle <scott@agnostiq.ai>
- Will Cunningham <wjcunningham7@users.noreply.github.com>
- Alejandro Esquivel <ae@alejandro.ltd>
- Co-authored-by: pre-commit-ci[bot] <66853113+pre-commit-ci[bot]@users.noreply.github.com>
- Casey Jao <casey@agnostiq.ai>


### Changed

- Expose a public `wait()` function compatible with both calling and dispatching lattices

### Docs

- Updated the RTD on `wait_for()` to use the static `wait()` function

### Operations

- pre-commit autoupdate

### Docs

- Changed the custom executor how-to to be shorter and more concise.
- Re-structured the docs

## [0.156.0] - 2022-07-27

### Authors

- Okechukwu  Emmanuel Ochia <okechukwu@agnostiq.ai>
- Co-authored-by: Scott Wyman Neagle <scott@agnostiq.ai>
- Will Cunningham <wjcunningham7@users.noreply.github.com>
- Alejandro Esquivel <ae@alejandro.ltd>
- Co-authored-by: pre-commit-ci[bot] <66853113+pre-commit-ci[bot]@users.noreply.github.com>


### Added

- Bash decorator is introduced
- Lepton commands can be specified as a list of strings rather than strings alone.

## [0.155.1] - 2022-07-26

### Authors

- Okechukwu  Emmanuel Ochia <okechukwu@agnostiq.ai>
- Co-authored-by: Scott Wyman Neagle <scott@agnostiq.ai>
- Will Cunningham <wjcunningham7@users.noreply.github.com>
- Alejandro Esquivel <ae@alejandro.ltd>
- Co-authored-by: pre-commit-ci[bot] <66853113+pre-commit-ci[bot]@users.noreply.github.com>


### Fixed

- `script_location` key not found issue when running alembic programatically

### Operations

- Fixed syntax errors in `stale.yml` and in `hotfix.yml`
- `docker.yml` triggered after version bump in `develop` instead of before
- Enhanced `tests.yml` to upload coverage reports by domain

## [0.155.0] - 2022-07-26

### Authors

- Alejandro Esquivel <ae@alejandro.ltd>


### Added

- Exposing `alembic {args}` cli commands through: `covalent db alembic {args}`

## [0.154.0] - 2022-07-25

### Authors

- Casey Jao <casey@agnostiq.ai>
- Co-authored-by: Venkat Bala <venkat@agnostiq.ai>
- Alejandro Esquivel <ae@alejandro.ltd>


### Added

- Added methods to programatically fetch information from Alembic without needing subprocess

## [0.153.1] - 2022-07-25

### Authors

- Casey Jao <casey@agnostiq.ai>
- Co-authored-by: Venkat Bala <venkat@agnostiq.ai>


### Fixed

- Stdout and stderr are now captured when using the dask executor.


### Tests

- Fixed Dask cluster CLI tests

## [0.153.0] - 2022-07-25

### Authors

- Faiyaz Hasan <faiyaz@agnostiq.ai>


### Added

- Helper function to load and save files corresponding to the DB filenames.

### Changed

- Files with .txt, .log extensions are stored as strings.
- Get result web request timeout to 2 seconds.

## [0.152.0] - 2022-07-25

### Authors

- Faiyaz Hasan <faiyaz@agnostiq.ai>
- Co-authored-by: Scott Wyman Neagle <scott@agnostiq.ai>


### Changed

- Pass default DataStore object to node value retrieval method in the Results object.

## [0.151.1] - 2022-07-22

### Authors

- Faiyaz Hasan <faiyaz@agnostiq.ai>
- Co-authored-by: Scott Wyman Neagle <scott@agnostiq.ai>


### Fixed

- Adding maximum number of retries and timeout parameter to the get result http call.
- Disabling result_webhook for now.

## [0.151.0] - 2022-07-22

### Authors

- Scott Wyman Neagle <scott@agnostiq.ai>
- Co-authored-by: Will Cunningham <wjcunningham7@gmail.com>
- Sankalp Sanand <sankalp@agnostiq.ai>


### Added

- `BaseAsyncExecutor` has been added which can be inherited by new async-aware executors.

### Changed

- Since tasks were basically submitting the functions to a Dask cluster by default, they have been converted into asyncio `Tasks` instead which support a far larger number of concurrent tasks than previously used `ThreadPool`.

- `tasks_pool` will still be used to schedule tasks which use non-async executors.

- Executor's `executor` will now receive a callable instead of a serialized function. This allows deserializing the function where it is going to be executed while providing a simplified `execute` at the same time.

- `uvloop` is being used instead of the default event loop of `asyncio` for better performance.

- Tests have also been updated to reflect above changes.

### Operations

- Made Santosh the sole owner of `/docs`

## [0.150.0] - 2022-07-22

### Authors

- Faiyaz Hasan <faiyaz@agnostiq.ai>


### Added

- Initialize database tables when the covalent server is started.

## [0.149.0] - 2022-07-21

### Authors

- Scott Wyman Neagle <scott@agnostiq.ai>
- Co-authored-by: Venkat Bala <venkat@agnostiq.ai>


### Removed

- `result.save()`
- `result._write_dispatch_to_python_file()`

## [0.148.0] - 2022-07-21

### Authors

- Alejandro Esquivel <ae@alejandro.ltd>


### Changed

- Changed DataStore default db path to correspond to dispatch db config path

### Operations

- Added workflow to stale and close pull requests


### Docs

- Fixed `get_metadata` calls in examples to remove `results_dir` argument
- Removed YouTube video temporarily

## [0.147.0] - 2022-07-21

### Authors

- Casey Jao <casey@agnostiq.ai>


### Changed

- Simplified interface for custom executors. All the boilerplate has
  been moved to `BaseExecutor`.

## [0.146.0] - 2022-07-20

### Authors

- Casey Jao <casey@agnostiq.ai>
- Co-authored-by: Venkat Bala <venkat@agnostiq.ai>
- Faiyaz Hasan <faiyaz@agnostiq.ai>



### Added

- Ensure that transportable objects are rendered correctly when printing the result object.

### Tests

- Check that user data is not unpickled by the Covalent server process

## [0.145.0] - 2022-07-20

### Authors

- Scott Wyman Neagle <scott@agnostiq.ai>
- Co-authored-by: Venkat Bala <venkat@agnostiq.ai>
- Co-authored-by: Faiyaz Hasan <faiyaz@agnostiq.ai>


### Removed

- `entry_point.get_result()`

### Changed

- get_result to query an HTTP endpoint instead of a DB session

## [0.144.0] - 2022-07-20

### Authors

- Will Cunningham <wjcunningham7@users.noreply.github.com>
- Co-authored-by: Scott Wyman Neagle <scott@agnostiq.ai>
- Alejandro Esquivel <ae@alejandro.ltd>


### Added

- Set up alembic migrations & added migration guide (`alembic/README.md`)

## [0.143.0] - 2022-07-19

### Authors

- Will Cunningham <wjcunningham7@users.noreply.github.com>
- Co-authored-by: Scott Wyman Neagle <scott@agnostiq.ai>


### Changed

- Installation will fail if `cova` is installed while trying to install `covalent`.

## [0.142.0] - 2022-07-19

### Authors

- Poojith U Rao <106616820+poojithurao@users.noreply.github.com>
- Co-authored-by: Will Cunningham <wjcunningham7@gmail.com>
- Anna Hughes <annagwen42@gmail.com>
- Co-authored-by: Poojith <poojith@agnostiq.ai>
- Co-authored-by: Scott Wyman Neagle <scott@agnostiq.ai>
- Casey Jao <casey@agnostiq.ai>
- Co-authored-by: Venkat Bala <venkat@agnostiq.ai>
- Co-authored-by: pre-commit-ci[bot] <66853113+pre-commit-ci[bot]@users.noreply.github.com>
- Faiyaz Hasan <faiyaz@agnostiq.ai>


### Added

- `electron_num`, `completed_electron_num` fields to the Lattice table.

## [0.141.0] - 2022-07-19

### Authors

- Poojith U Rao <106616820+poojithurao@users.noreply.github.com>
- Co-authored-by: Will Cunningham <wjcunningham7@gmail.com>
- Anna Hughes <annagwen42@gmail.com>
- Co-authored-by: Poojith <poojith@agnostiq.ai>
- Co-authored-by: Scott Wyman Neagle <scott@agnostiq.ai>
- Casey Jao <casey@agnostiq.ai>
- Co-authored-by: Venkat Bala <venkat@agnostiq.ai>
- Co-authored-by: pre-commit-ci[bot] <66853113+pre-commit-ci[bot]@users.noreply.github.com>


### Changed

- Deprecate topological sort in favor of inspect in-degree of nodes until they are zero before dispatching task
- Use deepcopy to generate a copy of the metadata dictionary before saving result object to the database

### Docs

- Adding incomplete pennylane kernel tutorial
- Adding quantum ensemble tutorial

## [0.140.0] - 2022-07-19

### Authors

- Faiyaz Hasan <faiyaz@agnostiq.ai>
- Co-authored-by: Venkat Bala <venkat@agnostiq.ai>


### Added

- Fields `deps_filename`, `call_before_filename` and `call_after_filename` to the `Electron` table.
- Re-write the deps / call before and after file contents when inserting / updating electron record in the database.

### Changed

- Modify the test and implementation logic of inserting the electron record with these new fields.
- Field `key` to `key_filename` in `Electron` table.

## [0.139.1] - 2022-07-19

### Authors

- Divyanshu Singh <55018955+divshacker@users.noreply.github.com>
- Co-authored-by: Scott Wyman Neagle <wymnea@protonmail.com>
- Co-authored-by: Scott Wyman Neagle <scott@agnostiq.ai>
- Co-authored-by: Will Cunningham <wjcunningham7@users.noreply.github.com>


### Fixed

- Fixes Reverse IP problem. All References to `0.0.0.0` are changed to `localhost` . More details can be found [here](https://github.com/AgnostiqHQ/covalent/issues/202)

## [0.139.0] - 2022-07-19

### Authors

- Venkat Bala <venkat@agnostiq.ai>
- Co-authored-by: Scott Wyman Neagle <scott@agnostiq.ai>
- Faiyaz Hasan <faiyaz@agnostiq.ai>
- Co-authored-by: Will Cunningham <wjcunningham7@gmail.com>


### Added

- Columns `is_active` in the lattice, eLectron and Electron dependency tables.

### Docs

- Adding a RTD tutorial/steps on creating a custom executor

## [0.138.0] - 2022-07-19

### Authors

- Anna Hughes <annagwen42@gmail.com>
- Co-authored-by: Will Cunningham <wjcunningham7@gmail.com>
- Will Cunningham <wjcunningham7@users.noreply.github.com>
- Co-authored-by: Venkat Bala <venkat@agnostiq.ai>


### Added

- Docker build workflow

### Changed

- Dockerfile uses multi-stage build

### Docs

- New tutorial demonstrating how to solve the MaxCut Problem with QAOA and Covalent

## [0.137.0] - 2022-07-19

### Authors

- Prasanna Venkatesh <54540812+Prasy12@users.noreply.github.com>
- Co-authored-by: Alejandro Esquivel <ae@alejandro.ltd>


### Added

- Ability to hide/show labels on the graph
- Graph layout with elk configurations

### Changed

- Changed API socket calls interval for graph optimization.

### Tests

- Disabled several dask functional tests

## [0.136.0] - 2022-07-18

### Authors

- Scott Wyman Neagle <scott@agnostiq.ai>
- Co-authored-by: Faiyaz Hasan <faiyaz@agnostiq.ai>


### Changed

- Result.save() has been deprecated in favor of Result.persist() and querying the database directly.

## [0.135.0] - 2022-07-18

### Authors

- Casey Jao <casey@agnostiq.ai>
- Co-authored-by: Scott Wyman Neagle <scott@agnostiq.ai>
- Co-authored-by: Alejandro Esquivel <ae@alejandro.ltd>


### Operations

- Psiog is only codeowner of js files
- Fix in changelog action to handle null author when a bot is committing

### Added

- Support injecting return values of calldeps into electrons during workflow execution

## [0.134.0] - 2022-07-15

### Authors

- Casey Jao <casey@agnostiq.ai>
- Co-authored-by: Scott Wyman Neagle <scott@agnostiq.ai>


### Changed

- Covalent server can now process workflows without having their deps installed

## [0.133.0] - 2022-07-15

### Authors

- Will Cunningham <wjcunningham7@users.noreply.github.com>


### Removed

- Removed the deprecated function `draw_inline` as well as the `matplotlib` dependency.

### Operations

- Fixing the retry block for tests

## [0.132.0] - 2022-07-14

### Authors

- Will Cunningham <wjcunningham7@users.noreply.github.com>


### Added

- Bash lepton support reintroduced with some UX modifications to the Lepton class. Leptons which use scripting languages can be specified as either (1) a command run in the shell/console or (2) a call to a function in a library/script. Leptons which use compiled languages must specify a library and a function name.
- The keyword argument `display_name` can be used to override the name appearing in the UI. Particularly useful when the lepton is a command.
- All arguments except for language are now keyword arguments.
- Keyword arguments passed to a Bash lepton are understood to define environment variables within the shell.
- Non-keyword arguments fill in `$1`, `$2`, etc.
- Named outputs enumerate variables within the shell which will be returned to the user. These can be either `Lepton.OUTPUT` or `Lepton.INPUT_OUTPUT` types.

### Added

- New fields to the decomposed result object Database:

## [0.131.0] - 2022-07-13

### Authors

- Sankalp Sanand <sankalp@agnostiq.ai>
- Co-authored-by: Venkat Bala <venkat@agnostiq.ai>


### Fixed

- `covalent --version` now looks for `covalent` metadata instead of `cova`

### Tests

- Updated the cli test to include whether the correct version number is shown when `covalent --version` is run

### Added

- Method to write electron id corresponding to sublattices in `execution.py` when running `_run_task`.

## [0.130.0] - 2022-07-12

### Authors

- Venkat Bala <venkat@agnostiq.ai>
- Co-authored-by: Scott Wyman Neagle <scott@agnostiq.ai>

### Changed

- Ignoring tests for `cancel_dispatch` and `construct_bash`
- Create a dummy requirements.txt file for pip deps tests
- Fix version of `Werkzeug` package to avoid running into ValueError (unexpected kwarg `as_tuple`)
- Update `customization` how to test by specifying the section header `sdk`

## [0.129.0] - 2022-07-12

### Authors

- Sankalp Sanand <sankalp@agnostiq.ai>
- Co-authored-by: Alejandro Esquivel <ae@alejandro.ltd>

### Added

- Support for `wait_for` type edges when two electrons are connected by their execution side effects instead of output-input relation.

### Changed

- `active_lattice.electron_outputs` now contains the node ids as well for the electron which is being post processed.

## [0.128.1] - 2022-07-12

### Authors

- Faiyaz Hasan <faiyaz@agnostiq.ai>


### Fixed

- `Result.persist` test in `result_test.py`.
- Electron dependency `arg_index` is changed back to Nullable.

## [0.128.0] - 2022-07-12

### Authors

- Okechukwu  Emmanuel Ochia <okechukwu@agnostiq.ai>
- Co-authored-by: Casey Jao <casey@agnostiq.ai>
- Co-authored-by: Alejandro Esquivel <ae@alejandro.ltd>
- Co-authored-by: pre-commit-ci[bot] <66853113+pre-commit-ci[bot]@users.noreply.github.com>

### Added

- File transfer support for leptons

## [0.127.0] - 2022-07-11

### Authors

- Scott Wyman Neagle <scott@agnostiq.ai>
- Co-authored-by: Faiyaz Hasan <faiyaz@agnostiq.ai>
- Co-authored-by: Venkat Bala <venkat@agnostiq.ai>


### Added

- When saving to DB, also persist to the new DB if running in develop mode

### Tests

- Flask app route tests

## [0.126.0] - 2022-07-11

### Authors

- Will Cunningham <wjcunningham7@users.noreply.github.com>
- Alejandro Esquivel <ae@alejandro.ltd>
- Co-authored-by: pre-commit-ci[bot] <66853113+pre-commit-ci[bot]@users.noreply.github.com>
- Co-authored-by: Sankalp Sanand <sankalp@agnostiq.ai>


### Added

- Added Folder class
- Added internal call before/after deps to execute File Transfer operations pre/post electron execution.

### Operations

- Enhanced hotfix action to create branches from existing commits

## [0.125.0] - 2022-07-09

### Authors

- Okechukwu  Emmanuel Ochia <okechukwu@agnostiq.ai>
- Co-authored-by: pre-commit-ci[bot] <66853113+pre-commit-ci[bot]@users.noreply.github.com>
- Co-authored-by: Alejandro Esquivel <ae@alejandro.ltd>
- Venkat Bala <venkat@agnostiq.ai>
- Co-authored-by: Okechukwu Ochia <emmirald@gmail.com>
- Co-authored-by: Scott Wyman Neagle <scott@agnostiq.ai>


### Added

- Dask Cluster CLI functional/unit tests

### Docs

- Updated RTD concepts, how-to-guides, and api docs with electron dependencies.

### Operations

- Separate out running tests and uploading coverage report to circumvent bug in
  retry action

## [0.124.0] - 2022-07-07

### Authors

- Will Cunningham <wjcunningham7@users.noreply.github.com>
- Co-authored-by: Scott Wyman Neagle <scott@agnostiq.ai>
- Faiyaz Hasan <faiyaz@agnostiq.ai>


### Added

- `Result.persist` method in `covalent/_results_manager/result.py`.

### Operations

- Package pre-releases go to `covalent` instead of `cova` on PyPI.

## [0.123.0] - 2022-07-07

### Authors

- Scott Wyman Neagle <scott@agnostiq.ai>
- Co-authored-by: Faiyaz Hasan <faiyaz@agnostiq.ai>
- Will Cunningham <wjcunningham7@users.noreply.github.com>
- Alejandro Esquivel <ae@alejandro.ltd>
- Co-authored-by: pre-commit-ci[bot] <66853113+pre-commit-ci[bot]@users.noreply.github.com>


### Added

- Added Folder class
- Added internal call before/after deps to execute File Transfer operations pre/post electron execution.

### Operations

- `codeql.yml` and `condabuild.yml` run nightly instead of on every PR.
- Style fixes in changelog

## [0.122.1] - 2022-07-06

### Authors

Will Cunningham <wjcunningham7@users.noreply.github.com>
Co-authored-by: Scott Wyman Neagle <scott@agnostiq.ai>


### Operations

- Added license scanner action
- Pre-commit autoupdate

### Tests

- Tests for running workflows with more than one iteration

### Fixed

- Attribute error caused by attempts to retrieve the name from the node function when the node function is set to None

## [0.122.0] - 2022-07-04

### Authors

Faiyaz Hasan <faiyaz@agnostiq.ai>
Co-authored-by: pre-commit-ci[bot] <66853113+pre-commit-ci[bot]@users.noreply.github.com>


### Added

- `covalent/_results_manager/write_result_to_db.py` module and methods to insert / update data in the DB.
- `tests/covalent_tests/results_manager_tests/write_result_to_db_test.py` containing the unit tests for corresponding functions.

### Changed

- Electron `type` column to a string type rather than an `ElectronType` in DB models.
- Primary keys from `BigInteger` to `Integer` in DB models.

## [0.121.0] - 2022-07-04

### Authors

Will Cunningham <wjcunningham7@users.noreply.github.com>
Co-authored-by: Alejandro Esquivel <ae@alejandro.ltd>
Co-authored-by: pre-commit-ci[bot] <66853113+pre-commit-ci[bot]@users.noreply.github.com>


### Removed

- Unused requirements `gunicorn` and `eventlet` in `requirements.txt` as well as `dask` in `tests/requirements.txt`, since it is already included in the core requirements.

### Docs

- Updated the compatibility matrix in the docs.

## [0.120.0] - 2022-07-04

### Authors

Okechukwu  Emmanuel Ochia <okechukwu@agnostiq.ai>
Co-authored-by: Venkat Bala <venkat@agnostiq.ai>
Co-authored-by: pre-commit-ci[bot] <66853113+pre-commit-ci[bot]@users.noreply.github.com>
Co-authored-by: Scott Wyman Neagle <scott@agnostiq.ai>


### Added

- Adding `cluster` CLI options to facilitate interacting with the backend Dask cluster
- Adding options to `covalent start` to enable specifying number of workers, memory limit and threads per worker at cluster startup

### Changed

- Update `DaskAdminWorker` docstring with better explanation

## [0.119.1] - 2022-07-04

### Authors

Scott Wyman Neagle <scott@agnostiq.ai>
Casey Jao <casey@agnostiq.ai>


### Fixed

- `covalent status` checks if the server process is still alive.

### Operations

- Updates to changelog logic to handle multiple authors

## [0.119.0] - 2022-07-03
### Authors
@cjao


### Added

- Introduce support for pip dependencies

## [0.118.0] - 2022-07-02
### Authors
@AlejandroEsquivel


### Added

- Introduced File, FileTransfer, and FileTransferStrategy classes to support various File Transfer use cases prior/post electron execution

## [0.117.0] - 2022-07-02
### Authors
@Emmanuel289


### Added

- Included retry action in 'tests.yaml' workflow.

## [0.116.0] - 2022-06-29
### Authors
@Prasy12

### Changed

- Changed API socket calls interval for graph optimization.

### Added

- Ability to change to different layouts from the GUI.

## [0.115.0] - 2022-06-28
### Authors
@cjao


### Added

- Introduce support for `call_before`, `call_after`, and bash dependencies

### Operations

- Unit tests performed on Python 3.10 on Ubuntu and MacOS images as well as 3.9 on MacOS
- Updated codeowners so that AQ Engineers doesn't own this CHANGELOG
- pre-commit autoupdate

## [0.114.0] - 2022-06-23
### Authors
@dependabot[bot]


### Changed

- Changed eventsource version on webapp yarn-lock file.

### Operations

- Added Github push changelog workflow to append commiters username
- Reusable JavaScript action to parse changelog and update version

## [0.113.0] - 2022-06-21

### Added

- Introduce new db models and object store backends

### Operations

- Syntax fix in hotfix.yml

### Docs

- Added new tutorial: Linear and convolutional autoencoders

## [0.112.0] - 2022-06-20

### Changed

- Changed async version on webapp package-lock file.

## [0.111.0] - 2022-06-20

### Changed

- Changed eventsource version on webapp package-lock file.

### Docs

- Added new tutorial: Covalentified version of the Pennylane Variational Classifier tutorial.

## [0.110.3] - 2022-06-17

### Fixed

- Fix error when parsing electron positional arguments in workflows

### Docs

- Remove hardcoding version info in README.md

## [0.110.2] - 2022-06-10

### Docs

- Fix MNIST tutorial
- Fix Quantum Gravity tutorial
- Update RTD with migration guide compatible with latest release
- Convert all references to `covalent start` from Jupyter notebooks to markdown statements
- Update release notes summary in README.md
- Fixed display issues with figure (in dark mode) and bullet points in tutorials

### Operations

- Added a retry block to the webapp build step in `tests.yml`

## [0.110.1] - 2022-06-10

### Fixed

- Configure dask to not use daemonic processes when creating a cluster

### Operations

- Sync the VERSION file within `covalent` directory to match the root level VERSION
- Manually patch `covalent/VERSION`

## [0.110.0] - 2022-06-10

### Changed

- Web GUI list size and status label colors changed.
- Web GUI graph running icon changed to non-static icon.

### Docs

- Removed references to the Dask executor in RTD as they are no longer needed.

## [0.109.1] - 2022-06-10

### Fixed

- `covalent --version` now works for PyPI releases

## [0.109.0] - 2022-06-10

### Docs

- Update CLI help statements

### Added

- Add CLI functionality to start covalent with/without Dask
- Add CLI support to parse `covalent_ui.log` file

### Operations

- Updating codeowners to establish engineering & psiog ownership

### Docs

- Added new tutorial: Training quantum embedding kernels for classification.

## [0.108.0] - 2022-06-08

### Added

- WCI yaml file

### Docs

- Add pandoc installation updates to contributing guide

## [0.107.0] - 2022-06-07

### Changed

- Skipping stdout/stderr redirection tests until implemented in Dask parent process

### Added

- Simplifed starting the dask cluster using `multiprocessing`
- Added `bokeh==2.4.3` to requirements.txt to enable view Dask dashboard

### Fixed

- Changelog-reminder action now works for PRs from forks.

## [0.106.2] - 2022-06-06

### Fixed

- Specifying the version for package `furo` to `2022.4.7` to prevent breaking doc builds

### Docs

- Added new tutorial: Using Covalent with PennyLane for hybrid computation.

## [0.106.1] - 2022-06-01

### Fixed

- Changelog-reminder action now works for PRs from forks

### Docs

- Removed references to microservices in RTD
- Updated README.md.
- Changed `ct.electron` to `ct.lattice(executor=dask_executor)` in MNIST classifier tutorial

## [0.106.0] - 2022-05-26

### Changed

- Visual theme for Webapp GUI changed in accordance to new theme
- Fonts, colors, icons have been updated

## [0.105.0] - 2022-05-25

### Added

- Add a pre-commit hook for `detect-secrets`.
- Updated the actions in accordance with the migration done in the previous version.

## [0.104.0] - 2022-05-23

### Changed

- Services have been moved to a different codebase. This repo is now hosting the Covalent SDK, local dispatcher backend, Covalent web GUI, and documentation. Version is bumped to `0.104.0` in order to avoid conflicts.
- Update tests to match the current dispatcher api
- Skip testing dask executor until dask executor plugin is made public
- Using 2 thread pools to manage multiple workflows better and the other one for executing electrons in parallel.

### Fixed

- Add psutil and PyYAML to requirements.txt
- Passing the same Electron to multiple inputs of an Electron now works. UI fix pending.
- Dask from `requirements.txt`.

### Removed

- Asyncio usage for electron level concurrency.
- References to dask

### Added

- Functional test added for dask executor with the cluster running locally.
- Scalability tests for different workflows and workflow sizes under `tests/stress_tests/scripts`
- Add sample performance testing workflows under `tests/stress_tests`
- Add pipelines to continuously run the tutorial notebooks
- Create notebook with tasks from RTD

## [0.32.3] - 2022-03-16

### Fixed

- Fix missing UI graph edges between parameters and electrons in certain cases.
- Fix UI crashes in cases where legacy localStorage state was being loaded.

## [0.32.2] - 2022-03-16

### Added

- Images for graphs generated in tutorials and how-tos.
- Note for quantum gravity tutorial to tell users that `tensorflow` doesn't work on M1 Macs.
- `Known Issues` added to `README.md`

### Fixed

- `draw` function usage in tutorials and how-tos now reflects the UI images generated instead of using graphviz.
- Images now render properly in RTD of how-tos.

### Changed

- Reran all the tutorials that could run, generating the outputs again.

## [0.32.1] - 2022-03-15

### Fixed

- CLI now starts server directly in the subprocess instead of as a daemon
- Logs are provided as pipes to Popen instead of using a shell redirect
- Restart behavior fixed
- Default port in `covalent_ui/app.py` uses the config manager

### Removed

- `_graceful_restart` function no longer needed without gunicorn

## [0.32.0] - 2022-03-11

### Added

- Dispatcher microservice API endpoint to dispatch and update workflow.
- Added get runnable task endpoint.

## [0.31.0] - 2022-03-11

### Added

- Runner component's main functionality to run a set of tasks, cancel a task, and get a task's status added to its api.

## [0.30.5] - 2022-03-11

### Updated

- Updated Workflow endpoints & API spec to support upload & download of result objects as pickle files

## [0.30.4] - 2022-03-11

### Fixed

- When executing a task on an alternate Conda environment, Covalent no longer has to be installed on that environment. Previously, a Covalent object (the execution function as a TransportableObject) was passed to the environment. Now it is deserialized to a "normal" Python function, which is passed to the alternate Conda environment.

## [0.30.3] - 2022-03-11

### Fixed

- Fixed the order of output storage in `post_process` which should have been the order in which the electron functions are called instead of being the order in which they are executed. This fixes the order in which the replacement of function calls with their output happens, which further fixes any discrepencies in the results obtained by the user.

- Fixed the `post_process` test to check the order as well.

## [0.30.2] - 2022-03-11

### Changed

- Updated eventlet to 0.31.0

## [0.30.1] - 2022-03-10

### Fixed

- Eliminate unhandled exception in Covalent UI backend when calling fetch_result.

## [0.30.0] - 2022-03-09

### Added

- Skeleton code for writing the different services corresponding to each component in the open source refactor.
- OpenAPI specifications for each of the services.

## [0.29.3] - 2022-03-09

### Fixed

- Covalent UI is built in the Dockerfile, the setup file, the pypi workflow, the tests workflow, and the conda build script.

## [0.29.2] - 2022-03-09

### Added

- Defaults defined in executor plugins are read and used to update the in-memory config, as well as the user config file. But only if the parameter in question wasn't already defined.

### Changed

- Input parameter names and docstrings in _shared_files.config.update_config were changed for clarity.

## [0.29.1] - 2022-03-07

### Changed

- Updated fail-fast strategy to run all tests.

## [0.29.0] - 2022-03-07

### Added

- DispatchDB for storing dispatched results

### Changed

- UI loads dispatches from DispatchDB instead of browser local storage

## [0.28.3] - 2022-03-03

### Fixed

Installed executor plugins don't have to be referred to by their full module name. Eg, use "custom_executor", instead of "covalent_custom_plugin.custom_executor".

## [0.28.2] - 2022-03-03

### Added

- A brief overview of the tutorial structure in the MNIST classification tutorial.

## [0.28.1] - 2022-03-02

### Added

- Conda installation is only supported for Linux in the `Getting Started` guide.
- MNIST classifier tutorial.

### Removed

- Removed handling of default values of function parameters in `get_named_params` in `covalent/_shared_files/utils.py`. So, it is actually being handled by not being handled since now `named_args` and `named_kwargs` will only contain parameters that were passed during the function call and not all of them.

## [0.28.0] - 2022-03-02

### Added

- Lepton support, including for Python modules and C libraries
- How-to guides showing how to use leptons for each of these

## [0.27.6] - 2022-03-01

### Added

- Added feature development basic steps in CONTRIBUTING.md.
- Added section on locally building RTD (read the docs) in the contributing guide.

## [0.27.5] - 2022-03-01

### Fixed

- Missing UI input data after backend change - needed to be derived from graph for electrons, lattice inputs fixed on server-side, combining name and positional args
- Broken UI graph due to variable->edge_name renaming
- Missing UI executor data after server-side renaming

## [0.27.4] - 2022-02-28

### Fixed

- Path used in `covalent/executor/__init__.py` for executor plugin modules needed updating to `covalent/executor/executor_plugins`

### Removed

- Disabled workflow cancellation test due to inconsistent outcomes. Test will be re-enabled after cancellation mechanisms are investigated further.

## [0.27.3] - 2022-02-25

### Added

- Added `USING_DOCKER.md` guide for running docker container.
- Added cli args to covalent UI flask server `covalent_ui/app.py` to modify port and log file path.

### Removed

- Removed gunicorn from cli and Dockerfile.

### Changed

- Updated cli `covalent_dispatcher/_cli/service.py` to run flask server directly, and removed dispatcher and UI flags.
- Using Flask blueprints to merge Dispatcher and UI servers.
- Updated Dockerfile to run flask server directly.
- Creating server PID file manually in `covalent_dispatcher/_cli/service.py`.
- Updated tests and docs to reflect merged servers.
- Changed all mentions of port 47007 (for old UI server) to 48008.

## [0.27.2] - 2022-02-24

### Changed

- Removed unnecessary blockquotes from the How-To guide for creating custom executors
- Changed "Covalent Cloud" to "Covalent" in the main code text

## [0.27.1] - 2022-02-24

### Removed

- Removed AQ-Engineers from CODEOWNERS in order to fix PR review notifications

## [0.27.0] - 2022-02-24

### Added

- Support for positional only, positional or keyword, variable positional, keyword only, variable keyword types of parameters is now added, e.g an electron can now use variable args and variable kwargs if the number/names of parameters are unknown during definition as `def task(*args, **kwargs)` which wasn't possible before.

- `Lattice.args` added to store positional arguments passed to the lattice's workflow function.

- `get_named_params` function added in `_shared_files/utils.py` which will return a tuple containing named positional arguments and named keyword arguments. The names help in showing and storing these parameters in the transport graph.

- Tests to verify whether all kinds of input paramaters are supported by electron or a lattice.

### Changed

- No longer merging positional arguments with keyword arguments, instead they are separately stored in respective nodes in the transport graph.

- `inputs` returned from `_get_inputs` function in `covalent_dispatcher/_core/execution.py` now contains positional as well as keyword arguments which further get passed to the executor.

- Executors now support positional and keyword arguments as inputs to their executable functions.

- Result object's `_inputs` attribute now contains both `args` and `kwargs`.

- `add_node_for_nested_iterables` is renamed to `connect_node_with_others` and `add_node_to_graph` also renamed to `add_collection_node_to_graph` in `electron.py`. Some more variable renames to have appropriate self-explanatory names.

- Nodes and edges in the transport graph now have a better interface to assign attributes to them.

- Edge attribute `variable` renamed to `edge_name`.

- In `serialize` function of the transport graph, if `metadata_only` is True, then only `metadata` attribute of node and `source` and `target` attributes of edge are kept in the then return serialized `data`.

- Updated the tests wherever necessary to reflect the above changes

### Removed

- Deprecated `required_params_passed` since an error will automatically be thrown by the `build_graph` function if any of the required parameters are not passed.

- Removed duplicate attributes from nodes in the transport graph.

## [0.26.1] - 2022-02-23

### Added

- Added Local Executor section to the API read the docs.

## [0.26.0] - 2022-02-23

### Added

- Automated reminders to update the changelog

## [0.25.3] - 2022-02-23

## Added

- Listed common mocking commands in the CONTRIBUTING.md guide.
- Additional guidelines on testing.

## [0.25.2] - 2022-02-21

### Changed

- `backend` metadata name changed to `executor`.
- `_plan_workflow` usage updated to reflect how that executor related information is now stored in the specific executor object.
- Updated tests to reflect the above changes.
- Improved the dispatch cancellation test to provide a robust solution which earlier took 10 minutes to run with uncertainty of failing every now and then.

### Removed

- Removed `TaskExecutionMetadata` as a consequence of removing `execution_args`.

## [0.25.1] - 2022-02-18

### Fixed

- Tracking imports that have been used in the workflow takes less time.

### Added

- User-imports are included in the dispatch_source.py script. Covalent-related imports are commented out.

## [0.25.0] - 2022-02-18

### Added

- UI: Lattice draw() method displays in web UI
- UI: New navigation panel

### Changed

- UI: Animated graph changes, panel opacity

### Fixed

- UI: Fixed "Not Found" pages

## [0.24.21] - 2022-02-18

### Added

- RST document describing the expectations from a tutorial.

## [0.24.20] - 2022-02-17

### Added

- Added how to create custom executors

### Changed

- Changed the description of the hyperlink for choosing executors
- Fixed typos in doc/source/api/getting_started/how_to/execution/creating_custom_executors.ipynb

## [0.24.19] - 2022-02-16

### Added

- CODEOWNERS for certain files.

## [0.24.18] - 2022-02-15

### Added

- The user configuration file can now specify an executor plugin directory.

## [0.24.17] - 2022-02-15

### Added

- Added a how-to for making custom executors.

## [0.24.16] - 2022-02-12

### Added

- Errors now contain the traceback as well as the error message in the result object.
- Added test for `_post_process` in `tests/covalent_dispatcher_tests/_core/execution_test.py`.

### Changed

- Post processing logic in `electron` and dispatcher now relies on the order of execution in the transport graph rather than node's function names to allow for a more reliable pairing of nodes and their outputs.

- Renamed `init_test.py` in `tests/covalent_dispatcher_tests/_core/` to `execution_test.py`.

### Removed

- `exclude_from_postprocess` list which contained some non executable node types removed since only executable nodes are post processed now.

## [0.24.15] - 2022-02-11

### Fixed

- If a user's configuration file does not have a needed exeutor parameter, the default parameter (defined in _shared_files/defaults.py) is used.
- Each executor plugin is no longer initialized upon the import of Covalent. This allows required parameters in executor plugins.

## Changed

- Upon updating the configuration data with a user's configuration file, the complete set is written back to file.

## Added

- Tests for the local and base executors.

## [0.24.14] - 2022-02-11

### Added

- UI: add dashboard cards
- UI: add scaling dots background

### Changed

- UI: reduce sidebar font sizes, refine color theme
- UI: refine scrollbar styling, show on container hover
- UI: format executor parameters as YAML code
- UI: update syntax highlighting scheme
- UI: update index.html description meta tag

## [0.24.13] - 2022-02-11

### Added

- Tests for covalent/_shared_files/config.py

## [0.24.12] - 2022-02-10

### Added

- CodeQL code analyzer

## [0.24.11] - 2022-02-10

### Added

- A new dictionary `_DEFAULT_CONSTRAINTS_DEPRECATED` in defaults.py

### Changed

- The `_DEFAULT_CONSTRAINT_VALUES` dictionary now only contains the `backend` argument

## [0.24.10] - 2022-02-09

### Fixed

- Sporadically failing workflow cancellation test in tests/workflow_stack_test.py

## [0.24.9] - 2022-02-09

## Changed

- Implementation of `_port_from_pid` in covalent_dispatcher/_cli/service.py.

## Added

- Unit tests for command line interface (CLI) functionalities in covalent_dispatcher/_cli/service.py and covalent_dispatcher/_cli/cli.py.

## [0.24.8] - 2022-02-07

### Fixed

- If a user's configuration file does not have a needed parameter, the default parameter (defined in _shared_files/defaults.py) is used.

## [0.24.7] - 2022-02-07

### Added

- Typing: Add Type hint `dispatch_info` parameter.
- Documentation: Updated the return_type description in docstring.

### Changed

- Typing: Change return type annotation to `Generator`.

## [0.24.6] - 2022-02-06

### Added

- Type hint to `deserialize` method of `TransportableObject` of `covalent/_workflow/transport.py`.

### Changed

- Description of `data` in `deserialize` method of `TransportableObject` of `covalent/_workflow/transport.py` from `The serialized transportable object` to `Cloudpickled function`.

## [0.24.5] - 2022-02-05

### Fixed

- Removed dependence on Sentinel module

## [0.24.4] - 2022-02-04

### Added

- Tests across multiple versions of Python and multiple operating systems
- Documentation reflecting supported configurations

## [0.24.3] - 2022-02-04

### Changed

- Typing: Use `bool` in place of `Optional[bool]` as type annotation for `develop` parameter in `covalent_dispatcher.service._graceful_start`
- Typing: Use `Any` in place of `Optional[Any]` as type annotation for `new_value` parameter in `covalent._shared_files.config.get_config`

## [0.24.2] - 2022-02-04

### Fixed

- Updated hyperlink of "How to get the results" from "./collection/query_electron_execution_result" to "./collection/query_multiple_lattice_execution_results" in "doc/source/how_to/index.rst".
- Updated hyperlink of "How to get the result of a particular electron" from "./collection/query_multiple_lattice_execution_results" to "./collection/query_electron_execution_result" in "doc/source/how_to/index.rst".

## [0.24.1] - 2022-02-04

### Changed

- Changelog entries are now required to have the current date to enforce ordering.

## [0.24.0] - 2022-02-03

### Added

- UI: log file output - display in Output tab of all available log file output
- UI: show lattice and electron inputs
- UI: display executor attributes
- UI: display error message on failed status for lattice and electron

### Changed

- UI: re-order sidebar sections according to latest figma designs
- UI: update favicon
- UI: remove dispatch id from tab title
- UI: fit new uuids
- UI: adjust theme text primary and secondary colors

### Fixed

- UI: auto-refresh result state on initial render of listing and graph pages
- UI: graph layout issues: truncate long electron/param names

## [0.23.0] - 2022-02-03

### Added

- Added `BaseDispatcher` class to be used for creating custom dispatchers which allow connection to a dispatcher server.
- `LocalDispatcher` inheriting from `BaseDispatcher` allows connection to a local dispatcher server running on the user's machine.
- Covalent only gives interface to the `LocalDispatcher`'s `dispatch` and `dispatch_sync` methods.
- Tests for both `LocalDispatcher` and `BaseDispatcher` added.

### Changed

- Switched from using `lattice.dispatch` and `lattice.dispatch_sync` to `covalent.dispatch` and `covalent.dispatch_sync`.
- Dispatcher address now is passed as a parameter (`dispatcher_addr`) to `covalent.dispatch` and `covalent.dispatch_sync` instead of a metadata field to lattice.
- Updated tests, how tos, and tutorials to use `covalent.dispatch` and `covalent.dispatch_sync`.
- All the contents of `covalent_dispatcher/_core/__init__.py` are moved to `covalent_dispatcher/_core/execution.py` for better organization. `__init__.py` only contains function imports which are needed by external modules.
- `dispatch`, `dispatch_sync` methods deprecated from `Lattice`.

### Removed

- `_server_dispatch` method removed from `Lattice`.
- `dispatcher` metadata field removed from `lattice`.

## [0.22.19] - 2022-02-03

### Fixed

- `_write_dispatch_to_python_file` isn't called each time a task is saved. It is now only called in the final save in `_run_planned_workflow` (in covalent_dispatcher/_core/__init__.py).

## [0.22.18] - 2022-02-03

### Fixed

- Added type information to result.py

## [0.22.17] - 2022-02-02

### Added

- Replaced `"typing.Optional"` with `"str"` in covalent/executor/base.py
- Added missing type hints to `get_dispatch_context` and `write_streams_to_file` in covalent/executor/base.py, BaseExecutor

## [0.22.16] - 2022-02-02

### Added

- Functions to check if UI and dispatcher servers are running.
- Tests for the `is_ui_running` and `is_server_running` in covalent_dispatcher/_cli/service.py.

## [0.22.15] - 2022-02-01

### Fixed

- Covalent CLI command `covalent purge` will now stop the servers before deleting all the pid files.

### Added

- Test for `purge` method in covalent_dispatcher/_cli/service.py.

### Removed

- Unused `covalent_dispatcher` import from covalent_dispatcher/_cli/service.py.

### Changed

- Moved `_config_manager` import from within the `purge` method to the covalent_dispatcher/_cli/service.py for the purpose of mocking in tests.

## [0.22.14] - 2022-02-01

### Added

- Type hint to `_server_dispatch` method in `covalent/_workflow/lattice.py`.

## [0.22.13] - 2022-01-26

### Fixed

- When the local executor's `log_stdout` and `log_stderr` config variables are relative paths, they should go inside the results directory. Previously that was queried from the config, but now it's queried from the lattice metadata.

### Added

- Tests for the corresponding functions in (`covalent_dispatcher/_core/__init__.py`, `covalent/executor/base.py`, `covalent/executor/executor_plugins/local.py` and `covalent/executor/__init__.py`) affected by the bug fix.

### Changed

- Refactored `_delete_result` in result manager to give the option of deleting the result parent directory.

## [0.22.12] - 2022-01-31

### Added

- Diff check in pypi.yml ensures correct files are packaged

## [0.22.11] - 2022-01-31

### Changed

- Removed codecov token
- Removed Slack notifications from feature branches

## [0.22.10] - 2022-01-29

### Changed

- Running tests, conda, and version workflows on pull requests, not just pushes

## [0.22.9] - 2022-01-27

### Fixed

- Fixing version check action so that it doesn't run on commits that are in develop
- Edited PR template so that markdown checklist appears properly

## [0.22.8] - 2022-01-27

### Fixed

- publish workflow, using `docker buildx` to build images for x86 and ARM, prepare manifest and push to ECR so that pulls will match the correct architecture.
- typo in CONTRIBUTING
- installing `gcc` in Docker image so Docker can build wheels for `dask` and other packages that don't provide ARM wheels

### Changed

- updated versions in `requirements.txt` for `matplotlib` and `dask`

## [0.22.7] - 2022-01-27

### Added

- `MANIFEST.in` did not have `covalent_dispatcher/_service` in it due to which the PyPi package was not being built correctly. Added the `covalent_dispatcher/_service` to the `MANIFEST.in` file.

### Fixed

- setuptools properly including data files during installation

## [0.22.6] - 2022-01-26

### Fixed

- Added service folder in covalent dispatcher to package.

## [0.22.5] - 2022-01-25

### Fixed

- `README.md` images now use master branch's raw image urls hosted on <https://github.com> instead of <https://raw.githubusercontent.com>. Also, switched image rendering from html to markdown.

## [0.22.4] - 2022-01-25

### Fixed

- dispatcher server app included in sdist
- raw image urls properly used

## [0.22.3] - 2022-01-25

### Fixed

- raw image urls used in readme

## [0.22.2] - 2022-01-25

### Fixed

- pypi upload

## [0.22.1] - 2022-01-25

### Added

- Code of conduct
- Manifest.in file
- Citation info
- Action to upload to pypi

### Fixed

- Absolute URLs used in README
- Workflow badges updated URLs
- `install_package_data` -> `include_package_data` in `setup.py`

## [0.22.0] - 2022-01-25

### Changed

- Using public ECR for Docker release

## [0.21.0] - 2022-01-25

### Added

- GitHub pull request templates

## [0.20.0] - 2022-01-25

### Added

- GitHub issue templates

## [0.19.0] - 2022-01-25

### Changed

- Covalent Beta Release

## [0.18.9] - 2022-01-24

### Fixed

- iframe in the docs landing page is now responsive

## [0.18.8] - 2022-01-24

### Changed

- Temporarily removed output tab
- Truncated dispatch id to fit left sidebar, add tooltip to show full id

## [0.18.7] - 2022-01-24

### Changed

- Many stylistic improvements to documentation, README, and CONTRIBUTING.

## [0.18.6] - 2022-01-24

### Added

- Test added to check whether an already decorated function works as expected with Covalent.
- `pennylane` package added to the `requirements-dev.txt` file.

### Changed

- Now using `inspect.signature` instead of `function.__code__` to get the names of function's parameters.

## [0.18.5] - 2022-01-21

### Fixed

- Various CI fixes, including rolling back regression in version validation, caching on s3 hosted badges, applying releases and tags correctly.

## [0.18.4] - 2022-01-21

### Changed

- Removed comments and unused functions in covalent_dispatcher
- `result_class.py` renamed to `result.py`

### Fixed

- Version was not being properly imported inside `covalent/__init__.py`
- `dispatch_sync` was not previously using the `results_dir` metadata field

### Removed

- Credentials in config
- `generate_random_filename_in_cache`
- `is_any_atom`
- `to_json`
- `show_subgraph` option in `draw`
- `calculate_node`

## [0.18.3] - 2022-01-20

### Fixed

- The gunicorn servers now restart more gracefully

## [0.18.2] - 2022-01-21

### Changed

- `tempdir` metadata field removed and replaced with `executor.local.cache_dir`

## [0.18.1] - 2022-01-11

## Added

- Concepts page

## [0.18.0] - 2022-01-20

### Added

- `Result.CANCELLED` status to represent the status of a cancelled dispatch.
- Condition to cancel the whole dispatch if any of the nodes are cancelled.
- `cancel_workflow` function which uses a shared variable provided by Dask (`dask.distributed.Variable`) in a dask client to inform nodes to stop execution.
- Cancel function for dispatcher server API which will allow the server to terminate the dispatch.
- How to notebook for cancelling a dispatched job.
- Test to verify whether cancellation of dispatched jobs is working as expected.
- `cancel` function is available as `covalent.cancel`.

### Changed

- In file `covalent/_shared_files/config.py` instead of using a variable to store and then return the config data, now directly returning the configuration.
- Using `fire_and_forget` to dispatch a job instead of a dictionary of Dask's `Future` objects so that we won't have to manage the lifecycle of those futures.
- The `test_run_dispatcher` test was changed to reflect that the dispatcher no longer uses a dictionary of future objects as it was not being utilized anywhere.

### Removed

- `with dask_client` context was removed as the client created in `covalent_dispatcher/_core/__init__.py` is already being used even without the context. Furthermore, it creates issues when that context is exited which is unnecessary at the first place hence not needed to be resolved.

## [0.17.5] - 2022-01-19

### Changed

- Results directory uses a relative path by default and can be overridden by the environment variable `COVALENT_RESULTS_DIR`.

## [0.17.4] - 2022-01-19

### Changed

- Executor parameters use defaults specified in config TOML
- If relative paths are supplied for stdout and stderr, those files are created inside the results directory

## [0.17.3] - 2022-01-18

### Added

- Sync function
- Covalent CLI tool can restart in developer mode

### Fixed

- Updated the UI address referenced in the README

## [0.17.2] - 2022-01-12

### Added

- Quantum gravity tutorial

### Changed

- Moved VERSION file to top level

## [0.17.1] - 2022-01-19

### Added

- `error` attribute was added to the results object to show which node failed and the reason behind it.
- `stdout` and `stderr` attributes were added to a node's result to store any stdout and stderr printing done inside an electron/node.
- Test to verify whether `stdout` and `stderr` are being stored in the result object.

### Changed

- Redesign of how `redirect_stdout` and `redirect_stderr` contexts in executor now work to allow storing their respective outputs.
- Executors now also return `stdout` and `stderr` strings, along with the execution output, so that they can be stored in their result object.

## [0.17.0] - 2022-01-18

### Added

- Added an attribute `__code__` to electron and lattice which is a copy of their respective function's `__code__` attribute.
- Positional arguments, `args`, are now merged with keyword arguments, `kwargs`, as close as possible to where they are passed. This was done to make sure we support both with minimal changes and without losing the name of variables passed.
- Tests to ensure usage of positional arguments works as intended.

### Changed

- Slight rework to how any print statements in lattice are sent to null.
- Changed `test_dispatcher_functional` in `basic_dispatcher_test.py` to account for the support of `args` and removed a an unnecessary `print` statement.

### Removed

- Removed `args` from electron's `init` as it wasn't being used anywhere.

## [0.16.1] - 2022-01-18

### Changed

- Requirement changed from `dask[complete]` to `dask[distributed]`.

## [0.16.0] - 2022-01-14

### Added

- New UI static demo build
- New UI toolbar functions - orientation, toggle params, minimap
- Sortable and searchable lattice name row

### Changed

- Numerous UI style tweaks, mostly around dispatches table states

### Fixed

- Node sidebar info now updates correctly

## [0.15.11] - 2022-01-18

### Removed

- Unused numpy requirement. Note that numpy is still being installed indirectly as other packages in the requirements rely on it.

## [0.15.10] - 2022-01-16

## Added

- How-to guide for Covalent dispatcher CLI.

## [0.15.9] - 2022-01-18

### Changed

- Switched from using human readable ids to using UUIDs

### Removed

- `human-id` package was removed along with its mention in `requirements.txt` and `meta.yaml`

## [0.15.8] - 2022-01-17

### Removed

- Code breaking text from CLI api documentation.
- Unwanted covalent_dispatcher rst file.

### Changed

- Installation of entire covalent_dispatcher instead of covalent_dispatcher/_service in setup.py.

## [0.15.7] - 2022-01-13

### Fixed

- Functions with multi-line or really long decorators are properly serialized in dispatch_source.py.
- Multi-line Covalent output is properly commented out in dispatch_source.py.

## [0.15.6] - 2022-01-11

### Fixed

- Sub-lattice functions are successfully serialized in the utils.py get_serialized_function_str.

### Added

- Function to scan utilized source files and return a set of imported modules (utils.get_imports_from_source)

## [0.15.5] - 2022-01-12

### Changed

- UI runs on port 47007 and the dispatcher runs on port 48008. This is so that when the servers are later merged, users continue using port 47007 in the browser.
- Small modifications to the documentation
- Small fix to the README

### Removed

- Removed a directory `generated` which was improperly added
- Dispatcher web interface
- sqlalchemy requirement

## [0.15.4] - 2022-01-11

### Changed

- In file `covalent/executor/base.py`, `pickle` was changed to `cloudpickle` because of its universal pickling ability.

### Added

- In docstring of `BaseExecutor`, a note was added specifying that `covalent` with its dependencies is assumed to be installed in the conda environments.
- Above note was also added to the conda env selector how-to.

## [0.15.3] - 2022-01-11

### Changed

- Replaced the generic `RuntimeError` telling users to check if there is an object manipulation taking place inside the lattice to a simple warning. This makes the original error more visible.

## [0.15.2] - 2022-01-11

### Added

- If condition added for handling the case where `__getattr__` of an electron is accessed to detect magic functions.

### Changed

- `ActiveLatticeManager` now subclasses from `threading.local` to make it thread-safe.
- `ValueError` in the lattice manager's `claim` function now also shows the name of the lattice that is currently claimed.
- Changed docstring of `ActiveLatticeManager` to note that now it is thread-safe.
- Sublattice dispatching now no longer deletes the result object file and is dispatched normally instead of in a serverless manner.
- `simulate_nitrogen_and_copper_slab_interaction.ipynb` notebook tutorial now does normal dispatching as well instead of serverless dispatching. Also, now 7 datapoints will be shown instead of 10 earlier.

## [0.15.1] - 2022-01-11

### Fixed

- Passing AWS credentials to reusable workflows as a secret

## [0.15.0] - 2022-01-10

### Added

- Action to push development image to ECR

### Changed

- Made the publish action reusable and callable

## [0.14.1] - 2022-01-02

### Changed

- Updated the README
- Updated classifiers in the setup.py file
- Massaged some RTD pages

## [0.14.0] - 2022-01-07

### Added

- Action to push static UI to S3

## [0.13.2] - 2022-01-07

### Changed

- Completed new UI design work

## [0.13.1] - 2022-01-02

### Added

- Added eventlet requirement

### Changed

- The CLI tool can now manage the UI flask server as well
- [Breaking] The CLI option `-t` has been changed to `-d`, which starts the servers in developer mode and exposes unit tests to the server.

## [0.13.0] - 2022-01-01

### Added

- Config manager in `covalent/_shared_files/config.py`
- Default location for the main config file can be overridden using the environment variable `COVALENT_CONFIG_DIR`
- Ability to set and get configuration using `get_config` and `set_config`

### Changed

- The flask servers now reference the config file
- Defaults reference the config file

### Fixed

- `ValueError` caught when running `covalent stop`
- One of the functional tests was using a malformed path

### Deprecated

- The `electron.to_json` function
- The `generate_random_filename_in_cache` function

### Removed

- The `get_api_token` function

## [0.12.13] - 2022-01-04

## Removed

- Tutorial section headings

## Fixed

- Plot background white color

## [0.12.12] - 2022-01-06

### Fixed

- Having a print statement inside electron and lattice code no longer causes the workflow to fail.

## [0.12.11] - 2022-01-04

### Added

- Completed UI feature set for first release

### Changed

- UI server result serialization improvements
- UI result update webhook no longer fails on request exceptions, logs warning intead

## [0.12.10] - 2021-12-17

### Added

- Astrophysics tutorial

## [0.12.9] - 2022-01-04

### Added

- Added `get_all_node_results` method in `result_class.py` to return result of all node executions.

- Added `test_parallelilization` test to verify whether the execution is now being achieved in parallel.

### Changed

- Removed `LocalCluster` cluster creation usage to a simple `Client` one from Dask.

- Removed unnecessary `to_run` function as we no longer needed to run execution through an asyncio loop.

- Removed `async` from function definition of previously asynchronous functions, `_run_task`, `_run_planned_workflow`, `_plan_workflow`, and `_run_workflow`.

- Removed `uvloop` from requirements.

- Renamed `test_get_results` to `test_get_result`.

- Reran the how to notebooks where execution time was mentioned.

- Changed how `dispatch_info` context manager was working to account for multiple nodes accessing it at the same time.

## [0.12.8] - 2022-01-02

### Changed

- Changed the software license to GNU Affero 3.0

### Removed

- `covalent-ui` directory

## [0.12.7] - 2021-12-29

### Fixed

- Gunicorn logging now uses the `capture-output` flag instead of redirecting stdout and stderr

## [0.12.6] - 2021-12-23

### Changed

- Cleaned up the requirements and moved developer requirements to a separate file inside `tests`

## [0.12.5] - 2021-12-16

### Added

- Conda build CI job

## [0.12.4] - 2021-12-23

### Changed

- Gunicorn server now checks for port availability before starting

### Fixed

- The `covalent start` function now prints the correct port if the server is already running.

## [0.12.3] - 2021-12-14

### Added

- Covalent tutorial comparing quantum support vector machines with support vector machine algorithms implemented in qiskit and scikit-learn.

## [0.12.2] - 2021-12-16

### Fixed

- Now using `--daemon` in gunicorn to start the server, which was the original intention.

## [0.12.1] - 2021-12-16

### Fixed

- Removed finance references from docs
- Fixed some other small errors

### Removed

- Removed one of the failing how-to tests from the functional test suite

## [0.12.0] - 2021-12-16

### Added

- Web UI prototype

## [0.11.1] - 2021-12-14

### Added

- CLI command `covalent status` shows port information

### Fixed

- gunicorn management improved

## [0.11.0] - 2021-12-14

### Added

- Slack notifications for test status

## [0.10.4] - 2021-12-15

### Fixed

- Specifying a non-default results directory in a sub-lattice no longer causes a failure in lattice execution.

## [0.10.3] - 2021-12-14

### Added

- Functional tests for how-to's in documentation

### Changed

- Moved example script to a functional test in the pipeline
- Added a test flag to the CLI tool

## [0.10.2] - 2021-12-14

### Fixed

- Check that only `kwargs` without any default values in the workflow definition need to be passed in `lattice.draw(ax=ax, **kwargs)`.

### Added

- Function to check whether all the parameters without default values for a callable function has been passed added to shared utils.

## [0.10.1] - 2021-12-13

### Fixed

- Content and style fixes for getting started doc.

## [0.10.0] - 2021-12-12

### Changed

- Remove all imports from the `covalent` to the `covalent_dispatcher`, except for `_dispatch_serverless`
- Moved CLI into `covalent_dispatcher`
- Moved executors to `covalent` directory

## [0.9.1] - 2021-12-13

### Fixed

- Updated CONTRIBUTING to clarify docstring style.
- Fixed docstrings for `calculate_node` and `check_constraint_specific_sum`.

## [0.9.0] - 2021-12-10

### Added

- `prefix_separator` for separating non-executable node types from executable ones.

- `subscript_prefix`, `generator_prefix`, `sublattice_prefix`, `attr_prefix` for prefixes of subscripts, generators,
  sublattices, and attributes, when called on an electron and added to the transport graph.

- `exclude_from_postprocess` list of prefixes to denote those nodes which won't be used in post processing the workflow.

- `__int__()`, `__float__()`, `__complex__()` for converting a node to an integer, float, or complex to a value of 0 then handling those types in post processing.

- `__iter__()` generator added to Electron for supporting multiple return values from an electron execution.

- `__getattr__()` added to Electron for supporting attribute access on the node output.

- `__getitem__()` added to Electron for supporting subscripting on the node output.

- `electron_outputs` added as an attribute to lattice.

### Changed

- `electron_list_prefix`, `electron_dict_prefix`, `parameter_prefix` modified to reflect new way to assign prefixes to nodes.

- In `build_graph` instead of ignoring all exceptions, now the exception is shown alongwith the runtime error notifying that object manipulation should be avoided inside a lattice.

- `node_id` changed to `self.node_id` in Electron's `__call__()`.

- `parameter` type electrons now have the default metadata instead of empty dictionary.

- Instead of deserializing and checking whether a sublattice is there, now a `sublattice_prefix` is used to denote when a node is a sublattice.

- In `dispatcher_stack_test`, `test_dispatcher_flow` updated to indicate the new use of `parameter_prefix`.

### Fixed

- When an execution fails due to something happening in `run_workflow`, then result object's status is now failed and the object is saved alongwith throwing the appropriate exception.

## [0.8.5] - 2021-12-10

### Added

- Added tests for choosing specific executors inside electron initialization.
- Added test for choosing specific Conda environments inside electron initialization.

## [0.8.4] - 2021-12-10

### Changed

- Removed _shared_files directory and contents from covalent_dispatcher. Logging in covalent_dispatcher now uses the logger in covalent/_shared_files/logging.py.

## [0.8.3] - 2021-12-10

### Fixed

- Decorator symbols were added to the pseudo-code in the quantum chemistry tutorial.

## [0.8.2] - 2021-12-06

### Added

- Quantum chemistry tutorial.

## [0.8.1] - 2021-12-08

### Added

- Docstrings with typehints for covalent dispatcher functions added.

### Changed

- Replaced `node` to `node_id` in `electron.py`.

- Removed unnecessary `enumerate` in `covalent_dispatcher/_core/__init__.py`.

- Removed `get_node_device_mapping` function from `covalent_dispatcher/_core/__init__.py`
  and moved the definition to directly add the mapping to `workflow_schedule`.

- Replaced iterable length comparison for `executor_specific_exec_cmds` from `if len(executor_specific_exec_cmds) > 0`
  to `if executor_specific_exec_cmds`.

## [0.8.0] - 2021-12-03

### Added

- Executors can now accept the name of a Conda environment. If that environment exists, the operations of any electron using that executor are performed in that Conda environment.

## [0.7.6] - 2021-12-02

### Changed

- How to estimate lattice execution time has been renamed to How to query lattice execution time.
- Change result querying syntax in how-to guides from `lattice.get_result` to
  `covalent.get_result`.
- Choose random port for Dask dashboard address by setting `dashboard_address` to ':0' in
  `LocalCluster`.

## [0.7.5] - 2021-12-02

### Fixed

- "Default" executor plugins are included as part of the package upon install.

## [0.7.4] - 2021-12-02

### Fixed

- Upgraded dask to 2021.10.0 based on a vulnerability report

## [0.7.3] - 2021-12-02

### Added

- Transportable object tests
- Transport graph tests

### Changed

- Variable name node_num to node_id
- Variable name node_idx to node_id

### Fixed

- Transport graph `get_dependencies()` method return type was changed from Dict to List

## [0.7.2] - 2021-12-01

### Fixed

- Date handling in changelog validation

### Removed

- GitLab CI YAML

## [0.7.1] - 2021-12-02

### Added

- A new parameter to a node's result called `sublattice_result` is added.
  This will be of a `Result` type and will contain the result of that sublattice's
  execution. If a normal electron is executed, this will be `None`.

- In `_delete_result` function in `results_manager.py`, an empty results directory
  will now be deleted.

- Name of a sublattice node will also contain `(sublattice)`.

- Added `_dispatch_sync_serverless` which synchronously dispatches without a server
  and waits for a result to be returned. This is the method used to dispatch a sublattice.

- Test for sublatticing is added.

- How-to guide added for sublatticing explaining the new features.

### Changed

- Partially changed `draw` function in `lattice.py` to also draw the subgraph
  of the sublattice when drawing the main graph of the lattice. The change is
  incomplete as we intend to add this feature later.

- Instead of returning `plt`, `draw` now returns the `ax` object.

- `__call__` function in `lattice.py` now runs the lattice's function normally
  instead of dispatching it.

- `_run_task` function now checks whether current node is a sublattice and acts
  accordingly.

### Fixed

- Unnecessary lines to rename the node's name in `covalent_dispatcher/_core/__init__.py` are removed.

- `test_electron_takes_nested_iterables` test was being ignored due to a spelling mistake. Fixed and
  modified to follow the new pattern.

## [0.7.0] - 2021-12-01

### Added

- Electrons can now accept an executor object using the "backend" keyword argument. "backend" can still take a string naming the executor module.
- Electrons and lattices no longer have Slurm metadata associated with the executor, as that information should be contained in the executor object being used as an input argument.
- The "backend" keyword can still be a string specifying the executor module, but only if the executor doesn't need any metadata.
- Executor plugin classes are now directly available to covalent, eg: covalent.executor.LocalExecutor().

## [0.6.7] - 2021-12-01

### Added

- Docstrings without examples for all the functions in core covalent.
- Typehints in those functions as well.
- Used `typing.TYPE_CHECKING` to prevent cyclic imports when writing typehints.

### Changed

- `convert_to_lattice_function` renamed to `convert_to_lattice_function_call`.
- Context managers now raise a `ValueError` instead of a generic `Exception`.

## [0.6.6] - 2021-11-30

### Fixed

- Fixed the version used in the documentation
- Fixed the badge URLs to prevent caching

## [0.6.5] - 2021-11-30

### Fixed

- Broken how-to links

### Removed

- Redundant lines from .gitignore
- *.ipynb from .gitignore

## [0.6.4] - 2021-11-30

### Added

- How-to guides for workflow orchestration.
  - How to construct an electron
  - How to construct a lattice
  - How to add an electron to lattice
  - How to visualize the lattice
  - How to add constraints to lattices
- How-to guides for workflow and subtask execution.
  - How to execute individual electrons
  - How to execute a lattice
  - How to execute multiple lattices
- How-to guides for status querying.
  - How to query electron execution status
  - How to query lattice execution status
  - How to query lattice execution time
- How-to guides for results collection
  - How to query electron execution results
  - How to query lattice execution results
  - How to query multiple lattice execution results
- Str method for the results object.

### Fixed

- Saving the electron execution status when the subtask is running.

## [0.6.3] - 2021-11-29

### Removed

- JWT token requirement.
- Covalent dispatcher login requirement.
- Update covalent login reference in README.md.
- Changed the default dispatcher server port from 5000 to 47007.

## [0.6.2] - 2021-11-28

### Added

- Github action for tests and coverage
- Badges for tests and coverage
- If tests pass then develop is pushed to master
- Add release action which tags and creates a release for minor version upgrades
- Add badges action which runs linter, and upload badges for version, linter score, and platform
- Add publish action (and badge) which builds a Docker image and uploads it to the AWS ECR

## [0.6.1] - 2021-11-27

### Added

- Github action which checks version increment and changelog entry

## [0.6.0] - 2021-11-26

### Added

- New Covalent RTD theme
- sphinx extension sphinx-click for CLI RTD
- Sections in RTD
- init.py in both covalent-dispatcher logger module and cli module for it to be importable in sphinx

### Changed

- docutils version that was conflicting with sphinx

### Removed

- Old aq-theme

## [0.5.1] - 2021-11-25

### Added

- Integration tests combining both covalent and covalent-dispatcher modules to test that
  lattice workflow are properly planned and executed.
- Integration tests for the covalent-dispatcher init module.
- pytest-asyncio added to requirements.

## [0.5.0] - 2021-11-23

### Added

- Results manager file to get results from a file, delete a result, and redispatch a result object.
- Results can also be awaited to only return a result if it has either been completed or failed.
- Results class which is used to store the results with all the information needed to be used again along with saving the results to a file functionality.
- A result object will be a mercurial object which will be updated by the dispatcher and saved to a file throughout the dispatching and execution parts.
- Direct manipulation of the transport graph inside a result object takes place.
- Utility to convert a function definition string to a function and vice-versa.
- Status class to denote the status of a result object and of each node execution in the transport graph.
- Start and end times are now also stored for each node execution as well as for the whole dispatch.
- Logging of `stdout` and `stderr` can be done by passing in the `log_stdout`, `log_stderr` named metadata respectively while dispatching.
- In order to get the result of a certain dispatch, the `dispatch_id`, the `results_dir`, and the `wait` parameter can be passed in. If everything is default, then only the dispatch id is required, waiting will not be done, and the result directory will be in the current working directory with folder name as `results/` inside which every new dispatch will have a new folder named according to their respective dispatch ids, containing:
  - `result.pkl` - (Cloud)pickled result object.
  - `result_info.yaml` - yaml file with high level information about the result and its execution.
  - `dispatch_source.py` - python file generated, containing the original function definitions of lattice and electrons which can be used to dispatch again.

### Changed

- `logfile` named metadata is now `slurm_logfile`.
- Instead of using `jsonpickle`, `cloudpickle` is being used everywhere to maintain consistency.
- `to_json` function uses `json` instead of `jsonpickle` now in electron and lattice definitions.
- `post_processing` moved to the dispatcher, so the dispatcher will now store a finished execution result in the results folder as specified by the user with no requirement of post processing it from the client/user side.
- `run_task` function in dispatcher modified to check if a node has completed execution and return it if it has, else continue its execution. This also takes care of cases if the server has been closed mid execution, then it can be started again from the last saved state, and the user won't have to wait for the whole execution.
- Instead of passing in the transport graph and dispatch id everywhere, the result object is being passed around, except for the `asyncio` part where the dispatch id and results directory is being passed which afterwards lets the core dispatcher know where to get the result object from and operate on it.
- Getting result of parent node executions of the graph, is now being done using the result object's graph. Storing of each execution's result is also done there.
- Tests updated to reflect the changes made. They are also being run in a serverless manner.

### Removed

- `LatticeResult` class removed.
- `jsonpickle` requirement removed.
- `WorkflowExecutionResult`, `TaskExecutionResult`, and `ExecutionError` singleton classes removed.

### Fixed

- Commented out the `jwt_required()` part in `covalent-dispatcher/_service/app.py`, may be removed in later iterations.
- Dispatcher server will now return the error message in the response of getting result if it fails instead of sending every result ever as a response.

## [0.4.3] - 2021-11-23

### Added

- Added a note in Known Issues regarding port conflict warning.

## [0.4.2] - 2021-11-24

### Added

- Added badges to README.md

## [0.4.1] - 2021-11-23

### Changed

- Removed old coverage badge and fixed the badge URL

## [0.4.0] - 2021-11-23

### Added

- Codecov integrations and badge

### Fixed

- Detached pipelines no longer created

## [0.3.0] - 2021-11-23

### Added

- Wrote a Code of Conduct based on <https://www.contributor-covenant.org/>
- Added installation and environment setup details in CONTRIBUTING
- Added Known Issues section to README

## [0.2.0] - 2021-11-22

### Changed

- Removed non-open-source executors from Covalent. The local SLURM executor is now
- a separate repo. Executors are now plugins.

## [0.1.0] - 2021-11-19

### Added

- Pythonic CLI tool. Install the package and run `covalent --help` for a usage description.
- Login and logout functionality.
- Executor registration/deregistration skeleton code.
- Dispatcher service start, stop, status, and restart.

### Changed

- JWT token is stored to file instead of in an environment variable.
- The Dask client attempts to connect to an existing server.

### Removed

- Removed the Bash CLI tool.

### Fixed

- Version assignment in the covalent init file.

## [0.0.3] - 2021-11-17

### Fixed

- Fixed the Dockerfile so that it runs the dispatcher server from the covalent repo.

## [0.0.2] - 2021-11-15

### Changed

- Single line change in ci script so that it doesn't exit after validating the version.
- Using `rules` in `pytest` so that the behavior in test stage is consistent.

## [0.0.1] - 2021-11-15

### Added

- CHANGELOG.md to track changes (this file).
- Semantic versioning in VERSION.
- CI pipeline job to enforce versioning.<|MERGE_RESOLUTION|>--- conflicted
+++ resolved
@@ -7,7 +7,6 @@
 
 ## [UNRELEASED]
 
-<<<<<<< HEAD
 ### Fixed
 
 - Read in `README.md` with `encoding="utf-8"` in `setup.py`
@@ -15,7 +14,7 @@
 ### Docs
 
 - Fix `Lattice` docstring in RTD.
-=======
+
 ### Operations
 
 - Update the PR template.
@@ -54,7 +53,6 @@
 ### Changed
 
 - Temporarily changing the nightly frequency to every hour
->>>>>>> a12c2925
 
 ## [0.224.0-rc.0] - 2023-06-04
 
