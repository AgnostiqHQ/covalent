--- conflicted
+++ resolved
@@ -10,6 +10,10 @@
 ### Operations
 
 - Changed `actions/checkout@v3` to `actions/checkout@v4` in CI
+
+### Changed
+
+- Changed license to Apache
 
 ## [0.229.0-rc.0] - 2023-09-22
 
@@ -45,12 +49,8 @@
 
 - Raised the minimum version of Pydantic from 1.10.1 to 2.1.1 in `requirements.txt`
 - Electron DAL to use Covalent server's data instead of QServer's data.
-<<<<<<< HEAD
-- Changed license to Apache
-=======
 - Renamed QCluster's `selector_serialized` attribute so it gets propagated to the qserver.
 - Removed `orm_mode = True` in `covalent_ui/api/v1/models/dispatch_model.py` as it is deprecated in Pydantic 2
->>>>>>> 91a29c71
 
 ### Added
 
