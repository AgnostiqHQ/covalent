--- conflicted
+++ resolved
@@ -72,11 +72,8 @@
 
 - Fix autodoc for SSH, Slurm, AWS Braket, AWS Lambda, AWS EC2, AWS Batch, Google Batch 
 - Updated documentation links in README
-<<<<<<< HEAD
+- Added tutorial for redispatching workflows with Streamlit
 - Added federated learning showcase code
-=======
-- Added tutorial for redispatching workflows with Streamlit
->>>>>>> 25fe9076
 
 ## [0.228.0-rc.0] - 2023-08-31
 
