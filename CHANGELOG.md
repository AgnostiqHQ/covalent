# Changelog

All notable changes to this project will be documented in this file.

The format is based on [Keep a Changelog](https://keepachangelog.com/en/1.0.0/),
and this project adheres to [Semantic Versioning](https://semver.org/spec/v2.0.0.html).

## [UNRELEASED]

<<<<<<< HEAD
### Fixed

- Stdout and stderr are now captured when using the dask executor.
=======
### Tests

- Fixed Dask cluster CLI tests
>>>>>>> f5f34f2e

## [0.153.0] - 2022-07-25

### Authors

- Faiyaz Hasan <faiyaz@agnostiq.ai>


### Added

- Helper function to load and save files corresponding to the DB filenames.

### Changed

- Files with .txt, .log extensions are stored as strings.
- Get result web request timeout to 2 seconds.

## [0.152.0] - 2022-07-25

### Authors

- Faiyaz Hasan <faiyaz@agnostiq.ai>
- Co-authored-by: Scott Wyman Neagle <scott@agnostiq.ai>


### Changed

- Pass default DataStore object to node value retrieval method in the Results object.

## [0.151.1] - 2022-07-22

### Authors

- Faiyaz Hasan <faiyaz@agnostiq.ai>
- Co-authored-by: Scott Wyman Neagle <scott@agnostiq.ai>


### Fixed

- Adding maximum number of retries and timeout parameter to the get result http call.
- Disabling result_webhook for now.

## [0.151.0] - 2022-07-22

### Authors

- Scott Wyman Neagle <scott@agnostiq.ai>
- Co-authored-by: Will Cunningham <wjcunningham7@gmail.com>
- Sankalp Sanand <sankalp@agnostiq.ai>


### Added

- `BaseAsyncExecutor` has been added which can be inherited by new async-aware executors.

### Changed

- Since tasks were basically submitting the functions to a Dask cluster by default, they have been converted into asyncio `Tasks` instead which support a far larger number of concurrent tasks than previously used `ThreadPool`.

- `tasks_pool` will still be used to schedule tasks which use non-async executors.

- Executor's `executor` will now receive a callable instead of a serialized function. This allows deserializing the function where it is going to be executed while providing a simplified `execute` at the same time.

- `uvloop` is being used instead of the default event loop of `asyncio` for better performance.

- Tests have also been updated to reflect above changes.

### Operations

- Made Santosh the sole owner of `/docs`

## [0.150.0] - 2022-07-22

### Authors

- Faiyaz Hasan <faiyaz@agnostiq.ai>


### Added

- Initialize database tables when the covalent server is started.

## [0.149.0] - 2022-07-21

### Authors

- Scott Wyman Neagle <scott@agnostiq.ai>
- Co-authored-by: Venkat Bala <venkat@agnostiq.ai>


### Removed

- `result.save()`
- `result._write_dispatch_to_python_file()`

## [0.148.0] - 2022-07-21

### Authors

- Alejandro Esquivel <ae@alejandro.ltd>


### Changed

- Changed DataStore default db path to correspond to dispatch db config path

### Operations

- Added workflow to stale and close pull requests

### Docs

- Fixed `get_metadata` calls in examples to remove `results_dir` argument
- Removed YouTube video temporarily

## [0.147.0] - 2022-07-21

### Authors

- Casey Jao <casey@agnostiq.ai>


### Changed

- Simplified interface for custom executors. All the boilerplate has
  been moved to `BaseExecutor`.

## [0.146.0] - 2022-07-20

### Authors

- Casey Jao <casey@agnostiq.ai>
- Co-authored-by: Venkat Bala <venkat@agnostiq.ai>
- Faiyaz Hasan <faiyaz@agnostiq.ai>



### Added

- Ensure that transportable objects are rendered correctly when printing the result object.

### Tests

- Check that user data is not unpickled by the Covalent server process

## [0.145.0] - 2022-07-20

### Authors

- Scott Wyman Neagle <scott@agnostiq.ai>
- Co-authored-by: Venkat Bala <venkat@agnostiq.ai>
- Co-authored-by: Faiyaz Hasan <faiyaz@agnostiq.ai>


### Removed

- `entry_point.get_result()`

### Changed

- get_result to query an HTTP endpoint instead of a DB session

## [0.144.0] - 2022-07-20

### Authors

- Will Cunningham <wjcunningham7@users.noreply.github.com>
- Co-authored-by: Scott Wyman Neagle <scott@agnostiq.ai>
- Alejandro Esquivel <ae@alejandro.ltd>


### Added

- Set up alembic migrations & added migration guide (`alembic/README.md`)

## [0.143.0] - 2022-07-19

### Authors

- Will Cunningham <wjcunningham7@users.noreply.github.com>
- Co-authored-by: Scott Wyman Neagle <scott@agnostiq.ai>


### Changed

- Installation will fail if `cova` is installed while trying to install `covalent`.

## [0.142.0] - 2022-07-19

### Authors

- Poojith U Rao <106616820+poojithurao@users.noreply.github.com>
- Co-authored-by: Will Cunningham <wjcunningham7@gmail.com>
- Anna Hughes <annagwen42@gmail.com>
- Co-authored-by: Poojith <poojith@agnostiq.ai>
- Co-authored-by: Scott Wyman Neagle <scott@agnostiq.ai>
- Casey Jao <casey@agnostiq.ai>
- Co-authored-by: Venkat Bala <venkat@agnostiq.ai>
- Co-authored-by: pre-commit-ci[bot] <66853113+pre-commit-ci[bot]@users.noreply.github.com>
- Faiyaz Hasan <faiyaz@agnostiq.ai>


### Added

- `electron_num`, `completed_electron_num` fields to the Lattice table.

## [0.141.0] - 2022-07-19

### Authors

- Poojith U Rao <106616820+poojithurao@users.noreply.github.com>
- Co-authored-by: Will Cunningham <wjcunningham7@gmail.com>
- Anna Hughes <annagwen42@gmail.com>
- Co-authored-by: Poojith <poojith@agnostiq.ai>
- Co-authored-by: Scott Wyman Neagle <scott@agnostiq.ai>
- Casey Jao <casey@agnostiq.ai>
- Co-authored-by: Venkat Bala <venkat@agnostiq.ai>
- Co-authored-by: pre-commit-ci[bot] <66853113+pre-commit-ci[bot]@users.noreply.github.com>


### Changed

- Deprecate topological sort in favor of inspect in-degree of nodes until they are zero before dispatching task
- Use deepcopy to generate a copy of the metadata dictionary before saving result object to the database

### Docs

- Adding incomplete pennylane kernel tutorial
- Adding quantum ensemble tutorial

## [0.140.0] - 2022-07-19

### Authors

- Faiyaz Hasan <faiyaz@agnostiq.ai>
- Co-authored-by: Venkat Bala <venkat@agnostiq.ai>


### Added

- Fields `deps_filename`, `call_before_filename` and `call_after_filename` to the `Electron` table.
- Re-write the deps / call before and after file contents when inserting / updating electron record in the database.

### Changed

- Modify the test and implementation logic of inserting the electron record with these new fields.
- Field `key` to `key_filename` in `Electron` table.

## [0.139.1] - 2022-07-19

### Authors

- Divyanshu Singh <55018955+divshacker@users.noreply.github.com>
- Co-authored-by: Scott Wyman Neagle <wymnea@protonmail.com>
- Co-authored-by: Scott Wyman Neagle <scott@agnostiq.ai>
- Co-authored-by: Will Cunningham <wjcunningham7@users.noreply.github.com>


### Fixed

- Fixes Reverse IP problem. All References to `0.0.0.0` are changed to `localhost` . More details can be found [here](https://github.com/AgnostiqHQ/covalent/issues/202)

## [0.139.0] - 2022-07-19

### Authors

- Venkat Bala <venkat@agnostiq.ai>
- Co-authored-by: Scott Wyman Neagle <scott@agnostiq.ai>
- Faiyaz Hasan <faiyaz@agnostiq.ai>
- Co-authored-by: Will Cunningham <wjcunningham7@gmail.com>


### Added

- Columns `is_active` in the lattice, eLectron and Electron dependency tables.

### Docs

- Adding a RTD tutorial/steps on creating a custom executor

## [0.138.0] - 2022-07-19

### Authors

- Anna Hughes <annagwen42@gmail.com>
- Co-authored-by: Will Cunningham <wjcunningham7@gmail.com>
- Will Cunningham <wjcunningham7@users.noreply.github.com>
- Co-authored-by: Venkat Bala <venkat@agnostiq.ai>


### Added

- Docker build workflow

### Changed

- Dockerfile uses multi-stage build

### Docs

- New tutorial demonstrating how to solve the MaxCut Problem with QAOA and Covalent

## [0.137.0] - 2022-07-19

### Authors

- Prasanna Venkatesh <54540812+Prasy12@users.noreply.github.com>
- Co-authored-by: Alejandro Esquivel <ae@alejandro.ltd>


### Added

- Ability to hide/show labels on the graph
- Graph layout with elk configurations

### Changed

- Changed API socket calls interval for graph optimization.

### Tests

- Disabled several dask functional tests

## [0.136.0] - 2022-07-18

### Authors

- Scott Wyman Neagle <scott@agnostiq.ai>
- Co-authored-by: Faiyaz Hasan <faiyaz@agnostiq.ai>


### Changed

- Result.save() has been deprecated in favor of Result.persist() and querying the database directly.

## [0.135.0] - 2022-07-18

### Authors

- Casey Jao <casey@agnostiq.ai>
- Co-authored-by: Scott Wyman Neagle <scott@agnostiq.ai>
- Co-authored-by: Alejandro Esquivel <ae@alejandro.ltd>


### Operations

- Psiog is only codeowner of js files
- Fix in changelog action to handle null author when a bot is committing

### Added

- Support injecting return values of calldeps into electrons during workflow execution

## [0.134.0] - 2022-07-15

### Authors

- Casey Jao <casey@agnostiq.ai>
- Co-authored-by: Scott Wyman Neagle <scott@agnostiq.ai>


### Changed

- Covalent server can now process workflows without having their deps installed

## [0.133.0] - 2022-07-15

### Authors

- Will Cunningham <wjcunningham7@users.noreply.github.com>


### Removed

- Removed the deprecated function `draw_inline` as well as the `matplotlib` dependency.

### Operations

- Fixing the retry block for tests

## [0.132.0] - 2022-07-14

### Authors

- Will Cunningham <wjcunningham7@users.noreply.github.com>


### Added

- Bash lepton support reintroduced with some UX modifications to the Lepton class. Leptons which use scripting languages can be specified as either (1) a command run in the shell/console or (2) a call to a function in a library/script. Leptons which use compiled languages must specify a library and a function name.
- The keyword argument `display_name` can be used to override the name appearing in the UI. Particularly useful when the lepton is a command.
- All arguments except for language are now keyword arguments.
- Keyword arguments passed to a Bash lepton are understood to define environment variables within the shell.
- Non-keyword arguments fill in `$1`, `$2`, etc.
- Named outputs enumerate variables within the shell which will be returned to the user. These can be either `Lepton.OUTPUT` or `Lepton.INPUT_OUTPUT` types.

### Added

- New fields to the decomposed result object Database: 

## [0.131.0] - 2022-07-13

### Authors

- Sankalp Sanand <sankalp@agnostiq.ai>
- Co-authored-by: Venkat Bala <venkat@agnostiq.ai>


### Fixed

- `covalent --version` now looks for `covalent` metadata instead of `cova`

### Tests

- Updated the cli test to include whether the correct version number is shown when `covalent --version` is run

### Added

- Method to write electron id corresponding to sublattices in `execution.py` when running `_run_task`.

## [0.130.0] - 2022-07-12

### Authors

- Venkat Bala <venkat@agnostiq.ai>
- Co-authored-by: Scott Wyman Neagle <scott@agnostiq.ai>

### Changed

- Ignoring tests for `cancel_dispatch` and `construct_bash`
- Create a dummy requirements.txt file for pip deps tests
- Fix version of `Werkzeug` package to avoid running into ValueError (unexpected kwarg `as_tuple`)
- Update `customization` how to test by specifying the section header `sdk`

## [0.129.0] - 2022-07-12

### Authors

- Sankalp Sanand <sankalp@agnostiq.ai>
- Co-authored-by: Alejandro Esquivel <ae@alejandro.ltd>

### Added

- Support for `wait_for` type edges when two electrons are connected by their execution side effects instead of output-input relation.

### Changed

- `active_lattice.electron_outputs` now contains the node ids as well for the electron which is being post processed.

## [0.128.1] - 2022-07-12

### Authors

- Faiyaz Hasan <faiyaz@agnostiq.ai>


### Fixed

- `Result.persist` test in `result_test.py`.
- Electron dependency `arg_index` is changed back to Nullable.

## [0.128.0] - 2022-07-12

### Authors

- Okechukwu  Emmanuel Ochia <okechukwu@agnostiq.ai>
- Co-authored-by: Casey Jao <casey@agnostiq.ai>
- Co-authored-by: Alejandro Esquivel <ae@alejandro.ltd>
- Co-authored-by: pre-commit-ci[bot] <66853113+pre-commit-ci[bot]@users.noreply.github.com>

### Added

- File transfer support for leptons

## [0.127.0] - 2022-07-11

### Authors

- Scott Wyman Neagle <scott@agnostiq.ai>
- Co-authored-by: Faiyaz Hasan <faiyaz@agnostiq.ai>
- Co-authored-by: Venkat Bala <venkat@agnostiq.ai>


### Added

- When saving to DB, also persist to the new DB if running in develop mode

### Tests

- Flask app route tests

## [0.126.0] - 2022-07-11

### Authors

- Will Cunningham <wjcunningham7@users.noreply.github.com>
- Alejandro Esquivel <ae@alejandro.ltd>
- Co-authored-by: pre-commit-ci[bot] <66853113+pre-commit-ci[bot]@users.noreply.github.com>
- Co-authored-by: Sankalp Sanand <sankalp@agnostiq.ai>


### Added

- Added Folder class
- Added internal call before/after deps to execute File Transfer operations pre/post electron execution.

### Operations

- Enhanced hotfix action to create branches from existing commits

## [0.125.0] - 2022-07-09

### Authors

- Okechukwu  Emmanuel Ochia <okechukwu@agnostiq.ai>
- Co-authored-by: pre-commit-ci[bot] <66853113+pre-commit-ci[bot]@users.noreply.github.com>
- Co-authored-by: Alejandro Esquivel <ae@alejandro.ltd>
- Venkat Bala <venkat@agnostiq.ai>
- Co-authored-by: Okechukwu Ochia <emmirald@gmail.com>
- Co-authored-by: Scott Wyman Neagle <scott@agnostiq.ai>


### Added

- Dask Cluster CLI functional/unit tests

### Docs

- Updated RTD concepts, how-to-guides, and api docs with electron dependencies.

### Operations

- Separate out running tests and uploading coverage report to circumvent bug in
  retry action

## [0.124.0] - 2022-07-07

### Authors

- Will Cunningham <wjcunningham7@users.noreply.github.com>
- Co-authored-by: Scott Wyman Neagle <scott@agnostiq.ai>
- Faiyaz Hasan <faiyaz@agnostiq.ai>


### Added

- `Result.persist` method in `covalent/_results_manager/result.py`.

### Operations

- Package pre-releases go to `covalent` instead of `cova` on PyPI.

## [0.123.0] - 2022-07-07

### Authors

- Scott Wyman Neagle <scott@agnostiq.ai>
- Co-authored-by: Faiyaz Hasan <faiyaz@agnostiq.ai>
- Will Cunningham <wjcunningham7@users.noreply.github.com>
- Alejandro Esquivel <ae@alejandro.ltd>
- Co-authored-by: pre-commit-ci[bot] <66853113+pre-commit-ci[bot]@users.noreply.github.com>


### Added

- Added Folder class
- Added internal call before/after deps to execute File Transfer operations pre/post electron execution.

### Operations

- `codeql.yml` and `condabuild.yml` run nightly instead of on every PR.
- Style fixes in changelog

## [0.122.1] - 2022-07-06

### Authors

Will Cunningham <wjcunningham7@users.noreply.github.com>
Co-authored-by: Scott Wyman Neagle <scott@agnostiq.ai>


### Operations

- Added license scanner action
- Pre-commit autoupdate

### Tests

- Tests for running workflows with more than one iteration

### Fixed

- Attribute error caused by attempts to retrieve the name from the node function when the node function is set to None

## [0.122.0] - 2022-07-04

### Authors

Faiyaz Hasan <faiyaz@agnostiq.ai>
Co-authored-by: pre-commit-ci[bot] <66853113+pre-commit-ci[bot]@users.noreply.github.com>


### Added

- `covalent/_results_manager/write_result_to_db.py` module and methods to insert / update data in the DB.
- `tests/covalent_tests/results_manager_tests/write_result_to_db_test.py` containing the unit tests for corresponding functions.

### Changed

- Electron `type` column to a string type rather than an `ElectronType` in DB models.
- Primary keys from `BigInteger` to `Integer` in DB models.

## [0.121.0] - 2022-07-04

### Authors

Will Cunningham <wjcunningham7@users.noreply.github.com>
Co-authored-by: Alejandro Esquivel <ae@alejandro.ltd>
Co-authored-by: pre-commit-ci[bot] <66853113+pre-commit-ci[bot]@users.noreply.github.com>


### Removed

- Unused requirements `gunicorn` and `eventlet` in `requirements.txt` as well as `dask` in `tests/requirements.txt`, since it is already included in the core requirements.

### Docs

- Updated the compatibility matrix in the docs.

## [0.120.0] - 2022-07-04

### Authors

Okechukwu  Emmanuel Ochia <okechukwu@agnostiq.ai>
Co-authored-by: Venkat Bala <venkat@agnostiq.ai>
Co-authored-by: pre-commit-ci[bot] <66853113+pre-commit-ci[bot]@users.noreply.github.com>
Co-authored-by: Scott Wyman Neagle <scott@agnostiq.ai>


### Added

- Adding `cluster` CLI options to facilitate interacting with the backend Dask cluster
- Adding options to `covalent start` to enable specifying number of workers, memory limit and threads per worker at cluster startup

### Changed

- Update `DaskAdminWorker` docstring with better explanation

## [0.119.1] - 2022-07-04

### Authors

Scott Wyman Neagle <scott@agnostiq.ai>
Casey Jao <casey@agnostiq.ai>


### Fixed

- `covalent status` checks if the server process is still alive.

### Operations

- Updates to changelog logic to handle multiple authors

## [0.119.0] - 2022-07-03
### Authors
@cjao 


### Added

- Introduce support for pip dependencies

## [0.118.0] - 2022-07-02
### Authors
@AlejandroEsquivel 


### Added

- Introduced File, FileTransfer, and FileTransferStrategy classes to support various File Transfer use cases prior/post electron execution

## [0.117.0] - 2022-07-02
### Authors
@Emmanuel289 


### Added

- Included retry action in 'tests.yaml' workflow.

## [0.116.0] - 2022-06-29
### Authors
@Prasy12 

### Changed

- Changed API socket calls interval for graph optimization.

### Added

- Ability to change to different layouts from the GUI.

## [0.115.0] - 2022-06-28
### Authors
@cjao 


### Added

- Introduce support for `call_before`, `call_after`, and bash dependencies

### Operations

- Unit tests performed on Python 3.10 on Ubuntu and MacOS images as well as 3.9 on MacOS
- Updated codeowners so that AQ Engineers doesn't own this CHANGELOG
- pre-commit autoupdate

## [0.114.0] - 2022-06-23
### Authors
@dependabot[bot] 


### Changed

- Changed eventsource version on webapp yarn-lock file.

### Operations

- Added Github push changelog workflow to append commiters username
- Reusable JavaScript action to parse changelog and update version

## [0.113.0] - 2022-06-21

### Added

- Introduce new db models and object store backends

### Operations

- Syntax fix in hotfix.yml

### Docs

- Added new tutorial: Linear and convolutional autoencoders

## [0.112.0] - 2022-06-20

### Changed

- Changed async version on webapp package-lock file.

## [0.111.0] - 2022-06-20

### Changed

- Changed eventsource version on webapp package-lock file.

### Docs

- Added new tutorial: Covalentified version of the Pennylane Variational Classifier tutorial.

## [0.110.3] - 2022-06-17

### Fixed

- Fix error when parsing electron positional arguments in workflows

### Docs

- Remove hardcoding version info in README.md

## [0.110.2] - 2022-06-10

### Docs

- Fix MNIST tutorial
- Fix Quantum Gravity tutorial
- Update RTD with migration guide compatible with latest release
- Convert all references to `covalent start` from Jupyter notebooks to markdown statements
- Update release notes summary in README.md
- Fixed display issues with figure (in dark mode) and bullet points in tutorials

### Operations

- Added a retry block to the webapp build step in `tests.yml`

## [0.110.1] - 2022-06-10

### Fixed

- Configure dask to not use daemonic processes when creating a cluster

### Operations

- Sync the VERSION file within `covalent` directory to match the root level VERSION
- Manually patch `covalent/VERSION`

## [0.110.0] - 2022-06-10

### Changed

- Web GUI list size and status label colors changed.
- Web GUI graph running icon changed to non-static icon.

### Docs

- Removed references to the Dask executor in RTD as they are no longer needed.

## [0.109.1] - 2022-06-10

### Fixed

- `covalent --version` now works for PyPI releases

## [0.109.0] - 2022-06-10

### Docs

- Update CLI help statements

### Added

- Add CLI functionality to start covalent with/without Dask
- Add CLI support to parse `covalent_ui.log` file

### Operations

- Updating codeowners to establish engineering & psiog ownership

### Docs

- Added new tutorial: Training quantum embedding kernels for classification.

## [0.108.0] - 2022-06-08

### Added

- WCI yaml file

### Docs

- Add pandoc installation updates to contributing guide

## [0.107.0] - 2022-06-07

### Changed

- Skipping stdout/stderr redirection tests until implemented in Dask parent process

### Added

- Simplifed starting the dask cluster using `multiprocessing`
- Added `bokeh==2.4.3` to requirements.txt to enable view Dask dashboard

### Fixed

- Changelog-reminder action now works for PRs from forks.

## [0.106.2] - 2022-06-06

### Fixed

- Specifying the version for package `furo` to `2022.4.7` to prevent breaking doc builds

### Docs

- Added new tutorial: Using Covalent with PennyLane for hybrid computation.

## [0.106.1] - 2022-06-01

### Fixed

- Changelog-reminder action now works for PRs from forks

### Docs

- Removed references to microservices in RTD
- Updated README.md.
- Changed `ct.electron` to `ct.lattice(executor=dask_executor)` in MNIST classifier tutorial

## [0.106.0] - 2022-05-26

### Changed

- Visual theme for Webapp GUI changed in accordance to new theme
- Fonts, colors, icons have been updated

## [0.105.0] - 2022-05-25

### Added

- Add a pre-commit hook for `detect-secrets`.
- Updated the actions in accordance with the migration done in the previous version.

## [0.104.0] - 2022-05-23

### Changed

- Services have been moved to a different codebase. This repo is now hosting the Covalent SDK, local dispatcher backend, Covalent web GUI, and documentation. Version is bumped to `0.104.0` in order to avoid conflicts.
- Update tests to match the current dispatcher api
- Skip testing dask executor until dask executor plugin is made public
- Using 2 thread pools to manage multiple workflows better and the other one for executing electrons in parallel.

### Fixed

- Add psutil and PyYAML to requirements.txt
- Passing the same Electron to multiple inputs of an Electron now works. UI fix pending.
- Dask from `requirements.txt`.

### Removed

- Asyncio usage for electron level concurrency.
- References to dask

### Added

- Functional test added for dask executor with the cluster running locally.
- Scalability tests for different workflows and workflow sizes under `tests/stress_tests/scripts`
- Add sample performance testing workflows under `tests/stress_tests`
- Add pipelines to continuously run the tutorial notebooks
- Create notebook with tasks from RTD

## [0.32.3] - 2022-03-16

### Fixed

- Fix missing UI graph edges between parameters and electrons in certain cases.
- Fix UI crashes in cases where legacy localStorage state was being loaded.

## [0.32.2] - 2022-03-16

### Added

- Images for graphs generated in tutorials and how-tos.
- Note for quantum gravity tutorial to tell users that `tensorflow` doesn't work on M1 Macs.
- `Known Issues` added to `README.md`

### Fixed

- `draw` function usage in tutorials and how-tos now reflects the UI images generated instead of using graphviz.
- Images now render properly in RTD of how-tos.

### Changed

- Reran all the tutorials that could run, generating the outputs again.

## [0.32.1] - 2022-03-15

### Fixed

- CLI now starts server directly in the subprocess instead of as a daemon
- Logs are provided as pipes to Popen instead of using a shell redirect
- Restart behavior fixed
- Default port in `covalent_ui/app.py` uses the config manager

### Removed

- `_graceful_restart` function no longer needed without gunicorn

## [0.32.0] - 2022-03-11

### Added

- Dispatcher microservice API endpoint to dispatch and update workflow.
- Added get runnable task endpoint.

## [0.31.0] - 2022-03-11

### Added

- Runner component's main functionality to run a set of tasks, cancel a task, and get a task's status added to its api.

## [0.30.5] - 2022-03-11

### Updated

- Updated Workflow endpoints & API spec to support upload & download of result objects as pickle files

## [0.30.4] - 2022-03-11

### Fixed

- When executing a task on an alternate Conda environment, Covalent no longer has to be installed on that environment. Previously, a Covalent object (the execution function as a TransportableObject) was passed to the environment. Now it is deserialized to a "normal" Python function, which is passed to the alternate Conda environment.

## [0.30.3] - 2022-03-11

### Fixed

- Fixed the order of output storage in `post_process` which should have been the order in which the electron functions are called instead of being the order in which they are executed. This fixes the order in which the replacement of function calls with their output happens, which further fixes any discrepencies in the results obtained by the user.

- Fixed the `post_process` test to check the order as well.

## [0.30.2] - 2022-03-11

### Changed

- Updated eventlet to 0.31.0

## [0.30.1] - 2022-03-10

### Fixed

- Eliminate unhandled exception in Covalent UI backend when calling fetch_result.

## [0.30.0] - 2022-03-09

### Added

- Skeleton code for writing the different services corresponding to each component in the open source refactor.
- OpenAPI specifications for each of the services.

## [0.29.3] - 2022-03-09

### Fixed

- Covalent UI is built in the Dockerfile, the setup file, the pypi workflow, the tests workflow, and the conda build script.

## [0.29.2] - 2022-03-09

### Added

- Defaults defined in executor plugins are read and used to update the in-memory config, as well as the user config file. But only if the parameter in question wasn't already defined.

### Changed

- Input parameter names and docstrings in _shared_files.config.update_config were changed for clarity.

## [0.29.1] - 2022-03-07

### Changed

- Updated fail-fast strategy to run all tests.

## [0.29.0] - 2022-03-07

### Added

- DispatchDB for storing dispatched results

### Changed

- UI loads dispatches from DispatchDB instead of browser local storage

## [0.28.3] - 2022-03-03

### Fixed

Installed executor plugins don't have to be referred to by their full module name. Eg, use "custom_executor", instead of "covalent_custom_plugin.custom_executor".

## [0.28.2] - 2022-03-03

### Added

- A brief overview of the tutorial structure in the MNIST classification tutorial.

## [0.28.1] - 2022-03-02

### Added

- Conda installation is only supported for Linux in the `Getting Started` guide.
- MNIST classifier tutorial.

### Removed

- Removed handling of default values of function parameters in `get_named_params` in `covalent/_shared_files/utils.py`. So, it is actually being handled by not being handled since now `named_args` and `named_kwargs` will only contain parameters that were passed during the function call and not all of them.

## [0.28.0] - 2022-03-02

### Added

- Lepton support, including for Python modules and C libraries
- How-to guides showing how to use leptons for each of these

## [0.27.6] - 2022-03-01

### Added

- Added feature development basic steps in CONTRIBUTING.md.
- Added section on locally building RTD (read the docs) in the contributing guide.

## [0.27.5] - 2022-03-01

### Fixed

- Missing UI input data after backend change - needed to be derived from graph for electrons, lattice inputs fixed on server-side, combining name and positional args
- Broken UI graph due to variable->edge_name renaming
- Missing UI executor data after server-side renaming

## [0.27.4] - 2022-02-28

### Fixed

- Path used in `covalent/executor/__init__.py` for executor plugin modules needed updating to `covalent/executor/executor_plugins`

### Removed

- Disabled workflow cancellation test due to inconsistent outcomes. Test will be re-enabled after cancellation mechanisms are investigated further.

## [0.27.3] - 2022-02-25

### Added

- Added `USING_DOCKER.md` guide for running docker container.
- Added cli args to covalent UI flask server `covalent_ui/app.py` to modify port and log file path.

### Removed

- Removed gunicorn from cli and Dockerfile.

### Changed

- Updated cli `covalent_dispatcher/_cli/service.py` to run flask server directly, and removed dispatcher and UI flags.
- Using Flask blueprints to merge Dispatcher and UI servers.
- Updated Dockerfile to run flask server directly.
- Creating server PID file manually in `covalent_dispatcher/_cli/service.py`.
- Updated tests and docs to reflect merged servers.
- Changed all mentions of port 47007 (for old UI server) to 48008.

## [0.27.2] - 2022-02-24

### Changed

- Removed unnecessary blockquotes from the How-To guide for creating custom executors
- Changed "Covalent Cloud" to "Covalent" in the main code text

## [0.27.1] - 2022-02-24

### Removed

- Removed AQ-Engineers from CODEOWNERS in order to fix PR review notifications

## [0.27.0] - 2022-02-24

### Added

- Support for positional only, positional or keyword, variable positional, keyword only, variable keyword types of parameters is now added, e.g an electron can now use variable args and variable kwargs if the number/names of parameters are unknown during definition as `def task(*args, **kwargs)` which wasn't possible before.

- `Lattice.args` added to store positional arguments passed to the lattice's workflow function.

- `get_named_params` function added in `_shared_files/utils.py` which will return a tuple containing named positional arguments and named keyword arguments. The names help in showing and storing these parameters in the transport graph.

- Tests to verify whether all kinds of input paramaters are supported by electron or a lattice.

### Changed

- No longer merging positional arguments with keyword arguments, instead they are separately stored in respective nodes in the transport graph.

- `inputs` returned from `_get_inputs` function in `covalent_dispatcher/_core/execution.py` now contains positional as well as keyword arguments which further get passed to the executor.

- Executors now support positional and keyword arguments as inputs to their executable functions.

- Result object's `_inputs` attribute now contains both `args` and `kwargs`.

- `add_node_for_nested_iterables` is renamed to `connect_node_with_others` and `add_node_to_graph` also renamed to `add_collection_node_to_graph` in `electron.py`. Some more variable renames to have appropriate self-explanatory names.

- Nodes and edges in the transport graph now have a better interface to assign attributes to them.

- Edge attribute `variable` renamed to `edge_name`.

- In `serialize` function of the transport graph, if `metadata_only` is True, then only `metadata` attribute of node and `source` and `target` attributes of edge are kept in the then return serialized `data`.

- Updated the tests wherever necessary to reflect the above changes

### Removed

- Deprecated `required_params_passed` since an error will automatically be thrown by the `build_graph` function if any of the required parameters are not passed.

- Removed duplicate attributes from nodes in the transport graph.

## [0.26.1] - 2022-02-23

### Added

- Added Local Executor section to the API read the docs.

## [0.26.0] - 2022-02-23

### Added

- Automated reminders to update the changelog

## [0.25.3] - 2022-02-23

## Added

- Listed common mocking commands in the CONTRIBUTING.md guide.
- Additional guidelines on testing.

## [0.25.2] - 2022-02-21

### Changed

- `backend` metadata name changed to `executor`.
- `_plan_workflow` usage updated to reflect how that executor related information is now stored in the specific executor object.
- Updated tests to reflect the above changes.
- Improved the dispatch cancellation test to provide a robust solution which earlier took 10 minutes to run with uncertainty of failing every now and then.

### Removed

- Removed `TaskExecutionMetadata` as a consequence of removing `execution_args`.

## [0.25.1] - 2022-02-18

### Fixed

- Tracking imports that have been used in the workflow takes less time.

### Added

- User-imports are included in the dispatch_source.py script. Covalent-related imports are commented out.

## [0.25.0] - 2022-02-18

### Added

- UI: Lattice draw() method displays in web UI
- UI: New navigation panel

### Changed

- UI: Animated graph changes, panel opacity

### Fixed

- UI: Fixed "Not Found" pages

## [0.24.21] - 2022-02-18

### Added

- RST document describing the expectations from a tutorial.

## [0.24.20] - 2022-02-17

### Added

- Added how to create custom executors

### Changed

- Changed the description of the hyperlink for choosing executors
- Fixed typos in doc/source/api/getting_started/how_to/execution/creating_custom_executors.ipynb

## [0.24.19] - 2022-02-16

### Added

- CODEOWNERS for certain files.

## [0.24.18] - 2022-02-15

### Added

- The user configuration file can now specify an executor plugin directory.

## [0.24.17] - 2022-02-15

### Added

- Added a how-to for making custom executors.

## [0.24.16] - 2022-02-12

### Added

- Errors now contain the traceback as well as the error message in the result object.
- Added test for `_post_process` in `tests/covalent_dispatcher_tests/_core/execution_test.py`.

### Changed

- Post processing logic in `electron` and dispatcher now relies on the order of execution in the transport graph rather than node's function names to allow for a more reliable pairing of nodes and their outputs.

- Renamed `init_test.py` in `tests/covalent_dispatcher_tests/_core/` to `execution_test.py`.

### Removed

- `exclude_from_postprocess` list which contained some non executable node types removed since only executable nodes are post processed now.

## [0.24.15] - 2022-02-11

### Fixed

- If a user's configuration file does not have a needed exeutor parameter, the default parameter (defined in _shared_files/defaults.py) is used.
- Each executor plugin is no longer initialized upon the import of Covalent. This allows required parameters in executor plugins.

## Changed

- Upon updating the configuration data with a user's configuration file, the complete set is written back to file.

## Added

- Tests for the local and base executors.

## [0.24.14] - 2022-02-11

### Added

- UI: add dashboard cards
- UI: add scaling dots background

### Changed

- UI: reduce sidebar font sizes, refine color theme
- UI: refine scrollbar styling, show on container hover
- UI: format executor parameters as YAML code
- UI: update syntax highlighting scheme
- UI: update index.html description meta tag

## [0.24.13] - 2022-02-11

### Added

- Tests for covalent/_shared_files/config.py

## [0.24.12] - 2022-02-10

### Added

- CodeQL code analyzer

## [0.24.11] - 2022-02-10

### Added

- A new dictionary `_DEFAULT_CONSTRAINTS_DEPRECATED` in defaults.py

### Changed

- The `_DEFAULT_CONSTRAINT_VALUES` dictionary now only contains the `backend` argument

## [0.24.10] - 2022-02-09

### Fixed

- Sporadically failing workflow cancellation test in tests/workflow_stack_test.py

## [0.24.9] - 2022-02-09

## Changed

- Implementation of `_port_from_pid` in covalent_dispatcher/_cli/service.py.

## Added

- Unit tests for command line interface (CLI) functionalities in covalent_dispatcher/_cli/service.py and covalent_dispatcher/_cli/cli.py.

## [0.24.8] - 2022-02-07

### Fixed

- If a user's configuration file does not have a needed parameter, the default parameter (defined in _shared_files/defaults.py) is used.

## [0.24.7] - 2022-02-07

### Added

- Typing: Add Type hint `dispatch_info` parameter.
- Documentation: Updated the return_type description in docstring.

### Changed

- Typing: Change return type annotation to `Generator`.

## [0.24.6] - 2022-02-06

### Added

- Type hint to `deserialize` method of `TransportableObject` of `covalent/_workflow/transport.py`.

### Changed

- Description of `data` in `deserialize` method of `TransportableObject` of `covalent/_workflow/transport.py` from `The serialized transportable object` to `Cloudpickled function`.

## [0.24.5] - 2022-02-05

### Fixed

- Removed dependence on Sentinel module

## [0.24.4] - 2022-02-04

### Added

- Tests across multiple versions of Python and multiple operating systems
- Documentation reflecting supported configurations

## [0.24.3] - 2022-02-04

### Changed

- Typing: Use `bool` in place of `Optional[bool]` as type annotation for `develop` parameter in `covalent_dispatcher.service._graceful_start`
- Typing: Use `Any` in place of `Optional[Any]` as type annotation for `new_value` parameter in `covalent._shared_files.config.get_config`

## [0.24.2] - 2022-02-04

### Fixed

- Updated hyperlink of "How to get the results" from "./collection/query_electron_execution_result" to "./collection/query_multiple_lattice_execution_results" in "doc/source/how_to/index.rst".
- Updated hyperlink of "How to get the result of a particular electron" from "./collection/query_multiple_lattice_execution_results" to "./collection/query_electron_execution_result" in "doc/source/how_to/index.rst".

## [0.24.1] - 2022-02-04

### Changed

- Changelog entries are now required to have the current date to enforce ordering.

## [0.24.0] - 2022-02-03

### Added

- UI: log file output - display in Output tab of all available log file output
- UI: show lattice and electron inputs
- UI: display executor attributes
- UI: display error message on failed status for lattice and electron

### Changed

- UI: re-order sidebar sections according to latest figma designs
- UI: update favicon
- UI: remove dispatch id from tab title
- UI: fit new uuids
- UI: adjust theme text primary and secondary colors

### Fixed

- UI: auto-refresh result state on initial render of listing and graph pages
- UI: graph layout issues: truncate long electron/param names

## [0.23.0] - 2022-02-03

### Added

- Added `BaseDispatcher` class to be used for creating custom dispatchers which allow connection to a dispatcher server.
- `LocalDispatcher` inheriting from `BaseDispatcher` allows connection to a local dispatcher server running on the user's machine.
- Covalent only gives interface to the `LocalDispatcher`'s `dispatch` and `dispatch_sync` methods.
- Tests for both `LocalDispatcher` and `BaseDispatcher` added.

### Changed

- Switched from using `lattice.dispatch` and `lattice.dispatch_sync` to `covalent.dispatch` and `covalent.dispatch_sync`.
- Dispatcher address now is passed as a parameter (`dispatcher_addr`) to `covalent.dispatch` and `covalent.dispatch_sync` instead of a metadata field to lattice.
- Updated tests, how tos, and tutorials to use `covalent.dispatch` and `covalent.dispatch_sync`.
- All the contents of `covalent_dispatcher/_core/__init__.py` are moved to `covalent_dispatcher/_core/execution.py` for better organization. `__init__.py` only contains function imports which are needed by external modules.
- `dispatch`, `dispatch_sync` methods deprecated from `Lattice`.

### Removed

- `_server_dispatch` method removed from `Lattice`.
- `dispatcher` metadata field removed from `lattice`.

## [0.22.19] - 2022-02-03

### Fixed

- `_write_dispatch_to_python_file` isn't called each time a task is saved. It is now only called in the final save in `_run_planned_workflow` (in covalent_dispatcher/_core/__init__.py).

## [0.22.18] - 2022-02-03

### Fixed

- Added type information to result.py

## [0.22.17] - 2022-02-02

### Added

- Replaced `"typing.Optional"` with `"str"` in covalent/executor/base.py
- Added missing type hints to `get_dispatch_context` and `write_streams_to_file` in covalent/executor/base.py, BaseExecutor

## [0.22.16] - 2022-02-02

### Added

- Functions to check if UI and dispatcher servers are running.
- Tests for the `is_ui_running` and `is_server_running` in covalent_dispatcher/_cli/service.py.

## [0.22.15] - 2022-02-01

### Fixed

- Covalent CLI command `covalent purge` will now stop the servers before deleting all the pid files.

### Added

- Test for `purge` method in covalent_dispatcher/_cli/service.py.

### Removed

- Unused `covalent_dispatcher` import from covalent_dispatcher/_cli/service.py.

### Changed

- Moved `_config_manager` import from within the `purge` method to the covalent_dispatcher/_cli/service.py for the purpose of mocking in tests.

## [0.22.14] - 2022-02-01

### Added

- Type hint to `_server_dispatch` method in `covalent/_workflow/lattice.py`.

## [0.22.13] - 2022-01-26

### Fixed

- When the local executor's `log_stdout` and `log_stderr` config variables are relative paths, they should go inside the results directory. Previously that was queried from the config, but now it's queried from the lattice metadata.

### Added

- Tests for the corresponding functions in (`covalent_dispatcher/_core/__init__.py`, `covalent/executor/base.py`, `covalent/executor/executor_plugins/local.py` and `covalent/executor/__init__.py`) affected by the bug fix.

### Changed

- Refactored `_delete_result` in result manager to give the option of deleting the result parent directory.

## [0.22.12] - 2022-01-31

### Added

- Diff check in pypi.yml ensures correct files are packaged

## [0.22.11] - 2022-01-31

### Changed

- Removed codecov token
- Removed Slack notifications from feature branches

## [0.22.10] - 2022-01-29

### Changed

- Running tests, conda, and version workflows on pull requests, not just pushes

## [0.22.9] - 2022-01-27

### Fixed

- Fixing version check action so that it doesn't run on commits that are in develop
- Edited PR template so that markdown checklist appears properly

## [0.22.8] - 2022-01-27

### Fixed

- publish workflow, using `docker buildx` to build images for x86 and ARM, prepare manifest and push to ECR so that pulls will match the correct architecture.
- typo in CONTRIBUTING
- installing `gcc` in Docker image so Docker can build wheels for `dask` and other packages that don't provide ARM wheels

### Changed

- updated versions in `requirements.txt` for `matplotlib` and `dask`

## [0.22.7] - 2022-01-27

### Added

- `MANIFEST.in` did not have `covalent_dispatcher/_service` in it due to which the PyPi package was not being built correctly. Added the `covalent_dispatcher/_service` to the `MANIFEST.in` file.

### Fixed

- setuptools properly including data files during installation

## [0.22.6] - 2022-01-26

### Fixed

- Added service folder in covalent dispatcher to package.

## [0.22.5] - 2022-01-25

### Fixed

- `README.md` images now use master branch's raw image urls hosted on <https://github.com> instead of <https://raw.githubusercontent.com>. Also, switched image rendering from html to markdown.

## [0.22.4] - 2022-01-25

### Fixed

- dispatcher server app included in sdist
- raw image urls properly used

## [0.22.3] - 2022-01-25

### Fixed

- raw image urls used in readme

## [0.22.2] - 2022-01-25

### Fixed

- pypi upload

## [0.22.1] - 2022-01-25

### Added

- Code of conduct
- Manifest.in file
- Citation info
- Action to upload to pypi

### Fixed

- Absolute URLs used in README
- Workflow badges updated URLs
- `install_package_data` -> `include_package_data` in `setup.py`

## [0.22.0] - 2022-01-25

### Changed

- Using public ECR for Docker release

## [0.21.0] - 2022-01-25

### Added

- GitHub pull request templates

## [0.20.0] - 2022-01-25

### Added

- GitHub issue templates

## [0.19.0] - 2022-01-25

### Changed

- Covalent Beta Release

## [0.18.9] - 2022-01-24

### Fixed

- iframe in the docs landing page is now responsive

## [0.18.8] - 2022-01-24

### Changed

- Temporarily removed output tab
- Truncated dispatch id to fit left sidebar, add tooltip to show full id

## [0.18.7] - 2022-01-24

### Changed

- Many stylistic improvements to documentation, README, and CONTRIBUTING.

## [0.18.6] - 2022-01-24

### Added

- Test added to check whether an already decorated function works as expected with Covalent.
- `pennylane` package added to the `requirements-dev.txt` file.

### Changed

- Now using `inspect.signature` instead of `function.__code__` to get the names of function's parameters.

## [0.18.5] - 2022-01-21

### Fixed

- Various CI fixes, including rolling back regression in version validation, caching on s3 hosted badges, applying releases and tags correctly.

## [0.18.4] - 2022-01-21

### Changed

- Removed comments and unused functions in covalent_dispatcher
- `result_class.py` renamed to `result.py`

### Fixed

- Version was not being properly imported inside `covalent/__init__.py`
- `dispatch_sync` was not previously using the `results_dir` metadata field

### Removed

- Credentials in config
- `generate_random_filename_in_cache`
- `is_any_atom`
- `to_json`
- `show_subgraph` option in `draw`
- `calculate_node`

## [0.18.3] - 2022-01-20

### Fixed

- The gunicorn servers now restart more gracefully

## [0.18.2] - 2022-01-21

### Changed

- `tempdir` metadata field removed and replaced with `executor.local.cache_dir`

## [0.18.1] - 2022-01-11

## Added

- Concepts page

## [0.18.0] - 2022-01-20

### Added

- `Result.CANCELLED` status to represent the status of a cancelled dispatch.
- Condition to cancel the whole dispatch if any of the nodes are cancelled.
- `cancel_workflow` function which uses a shared variable provided by Dask (`dask.distributed.Variable`) in a dask client to inform nodes to stop execution.
- Cancel function for dispatcher server API which will allow the server to terminate the dispatch.
- How to notebook for cancelling a dispatched job.
- Test to verify whether cancellation of dispatched jobs is working as expected.
- `cancel` function is available as `covalent.cancel`.

### Changed

- In file `covalent/_shared_files/config.py` instead of using a variable to store and then return the config data, now directly returning the configuration.
- Using `fire_and_forget` to dispatch a job instead of a dictionary of Dask's `Future` objects so that we won't have to manage the lifecycle of those futures.
- The `test_run_dispatcher` test was changed to reflect that the dispatcher no longer uses a dictionary of future objects as it was not being utilized anywhere.

### Removed

- `with dask_client` context was removed as the client created in `covalent_dispatcher/_core/__init__.py` is already being used even without the context. Furthermore, it creates issues when that context is exited which is unnecessary at the first place hence not needed to be resolved.

## [0.17.5] - 2022-01-19

### Changed

- Results directory uses a relative path by default and can be overridden by the environment variable `COVALENT_RESULTS_DIR`.

## [0.17.4] - 2022-01-19

### Changed

- Executor parameters use defaults specified in config TOML
- If relative paths are supplied for stdout and stderr, those files are created inside the results directory

## [0.17.3] - 2022-01-18

### Added

- Sync function
- Covalent CLI tool can restart in developer mode

### Fixed

- Updated the UI address referenced in the README

## [0.17.2] - 2022-01-12

### Added

- Quantum gravity tutorial

### Changed

- Moved VERSION file to top level

## [0.17.1] - 2022-01-19

### Added

- `error` attribute was added to the results object to show which node failed and the reason behind it.
- `stdout` and `stderr` attributes were added to a node's result to store any stdout and stderr printing done inside an electron/node.
- Test to verify whether `stdout` and `stderr` are being stored in the result object.

### Changed

- Redesign of how `redirect_stdout` and `redirect_stderr` contexts in executor now work to allow storing their respective outputs.
- Executors now also return `stdout` and `stderr` strings, along with the execution output, so that they can be stored in their result object.

## [0.17.0] - 2022-01-18

### Added

- Added an attribute `__code__` to electron and lattice which is a copy of their respective function's `__code__` attribute.
- Positional arguments, `args`, are now merged with keyword arguments, `kwargs`, as close as possible to where they are passed. This was done to make sure we support both with minimal changes and without losing the name of variables passed.
- Tests to ensure usage of positional arguments works as intended.

### Changed

- Slight rework to how any print statements in lattice are sent to null.
- Changed `test_dispatcher_functional` in `basic_dispatcher_test.py` to account for the support of `args` and removed a an unnecessary `print` statement.

### Removed

- Removed `args` from electron's `init` as it wasn't being used anywhere.

## [0.16.1] - 2022-01-18

### Changed

- Requirement changed from `dask[complete]` to `dask[distributed]`.

## [0.16.0] - 2022-01-14

### Added

- New UI static demo build
- New UI toolbar functions - orientation, toggle params, minimap
- Sortable and searchable lattice name row

### Changed

- Numerous UI style tweaks, mostly around dispatches table states

### Fixed

- Node sidebar info now updates correctly

## [0.15.11] - 2022-01-18

### Removed

- Unused numpy requirement. Note that numpy is still being installed indirectly as other packages in the requirements rely on it.

## [0.15.10] - 2022-01-16

## Added

- How-to guide for Covalent dispatcher CLI.

## [0.15.9] - 2022-01-18

### Changed

- Switched from using human readable ids to using UUIDs

### Removed

- `human-id` package was removed along with its mention in `requirements.txt` and `meta.yaml`

## [0.15.8] - 2022-01-17

### Removed

- Code breaking text from CLI api documentation.
- Unwanted covalent_dispatcher rst file.

### Changed

- Installation of entire covalent_dispatcher instead of covalent_dispatcher/_service in setup.py.

## [0.15.7] - 2022-01-13

### Fixed

- Functions with multi-line or really long decorators are properly serialized in dispatch_source.py.
- Multi-line Covalent output is properly commented out in dispatch_source.py.

## [0.15.6] - 2022-01-11

### Fixed

- Sub-lattice functions are successfully serialized in the utils.py get_serialized_function_str.

### Added

- Function to scan utilized source files and return a set of imported modules (utils.get_imports_from_source)

## [0.15.5] - 2022-01-12

### Changed

- UI runs on port 47007 and the dispatcher runs on port 48008. This is so that when the servers are later merged, users continue using port 47007 in the browser.
- Small modifications to the documentation
- Small fix to the README

### Removed

- Removed a directory `generated` which was improperly added
- Dispatcher web interface
- sqlalchemy requirement

## [0.15.4] - 2022-01-11

### Changed

- In file `covalent/executor/base.py`, `pickle` was changed to `cloudpickle` because of its universal pickling ability.

### Added

- In docstring of `BaseExecutor`, a note was added specifying that `covalent` with its dependencies is assumed to be installed in the conda environments.
- Above note was also added to the conda env selector how-to.

## [0.15.3] - 2022-01-11

### Changed

- Replaced the generic `RuntimeError` telling users to check if there is an object manipulation taking place inside the lattice to a simple warning. This makes the original error more visible.

## [0.15.2] - 2022-01-11

### Added

- If condition added for handling the case where `__getattr__` of an electron is accessed to detect magic functions.

### Changed

- `ActiveLatticeManager` now subclasses from `threading.local` to make it thread-safe.
- `ValueError` in the lattice manager's `claim` function now also shows the name of the lattice that is currently claimed.
- Changed docstring of `ActiveLatticeManager` to note that now it is thread-safe.
- Sublattice dispatching now no longer deletes the result object file and is dispatched normally instead of in a serverless manner.
- `simulate_nitrogen_and_copper_slab_interaction.ipynb` notebook tutorial now does normal dispatching as well instead of serverless dispatching. Also, now 7 datapoints will be shown instead of 10 earlier.

## [0.15.1] - 2022-01-11

### Fixed

- Passing AWS credentials to reusable workflows as a secret

## [0.15.0] - 2022-01-10

### Added

- Action to push development image to ECR

### Changed

- Made the publish action reusable and callable

## [0.14.1] - 2022-01-02

### Changed

- Updated the README
- Updated classifiers in the setup.py file
- Massaged some RTD pages

## [0.14.0] - 2022-01-07

### Added

- Action to push static UI to S3

## [0.13.2] - 2022-01-07

### Changed

- Completed new UI design work

## [0.13.1] - 2022-01-02

### Added

- Added eventlet requirement

### Changed

- The CLI tool can now manage the UI flask server as well
- [Breaking] The CLI option `-t` has been changed to `-d`, which starts the servers in developer mode and exposes unit tests to the server.

## [0.13.0] - 2022-01-01

### Added

- Config manager in `covalent/_shared_files/config.py`
- Default location for the main config file can be overridden using the environment variable `COVALENT_CONFIG_DIR`
- Ability to set and get configuration using `get_config` and `set_config`

### Changed

- The flask servers now reference the config file
- Defaults reference the config file

### Fixed

- `ValueError` caught when running `covalent stop`
- One of the functional tests was using a malformed path

### Deprecated

- The `electron.to_json` function
- The `generate_random_filename_in_cache` function

### Removed

- The `get_api_token` function

## [0.12.13] - 2022-01-04

## Removed

- Tutorial section headings

## Fixed

- Plot background white color

## [0.12.12] - 2022-01-06

### Fixed

- Having a print statement inside electron and lattice code no longer causes the workflow to fail.

## [0.12.11] - 2022-01-04

### Added

- Completed UI feature set for first release

### Changed

- UI server result serialization improvements
- UI result update webhook no longer fails on request exceptions, logs warning intead

## [0.12.10] - 2021-12-17

### Added

- Astrophysics tutorial

## [0.12.9] - 2022-01-04

### Added

- Added `get_all_node_results` method in `result_class.py` to return result of all node executions.

- Added `test_parallelilization` test to verify whether the execution is now being achieved in parallel.

### Changed

- Removed `LocalCluster` cluster creation usage to a simple `Client` one from Dask.

- Removed unnecessary `to_run` function as we no longer needed to run execution through an asyncio loop.

- Removed `async` from function definition of previously asynchronous functions, `_run_task`, `_run_planned_workflow`, `_plan_workflow`, and `_run_workflow`.

- Removed `uvloop` from requirements.

- Renamed `test_get_results` to `test_get_result`.

- Reran the how to notebooks where execution time was mentioned.

- Changed how `dispatch_info` context manager was working to account for multiple nodes accessing it at the same time.

## [0.12.8] - 2022-01-02

### Changed

- Changed the software license to GNU Affero 3.0

### Removed

- `covalent-ui` directory

## [0.12.7] - 2021-12-29

### Fixed

- Gunicorn logging now uses the `capture-output` flag instead of redirecting stdout and stderr

## [0.12.6] - 2021-12-23

### Changed

- Cleaned up the requirements and moved developer requirements to a separate file inside `tests`

## [0.12.5] - 2021-12-16

### Added

- Conda build CI job

## [0.12.4] - 2021-12-23

### Changed

- Gunicorn server now checks for port availability before starting

### Fixed

- The `covalent start` function now prints the correct port if the server is already running.

## [0.12.3] - 2021-12-14

### Added

- Covalent tutorial comparing quantum support vector machines with support vector machine algorithms implemented in qiskit and scikit-learn.

## [0.12.2] - 2021-12-16

### Fixed

- Now using `--daemon` in gunicorn to start the server, which was the original intention.

## [0.12.1] - 2021-12-16

### Fixed

- Removed finance references from docs
- Fixed some other small errors

### Removed

- Removed one of the failing how-to tests from the functional test suite

## [0.12.0] - 2021-12-16

### Added

- Web UI prototype

## [0.11.1] - 2021-12-14

### Added

- CLI command `covalent status` shows port information

### Fixed

- gunicorn management improved

## [0.11.0] - 2021-12-14

### Added

- Slack notifications for test status

## [0.10.4] - 2021-12-15

### Fixed

- Specifying a non-default results directory in a sub-lattice no longer causes a failure in lattice execution.

## [0.10.3] - 2021-12-14

### Added

- Functional tests for how-to's in documentation

### Changed

- Moved example script to a functional test in the pipeline
- Added a test flag to the CLI tool

## [0.10.2] - 2021-12-14

### Fixed

- Check that only `kwargs` without any default values in the workflow definition need to be passed in `lattice.draw(ax=ax, **kwargs)`.

### Added

- Function to check whether all the parameters without default values for a callable function has been passed added to shared utils.

## [0.10.1] - 2021-12-13

### Fixed

- Content and style fixes for getting started doc.

## [0.10.0] - 2021-12-12

### Changed

- Remove all imports from the `covalent` to the `covalent_dispatcher`, except for `_dispatch_serverless`
- Moved CLI into `covalent_dispatcher`
- Moved executors to `covalent` directory

## [0.9.1] - 2021-12-13

### Fixed

- Updated CONTRIBUTING to clarify docstring style.
- Fixed docstrings for `calculate_node` and `check_constraint_specific_sum`.

## [0.9.0] - 2021-12-10

### Added

- `prefix_separator` for separating non-executable node types from executable ones.

- `subscript_prefix`, `generator_prefix`, `sublattice_prefix`, `attr_prefix` for prefixes of subscripts, generators,
  sublattices, and attributes, when called on an electron and added to the transport graph.

- `exclude_from_postprocess` list of prefixes to denote those nodes which won't be used in post processing the workflow.

- `__int__()`, `__float__()`, `__complex__()` for converting a node to an integer, float, or complex to a value of 0 then handling those types in post processing.

- `__iter__()` generator added to Electron for supporting multiple return values from an electron execution.

- `__getattr__()` added to Electron for supporting attribute access on the node output.

- `__getitem__()` added to Electron for supporting subscripting on the node output.

- `electron_outputs` added as an attribute to lattice.

### Changed

- `electron_list_prefix`, `electron_dict_prefix`, `parameter_prefix` modified to reflect new way to assign prefixes to nodes.

- In `build_graph` instead of ignoring all exceptions, now the exception is shown alongwith the runtime error notifying that object manipulation should be avoided inside a lattice.

- `node_id` changed to `self.node_id` in Electron's `__call__()`.

- `parameter` type electrons now have the default metadata instead of empty dictionary.

- Instead of deserializing and checking whether a sublattice is there, now a `sublattice_prefix` is used to denote when a node is a sublattice.

- In `dispatcher_stack_test`, `test_dispatcher_flow` updated to indicate the new use of `parameter_prefix`.

### Fixed

- When an execution fails due to something happening in `run_workflow`, then result object's status is now failed and the object is saved alongwith throwing the appropriate exception.

## [0.8.5] - 2021-12-10

### Added

- Added tests for choosing specific executors inside electron initialization.
- Added test for choosing specific Conda environments inside electron initialization.

## [0.8.4] - 2021-12-10

### Changed

- Removed _shared_files directory and contents from covalent_dispatcher. Logging in covalent_dispatcher now uses the logger in covalent/_shared_files/logging.py.

## [0.8.3] - 2021-12-10

### Fixed

- Decorator symbols were added to the pseudo-code in the quantum chemistry tutorial.

## [0.8.2] - 2021-12-06

### Added

- Quantum chemistry tutorial.

## [0.8.1] - 2021-12-08

### Added

- Docstrings with typehints for covalent dispatcher functions added.

### Changed

- Replaced `node` to `node_id` in `electron.py`.

- Removed unnecessary `enumerate` in `covalent_dispatcher/_core/__init__.py`.

- Removed `get_node_device_mapping` function from `covalent_dispatcher/_core/__init__.py`
  and moved the definition to directly add the mapping to `workflow_schedule`.

- Replaced iterable length comparison for `executor_specific_exec_cmds` from `if len(executor_specific_exec_cmds) > 0`
  to `if executor_specific_exec_cmds`.

## [0.8.0] - 2021-12-03

### Added

- Executors can now accept the name of a Conda environment. If that environment exists, the operations of any electron using that executor are performed in that Conda environment.

## [0.7.6] - 2021-12-02

### Changed

- How to estimate lattice execution time has been renamed to How to query lattice execution time.
- Change result querying syntax in how-to guides from `lattice.get_result` to
  `covalent.get_result`.
- Choose random port for Dask dashboard address by setting `dashboard_address` to ':0' in
  `LocalCluster`.

## [0.7.5] - 2021-12-02

### Fixed

- "Default" executor plugins are included as part of the package upon install.

## [0.7.4] - 2021-12-02

### Fixed

- Upgraded dask to 2021.10.0 based on a vulnerability report

## [0.7.3] - 2021-12-02

### Added

- Transportable object tests
- Transport graph tests

### Changed

- Variable name node_num to node_id
- Variable name node_idx to node_id

### Fixed

- Transport graph `get_dependencies()` method return type was changed from Dict to List

## [0.7.2] - 2021-12-01

### Fixed

- Date handling in changelog validation

### Removed

- GitLab CI YAML

## [0.7.1] - 2021-12-02

### Added

- A new parameter to a node's result called `sublattice_result` is added.
  This will be of a `Result` type and will contain the result of that sublattice's
  execution. If a normal electron is executed, this will be `None`.

- In `_delete_result` function in `results_manager.py`, an empty results directory
  will now be deleted.

- Name of a sublattice node will also contain `(sublattice)`.

- Added `_dispatch_sync_serverless` which synchronously dispatches without a server
  and waits for a result to be returned. This is the method used to dispatch a sublattice.

- Test for sublatticing is added.

- How-to guide added for sublatticing explaining the new features.

### Changed

- Partially changed `draw` function in `lattice.py` to also draw the subgraph
  of the sublattice when drawing the main graph of the lattice. The change is
  incomplete as we intend to add this feature later.

- Instead of returning `plt`, `draw` now returns the `ax` object.

- `__call__` function in `lattice.py` now runs the lattice's function normally
  instead of dispatching it.

- `_run_task` function now checks whether current node is a sublattice and acts
  accordingly.

### Fixed

- Unnecessary lines to rename the node's name in `covalent_dispatcher/_core/__init__.py` are removed.

- `test_electron_takes_nested_iterables` test was being ignored due to a spelling mistake. Fixed and
  modified to follow the new pattern.

## [0.7.0] - 2021-12-01

### Added

- Electrons can now accept an executor object using the "backend" keyword argument. "backend" can still take a string naming the executor module.
- Electrons and lattices no longer have Slurm metadata associated with the executor, as that information should be contained in the executor object being used as an input argument.
- The "backend" keyword can still be a string specifying the executor module, but only if the executor doesn't need any metadata.
- Executor plugin classes are now directly available to covalent, eg: covalent.executor.LocalExecutor().

## [0.6.7] - 2021-12-01

### Added

- Docstrings without examples for all the functions in core covalent.
- Typehints in those functions as well.
- Used `typing.TYPE_CHECKING` to prevent cyclic imports when writing typehints.

### Changed

- `convert_to_lattice_function` renamed to `convert_to_lattice_function_call`.
- Context managers now raise a `ValueError` instead of a generic `Exception`.

## [0.6.6] - 2021-11-30

### Fixed

- Fixed the version used in the documentation
- Fixed the badge URLs to prevent caching

## [0.6.5] - 2021-11-30

### Fixed

- Broken how-to links

### Removed

- Redundant lines from .gitignore
- *.ipynb from .gitignore

## [0.6.4] - 2021-11-30

### Added

- How-to guides for workflow orchestration.
  - How to construct an electron
  - How to construct a lattice
  - How to add an electron to lattice
  - How to visualize the lattice
  - How to add constraints to lattices
- How-to guides for workflow and subtask execution.
  - How to execute individual electrons
  - How to execute a lattice
  - How to execute multiple lattices
- How-to guides for status querying.
  - How to query electron execution status
  - How to query lattice execution status
  - How to query lattice execution time
- How-to guides for results collection
  - How to query electron execution results
  - How to query lattice execution results
  - How to query multiple lattice execution results
- Str method for the results object.

### Fixed

- Saving the electron execution status when the subtask is running.

## [0.6.3] - 2021-11-29

### Removed

- JWT token requirement.
- Covalent dispatcher login requirement.
- Update covalent login reference in README.md.
- Changed the default dispatcher server port from 5000 to 47007.

## [0.6.2] - 2021-11-28

### Added

- Github action for tests and coverage
- Badges for tests and coverage
- If tests pass then develop is pushed to master
- Add release action which tags and creates a release for minor version upgrades
- Add badges action which runs linter, and upload badges for version, linter score, and platform
- Add publish action (and badge) which builds a Docker image and uploads it to the AWS ECR

## [0.6.1] - 2021-11-27

### Added

- Github action which checks version increment and changelog entry

## [0.6.0] - 2021-11-26

### Added

- New Covalent RTD theme
- sphinx extension sphinx-click for CLI RTD
- Sections in RTD
- init.py in both covalent-dispatcher logger module and cli module for it to be importable in sphinx

### Changed

- docutils version that was conflicting with sphinx

### Removed

- Old aq-theme

## [0.5.1] - 2021-11-25

### Added

- Integration tests combining both covalent and covalent-dispatcher modules to test that
  lattice workflow are properly planned and executed.
- Integration tests for the covalent-dispatcher init module.
- pytest-asyncio added to requirements.

## [0.5.0] - 2021-11-23

### Added

- Results manager file to get results from a file, delete a result, and redispatch a result object.
- Results can also be awaited to only return a result if it has either been completed or failed.
- Results class which is used to store the results with all the information needed to be used again along with saving the results to a file functionality.
- A result object will be a mercurial object which will be updated by the dispatcher and saved to a file throughout the dispatching and execution parts.
- Direct manipulation of the transport graph inside a result object takes place.
- Utility to convert a function definition string to a function and vice-versa.
- Status class to denote the status of a result object and of each node execution in the transport graph.
- Start and end times are now also stored for each node execution as well as for the whole dispatch.
- Logging of `stdout` and `stderr` can be done by passing in the `log_stdout`, `log_stderr` named metadata respectively while dispatching.
- In order to get the result of a certain dispatch, the `dispatch_id`, the `results_dir`, and the `wait` parameter can be passed in. If everything is default, then only the dispatch id is required, waiting will not be done, and the result directory will be in the current working directory with folder name as `results/` inside which every new dispatch will have a new folder named according to their respective dispatch ids, containing:
  - `result.pkl` - (Cloud)pickled result object.
  - `result_info.yaml` - yaml file with high level information about the result and its execution.
  - `dispatch_source.py` - python file generated, containing the original function definitions of lattice and electrons which can be used to dispatch again.

### Changed

- `logfile` named metadata is now `slurm_logfile`.
- Instead of using `jsonpickle`, `cloudpickle` is being used everywhere to maintain consistency.
- `to_json` function uses `json` instead of `jsonpickle` now in electron and lattice definitions.
- `post_processing` moved to the dispatcher, so the dispatcher will now store a finished execution result in the results folder as specified by the user with no requirement of post processing it from the client/user side.
- `run_task` function in dispatcher modified to check if a node has completed execution and return it if it has, else continue its execution. This also takes care of cases if the server has been closed mid execution, then it can be started again from the last saved state, and the user won't have to wait for the whole execution.
- Instead of passing in the transport graph and dispatch id everywhere, the result object is being passed around, except for the `asyncio` part where the dispatch id and results directory is being passed which afterwards lets the core dispatcher know where to get the result object from and operate on it.
- Getting result of parent node executions of the graph, is now being done using the result object's graph. Storing of each execution's result is also done there.
- Tests updated to reflect the changes made. They are also being run in a serverless manner.

### Removed

- `LatticeResult` class removed.
- `jsonpickle` requirement removed.
- `WorkflowExecutionResult`, `TaskExecutionResult`, and `ExecutionError` singleton classes removed.

### Fixed

- Commented out the `jwt_required()` part in `covalent-dispatcher/_service/app.py`, may be removed in later iterations.
- Dispatcher server will now return the error message in the response of getting result if it fails instead of sending every result ever as a response.

## [0.4.3] - 2021-11-23

### Added

- Added a note in Known Issues regarding port conflict warning.

## [0.4.2] - 2021-11-24

### Added

- Added badges to README.md

## [0.4.1] - 2021-11-23

### Changed

- Removed old coverage badge and fixed the badge URL

## [0.4.0] - 2021-11-23

### Added

- Codecov integrations and badge

### Fixed

- Detached pipelines no longer created

## [0.3.0] - 2021-11-23

### Added

- Wrote a Code of Conduct based on <https://www.contributor-covenant.org/>
- Added installation and environment setup details in CONTRIBUTING
- Added Known Issues section to README

## [0.2.0] - 2021-11-22

### Changed

- Removed non-open-source executors from Covalent. The local SLURM executor is now
- a separate repo. Executors are now plugins.

## [0.1.0] - 2021-11-19

### Added

- Pythonic CLI tool. Install the package and run `covalent --help` for a usage description.
- Login and logout functionality.
- Executor registration/deregistration skeleton code.
- Dispatcher service start, stop, status, and restart.

### Changed

- JWT token is stored to file instead of in an environment variable.
- The Dask client attempts to connect to an existing server.

### Removed

- Removed the Bash CLI tool.

### Fixed

- Version assignment in the covalent init file.

## [0.0.3] - 2021-11-17

### Fixed

- Fixed the Dockerfile so that it runs the dispatcher server from the covalent repo.

## [0.0.2] - 2021-11-15

### Changed

- Single line change in ci script so that it doesn't exit after validating the version.
- Using `rules` in `pytest` so that the behavior in test stage is consistent.

## [0.0.1] - 2021-11-15

### Added

- CHANGELOG.md to track changes (this file).
- Semantic versioning in VERSION.
- CI pipeline job to enforce versioning.<|MERGE_RESOLUTION|>--- conflicted
+++ resolved
@@ -7,15 +7,13 @@
 
 ## [UNRELEASED]
 
-<<<<<<< HEAD
 ### Fixed
 
 - Stdout and stderr are now captured when using the dask executor.
-=======
+
 ### Tests
 
 - Fixed Dask cluster CLI tests
->>>>>>> f5f34f2e
 
 ## [0.153.0] - 2022-07-25
 
