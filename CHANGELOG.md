--- conflicted
+++ resolved
@@ -7,15 +7,12 @@
 
 ## [UNRELEASED]
 
-<<<<<<< HEAD
 ### Changed
 
 - Covalent dispatcher flask web apis ported to FastAPI in `covalent_dispatcher/_service/app.py`
 - Unit tests written for Covalent dispatcher flask web apis ported to FastAPI in `covalent_dispatcher_tests/_service/app.test.py`
-- Web apis of `covalent_ui` refactored to adhere to v11 schema
-
-=======
->>>>>>> 09dce1bc
+- Web apis of `covalent_ui` refactored to adhere to v11 DB schema
+
 ## [0.163.0] - 2022-08-04
 
 ### Authors
