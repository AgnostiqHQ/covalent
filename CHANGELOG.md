# Changelog

All notable changes to this project will be documented in this file.

The format is based on [Keep a Changelog](https://keepachangelog.com/en/1.0.0/),
and this project adheres to [Semantic Versioning](https://semver.org/spec/v2.0.0.html).

## [UNRELEASED]

<<<<<<< HEAD
### Docs

- Update the concepts page according to the new web UI.
=======
### Fixed

- Don't specify runs-on for reusable call

## [0.89.2] - 2022-04-19

### Fixed

- Use workflow_call to automatically call reusable workflow

## [0.89.1] - 2022-04-19

### Fixed

- Reusable workflow called at job level
>>>>>>> ed78fcee

## [0.89.0] - 2022-04-19

### Changed

- Made release.yml callable and moved the pypi job into that workflow

### Docs

- Updated the astronomy tutorial with cosmetic changes

## [0.88.1] - 2022-04-19

### Fixed

- Setup on MacOS installs nats similar to how it's done on Linux.

## [0.88.0] - 2022-04-19

### Changed

- Lattice in the result object is now pickled separately and a different instance of transport graph is used for modifications than the one in lattice in order to prevent unpickling the lattice everytime result object is read/written to.

- Updated tests to match above change.

## [0.87.1] - 2022-04-19

### Fixed

- Detect secrets syntax in Dockerfile

## [0.87.0] - 2022-04-18

### Changed

- Removed unused `DATA_OS_SVC_HOST_URI` env var from docker compose file & Dockerfile placeholders

## [0.86.1] - 2022-04-18

### Fixed

- Updated the README banner url

## [0.86.0] - 2022-04-18

### Changed

- `sync` method now uses `requests` to query the results service

## [0.85.1] - 2022-04-18

### Fixed

- Fix container networking for the local covalent stack in `docker-compose.yml`

## Changed

- UI refresh: updated covalent logo, new font, nav icons, status colors

## [0.85.0] - 2022-04-18

### Changed

- Covalent branding updated using new guidelines

## [0.84.1] - 2022-04-18

### Fixed

- Nats server shuts down properly when using `covalent stop` or `covalent restart`

## [0.84.0] - 2022-04-18

### Changed

- Updated the "How to create a custom executor" how-to Jupyter notebook.

## [0.83.1] - 2022-04-18

### Fixed

- Revert exclude in setup.py

## [0.83.0] - 2022-04-18

### Changed

- Increased `connect_timeout` on Dispatcher Queue Consumer NATS connection

## [0.82.0] - 2022-04-18

### Added

- Add a pre-commit hook for `detect-secrets`.

## [0.81.2] - 2022-04-18

### Fixed

- Dispatcher unit test fixed by removing `turtle` import

## [0.81.1] - 2022-04-14

### Fixed

- Fixed bug where `covalent stop` and `covalent start` would not bring the services back up

## [0.81.0] - 2022-04-14

### Changed

- Made `supervisord` use a specific configuration file instead of looking at root directory.

### Fixed

- Fixed string comparison to determine whether `COVA_SDK` env variable exists or not.

## [0.80.3] - 2022-04-14

### Fixed

- Re-enabling test actions
- Resolving ui backend endpoint in draw function using config manager

## [0.80.2] - 2022-04-14

### Fixed

- Some legacy config variables are removed.
- The config references `ENV_DEST_DIR` everywhere now

## [0.80.1] - 2022-04-14

### Fixed

- Accessing `ENV_DEST_DIR` env var using `os.environ.get`
- Missing requirements `pyyaml`, `jinja`, and `psutil` added to reqs file

## [0.80.0] - 2022-04-14

### Changed

- Repository is restructured to accomodate the microservices

## [0.79.1] - 2022-04-14

### Fixed

- Installation using `pip install -e .` is fixed with regards to the nats installation.
- Several missing `__init__.py` files are now included.

## [0.79.0] - 2022-04-14

### Added

- Covalent `config` cli command to alter config values or display covalent configuration

### Changed

- Removed environment section from Supervisord config in order to read from root `.env` file instead
- Refactored config manager to use project root `.env` file for configuration

## [0.78.0] - 2022-04-13

### Changed

- `ct.get_result` will return result object if no wait is used.

- Using initial resource as 1 until there is better resource management in runner.

### Fixed

- Fix errors in Dockerfiles

- Update Dockerfiles to use `multi-stage` container builds to reduce final image size

- Install all necessary Python modules in all containers

## [0.77.0] - 2022-04-13

### Added

- nats is installed in the wheel build if not otherwise installed.

## [0.76.0] - 2022-04-13

### Added

- `wait` argument to `ct.get_result`.

### Changed

- Switched to the local executor which is compatible with covalent microservices and removed the old executor.

## [0.75.0] - 2022-04-13

### Tests

- Tests for update workflow in Dispatcher service update_workflow.py module.

### Changed

- Implementation of update_workflow_results in update_workflow.py module in Dispatcher service.

## [0.74.0] - 2022-04-12

### Changed

- Removed misnamed dispatcher plugin stuff and now using the interface functions directly (dispatch, dispatch_sync, get_result).

- `ct.dispatch`, `ct.dispatch_sync`, `ct.get_result`, etc. are going to use the covalent services instead.

## [0.73.0] - 2022-04-12

### Changed

- Arguments and keyword arguments to the function are pickled with cloudpickle, allowing objects that are not pickleable with "normal" pickle to be sent to different processes with the multiprocessing module.

## [0.72.0] - 2022-04-12

### Changed

- Updated the example to use a sublattice.

### Fixed

- Fixed updation of result objects for sublattice and parent lattice.
- Fixed the regular expression to show sublattice results in the UI.

## [0.71.0] - 2022-04-11

### Changed

- Updated Supervisord template configuration to bring up NATS server with high priority before all other services

## [0.70.0] - 2022-04-11

### Tests

- Dispatcher service tests for the `dispatch_workflow.py` module.

### Changed

- Minor refactor of `dispatch_workflow.py` module in Dispatcher service.

## [0.69.0] - 2022-04-08

### Added

- Added Microservices section with links to Swagger hub for individual API docs

## [0.68.0] - 2022-04-07

### Added

- Tests for data and results services

## [0.67.4] - 2022-04-07

### Fixed

- Fix handling of webapp url paths by ui_backend.

## [0.67.3] - 2022-04-07

### Fixed

- The `package-lock.json` file is no longer committed to the codebase

## [0.67.2] - 2022-04-07

### Fixed

- PyPI uploads use a token instead of a username/password pair

## [0.67.1] - 2022-04-07

### Fixed

- Switched UI to results service delete API

## [0.67.0] - 2022-04-07

### Added
- Added environment variables to service declarations in ``docker-compose``.
- Added the Dockerfile and docker-compose configurations for the ``queue-consumer``.

## [0.66.0] - 2022-04-07

### Added

- Batch cancellation endpoint to dispatcher, e.g., `DELETE /api/v0/workflow/cancel?dispatch_id1,dispatch_id2`

### Tests

- Added tests for UI backend endpoints

## [0.65.3] - 2022-04-07

### Fixed

- Syntax error in the `tests.yml` workflow

## [0.65.2] - 2022-04-07

### Fixed

- pypi validation using pre-release tag

## [0.65.1] - 2022-04-07

### Fixed

- Don't fail the CI workflow just because we aren't doing a release

## [0.65.0] - 2022-04-06

### Changed

- Only one docker-compose

## [0.64.2] - 2022-04-06

### Fixed

- The `.dockerignore` file now ignores any unnecessary front-end build files

## [0.64.1] - 2022-04-06

### Fixed

- egg_info invocation

## [0.64.0] - 2022-04-06

### Fixed

- Style fixes via `pre-commit run --all-files`

### Changed

- Pushing microservice images to public ECR

## [0.63.1] - 2022-04-06

### Fixed

- Fixed the version validation in pypi workflow

## [0.63.0] - 2022-04-06

### Changed

- Mark pypi releases as pre

## [0.62.1] - 2022-04-06

### Fixed

- Workflows which run on `develop` or `master` will send Slack alerts to the dev team if they fail.

## [0.62.0] - 2022-04-06

### Changed

- Update `covalent-ui` service in `docker-compose.yaml` to ensure that the uvicorn server listens on `0.0.0.0` for all incoming requests
- Using `ENTRYPOINT` in dockerfiles instead of `CMD`
- Remove `command` option from all services in `docker-compose.yml`

## [0.61.1] - 2022-04-06

### Fixed

- Fixed failures in pushing images to ECR.

## [0.61.0] - 2022-04-06

### Changed

- The results and data service now support batch deleting via query strings

## [0.60.0] - 2022-04-06

### Changed

- List type removed from type annotation for the executor argument in electron/lattice/lepton definitions.
- Input executor argument is converted to an executor class object (if it were a string) in electron/lattice/lepton definitions instead of just before execution in execution.py. As a result, calls to _executor_manager.get_executor are removed from execution.py.
- Rewritten tests to take into account the type change of executor identifiers from strings to executor class objects.

### Fixed

- In covalent/executor/__init__.py, `from importlib import metadata` is used instead of `importlib.metadata`.
- Electron.get_op_function.rename now uses the correct separator string when renaming a function.

## [0.59.0] - 2022-04-06

### Changed

- Fixes for making the whole pipeline work in tandem.

## [0.58.0] - 2022-04-06

### Added

- `nats` service in `docker-compose` files

## [0.57.0] - 2022-04-05

### Added

- Variables to assign service hosts

## [0.56.1] - 2022-04-05

### Fixed

- Fixed various module import errors in the containers for the microservices.

### Tests

- Added tests for post-refactor covalent cli commands: start, stop, restart, status, and logs

## [0.56.0] - 2022-04-05

### Changed

- Changed global variable executor_plugin_name to EXECUTOR_PLUGIN_NAME in executors to conform with PEP8.

## [0.55.0] - 2022-04-04

### Changed

- Changed supervisord http server's default to listen on all interfaces, so that covalent can run on any computer in a trusted LAN (without firewalls/auth).

## [0.54.0] - 2022-04-04

### Added

- Draw workflow draft API to ui_backend service


## [0.53.0] - 2022-04-04

### Added

- Added docker-compose file to run covalent microservices.

## [0.52.0] - 2022-04-04

### Added

- Added delete endpoint to data and results services.

## [0.51.0] - 2022-04-04

### Added

- Folders for tests.

### Changed

- Organization of covalent tests.

## [0.50.0] - 2022-04-03

### Added

- Added GET all results endpoint in Results service
- Optional formatting of GET result endpoint that supports: `binary` or `json`

### Changed

- Changed frontend to support updated result service endpoints with json format

### Removed

- Removed redundant local storage cache on frontend

## [0.49.1] - 2022-04-01

### Fixed

- Using `io.BytesIO` in `update_result` in the results service to prevent creation of a new file in the file system.

## [0.49.0] - 2022-04-01

### Added

- Implement an `overwrite` query param in the `upload` method so that we don't create a new object for every result update

## [0.48.0] - 2022-04-01

### Added

- Added updated dispatching and getting result functions with the option to download result as a file.

### Changed

- Hardcoded filepaths to standardized ServiceURL.`get_route(...)` method when making API requests.

## [0.47.2] - 2022-04-01

### Fixed

- Queue consumer import paths fixed
- Syntax errors in the supervisord template fixed

## [0.47.1] - 2022-04-01

### Fixed

- Supervisord now brings up dispatcher queue consumer worker

## [0.47.0] - 2022-04-01

### Changed

- Updated API calls accross services to use standarized env vars from Settings class
- Normalized env vars accross services and updated Supervisord template

## [0.46.0] - 2022-03-31

### Changed

- Consumers of results service now specify `stream=True` in their get requests.

## [0.45.0] - 2022-03-31

### Changed

- Using `Result.RUNNING` instead of str "RUNNING"
- Using process safe `is_empty` method rather than `empty()` method for multiprocessing queue.
- Multprocessing `is_queue` method.

### Added

- Workflow status as running in the `workflow_status_queue`.

### Tests

- Added a test for the `_check_version` method in `covalent/executor/__init__.py`.

## [0.44.0] - 2022-03-31

### Added

- A version check is done at Covalent startup to ensure that executor plugins are compatible.

## [0.43.0] - 2022-03-31

### Added

- Function to call UI update method in the UI microservice for use in the Dispatcher micro-service.
- Refactor updating results and ui into one function.

## [0.42.2] - 2022-03-31

### Fixed

- Using functions for getting result object in cancel endpoint and sending cancel task signal to runner in the dispatcher.

## [0.42.1] - 2022-03-31

### Fixed

- `update_workflow_results` in `update_workflow.py` now also takes care of sending the next set of tasks to the runner.

- Also handling the cases of sublattices in `update_workflow_results`.

## [0.42.0] - 2022-03-31

### Changed

- Moved some unused for-the-future files to the refactor directory and out of the main codebase.

## [0.41.3] - 2022-03-31

### Fixed

- Dispatch DB is now created upon server start.

## [0.41.2] - 2022-03-30

### Fixed

- Oneline bugfix to remove `fetch --unshallow`

## [0.41.1] - 2022-03-30

### Fixed

- Get master version from release tags rather than master branch

## [0.41.0] - 2022-03-30

### Added

- Dockerized the Dispatcher and Runner Services.
- Added required packages for running containerized instances of the Dispatcher and Runner.

## [0.40.0] - 2022-03-30

### Added

- Dockerized the Data and UI-backend services.
- Required packages to run containerized instances of the Data and UI-backend.

## [0.39.1] - 2022-03-30

### Fixed

- Supervisord & Results service integration by making results service port configurable by an env var

## [0.39.0] - 2022-03-29

### Changed

- Runner and dispatcher implementation in order to integrate the microservices partially complete.

## [0.38.0] - 2022-03-29

### Added

- Added UI backend component to serve post-refactor frontend and dispatch websocket messages to UI using Socket.io
- Updated UI socket.io configuration to use different ws path, and using localstorage for fetching all results (temporary)
- Added post-refactor cli commands to use Supervisord to manage local service processes
- Added `covalent logs` and `covalent config` cli commands

## [0.37.1] - 2022-03-29

### Fixed

- Oneline bugfix in tests.yml

## [0.37.0] - 2022-03-29

### Added

- Results management endpoints; GET, PUT, POST for results object
- Checks in setup.py to confirm node version compatibility.
- Instructions in CONTRIBUTING to address some common Debian setup issues.

## [0.36.1] - 2022-03-29

### Fixed

- Filesystem service now reads config from environment variables.

## [0.36.0] - 2022-03-29

### Added

- Picking up dispatch jobs from the queue and ensuring that only one workflow is processed (locally) at any given time.

### Changed

- Dispatcher implementation in order to integrate with Queuer microservice.

## [0.35.0] - 2022-03-29

### Added

- Automated changelog and version management
- Added a Dockerfile to build an image for OS Queuer.
- Added the required packages to run a container instance of the Queuer.

### Fixed

- Single quotes in github env
- Don't use for loops to iterate over a variable in bash
- Issue with checkout actions
- Run tests on changelog workflow completion instead of push to develop to avoid race condition
- Use covalent ops bot token for automated pushes to develop
- sed command syntax in changelog.yml

## [0.34.5] - 2022-03-28

### Fixed

- Moved `example_dispatch.py` into `tests/` directory.

## [0.34.4] - 2022-03-28

### Added

- Unit tests for utils, leptons, and base executor

## [0.34.3] - 2022-03-27

### Added

- Tests for lattice.py

## [0.34.2] - 2022-03-27

### Added

- Unit tests for the base executor, the results manager, the logger, and leptons

## [0.34.1] - 2022-03-24

### Fixed

- Pinned jinja2 to less than 3.1.0 so that nbconvert remains stable in the docs build.

## [0.34.0] - 2022-03-24

### Added

- API endpoints to upload and download files

## [0.33.1] - 2022-03-24

### Fixed

- Retrieving results from running container via HTTP
- Adding tests for Docker image in workflows

## [0.33.0] - 2022-03-24

### Added

- Slack and webhook notifications

## [0.32.9] - 2022-03-23

### Fixed

- Updated OS Queuer imports to remove top level modules `refactor.queuer`

## [0.32.8] - 2022-03-22

### Added

- Websocket notify endpoint with leaky bucket algo implementation to rate limit messages to frontend

## [0.32.7] - 2022-03-22

### Added

- Queuer API submit endpoint to publish dispatch message to MQ & send result file to Data Service
- API Service class for interfacing with local services
- Tests covering submit endpoint and API Service

## [0.32.6] - 2022-03-22

### Fixed

- Input path for external libraries in the Lepton wrapper can (and should) now be a full path to the file.

## [0.32.5] - 2022-03-21

### Fixed

- Fix HTTP status code for blank POST requests.

## [0.32.4] - 2022-03-17

### Fixed

- Docker commands in docs

## [0.32.3] - 2022-03-16

### Fixed

- Fix missing UI graph edges between parameters and electrons in certain cases.
- Fix UI crashes in cases where legacy localStorage state was being loaded.

## [0.32.2] - 2022-03-16

### Added

- Images for graphs generated in tutorials and how-tos.
- Note for quantum gravity tutorial to tell users that `tensorflow` doesn't work on M1 Macs.
- `Known Issues` added to `README.md`

### Fixed

- `draw` function usage in tutorials and how-tos now reflects the UI images generated instead of using graphviz.
- Images now render properly in RTD of how-tos.

### Changed

- Reran all the tutorials that could run, generating the outputs again.

## [0.32.1] - 2022-03-15

### Fixed

- CLI now starts server directly in the subprocess instead of as a daemon
- Logs are provided as pipes to Popen instead of using a shell redirect
- Restart behavior fixed
- Default port in `covalent_ui/app.py` uses the config manager

### Removed

- `_graceful_restart` function no longer needed without gunicorn

## [0.32.0] - 2022-03-11

### Added

- Dispatcher microservice API endpoint to dispatch and update workflow.
- Added get runnable task endpoint.

## [0.31.0] - 2022-03-11

### Added

- Runner component's main functionality to run a set of tasks, cancel a task, and get a task's status added to its api.

## [0.30.5] - 2022-03-11

### Updated

- Updated Workflow endpoints & API spec to support upload & download of result objects as pickle files

## [0.30.4] - 2022-03-11

### Fixed

- When executing a task on an alternate Conda environment, Covalent no longer has to be installed on that environment. Previously, a Covalent object (the execution function as a TransportableObject) was passed to the environment. Now it is deserialized to a "normal" Python function, which is passed to the alternate Conda environment.

## [0.30.3] - 2022-03-11

### Fixed

- Fixed the order of output storage in `post_process` which should have been the order in which the electron functions are called instead of being the order in which they are executed. This fixes the order in which the replacement of function calls with their output happens, which further fixes any discrepencies in the results obtained by the user.

- Fixed the `post_process` test to check the order as well.

## [0.30.2] - 2022-03-11

### Changed

- Updated eventlet to 0.31.0

## [0.30.1] - 2022-03-10

### Fixed

- Eliminate unhandled exception in Covalent UI backend when calling fetch_result.

## [0.30.0] - 2022-03-09

### Added

- Skeleton code for writing the different services corresponding to each component in the open source refactor.
- OpenAPI specifications for each of the services.

## [0.29.3] - 2022-03-09

### Fixed

- Covalent UI is built in the Dockerfile, the setup file, the pypi workflow, the tests workflow, and the conda build script.

## [0.29.2] - 2022-03-09

### Added

- Defaults defined in executor plugins are read and used to update the in-memory config, as well as the user config file. But only if the parameter in question wasn't already defined.

### Changed

- Input parameter names and docstrings in _shared_files.config.update_config were changed for clarity.

## [0.29.1] - 2022-03-07

### Changed

- Updated fail-fast strategy to run all tests.

## [0.29.0] - 2022-03-07

### Added

- DispatchDB for storing dispatched results

### Changed

- UI loads dispatches from DispatchDB instead of browser local storage

## [0.28.3] - 2022-03-03

### Fixed

Installed executor plugins don't have to be referred to by their full module name. Eg, use "custom_executor", instead of "covalent_custom_plugin.custom_executor".

## [0.28.2] - 2022-03-03

### Added

- A brief overview of the tutorial structure in the MNIST classification tutorial.

## [0.28.1] - 2022-03-02

### Added

- Conda installation is only supported for Linux in the `Getting Started` guide.
- MNIST classifier tutorial.

### Removed

- Removed handling of default values of function parameters in `get_named_params` in `covalent/_shared_files/utils.py`. So, it is actually being handled by not being handled since now `named_args` and `named_kwargs` will only contain parameters that were passed during the function call and not all of them.

## [0.28.0] - 2022-03-02

### Added

- Lepton support, including for Python modules and C libraries
- How-to guides showing how to use leptons for each of these

## [0.27.6] - 2022-03-01

### Added

- Added feature development basic steps in CONTRIBUTING.md.
- Added section on locally building RTD (read the docs) in the contributing guide.

## [0.27.5] - 2022-03-01

### Fixed

- Missing UI input data after backend change - needed to be derived from graph for electrons, lattice inputs fixed on server-side, combining name and positional args
- Broken UI graph due to variable->edge_name renaming
- Missing UI executor data after server-side renaming

## [0.27.4] - 2022-02-28

### Fixed

- Path used in `covalent/executor/__init__.py` for executor plugin modules needed updating to `covalent/executor/executor_plugins`

### Removed

- Disabled workflow cancellation test due to inconsistent outcomes. Test will be re-enabled after cancellation mechanisms are investigated further.

## [0.27.3] - 2022-02-25

### Added

- Added `USING_DOCKER.md` guide for running docker container.
- Added cli args to covalent UI flask server `covalent_ui/app.py` to modify port and log file path.

### Removed

- Removed gunicorn from cli and Dockerfile.

### Changed

- Updated cli `covalent_dispatcher/_cli/service.py` to run flask server directly, and removed dispatcher and UI flags.
- Using Flask blueprints to merge Dispatcher and UI servers.
- Updated Dockerfile to run flask server directly.
- Creating server PID file manually in `covalent_dispatcher/_cli/service.py`.
- Updated tests and docs to reflect merged servers.
- Changed all mentions of port 47007 (for old UI server) to 48008.

## [0.27.2] - 2022-02-24

### Changed

- Removed unnecessary blockquotes from the How-To guide for creating custom executors
- Changed "Covalent Cloud" to "Covalent" in the main code text

## [0.27.1] - 2022-02-24

### Removed

- Removed AQ-Engineers from CODEOWNERS in order to fix PR review notifications

## [0.27.0] - 2022-02-24

### Added

- Support for positional only, positional or keyword, variable positional, keyword only, variable keyword types of parameters is now added, e.g an electron can now use variable args and variable kwargs if the number/names of parameters are unknown during definition as `def task(*args, **kwargs)` which wasn't possible before.

- `Lattice.args` added to store positional arguments passed to the lattice's workflow function.

- `get_named_params` function added in `_shared_files/utils.py` which will return a tuple containing named positional arguments and named keyword arguments. The names help in showing and storing these parameters in the transport graph.

- Tests to verify whether all kinds of input paramaters are supported by electron or a lattice.

### Changed

- No longer merging positional arguments with keyword arguments, instead they are separately stored in respective nodes in the transport graph.

- `inputs` returned from `_get_inputs` function in `covalent_dispatcher/_core/execution.py` now contains positional as well as keyword arguments which further get passed to the executor.

- Executors now support positional and keyword arguments as inputs to their executable functions.

- Result object's `_inputs` attribute now contains both `args` and `kwargs`.

- `add_node_for_nested_iterables` is renamed to `connect_node_with_others` and `add_node_to_graph` also renamed to `add_collection_node_to_graph` in `electron.py`. Some more variable renames to have appropriate self-explanatory names.

- Nodes and edges in the transport graph now have a better interface to assign attributes to them.

- Edge attribute `variable` renamed to `edge_name`.

- In `serialize` function of the transport graph, if `metadata_only` is True, then only `metadata` attribute of node and `source` and `target` attributes of edge are kept in the then return serialized `data`.

- Updated the tests wherever necessary to reflect the above changes

### Removed

- Deprecated `required_params_passed` since an error will automatically be thrown by the `build_graph` function if any of the required parameters are not passed.

- Removed duplicate attributes from nodes in the transport graph.

## [0.26.1] - 2022-02-23

### Added

- Added Local Executor section to the API read the docs.

## [0.26.0] - 2022-02-23

### Added

- Automated reminders to update the changelog

## [0.25.3] - 2022-02-23

## Added

- Listed common mocking commands in the CONTRIBUTING.md guide.
- Additional guidelines on testing.

## [0.25.2] - 2022-02-21

### Changed

- `backend` metadata name changed to `executor`.
- `_plan_workflow` usage updated to reflect how that executor related information is now stored in the specific executor object.
- Updated tests to reflect the above changes.
- Improved the dispatch cancellation test to provide a robust solution which earlier took 10 minutes to run with uncertainty of failing every now and then.

### Removed

- Removed `TaskExecutionMetadata` as a consequence of removing `execution_args`.

## [0.25.1] - 2022-02-18

### Fixed

- Tracking imports that have been used in the workflow takes less time.

### Added

- User-imports are included in the dispatch_source.py script. Covalent-related imports are commented out.

## [0.25.0] - 2022-02-18

### Added

- UI: Lattice draw() method displays in web UI
- UI: New navigation panel

### Changed

- UI: Animated graph changes, panel opacity

### Fixed

- UI: Fixed "Not Found" pages

## [0.24.21] - 2022-02-18

### Added

- RST document describing the expectations from a tutorial.

## [0.24.20] - 2022-02-17

### Added

- Added how to create custom executors

### Changed

- Changed the description of the hyperlink for choosing executors
- Fixed typos in doc/source/api/getting_started/how_to/execution/creating_custom_executors.ipynb

## [0.24.19] - 2022-02-16

### Added

- CODEOWNERS for certain files.

## [0.24.18] - 2022-02-15

### Added

- The user configuration file can now specify an executor plugin directory.

## [0.24.17] - 2022-02-15

### Added

- Added a how-to for making custom executors.

## [0.24.16] - 2022-02-12

### Added

- Errors now contain the traceback as well as the error message in the result object.
- Added test for `_post_process` in `tests/covalent_dispatcher_tests/_core/execution_test.py`.

### Changed

- Post processing logic in `electron` and dispatcher now relies on the order of execution in the transport graph rather than node's function names to allow for a more reliable pairing of nodes and their outputs.

- Renamed `init_test.py` in `tests/covalent_dispatcher_tests/_core/` to `execution_test.py`.

### Removed

- `exclude_from_postprocess` list which contained some non executable node types removed since only executable nodes are post processed now.

## [0.24.15] - 2022-02-11

### Fixed

- If a user's configuration file does not have a needed exeutor parameter, the default parameter (defined in _shared_files/defaults.py) is used.
- Each executor plugin is no longer initialized upon the import of Covalent. This allows required parameters in executor plugins.

## Changed

- Upon updating the configuration data with a user's configuration file, the complete set is written back to file.

## Added

- Tests for the local and base executors.

## [0.24.14] - 2022-02-11

### Added

- UI: add dashboard cards
- UI: add scaling dots background

### Changed

- UI: reduce sidebar font sizes, refine color theme
- UI: refine scrollbar styling, show on container hover
- UI: format executor parameters as YAML code
- UI: update syntax highlighting scheme
- UI: update index.html description meta tag

## [0.24.13] - 2022-02-11

### Added

- Tests for covalent/_shared_files/config.py

## [0.24.12] - 2022-02-10

### Added

- CodeQL code analyzer

## [0.24.11] - 2022-02-10

### Added

- A new dictionary `_DEFAULT_CONSTRAINTS_DEPRECATED` in defaults.py

### Changed

- The `_DEFAULT_CONSTRAINT_VALUES` dictionary now only contains the `backend` argument

## [0.24.10] - 2022-02-09

### Fixed

- Sporadically failing workflow cancellation test in tests/workflow_stack_test.py

## [0.24.9] - 2022-02-09

## Changed

- Implementation of `_port_from_pid` in covalent_dispatcher/_cli/service.py.

## Added

- Unit tests for command line interface (CLI) functionalities in covalent_dispatcher/_cli/service.py and covalent_dispatcher/_cli/cli.py.

## [0.24.8] - 2022-02-07

### Fixed

- If a user's configuration file does not have a needed parameter, the default parameter (defined in _shared_files/defaults.py) is used.

## [0.24.7] - 2022-02-07

### Added

- Typing: Add Type hint `dispatch_info` parameter.
- Documentation: Updated the return_type description in docstring.

### Changed

- Typing: Change return type annotation to `Generator`.

## [0.24.6] - 2022-02-06

### Added

- Type hint to `deserialize` method of `TransportableObject` of `covalent/_workflow/transport.py`.

### Changed

- Description of `data` in `deserialize` method of `TransportableObject` of `covalent/_workflow/transport.py` from `The serialized transportable object` to `Cloudpickled function`.

## [0.24.5] - 2022-02-05

### Fixed

- Removed dependence on Sentinel module

## [0.24.4] - 2022-02-04

### Added

- Tests across multiple versions of Python and multiple operating systems
- Documentation reflecting supported configurations

## [0.24.3] - 2022-02-04

### Changed

- Typing: Use `bool` in place of `Optional[bool]` as type annotation for `develop` parameter in `covalent_dispatcher.service._graceful_start`
- Typing: Use `Any` in place of `Optional[Any]` as type annotation for `new_value` parameter in `covalent._shared_files.config.get_config`

## [0.24.2] - 2022-02-04

### Fixed

- Updated hyperlink of "How to get the results" from "./collection/query_electron_execution_result" to "./collection/query_multiple_lattice_execution_results" in "doc/source/how_to/index.rst".
- Updated hyperlink of "How to get the result of a particular electron" from "./collection/query_multiple_lattice_execution_results" to "./collection/query_electron_execution_result" in "doc/source/how_to/index.rst".

## [0.24.1] - 2022-02-04

### Changed

- Changelog entries are now required to have the current date to enforce ordering.

## [0.24.0] - 2022-02-03

### Added

- UI: log file output - display in Output tab of all available log file output
- UI: show lattice and electron inputs
- UI: display executor attributes
- UI: display error message on failed status for lattice and electron

### Changed

- UI: re-order sidebar sections according to latest figma designs
- UI: update favicon
- UI: remove dispatch id from tab title
- UI: fit new uuids
- UI: adjust theme text primary and secondary colors

### Fixed

- UI: auto-refresh result state on initial render of listing and graph pages
- UI: graph layout issues: truncate long electron/param names

## [0.23.0] - 2022-02-03

### Added

- Added `BaseDispatcher` class to be used for creating custom dispatchers which allow connection to a dispatcher server.
- `LocalDispatcher` inheriting from `BaseDispatcher` allows connection to a local dispatcher server running on the user's machine.
- Covalent only gives interface to the `LocalDispatcher`'s `dispatch` and `dispatch_sync` methods.
- Tests for both `LocalDispatcher` and `BaseDispatcher` added.

### Changed

- Switched from using `lattice.dispatch` and `lattice.dispatch_sync` to `covalent.dispatch` and `covalent.dispatch_sync`.
- Dispatcher address now is passed as a parameter (`dispatcher_addr`) to `covalent.dispatch` and `covalent.dispatch_sync` instead of a metadata field to lattice.
- Updated tests, how tos, and tutorials to use `covalent.dispatch` and `covalent.dispatch_sync`.
- All the contents of `covalent_dispatcher/_core/__init__.py` are moved to `covalent_dispatcher/_core/execution.py` for better organization. `__init__.py` only contains function imports which are needed by external modules.
- `dispatch`, `dispatch_sync` methods deprecated from `Lattice`.

### Removed

- `_server_dispatch` method removed from `Lattice`.
- `dispatcher` metadata field removed from `lattice`.

## [0.22.19] - 2022-02-03

### Fixed

- `_write_dispatch_to_python_file` isn't called each time a task is saved. It is now only called in the final save in `_run_planned_workflow` (in covalent_dispatcher/_core/__init__.py).

## [0.22.18] - 2022-02-03

### Fixed

- Added type information to result.py

## [0.22.17] - 2022-02-02

### Added

- Replaced `"typing.Optional"` with `"str"` in covalent/executor/base.py
- Added missing type hints to `get_dispatch_context` and `write_streams_to_file` in covalent/executor/base.py, BaseExecutor

## [0.22.16] - 2022-02-02

### Added

- Functions to check if UI and dispatcher servers are running.
- Tests for the `is_ui_running` and `is_server_running` in covalent_dispatcher/_cli/service.py.

## [0.22.15] - 2022-02-01

### Fixed

- Covalent CLI command `covalent purge` will now stop the servers before deleting all the pid files.

### Added

- Test for `purge` method in covalent_dispatcher/_cli/service.py.

### Removed

- Unused `covalent_dispatcher` import from covalent_dispatcher/_cli/service.py.

### Changed

- Moved `_config_manager` import from within the `purge` method to the covalent_dispatcher/_cli/service.py for the purpose of mocking in tests.

## [0.22.14] - 2022-02-01

### Added

- Type hint to `_server_dispatch` method in `covalent/_workflow/lattice.py`.

## [0.22.13] - 2022-01-26

### Fixed

- When the local executor's `log_stdout` and `log_stderr` config variables are relative paths, they should go inside the results directory. Previously that was queried from the config, but now it's queried from the lattice metadata.

### Added

- Tests for the corresponding functions in (`covalent_dispatcher/_core/__init__.py`, `covalent/executor/base.py`, `covalent/executor/executor_plugins/local.py` and `covalent/executor/__init__.py`) affected by the bug fix.

### Changed

- Refactored `_delete_result` in result manager to give the option of deleting the result parent directory.

## [0.22.12] - 2022-01-31

### Added

- Diff check in pypi.yml ensures correct files are packaged

## [0.22.11] - 2022-01-31

### Changed

- Removed codecov token
- Removed Slack notifications from feature branches

## [0.22.10] - 2022-01-29

### Changed

- Running tests, conda, and version workflows on pull requests, not just pushes

## [0.22.9] - 2022-01-27

### Fixed

- Fixing version check action so that it doesn't run on commits that are in develop
- Edited PR template so that markdown checklist appears properly

## [0.22.8] - 2022-01-27

### Fixed

- publish workflow, using `docker buildx` to build images for x86 and ARM, prepare manifest and push to ECR so that pulls will match the correct architecture.
- typo in CONTRIBUTING
- installing `gcc` in Docker image so Docker can build wheels for `dask` and other packages that don't provide ARM wheels

### Changed

- updated versions in `requirements.txt` for `matplotlib` and `dask`

## [0.22.7] - 2022-01-27

### Added

- `MANIFEST.in` did not have `covalent_dispatcher/_service` in it due to which the PyPi package was not being built correctly. Added the `covalent_dispatcher/_service` to the `MANIFEST.in` file.

### Fixed

- setuptools properly including data files during installation

## [0.22.6] - 2022-01-26

### Fixed

- Added service folder in covalent dispatcher to package.

## [0.22.5] - 2022-01-25

### Fixed

- `README.md` images now use master branch's raw image urls hosted on <https://github.com> instead of <https://raw.githubusercontent.com>. Also, switched image rendering from html to markdown.

## [0.22.4] - 2022-01-25

### Fixed

- dispatcher server app included in sdist
- raw image urls properly used

## [0.22.3] - 2022-01-25

### Fixed

- raw image urls used in readme

## [0.22.2] - 2022-01-25

### Fixed

- pypi upload

## [0.22.1] - 2022-01-25

### Added

- Code of conduct
- Manifest.in file
- Citation info
- Action to upload to pypi

### Fixed

- Absolute URLs used in README
- Workflow badges updated URLs
- `install_package_data` -> `include_package_data` in `setup.py`

## [0.22.0] - 2022-01-25

### Changed

- Using public ECR for Docker release

## [0.21.0] - 2022-01-25

### Added

- GitHub pull request templates

## [0.20.0] - 2022-01-25

### Added

- GitHub issue templates

## [0.19.0] - 2022-01-25

### Changed

- Covalent Beta Release

## [0.18.9] - 2022-01-24

### Fixed

- iframe in the docs landing page is now responsive

## [0.18.8] - 2022-01-24

### Changed

- Temporarily removed output tab
- Truncated dispatch id to fit left sidebar, add tooltip to show full id

## [0.18.7] - 2022-01-24

### Changed

- Many stylistic improvements to documentation, README, and CONTRIBUTING.

## [0.18.6] - 2022-01-24

### Added

- Test added to check whether an already decorated function works as expected with Covalent.
- `pennylane` package added to the `requirements-dev.txt` file.

### Changed

- Now using `inspect.signature` instead of `function.__code__` to get the names of function's parameters.

## [0.18.5] - 2022-01-21

### Fixed

- Various CI fixes, including rolling back regression in version validation, caching on s3 hosted badges, applying releases and tags correctly.

## [0.18.4] - 2022-01-21

### Changed

- Removed comments and unused functions in covalent_dispatcher
- `result_class.py` renamed to `result.py`

### Fixed

- Version was not being properly imported inside `covalent/__init__.py`
- `dispatch_sync` was not previously using the `results_dir` metadata field

### Removed

- Credentials in config
- `generate_random_filename_in_cache`
- `is_any_atom`
- `to_json`
- `show_subgraph` option in `draw`
- `calculate_node`

## [0.18.3] - 2022-01-20

### Fixed

- The gunicorn servers now restart more gracefully

## [0.18.2] - 2022-01-21

### Changed

- `tempdir` metadata field removed and replaced with `executor.local.cache_dir`

## [0.18.1] - 2022-01-11

## Added

- Concepts page

## [0.18.0] - 2022-01-20

### Added

- `Result.CANCELLED` status to represent the status of a cancelled dispatch.
- Condition to cancel the whole dispatch if any of the nodes are cancelled.
- `cancel_workflow` function which uses a shared variable provided by Dask (`dask.distributed.Variable`) in a dask client to inform nodes to stop execution.
- Cancel function for dispatcher server API which will allow the server to terminate the dispatch.
- How to notebook for cancelling a dispatched job.
- Test to verify whether cancellation of dispatched jobs is working as expected.
- `cancel` function is available as `covalent.cancel`.

### Changed

- In file `covalent/_shared_files/config.py` instead of using a variable to store and then return the config data, now directly returning the configuration.
- Using `fire_and_forget` to dispatch a job instead of a dictionary of Dask's `Future` objects so that we won't have to manage the lifecycle of those futures.
- The `test_run_dispatcher` test was changed to reflect that the dispatcher no longer uses a dictionary of future objects as it was not being utilized anywhere.

### Removed

- `with dask_client` context was removed as the client created in `covalent_dispatcher/_core/__init__.py` is already being used even without the context. Furthermore, it creates issues when that context is exited which is unnecessary at the first place hence not needed to be resolved.

## [0.17.5] - 2022-01-19

### Changed

- Results directory uses a relative path by default and can be overridden by the environment variable `COVALENT_RESULTS_DIR`.

## [0.17.4] - 2022-01-19

### Changed

- Executor parameters use defaults specified in config TOML
- If relative paths are supplied for stdout and stderr, those files are created inside the results directory

## [0.17.3] - 2022-01-18

### Added

- Sync function
- Covalent CLI tool can restart in developer mode

### Fixed

- Updated the UI address referenced in the README

## [0.17.2] - 2022-01-12

### Added

- Quantum gravity tutorial

### Changed

- Moved VERSION file to top level

## [0.17.1] - 2022-01-19

### Added

- `error` attribute was added to the results object to show which node failed and the reason behind it.
- `stdout` and `stderr` attributes were added to a node's result to store any stdout and stderr printing done inside an electron/node.
- Test to verify whether `stdout` and `stderr` are being stored in the result object.

### Changed

- Redesign of how `redirect_stdout` and `redirect_stderr` contexts in executor now work to allow storing their respective outputs.
- Executors now also return `stdout` and `stderr` strings, along with the execution output, so that they can be stored in their result object.

## [0.17.0] - 2022-01-18

### Added

- Added an attribute `__code__` to electron and lattice which is a copy of their respective function's `__code__` attribute.
- Positional arguments, `args`, are now merged with keyword arguments, `kwargs`, as close as possible to where they are passed. This was done to make sure we support both with minimal changes and without losing the name of variables passed.
- Tests to ensure usage of positional arguments works as intended.

### Changed

- Slight rework to how any print statements in lattice are sent to null.
- Changed `test_dispatcher_functional` in `basic_dispatcher_test.py` to account for the support of `args` and removed a an unnecessary `print` statement.

### Removed

- Removed `args` from electron's `init` as it wasn't being used anywhere.

## [0.16.1] - 2022-01-18

### Changed

- Requirement changed from `dask[complete]` to `dask[distributed]`.

## [0.16.0] - 2022-01-14

### Added

- New UI static demo build
- New UI toolbar functions - orientation, toggle params, minimap
- Sortable and searchable lattice name row

### Changed

- Numerous UI style tweaks, mostly around dispatches table states

### Fixed

- Node sidebar info now updates correctly

## [0.15.11] - 2022-01-18

### Removed

- Unused numpy requirement. Note that numpy is still being installed indirectly as other packages in the requirements rely on it.

## [0.15.10] - 2022-01-16

## Added

- How-to guide for Covalent dispatcher CLI.

## [0.15.9] - 2022-01-18

### Changed

- Switched from using human readable ids to using UUIDs

### Removed

- `human-id` package was removed along with its mention in `requirements.txt` and `meta.yaml`

## [0.15.8] - 2022-01-17

### Removed

- Code breaking text from CLI api documentation.
- Unwanted covalent_dispatcher rst file.

### Changed

- Installation of entire covalent_dispatcher instead of covalent_dispatcher/_service in setup.py.

## [0.15.7] - 2022-01-13

### Fixed

- Functions with multi-line or really long decorators are properly serialized in dispatch_source.py.
- Multi-line Covalent output is properly commented out in dispatch_source.py.

## [0.15.6] - 2022-01-11

### Fixed

- Sub-lattice functions are successfully serialized in the utils.py get_serialized_function_str.

### Added

- Function to scan utilized source files and return a set of imported modules (utils.get_imports_from_source)

## [0.15.5] - 2022-01-12

### Changed

- UI runs on port 47007 and the dispatcher runs on port 48008. This is so that when the servers are later merged, users continue using port 47007 in the browser.
- Small modifications to the documentation
- Small fix to the README

### Removed

- Removed a directory `generated` which was improperly added
- Dispatcher web interface
- sqlalchemy requirement

## [0.15.4] - 2022-01-11

### Changed

- In file `covalent/executor/base.py`, `pickle` was changed to `cloudpickle` because of its universal pickling ability.

### Added

- In docstring of `BaseExecutor`, a note was added specifying that `covalent` with its dependencies is assumed to be installed in the conda environments.
- Above note was also added to the conda env selector how-to.

## [0.15.3] - 2022-01-11

### Changed

- Replaced the generic `RuntimeError` telling users to check if there is an object manipulation taking place inside the lattice to a simple warning. This makes the original error more visible.

## [0.15.2] - 2022-01-11

### Added

- If condition added for handling the case where `__getattr__` of an electron is accessed to detect magic functions.

### Changed

- `ActiveLatticeManager` now subclasses from `threading.local` to make it thread-safe.
- `ValueError` in the lattice manager's `claim` function now also shows the name of the lattice that is currently claimed.
- Changed docstring of `ActiveLatticeManager` to note that now it is thread-safe.
- Sublattice dispatching now no longer deletes the result object file and is dispatched normally instead of in a serverless manner.
- `simulate_nitrogen_and_copper_slab_interaction.ipynb` notebook tutorial now does normal dispatching as well instead of serverless dispatching. Also, now 7 datapoints will be shown instead of 10 earlier.

## [0.15.1] - 2022-01-11

### Fixed

- Passing AWS credentials to reusable workflows as a secret

## [0.15.0] - 2022-01-10

### Added

- Action to push development image to ECR

### Changed

- Made the publish action reusable and callable

## [0.14.1] - 2022-01-02

### Changed

- Updated the README
- Updated classifiers in the setup.py file
- Massaged some RTD pages

## [0.14.0] - 2022-01-07

### Added

- Action to push static UI to S3

## [0.13.2] - 2022-01-07

### Changed

- Completed new UI design work

## [0.13.1] - 2022-01-02

### Added

- Added eventlet requirement

### Changed

- The CLI tool can now manage the UI flask server as well
- [Breaking] The CLI option `-t` has been changed to `-d`, which starts the servers in developer mode and exposes unit tests to the server.

## [0.13.0] - 2022-01-01

### Added

- Config manager in `covalent/_shared_files/config.py`
- Default location for the main config file can be overridden using the environment variable `COVALENT_CONFIG_DIR`
- Ability to set and get configuration using `get_config` and `set_config`

### Changed

- The flask servers now reference the config file
- Defaults reference the config file

### Fixed

- `ValueError` caught when running `covalent stop`
- One of the functional tests was using a malformed path

### Deprecated

- The `electron.to_json` function
- The `generate_random_filename_in_cache` function

### Removed

- The `get_api_token` function

## [0.12.13] - 2022-01-04

## Removed

- Tutorial section headings

## Fixed

- Plot background white color

## [0.12.12] - 2022-01-06

### Fixed

- Having a print statement inside electron and lattice code no longer causes the workflow to fail.

## [0.12.11] - 2022-01-04

### Added

- Completed UI feature set for first release

### Changed

- UI server result serialization improvements
- UI result update webhook no longer fails on request exceptions, logs warning intead

## [0.12.10] - 2021-12-17

### Added

- Astrophysics tutorial

## [0.12.9] - 2022-01-04

### Added

- Added `get_all_node_results` method in `result_class.py` to return result of all node executions.

- Added `test_parallelilization` test to verify whether the execution is now being achieved in parallel.

### Changed

- Removed `LocalCluster` cluster creation usage to a simple `Client` one from Dask.

- Removed unnecessary `to_run` function as we no longer needed to run execution through an asyncio loop.

- Removed `async` from function definition of previously asynchronous functions, `_run_task`, `_run_planned_workflow`, `_plan_workflow`, and `_run_workflow`.

- Removed `uvloop` from requirements.

- Renamed `test_get_results` to `test_get_result`.

- Reran the how to notebooks where execution time was mentioned.

- Changed how `dispatch_info` context manager was working to account for multiple nodes accessing it at the same time.

## [0.12.8] - 2022-01-02

### Changed

- Changed the software license to GNU Affero 3.0

### Removed

- `covalent-ui` directory

## [0.12.7] - 2021-12-29

### Fixed

- Gunicorn logging now uses the `capture-output` flag instead of redirecting stdout and stderr

## [0.12.6] - 2021-12-23

### Changed

- Cleaned up the requirements and moved developer requirements to a separate file inside `tests`

## [0.12.5] - 2021-12-16

### Added

- Conda build CI job

## [0.12.4] - 2021-12-23

### Changed

- Gunicorn server now checks for port availability before starting

### Fixed

- The `covalent start` function now prints the correct port if the server is already running.

## [0.12.3] - 2021-12-14

### Added

- Covalent tutorial comparing quantum support vector machines with support vector machine algorithms implemented in qiskit and scikit-learn.

## [0.12.2] - 2021-12-16

### Fixed

- Now using `--daemon` in gunicorn to start the server, which was the original intention.

## [0.12.1] - 2021-12-16

### Fixed

- Removed finance references from docs
- Fixed some other small errors

### Removed

- Removed one of the failing how-to tests from the functional test suite

## [0.12.0] - 2021-12-16

### Added

- Web UI prototype

## [0.11.1] - 2021-12-14

### Added

- CLI command `covalent status` shows port information

### Fixed

- gunicorn management improved

## [0.11.0] - 2021-12-14

### Added

- Slack notifications for test status

## [0.10.4] - 2021-12-15

### Fixed

- Specifying a non-default results directory in a sub-lattice no longer causes a failure in lattice execution.

## [0.10.3] - 2021-12-14

### Added

- Functional tests for how-to's in documentation

### Changed

- Moved example script to a functional test in the pipeline
- Added a test flag to the CLI tool

## [0.10.2] - 2021-12-14

### Fixed

- Check that only `kwargs` without any default values in the workflow definition need to be passed in `lattice.draw(ax=ax, **kwargs)`.

### Added

- Function to check whether all the parameters without default values for a callable function has been passed added to shared utils.

## [0.10.1] - 2021-12-13

### Fixed

- Content and style fixes for getting started doc.

## [0.10.0] - 2021-12-12

### Changed

- Remove all imports from the `covalent` to the `covalent_dispatcher`, except for `_dispatch_serverless`
- Moved CLI into `covalent_dispatcher`
- Moved executors to `covalent` directory

## [0.9.1] - 2021-12-13

### Fixed

- Updated CONTRIBUTING to clarify docstring style.
- Fixed docstrings for `calculate_node` and `check_constraint_specific_sum`.

## [0.9.0] - 2021-12-10

### Added

- `prefix_separator` for separating non-executable node types from executable ones.

- `subscript_prefix`, `generator_prefix`, `sublattice_prefix`, `attr_prefix` for prefixes of subscripts, generators,
  sublattices, and attributes, when called on an electron and added to the transport graph.

- `exclude_from_postprocess` list of prefixes to denote those nodes which won't be used in post processing the workflow.

- `__int__()`, `__float__()`, `__complex__()` for converting a node to an integer, float, or complex to a value of 0 then handling those types in post processing.

- `__iter__()` generator added to Electron for supporting multiple return values from an electron execution.

- `__getattr__()` added to Electron for supporting attribute access on the node output.

- `__getitem__()` added to Electron for supporting subscripting on the node output.

- `electron_outputs` added as an attribute to lattice.

### Changed

- `electron_list_prefix`, `electron_dict_prefix`, `parameter_prefix` modified to reflect new way to assign prefixes to nodes.

- In `build_graph` instead of ignoring all exceptions, now the exception is shown alongwith the runtime error notifying that object manipulation should be avoided inside a lattice.

- `node_id` changed to `self.node_id` in Electron's `__call__()`.

- `parameter` type electrons now have the default metadata instead of empty dictionary.

- Instead of deserializing and checking whether a sublattice is there, now a `sublattice_prefix` is used to denote when a node is a sublattice.

- In `dispatcher_stack_test`, `test_dispatcher_flow` updated to indicate the new use of `parameter_prefix`.

### Fixed

- When an execution fails due to something happening in `run_workflow`, then result object's status is now failed and the object is saved alongwith throwing the appropriate exception.

## [0.8.5] - 2021-12-10

### Added

- Added tests for choosing specific executors inside electron initialization.
- Added test for choosing specific Conda environments inside electron initialization.

## [0.8.4] - 2021-12-10

### Changed

- Removed _shared_files directory and contents from covalent_dispatcher. Logging in covalent_dispatcher now uses the logger in covalent/_shared_files/logging.py.

## [0.8.3] - 2021-12-10

### Fixed

- Decorator symbols were added to the pseudo-code in the quantum chemistry tutorial.

## [0.8.2] - 2021-12-06

### Added

- Quantum chemistry tutorial.

## [0.8.1] - 2021-12-08

### Added

- Docstrings with typehints for covalent dispatcher functions added.

### Changed

- Replaced `node` to `node_id` in `electron.py`.

- Removed unnecessary `enumerate` in `covalent_dispatcher/_core/__init__.py`.

- Removed `get_node_device_mapping` function from `covalent_dispatcher/_core/__init__.py`
  and moved the definition to directly add the mapping to `workflow_schedule`.

- Replaced iterable length comparison for `executor_specific_exec_cmds` from `if len(executor_specific_exec_cmds) > 0`
  to `if executor_specific_exec_cmds`.

## [0.8.0] - 2021-12-03

### Added

- Executors can now accept the name of a Conda environment. If that environment exists, the operations of any electron using that executor are performed in that Conda environment.

## [0.7.6] - 2021-12-02

### Changed

- How to estimate lattice execution time has been renamed to How to query lattice execution time.
- Change result querying syntax in how-to guides from `lattice.get_result` to
  `covalent.get_result`.
- Choose random port for Dask dashboard address by setting `dashboard_address` to ':0' in
  `LocalCluster`.

## [0.7.5] - 2021-12-02

### Fixed

- "Default" executor plugins are included as part of the package upon install.

## [0.7.4] - 2021-12-02

### Fixed

- Upgraded dask to 2021.10.0 based on a vulnerability report

## [0.7.3] - 2021-12-02

### Added

- Transportable object tests
- Transport graph tests

### Changed

- Variable name node_num to node_id
- Variable name node_idx to node_id

### Fixed

- Transport graph `get_dependencies()` method return type was changed from Dict to List

## [0.7.2] - 2021-12-01

### Fixed

- Date handling in changelog validation

### Removed

- GitLab CI YAML

## [0.7.1] - 2021-12-02

### Added

- A new parameter to a node's result called `sublattice_result` is added.
  This will be of a `Result` type and will contain the result of that sublattice's
  execution. If a normal electron is executed, this will be `None`.

- In `_delete_result` function in `results_manager.py`, an empty results directory
  will now be deleted.

- Name of a sublattice node will also contain `(sublattice)`.

- Added `_dispatch_sync_serverless` which synchronously dispatches without a server
  and waits for a result to be returned. This is the method used to dispatch a sublattice.

- Test for sublatticing is added.

- How-to guide added for sublatticing explaining the new features.

### Changed

- Partially changed `draw` function in `lattice.py` to also draw the subgraph
  of the sublattice when drawing the main graph of the lattice. The change is
  incomplete as we intend to add this feature later.

- Instead of returning `plt`, `draw` now returns the `ax` object.

- `__call__` function in `lattice.py` now runs the lattice's function normally
  instead of dispatching it.

- `_run_task` function now checks whether current node is a sublattice and acts
  accordingly.

### Fixed

- Unnecessary lines to rename the node's name in `covalent_dispatcher/_core/__init__.py` are removed.

- `test_electron_takes_nested_iterables` test was being ignored due to a spelling mistake. Fixed and
  modified to follow the new pattern.

## [0.7.0] - 2021-12-01

### Added

- Electrons can now accept an executor object using the "backend" keyword argument. "backend" can still take a string naming the executor module.
- Electrons and lattices no longer have Slurm metadata associated with the executor, as that information should be contained in the executor object being used as an input argument.
- The "backend" keyword can still be a string specifying the executor module, but only if the executor doesn't need any metadata.
- Executor plugin classes are now directly available to covalent, eg: covalent.executor.LocalExecutor().

## [0.6.7] - 2021-12-01

### Added

- Docstrings without examples for all the functions in core covalent.
- Typehints in those functions as well.
- Used `typing.TYPE_CHECKING` to prevent cyclic imports when writing typehints.

### Changed

- `convert_to_lattice_function` renamed to `convert_to_lattice_function_call`.
- Context managers now raise a `ValueError` instead of a generic `Exception`.

## [0.6.6] - 2021-11-30

### Fixed

- Fixed the version used in the documentation
- Fixed the badge URLs to prevent caching

## [0.6.5] - 2021-11-30

### Fixed

- Broken how-to links

### Removed

- Redundant lines from .gitignore
- *.ipynb from .gitignore

## [0.6.4] - 2021-11-30

### Added

- How-to guides for workflow orchestration.
  - How to construct an electron
  - How to construct a lattice
  - How to add an electron to lattice
  - How to visualize the lattice
  - How to add constraints to lattices
- How-to guides for workflow and subtask execution.
  - How to execute individual electrons
  - How to execute a lattice
  - How to execute multiple lattices
- How-to guides for status querying.
  - How to query electron execution status
  - How to query lattice execution status
  - How to query lattice execution time
- How-to guides for results collection
  - How to query electron execution results
  - How to query lattice execution results
  - How to query multiple lattice execution results
- Str method for the results object.

### Fixed

- Saving the electron execution status when the subtask is running.

## [0.6.3] - 2021-11-29

### Removed

- JWT token requirement.
- Covalent dispatcher login requirement.
- Update covalent login reference in README.md.
- Changed the default dispatcher server port from 5000 to 47007.

## [0.6.2] - 2021-11-28

### Added

- Github action for tests and coverage
- Badges for tests and coverage
- If tests pass then develop is pushed to master
- Add release action which tags and creates a release for minor version upgrades
- Add badges action which runs linter, and upload badges for version, linter score, and platform
- Add publish action (and badge) which builds a Docker image and uploads it to the AWS ECR

## [0.6.1] - 2021-11-27

### Added

- Github action which checks version increment and changelog entry

## [0.6.0] - 2021-11-26

### Added

- New Covalent RTD theme
- sphinx extension sphinx-click for CLI RTD
- Sections in RTD
- init.py in both covalent-dispatcher logger module and cli module for it to be importable in sphinx

### Changed

- docutils version that was conflicting with sphinx

### Removed

- Old aq-theme

## [0.5.1] - 2021-11-25

### Added

- Integration tests combining both covalent and covalent-dispatcher modules to test that
  lattice workflow are properly planned and executed.
- Integration tests for the covalent-dispatcher init module.
- pytest-asyncio added to requirements.

## [0.5.0] - 2021-11-23

### Added

- Results manager file to get results from a file, delete a result, and redispatch a result object.
- Results can also be awaited to only return a result if it has either been completed or failed.
- Results class which is used to store the results with all the information needed to be used again along with saving the results to a file functionality.
- A result object will be a mercurial object which will be updated by the dispatcher and saved to a file throughout the dispatching and execution parts.
- Direct manipulation of the transport graph inside a result object takes place.
- Utility to convert a function definition string to a function and vice-versa.
- Status class to denote the status of a result object and of each node execution in the transport graph.
- Start and end times are now also stored for each node execution as well as for the whole dispatch.
- Logging of `stdout` and `stderr` can be done by passing in the `log_stdout`, `log_stderr` named metadata respectively while dispatching.
- In order to get the result of a certain dispatch, the `dispatch_id`, the `results_dir`, and the `wait` parameter can be passed in. If everything is default, then only the dispatch id is required, waiting will not be done, and the result directory will be in the current working directory with folder name as `results/` inside which every new dispatch will have a new folder named according to their respective dispatch ids, containing:
  - `result.pkl` - (Cloud)pickled result object.
  - `result_info.yaml` - yaml file with high level information about the result and its execution.
  - `dispatch_source.py` - python file generated, containing the original function definitions of lattice and electrons which can be used to dispatch again.

### Changed

- `logfile` named metadata is now `slurm_logfile`.
- Instead of using `jsonpickle`, `cloudpickle` is being used everywhere to maintain consistency.
- `to_json` function uses `json` instead of `jsonpickle` now in electron and lattice definitions.
- `post_processing` moved to the dispatcher, so the dispatcher will now store a finished execution result in the results folder as specified by the user with no requirement of post processing it from the client/user side.
- `run_task` function in dispatcher modified to check if a node has completed execution and return it if it has, else continue its execution. This also takes care of cases if the server has been closed mid execution, then it can be started again from the last saved state, and the user won't have to wait for the whole execution.
- Instead of passing in the transport graph and dispatch id everywhere, the result object is being passed around, except for the `asyncio` part where the dispatch id and results directory is being passed which afterwards lets the core dispatcher know where to get the result object from and operate on it.
- Getting result of parent node executions of the graph, is now being done using the result object's graph. Storing of each execution's result is also done there.
- Tests updated to reflect the changes made. They are also being run in a serverless manner.

### Removed

- `LatticeResult` class removed.
- `jsonpickle` requirement removed.
- `WorkflowExecutionResult`, `TaskExecutionResult`, and `ExecutionError` singleton classes removed.

### Fixed

- Commented out the `jwt_required()` part in `covalent-dispatcher/_service/app.py`, may be removed in later iterations.
- Dispatcher server will now return the error message in the response of getting result if it fails instead of sending every result ever as a response.

## [0.4.3] - 2021-11-23

### Added

- Added a note in Known Issues regarding port conflict warning.

## [0.4.2] - 2021-11-24

### Added

- Added badges to README.md

## [0.4.1] - 2021-11-23

### Changed

- Removed old coverage badge and fixed the badge URL

## [0.4.0] - 2021-11-23

### Added

- Codecov integrations and badge

### Fixed

- Detached pipelines no longer created

## [0.3.0] - 2021-11-23

### Added

- Wrote a Code of Conduct based on <https://www.contributor-covenant.org/>
- Added installation and environment setup details in CONTRIBUTING
- Added Known Issues section to README

## [0.2.0] - 2021-11-22

### Changed

- Removed non-open-source executors from Covalent. The local SLURM executor is now
- a separate repo. Executors are now plugins.

## [0.1.0] - 2021-11-19

### Added

- Pythonic CLI tool. Install the package and run `covalent --help` for a usage description.
- Login and logout functionality.
- Executor registration/deregistration skeleton code.
- Dispatcher service start, stop, status, and restart.

### Changed

- JWT token is stored to file instead of in an environment variable.
- The Dask client attempts to connect to an existing server.

### Removed

- Removed the Bash CLI tool.

### Fixed

- Version assignment in the covalent init file.

## [0.0.3] - 2021-11-17

### Fixed

- Fixed the Dockerfile so that it runs the dispatcher server from the covalent repo.

## [0.0.2] - 2021-11-15

### Changed

- Single line change in ci script so that it doesn't exit after validating the version.
- Using `rules` in `pytest` so that the behavior in test stage is consistent.

## [0.0.1] - 2021-11-15

### Added

- CHANGELOG.md to track changes (this file).
- Semantic versioning in VERSION.
- CI pipeline job to enforce versioning.<|MERGE_RESOLUTION|>--- conflicted
+++ resolved
@@ -7,11 +7,10 @@
 
 ## [UNRELEASED]
 
-<<<<<<< HEAD
 ### Docs
 
 - Update the concepts page according to the new web UI.
-=======
+
 ### Fixed
 
 - Don't specify runs-on for reusable call
@@ -27,7 +26,6 @@
 ### Fixed
 
 - Reusable workflow called at job level
->>>>>>> ed78fcee
 
 ## [0.89.0] - 2022-04-19
 
