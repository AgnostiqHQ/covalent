--- conflicted
+++ resolved
@@ -7,13 +7,14 @@
 
 ## [UNRELEASED]
 
+### Docs
+
+- Added `covalent db` cli command to API section of RTD
+
 ## [0.181.0] - 2022-08-17
 
 ### Authors
 
-<<<<<<< HEAD
-- Added `covalent db` cli command to API section of RTD
-=======
 - Alejandro Esquivel <ae@alejandro.ltd>
 - Will Cunningham <wjcunningham7@users.noreply.github.com>
 - Scott Wyman Neagle <scott@agnostiq.ai>
@@ -45,7 +46,6 @@
 - Update RTD for `AWS ECS` executor
 - Remove AWS Lambda and Batch RTDs to keep changes atomic
 - Adding dropdowns to IAM policy documents
->>>>>>> a86debda
 - Updated compatibility matrix
 - Updated pip, bash and callable deps how-to guides
 
