# Changelog

All notable changes to this project will be documented in this file.

The format is based on [Keep a Changelog](https://keepachangelog.com/en/1.0.0/),
and this project adheres to [Semantic Versioning](https://semver.org/spec/v2.0.0.html).

## [UNRELEASED]

<<<<<<< HEAD
### Changed

- Updating for PR creation
=======

### Docs

- Updated Bash Lepton tutorial to conform with the latest Lepton interface changes

### Docs

- Disabling how-to guide for executing an electron with a specified Conda environment.
>>>>>>> f32d98d0

### Docs

- Fixed "How To" for Python leptons

## [0.179.0] - 2022-08-16

### Authors



### Changed

- Changed terser package version on webapp yarn-lock file.

## [0.178.0] - 2022-08-15

### Authors

- Will Cunningham <wjcunningham7@users.noreply.github.com>
- Co-authored-by: Alejandro Esquivel <ae@alejandro.ltd>
- Casey Jao <casey@agnostiq.ai>


### Changed

- Dispatch workflows as asyncio tasks on the FastAPI event loop instead of in separate threads

### Fixed

- Deconflict wait enum with `ct.wait` function; `wait` -> `WAIT`

### Operations

- Conda package is built and tested on a nightly schedule
- Conda deployment step is added to `release.yml`
- Install yarn and npm on Ubuntu whenever the webapp needs to be built

## [0.177.0] - 2022-08-11

### Authors

- Scott Wyman Neagle <scott@agnostiq.ai>
- Co-authored-by: Faiyaz Hasan <faiyaz@agnostiq.ai>
- Casey Jao <casey@agnostiq.ai>
- Venkat Bala <venkat@agnostiq.ai>
- Co-authored-by: pre-commit-ci[bot] <66853113+pre-commit-ci[bot]@users.noreply.github.com>

### Removed

- `while True` in `app.get_result`

### Changed

- Flask route logic to return 503 when the result is not ready

### Tests

- results_manager tests

### Operations

- Fix conditional checks for `pre-release` and `stable` Covalent docker image builds

## [0.176.0] - 2022-08-11

### Authors

- Scott Wyman Neagle <scott@agnostiq.ai>
- Co-authored-by: Faiyaz Hasan <faiyaz@agnostiq.ai>
- Casey Jao <casey@agnostiq.ai>


### Operations

- Update precommit yaml.

### Removed

- `Lattice.check_consumables()`, `_TransportGraph.get_topologically_sorted_graph()`

### Operations

- Trigger webapp build if `build==true`

## [0.175.0] - 2022-08-11

### Authors

- Scott Wyman Neagle <scott@agnostiq.ai>
- Co-authored-by: Faiyaz Hasan <faiyaz@agnostiq.ai>
- Casey Jao <casey@agnostiq.ai>


### Operations

- Trigger Slack alert for failed tests on `workflow_run`

## [0.174.0] - 2022-08-11

### Authors

- Casey Jao <casey@agnostiq.ai>
- Alejandro Esquivel <ae@alejandro.ltd>


### Changed

- Changed return value for TransferFromRemote and TransferToRemote (download/upload) operations to be consistent and always return filepath tuples

### Docs

- Updated docs with File Transfer return value changes and `files` kwarg injections

### Fixed

- Fixed postprocessing workflows that return an electron with an incoming wait_for edge

## [0.173.0] - 2022-08-10

### Authors

- Sankalp Sanand <sankalp@agnostiq.ai>


### Added

- `--hard` and `--yes` flags added to `covalent purge` for hard purging (also deletes the databse) and autoapproving respectively.

### Changed

- `covalent purge` now shows the user a prompt informing them what dirs and files will be deleted.
- Improved shown messages in some commands.

### Tests

- Updated tests to reflect above changes.

## [0.172.0] - 2022-08-10

### Authors

- Will Cunningham <wjcunningham7@users.noreply.github.com>
- Prasanna Venkatesh <54540812+Prasy12@users.noreply.github.com>
- Co-authored-by: pre-commit-ci[bot] <66853113+pre-commit-ci[bot]@users.noreply.github.com>
- Co-authored-by: Aravind-psiog <100823292+Aravind-psiog@users.noreply.github.com>
- Co-authored-by: ArunPsiog <arun.mukesh@psiog.com>
- Co-authored-by: manjunath.poilath <manjunath.poilath@psiog.com>
- Co-authored-by: Kamalesh-suresh <kamalesh.suresh@psiog.com>
- Co-authored-by: Amalan Jenicious F <amalan.jenicious@psiog.com>
- Co-authored-by: M Shrikanth <shrikanth.mohan@psiog.com>
- Co-authored-by: Casey Jao <casey@agnostiq.ai>
- Co-authored-by: Aravind-psiog <aravind.prabaharan@psiog.com>
- Co-authored-by: Will Cunningham <wjcunningham7@gmail.com>
- Co-authored-by: Alejandro Esquivel <ae@alejandro.ltd>


### Changed

- Covalent dispatcher flask web apis ported to FastAPI in `covalent_dispatcher/_service/app.py`
- Unit tests written for Covalent dispatcher flask web apis ported to FastAPI in `covalent_dispatcher_tests/_service/app.test.py`
- Web apis of `covalent_ui` refactored to adhere to v11 DB schema
- Electron graph mini map has been moved next to controls on the GUI.
- Lattice status and count of completed & total electrons has been moved to the top of the graph on the GUI.
- Some of the Flask APIs earlier consumed by the GUI have been deprecated & removed from the code base.
- APIs exposed by the web app back end have been re-factored to adhere to the new DB schema v10

### Added

- Added count of dispatches by status on the dispatch list section of the GUI.
- APIs that the GUI consumes have been re-written using FastAPI. This includes re-factoring of older APIs and adding of new APIs.
- Added COVALENT_SERVER_IFACE_ANY flag for uvicorn to start with 0.0.0.0

### Docs

- ReadTheDocs landing page has been improved

## [0.171.0] - 2022-08-10

### Authors

- Casey Jao <casey@agnostiq.ai>
- Co-authored-by: Scott Wyman Neagle <scott@agnostiq.ai>

### Added

- Added `covalent migrate_legacy_result_object` command to save pickled Result objects to the DataStore

## [0.170.1] - 2022-08-09

### Authors

- Venkat Bala <venkat@agnostiq.ai>

### Fixed

- Remove `attr` import added inadvertently

### Tests

- Fix `start` cli test, update `set_config` call count

## [0.170.0] - 2022-08-08

### Authors

- Venkat Bala <venkat@agnostiq.ai>
- Co-authored-by: pre-commit-ci[bot] <66853113+pre-commit-ci[bot]@users.noreply.github.com>


### Changed

- Temporarily allow executor plugin variable name to be either in uppercase or lowercase

## [0.169.0] - 2022-08-08

### Authors

- Venkat Bala <venkat@agnostiq.ai>
- Co-authored-by: pre-commit-ci[bot] <66853113+pre-commit-ci[bot]@users.noreply.github.com>


### Added

- Adding a `covalent config` convenience CLI to quickly view retrive the covalent configuration

## [0.168.0] - 2022-08-08

### Authors

- Venkat Bala <venkat@agnostiq.ai>
- Co-authored-by: pre-commit-ci[bot] <66853113+pre-commit-ci[bot]@users.noreply.github.com>


### Added

- Adding `setup/teardown` methods as placeholders for any executor specific setup and teardown tasks

## [0.167.0] - 2022-08-08

### Authors

- Poojith U Rao <106616820+poojithurao@users.noreply.github.com>
- Co-authored-by: Venkat Bala <venkat@agnostiq.ai>
- Co-authored-by: Faiyaz Hasan <faiyaz@agnostiq.ai>
- Co-authored-by: pre-commit-ci[bot] <66853113+pre-commit-ci[bot]@users.noreply.github.com>
- Co-authored-by: Alejandro Esquivel <ae@alejandro.ltd>


### Added

- S3 File transfer strategy

### Fixed

- Adding maximum number of retries and timeout parameter to the get result http call.

## [0.166.0] - 2022-08-07

### Authors

- Venkat Bala <venkat@agnostiq.ai>


### Tests

- Update dask cli test to match Covalent Dask cluster configuration


### Changed

- Remove newline from log stream formatter for better log statment output
- Jsonify covalent cluster cli outputs

## [0.165.0] - 2022-08-06

### Authors

- Casey Jao <casey@agnostiq.ai>


### Changed

- Make `BaseExecutor` and `BaseAsyncExecutor` class siblings, not parent and child.

### Operations

- Only validate webapp if the webapp was built

### Tests

- Fixed randomly failing lattice json serialization test

## [0.164.0] - 2022-08-05

### Authors

- Sankalp Sanand <sankalp@agnostiq.ai>
- Faiyaz Hasan <faiyaz@agnostiq.ai>
- Co-authored-by: pre-commit-ci[bot] <66853113+pre-commit-ci[bot]@users.noreply.github.com>
- Co-authored-by: Venkat Bala <venkat@agnostiq.ai>
- Co-authored-by: Will Cunningham <wjcunningham7@gmail.com>


### Changed

- Use `update_config` to modify dask configuration from the cluster process
- Simplify `set_config` logic for dask configuration options on `covalent start`
- Removed default values from click options for dask configuration related values

### Added

- Configured default dask configuration options in `defaults.py`

### Fixed 

- Overwriting config address issue.

### Tests

- Moved misplaced functional/integration tests from the unit tests folder to their respective folders.
- All of the unit tests now use test DB instead of hitting a live DB.
- Updated `tests.yml` so that functional tests are run whenever tests get changed or github actions are changed.
- Several broken tests were also fixed.

## [0.163.0] - 2022-08-04

### Authors

- Alejandro Esquivel <ae@alejandro.ltd>
- Co-authored-by: Casey Jao <casey@agnostiq.ai>
- Will Cunningham <wjcunningham7@users.noreply.github.com>
- Co-authored-by: Scott Wyman Neagle <scott@agnostiq.ai>


### Added

- Added `rsync` dependency in `Dockerfile`

### Removed

- `Makefile` which was previously improperly committed

### Operations

- Functional tests are run only on `develop`
- `tests.yml` can be run manually provided a commit SHA
- `tests.yml` uses a `build` filter to conditionally install and build Covalent if build files are modified
- `docker.yml` is now only for dev work, and is manually triggered given an SHA
- `release.yml` is enhanced to push stable and pre-release images to a public ECR repo

## [0.162.0] - 2022-08-04

### Authors

- Alejandro Esquivel <ae@alejandro.ltd>
- Co-authored-by: Casey Jao <casey@agnostiq.ai>


### Changed

- Updated Base executor to support non-unique `retval_key`s, particularly for use in File Transfer where we may have several CallDeps with the reserved `retval_key` of value `files`.

## [0.161.2] - 2022-08-04

### Authors

- Alejandro Esquivel <ae@alejandro.ltd>
- Co-authored-by: pre-commit-ci[bot] <66853113+pre-commit-ci[bot]@users.noreply.github.com>


### Fixed

- Updated `covalent db migrations` to overwrite `alembic.ini` `script_location` with absolute path to migrations folder
- Updated `covalent db alembic [args]` command to use project root as `cwd` for alembic subprocess  

## [0.161.1] - 2022-08-03

### Authors

- Alejandro Esquivel <ae@alejandro.ltd>
- Scott Wyman Neagle <scott@agnostiq.ai>
- Co-authored-by: Faiyaz Hasan <faiyaz@agnostiq.ai>
- Poojith U Rao <106616820+poojithurao@users.noreply.github.com>
- Co-authored-by: Casey Jao <casey@agnostiq.ai>


### Fixed

- When a list was passed to an electron, the generated electron list
  had metadata copied from the electron. This was resulting in
  call_before and call_after functions being called by the electron
  list as well. The metadata (apart from executor) is now set to
  default values for the electron list.

## [0.161.0] - 2022-08-03

### Authors

- Alejandro Esquivel <ae@alejandro.ltd>
- Scott Wyman Neagle <scott@agnostiq.ai>
- Co-authored-by: Faiyaz Hasan <faiyaz@agnostiq.ai>


### Changed

- Replaced `Session(DispatchDB()._get_data_store().engine)` with `workflow_db.session()`

### Removed

- `DevDataStore` class from `datastore.py`
- workflows manager

## [0.160.1] - 2022-08-02

### Authors

- Alejandro Esquivel <ae@alejandro.ltd>
- Scott Wyman Neagle <scott@agnostiq.ai>


### Fixed

- `script_location` key not found issue when installing with pip (second attempt)

### Docs

- Remove migration guide reference from README

### Operations

- Explicitly check `release == true` in tests.yml

## [0.160.0] - 2022-08-02

### Authors

- Casey Jao <casey@agnostiq.ai>
- Co-authored-by: Faiyaz Hasan <faiyaz@agnostiq.ai>


### Changed

- `Executor.run()` now accepts a `task_metadata` dictionary. Current
  keys consist of `dispatch_id` and `node_id`.

## [0.159.0] - 2022-08-02

### Authors

- Casey Jao <casey@agnostiq.ai>
- Co-authored-by: Faiyaz Hasan <faiyaz@agnostiq.ai>


### Changed

- Database schema has been updated to v11

### Operations

- `paths-filter` will only be run on PRs, i.e on workflow runs, the whole test suite will be run.
- Removed retry action from running on `pytest` steps since they instead use `pytest` retries.
- `codecov.yml` added to enable carry-forward flags
- UI front-end is only built for pull requests when the source changes
- Packaging is only validated on the `develop` branch

## [0.158.0] - 2022-07-29

### Authors

- Okechukwu  Emmanuel Ochia <okechukwu@agnostiq.ai>
- Co-authored-by: Scott Wyman Neagle <scott@agnostiq.ai>
- Will Cunningham <wjcunningham7@users.noreply.github.com>
- Alejandro Esquivel <ae@alejandro.ltd>
- Co-authored-by: pre-commit-ci[bot] <66853113+pre-commit-ci[bot]@users.noreply.github.com>
- Casey Jao <casey@agnostiq.ai>
- Co-authored-by: Faiyaz Hasan <faiyaz@agnostiq.ai>


### Changed

- Construct the result object in the dispatcher `entry_point.py` module in order to avoid the Missing Latticed Id error so frequently.
- Update the sleep statement length to 0.1 seconds in the results.manager.

## [0.157.1] - 2022-07-29

### Authors

- Okechukwu  Emmanuel Ochia <okechukwu@agnostiq.ai>
- Co-authored-by: Scott Wyman Neagle <scott@agnostiq.ai>
- Will Cunningham <wjcunningham7@users.noreply.github.com>
- Alejandro Esquivel <ae@alejandro.ltd>
- Co-authored-by: pre-commit-ci[bot] <66853113+pre-commit-ci[bot]@users.noreply.github.com>
- Casey Jao <casey@agnostiq.ai>

### Fixed

- Pass non-kwargs to electrons in the correct order during dispatch.

## [0.157.0] - 2022-07-28

### Authors

- Okechukwu  Emmanuel Ochia <okechukwu@agnostiq.ai>
- Co-authored-by: Scott Wyman Neagle <scott@agnostiq.ai>
- Will Cunningham <wjcunningham7@users.noreply.github.com>
- Alejandro Esquivel <ae@alejandro.ltd>
- Co-authored-by: pre-commit-ci[bot] <66853113+pre-commit-ci[bot]@users.noreply.github.com>
- Casey Jao <casey@agnostiq.ai>


### Changed

- Expose a public `wait()` function compatible with both calling and dispatching lattices

### Docs

- Updated the RTD on `wait_for()` to use the static `wait()` function

### Operations

- pre-commit autoupdate

### Docs

- Changed the custom executor how-to to be shorter and more concise.



## [0.156.0] - 2022-07-27

### Authors

- Okechukwu  Emmanuel Ochia <okechukwu@agnostiq.ai>
- Co-authored-by: Scott Wyman Neagle <scott@agnostiq.ai>
- Will Cunningham <wjcunningham7@users.noreply.github.com>
- Alejandro Esquivel <ae@alejandro.ltd>
- Co-authored-by: pre-commit-ci[bot] <66853113+pre-commit-ci[bot]@users.noreply.github.com>


### Added

- Bash decorator is introduced
- Lepton commands can be specified as a list of strings rather than strings alone.

## [0.155.1] - 2022-07-26

### Authors

- Okechukwu  Emmanuel Ochia <okechukwu@agnostiq.ai>
- Co-authored-by: Scott Wyman Neagle <scott@agnostiq.ai>
- Will Cunningham <wjcunningham7@users.noreply.github.com>
- Alejandro Esquivel <ae@alejandro.ltd>
- Co-authored-by: pre-commit-ci[bot] <66853113+pre-commit-ci[bot]@users.noreply.github.com>


### Fixed

- `script_location` key not found issue when running alembic programatically

### Operations

- Fixed syntax errors in `stale.yml` and in `hotfix.yml`
- `docker.yml` triggered after version bump in `develop` instead of before
- Enhanced `tests.yml` to upload coverage reports by domain

## [0.155.0] - 2022-07-26

### Authors

- Alejandro Esquivel <ae@alejandro.ltd>


### Added

- Exposing `alembic {args}` cli commands through: `covalent db alembic {args}`

## [0.154.0] - 2022-07-25

### Authors

- Casey Jao <casey@agnostiq.ai>
- Co-authored-by: Venkat Bala <venkat@agnostiq.ai>
- Alejandro Esquivel <ae@alejandro.ltd>


### Added

- Added methods to programatically fetch information from Alembic without needing subprocess

## [0.153.1] - 2022-07-25

### Authors

- Casey Jao <casey@agnostiq.ai>
- Co-authored-by: Venkat Bala <venkat@agnostiq.ai>


### Fixed

- Stdout and stderr are now captured when using the dask executor.


### Tests

- Fixed Dask cluster CLI tests

## [0.153.0] - 2022-07-25

### Authors

- Faiyaz Hasan <faiyaz@agnostiq.ai>


### Added

- Helper function to load and save files corresponding to the DB filenames.

### Changed

- Files with .txt, .log extensions are stored as strings.
- Get result web request timeout to 2 seconds.

## [0.152.0] - 2022-07-25

### Authors

- Faiyaz Hasan <faiyaz@agnostiq.ai>
- Co-authored-by: Scott Wyman Neagle <scott@agnostiq.ai>


### Changed

- Pass default DataStore object to node value retrieval method in the Results object.

## [0.151.1] - 2022-07-22

### Authors

- Faiyaz Hasan <faiyaz@agnostiq.ai>
- Co-authored-by: Scott Wyman Neagle <scott@agnostiq.ai>


### Fixed

- Adding maximum number of retries and timeout parameter to the get result http call.
- Disabling result_webhook for now.

## [0.151.0] - 2022-07-22

### Authors

- Scott Wyman Neagle <scott@agnostiq.ai>
- Co-authored-by: Will Cunningham <wjcunningham7@gmail.com>
- Sankalp Sanand <sankalp@agnostiq.ai>


### Added

- `BaseAsyncExecutor` has been added which can be inherited by new async-aware executors.

### Changed

- Since tasks were basically submitting the functions to a Dask cluster by default, they have been converted into asyncio `Tasks` instead which support a far larger number of concurrent tasks than previously used `ThreadPool`.

- `tasks_pool` will still be used to schedule tasks which use non-async executors.

- Executor's `executor` will now receive a callable instead of a serialized function. This allows deserializing the function where it is going to be executed while providing a simplified `execute` at the same time.

- `uvloop` is being used instead of the default event loop of `asyncio` for better performance.

- Tests have also been updated to reflect above changes.

### Operations

- Made Santosh the sole owner of `/docs`

## [0.150.0] - 2022-07-22

### Authors

- Faiyaz Hasan <faiyaz@agnostiq.ai>


### Added

- Initialize database tables when the covalent server is started.

## [0.149.0] - 2022-07-21

### Authors

- Scott Wyman Neagle <scott@agnostiq.ai>
- Co-authored-by: Venkat Bala <venkat@agnostiq.ai>


### Removed

- `result.save()`
- `result._write_dispatch_to_python_file()`

## [0.148.0] - 2022-07-21

### Authors

- Alejandro Esquivel <ae@alejandro.ltd>


### Changed

- Changed DataStore default db path to correspond to dispatch db config path

### Operations

- Added workflow to stale and close pull requests


### Docs

- Fixed `get_metadata` calls in examples to remove `results_dir` argument
- Removed YouTube video temporarily

## [0.147.0] - 2022-07-21

### Authors

- Casey Jao <casey@agnostiq.ai>


### Changed

- Simplified interface for custom executors. All the boilerplate has
  been moved to `BaseExecutor`.

## [0.146.0] - 2022-07-20

### Authors

- Casey Jao <casey@agnostiq.ai>
- Co-authored-by: Venkat Bala <venkat@agnostiq.ai>
- Faiyaz Hasan <faiyaz@agnostiq.ai>



### Added

- Ensure that transportable objects are rendered correctly when printing the result object.

### Tests

- Check that user data is not unpickled by the Covalent server process

## [0.145.0] - 2022-07-20

### Authors

- Scott Wyman Neagle <scott@agnostiq.ai>
- Co-authored-by: Venkat Bala <venkat@agnostiq.ai>
- Co-authored-by: Faiyaz Hasan <faiyaz@agnostiq.ai>


### Removed

- `entry_point.get_result()`

### Changed

- get_result to query an HTTP endpoint instead of a DB session

## [0.144.0] - 2022-07-20

### Authors

- Will Cunningham <wjcunningham7@users.noreply.github.com>
- Co-authored-by: Scott Wyman Neagle <scott@agnostiq.ai>
- Alejandro Esquivel <ae@alejandro.ltd>


### Added

- Set up alembic migrations & added migration guide (`alembic/README.md`)

## [0.143.0] - 2022-07-19

### Authors

- Will Cunningham <wjcunningham7@users.noreply.github.com>
- Co-authored-by: Scott Wyman Neagle <scott@agnostiq.ai>


### Changed

- Installation will fail if `cova` is installed while trying to install `covalent`.

## [0.142.0] - 2022-07-19

### Authors

- Poojith U Rao <106616820+poojithurao@users.noreply.github.com>
- Co-authored-by: Will Cunningham <wjcunningham7@gmail.com>
- Anna Hughes <annagwen42@gmail.com>
- Co-authored-by: Poojith <poojith@agnostiq.ai>
- Co-authored-by: Scott Wyman Neagle <scott@agnostiq.ai>
- Casey Jao <casey@agnostiq.ai>
- Co-authored-by: Venkat Bala <venkat@agnostiq.ai>
- Co-authored-by: pre-commit-ci[bot] <66853113+pre-commit-ci[bot]@users.noreply.github.com>
- Faiyaz Hasan <faiyaz@agnostiq.ai>


### Added

- `electron_num`, `completed_electron_num` fields to the Lattice table.

## [0.141.0] - 2022-07-19

### Authors

- Poojith U Rao <106616820+poojithurao@users.noreply.github.com>
- Co-authored-by: Will Cunningham <wjcunningham7@gmail.com>
- Anna Hughes <annagwen42@gmail.com>
- Co-authored-by: Poojith <poojith@agnostiq.ai>
- Co-authored-by: Scott Wyman Neagle <scott@agnostiq.ai>
- Casey Jao <casey@agnostiq.ai>
- Co-authored-by: Venkat Bala <venkat@agnostiq.ai>
- Co-authored-by: pre-commit-ci[bot] <66853113+pre-commit-ci[bot]@users.noreply.github.com>


### Changed

- Deprecate topological sort in favor of inspect in-degree of nodes until they are zero before dispatching task
- Use deepcopy to generate a copy of the metadata dictionary before saving result object to the database

### Docs

- Adding incomplete pennylane kernel tutorial
- Adding quantum ensemble tutorial

## [0.140.0] - 2022-07-19

### Authors

- Faiyaz Hasan <faiyaz@agnostiq.ai>
- Co-authored-by: Venkat Bala <venkat@agnostiq.ai>


### Added

- Fields `deps_filename`, `call_before_filename` and `call_after_filename` to the `Electron` table.
- Re-write the deps / call before and after file contents when inserting / updating electron record in the database.

### Changed

- Modify the test and implementation logic of inserting the electron record with these new fields.
- Field `key` to `key_filename` in `Electron` table.

## [0.139.1] - 2022-07-19

### Authors

- Divyanshu Singh <55018955+divshacker@users.noreply.github.com>
- Co-authored-by: Scott Wyman Neagle <wymnea@protonmail.com>
- Co-authored-by: Scott Wyman Neagle <scott@agnostiq.ai>
- Co-authored-by: Will Cunningham <wjcunningham7@users.noreply.github.com>


### Fixed

- Fixes Reverse IP problem. All References to `0.0.0.0` are changed to `localhost` . More details can be found [here](https://github.com/AgnostiqHQ/covalent/issues/202)

## [0.139.0] - 2022-07-19

### Authors

- Venkat Bala <venkat@agnostiq.ai>
- Co-authored-by: Scott Wyman Neagle <scott@agnostiq.ai>
- Faiyaz Hasan <faiyaz@agnostiq.ai>
- Co-authored-by: Will Cunningham <wjcunningham7@gmail.com>


### Added

- Columns `is_active` in the lattice, eLectron and Electron dependency tables.

### Docs

- Adding a RTD tutorial/steps on creating a custom executor

## [0.138.0] - 2022-07-19

### Authors

- Anna Hughes <annagwen42@gmail.com>
- Co-authored-by: Will Cunningham <wjcunningham7@gmail.com>
- Will Cunningham <wjcunningham7@users.noreply.github.com>
- Co-authored-by: Venkat Bala <venkat@agnostiq.ai>


### Added

- Docker build workflow

### Changed

- Dockerfile uses multi-stage build

### Docs

- New tutorial demonstrating how to solve the MaxCut Problem with QAOA and Covalent

## [0.137.0] - 2022-07-19

### Authors

- Prasanna Venkatesh <54540812+Prasy12@users.noreply.github.com>
- Co-authored-by: Alejandro Esquivel <ae@alejandro.ltd>


### Added

- Ability to hide/show labels on the graph
- Graph layout with elk configurations

### Changed

- Changed API socket calls interval for graph optimization.

### Tests

- Disabled several dask functional tests

## [0.136.0] - 2022-07-18

### Authors

- Scott Wyman Neagle <scott@agnostiq.ai>
- Co-authored-by: Faiyaz Hasan <faiyaz@agnostiq.ai>


### Changed

- Result.save() has been deprecated in favor of Result.persist() and querying the database directly.

## [0.135.0] - 2022-07-18

### Authors

- Casey Jao <casey@agnostiq.ai>
- Co-authored-by: Scott Wyman Neagle <scott@agnostiq.ai>
- Co-authored-by: Alejandro Esquivel <ae@alejandro.ltd>


### Operations

- Psiog is only codeowner of js files
- Fix in changelog action to handle null author when a bot is committing

### Added

- Support injecting return values of calldeps into electrons during workflow execution

## [0.134.0] - 2022-07-15

### Authors

- Casey Jao <casey@agnostiq.ai>
- Co-authored-by: Scott Wyman Neagle <scott@agnostiq.ai>


### Changed

- Covalent server can now process workflows without having their deps installed

## [0.133.0] - 2022-07-15

### Authors

- Will Cunningham <wjcunningham7@users.noreply.github.com>


### Removed

- Removed the deprecated function `draw_inline` as well as the `matplotlib` dependency.

### Operations

- Fixing the retry block for tests

## [0.132.0] - 2022-07-14

### Authors

- Will Cunningham <wjcunningham7@users.noreply.github.com>


### Added

- Bash lepton support reintroduced with some UX modifications to the Lepton class. Leptons which use scripting languages can be specified as either (1) a command run in the shell/console or (2) a call to a function in a library/script. Leptons which use compiled languages must specify a library and a function name.
- The keyword argument `display_name` can be used to override the name appearing in the UI. Particularly useful when the lepton is a command.
- All arguments except for language are now keyword arguments.
- Keyword arguments passed to a Bash lepton are understood to define environment variables within the shell.
- Non-keyword arguments fill in `$1`, `$2`, etc.
- Named outputs enumerate variables within the shell which will be returned to the user. These can be either `Lepton.OUTPUT` or `Lepton.INPUT_OUTPUT` types.

### Added

- New fields to the decomposed result object Database: 

## [0.131.0] - 2022-07-13

### Authors

- Sankalp Sanand <sankalp@agnostiq.ai>
- Co-authored-by: Venkat Bala <venkat@agnostiq.ai>


### Fixed

- `covalent --version` now looks for `covalent` metadata instead of `cova`

### Tests

- Updated the cli test to include whether the correct version number is shown when `covalent --version` is run

### Added

- Method to write electron id corresponding to sublattices in `execution.py` when running `_run_task`.

## [0.130.0] - 2022-07-12

### Authors

- Venkat Bala <venkat@agnostiq.ai>
- Co-authored-by: Scott Wyman Neagle <scott@agnostiq.ai>

### Changed

- Ignoring tests for `cancel_dispatch` and `construct_bash`
- Create a dummy requirements.txt file for pip deps tests
- Fix version of `Werkzeug` package to avoid running into ValueError (unexpected kwarg `as_tuple`)
- Update `customization` how to test by specifying the section header `sdk`

## [0.129.0] - 2022-07-12

### Authors

- Sankalp Sanand <sankalp@agnostiq.ai>
- Co-authored-by: Alejandro Esquivel <ae@alejandro.ltd>

### Added

- Support for `wait_for` type edges when two electrons are connected by their execution side effects instead of output-input relation.

### Changed

- `active_lattice.electron_outputs` now contains the node ids as well for the electron which is being post processed.

## [0.128.1] - 2022-07-12

### Authors

- Faiyaz Hasan <faiyaz@agnostiq.ai>


### Fixed

- `Result.persist` test in `result_test.py`.
- Electron dependency `arg_index` is changed back to Nullable.

## [0.128.0] - 2022-07-12

### Authors

- Okechukwu  Emmanuel Ochia <okechukwu@agnostiq.ai>
- Co-authored-by: Casey Jao <casey@agnostiq.ai>
- Co-authored-by: Alejandro Esquivel <ae@alejandro.ltd>
- Co-authored-by: pre-commit-ci[bot] <66853113+pre-commit-ci[bot]@users.noreply.github.com>

### Added

- File transfer support for leptons

## [0.127.0] - 2022-07-11

### Authors

- Scott Wyman Neagle <scott@agnostiq.ai>
- Co-authored-by: Faiyaz Hasan <faiyaz@agnostiq.ai>
- Co-authored-by: Venkat Bala <venkat@agnostiq.ai>


### Added

- When saving to DB, also persist to the new DB if running in develop mode

### Tests

- Flask app route tests

## [0.126.0] - 2022-07-11

### Authors

- Will Cunningham <wjcunningham7@users.noreply.github.com>
- Alejandro Esquivel <ae@alejandro.ltd>
- Co-authored-by: pre-commit-ci[bot] <66853113+pre-commit-ci[bot]@users.noreply.github.com>
- Co-authored-by: Sankalp Sanand <sankalp@agnostiq.ai>


### Added

- Added Folder class
- Added internal call before/after deps to execute File Transfer operations pre/post electron execution.

### Operations

- Enhanced hotfix action to create branches from existing commits

## [0.125.0] - 2022-07-09

### Authors

- Okechukwu  Emmanuel Ochia <okechukwu@agnostiq.ai>
- Co-authored-by: pre-commit-ci[bot] <66853113+pre-commit-ci[bot]@users.noreply.github.com>
- Co-authored-by: Alejandro Esquivel <ae@alejandro.ltd>
- Venkat Bala <venkat@agnostiq.ai>
- Co-authored-by: Okechukwu Ochia <emmirald@gmail.com>
- Co-authored-by: Scott Wyman Neagle <scott@agnostiq.ai>


### Added

- Dask Cluster CLI functional/unit tests

### Docs

- Updated RTD concepts, how-to-guides, and api docs with electron dependencies.

### Operations

- Separate out running tests and uploading coverage report to circumvent bug in
  retry action

## [0.124.0] - 2022-07-07

### Authors

- Will Cunningham <wjcunningham7@users.noreply.github.com>
- Co-authored-by: Scott Wyman Neagle <scott@agnostiq.ai>
- Faiyaz Hasan <faiyaz@agnostiq.ai>


### Added

- `Result.persist` method in `covalent/_results_manager/result.py`.

### Operations

- Package pre-releases go to `covalent` instead of `cova` on PyPI.

## [0.123.0] - 2022-07-07

### Authors

- Scott Wyman Neagle <scott@agnostiq.ai>
- Co-authored-by: Faiyaz Hasan <faiyaz@agnostiq.ai>
- Will Cunningham <wjcunningham7@users.noreply.github.com>
- Alejandro Esquivel <ae@alejandro.ltd>
- Co-authored-by: pre-commit-ci[bot] <66853113+pre-commit-ci[bot]@users.noreply.github.com>


### Added

- Added Folder class
- Added internal call before/after deps to execute File Transfer operations pre/post electron execution.

### Operations

- `codeql.yml` and `condabuild.yml` run nightly instead of on every PR.
- Style fixes in changelog

## [0.122.1] - 2022-07-06

### Authors

Will Cunningham <wjcunningham7@users.noreply.github.com>
Co-authored-by: Scott Wyman Neagle <scott@agnostiq.ai>


### Operations

- Added license scanner action
- Pre-commit autoupdate

### Tests

- Tests for running workflows with more than one iteration

### Fixed

- Attribute error caused by attempts to retrieve the name from the node function when the node function is set to None

## [0.122.0] - 2022-07-04

### Authors

Faiyaz Hasan <faiyaz@agnostiq.ai>
Co-authored-by: pre-commit-ci[bot] <66853113+pre-commit-ci[bot]@users.noreply.github.com>


### Added

- `covalent/_results_manager/write_result_to_db.py` module and methods to insert / update data in the DB.
- `tests/covalent_tests/results_manager_tests/write_result_to_db_test.py` containing the unit tests for corresponding functions.

### Changed

- Electron `type` column to a string type rather than an `ElectronType` in DB models.
- Primary keys from `BigInteger` to `Integer` in DB models.

## [0.121.0] - 2022-07-04

### Authors

Will Cunningham <wjcunningham7@users.noreply.github.com>
Co-authored-by: Alejandro Esquivel <ae@alejandro.ltd>
Co-authored-by: pre-commit-ci[bot] <66853113+pre-commit-ci[bot]@users.noreply.github.com>


### Removed

- Unused requirements `gunicorn` and `eventlet` in `requirements.txt` as well as `dask` in `tests/requirements.txt`, since it is already included in the core requirements.

### Docs

- Updated the compatibility matrix in the docs.

## [0.120.0] - 2022-07-04

### Authors

Okechukwu  Emmanuel Ochia <okechukwu@agnostiq.ai>
Co-authored-by: Venkat Bala <venkat@agnostiq.ai>
Co-authored-by: pre-commit-ci[bot] <66853113+pre-commit-ci[bot]@users.noreply.github.com>
Co-authored-by: Scott Wyman Neagle <scott@agnostiq.ai>


### Added

- Adding `cluster` CLI options to facilitate interacting with the backend Dask cluster
- Adding options to `covalent start` to enable specifying number of workers, memory limit and threads per worker at cluster startup

### Changed

- Update `DaskAdminWorker` docstring with better explanation

## [0.119.1] - 2022-07-04

### Authors

Scott Wyman Neagle <scott@agnostiq.ai>
Casey Jao <casey@agnostiq.ai>


### Fixed

- `covalent status` checks if the server process is still alive.

### Operations

- Updates to changelog logic to handle multiple authors

## [0.119.0] - 2022-07-03
### Authors
@cjao 


### Added

- Introduce support for pip dependencies

## [0.118.0] - 2022-07-02
### Authors
@AlejandroEsquivel 


### Added

- Introduced File, FileTransfer, and FileTransferStrategy classes to support various File Transfer use cases prior/post electron execution

## [0.117.0] - 2022-07-02
### Authors
@Emmanuel289 


### Added

- Included retry action in 'tests.yaml' workflow.

## [0.116.0] - 2022-06-29
### Authors
@Prasy12 

### Changed

- Changed API socket calls interval for graph optimization.

### Added

- Ability to change to different layouts from the GUI.

## [0.115.0] - 2022-06-28
### Authors
@cjao 


### Added

- Introduce support for `call_before`, `call_after`, and bash dependencies

### Operations

- Unit tests performed on Python 3.10 on Ubuntu and MacOS images as well as 3.9 on MacOS
- Updated codeowners so that AQ Engineers doesn't own this CHANGELOG
- pre-commit autoupdate

## [0.114.0] - 2022-06-23
### Authors
@dependabot[bot] 


### Changed

- Changed eventsource version on webapp yarn-lock file.

### Operations

- Added Github push changelog workflow to append commiters username
- Reusable JavaScript action to parse changelog and update version

## [0.113.0] - 2022-06-21

### Added

- Introduce new db models and object store backends

### Operations

- Syntax fix in hotfix.yml

### Docs

- Added new tutorial: Linear and convolutional autoencoders

## [0.112.0] - 2022-06-20

### Changed

- Changed async version on webapp package-lock file.

## [0.111.0] - 2022-06-20

### Changed

- Changed eventsource version on webapp package-lock file.

### Docs

- Added new tutorial: Covalentified version of the Pennylane Variational Classifier tutorial.

## [0.110.3] - 2022-06-17

### Fixed

- Fix error when parsing electron positional arguments in workflows

### Docs

- Remove hardcoding version info in README.md

## [0.110.2] - 2022-06-10

### Docs

- Fix MNIST tutorial
- Fix Quantum Gravity tutorial
- Update RTD with migration guide compatible with latest release
- Convert all references to `covalent start` from Jupyter notebooks to markdown statements
- Update release notes summary in README.md
- Fixed display issues with figure (in dark mode) and bullet points in tutorials

### Operations

- Added a retry block to the webapp build step in `tests.yml`

## [0.110.1] - 2022-06-10

### Fixed

- Configure dask to not use daemonic processes when creating a cluster

### Operations

- Sync the VERSION file within `covalent` directory to match the root level VERSION
- Manually patch `covalent/VERSION`

## [0.110.0] - 2022-06-10

### Changed

- Web GUI list size and status label colors changed.
- Web GUI graph running icon changed to non-static icon.

### Docs

- Removed references to the Dask executor in RTD as they are no longer needed.

## [0.109.1] - 2022-06-10

### Fixed

- `covalent --version` now works for PyPI releases

## [0.109.0] - 2022-06-10

### Docs

- Update CLI help statements

### Added

- Add CLI functionality to start covalent with/without Dask
- Add CLI support to parse `covalent_ui.log` file

### Operations

- Updating codeowners to establish engineering & psiog ownership

### Docs

- Added new tutorial: Training quantum embedding kernels for classification.

## [0.108.0] - 2022-06-08

### Added

- WCI yaml file

### Docs

- Add pandoc installation updates to contributing guide

## [0.107.0] - 2022-06-07

### Changed

- Skipping stdout/stderr redirection tests until implemented in Dask parent process

### Added

- Simplifed starting the dask cluster using `multiprocessing`
- Added `bokeh==2.4.3` to requirements.txt to enable view Dask dashboard

### Fixed

- Changelog-reminder action now works for PRs from forks.

## [0.106.2] - 2022-06-06

### Fixed

- Specifying the version for package `furo` to `2022.4.7` to prevent breaking doc builds

### Docs

- Added new tutorial: Using Covalent with PennyLane for hybrid computation.

## [0.106.1] - 2022-06-01

### Fixed

- Changelog-reminder action now works for PRs from forks

### Docs

- Removed references to microservices in RTD
- Updated README.md.
- Changed `ct.electron` to `ct.lattice(executor=dask_executor)` in MNIST classifier tutorial

## [0.106.0] - 2022-05-26

### Changed

- Visual theme for Webapp GUI changed in accordance to new theme
- Fonts, colors, icons have been updated

## [0.105.0] - 2022-05-25

### Added

- Add a pre-commit hook for `detect-secrets`.
- Updated the actions in accordance with the migration done in the previous version.

## [0.104.0] - 2022-05-23

### Changed

- Services have been moved to a different codebase. This repo is now hosting the Covalent SDK, local dispatcher backend, Covalent web GUI, and documentation. Version is bumped to `0.104.0` in order to avoid conflicts.
- Update tests to match the current dispatcher api
- Skip testing dask executor until dask executor plugin is made public
- Using 2 thread pools to manage multiple workflows better and the other one for executing electrons in parallel.

### Fixed

- Add psutil and PyYAML to requirements.txt
- Passing the same Electron to multiple inputs of an Electron now works. UI fix pending.
- Dask from `requirements.txt`.

### Removed

- Asyncio usage for electron level concurrency.
- References to dask

### Added

- Functional test added for dask executor with the cluster running locally.
- Scalability tests for different workflows and workflow sizes under `tests/stress_tests/scripts`
- Add sample performance testing workflows under `tests/stress_tests`
- Add pipelines to continuously run the tutorial notebooks
- Create notebook with tasks from RTD

## [0.32.3] - 2022-03-16

### Fixed

- Fix missing UI graph edges between parameters and electrons in certain cases.
- Fix UI crashes in cases where legacy localStorage state was being loaded.

## [0.32.2] - 2022-03-16

### Added

- Images for graphs generated in tutorials and how-tos.
- Note for quantum gravity tutorial to tell users that `tensorflow` doesn't work on M1 Macs.
- `Known Issues` added to `README.md`

### Fixed

- `draw` function usage in tutorials and how-tos now reflects the UI images generated instead of using graphviz.
- Images now render properly in RTD of how-tos.

### Changed

- Reran all the tutorials that could run, generating the outputs again.

## [0.32.1] - 2022-03-15

### Fixed

- CLI now starts server directly in the subprocess instead of as a daemon
- Logs are provided as pipes to Popen instead of using a shell redirect
- Restart behavior fixed
- Default port in `covalent_ui/app.py` uses the config manager

### Removed

- `_graceful_restart` function no longer needed without gunicorn

## [0.32.0] - 2022-03-11

### Added

- Dispatcher microservice API endpoint to dispatch and update workflow.
- Added get runnable task endpoint.

## [0.31.0] - 2022-03-11

### Added

- Runner component's main functionality to run a set of tasks, cancel a task, and get a task's status added to its api.

## [0.30.5] - 2022-03-11

### Updated

- Updated Workflow endpoints & API spec to support upload & download of result objects as pickle files

## [0.30.4] - 2022-03-11

### Fixed

- When executing a task on an alternate Conda environment, Covalent no longer has to be installed on that environment. Previously, a Covalent object (the execution function as a TransportableObject) was passed to the environment. Now it is deserialized to a "normal" Python function, which is passed to the alternate Conda environment.

## [0.30.3] - 2022-03-11

### Fixed

- Fixed the order of output storage in `post_process` which should have been the order in which the electron functions are called instead of being the order in which they are executed. This fixes the order in which the replacement of function calls with their output happens, which further fixes any discrepencies in the results obtained by the user.

- Fixed the `post_process` test to check the order as well.

## [0.30.2] - 2022-03-11

### Changed

- Updated eventlet to 0.31.0

## [0.30.1] - 2022-03-10

### Fixed

- Eliminate unhandled exception in Covalent UI backend when calling fetch_result.

## [0.30.0] - 2022-03-09

### Added

- Skeleton code for writing the different services corresponding to each component in the open source refactor.
- OpenAPI specifications for each of the services.

## [0.29.3] - 2022-03-09

### Fixed

- Covalent UI is built in the Dockerfile, the setup file, the pypi workflow, the tests workflow, and the conda build script.

## [0.29.2] - 2022-03-09

### Added

- Defaults defined in executor plugins are read and used to update the in-memory config, as well as the user config file. But only if the parameter in question wasn't already defined.

### Changed

- Input parameter names and docstrings in _shared_files.config.update_config were changed for clarity.

## [0.29.1] - 2022-03-07

### Changed

- Updated fail-fast strategy to run all tests.

## [0.29.0] - 2022-03-07

### Added

- DispatchDB for storing dispatched results

### Changed

- UI loads dispatches from DispatchDB instead of browser local storage

## [0.28.3] - 2022-03-03

### Fixed

Installed executor plugins don't have to be referred to by their full module name. Eg, use "custom_executor", instead of "covalent_custom_plugin.custom_executor".

## [0.28.2] - 2022-03-03

### Added

- A brief overview of the tutorial structure in the MNIST classification tutorial.

## [0.28.1] - 2022-03-02

### Added

- Conda installation is only supported for Linux in the `Getting Started` guide.
- MNIST classifier tutorial.

### Removed

- Removed handling of default values of function parameters in `get_named_params` in `covalent/_shared_files/utils.py`. So, it is actually being handled by not being handled since now `named_args` and `named_kwargs` will only contain parameters that were passed during the function call and not all of them.

## [0.28.0] - 2022-03-02

### Added

- Lepton support, including for Python modules and C libraries
- How-to guides showing how to use leptons for each of these

## [0.27.6] - 2022-03-01

### Added

- Added feature development basic steps in CONTRIBUTING.md.
- Added section on locally building RTD (read the docs) in the contributing guide.

## [0.27.5] - 2022-03-01

### Fixed

- Missing UI input data after backend change - needed to be derived from graph for electrons, lattice inputs fixed on server-side, combining name and positional args
- Broken UI graph due to variable->edge_name renaming
- Missing UI executor data after server-side renaming

## [0.27.4] - 2022-02-28

### Fixed

- Path used in `covalent/executor/__init__.py` for executor plugin modules needed updating to `covalent/executor/executor_plugins`

### Removed

- Disabled workflow cancellation test due to inconsistent outcomes. Test will be re-enabled after cancellation mechanisms are investigated further.

## [0.27.3] - 2022-02-25

### Added

- Added `USING_DOCKER.md` guide for running docker container.
- Added cli args to covalent UI flask server `covalent_ui/app.py` to modify port and log file path.

### Removed

- Removed gunicorn from cli and Dockerfile.

### Changed

- Updated cli `covalent_dispatcher/_cli/service.py` to run flask server directly, and removed dispatcher and UI flags.
- Using Flask blueprints to merge Dispatcher and UI servers.
- Updated Dockerfile to run flask server directly.
- Creating server PID file manually in `covalent_dispatcher/_cli/service.py`.
- Updated tests and docs to reflect merged servers.
- Changed all mentions of port 47007 (for old UI server) to 48008.

## [0.27.2] - 2022-02-24

### Changed

- Removed unnecessary blockquotes from the How-To guide for creating custom executors
- Changed "Covalent Cloud" to "Covalent" in the main code text

## [0.27.1] - 2022-02-24

### Removed

- Removed AQ-Engineers from CODEOWNERS in order to fix PR review notifications

## [0.27.0] - 2022-02-24

### Added

- Support for positional only, positional or keyword, variable positional, keyword only, variable keyword types of parameters is now added, e.g an electron can now use variable args and variable kwargs if the number/names of parameters are unknown during definition as `def task(*args, **kwargs)` which wasn't possible before.

- `Lattice.args` added to store positional arguments passed to the lattice's workflow function.

- `get_named_params` function added in `_shared_files/utils.py` which will return a tuple containing named positional arguments and named keyword arguments. The names help in showing and storing these parameters in the transport graph.

- Tests to verify whether all kinds of input paramaters are supported by electron or a lattice.

### Changed

- No longer merging positional arguments with keyword arguments, instead they are separately stored in respective nodes in the transport graph.

- `inputs` returned from `_get_inputs` function in `covalent_dispatcher/_core/execution.py` now contains positional as well as keyword arguments which further get passed to the executor.

- Executors now support positional and keyword arguments as inputs to their executable functions.

- Result object's `_inputs` attribute now contains both `args` and `kwargs`.

- `add_node_for_nested_iterables` is renamed to `connect_node_with_others` and `add_node_to_graph` also renamed to `add_collection_node_to_graph` in `electron.py`. Some more variable renames to have appropriate self-explanatory names.

- Nodes and edges in the transport graph now have a better interface to assign attributes to them.

- Edge attribute `variable` renamed to `edge_name`.

- In `serialize` function of the transport graph, if `metadata_only` is True, then only `metadata` attribute of node and `source` and `target` attributes of edge are kept in the then return serialized `data`.

- Updated the tests wherever necessary to reflect the above changes

### Removed

- Deprecated `required_params_passed` since an error will automatically be thrown by the `build_graph` function if any of the required parameters are not passed.

- Removed duplicate attributes from nodes in the transport graph.

## [0.26.1] - 2022-02-23

### Added

- Added Local Executor section to the API read the docs.

## [0.26.0] - 2022-02-23

### Added

- Automated reminders to update the changelog

## [0.25.3] - 2022-02-23

## Added

- Listed common mocking commands in the CONTRIBUTING.md guide.
- Additional guidelines on testing.

## [0.25.2] - 2022-02-21

### Changed

- `backend` metadata name changed to `executor`.
- `_plan_workflow` usage updated to reflect how that executor related information is now stored in the specific executor object.
- Updated tests to reflect the above changes.
- Improved the dispatch cancellation test to provide a robust solution which earlier took 10 minutes to run with uncertainty of failing every now and then.

### Removed

- Removed `TaskExecutionMetadata` as a consequence of removing `execution_args`.

## [0.25.1] - 2022-02-18

### Fixed

- Tracking imports that have been used in the workflow takes less time.

### Added

- User-imports are included in the dispatch_source.py script. Covalent-related imports are commented out.

## [0.25.0] - 2022-02-18

### Added

- UI: Lattice draw() method displays in web UI
- UI: New navigation panel

### Changed

- UI: Animated graph changes, panel opacity

### Fixed

- UI: Fixed "Not Found" pages

## [0.24.21] - 2022-02-18

### Added

- RST document describing the expectations from a tutorial.

## [0.24.20] - 2022-02-17

### Added

- Added how to create custom executors

### Changed

- Changed the description of the hyperlink for choosing executors
- Fixed typos in doc/source/api/getting_started/how_to/execution/creating_custom_executors.ipynb

## [0.24.19] - 2022-02-16

### Added

- CODEOWNERS for certain files.

## [0.24.18] - 2022-02-15

### Added

- The user configuration file can now specify an executor plugin directory.

## [0.24.17] - 2022-02-15

### Added

- Added a how-to for making custom executors.

## [0.24.16] - 2022-02-12

### Added

- Errors now contain the traceback as well as the error message in the result object.
- Added test for `_post_process` in `tests/covalent_dispatcher_tests/_core/execution_test.py`.

### Changed

- Post processing logic in `electron` and dispatcher now relies on the order of execution in the transport graph rather than node's function names to allow for a more reliable pairing of nodes and their outputs.

- Renamed `init_test.py` in `tests/covalent_dispatcher_tests/_core/` to `execution_test.py`.

### Removed

- `exclude_from_postprocess` list which contained some non executable node types removed since only executable nodes are post processed now.

## [0.24.15] - 2022-02-11

### Fixed

- If a user's configuration file does not have a needed exeutor parameter, the default parameter (defined in _shared_files/defaults.py) is used.
- Each executor plugin is no longer initialized upon the import of Covalent. This allows required parameters in executor plugins.

## Changed

- Upon updating the configuration data with a user's configuration file, the complete set is written back to file.

## Added

- Tests for the local and base executors.

## [0.24.14] - 2022-02-11

### Added

- UI: add dashboard cards
- UI: add scaling dots background

### Changed

- UI: reduce sidebar font sizes, refine color theme
- UI: refine scrollbar styling, show on container hover
- UI: format executor parameters as YAML code
- UI: update syntax highlighting scheme
- UI: update index.html description meta tag

## [0.24.13] - 2022-02-11

### Added

- Tests for covalent/_shared_files/config.py

## [0.24.12] - 2022-02-10

### Added

- CodeQL code analyzer

## [0.24.11] - 2022-02-10

### Added

- A new dictionary `_DEFAULT_CONSTRAINTS_DEPRECATED` in defaults.py

### Changed

- The `_DEFAULT_CONSTRAINT_VALUES` dictionary now only contains the `backend` argument

## [0.24.10] - 2022-02-09

### Fixed

- Sporadically failing workflow cancellation test in tests/workflow_stack_test.py

## [0.24.9] - 2022-02-09

## Changed

- Implementation of `_port_from_pid` in covalent_dispatcher/_cli/service.py.

## Added

- Unit tests for command line interface (CLI) functionalities in covalent_dispatcher/_cli/service.py and covalent_dispatcher/_cli/cli.py.

## [0.24.8] - 2022-02-07

### Fixed

- If a user's configuration file does not have a needed parameter, the default parameter (defined in _shared_files/defaults.py) is used.

## [0.24.7] - 2022-02-07

### Added

- Typing: Add Type hint `dispatch_info` parameter.
- Documentation: Updated the return_type description in docstring.

### Changed

- Typing: Change return type annotation to `Generator`.

## [0.24.6] - 2022-02-06

### Added

- Type hint to `deserialize` method of `TransportableObject` of `covalent/_workflow/transport.py`.

### Changed

- Description of `data` in `deserialize` method of `TransportableObject` of `covalent/_workflow/transport.py` from `The serialized transportable object` to `Cloudpickled function`.

## [0.24.5] - 2022-02-05

### Fixed

- Removed dependence on Sentinel module

## [0.24.4] - 2022-02-04

### Added

- Tests across multiple versions of Python and multiple operating systems
- Documentation reflecting supported configurations

## [0.24.3] - 2022-02-04

### Changed

- Typing: Use `bool` in place of `Optional[bool]` as type annotation for `develop` parameter in `covalent_dispatcher.service._graceful_start`
- Typing: Use `Any` in place of `Optional[Any]` as type annotation for `new_value` parameter in `covalent._shared_files.config.get_config`

## [0.24.2] - 2022-02-04

### Fixed

- Updated hyperlink of "How to get the results" from "./collection/query_electron_execution_result" to "./collection/query_multiple_lattice_execution_results" in "doc/source/how_to/index.rst".
- Updated hyperlink of "How to get the result of a particular electron" from "./collection/query_multiple_lattice_execution_results" to "./collection/query_electron_execution_result" in "doc/source/how_to/index.rst".

## [0.24.1] - 2022-02-04

### Changed

- Changelog entries are now required to have the current date to enforce ordering.

## [0.24.0] - 2022-02-03

### Added

- UI: log file output - display in Output tab of all available log file output
- UI: show lattice and electron inputs
- UI: display executor attributes
- UI: display error message on failed status for lattice and electron

### Changed

- UI: re-order sidebar sections according to latest figma designs
- UI: update favicon
- UI: remove dispatch id from tab title
- UI: fit new uuids
- UI: adjust theme text primary and secondary colors

### Fixed

- UI: auto-refresh result state on initial render of listing and graph pages
- UI: graph layout issues: truncate long electron/param names

## [0.23.0] - 2022-02-03

### Added

- Added `BaseDispatcher` class to be used for creating custom dispatchers which allow connection to a dispatcher server.
- `LocalDispatcher` inheriting from `BaseDispatcher` allows connection to a local dispatcher server running on the user's machine.
- Covalent only gives interface to the `LocalDispatcher`'s `dispatch` and `dispatch_sync` methods.
- Tests for both `LocalDispatcher` and `BaseDispatcher` added.

### Changed

- Switched from using `lattice.dispatch` and `lattice.dispatch_sync` to `covalent.dispatch` and `covalent.dispatch_sync`.
- Dispatcher address now is passed as a parameter (`dispatcher_addr`) to `covalent.dispatch` and `covalent.dispatch_sync` instead of a metadata field to lattice.
- Updated tests, how tos, and tutorials to use `covalent.dispatch` and `covalent.dispatch_sync`.
- All the contents of `covalent_dispatcher/_core/__init__.py` are moved to `covalent_dispatcher/_core/execution.py` for better organization. `__init__.py` only contains function imports which are needed by external modules.
- `dispatch`, `dispatch_sync` methods deprecated from `Lattice`.

### Removed

- `_server_dispatch` method removed from `Lattice`.
- `dispatcher` metadata field removed from `lattice`.

## [0.22.19] - 2022-02-03

### Fixed

- `_write_dispatch_to_python_file` isn't called each time a task is saved. It is now only called in the final save in `_run_planned_workflow` (in covalent_dispatcher/_core/__init__.py).

## [0.22.18] - 2022-02-03

### Fixed

- Added type information to result.py

## [0.22.17] - 2022-02-02

### Added

- Replaced `"typing.Optional"` with `"str"` in covalent/executor/base.py
- Added missing type hints to `get_dispatch_context` and `write_streams_to_file` in covalent/executor/base.py, BaseExecutor

## [0.22.16] - 2022-02-02

### Added

- Functions to check if UI and dispatcher servers are running.
- Tests for the `is_ui_running` and `is_server_running` in covalent_dispatcher/_cli/service.py.

## [0.22.15] - 2022-02-01

### Fixed

- Covalent CLI command `covalent purge` will now stop the servers before deleting all the pid files.

### Added

- Test for `purge` method in covalent_dispatcher/_cli/service.py.

### Removed

- Unused `covalent_dispatcher` import from covalent_dispatcher/_cli/service.py.

### Changed

- Moved `_config_manager` import from within the `purge` method to the covalent_dispatcher/_cli/service.py for the purpose of mocking in tests.

## [0.22.14] - 2022-02-01

### Added

- Type hint to `_server_dispatch` method in `covalent/_workflow/lattice.py`.

## [0.22.13] - 2022-01-26

### Fixed

- When the local executor's `log_stdout` and `log_stderr` config variables are relative paths, they should go inside the results directory. Previously that was queried from the config, but now it's queried from the lattice metadata.

### Added

- Tests for the corresponding functions in (`covalent_dispatcher/_core/__init__.py`, `covalent/executor/base.py`, `covalent/executor/executor_plugins/local.py` and `covalent/executor/__init__.py`) affected by the bug fix.

### Changed

- Refactored `_delete_result` in result manager to give the option of deleting the result parent directory.

## [0.22.12] - 2022-01-31

### Added

- Diff check in pypi.yml ensures correct files are packaged

## [0.22.11] - 2022-01-31

### Changed

- Removed codecov token
- Removed Slack notifications from feature branches

## [0.22.10] - 2022-01-29

### Changed

- Running tests, conda, and version workflows on pull requests, not just pushes

## [0.22.9] - 2022-01-27

### Fixed

- Fixing version check action so that it doesn't run on commits that are in develop
- Edited PR template so that markdown checklist appears properly

## [0.22.8] - 2022-01-27

### Fixed

- publish workflow, using `docker buildx` to build images for x86 and ARM, prepare manifest and push to ECR so that pulls will match the correct architecture.
- typo in CONTRIBUTING
- installing `gcc` in Docker image so Docker can build wheels for `dask` and other packages that don't provide ARM wheels

### Changed

- updated versions in `requirements.txt` for `matplotlib` and `dask`

## [0.22.7] - 2022-01-27

### Added

- `MANIFEST.in` did not have `covalent_dispatcher/_service` in it due to which the PyPi package was not being built correctly. Added the `covalent_dispatcher/_service` to the `MANIFEST.in` file.

### Fixed

- setuptools properly including data files during installation

## [0.22.6] - 2022-01-26

### Fixed

- Added service folder in covalent dispatcher to package.

## [0.22.5] - 2022-01-25

### Fixed

- `README.md` images now use master branch's raw image urls hosted on <https://github.com> instead of <https://raw.githubusercontent.com>. Also, switched image rendering from html to markdown.

## [0.22.4] - 2022-01-25

### Fixed

- dispatcher server app included in sdist
- raw image urls properly used

## [0.22.3] - 2022-01-25

### Fixed

- raw image urls used in readme

## [0.22.2] - 2022-01-25

### Fixed

- pypi upload

## [0.22.1] - 2022-01-25

### Added

- Code of conduct
- Manifest.in file
- Citation info
- Action to upload to pypi

### Fixed

- Absolute URLs used in README
- Workflow badges updated URLs
- `install_package_data` -> `include_package_data` in `setup.py`

## [0.22.0] - 2022-01-25

### Changed

- Using public ECR for Docker release

## [0.21.0] - 2022-01-25

### Added

- GitHub pull request templates

## [0.20.0] - 2022-01-25

### Added

- GitHub issue templates

## [0.19.0] - 2022-01-25

### Changed

- Covalent Beta Release

## [0.18.9] - 2022-01-24

### Fixed

- iframe in the docs landing page is now responsive

## [0.18.8] - 2022-01-24

### Changed

- Temporarily removed output tab
- Truncated dispatch id to fit left sidebar, add tooltip to show full id

## [0.18.7] - 2022-01-24

### Changed

- Many stylistic improvements to documentation, README, and CONTRIBUTING.

## [0.18.6] - 2022-01-24

### Added

- Test added to check whether an already decorated function works as expected with Covalent.
- `pennylane` package added to the `requirements-dev.txt` file.

### Changed

- Now using `inspect.signature` instead of `function.__code__` to get the names of function's parameters.

## [0.18.5] - 2022-01-21

### Fixed

- Various CI fixes, including rolling back regression in version validation, caching on s3 hosted badges, applying releases and tags correctly.

## [0.18.4] - 2022-01-21

### Changed

- Removed comments and unused functions in covalent_dispatcher
- `result_class.py` renamed to `result.py`

### Fixed

- Version was not being properly imported inside `covalent/__init__.py`
- `dispatch_sync` was not previously using the `results_dir` metadata field

### Removed

- Credentials in config
- `generate_random_filename_in_cache`
- `is_any_atom`
- `to_json`
- `show_subgraph` option in `draw`
- `calculate_node`

## [0.18.3] - 2022-01-20

### Fixed

- The gunicorn servers now restart more gracefully

## [0.18.2] - 2022-01-21

### Changed

- `tempdir` metadata field removed and replaced with `executor.local.cache_dir`

## [0.18.1] - 2022-01-11

## Added

- Concepts page

## [0.18.0] - 2022-01-20

### Added

- `Result.CANCELLED` status to represent the status of a cancelled dispatch.
- Condition to cancel the whole dispatch if any of the nodes are cancelled.
- `cancel_workflow` function which uses a shared variable provided by Dask (`dask.distributed.Variable`) in a dask client to inform nodes to stop execution.
- Cancel function for dispatcher server API which will allow the server to terminate the dispatch.
- How to notebook for cancelling a dispatched job.
- Test to verify whether cancellation of dispatched jobs is working as expected.
- `cancel` function is available as `covalent.cancel`.

### Changed

- In file `covalent/_shared_files/config.py` instead of using a variable to store and then return the config data, now directly returning the configuration.
- Using `fire_and_forget` to dispatch a job instead of a dictionary of Dask's `Future` objects so that we won't have to manage the lifecycle of those futures.
- The `test_run_dispatcher` test was changed to reflect that the dispatcher no longer uses a dictionary of future objects as it was not being utilized anywhere.

### Removed

- `with dask_client` context was removed as the client created in `covalent_dispatcher/_core/__init__.py` is already being used even without the context. Furthermore, it creates issues when that context is exited which is unnecessary at the first place hence not needed to be resolved.

## [0.17.5] - 2022-01-19

### Changed

- Results directory uses a relative path by default and can be overridden by the environment variable `COVALENT_RESULTS_DIR`.

## [0.17.4] - 2022-01-19

### Changed

- Executor parameters use defaults specified in config TOML
- If relative paths are supplied for stdout and stderr, those files are created inside the results directory

## [0.17.3] - 2022-01-18

### Added

- Sync function
- Covalent CLI tool can restart in developer mode

### Fixed

- Updated the UI address referenced in the README

## [0.17.2] - 2022-01-12

### Added

- Quantum gravity tutorial

### Changed

- Moved VERSION file to top level

## [0.17.1] - 2022-01-19

### Added

- `error` attribute was added to the results object to show which node failed and the reason behind it.
- `stdout` and `stderr` attributes were added to a node's result to store any stdout and stderr printing done inside an electron/node.
- Test to verify whether `stdout` and `stderr` are being stored in the result object.

### Changed

- Redesign of how `redirect_stdout` and `redirect_stderr` contexts in executor now work to allow storing their respective outputs.
- Executors now also return `stdout` and `stderr` strings, along with the execution output, so that they can be stored in their result object.

## [0.17.0] - 2022-01-18

### Added

- Added an attribute `__code__` to electron and lattice which is a copy of their respective function's `__code__` attribute.
- Positional arguments, `args`, are now merged with keyword arguments, `kwargs`, as close as possible to where they are passed. This was done to make sure we support both with minimal changes and without losing the name of variables passed.
- Tests to ensure usage of positional arguments works as intended.

### Changed

- Slight rework to how any print statements in lattice are sent to null.
- Changed `test_dispatcher_functional` in `basic_dispatcher_test.py` to account for the support of `args` and removed a an unnecessary `print` statement.

### Removed

- Removed `args` from electron's `init` as it wasn't being used anywhere.

## [0.16.1] - 2022-01-18

### Changed

- Requirement changed from `dask[complete]` to `dask[distributed]`.

## [0.16.0] - 2022-01-14

### Added

- New UI static demo build
- New UI toolbar functions - orientation, toggle params, minimap
- Sortable and searchable lattice name row

### Changed

- Numerous UI style tweaks, mostly around dispatches table states

### Fixed

- Node sidebar info now updates correctly

## [0.15.11] - 2022-01-18

### Removed

- Unused numpy requirement. Note that numpy is still being installed indirectly as other packages in the requirements rely on it.

## [0.15.10] - 2022-01-16

## Added

- How-to guide for Covalent dispatcher CLI.

## [0.15.9] - 2022-01-18

### Changed

- Switched from using human readable ids to using UUIDs

### Removed

- `human-id` package was removed along with its mention in `requirements.txt` and `meta.yaml`

## [0.15.8] - 2022-01-17

### Removed

- Code breaking text from CLI api documentation.
- Unwanted covalent_dispatcher rst file.

### Changed

- Installation of entire covalent_dispatcher instead of covalent_dispatcher/_service in setup.py.

## [0.15.7] - 2022-01-13

### Fixed

- Functions with multi-line or really long decorators are properly serialized in dispatch_source.py.
- Multi-line Covalent output is properly commented out in dispatch_source.py.

## [0.15.6] - 2022-01-11

### Fixed

- Sub-lattice functions are successfully serialized in the utils.py get_serialized_function_str.

### Added

- Function to scan utilized source files and return a set of imported modules (utils.get_imports_from_source)

## [0.15.5] - 2022-01-12

### Changed

- UI runs on port 47007 and the dispatcher runs on port 48008. This is so that when the servers are later merged, users continue using port 47007 in the browser.
- Small modifications to the documentation
- Small fix to the README

### Removed

- Removed a directory `generated` which was improperly added
- Dispatcher web interface
- sqlalchemy requirement

## [0.15.4] - 2022-01-11

### Changed

- In file `covalent/executor/base.py`, `pickle` was changed to `cloudpickle` because of its universal pickling ability.

### Added

- In docstring of `BaseExecutor`, a note was added specifying that `covalent` with its dependencies is assumed to be installed in the conda environments.
- Above note was also added to the conda env selector how-to.

## [0.15.3] - 2022-01-11

### Changed

- Replaced the generic `RuntimeError` telling users to check if there is an object manipulation taking place inside the lattice to a simple warning. This makes the original error more visible.

## [0.15.2] - 2022-01-11

### Added

- If condition added for handling the case where `__getattr__` of an electron is accessed to detect magic functions.

### Changed

- `ActiveLatticeManager` now subclasses from `threading.local` to make it thread-safe.
- `ValueError` in the lattice manager's `claim` function now also shows the name of the lattice that is currently claimed.
- Changed docstring of `ActiveLatticeManager` to note that now it is thread-safe.
- Sublattice dispatching now no longer deletes the result object file and is dispatched normally instead of in a serverless manner.
- `simulate_nitrogen_and_copper_slab_interaction.ipynb` notebook tutorial now does normal dispatching as well instead of serverless dispatching. Also, now 7 datapoints will be shown instead of 10 earlier.

## [0.15.1] - 2022-01-11

### Fixed

- Passing AWS credentials to reusable workflows as a secret

## [0.15.0] - 2022-01-10

### Added

- Action to push development image to ECR

### Changed

- Made the publish action reusable and callable

## [0.14.1] - 2022-01-02

### Changed

- Updated the README
- Updated classifiers in the setup.py file
- Massaged some RTD pages

## [0.14.0] - 2022-01-07

### Added

- Action to push static UI to S3

## [0.13.2] - 2022-01-07

### Changed

- Completed new UI design work

## [0.13.1] - 2022-01-02

### Added

- Added eventlet requirement

### Changed

- The CLI tool can now manage the UI flask server as well
- [Breaking] The CLI option `-t` has been changed to `-d`, which starts the servers in developer mode and exposes unit tests to the server.

## [0.13.0] - 2022-01-01

### Added

- Config manager in `covalent/_shared_files/config.py`
- Default location for the main config file can be overridden using the environment variable `COVALENT_CONFIG_DIR`
- Ability to set and get configuration using `get_config` and `set_config`

### Changed

- The flask servers now reference the config file
- Defaults reference the config file

### Fixed

- `ValueError` caught when running `covalent stop`
- One of the functional tests was using a malformed path

### Deprecated

- The `electron.to_json` function
- The `generate_random_filename_in_cache` function

### Removed

- The `get_api_token` function

## [0.12.13] - 2022-01-04

## Removed

- Tutorial section headings

## Fixed

- Plot background white color

## [0.12.12] - 2022-01-06

### Fixed

- Having a print statement inside electron and lattice code no longer causes the workflow to fail.

## [0.12.11] - 2022-01-04

### Added

- Completed UI feature set for first release

### Changed

- UI server result serialization improvements
- UI result update webhook no longer fails on request exceptions, logs warning intead

## [0.12.10] - 2021-12-17

### Added

- Astrophysics tutorial

## [0.12.9] - 2022-01-04

### Added

- Added `get_all_node_results` method in `result_class.py` to return result of all node executions.

- Added `test_parallelilization` test to verify whether the execution is now being achieved in parallel.

### Changed

- Removed `LocalCluster` cluster creation usage to a simple `Client` one from Dask.

- Removed unnecessary `to_run` function as we no longer needed to run execution through an asyncio loop.

- Removed `async` from function definition of previously asynchronous functions, `_run_task`, `_run_planned_workflow`, `_plan_workflow`, and `_run_workflow`.

- Removed `uvloop` from requirements.

- Renamed `test_get_results` to `test_get_result`.

- Reran the how to notebooks where execution time was mentioned.

- Changed how `dispatch_info` context manager was working to account for multiple nodes accessing it at the same time.

## [0.12.8] - 2022-01-02

### Changed

- Changed the software license to GNU Affero 3.0

### Removed

- `covalent-ui` directory

## [0.12.7] - 2021-12-29

### Fixed

- Gunicorn logging now uses the `capture-output` flag instead of redirecting stdout and stderr

## [0.12.6] - 2021-12-23

### Changed

- Cleaned up the requirements and moved developer requirements to a separate file inside `tests`

## [0.12.5] - 2021-12-16

### Added

- Conda build CI job

## [0.12.4] - 2021-12-23

### Changed

- Gunicorn server now checks for port availability before starting

### Fixed

- The `covalent start` function now prints the correct port if the server is already running.

## [0.12.3] - 2021-12-14

### Added

- Covalent tutorial comparing quantum support vector machines with support vector machine algorithms implemented in qiskit and scikit-learn.

## [0.12.2] - 2021-12-16

### Fixed

- Now using `--daemon` in gunicorn to start the server, which was the original intention.

## [0.12.1] - 2021-12-16

### Fixed

- Removed finance references from docs
- Fixed some other small errors

### Removed

- Removed one of the failing how-to tests from the functional test suite

## [0.12.0] - 2021-12-16

### Added

- Web UI prototype

## [0.11.1] - 2021-12-14

### Added

- CLI command `covalent status` shows port information

### Fixed

- gunicorn management improved

## [0.11.0] - 2021-12-14

### Added

- Slack notifications for test status

## [0.10.4] - 2021-12-15

### Fixed

- Specifying a non-default results directory in a sub-lattice no longer causes a failure in lattice execution.

## [0.10.3] - 2021-12-14

### Added

- Functional tests for how-to's in documentation

### Changed

- Moved example script to a functional test in the pipeline
- Added a test flag to the CLI tool

## [0.10.2] - 2021-12-14

### Fixed

- Check that only `kwargs` without any default values in the workflow definition need to be passed in `lattice.draw(ax=ax, **kwargs)`.

### Added

- Function to check whether all the parameters without default values for a callable function has been passed added to shared utils.

## [0.10.1] - 2021-12-13

### Fixed

- Content and style fixes for getting started doc.

## [0.10.0] - 2021-12-12

### Changed

- Remove all imports from the `covalent` to the `covalent_dispatcher`, except for `_dispatch_serverless`
- Moved CLI into `covalent_dispatcher`
- Moved executors to `covalent` directory

## [0.9.1] - 2021-12-13

### Fixed

- Updated CONTRIBUTING to clarify docstring style.
- Fixed docstrings for `calculate_node` and `check_constraint_specific_sum`.

## [0.9.0] - 2021-12-10

### Added

- `prefix_separator` for separating non-executable node types from executable ones.

- `subscript_prefix`, `generator_prefix`, `sublattice_prefix`, `attr_prefix` for prefixes of subscripts, generators,
  sublattices, and attributes, when called on an electron and added to the transport graph.

- `exclude_from_postprocess` list of prefixes to denote those nodes which won't be used in post processing the workflow.

- `__int__()`, `__float__()`, `__complex__()` for converting a node to an integer, float, or complex to a value of 0 then handling those types in post processing.

- `__iter__()` generator added to Electron for supporting multiple return values from an electron execution.

- `__getattr__()` added to Electron for supporting attribute access on the node output.

- `__getitem__()` added to Electron for supporting subscripting on the node output.

- `electron_outputs` added as an attribute to lattice.

### Changed

- `electron_list_prefix`, `electron_dict_prefix`, `parameter_prefix` modified to reflect new way to assign prefixes to nodes.

- In `build_graph` instead of ignoring all exceptions, now the exception is shown alongwith the runtime error notifying that object manipulation should be avoided inside a lattice.

- `node_id` changed to `self.node_id` in Electron's `__call__()`.

- `parameter` type electrons now have the default metadata instead of empty dictionary.

- Instead of deserializing and checking whether a sublattice is there, now a `sublattice_prefix` is used to denote when a node is a sublattice.

- In `dispatcher_stack_test`, `test_dispatcher_flow` updated to indicate the new use of `parameter_prefix`.

### Fixed

- When an execution fails due to something happening in `run_workflow`, then result object's status is now failed and the object is saved alongwith throwing the appropriate exception.

## [0.8.5] - 2021-12-10

### Added

- Added tests for choosing specific executors inside electron initialization.
- Added test for choosing specific Conda environments inside electron initialization.

## [0.8.4] - 2021-12-10

### Changed

- Removed _shared_files directory and contents from covalent_dispatcher. Logging in covalent_dispatcher now uses the logger in covalent/_shared_files/logging.py.

## [0.8.3] - 2021-12-10

### Fixed

- Decorator symbols were added to the pseudo-code in the quantum chemistry tutorial.

## [0.8.2] - 2021-12-06

### Added

- Quantum chemistry tutorial.

## [0.8.1] - 2021-12-08

### Added

- Docstrings with typehints for covalent dispatcher functions added.

### Changed

- Replaced `node` to `node_id` in `electron.py`.

- Removed unnecessary `enumerate` in `covalent_dispatcher/_core/__init__.py`.

- Removed `get_node_device_mapping` function from `covalent_dispatcher/_core/__init__.py`
  and moved the definition to directly add the mapping to `workflow_schedule`.

- Replaced iterable length comparison for `executor_specific_exec_cmds` from `if len(executor_specific_exec_cmds) > 0`
  to `if executor_specific_exec_cmds`.

## [0.8.0] - 2021-12-03

### Added

- Executors can now accept the name of a Conda environment. If that environment exists, the operations of any electron using that executor are performed in that Conda environment.

## [0.7.6] - 2021-12-02

### Changed

- How to estimate lattice execution time has been renamed to How to query lattice execution time.
- Change result querying syntax in how-to guides from `lattice.get_result` to
  `covalent.get_result`.
- Choose random port for Dask dashboard address by setting `dashboard_address` to ':0' in
  `LocalCluster`.

## [0.7.5] - 2021-12-02

### Fixed

- "Default" executor plugins are included as part of the package upon install.

## [0.7.4] - 2021-12-02

### Fixed

- Upgraded dask to 2021.10.0 based on a vulnerability report

## [0.7.3] - 2021-12-02

### Added

- Transportable object tests
- Transport graph tests

### Changed

- Variable name node_num to node_id
- Variable name node_idx to node_id

### Fixed

- Transport graph `get_dependencies()` method return type was changed from Dict to List

## [0.7.2] - 2021-12-01

### Fixed

- Date handling in changelog validation

### Removed

- GitLab CI YAML

## [0.7.1] - 2021-12-02

### Added

- A new parameter to a node's result called `sublattice_result` is added.
  This will be of a `Result` type and will contain the result of that sublattice's
  execution. If a normal electron is executed, this will be `None`.

- In `_delete_result` function in `results_manager.py`, an empty results directory
  will now be deleted.

- Name of a sublattice node will also contain `(sublattice)`.

- Added `_dispatch_sync_serverless` which synchronously dispatches without a server
  and waits for a result to be returned. This is the method used to dispatch a sublattice.

- Test for sublatticing is added.

- How-to guide added for sublatticing explaining the new features.

### Changed

- Partially changed `draw` function in `lattice.py` to also draw the subgraph
  of the sublattice when drawing the main graph of the lattice. The change is
  incomplete as we intend to add this feature later.

- Instead of returning `plt`, `draw` now returns the `ax` object.

- `__call__` function in `lattice.py` now runs the lattice's function normally
  instead of dispatching it.

- `_run_task` function now checks whether current node is a sublattice and acts
  accordingly.

### Fixed

- Unnecessary lines to rename the node's name in `covalent_dispatcher/_core/__init__.py` are removed.

- `test_electron_takes_nested_iterables` test was being ignored due to a spelling mistake. Fixed and
  modified to follow the new pattern.

## [0.7.0] - 2021-12-01

### Added

- Electrons can now accept an executor object using the "backend" keyword argument. "backend" can still take a string naming the executor module.
- Electrons and lattices no longer have Slurm metadata associated with the executor, as that information should be contained in the executor object being used as an input argument.
- The "backend" keyword can still be a string specifying the executor module, but only if the executor doesn't need any metadata.
- Executor plugin classes are now directly available to covalent, eg: covalent.executor.LocalExecutor().

## [0.6.7] - 2021-12-01

### Added

- Docstrings without examples for all the functions in core covalent.
- Typehints in those functions as well.
- Used `typing.TYPE_CHECKING` to prevent cyclic imports when writing typehints.

### Changed

- `convert_to_lattice_function` renamed to `convert_to_lattice_function_call`.
- Context managers now raise a `ValueError` instead of a generic `Exception`.

## [0.6.6] - 2021-11-30

### Fixed

- Fixed the version used in the documentation
- Fixed the badge URLs to prevent caching

## [0.6.5] - 2021-11-30

### Fixed

- Broken how-to links

### Removed

- Redundant lines from .gitignore
- *.ipynb from .gitignore

## [0.6.4] - 2021-11-30

### Added

- How-to guides for workflow orchestration.
  - How to construct an electron
  - How to construct a lattice
  - How to add an electron to lattice
  - How to visualize the lattice
  - How to add constraints to lattices
- How-to guides for workflow and subtask execution.
  - How to execute individual electrons
  - How to execute a lattice
  - How to execute multiple lattices
- How-to guides for status querying.
  - How to query electron execution status
  - How to query lattice execution status
  - How to query lattice execution time
- How-to guides for results collection
  - How to query electron execution results
  - How to query lattice execution results
  - How to query multiple lattice execution results
- Str method for the results object.

### Fixed

- Saving the electron execution status when the subtask is running.

## [0.6.3] - 2021-11-29

### Removed

- JWT token requirement.
- Covalent dispatcher login requirement.
- Update covalent login reference in README.md.
- Changed the default dispatcher server port from 5000 to 47007.

## [0.6.2] - 2021-11-28

### Added

- Github action for tests and coverage
- Badges for tests and coverage
- If tests pass then develop is pushed to master
- Add release action which tags and creates a release for minor version upgrades
- Add badges action which runs linter, and upload badges for version, linter score, and platform
- Add publish action (and badge) which builds a Docker image and uploads it to the AWS ECR

## [0.6.1] - 2021-11-27

### Added

- Github action which checks version increment and changelog entry

## [0.6.0] - 2021-11-26

### Added

- New Covalent RTD theme
- sphinx extension sphinx-click for CLI RTD
- Sections in RTD
- init.py in both covalent-dispatcher logger module and cli module for it to be importable in sphinx

### Changed

- docutils version that was conflicting with sphinx

### Removed

- Old aq-theme

## [0.5.1] - 2021-11-25

### Added

- Integration tests combining both covalent and covalent-dispatcher modules to test that
  lattice workflow are properly planned and executed.
- Integration tests for the covalent-dispatcher init module.
- pytest-asyncio added to requirements.

## [0.5.0] - 2021-11-23

### Added

- Results manager file to get results from a file, delete a result, and redispatch a result object.
- Results can also be awaited to only return a result if it has either been completed or failed.
- Results class which is used to store the results with all the information needed to be used again along with saving the results to a file functionality.
- A result object will be a mercurial object which will be updated by the dispatcher and saved to a file throughout the dispatching and execution parts.
- Direct manipulation of the transport graph inside a result object takes place.
- Utility to convert a function definition string to a function and vice-versa.
- Status class to denote the status of a result object and of each node execution in the transport graph.
- Start and end times are now also stored for each node execution as well as for the whole dispatch.
- Logging of `stdout` and `stderr` can be done by passing in the `log_stdout`, `log_stderr` named metadata respectively while dispatching.
- In order to get the result of a certain dispatch, the `dispatch_id`, the `results_dir`, and the `wait` parameter can be passed in. If everything is default, then only the dispatch id is required, waiting will not be done, and the result directory will be in the current working directory with folder name as `results/` inside which every new dispatch will have a new folder named according to their respective dispatch ids, containing:
  - `result.pkl` - (Cloud)pickled result object.
  - `result_info.yaml` - yaml file with high level information about the result and its execution.
  - `dispatch_source.py` - python file generated, containing the original function definitions of lattice and electrons which can be used to dispatch again.

### Changed

- `logfile` named metadata is now `slurm_logfile`.
- Instead of using `jsonpickle`, `cloudpickle` is being used everywhere to maintain consistency.
- `to_json` function uses `json` instead of `jsonpickle` now in electron and lattice definitions.
- `post_processing` moved to the dispatcher, so the dispatcher will now store a finished execution result in the results folder as specified by the user with no requirement of post processing it from the client/user side.
- `run_task` function in dispatcher modified to check if a node has completed execution and return it if it has, else continue its execution. This also takes care of cases if the server has been closed mid execution, then it can be started again from the last saved state, and the user won't have to wait for the whole execution.
- Instead of passing in the transport graph and dispatch id everywhere, the result object is being passed around, except for the `asyncio` part where the dispatch id and results directory is being passed which afterwards lets the core dispatcher know where to get the result object from and operate on it.
- Getting result of parent node executions of the graph, is now being done using the result object's graph. Storing of each execution's result is also done there.
- Tests updated to reflect the changes made. They are also being run in a serverless manner.

### Removed

- `LatticeResult` class removed.
- `jsonpickle` requirement removed.
- `WorkflowExecutionResult`, `TaskExecutionResult`, and `ExecutionError` singleton classes removed.

### Fixed

- Commented out the `jwt_required()` part in `covalent-dispatcher/_service/app.py`, may be removed in later iterations.
- Dispatcher server will now return the error message in the response of getting result if it fails instead of sending every result ever as a response.

## [0.4.3] - 2021-11-23

### Added

- Added a note in Known Issues regarding port conflict warning.

## [0.4.2] - 2021-11-24

### Added

- Added badges to README.md

## [0.4.1] - 2021-11-23

### Changed

- Removed old coverage badge and fixed the badge URL

## [0.4.0] - 2021-11-23

### Added

- Codecov integrations and badge

### Fixed

- Detached pipelines no longer created

## [0.3.0] - 2021-11-23

### Added

- Wrote a Code of Conduct based on <https://www.contributor-covenant.org/>
- Added installation and environment setup details in CONTRIBUTING
- Added Known Issues section to README

## [0.2.0] - 2021-11-22

### Changed

- Removed non-open-source executors from Covalent. The local SLURM executor is now
- a separate repo. Executors are now plugins.

## [0.1.0] - 2021-11-19

### Added

- Pythonic CLI tool. Install the package and run `covalent --help` for a usage description.
- Login and logout functionality.
- Executor registration/deregistration skeleton code.
- Dispatcher service start, stop, status, and restart.

### Changed

- JWT token is stored to file instead of in an environment variable.
- The Dask client attempts to connect to an existing server.

### Removed

- Removed the Bash CLI tool.

### Fixed

- Version assignment in the covalent init file.

## [0.0.3] - 2021-11-17

### Fixed

- Fixed the Dockerfile so that it runs the dispatcher server from the covalent repo.

## [0.0.2] - 2021-11-15

### Changed

- Single line change in ci script so that it doesn't exit after validating the version.
- Using `rules` in `pytest` so that the behavior in test stage is consistent.

## [0.0.1] - 2021-11-15

### Added

- CHANGELOG.md to track changes (this file).
- Semantic versioning in VERSION.
- CI pipeline job to enforce versioning.<|MERGE_RESOLUTION|>--- conflicted
+++ resolved
@@ -7,11 +7,13 @@
 
 ## [UNRELEASED]
 
-<<<<<<< HEAD
-### Changed
-
-- Updating for PR creation
-=======
+### Removed
+
+- Removed `ct.wait.LONG` etc. constants from covalent's init
+
+### Changed
+
+- `wait` in `_get_result_from_dispatcher` will now use `_results_manager.wait.EXTREME` if `True` has been passed to it.
 
 ### Docs
 
@@ -20,7 +22,6 @@
 ### Docs
 
 - Disabling how-to guide for executing an electron with a specified Conda environment.
->>>>>>> f32d98d0
 
 ### Docs
 
