# Changelog

All notable changes to this project will be documented in this file.

The format is based on [Keep a Changelog](https://keepachangelog.com/en/1.0.0/),
and this project adheres to [Semantic Versioning](https://semver.org/spec/v2.0.0.html).

<<<<<<< HEAD
## [0.24.22] - 2022-02-22

### Changed

- Changed the location of the Local Executor section in the API

## [0.24.21] - 2022-02-17

### Added

- Added Local Executor section to the API
=======
## [0.25.3] - 2022-02-23

## Added

- Listed common mocking commands in the CONTRIBUTING.md guide.
- Additional guidelines on testing.

## [0.25.2] - 2022-02-21

### Changed

- `backend` metadata name changed to `executor`.
- `_plan_workflow` usage updated to reflect how that executor related information is now stored in the specific executor object.
- Updated tests to reflect the above changes.
- Improved the dispatch cancellation test to provide a robust solution which earlier took 10 minutes to run with uncertainty of failing every now and then.

### Removed

- Removed `TaskExecutionMetadata` as a consequence of removing `execution_args`.

## [0.25.1] - 2022-02-18

### Fixed

- Tracking imports that have been used in the workflow takes less time.

### Added

- User-imports are included in the dispatch_source.py script. Covalent-related imports are commented out.

## [0.25.0] - 2022-02-18

### Added

- UI: Lattice draw() method displays in web UI
- UI: New navigation panel

### Changed

- UI: Animated graph changes, panel opacity

### Fixed

- UI: Fixed "Not Found" pages

## [0.24.21] - 2022-02-18

### Added

- RST document describing the expectations from a tutorial.
>>>>>>> f3d199ed

## [0.24.20] - 2022-02-17

### Added

- Added how to create custom executors

### Changed

- Changed the description of the hyperlink for choosing executors
- Fixed typos in doc/source/api/getting_started/how_to/execution/creating_custom_executors.ipynb

## [0.24.19] - 2022-02-16

### Added

- CODEOWNERS for certain files.

## [0.24.18] - 2022-02-15

### Added

- The user configuration file can now specify an executor plugin directory.

## [0.24.17] - 2022-02-15

### Added

- Added a how-to for making custom executors.

## [0.24.16] - 2022-02-12

### Added

- Errors now contain the traceback as well as the error message in the result object.
- Added test for `_post_process` in `tests/covalent_dispatcher_tests/_core/execution_test.py`.

### Changed

- Post processing logic in `electron` and dispatcher now relies on the order of execution in the transport graph rather than node's function names to allow for a more reliable pairing of nodes and their outputs.

- Renamed `init_test.py` in `tests/covalent_dispatcher_tests/_core/` to `execution_test.py`.

### Removed

- `exclude_from_postprocess` list which contained some non executable node types removed since only executable nodes are post processed now.

## [0.24.15] - 2022-02-11

### Fixed

- If a user's configuration file does not have a needed exeutor parameter, the default parameter (defined in _shared_files/defaults.py) is used.
- Each executor plugin is no longer initialized upon the import of Covalent. This allows required parameters in executor plugins.

## Changed

- Upon updating the configuration data with a user's configuration file, the complete set is written back to file.

## Added

- Tests for the local and base executors.

## [0.24.14] - 2022-02-11

### Added

- UI: add dashboard cards
- UI: add scaling dots background

### Changed

- UI: reduce sidebar font sizes, refine color theme
- UI: refine scrollbar styling, show on container hover
- UI: format executor parameters as YAML code
- UI: update syntax highlighting scheme
- UI: update index.html description meta tag

## [0.24.13] - 2022-02-11

### Added

- Tests for covalent/_shared_files/config.py

## [0.24.12] - 2022-02-10

### Added

- CodeQL code analyzer

## [0.24.11] - 2022-02-10

### Added

- A new dictionary `_DEFAULT_CONSTRAINTS_DEPRECATED` in defaults.py

### Changed

- The `_DEFAULT_CONSTRAINT_VALUES` dictionary now only contains the `backend` argument

## [0.24.10] - 2022-02-09

### Fixed

- Sporadically failing workflow cancellation test in tests/workflow_stack_test.py

## [0.24.9] - 2022-02-09

## Changed

- Implementation of `_port_from_pid` in covalent_dispatcher/_cli/service.py.

## Added

- Unit tests for command line interface (CLI) functionalities in covalent_dispatcher/_cli/service.py and covalent_dispatcher/_cli/cli.py.

## [0.24.8] - 2022-02-07

### Fixed

- If a user's configuration file does not have a needed parameter, the default parameter (defined in _shared_files/defaults.py) is used.

## [0.24.7] - 2022-02-07

### Added

- Typing: Add Type hint `dispatch_info` parameter.
- Documentation: Updated the return_type description in docstring.

### Changed

- Typing: Change return type annotation to `Generator`.

## [0.24.6] - 2022-02-06

### Added

- Type hint to `deserialize` method of `TransportableObject` of `covalent/_workflow/transport.py`.

### Changed

- Description of `data` in `deserialize` method of `TransportableObject` of `covalent/_workflow/transport.py` from `The serialized transportable object` to `Cloudpickled function`.

## [0.24.5] - 2022-02-05

### Fixed

- Removed dependence on Sentinel module

## [0.24.4] - 2022-02-04

### Added

- Tests across multiple versions of Python and multiple operating systems
- Documentation reflecting supported configurations

## [0.24.3] - 2022-02-04

### Changed

- Typing: Use `bool` in place of `Optional[bool]` as type annotation for `develop` parameter in `covalent_dispatcher.service._graceful_start`
- Typing: Use `Any` in place of `Optional[Any]` as type annotation for `new_value` parameter in `covalent._shared_files.config.get_config`

## [0.24.2] - 2022-02-04

### Fixed

- Updated hyperlink of "How to get the results" from "./collection/query_electron_execution_result" to "./collection/query_multiple_lattice_execution_results" in "doc/source/how_to/index.rst".
- Updated hyperlink of "How to get the result of a particular electron" from "./collection/query_multiple_lattice_execution_results" to "./collection/query_electron_execution_result" in "doc/source/how_to/index.rst".

## [0.24.1] - 2022-02-04

### Changed

- Changelog entries are now required to have the current date to enforce ordering.

## [0.24.0] - 2022-02-03

### Added

- UI: log file output - display in Output tab of all available log file output
- UI: show lattice and electron inputs
- UI: display executor attributes
- UI: display error message on failed status for lattice and electron

### Changed

- UI: re-order sidebar sections according to latest figma designs
- UI: update favicon
- UI: remove dispatch id from tab title
- UI: fit new uuids
- UI: adjust theme text primary and secondary colors

### Fixed

- UI: auto-refresh result state on initial render of listing and graph pages
- UI: graph layout issues: truncate long electron/param names

## [0.23.0] - 2022-02-03

### Added

- Added `BaseDispatcher` class to be used for creating custom dispatchers which allow connection to a dispatcher server.
- `LocalDispatcher` inheriting from `BaseDispatcher` allows connection to a local dispatcher server running on the user's machine.
- Covalent only gives interface to the `LocalDispatcher`'s `dispatch` and `dispatch_sync` methods.
- Tests for both `LocalDispatcher` and `BaseDispatcher` added.

### Changed

- Switched from using `lattice.dispatch` and `lattice.dispatch_sync` to `covalent.dispatch` and `covalent.dispatch_sync`.
- Dispatcher address now is passed as a parameter (`dispatcher_addr`) to `covalent.dispatch` and `covalent.dispatch_sync` instead of a metadata field to lattice.
- Updated tests, how tos, and tutorials to use `covalent.dispatch` and `covalent.dispatch_sync`.
- All the contents of `covalent_dispatcher/_core/__init__.py` are moved to `covalent_dispatcher/_core/execution.py` for better organization. `__init__.py` only contains function imports which are needed by external modules.
- `dispatch`, `dispatch_sync` methods deprecated from `Lattice`.

### Removed

- `_server_dispatch` method removed from `Lattice`.
- `dispatcher` metadata field removed from `lattice`.

## [0.22.19] - 2022-02-03

### Fixed

- `_write_dispatch_to_python_file` isn't called each time a task is saved. It is now only called in the final save in `_run_planned_workflow` (in covalent_dispatcher/_core/__init__.py).

## [0.22.18] - 2022-02-03

### Fixed

- Added type information to result.py

## [0.22.17] - 2022-02-02

### Added

- Replaced `"typing.Optional"` with `"str"` in covalent/executor/base.py
- Added missing type hints to `get_dispatch_context` and `write_streams_to_file` in covalent/executor/base.py, BaseExecutor

## [0.22.16] - 2022-02-02

### Added

- Functions to check if UI and dispatcher servers are running.
- Tests for the `is_ui_running` and `is_server_running` in covalent_dispatcher/_cli/service.py.

## [0.22.15] - 2022-02-01

### Fixed

- Covalent CLI command `covalent purge` will now stop the servers before deleting all the pid files.

### Added

- Test for `purge` method in covalent_dispatcher/_cli/service.py.

### Removed

- Unused `covalent_dispatcher` import from covalent_dispatcher/_cli/service.py.

### Changed

- Moved `_config_manager` import from within the `purge` method to the covalent_dispatcher/_cli/service.py for the purpose of mocking in tests.

## [0.22.14] - 2022-02-01

### Added

- Type hint to `_server_dispatch` method in `covalent/_workflow/lattice.py`.

## [0.22.13] - 2022-01-26

### Fixed

- When the local executor's `log_stdout` and `log_stderr` config variables are relative paths, they should go inside the results directory. Previously that was queried from the config, but now it's queried from the lattice metadata.

### Added

- Tests for the corresponding functions in (`covalent_dispatcher/_core/__init__.py`, `covalent/executor/base.py`, `covalent/executor/executor_plugins/local.py` and `covalent/executor/__init__.py`) affected by the bug fix.

### Changed

- Refactored `_delete_result` in result manager to give the option of deleting the result parent directory.

## [0.22.12] - 2022-01-31

### Added

- Diff check in pypi.yml ensures correct files are packaged

## [0.22.11] - 2022-01-31

### Changed

- Removed codecov token
- Removed Slack notifications from feature branches

## [0.22.10] - 2022-01-29

### Changed

- Running tests, conda, and version workflows on pull requests, not just pushes

## [0.22.9] - 2022-01-27

### Fixed

- Fixing version check action so that it doesn't run on commits that are in develop
- Edited PR template so that markdown checklist appears properly

## [0.22.8] - 2022-01-27

### Fixed

- publish workflow, using `docker buildx` to build images for x86 and ARM, prepare manifest and push to ECR so that pulls will match the correct architecture.
- typo in CONTRIBUTING
- installing `gcc` in Docker image so Docker can build wheels for `dask` and other packages that don't provide ARM wheels

### Changed

- updated versions in `requirements.txt` for `matplotlib` and `dask`

## [0.22.7] - 2022-01-27

### Added

- `MANIFEST.in` did not have `covalent_dispatcher/_service` in it due to which the PyPi package was not being built correctly. Added the `covalent_dispatcher/_service` to the `MANIFEST.in` file.

### Fixed

- setuptools properly including data files during installation

## [0.22.6] - 2022-01-26

### Fixed

- Added service folder in covalent dispatcher to package.

## [0.22.5] - 2022-01-25

### Fixed

- `README.md` images now use master branch's raw image urls hosted on <https://github.com> instead of <https://raw.githubusercontent.com>. Also, switched image rendering from html to markdown.

## [0.22.4] - 2022-01-25

### Fixed

- dispatcher server app included in sdist
- raw image urls properly used

## [0.22.3] - 2022-01-25

### Fixed

- raw image urls used in readme

## [0.22.2] - 2022-01-25

### Fixed

- pypi upload

## [0.22.1] - 2022-01-25

### Added

- Code of conduct
- Manifest.in file
- Citation info
- Action to upload to pypi

### Fixed

- Absolute URLs used in README
- Workflow badges updated URLs
- `install_package_data` -> `include_package_data` in `setup.py`

## [0.22.0] - 2022-01-25

### Changed

- Using public ECR for Docker release

## [0.21.0] - 2022-01-25

### Added

- GitHub pull request templates

## [0.20.0] - 2022-01-25

### Added

- GitHub issue templates

## [0.19.0] - 2022-01-25

### Changed

- Covalent Beta Release

## [0.18.9] - 2022-01-24

### Fixed

- iframe in the docs landing page is now responsive

## [0.18.8] - 2022-01-24

### Changed

- Temporarily removed output tab
- Truncated dispatch id to fit left sidebar, add tooltip to show full id

## [0.18.7] - 2022-01-24

### Changed

- Many stylistic improvements to documentation, README, and CONTRIBUTING.

## [0.18.6] - 2022-01-24

### Added

- Test added to check whether an already decorated function works as expected with Covalent.
- `pennylane` package added to the `requirements-dev.txt` file.

### Changed

- Now using `inspect.signature` instead of `function.__code__` to get the names of function's parameters.

## [0.18.5] - 2022-01-21

### Fixed

- Various CI fixes, including rolling back regression in version validation, caching on s3 hosted badges, applying releases and tags correctly.

## [0.18.4] - 2022-01-21

### Changed

- Removed comments and unused functions in covalent_dispatcher
- `result_class.py` renamed to `result.py`

### Fixed

- Version was not being properly imported inside `covalent/__init__.py`
- `dispatch_sync` was not previously using the `results_dir` metadata field

### Removed

- Credentials in config
- `generate_random_filename_in_cache`
- `is_any_atom`
- `to_json`
- `show_subgraph` option in `draw`
- `calculate_node`

## [0.18.3] - 2022-01-20

### Fixed

- The gunicorn servers now restart more gracefully

## [0.18.2] - 2022-01-21

### Changed

- `tempdir` metadata field removed and replaced with `executor.local.cache_dir`

## [0.18.1] - 2022-01-11

## Added

- Concepts page

## [0.18.0] - 2022-01-20

### Added

- `Result.CANCELLED` status to represent the status of a cancelled dispatch.
- Condition to cancel the whole dispatch if any of the nodes are cancelled.
- `cancel_workflow` function which uses a shared variable provided by Dask (`dask.distributed.Variable`) in a dask client to inform nodes to stop execution.
- Cancel function for dispatcher server API which will allow the server to terminate the dispatch.
- How to notebook for cancelling a dispatched job.
- Test to verify whether cancellation of dispatched jobs is working as expected.
- `cancel` function is available as `covalent.cancel`.

### Changed

- In file `covalent/_shared_files/config.py` instead of using a variable to store and then return the config data, now directly returning the configuration.
- Using `fire_and_forget` to dispatch a job instead of a dictionary of Dask's `Future` objects so that we won't have to manage the lifecycle of those futures.
- The `test_run_dispatcher` test was changed to reflect that the dispatcher no longer uses a dictionary of future objects as it was not being utilized anywhere.

### Removed

- `with dask_client` context was removed as the client created in `covalent_dispatcher/_core/__init__.py` is already being used even without the context. Furthermore, it creates issues when that context is exited which is unnecessary at the first place hence not needed to be resolved.

## [0.17.5] - 2022-01-19

### Changed

- Results directory uses a relative path by default and can be overridden by the environment variable `COVALENT_RESULTS_DIR`.

## [0.17.4] - 2022-01-19

### Changed

- Executor parameters use defaults specified in config TOML
- If relative paths are supplied for stdout and stderr, those files are created inside the results directory

## [0.17.3] - 2022-01-18

### Added

- Sync function
- Covalent CLI tool can restart in developer mode

### Fixed

- Updated the UI address referenced in the README

## [0.17.2] - 2022-01-12

### Added

- Quantum gravity tutorial

### Changed

- Moved VERSION file to top level

## [0.17.1] - 2022-01-19

### Added

- `error` attribute was added to the results object to show which node failed and the reason behind it.
- `stdout` and `stderr` attributes were added to a node's result to store any stdout and stderr printing done inside an electron/node.
- Test to verify whether `stdout` and `stderr` are being stored in the result object.

### Changed

- Redesign of how `redirect_stdout` and `redirect_stderr` contexts in executor now work to allow storing their respective outputs.
- Executors now also return `stdout` and `stderr` strings, along with the execution output, so that they can be stored in their result object.

## [0.17.0] - 2022-01-18

### Added

- Added an attribute `__code__` to electron and lattice which is a copy of their respective function's `__code__` attribute.
- Positional arguments, `args`, are now merged with keyword arguments, `kwargs`, as close as possible to where they are passed. This was done to make sure we support both with minimal changes and without losing the name of variables passed.
- Tests to ensure usage of positional arguments works as intended.

### Changed

- Slight rework to how any print statements in lattice are sent to null.
- Changed `test_dispatcher_functional` in `basic_dispatcher_test.py` to account for the support of `args` and removed a an unnecessary `print` statement.

### Removed

- Removed `args` from electron's `init` as it wasn't being used anywhere.

## [0.16.1] - 2022-01-18

### Changed

- Requirement changed from `dask[complete]` to `dask[distributed]`.

## [0.16.0] - 2022-01-14

### Added

- New UI static demo build
- New UI toolbar functions - orientation, toggle params, minimap
- Sortable and searchable lattice name row

### Changed

- Numerous UI style tweaks, mostly around dispatches table states

### Fixed

- Node sidebar info now updates correctly

## [0.15.11] - 2022-01-18

### Removed

- Unused numpy requirement. Note that numpy is still being installed indirectly as other packages in the requirements rely on it.

## [0.15.10] - 2022-01-16

## Added

- How-to guide for Covalent dispatcher CLI.

## [0.15.9] - 2022-01-18

### Changed

- Switched from using human readable ids to using UUIDs

### Removed

- `human-id` package was removed along with its mention in `requirements.txt` and `meta.yaml`

## [0.15.8] - 2022-01-17

### Removed

- Code breaking text from CLI api documentation.
- Unwanted covalent_dispatcher rst file.

### Changed

- Installation of entire covalent_dispatcher instead of covalent_dispatcher/_service in setup.py.

## [0.15.7] - 2022-01-13

### Fixed

- Functions with multi-line or really long decorators are properly serialized in dispatch_source.py.
- Multi-line Covalent output is properly commented out in dispatch_source.py.

## [0.15.6] - 2022-01-11

### Fixed

- Sub-lattice functions are successfully serialized in the utils.py get_serialized_function_str.

### Added

- Function to scan utilized source files and return a set of imported modules (utils.get_imports_from_source)

## [0.15.5] - 2022-01-12

### Changed

- UI runs on port 47007 and the dispatcher runs on port 48008. This is so that when the servers are later merged, users continue using port 47007 in the browser.
- Small modifications to the documentation
- Small fix to the README

### Removed

- Removed a directory `generated` which was improperly added
- Dispatcher web interface
- sqlalchemy requirement

## [0.15.4] - 2022-01-11

### Changed

- In file `covalent/executor/base.py`, `pickle` was changed to `cloudpickle` because of its universal pickling ability.

### Added

- In docstring of `BaseExecutor`, a note was added specifying that `covalent` with its dependencies is assumed to be installed in the conda environments.
- Above note was also added to the conda env selector how-to.

## [0.15.3] - 2022-01-11

### Changed

- Replaced the generic `RuntimeError` telling users to check if there is an object manipulation taking place inside the lattice to a simple warning. This makes the original error more visible.

## [0.15.2] - 2022-01-11

### Added

- If condition added for handling the case where `__getattr__` of an electron is accessed to detect magic functions.

### Changed

- `ActiveLatticeManager` now subclasses from `threading.local` to make it thread-safe.
- `ValueError` in the lattice manager's `claim` function now also shows the name of the lattice that is currently claimed.
- Changed docstring of `ActiveLatticeManager` to note that now it is thread-safe.
- Sublattice dispatching now no longer deletes the result object file and is dispatched normally instead of in a serverless manner.
- `simulate_nitrogen_and_copper_slab_interaction.ipynb` notebook tutorial now does normal dispatching as well instead of serverless dispatching. Also, now 7 datapoints will be shown instead of 10 earlier.

## [0.15.1] - 2022-01-11

### Fixed

- Passing AWS credentials to reusable workflows as a secret

## [0.15.0] - 2022-01-10

### Added

- Action to push development image to ECR

### Changed

- Made the publish action reusable and callable

## [0.14.1] - 2022-01-02

### Changed

- Updated the README
- Updated classifiers in the setup.py file
- Massaged some RTD pages

## [0.14.0] - 2022-01-07

### Added

- Action to push static UI to S3

## [0.13.2] - 2022-01-07

### Changed

- Completed new UI design work

## [0.13.1] - 2022-01-02

### Added

- Added eventlet requirement

### Changed

- The CLI tool can now manage the UI flask server as well
- [Breaking] The CLI option `-t` has been changed to `-d`, which starts the servers in developer mode and exposes unit tests to the server.

## [0.13.0] - 2022-01-01

### Added

- Config manager in `covalent/_shared_files/config.py`
- Default location for the main config file can be overridden using the environment variable `COVALENT_CONFIG_DIR`
- Ability to set and get configuration using `get_config` and `set_config`

### Changed

- The flask servers now reference the config file
- Defaults reference the config file

### Fixed

- `ValueError` caught when running `covalent stop`
- One of the functional tests was using a malformed path

### Deprecated

- The `electron.to_json` function
- The `generate_random_filename_in_cache` function

### Removed

- The `get_api_token` function

## [0.12.13] - 2022-01-04

## Removed

- Tutorial section headings

## Fixed

- Plot background white color

## [0.12.12] - 2022-01-06

### Fixed

- Having a print statement inside electron and lattice code no longer causes the workflow to fail.

## [0.12.11] - 2022-01-04

### Added

- Completed UI feature set for first release

### Changed

- UI server result serialization improvements
- UI result update webhook no longer fails on request exceptions, logs warning intead

## [0.12.10] - 2021-12-17

### Added

- Astrophysics tutorial

## [0.12.9] - 2022-01-04

### Added

- Added `get_all_node_results` method in `result_class.py` to return result of all node executions.

- Added `test_parallelilization` test to verify whether the execution is now being achieved in parallel.

### Changed

- Removed `LocalCluster` cluster creation usage to a simple `Client` one from Dask.

- Removed unnecessary `to_run` function as we no longer needed to run execution through an asyncio loop.

- Removed `async` from function definition of previously asynchronous functions, `_run_task`, `_run_planned_workflow`, `_plan_workflow`, and `_run_workflow`.

- Removed `uvloop` from requirements.

- Renamed `test_get_results` to `test_get_result`.

- Reran the how to notebooks where execution time was mentioned.

- Changed how `dispatch_info` context manager was working to account for multiple nodes accessing it at the same time.

## [0.12.8] - 2022-01-02

### Changed

- Changed the software license to GNU Affero 3.0

### Removed

- `covalent-ui` directory

## [0.12.7] - 2021-12-29

### Fixed

- Gunicorn logging now uses the `capture-output` flag instead of redirecting stdout and stderr

## [0.12.6] - 2021-12-23

### Changed

- Cleaned up the requirements and moved developer requirements to a separate file inside `tests`

## [0.12.5] - 2021-12-16

### Added

- Conda build CI job

## [0.12.4] - 2021-12-23

### Changed

- Gunicorn server now checks for port availability before starting

### Fixed

- The `covalent start` function now prints the correct port if the server is already running.

## [0.12.3] - 2021-12-14

### Added

- Covalent tutorial comparing quantum support vector machines with support vector machine algorithms implemented in qiskit and scikit-learn.

## [0.12.2] - 2021-12-16

### Fixed

- Now using `--daemon` in gunicorn to start the server, which was the original intention.

## [0.12.1] - 2021-12-16

### Fixed

- Removed finance references from docs
- Fixed some other small errors

### Removed

- Removed one of the failing how-to tests from the functional test suite

## [0.12.0] - 2021-12-16

### Added

- Web UI prototype

## [0.11.1] - 2021-12-14

### Added

- CLI command `covalent status` shows port information

### Fixed

- gunicorn management improved

## [0.11.0] - 2021-12-14

### Added

- Slack notifications for test status

## [0.10.4] - 2021-12-15

### Fixed

- Specifying a non-default results directory in a sub-lattice no longer causes a failure in lattice execution.

## [0.10.3] - 2021-12-14

### Added

- Functional tests for how-to's in documentation

### Changed

- Moved example script to a functional test in the pipeline
- Added a test flag to the CLI tool

## [0.10.2] - 2021-12-14

### Fixed

- Check that only `kwargs` without any default values in the workflow definition need to be passed in `lattice.draw(ax=ax, **kwargs)`.

### Added

- Function to check whether all the parameters without default values for a callable function has been passed added to shared utils.

## [0.10.1] - 2021-12-13

### Fixed

- Content and style fixes for getting started doc.

## [0.10.0] - 2021-12-12

### Changed

- Remove all imports from the `covalent` to the `covalent_dispatcher`, except for `_dispatch_serverless`
- Moved CLI into `covalent_dispatcher`
- Moved executors to `covalent` directory

## [0.9.1] - 2021-12-13

### Fixed

- Updated CONTRIBUTING to clarify docstring style.
- Fixed docstrings for `calculate_node` and `check_constraint_specific_sum`.

## [0.9.0] - 2021-12-10

### Added

- `prefix_separator` for separating non-executable node types from executable ones.

- `subscript_prefix`, `generator_prefix`, `sublattice_prefix`, `attr_prefix` for prefixes of subscripts, generators,
  sublattices, and attributes, when called on an electron and added to the transport graph.

- `exclude_from_postprocess` list of prefixes to denote those nodes which won't be used in post processing the workflow.

- `__int__()`, `__float__()`, `__complex__()` for converting a node to an integer, float, or complex to a value of 0 then handling those types in post processing.

- `__iter__()` generator added to Electron for supporting multiple return values from an electron execution.

- `__getattr__()` added to Electron for supporting attribute access on the node output.

- `__getitem__()` added to Electron for supporting subscripting on the node output.

- `electron_outputs` added as an attribute to lattice.

### Changed

- `electron_list_prefix`, `electron_dict_prefix`, `parameter_prefix` modified to reflect new way to assign prefixes to nodes.

- In `build_graph` instead of ignoring all exceptions, now the exception is shown alongwith the runtime error notifying that object manipulation should be avoided inside a lattice.

- `node_id` changed to `self.node_id` in Electron's `__call__()`.

- `parameter` type electrons now have the default metadata instead of empty dictionary.

- Instead of deserializing and checking whether a sublattice is there, now a `sublattice_prefix` is used to denote when a node is a sublattice.

- In `dispatcher_stack_test`, `test_dispatcher_flow` updated to indicate the new use of `parameter_prefix`.

### Fixed

- When an execution fails due to something happening in `run_workflow`, then result object's status is now failed and the object is saved alongwith throwing the appropriate exception.

## [0.8.5] - 2021-12-10

### Added

- Added tests for choosing specific executors inside electron initialization.
- Added test for choosing specific Conda environments inside electron initialization.

## [0.8.4] - 2021-12-10

### Changed

- Removed _shared_files directory and contents from covalent_dispatcher. Logging in covalent_dispatcher now uses the logger in covalent/_shared_files/logging.py.

## [0.8.3] - 2021-12-10

### Fixed

- Decorator symbols were added to the pseudo-code in the quantum chemistry tutorial.

## [0.8.2] - 2021-12-06

### Added

- Quantum chemistry tutorial.

## [0.8.1] - 2021-12-08

### Added

- Docstrings with typehints for covalent dispatcher functions added.

### Changed

- Replaced `node` to `node_id` in `electron.py`.

- Removed unnecessary `enumerate` in `covalent_dispatcher/_core/__init__.py`.

- Removed `get_node_device_mapping` function from `covalent_dispatcher/_core/__init__.py`
  and moved the definition to directly add the mapping to `workflow_schedule`.

- Replaced iterable length comparison for `executor_specific_exec_cmds` from `if len(executor_specific_exec_cmds) > 0`
  to `if executor_specific_exec_cmds`.

## [0.8.0] - 2021-12-03

### Added

- Executors can now accept the name of a Conda environment. If that environment exists, the operations of any electron using that executor are performed in that Conda environment.

## [0.7.6] - 2021-12-02

### Changed

- How to estimate lattice execution time has been renamed to How to query lattice execution time.
- Change result querying syntax in how-to guides from `lattice.get_result` to
  `covalent.get_result`.
- Choose random port for Dask dashboard address by setting `dashboard_address` to ':0' in
  `LocalCluster`.

## [0.7.5] - 2021-12-02

### Fixed

- "Default" executor plugins are included as part of the package upon install.

## [0.7.4] - 2021-12-02

### Fixed

- Upgraded dask to 2021.10.0 based on a vulnerability report

## [0.7.3] - 2021-12-02

### Added

- Transportable object tests
- Transport graph tests

### Changed

- Variable name node_num to node_id
- Variable name node_idx to node_id

### Fixed

- Transport graph `get_dependencies()` method return type was changed from Dict to List

## [0.7.2] - 2021-12-01

### Fixed

- Date handling in changelog validation

### Removed

- GitLab CI YAML

## [0.7.1] - 2021-12-02

### Added

- A new parameter to a node's result called `sublattice_result` is added.
  This will be of a `Result` type and will contain the result of that sublattice's
  execution. If a normal electron is executed, this will be `None`.

- In `_delete_result` function in `results_manager.py`, an empty results directory
  will now be deleted.

- Name of a sublattice node will also contain `(sublattice)`.

- Added `_dispatch_sync_serverless` which synchronously dispatches without a server
  and waits for a result to be returned. This is the method used to dispatch a sublattice.

- Test for sublatticing is added.

- How-to guide added for sublatticing explaining the new features.

### Changed

- Partially changed `draw` function in `lattice.py` to also draw the subgraph
  of the sublattice when drawing the main graph of the lattice. The change is
  incomplete as we intend to add this feature later.

- Instead of returning `plt`, `draw` now returns the `ax` object.

- `__call__` function in `lattice.py` now runs the lattice's function normally
  instead of dispatching it.

- `_run_task` function now checks whether current node is a sublattice and acts
  accordingly.

### Fixed

- Unnecessary lines to rename the node's name in `covalent_dispatcher/_core/__init__.py` are removed.

- `test_electron_takes_nested_iterables` test was being ignored due to a spelling mistake. Fixed and
  modified to follow the new pattern.

## [0.7.0] - 2021-12-01

### Added

- Electrons can now accept an executor object using the "backend" keyword argument. "backend" can still take a string naming the executor module.
- Electrons and lattices no longer have Slurm metadata associated with the executor, as that information should be contained in the executor object being used as an input argument.
- The "backend" keyword can still be a string specifying the executor module, but only if the executor doesn't need any metadata.
- Executor plugin classes are now directly available to covalent, eg: covalent.executor.LocalExecutor().

## [0.6.7] - 2021-12-01

### Added

- Docstrings without examples for all the functions in core covalent.
- Typehints in those functions as well.
- Used `typing.TYPE_CHECKING` to prevent cyclic imports when writing typehints.

### Changed

- `convert_to_lattice_function` renamed to `convert_to_lattice_function_call`.
- Context managers now raise a `ValueError` instead of a generic `Exception`.

## [0.6.6] - 2021-11-30

### Fixed

- Fixed the version used in the documentation
- Fixed the badge URLs to prevent caching

## [0.6.5] - 2021-11-30

### Fixed

- Broken how-to links

### Removed

- Redundant lines from .gitignore
- *.ipynb from .gitignore

## [0.6.4] - 2021-11-30

### Added

- How-to guides for workflow orchestration.
  - How to construct an electron
  - How to construct a lattice
  - How to add an electron to lattice
  - How to visualize the lattice
  - How to add constraints to lattices
- How-to guides for workflow and subtask execution.
  - How to execute individual electrons
  - How to execute a lattice
  - How to execute multiple lattices
- How-to guides for status querying.
  - How to query electron execution status
  - How to query lattice execution status
  - How to query lattice execution time
- How-to guides for results collection
  - How to query electron execution results
  - How to query lattice execution results
  - How to query multiple lattice execution results
- Str method for the results object.

### Fixed

- Saving the electron execution status when the subtask is running.

## [0.6.3] - 2021-11-29

### Removed

- JWT token requirement.
- Covalent dispatcher login requirement.
- Update covalent login reference in README.md.
- Changed the default dispatcher server port from 5000 to 47007.

## [0.6.2] - 2021-11-28

### Added

- Github action for tests and coverage
- Badges for tests and coverage
- If tests pass then develop is pushed to master
- Add release action which tags and creates a release for minor version upgrades
- Add badges action which runs linter, and upload badges for version, linter score, and platform
- Add publish action (and badge) which builds a Docker image and uploads it to the AWS ECR

## [0.6.1] - 2021-11-27

### Added

- Github action which checks version increment and changelog entry

## [0.6.0] - 2021-11-26

### Added

- New Covalent RTD theme
- sphinx extension sphinx-click for CLI RTD
- Sections in RTD
- init.py in both covalent-dispatcher logger module and cli module for it to be importable in sphinx

### Changed

- docutils version that was conflicting with sphinx

### Removed

- Old aq-theme

## [0.5.1] - 2021-11-25

### Added

- Integration tests combining both covalent and covalent-dispatcher modules to test that
  lattice workflow are properly planned and executed.
- Integration tests for the covalent-dispatcher init module.
- pytest-asyncio added to requirements.

## [0.5.0] - 2021-11-23

### Added

- Results manager file to get results from a file, delete a result, and redispatch a result object.
- Results can also be awaited to only return a result if it has either been completed or failed.
- Results class which is used to store the results with all the information needed to be used again along with saving the results to a file functionality.
- A result object will be a mercurial object which will be updated by the dispatcher and saved to a file throughout the dispatching and execution parts.
- Direct manipulation of the transport graph inside a result object takes place.
- Utility to convert a function definition string to a function and vice-versa.
- Status class to denote the status of a result object and of each node execution in the transport graph.
- Start and end times are now also stored for each node execution as well as for the whole dispatch.
- Logging of `stdout` and `stderr` can be done by passing in the `log_stdout`, `log_stderr` named metadata respectively while dispatching.
- In order to get the result of a certain dispatch, the `dispatch_id`, the `results_dir`, and the `wait` parameter can be passed in. If everything is default, then only the dispatch id is required, waiting will not be done, and the result directory will be in the current working directory with folder name as `results/` inside which every new dispatch will have a new folder named according to their respective dispatch ids, containing:
  - `result.pkl` - (Cloud)pickled result object.
  - `result_info.yaml` - yaml file with high level information about the result and its execution.
  - `dispatch_source.py` - python file generated, containing the original function definitions of lattice and electrons which can be used to dispatch again.

### Changed

- `logfile` named metadata is now `slurm_logfile`.
- Instead of using `jsonpickle`, `cloudpickle` is being used everywhere to maintain consistency.
- `to_json` function uses `json` instead of `jsonpickle` now in electron and lattice definitions.
- `post_processing` moved to the dispatcher, so the dispatcher will now store a finished execution result in the results folder as specified by the user with no requirement of post processing it from the client/user side.
- `run_task` function in dispatcher modified to check if a node has completed execution and return it if it has, else continue its execution. This also takes care of cases if the server has been closed mid execution, then it can be started again from the last saved state, and the user won't have to wait for the whole execution.
- Instead of passing in the transport graph and dispatch id everywhere, the result object is being passed around, except for the `asyncio` part where the dispatch id and results directory is being passed which afterwards lets the core dispatcher know where to get the result object from and operate on it.
- Getting result of parent node executions of the graph, is now being done using the result object's graph. Storing of each execution's result is also done there.
- Tests updated to reflect the changes made. They are also being run in a serverless manner.

### Removed

- `LatticeResult` class removed.
- `jsonpickle` requirement removed.
- `WorkflowExecutionResult`, `TaskExecutionResult`, and `ExecutionError` singleton classes removed.

### Fixed

- Commented out the `jwt_required()` part in `covalent-dispatcher/_service/app.py`, may be removed in later iterations.
- Dispatcher server will now return the error message in the response of getting result if it fails instead of sending every result ever as a response.

## [0.4.3] - 2021-11-23

### Added

- Added a note in Known Issues regarding port conflict warning.

## [0.4.2] - 2021-11-24

### Added

- Added badges to README.md

## [0.4.1] - 2021-11-23

### Changed

- Removed old coverage badge and fixed the badge URL

## [0.4.0] - 2021-11-23

### Added

- Codecov integrations and badge

### Fixed

- Detached pipelines no longer created

## [0.3.0] - 2021-11-23

### Added

- Wrote a Code of Conduct based on <https://www.contributor-covenant.org/>
- Added installation and environment setup details in CONTRIBUTING
- Added Known Issues section to README

## [0.2.0] - 2021-11-22

### Changed

- Removed non-open-source executors from Covalent. The local SLURM executor is now
- a separate repo. Executors are now plugins.

## [0.1.0] - 2021-11-19

### Added

- Pythonic CLI tool. Install the package and run `covalent --help` for a usage description.
- Login and logout functionality.
- Executor registration/deregistration skeleton code.
- Dispatcher service start, stop, status, and restart.

### Changed

- JWT token is stored to file instead of in an environment variable.
- The Dask client attempts to connect to an existing server.

### Removed

- Removed the Bash CLI tool.

### Fixed

- Version assignment in the covalent init file.

## [0.0.3] - 2021-11-17

### Fixed

- Fixed the Dockerfile so that it runs the dispatcher server from the covalent repo.

## [0.0.2] - 2021-11-15

### Changed

- Single line change in ci script so that it doesn't exit after validating the version.
- Using `rules` in `pytest` so that the behavior in test stage is consistent.

## [0.0.1] - 2021-11-15

### Added

- CHANGELOG.md to track changes (this file).
- Semantic versioning in VERSION.
- CI pipeline job to enforce versioning.<|MERGE_RESOLUTION|>--- conflicted
+++ resolved
@@ -5,19 +5,16 @@
 The format is based on [Keep a Changelog](https://keepachangelog.com/en/1.0.0/),
 and this project adheres to [Semantic Versioning](https://semver.org/spec/v2.0.0.html).
 
-<<<<<<< HEAD
-## [0.24.22] - 2022-02-22
+## [0.25.4] - 2022-02-23
 
 ### Changed
 
 - Changed the location of the Local Executor section in the API
 
-## [0.24.21] - 2022-02-17
-
 ### Added
 
 - Added Local Executor section to the API
-=======
+
 ## [0.25.3] - 2022-02-23
 
 ## Added
@@ -68,7 +65,6 @@
 ### Added
 
 - RST document describing the expectations from a tutorial.
->>>>>>> f3d199ed
 
 ## [0.24.20] - 2022-02-17
 
