# Changelog

All notable changes to this project will be documented in this file.

The format is based on [Keep a Changelog](https://keepachangelog.com/en/1.0.0/),
and this project adheres to [Semantic Versioning](https://semver.org/spec/v2.0.0.html).

## [UNRELEASED]

<<<<<<< HEAD
### Changed

- Modified the executor core to change the file path for terraform state files to store and read from **.config/executor_plugins** folder
- Clean up any half-done/dirty deployed resources post **deploy up**
=======
### Operations

- Fixed nightly workflow's calling of other workflows.
- Fixed input values for other workflows in `nightly-tests` workflow.

### Operations

- Removing author email from changelog action
- Fixed nightly worfkflow's calling of other workflows.

## [0.234.0-rc.0] - 2024-02-07

### Authors

- Andrew S. Rosen (@Andrew_S_Rosen)
- Casey Jao <casey@agnostiq.ai>
- Sankalp Sanand <sankalp@agnostiq.ai>
- Co-authored-by: pre-commit-ci[bot] <66853113+pre-commit-ci[bot]@users.noreply.github.com>
- ArunPsiog <106462226+ArunPsiog@users.noreply.github.com>
- Co-authored-by: Ara Ghukasyan <ara@agnostiq.ai>
- FilipBolt <filipbolt@gmail.com>
- sriranjanivenkatesan <116076079+sriranjanivenkatesan@users.noreply.github.com>
- Co-authored-by: batchumanish <manish.batchu@psiog.com>
- Co-authored-by: Prasy12 <prasanna.venkatesh@psiog.com>
- Co-authored-by: batchumanish <“manish.batchu@psiog.com”>
- Co-authored-by: batchumanish <126003896+batchumanish@users.noreply.github.com>
- Co-authored-by: Santosh kumar <29346072+santoshkumarradha@users.noreply.github.com>
- Ara Ghukasyan <38226926+araghukas@users.noreply.github.com>

### Operations

- Added qelectron tests to the `tests` workflow
- Split the `nightly` workflow into 4 manually triggerable workflows, `nightly-tests`, `man_0_assign_version`, `man_1_push_to_master`, and `man_2_create_prerelease` to be run in this order.
- Now only the `nightly-tests` workflow will be run on a daily basis, and the other 3 workflows will be run manually.
- Removed `conda` releases from `release.yml`.
- When pushing to `master`, now the version numbers of `develop` and `master` will be compared in `man_1_push_to_master`.
- Upgraded checkout action to v4 in `release.yml`.
- Fixing the if condition for the manual workflows.
- Added pre-release creation as part of `nightly-tests` workflow.
>>>>>>> 170f4d69

### Added

- Added CRM method to handle Python to TF value conversion (e.g. None->null, True->true, False->false).
- Added `pennylane` as a requirement in tests due to the tutorials using it

### Changed

- Updated RTD notebooks to fix their behavior
- Changed the error being shown when drawing the transport graph of a lattice to a debug message instead
- Revamped README
- Reorganized `qelectron` tests
- Made qelectron an opt-in feature using `covalent[quantum]` extra

### Removed

- Removed unused file transfer how to guides
- Removed `pennylane` as a requirement from notebooks' requirements.txt as it comes with `covalent`
- Removed `validate_args` and `validate_region` method from `deploy_group` CLI as they were specific to AWS

### Docs

- Added voice cloning tutorial

### Fixed

- Fixed the scenario where any deploy commands would fail if the user had a non deploy compatible plugin installed
- Fixed the SQLAlchemy warning that used to show up at every fresh server start
- Fixed deploy commands' default value of plugins not being propagated to the tfvars file

## [0.233.0-rc.0] - 2024-01-07

### Authors

- Andrew S. Rosen (@Andrew_S_Rosen)
- Casey Jao <casey@agnostiq.ai>
- Sankalp Sanand <sankalp@agnostiq.ai>
- Co-authored-by: pre-commit-ci[bot] <66853113+pre-commit-ci[bot]@users.noreply.github.com>
- ArunPsiog <106462226+ArunPsiog@users.noreply.github.com>
- Co-authored-by: Ara Ghukasyan <ara@agnostiq.ai>

### Added

- Added feature to use custom python files as modules to be used in the electron function

### Changed

- SDK no longer uploads empty assets when submitting a dispatch.
- Results Manager avoids downloading assets with size 0.
- Local and Dask executor plugins now return accurate sizes of task
  artifacts.
- Size (number of bytes) is now a required attribute whenever updating
  asset metadata. Although the exact numerical value is not yet
  important, whether the size is reported to be zero or positive does
  have consequences.
- Pack deps, call_before, and call_after assets into one file.
- Changed handling of tuples and sets when building the transport graph - they will be converted to electron lists as well for now
- `qelectron_db`, `qelectron_data_exists`, `python_version`, and `covalent_version`
  are now optional in the pydantic model definitions.

### Fixed

- Reduced number of assets to upload when submitting a dispatch.
- Handled RecursionError on get results for a long running workflow.
- Fixed functional tests.

### Operations

- Allow `cloudpickle` >= 3.0.0
- Remove `boto3` dependency from `tests/requirements.txt`

## [0.232.0-rc.0] - 2023-12-01

### Authors

- Ara Ghukasyan <38226926+araghukas@users.noreply.github.com>
- Co-authored-by: pre-commit-ci[bot] <66853113+pre-commit-ci[bot]@users.noreply.github.com>

### Operations

- Ignore custom executor plugin in how-to's when running `test_deploy_status` CLI test.

### Changed

- Terraform output to use scrolling buffer.
- Terraform output handling to show errors.
- Bumped up babel/traverse version to 7.23.2

## [0.231.0-rc.0] - 2023-11-28

### Authors

- Ara Ghukasyan <38226926+araghukas@users.noreply.github.com>
- Co-authored-by: pre-commit-ci[bot] <66853113+pre-commit-ci[bot]@users.noreply.github.com>

### Added

- check for `/bin/bash` AND `/bin/sh` (in that order) to execute bash leptons

### Changed

- Changed the axios version on the webapp side.

### Operations

- Change the strict version pin on `pennylane` from `==0.33.1` to `>=0.31.1,<0.33.0`

## [0.230.0-rc.0] - 2023-11-24

### Authors

- Andrew S. Rosen (@Andrew_S_Rosen)
- Co-authored-by: Will Cunningham <wjcunningham7@users.noreply.github.com>
- Co-authored-by: Sankalp Sanand <sankalp@agnostiq.ai>
- Co-authored-by: pre-commit-ci[bot] <66853113+pre-commit-ci[bot]@users.noreply.github.com>
- Kevin Taylor <tkdtaylor@gmail.com>
- FilipBolt <filipbolt@gmail.com>
- Co-authored-by: dependabot[bot] <49699333+dependabot[bot]@users.noreply.github.com>
- Co-authored-by: Will Cunningham <wjcunningham7@gmail.com>
- Co-authored-by: Prasy12 <prasanna.venkatesh@psiog.com>
- Co-authored-by: Ara Ghukasyan <38226926+araghukas@users.noreply.github.com>
- Aviral Katiyar <123640350+maskboyAvi@users.noreply.github.com>
- Co-authored-by: ArunPsiog <arun.mukesh@psiog.com>
- Casey Jao <casey@agnostiq.ai>
- Arnav Kohli <95236897+THEGAMECHANGER416@users.noreply.github.com>
- Kirill Pushkarev <71515921+kirill-push@users.noreply.github.com>
- Aditya Raj Kashyap <95625520+AdityaRaj23@users.noreply.github.com>
- ArunPsiog <106462226+ArunPsiog@users.noreply.github.com>
- mpvgithub <107603631+mpvgithub@users.noreply.github.com>
- Aravind <100823292+Aravind-psiog@users.noreply.github.com>
- Faiyaz Hasan <faiyaz@agnostiq.ai>
- Co-authored-by: Venkat Bala <balavk89@gmail.com>
- Co-authored-by: kessler-frost <ssanand@hawk.iit.edu>
- Co-authored-by: Aravind-psiog <aravind.prabaharan@psiog.com>
- Co-authored-by: Manjunath PV <manjunath.poilath@psiog.com>
- Co-authored-by: Ara Ghukasyan <ara@agnostiq.ai>
- Co-authored-by: Alejandro Esquivel <ae@alejandro.ltd>

### Added

- Programmatic equivalents of CLI commands `covalent start` and `covalent stop`

### Changed

- Changed the azurebatch.rst banner from default covalent jpg to azure batch's svg file

### Fixed

- Lattice-default metadata attributes are now applied correctly
- Sublattices are built using `workflow_executor`
- Added covalent version attribute to Remote Executors
- Removed unassigned variable names
- Contributing guidelines steps for installing for the first time
- Updated gitignore to ignore yarn files and folders for latest version of yarn
- Fixed the bug that caused ValueError error when using KEYWORD_ONLY parameter in electron func
- Changed code at line 218 in covalent/\_shared_files/utils.py
- Fixed usage of deprecated pydantic validation methods
- Fixed qelectron_db retrieval in result object
- Fixed editability of Qelectron on settings page - UI changes
- Certain pydantic v2 related updates
- Fixed lattice's metadata propagation to electron's metadata in case no metadata was provided to the electron

### Operations

- Updated `black` , `prettier`, `pycln` package versions in pre-commit config
- Changed `actions/checkout@v3` to `actions/checkout@v4` in CI
- Dependabot update to npm in changelog action
- Update tough-cookie to 4.1.3 version
- Added rich support to cli for better printing statements.
- Changed semver from 5.7.1 to 5.7.2 in package.json
- Updated word-wrap to 1.2.4 version
- Updated the nightly workflow's schedule
- Temporarily making the nightly workflow more frequent to test the fix for the failing tests
- Fixed failing tests

### Changed

- [Significant Changes] Improving memory management part 1/3
- Removed strict version pins on `lmdbm`, `mpire`, `orjson`, and `pennylane`
- Changed license to Apache
- Improved error handling in generate_docs.py
- [Significant Changes] Migrated core server-side code to new data access layer.
- Changed the way UI was accessing the qelectron database to access it directly from the mdb file in object store
- Update version of browserverify-sign
- Limiting cloudpickle version to less than 3.0 for now

### Added

- Documentation and test cases for database triggers.
- Added the `__pow__` method to the `Electron` class
- New Runner and executor API to bypass server-side memory when running tasks.
- Added qelectron_db as an asset to be transferred from executor's machine to covalent server
- New methods to qelectron_utils, replacing the old ones
- Covalent deploy CLI tool added - allows provisioning infras directly from covalent

### Docs

- Added federated learning showcase code
- Updated tutorial for redispatching workflows with Streamlit

### Tests

- Temporarily skipping the sqlite and database trigger functional tests
- Updated tests to accommodate the new qelectron fixes
- Added new tests for the Database class and qelectron_utils
- Covalent deploy CLI tool tests.

### Removed

- Removed no longer needed methods in qelectron_utils
- Removed `dispatch-id` from generate_node_result method

## [0.229.0-rc.0] - 2023-09-22

### Authors

- Andrew S. Rosen (@Andrew_S_Rosen)
- Alejandro Esquivel <ae@alejandro.ltd>
- Co-authored-by: pre-commit-ci[bot] <66853113+pre-commit-ci[bot]@users.noreply.github.com>
- Co-authored-by: mpvgithub <107603631+mpvgithub@users.noreply.github.com>
- Co-authored-by: Manjunath PV <manjunath.poilath@psiog.com>
- Co-authored-by: Ara Ghukasyan <ara@agnostiq.ai>
- Co-authored-by: Sankalp Sanand <sankalp@agnostiq.ai>
- Co-authored-by: jackbaker1001 <jsbaker1001@gmail.com>
- Co-authored-by: Santosh kumar <29346072+santoshkumarradha@users.noreply.github.com>
- Co-authored-by: Ara Ghukasyan <38226926+araghukas@users.noreply.github.com>
- Co-authored-by: Will Cunningham <will@agnostiq.ai>
- Co-authored-by: sriranjani venkatesan <sriranjani.venkatesan@psiog.com>
- Co-authored-by: ArunPsiog <arun.mukesh@psiog.com>
- Co-authored-by: Prasy12 <prasanna.venkatesh@psiog.com>
- Co-authored-by: Prasanna Venkatesh <54540812+Prasy12@users.noreply.github.com>
- FilipBolt <filipbolt@gmail.com>

### Fixed

- Formatted executor block under Qelectron job details to handle any class-type values
- Fixed test-cases to handle latest pydantic version changes
- Rsync command fixed to recursively copy files when using SSH
- Removed accidentally added migrations build files
- Updated migration script to add a default value for `qelectron_data_exists` in the `electrons` table since it cannot be nullable
- Reduced server memory consumption during workflow processing

### Changed

- Raised the minimum version of Pydantic from 1.10.1 to 2.1.1 in `requirements.txt`
- Electron DAL to use Covalent server's data instead of QServer's data.
- Renamed QCluster's `selector_serialized` attribute so it gets propagated to the qserver.
- Removed `orm_mode = True` in `covalent_ui/api/v1/models/dispatch_model.py` as it is deprecated in Pydantic 2

### Added

- Added a `py.typed` file to support type-checking
- Corrected support from distributed Hamiltonian expval calculations
- Exposed qelectron db in sdk result object
- UI changes added for qelectrons and fix for related config file corruption
- UI fix regarding Qelectron not showing up
- Performance optimisation of UI for large Qelectrons

## Tests

- Changed the method for startup and shutdown events for pytest to work with fastapi version 0.93.0
- Fixed test cases to adapt changes to SQLAlchemy version 1.4.49
- Add tests for GUI frontend and backend.
- Skipped `tests/covalent_ui_backend_tests/end_points/summary_test.py::test_overview` until it gets fixed.

### Docs

- Fix autodoc for SSH, Slurm, AWS Braket, AWS Lambda, AWS EC2, AWS Batch, Google Batch
- Updated documentation links in README
- Added tutorial for redispatching workflows with Streamlit

## [0.228.0-rc.0] - 2023-08-31

### Authors

- Andrew S. Rosen (@Andrew_S_Rosen)
- Co-authored-by: Sankalp Sanand <sankalp@agnostiq.ai>
- Will Cunningham <wjcunningham7@users.noreply.github.com>
- Co-authored-by: pre-commit-ci[bot] <66853113+pre-commit-ci[bot]@users.noreply.github.com>
- Co-authored-by: Casey Jao <casey@agnostiq.ai>
- WingCode <smallstar1234@gmail.com>
- Nick Tyler <nicholas.s.tyler.4@gmail.com>
- Co-authored-by: Alejandro Esquivel <ae@alejandro.ltd>
- Aravind <100823292+Aravind-psiog@users.noreply.github.com>
- Co-authored-by: Manjunath PV <manjunath.poilath@psiog.com>
- Co-authored-by: ArunPsiog <arun.mukesh@psiog.com>
- Co-authored-by: RaviPsiog <raviteja.gurram@psiog.com>
- Co-authored-by: Prasy12 <prasanna.venkatesh@psiog.com>
- Co-authored-by: mpvgithub <107603631+mpvgithub@users.noreply.github.com>
- Co-authored-by: Will Cunningham <wjcunningham7@gmail.com>
- dwelsch-esi <116022979+dwelsch-esi@users.noreply.github.com>
- Co-authored-by: dwelsch-memverge <david.welsch@memverge.com>
- Co-authored-by: kessler-frost <ssanand@hawk.iit.edu>
- Faiyaz Hasan <faiyaz@agnostiq.ai>
- Santosh kumar <29346072+santoshkumarradha@users.noreply.github.com>

### Fixed

- Fixed dispatcher address not showing when covalent server starts.
- Fixed the failing tests in the `nightly` workflow.

### Operations

- Respecting node version as specified in `.nvmrc` file for tests workflow
- Bumped versions in pre-commit config
- Added prettier for markdown files.
- Reduce the number of pinned version numbers in the `setup.py`, `requirements.txt`, and `requirements-client.txt`
- Updated the `wci.yml` file with new features
- Bumped pre-commit versions
- Temporarily running nightly hourly to test whether the fix worked
- Reverted to daily frequency for nightly

### Added

- File transfer strategy for GCP storage
- Add CLI status for zombie, stopped process.
- Fix for double locking file in configurations.
- Introduced new data access layer
- Introduced Shutil file transfer strategy for local file transfers

### Docs

- Added documentation for Azure Blob Storage file transfers
- Added documentation for Google Cloud Storage file transfers
- Enhanced the quickstart with a set of commonly used features
- Removed duplicate "stop server" warning in the First Experimemnt page
- Fixed typo in quickstart
- Fix autodoc for SSH, Slurm, AWS Braket, AWS Lambda, AWS EC2, AWS Batch, Google Batch
- Updated documentation links in README
- Updating and reorganizing RTD API documentation
- Adding example links in API documentation

### Changed

- Removed the upper limit from `dask` and `distributed` packages' versions until we find a version which is incompatible with Covalent.
- When the server is stopped, any workflows in a non-terminal state are first cancelled
- Pinned sqlalchemy version with upper limit <2.0.0.
- Added rich support to cli for better printing statements.
- Performed minor modifications and rearrangementsto fix the broken tests in the `nightly` workflow.

### Tests

- Skipping functional tests for azure blob storage and gcp storage how to guides since they require credentials to run.
- Added testcases for GUI backend.
- Changed the method for startup and shutdown events for pytest to work with fastapi version 0.93.0
- Fixed test cases to adapt changes to SQLAlchemy version 1.4.49
- Ignored remote file transfer how-to functional tests.
- Skipping a UI backend test for now
- Fixed `test_decorated_function` test case in functional tests

### Fixed

- Using `filelock` package now for platform independent file locking of config file. This should fix the failing tests as well as improve compatibility with Windows.
- When stopping the server, we send the proper `SIGINT` signal to uvicorn instead of `SIGKILL` which allows the second part of the FastAPI `lifespan` to execute properly.
- Fixed the outstanding incompatibities between front-end data layer and a postgres database
- Reverted file-lock changes
- Fixed dispatches list UI api caused by pydantic config.
- Fixed graph API.
- Fixed UI backend unit test case.
- Executor and workflow executor data dictionaries are passed to sublattices

## [0.227.0-rc.0] - 2023-06-13

### Authors

- Andrew S. Rosen (@Andrew_S_Rosen)
- Co-authored-by: Sankalp Sanand <sankalp@agnostiq.ai>
- Will Cunningham <wjcunningham7@users.noreply.github.com>
- Co-authored-by: pre-commit-ci[bot] <66853113+pre-commit-ci[bot]@users.noreply.github.com>
- Co-authored-by: Casey Jao <casey@agnostiq.ai>

### Added

- File transfer strategy for Azure blob storage

### Fixed

- Read in `README.md` with `encoding="utf-8"` in `setup.py`

### Docs

- Fix `Lattice` docstring in RTD.
- Added a missing `,` to the Slurm docs.

### Operations

- Update the PR template.

## [0.226.0-rc.0] - 2023-06-09

### Authors

- Sankalp Sanand <sankalp@agnostiq.ai>

### Changed

- Reverting nightly frequency back to midnight basis

## [0.225.0-rc.0] - 2023-06-08

### Authors

- Sankalp Sanand <sankalp@agnostiq.ai>
- Madhur Tandon <20173739+madhur-tandon@users.noreply.github.com>
- Prasanna Venkatesh <54540812+Prasy12@users.noreply.github.com>
- Co-authored-by: kamalesh.suresh <kamalesh.suresh@psiog.com>
- Co-authored-by: pre-commit-ci[bot] <66853113+pre-commit-ci[bot]@users.noreply.github.com>
- Co-authored-by: Andrew S. Rosen (@Andrew_S_Rosen)
- Faiyaz Hasan <faiyaz@agnostiq.ai>
- Co-authored-by: sriranjani venkatesan <sriranjani.venkatesan@psiog.com>
- Will Cunningham <wjcunningham7@users.noreply.github.com>
- Co-authored-by: kessler-frost <ssanand@hawk.iit.edu>
- Co-authored-by: santoshkumarradha <santosh@agnostiq.ai>
- Co-authored-by: Casey Jao <casey@agnostiq.ai>

### Changed

- Temporarily changing the nightly frequency to every hour

## [0.224.0-rc.0] - 2023-06-04

### Authors

- Sankalp Sanand <sankalp@agnostiq.ai>
- Madhur Tandon <20173739+madhur-tandon@users.noreply.github.com>
- Prasanna Venkatesh <54540812+Prasy12@users.noreply.github.com>
- Co-authored-by: kamalesh.suresh <kamalesh.suresh@psiog.com>
- Co-authored-by: pre-commit-ci[bot] <66853113+pre-commit-ci[bot]@users.noreply.github.com>
- Co-authored-by: Andrew S. Rosen (@Andrew_S_Rosen)
- Faiyaz Hasan <faiyaz@agnostiq.ai>
- Co-authored-by: sriranjani venkatesan <sriranjani.venkatesan@psiog.com>
- Will Cunningham <wjcunningham7@users.noreply.github.com>
- Co-authored-by: kessler-frost <ssanand@hawk.iit.edu>
- Co-authored-by: santoshkumarradha <santosh@agnostiq.ai>
- Co-authored-by: Casey Jao <casey@agnostiq.ai>

### Changed

- Error messages are propagated to stdout when the server is not started. These changes are applied to `dispatch`, `redispatch`, and `get_result`.

### Docs

- Fix typo in GCP Batch executor RTD.
- Add steps for setting up GUI for local development in contribution guidelines.

### Fixed

- Resolving correct python executable
- Error handling for random URLs/random dispatchId entered on the GUI
- Fixed support for dynamically assigning `executor` to `Electron` class
- Fixed nightly by activating environment before running tests in `tests.yml`

### Added

- `executor` property to `Electron` class, allowing updation of executor after electron function definition
- Added ability to hide post-processing electrons on the UI.
- Added prettify of names for the graph screen on the UI.
- Ability to specify a `workdir` for `local` and `dask` executors along with `create_unique_workdir` option for each electron / node.
- Heartbeat file is created and updated when the server is running
- Added `SQLiteTrigger` class to the `triggers` module.

### Removed

- Removed unused module `covalent._data_store`
- Stress test files of cpu and sublattice stress tests removed from functional tests suite.

### Operations

- Nightly frequency set to midnight EST

## [0.223.1-rc.0] - 2023-05-17

### Authors

- Janosh Riebesell <janosh.riebesell@gmail.com>
- Co-authored-by: Alejandro Esquivel <ae@alejandro.ltd>

### Fixed

- only pin `aiohttp` downwards to fix install on Python 3.11 [#1654](https://github.com/AgnostiqHQ/covalent/pulls/1654)

## [0.223.0-rc.0] - 2023-05-17

### Authors

- Alejandro Esquivel <ae@alejandro.ltd>
- Madhur Tandon <20173739+madhur-tandon@users.noreply.github.com>
- Sankalp Sanand <sankalp@agnostiq.ai>
- Co-authored-by: kessler-frost <ssanand@hawk.iit.edu>
- Faiyaz Hasan <faiyaz@agnostiq.ai>
- Andrew S. Rosen (@Andrew_S_Rosen)
- Co-authored-by: pre-commit-ci[bot] <66853113+pre-commit-ci[bot]@users.noreply.github.com>
- Co-authored-by: Santosh kumar <29346072+santoshkumarradha@users.noreply.github.com>

### Added

- Added the `CloudResourceManager` class
- A new tutorial for a dynamic quantum chemistry workflow

### Tests

- Added tests for the `CloudResourceManager` class

### Docs

- Fix docstring for set_config
- Redispatch feature page in Read the Docs.
- Clarify installation instructions for SLURM plugin in Read the Docs (x2).
- Fix waiting order of electrons in docs inside snippet for adding a dependency when inputs and outputs are independent.
- Expose GCP Batch executor RTD.
- Add GCP Batch executor image in RTD.

### Fixed

- DB path creation now takes place at import time so that the CLI commands don't fail
- Raise error on dispatching a non-lattice
- Helpful message when trying to dispatch a workflow when covalent server is not available
- Open UI preview of transport graph when `lattice.draw()` is invoked and print URL of the same
- Defer creation of server specific config entries until covalent is started
- Functional tests on CI
- Move dask worker space to covalent cache instead of `site-packages`

### Docs

- Updated Feature documentation for Triggers with an example and minor corrections

### Removed

- Duplicate mocks for `UI_SRVDIR`
- Duplicate `_get_cancel_requested` method from `covalent_dispatcher/_core/runner.py`

### Tests

- Re-enable `test_run_workflow_does_not_deserialize`

### Authors

- Madhur Tandon <madhurtandon23@gmail.com>

### Operations

- Removed "already released" check from stable changelog action

## [0.222.0-rc.0] - 2023-04-27

### Authors

- Faiyaz Hasan <faiyaz@agnostiq.ai>
- Co-authored-by: kessler-frost <ssanand@hawk.iit.edu>
- Co-authored-by: Alejandro Esquivel <ae@alejandro.ltd>

### Changed

- Implementation of `TransportableObject` property method to be backwards compatible with version 0.209.1.

### Tests

- Updated QA stress test execution time baseline.

## [0.221.1-rc.0] - 2023-04-26

### Authors

- Madhur Tandon <20173739+madhur-tandon@users.noreply.github.com>
- Co-authored-by: Alejandro Esquivel <ae@alejandro.ltd>
- Faiyaz Hasan <faiyaz@agnostiq.ai>
- Rob de Wit <RCdeWit@users.noreply.github.com>
- Co-authored-by: pre-commit-ci[bot] <66853113+pre-commit-ci[bot]@users.noreply.github.com>
- Sankalp Sanand <sankalp@agnostiq.ai>
- Co-authored-by: kessler-frost <ssanand@hawk.iit.edu>

### Tests

- Move QA scripts from QA repo to Covalent functional tests.

### Docs

- Update requirements file for the tutorials: `1_QuantumMachineLearning/pennylane_kernel/source.ipynb` and `machine_learning/dnn_comparison.ipynb`.
- Add macOS 13 (Ventura) to [compatibility list](doc/source/getting_started/compatibility.rst).
- Fixed broken links and typos in the documentation.

### Authors

- Madhur Tandon <madhurtandon23@gmail.com>

### Fixed

- Result status comparison
- Raise error on extra args/kwargs
- Fixed redispatching and trigger server address passing in base trigger

## [0.221.0-rc.0] - 2023-04-17

### Authors

- Faiyaz Hasan <faiyaz@agnostiq.ai>

### Changed

- Moved TransportableObject from transport.py to a new file transportable_object.py.

## [0.220.0-rc.0] - 2023-04-14

### Authors

- Alejandro Esquivel <ae@alejandro.ltd>
- Faiyaz Hasan <faiyaz@agnostiq.ai>
- Sankalp Sanand <sankalp@agnostiq.ai>
- Co-authored-by: kessler-frost <ssanand@hawk.iit.edu>
- Co-authored-by: pre-commit-ci[bot] <66853113+pre-commit-ci[bot]@users.noreply.github.com>
- Venkat Bala <15014089+venkatBala@users.noreply.github.com>
- Co-authored-by: Santosh kumar <29346072+santoshkumarradha@users.noreply.github.com>
- dwelsch-esi <116022979+dwelsch-esi@users.noreply.github.com>
- Ara Ghukasyan <38226926+araghukas@users.noreply.github.com>

### Operations

- Updating `nightly` frequency (temp)

### Added

- Tutorial for hybrid neural network using Covalent, AWSBatch, and Qiskit Runtime.
- Environment variable that users can set to specify the location where Covalent can find their defined executors.
- Task group id in Electrons.
- Reconstruct postprocessing method.

### Fixed

- Doubling of nodes that are added to the transport graph.
- Ensure postprocessing node end time is added as the workflow end time.
- Functional tests
- Custom executor how to guide, and its loading mechanism in covalent server.
- Broken postprocessing unit test.

### Added

- Postprocessing as electrons.
- Postprocessing class in `postprocessing.py` module for all the different postprocessing helper methods and algorithms.

### Changed

- Postprocessing logic.
- Sublattice logic. Sublattices are now treated as electrons. Once the transport graph has been built, the status get changed to `DISPATCHING` at which point it is executed as another workflow.

### Removed

- Postprocessing from runners.

### Docs

- Updated How-to documents.
- Port of Pennylane's Univariate QVR tutorial using Covalent to this repo.
- Adding troubleshooting guide to RTD's
- Added a note to First Experiment offering initial intro to executors.
- Adding Google Batch executor plugin RTD

## [0.219.0-rc.0] - 2023-03-01

### Authors

- Alejandro Esquivel <ae@alejandro.ltd>
- Faiyaz Hasan <faiyaz@agnostiq.ai>
- Sankalp Sanand <sankalp@agnostiq.ai>
- Co-authored-by: kessler-frost <ssanand@hawk.iit.edu>
- Co-authored-by: pre-commit-ci[bot] <66853113+pre-commit-ci[bot]@users.noreply.github.com>
- Venkat Bala <15014089+venkatBala@users.noreply.github.com>
- Co-authored-by: Santosh kumar <29346072+santoshkumarradha@users.noreply.github.com>

### Docs

- Adding `cancellation` RTD text files

### Added

- `disable_run` option added to enable "saving-only" option on covalent server and not executing the workflow
- `register_triggers`, `stop_triggers` functions added to `LocalDispatcher` class
- `triggers` parameter to the lattice metadata
- `BaseTrigger`, `DirTrigger`, `TimeTrigger` classes added available to be assigned to any lattice enabling the triggers feature
- `TriggerLoader` class added enabling loading of any kind of triggers including user defined ones without requiring installation
- CLI options to start covalent server in triggers only, and no triggers mode
- `is_pending` option added during redispatch to resume execution of a previously "saved-only", i.e pending workflow
- API routes added for Triggers server

### Changed

- Modified `ct.get_result` to allow for status only requests

### Fixed

- UI crashing if time values are null
- No longer adding "http://" every time a dispatcher address is provided in local dispatcher class in order to use the provided address exactly

### Docs

- Added documentation for "Triggers" and a separate section for similar "Features"
- Tutorial guidelines

### Tests

- Updated and added tests to account for all of the above triggers related changes

### Operations

- Lowering number of jest workers as an attempt to fix flaky UI functional tests
- Added exception for nightly to pass if conda release fails

## [0.218.0-rc.0] - 2023-02-21

### Authors

- Will Cunningham <wjcunningham7@users.noreply.github.com>
- Venkat Bala <15014089+venkatBala@users.noreply.github.com>
- Co-authored-by: Santosh kumar <29346072+santoshkumarradha@users.noreply.github.com>
- Co-authored-by: Alejandro Esquivel <ae@alejandro.ltd>
- Faiyaz Hasan <faiyaz@agnostiq.ai>
- Sankalp Sanand <sankalp@agnostiq.ai>
- Co-authored-by: kessler-frost <ssanand@hawk.iit.edu>
- Co-authored-by: Venkat Bala <venkat@agnostiq.ai>

### Added

- Added feature to support cancelling workflow dispatches
- Updating/adding new tests to improve code coverage

### Fixed

- Redispatch bug involving copying reusable nodes from old transport graph to new transport graph.
- Pennylane tutorial notebook.

### Docs

- Redispatch API section.
- Add how to for redispatch.
- Mention redispatch in the concepts section.
- Update `AWS Lambda` executor RTD with steps to extend the base executor image for installing custom packages

### Changed

- Enhanced the Dockerfile to include builds from various sources and a differentiation between SDK and Server builds

### Operations

- Updated pre-commit hook versions
- Updated codecov upload steps in tests workflow to fail if upload to codecov fails

## [0.217.0-rc.0] - 2023-02-12

### Authors

- Faiyaz Hasan <faiyaz@agnostiq.ai>
- dwelsch-esi <116022979+dwelsch-esi@users.noreply.github.com>
- Co-authored-by: dwelsch-memverge <david.welsch@memverge.com>
- Co-authored-by: pre-commit-ci[bot] <66853113+pre-commit-ci[bot]@users.noreply.github.com>
- Co-authored-by: Santosh kumar <29346072+santoshkumarradha@users.noreply.github.com>
- Co-authored-by: Will Cunningham <wjcunningham7@gmail.com>

### Fixed

- Redispatch bug.

### Changed

- Location of function to load result from the database now moved to load module in covalent_dispatcher/\_db folde.

### Added

- API endpoint for redispatching.
- Unit and functional tests for redispatching.

### Docs

- Updated self-deployment (server deployment).

## [0.216.0-rc.0] - 2023-02-05

### Authors

- Venkat Bala <15014089+venkatBala@users.noreply.github.com>
- Co-authored-by: Alejandro Esquivel <ae@alejandro.ltd>
- Faiyaz Hasan <faiyaz@agnostiq.ai>
- Ara Ghukasyan <38226926+araghukas@users.noreply.github.com>

### Removed

- References to specific IBMQ hub/group/project in tutorial 5

### Added

- TransportGraphOps class for diffing operations on transport graphs.
- Added make derived dispatch method.
- Apply electron updates method to \_TransportGraph.

### Operations

- Added job in `nightly` to trigger base executor image builds after a Covalent `pre-release`

## [0.215.0-rc.0] - 2023-02-01

### Authors

- Faiyaz Hasan <faiyaz@agnostiq.ai>
- Alejandro Esquivel <ae@alejandro.ltd>

### Docs

- Added IBMQ tutorial

### Added

- Workflow re-dispatching functionality.

## [0.214.0-rc.0] - 2023-01-25

### Authors

- Faiyaz Hasan <faiyaz@agnostiq.ai>
- Alejandro Esquivel <ae@alejandro.ltd>

### Operations

- Fixed stable-changelog action removed `.catch` added `.on('error')`
- Removed AWS base executor deployment from `release.yml`
- Removed experimental tests from nightly test matrix (will be brought back but in different workflow)
- Updated release workflow to continue if release tag already exists

### Removed

- Slurm executor reference from qaoa tutorial since it's not compatible with conda env at the moment.

### Fixed

- Braket pip installation instructions.

## [0.213.2-rc.0] - 2023-01-21

### Authors

- Will Cunningham <wjcunningham7@users.noreply.github.com>

### Fixed

- Removing the entrypoint for SDK-only install
- Updating client requirements to match server versions

## [0.213.1-rc.0] - 2023-01-20

### Authors

- Faiyaz Hasan <faiyaz@agnostiq.ai>
- Alejandro Esquivel <ae@alejandro.ltd>
- dwelsch-esi <116022979+dwelsch-esi@users.noreply.github.com>

### Fixed

- Load plugins only when COVALENT_PLUGIN_LOAD environment variable has been set to a Truthy value.

### Docs

- Published Self-Deployment Guide

## [0.213.0-rc.0] - 2023-01-18

### Authors

- dwelsch-esi <116022979+dwelsch-esi@users.noreply.github.com>
- Co-authored-by: dwelsch-memverge <david.welsch@memverge.com>
- Co-authored-by: pre-commit-ci[bot] <66853113+pre-commit-ci[bot]@users.noreply.github.com>
- Sankalp Sanand <sankalp@agnostiq.ai>
- Co-authored-by: kessler-frost <ssanand@hawk.iit.edu>
- Co-authored-by: Faiyaz Hasan <faiyaz@agnostiq.ai>
- Co-authored-by: Casey Jao <casey@agnostiq.ai>
- Co-authored-by: Santosh kumar <29346072+santoshkumarradha@users.noreply.github.com>
- Co-authored-by: Will Cunningham <wjcunningham7@gmail.com>
- Will Cunningham <wjcunningham7@users.noreply.github.com>
- Co-authored-by: Alejandro Esquivel <ae@alejandro.ltd>

### Fixed

- MNIST tutorial now shows non-Null outputs and the classifier training log image has been updated.
- Minor changes to tutorials: autoencoder, quantum and classical svm, ensemble classification, iris classification with Pennylane, quantum chemistry, DNN tutorial, qaoa, spacetime tutorial etc.
- The range of `networkx` versions in requirements.txt weren't compatible with each other, thus it is pinned to `2.8.6` now
- SDK-only sdist and installation should now work as expected, not packaging the server

### Added

- Added `dispatcher_addr` argument to `ct.get_result` similar to `ct.dispatch` so that it doesn't always fallback to using the default configured address

### Tests

- Updated `_get_result_from_dispatcher` test to verify whether using a link directly works or not

### Docs

- Revised UI reference. Added Settings page documentation.
- Added broken UI links in README

## [0.212.1-rc.0] - 2023-01-14

### Authors

- Casey Jao <casey@agnostiq.ai>

### Fixed

- Fixed naming of collection nodes (was breaking postprocessing)
- Restored compatibility with stable release of AWS executors

## [0.212.0-rc.0] - 2023-01-13

### Authors

- Prasanna Venkatesh <54540812+Prasy12@users.noreply.github.com>
- Co-authored-by: kamalesh.suresh <kamalesh.suresh@psiog.com>
- Co-authored-by: Amalan Jenicious F <amalan.jenicious@psiog.com>
- Co-authored-by: Alejandro Esquivel <ae@alejandro.ltd>

### Added

- Front-end pending unit tests for the GUI.

## [0.211.1-rc.0] - 2023-01-12

### Authors

- Prasanna Venkatesh <54540812+Prasy12@users.noreply.github.com>
- Co-authored-by: Aravind-psiog <aravind.prabaharan@psiog.com>
- Co-authored-by: ArunPsiog <arun.mukesh@psiog.com>
- Co-authored-by: Alejandro Esquivel <ae@alejandro.ltd>

### Fixed

- Optimization of logs on the GUI for large log file sizes.
- Fixed UI pagination not working for more than 11 pages
- Runtime field counting down for select running dispatches

## [0.211.0-rc.0] - 2023-01-10

### Authors

- Alejandro Esquivel <ae@alejandro.ltd>

### Changed

- Changed decode-uri-component package version on webapp yarn-lock file.
- Changed json5 package version on webapp yarn-lock file.

## [0.210.0-rc.0] - 2023-01-05

### Authors

- Alejandro Esquivel <ae@alejandro.ltd>

### Changed

- Reverted nightly frequency back to once a day

### Docs

- Updated compatibility matrix

## [0.209.1-rc.0] - 2022-12-15

### Authors

- Alejandro Esquivel <ae@alejandro.ltd>
- dwelsch-esi <116022979+dwelsch-esi@users.noreply.github.com>
- Co-authored-by: dwelsch-memverge <david.welsch@memverge.com>
- Co-authored-by: Santosh kumar <29346072+santoshkumarradha@users.noreply.github.com>
- Co-authored-by: pre-commit-ci[bot] <66853113+pre-commit-ci[bot]@users.noreply.github.com>
- Co-authored-by: santoshkumarradha <santosh@agnostiq.ai>
- RaviPsiog <111348352+RaviPsiog@users.noreply.github.com>
- Co-authored-by: RaviPsiog <ravieja.gurram@psiog.com>
- Co-authored-by: Faiyaz Hasan <faiyaz@agnostiq.ai>
- Casey Jao <casey@agnostiq.ai>
- Co-authored-by: Will Cunningham <wjcunningham7@users.noreply.github.com>
- Prasanna Venkatesh <54540812+Prasy12@users.noreply.github.com>
- Ara Ghukasyan <38226926+araghukas@users.noreply.github.com>
- Venkat Bala <15014089+venkatBala@users.noreply.github.com>
- Co-authored-by: Venkat Bala <venkat@agnostiq.ai>

### Fixed

- Removed merge conflict symbols in changelog

## [0.209.0-rc.0] - 2022-12-15

### Authors

- Alejandro Esquivel <ae@alejandro.ltd>
- dwelsch-esi <116022979+dwelsch-esi@users.noreply.github.com>
- Co-authored-by: dwelsch-memverge <david.welsch@memverge.com>
- Co-authored-by: Santosh kumar <29346072+santoshkumarradha@users.noreply.github.com>
- Co-authored-by: pre-commit-ci[bot] <66853113+pre-commit-ci[bot]@users.noreply.github.com>
- Co-authored-by: santoshkumarradha <santosh@agnostiq.ai>
- RaviPsiog <111348352+RaviPsiog@users.noreply.github.com>
- Co-authored-by: RaviPsiog <ravieja.gurram@psiog.com>
- Co-authored-by: Faiyaz Hasan <faiyaz@agnostiq.ai>
- Casey Jao <casey@agnostiq.ai>
- Co-authored-by: Will Cunningham <wjcunningham7@users.noreply.github.com>
- Prasanna Venkatesh <54540812+Prasy12@users.noreply.github.com>
- Ara Ghukasyan <38226926+araghukas@users.noreply.github.com>
- Venkat Bala <15014089+venkatBala@users.noreply.github.com>
- Co-authored-by: Venkat Bala <venkat@agnostiq.ai>

### Added

- Adding support for PostgresQL DB backend
- Added check for `COVALENT_DATABASE_URL`, if exists connect sqlalchemy engine using that
- Adding `COVALENT_DATABASE_USER` and `COVALENT_DATABASE_PASSWORD` environment variables
- Adding `COVALENT_DATABASE_HOSTNAME` and `COVALENT_DATABASE_PORT` environment variables for easy configuration

### Changed

- Updated `requirements.txt` to include `pyscopg2`
- Refactored execution.py into loosely coupled modular pieces

### Fixed

- Build graph now sets all unset lattice constraints from defaults
- Fixed all failing functional tests
- Fixed local executor tests on MacOS by adding ProcessPoolExecutor

### Changed

- Updated `directory` like default environment variable paths to avoid creating redundant nested directories when self-hosting

### Docs

- Adding `Deployment` section for self-hosting guide

### Docs

- Rewrote Concepts section in docs
- Split Concepts into API, server, and UI sections
- Added new examples and graphics for Concepts

### Fixed

- Respecting specified AWS profile & region in remote executed S3 file transfers, defaulting to env vars of execution backend

### Added

- Added `TaskRuntimeError` exception for executor plugin implementations to signal to Covalent that a task raised an
  unhandled exception while running in the executor backend.
- Added environment variable for a remote database backend
- Added support for mysql and postgresql

### Changed

- Docs for Covalent's Slurm plugin updated with explanation for optional `srun` parameters.
- Electron errors are segregated by type; task runtime errors are
  stored in `stderr` while the `error` attribute of a node is reserved
  for exceptions raised by Covalent itself.
- When tasks fail in a workflow, the Lattice ErrorCard in the UI summarizes the failed tasks.

### Fixed

- Electrons will inherit the lattice executors.
- Sublattices inherit the parent lattice executor.
- When several electrons are running concurrently, their stdout and stderr are stored in the correct graph nodes.
- Electron errors now appear in the Electron ErrorCard when one clicks on a failed task in the UI.
- When an electron raises an exception during execution, the local and dask executors now try to recover any output that was already
  written.
- Fixed functional tests.
- Added `requirements-client.txt` to MANIFEST file
- Respecting specified AWS profile & region in remote executed S3 file transfers, defaulting to env vars of execution backend
- Fixed local executor tests on MacOS (second attempt)
- The `initialize_results_dir` method attempts to use an environment variable instead of the results directory in the payload
- Modified certain sqlalchemy commands for postgres compatibility
- Removed references to results_dir in the payload

### Docs

- Added DNN tutorial
- Updated AWS Plugins install instructions
- Updated AWS Plugins documentation (minor fixes)
- Rewrote intro material in README.
- Changed "Citation" in the README.
- Renamed "Release Notes" to "What's New?" in the README. Updated What's New with a description of the newest GUI functionality.
- Added "Quick Start" guide.
- Updated and reorganized doc landing page.
- Rewrote "Getting Started" page.
- Broke out "Installing from Source" instructions to separate page.
- Corrected some API class names in headers.
- Added an executors-and-UI graphic.
- Adding `Deployment` section for self-hosting guide

## [0.208.0-rc.0] - 2022-11-05

### Authors

- Faiyaz Hasan <faiyaz@agnostiq.ai>
- Casey Jao <casey@agnostiq.ai>
- Alejandro Esquivel <ae@alejandro.ltd>

### Operations

- Reverted nightly schedule back to daily at 4:00am
- Added Alejandro to PAUL_BLART group to allow trigerring of releases

### Added

- Support for transferring the contents of folders to and from S3 buckets using the file transfer module.

### Docs

- Rewrote intro material in README.
- Changed "Citation" in the README.
- Renamed "Release Notes" to "What's New?" in the README. Updated What's New with a description of the newest GUI functionality.

### Fixed

- Folder transfer unit test.
- Folder transfer download bug
- Result objects now print correctly when nodes fail

### Changed

- Width of lattice name column on dispatch list GUI.
- Optimzing larger graphs for better performance.

## [0.207.0-rc.0] - 2022-10-26

### Authors

- Alejandro Esquivel <ae@alejandro.ltd>
- Co-authored-by: pre-commit-ci[bot] <66853113+pre-commit-ci[bot]@users.noreply.github.com>

### Changed

- Running migrations automatically if none have run in the past (fresh installs, after purging)

## [0.206.0-rc.0] - 2022-10-26

### Authors

- Akalanka <8133713+boneyag@users.noreply.github.com>
- Co-authored-by: Will Cunningham <wjcunningham7@users.noreply.github.com>
- Co-authored-by: Scott Wyman Neagle <scott@agnostiq.ai>
- Scott Wyman Neagle <wymnea@protonmail.com>
- Co-authored-by: Will Cunningham <wjcunningham7@gmail.com>
- Co-authored-by: Alejandro Esquivel <ae@alejandro.ltd>
- Co-authored-by: Faiyaz Hasan <faiyaz@agnostiq.ai>
- Casey Jao <casey@agnostiq.ai>
- Venkat Bala <15014089+venkatBala@users.noreply.github.com>

### Docs

- Updated AWS Lambda executor docs to address conflict with using public ecr registries

### Docs

- Fixed missing RTD content under API section for covalent, cli, leptons, deps, data transfer

### Fixed

- Enabling logging by default
- Removed debugging output
- Clarify cli output when `covalent db migrate` needs to be run

### Changed

- Single line call to join instead of a for loop
- Updated black, mirrors-prettier, and detect-secrets in pre-commit hooks

### Operations

- Updated hotfix logic to run on a merge to a release branch
- CodeQL workflow uses a test matrix to scan all repos in the Covalent ecosystem

## [0.205.0-rc.0] - 2022-10-19

### Authors

- Alejandro Esquivel <ae@alejandro.ltd>
- Venkat Bala <15014089+venkatBala@users.noreply.github.com>
- Casey Jao <casey@agnostiq.ai>

### Changed

- Made `root_dispatch_id` nullable to circumvent migration issues with sqlite in certain platforms

### Operations

- Updated all CI Slack alerts to all go to the #covalent-ci channel

### Fixed

- Rendering newlines in ErrorCard on the UI for displaying error stacktraces
- VERSION incrementing logic in changelog
- Fixed v11 migration to use render as batch to make DROP operations compatible with sqlite

## [0.204.1-rc.0] - 2022-10-18

### Authors

- Alejandro Esquivel <ae@alejandro.ltd>
- Venkat Bala <15014089+venkatBala@users.noreply.github.com>
- Casey Jao <casey@agnostiq.ai>

### Fixed

- `covalent restart` honors the `sdk.no_cluster` setting

### Docs

- Updated RTD with details about the new AWS lambda executor interface

### Operations

- Removed PAUL_BLART check on build sdist step in release.yml
- Consolidated pre & stable build into one step in release.yml

## [0.204.0-rc.0] - 2022-10-17

### Authors

- Alejandro Esquivel <ae@alejandro.ltd>
- Prasanna Venkatesh <54540812+Prasy12@users.noreply.github.com>
- Co-authored-by: Aravind-psiog <aravind.prabaharan@psiog.com>
- Co-authored-by: Manjunath PV <manjunath.poilath@psiog.com>
- Co-authored-by: pre-commit-ci[bot] <66853113+pre-commit-ci[bot]@users.noreply.github.com>
- Co-authored-by: RaviPsiog <raviteja.gurram@psiog.com>
- Co-authored-by: RaviPsiog <ravieja.gurram@psiog.com>
- Aravind <100823292+Aravind-psiog@users.noreply.github.com>
- Co-authored-by: Prasy12 <prasanna.venkatesh@psiog.com>

### Operations

- Fixing the validate distribution step given changes in -rc0 suffix to version

### Added

- RTD for User Interface
- Minor GUI fixes

### Fixed

- Re-applying default executor fix post config file reunification

## [0.203.0-rc.0] - 2022-10-14

### Authors

- Prasanna Venkatesh <54540812+Prasy12@users.noreply.github.com>
- Co-authored-by: Aravind-psiog <aravind.prabaharan@psiog.com>
- Co-authored-by: kamalesh.suresh <kamalesh.suresh@psiog.com>
- Co-authored-by: pre-commit-ci[bot] <66853113+pre-commit-ci[bot]@users.noreply.github.com>
- Casey Jao <casey@agnostiq.ai>
- Scott Wyman Neagle <wymnea@protonmail.com>
- Co-authored-by: Scott Wyman Neagle <scott@agnostiq.ai>
- Co-authored-by: Alejandro Esquivel <ae@alejandro.ltd>
- Will Cunningham <wjcunningham7@users.noreply.github.com>
- Will Cunningham <wjcunningham7@gmail.com>

### Added

- Ability to use terminal on the GUI.

### Fixed

- Exceptions when instantiating executors are handled
- Covalent start now waits for the server to settle before returning

### Operations

- updated hotfix logic to run on a merge to a release branch
- Fixing js github actions dist by re-building from develop
- Fixing syntax in describe action & compiled action manually

## [0.202.0] - 2022-10-11

### Authors

- Prasanna Venkatesh <54540812+Prasy12@users.noreply.github.com>
- Co-authored-by: ArunPsiog <arun.mukesh@psiog.com>
- Co-authored-by: kamalesh.suresh <kamalesh.suresh@psiog.com>
- Co-authored-by: Amalan Jenicious F <amalan.jenicious@psiog.com>
- Co-authored-by: Alejandro Esquivel <ae@alejandro.ltd>
- Casey Jao <casey@agnostiq.ai>

### Added

- Ability to view sublattices list as part of the main lattice
- Ability to view subalattices graph as part of main lattice

### Fixed

- Electron dependencies are no longer written twice to the DB during a workflow

## [0.201.0] - 2022-10-09

### Authors

- Venkat Bala <15014089+venkatBala@users.noreply.github.com>
- Will Cunningham <wjcunningham7@users.noreply.github.com>
- Co-authored-by: Scott Wyman Neagle <scott@agnostiq.ai>
- Co-authored-by: Alejandro Esquivel <ae@alejandro.ltd>
- Aravind <100823292+Aravind-psiog@users.noreply.github.com>
- Co-authored-by: Amalan Jenicious F <amalan.jenicious@psiog.com>
- Co-authored-by: kamalesh.suresh <kamalesh.suresh@psiog.com>
- Co-authored-by: Prasy12 <prasanna.venkatesh@psiog.com>
- Co-authored-by: ArunPsiog <arun.mukesh@psiog.com>
- Co-authored-by: pre-commit-ci[bot] <66853113+pre-commit-ci[bot]@users.noreply.github.com>
- Co-authored-by: Casey Jao <casey@agnostiq.ai>
- Co-authored-by: Will Cunningham <wjcunningham7@gmail.com>
- Okechukwu Emmanuel Ochia <okechukwu@agnostiq.ai>
- Scott Wyman Neagle <wymnea@protonmail.com>

### Docs

- Added AWS Plugins RTD page

### Fixed

- Updated import statements in alembic `env.py` file to refer to updated location of `DataStore` class
- Imports in entry_point

### Docs

- Fixed the docstring for `get_node_error`

### Changed

- move `upsert_lattice_data()` to dispatcher
- move `upsert_electron_data()` to dispatcher
- move `insert_electron_dependency_data()` to dispatcher
- move `persist()` to dispatcher
- move `get_unique_id()` to dispatcher
- move `initialize_result_object()` to dispatcher

### Removed

- `get_node_value` from `Result`

### Tests

- Updated more functional tests

## [0.200.0] - 2022-10-05

### Authors

- Venkat Bala <15014089+venkatBala@users.noreply.github.com>
- Scott Wyman Neagle <scott@agnostiq.ai>
- Co-authored-by: Faiyaz Hasan <faiyaz@agnostiq.ai>
- Co-authored-by: Will Cunningham <wjcunningham7@gmail.com>
- Will Cunningham <wjcunningham7@users.noreply.github.com>
- Co-authored-by: Alejandro Esquivel <ae@alejandro.ltd>
- Co-authored-by: pre-commit-ci[bot] <66853113+pre-commit-ci[bot]@users.noreply.github.com>
- Aravind <100823292+Aravind-psiog@users.noreply.github.com>
- Co-authored-by: Amalan Jenicious F <amalan.jenicious@psiog.com>
- Co-authored-by: kamalesh.suresh <kamalesh.suresh@psiog.com>
- Co-authored-by: Prasy12 <prasanna.venkatesh@psiog.com>
- Co-authored-by: ArunPsiog <arun.mukesh@psiog.com>
- Co-authored-by: Casey Jao <casey@agnostiq.ai>
- Okechukwu Emmanuel Ochia <okechukwu@agnostiq.ai>

## Docs

- Updated ECS Executor RTD with config & cloud resources table

### Added

- Ability to view the configuration file on the GUI as settings
- Ability to copy python objects for inputs and results for lattice and electrons

### Fixed

- Minor GUI bugs and improvements

### Docs

- Updated Lambda Executor RTD with config & cloud resources table
- Updated EC2, Braket, and Batch AWS Executors RTD with config & cloud resources table

### Operations

- Fixed syntax issues in `nightly.yml`
- Add `repository` arg to checkout in `version`
- fix `octokit` request action route, update env token
- create stable versions for stable releases
- add `fetch-depth: 0` to fetch entire history
- fix regex for matching version
- add `persist-credentials: false` in nightly
- Update `nightly` schedule to midnight EST
- Added CI for Ubuntu 22.04 / Python 3.8, 3.9
- Added CI for Centos 7 / Python 3.9
- Added experimental CI for Debian 11 / Python 3.11rc2
- Renamed Ubuntu images to Debian for accuracy
- Adding boilerplate workflow
- Syntax fixes in release.yml
- Verbose failure messages in boilerplate workflow
- Change license.yml to pip-license-checker action

## [0.199.0] - 2022-09-29

### Authors

- Venkat Bala <15014089+venkatBala@users.noreply.github.com>
- Co-authored-by: Will Cunningham <wjcunningham7@gmail.com>
- Co-authored-by: Scott Wyman Neagle <scott@agnostiq.ai>
- Will Cunningham <wjcunningham7@users.noreply.github.com>
- Sankalp Sanand <sankalp@agnostiq.ai>
- Casey Jao <casey@agnostiq.ai>
- Prasanna Venkatesh <54540812+Prasy12@users.noreply.github.com>
- Co-authored-by: Manjunath PV <manjunath.poilath@psiog.com>
- Co-authored-by: kamalesh.suresh <kamalesh.suresh@psiog.com>
- Co-authored-by: ArunPsiog <arun.mukesh@psiog.com>
- Co-authored-by: RaviPsiog <raviteja.gurram@psiog.com>
- Co-authored-by: pre-commit-ci[bot] <66853113+pre-commit-ci[bot]@users.noreply.github.com>
- Co-authored-by: Faiyaz Hasan <faiyaz@agnostiq.ai>
- Co-authored-by: Alejandro Esquivel <ae@alejandro.ltd>

### Tests

- Fixed `asserts` in stress tests
- Added unit tests for `defaults.py`
- Updated `test_sync()` to match the new function signature.

### Added

- `requirements-client.txt` file added.
- Logs tab on the GUI which displays the covalent logs and also the ability to download the log file.
- Missing copyrights to the file transfer module.

### Fixed

- Config file is now locked during reads and writes to mitigate concurrency issues
- In `defaults.py/get_default_executor`, condition to return `local` or `dask` is now fixed
- Strip "/" from the S3 bucket download "from file path" and the upload "to file path"
- Correctly return stderr in get_node_result

### Changed

- Installation requirements are now split into client side and server side requirements' files.
- `setup.py` modified to install client side requirements only, if `COVALENT_SDK_ONLY` environment variable is present and `True`.
- Updated `requirements.txt` and `tests/requirements.txt`
- Updated `nbconvert` by dependabot
- Split the `ConfigManager` into `Client` and `Server` components
- Update the `set/get/update` config methods to distinguish between the client and server parts
- `get_all_node_results()` uses in memory `Result` instead of DB
- `get_all_node_outputs()` uses in memory Result instead of DB

### Removed

- The DB dependency in `sync()`
- The ability for `sync()` to wait for all dispatches.

### Docs

- Fixed a notebook which was not rendering

### Operations

- Updating all references to local workflows
- Adding `nightly.yml` workflow for nightly CI
- Updated triggers to `tests` and `changelog` workflows
- Enhanced pre-release workflows
- `codecov` passthrough jobs added for when tests are not run
- Tests are run on one platform on pushes to `develop` to keep codecov reports accurate
- Test matrix source triggers changed from `workflow_call` to `schedule` since contexts are inherited
- Removed badges workflow; version badge is now generated using the latest pre-release tag
- Removed unused `push_to_s3` workflow
- Workflows authenticate to AWS using OIDC with specific roles
- Only the recommended platform is tested on pull requests
- Update check blocks to assert the `workflow_call` event type is replaced with `schedule`
- Create a hotfix when pushing to a release branch
- Update nightly trigger to `hourly` for testing
- Update `changelog` action token to `COVALENT_OPS_BOT_TOKEN`
- Remove `benchmark` workflow from `nightly` schedule
- Removed payload dependency from changelog action so it can run on a schedule
- Remove `benchmark` workflow from `nightly` schedule

## [0.198.0] - 2022-09-14

### Authors

- Scott Wyman Neagle <scott@agnostiq.ai>
- Co-authored-by: Will Cunningham <wjcunningham7@gmail.com>

### Operations

- Fix `release.yml` workflow
- Adding a step in `release.yml/docker` job to trigger the AWS executor base image build in the remote repo `covalent-aws-plugins`
- Pass all the necessary inputs for the triggered workflow as part of the HTTP POST request body
- Added MacOS 12 to test matrix

### Changed

- Skipping stalling `dask_executor` functional test
- Database is initialized in `covalent_ui/app.py` instead of in the CLI's `start` method in order to support management via `start-stop-daemon`.
- Convert `COVALENT_SVC_PORT` to `int` when parsing env var
- Skipping stalling `dask_executor` functional test

### Added

- Modified `_DEFAULT_CONSTRAINT_VALUES` to a dataclass called `DefaultMetadataValues`, it is still used as a dictionary everywhere (named `DEFAULT_METADATA_VALUES` instead) but in an object-like manner.
- Modified `_DEFAULT_CONFIG` to also be a dataclass called `DefaultConfig`, which is initialized whenever needed and used like a dictionary (named `DEFAULT_CONFIG`).
- `ConfigManager` is now thread safe since it is initialized whenever needed instead of one object being accessed by multiple processes/threads leading to corruption of the config file.
- Using `contextlib.supress` to ignore `psutil.NoSuchProcess` errors instead of `try/except` with `pass`.
- Filter workflow dispatches by status on the GUI.
- Delete all workflow dispatches present in the database from the GUI and add filter level deletion of workflow dispatches as well.
- Theme changes as part of latest wireframe.
- Factory functions to generate configurations and default metadata at the time when required. This is because certain values like default executors are only determined when the covalent server starts.
- Respecting the configuration options like default executor, no. of workers, developer mode, etc. when restarting the server.
- Unit tests for `remote_executor.py`
- Added alembic migrations script for DB schema v12
- Environment variables added to `defaults.py` in order to support system services
- Covalent OpenRC init script added

### Removed

- Deprecated `_DEFAULT_CONSTRAINTS_DEPRECATED` removed.
- Confusing `click` argument `no-cluster` instead of flag `--no-cluster` removed; this was also partially responsible for unexpected behaviour with using `no-cluster` option when starting covalent.

### Operations

- Fixed a bug in changelog.yml caused by passing a large list of commits as a var

### Tests

- Updated tests to reflect above changes.
- Updated more tests to DB schema v12
- Improved DB mocking in dispatcher tests

### Fixed

- Removed inheritance of `call_before` metadata related to file transfers from parent electron to collected nodes.
- Executor instances at runtime no longer inadvertently modify
  transport graph nodes when modifying their attributes.
- Syntax error in `tests.yml`

### Docs

- Updated AWS Lambda plugin rtd with mention to its limitations.
- Updated RTD concepts and tutorials to reflect new UI.

## [0.197.0] - 2022-09-08

### Authors

- Will Cunningham <wjcunningham7@users.noreply.github.com>
- Co-authored-by: Scott Wyman Neagle <scott@agnostiq.ai>
- Alejandro Esquivel <ae@alejandro.ltd>
- Co-authored-by: Will Cunningham <wjcunningham7@gmail.com>
- Aravind-psiog <100823292+Aravind-psiog@users.noreply.github.com>
- Faiyaz Hasan <faiyaz@agnostiq.ai>
- Co-authored-by: Venkat Bala <venkat@agnostiq.ai>
- Prasanna Venkatesh <54540812+Prasy12@users.noreply.github.com>
- Co-authored-by: Amalan Jenicious F <amalan.jenicious@psiog.com>
- Okechukwu Emmanuel Ochia <okechukwu@agnostiq.ai>
- Co-authored-by: pre-commit-ci[bot] <66853113+pre-commit-ci[bot]@users.noreply.github.com>
- Casey Jao <casey@agnostiq.ai>

### Fixed

- Fixed missing lattice and result object attributes after rehydrating from datastore.

### Changed

- Implemented v12 of the DB schema

### Tests

- Enhanced DB tests to check faithfulness of persist and rehydrate operations

### Docs

- Update user interface docs for filter and delete features.
- Added credential management page

## [0.196.0] - 2022-09-07

### Authors

- Will Cunningham <wjcunningham7@users.noreply.github.com>
- Co-authored-by: Scott Wyman Neagle <scott@agnostiq.ai>
- Alejandro Esquivel <ae@alejandro.ltd>
- Co-authored-by: Will Cunningham <wjcunningham7@gmail.com>
- Aravind-psiog <100823292+Aravind-psiog@users.noreply.github.com>
- Faiyaz Hasan <faiyaz@agnostiq.ai>
- Co-authored-by: Venkat Bala <venkat@agnostiq.ai>
- Prasanna Venkatesh <54540812+Prasy12@users.noreply.github.com>
- Co-authored-by: Amalan Jenicious F <amalan.jenicious@psiog.com>
- Okechukwu Emmanuel Ochia <okechukwu@agnostiq.ai>
- Co-authored-by: pre-commit-ci[bot] <66853113+pre-commit-ci[bot]@users.noreply.github.com>
- Casey Jao <casey@agnostiq.ai>

### Changed

- Sublattices are now run completely internally, without any HTTP calls.
- Lattice-level metadata is persisted atomically for sublattices.

## [0.195.0] - 2022-09-06

### Authors

- Will Cunningham <wjcunningham7@users.noreply.github.com>
- Co-authored-by: Scott Wyman Neagle <scott@agnostiq.ai>
- Alejandro Esquivel <ae@alejandro.ltd>
- Co-authored-by: Will Cunningham <wjcunningham7@gmail.com>
- Aravind-psiog <100823292+Aravind-psiog@users.noreply.github.com>
- Faiyaz Hasan <faiyaz@agnostiq.ai>
- Co-authored-by: Venkat Bala <venkat@agnostiq.ai>
- Prasanna Venkatesh <54540812+Prasy12@users.noreply.github.com>
- Co-authored-by: Amalan Jenicious F <amalan.jenicious@psiog.com>
- Okechukwu Emmanuel Ochia <okechukwu@agnostiq.ai>
- Co-authored-by: pre-commit-ci[bot] <66853113+pre-commit-ci[bot]@users.noreply.github.com>
- Casey Jao <casey@agnostiq.ai>

### Changed

- `import covalent` no longer pulls in the server components

### Operations

- Fixed `tests.yml` where `RECOMMENDED_PLATFORM` was not properly set

## [0.194.0] - 2022-09-06

### Authors

- Will Cunningham <wjcunningham7@users.noreply.github.com>
- Co-authored-by: Scott Wyman Neagle <scott@agnostiq.ai>
- Alejandro Esquivel <ae@alejandro.ltd>
- Co-authored-by: Will Cunningham <wjcunningham7@gmail.com>
- Aravind-psiog <100823292+Aravind-psiog@users.noreply.github.com>
- Faiyaz Hasan <faiyaz@agnostiq.ai>
- Co-authored-by: Venkat Bala <venkat@agnostiq.ai>
- Prasanna Venkatesh <54540812+Prasy12@users.noreply.github.com>
- Co-authored-by: Amalan Jenicious F <amalan.jenicious@psiog.com>
- Okechukwu Emmanuel Ochia <okechukwu@agnostiq.ai>
- Co-authored-by: pre-commit-ci[bot] <66853113+pre-commit-ci[bot]@users.noreply.github.com>
- Casey Jao <casey@agnostiq.ai>

### Operations

- Added a workflow which checks for missing or extra requirements
- Added pycln to pre-commit hooks #867

### Removed

- PyYAML
- tailer

## [0.193.0] - 2022-09-06

### Authors

- Will Cunningham <wjcunningham7@users.noreply.github.com>
- Co-authored-by: Scott Wyman Neagle <scott@agnostiq.ai>
- Alejandro Esquivel <ae@alejandro.ltd>
- Co-authored-by: Will Cunningham <wjcunningham7@gmail.com>
- Aravind-psiog <100823292+Aravind-psiog@users.noreply.github.com>
- Faiyaz Hasan <faiyaz@agnostiq.ai>
- Co-authored-by: Venkat Bala <venkat@agnostiq.ai>
- Prasanna Venkatesh <54540812+Prasy12@users.noreply.github.com>
- Co-authored-by: Amalan Jenicious F <amalan.jenicious@psiog.com>
- Okechukwu Emmanuel Ochia <okechukwu@agnostiq.ai>
- Co-authored-by: pre-commit-ci[bot] <66853113+pre-commit-ci[bot]@users.noreply.github.com>
- Casey Jao <casey@agnostiq.ai>

### Changed

- Refactored executor base classes

### Operations

- pre-commit autoupdate

## [0.192.0] - 2022-09-02

### Authors

- Will Cunningham <wjcunningham7@users.noreply.github.com>
- Co-authored-by: Scott Wyman Neagle <scott@agnostiq.ai>
- Alejandro Esquivel <ae@alejandro.ltd>
- Co-authored-by: Will Cunningham <wjcunningham7@gmail.com>
- Aravind-psiog <100823292+Aravind-psiog@users.noreply.github.com>
- Faiyaz Hasan <faiyaz@agnostiq.ai>
- Co-authored-by: Venkat Bala <venkat@agnostiq.ai>
- Prasanna Venkatesh <54540812+Prasy12@users.noreply.github.com>
- Co-authored-by: Amalan Jenicious F <amalan.jenicious@psiog.com>
- Okechukwu Emmanuel Ochia <okechukwu@agnostiq.ai>
- Co-authored-by: pre-commit-ci[bot] <66853113+pre-commit-ci[bot]@users.noreply.github.com>

### Changed

- Modified how `no_cluster` is passed to `app.py` from the CLI

## [0.191.0] - 2022-09-01

### Authors

- Will Cunningham <wjcunningham7@users.noreply.github.com>
- Co-authored-by: Scott Wyman Neagle <scott@agnostiq.ai>
- Alejandro Esquivel <ae@alejandro.ltd>
- Co-authored-by: Will Cunningham <wjcunningham7@gmail.com>
- Aravind-psiog <100823292+Aravind-psiog@users.noreply.github.com>
- Faiyaz Hasan <faiyaz@agnostiq.ai>
- Co-authored-by: Venkat Bala <venkat@agnostiq.ai>
- Prasanna Venkatesh <54540812+Prasy12@users.noreply.github.com>
- Co-authored-by: Amalan Jenicious F <amalan.jenicious@psiog.com>
- Okechukwu Emmanuel Ochia <okechukwu@agnostiq.ai>
- Co-authored-by: pre-commit-ci[bot] <66853113+pre-commit-ci[bot]@users.noreply.github.com>

### Added

- Implementation of RemoteExecutor

## [0.190.0] - 2022-09-01

### Authors

- Will Cunningham <wjcunningham7@users.noreply.github.com>
- Co-authored-by: Scott Wyman Neagle <scott@agnostiq.ai>
- Alejandro Esquivel <ae@alejandro.ltd>
- Co-authored-by: Will Cunningham <wjcunningham7@gmail.com>
- Aravind-psiog <100823292+Aravind-psiog@users.noreply.github.com>
- Faiyaz Hasan <faiyaz@agnostiq.ai>
- Co-authored-by: Venkat Bala <venkat@agnostiq.ai>
- Prasanna Venkatesh <54540812+Prasy12@users.noreply.github.com>
- Co-authored-by: Amalan Jenicious F <amalan.jenicious@psiog.com>
- Okechukwu Emmanuel Ochia <okechukwu@agnostiq.ai>

### Changed

- Renamed `BaseAsyncExecutor` and its references to `AsyncBaseExecutor`.

## [0.189.0] - 2022-08-31

### Authors

- Will Cunningham <wjcunningham7@users.noreply.github.com>
- Co-authored-by: Scott Wyman Neagle <scott@agnostiq.ai>
- Alejandro Esquivel <ae@alejandro.ltd>
- Co-authored-by: Will Cunningham <wjcunningham7@gmail.com>
- Aravind-psiog <100823292+Aravind-psiog@users.noreply.github.com>
- Faiyaz Hasan <faiyaz@agnostiq.ai>
- Co-authored-by: Venkat Bala <venkat@agnostiq.ai>
- Prasanna Venkatesh <54540812+Prasy12@users.noreply.github.com>
- Co-authored-by: Amalan Jenicious F <amalan.jenicious@psiog.com>

### Added

- Added capability to take screenshot of the graph with covalent logo on the GUI.

### Operations

- Changed the environment switches in tests.yml to be `true`/empty instead of 1/0

- Adding `benchmark.yml` workflow

### Tests

- Adding scripts in `tests/stress_tests/benchmarks`

## [0.188.0] - 2022-08-31

### Authors

- Will Cunningham <wjcunningham7@users.noreply.github.com>
- Co-authored-by: Scott Wyman Neagle <scott@agnostiq.ai>
- Alejandro Esquivel <ae@alejandro.ltd>
- Co-authored-by: Will Cunningham <wjcunningham7@gmail.com>
- Aravind-psiog <100823292+Aravind-psiog@users.noreply.github.com>

### Added

- Created a prototype of a production Dockerfile
- The old Dockerfile has been moved to Dockerfile.dev

### Docs

- Added db schema migration error guide in RTD
- Removed `get_data_store` from quantum chemistry tutorial #1046

### Operations

- Front-end test coverage measured and reported in CI
- Added reusable version action

- Added read the docs for user interface

## [0.187.0] - 2022-08-28

### Authors

- Prasanna Venkatesh <54540812+Prasy12@users.noreply.github.com>
- Co-authored-by: Kamalesh-suresh <kamalesh.suresh@psiog.com>
- Co-authored-by: Amalan Jenicious F <amalan.jenicious@psiog.com>
- Co-authored-by: pre-commit-ci[bot] <66853113+pre-commit-ci[bot]@users.noreply.github.com>

### Tests

- Fixed `test_using_executor_names` and `test_internal_sublattice_dispatch` tests to also work with `--no-cluster` option.

### Added

- Added test cases for front-end react components.

## [0.186.0] - 2022-08-25

### Authors

- Sankalp Sanand <sankalp@agnostiq.ai>
- Co-authored-by: Alejandro Esquivel <ae@alejandro.ltd>
- Venkat Bala <venkat@agnostiq.ai>
- Okechukwu Emmanuel Ochia <okechukwu@agnostiq.ai>
- Co-authored-by: pre-commit-ci[bot] <66853113+pre-commit-ci[bot]@users.noreply.github.com>
- Co-authored-by: Will Cunningham <wjcunningham7@gmail.com>
- Co-authored-by: Scott Wyman Neagle <scott@agnostiq.ai>
- Venkat Bala <15014089+venkatBala@users.noreply.github.com>
- Aravind-psiog <100823292+Aravind-psiog@users.noreply.github.com>
- Co-authored-by: Kamalesh-suresh <kamalesh.suresh@psiog.com>
- Co-authored-by: Prasy12 <prasanna.venkatesh@psiog.com>

### Operations

- Fix conditional logic around dumping of `covalent` logs to stdout in test workflows
- Build test matrix by parsing configs from json
- Dump covalent logs if any of the tests step fail
- changed-files action uses the proper sha in version.yml

### Docs

- Added RTD and header for the AWS EC2 executor plugin.
- Refactored tutorials for better organization

### Added

- Added executor label, node id and node type to graph node UI

### Changed

- Runtime has been modified to be more precise on the lattice and electron sidebar

## [0.185.0] - 2022-08-23

### Authors

- Sankalp Sanand <sankalp@agnostiq.ai>
- Co-authored-by: Alejandro Esquivel <ae@alejandro.ltd>
- Venkat Bala <venkat@agnostiq.ai>

### Added

- Adding `load_tests` subdirectory to tests to facilitate execution of Covalent benchmarks during nightly runs
- Added `locust` requirements to tests `requirements.txt`

## [0.184.2] - 2022-08-23

### Authors

- Sankalp Sanand <sankalp@agnostiq.ai>
- Co-authored-by: Alejandro Esquivel <ae@alejandro.ltd>

### Fixed

- Switched the `render_as_batch` flag in the alembic env context so that `ALTER` commands are supported in SQLite migrations.

### Docs

- Updated custom executor RTD to show a simpler example

### Operations

- pre-commit autoupdate

## [0.184.1] - 2022-08-23

### Authors

- Alejandro Esquivel <ae@alejandro.ltd>
- Venkat Bala <venkat@agnostiq.ai>
- Co-authored-by: Scott Wyman Neagle <scott@agnostiq.ai>
- Casey Jao <casey@agnostiq.ai>
- Sankalp Sanand <sankalp@agnostiq.ai>

### Fixed

- Function's `__doc__` and `__name__` storage in dict/json for transportable object fixed.

### Tests

- Added unit test for the above fix.

## [0.184.0] - 2022-08-22

### Authors

- Alejandro Esquivel <ae@alejandro.ltd>
- Venkat Bala <venkat@agnostiq.ai>
- Co-authored-by: Scott Wyman Neagle <scott@agnostiq.ai>
- Casey Jao <casey@agnostiq.ai>

### Changed

- Electron metadata is serialized earlier during workflow construction
  to reduce unexpected executor pip requirements.

### Operations

- Updating conditional logic for the different steps in `release` workflow
- Dependabot update

### Docs

- Removed "How to synchronize lattices" section from RTD

## [0.183.0] - 2022-08-18

### Authors

- Scott Wyman Neagle <scott@agnostiq.ai>
- Venkat Bala <venkat@agnostiq.ai>

### Added

- Adding tests to update patch coverage for the `covalent logs` cli

### Changed

- Modify the `covalent logs` CLI handler to read logs line by line

### Operations

- Update release workflow
- Adding a `wait` input for the Conda action

## [0.182.2] - 2022-08-18

### Authors

- Scott Wyman Neagle <scott@agnostiq.ai>
- Will Cunningham <wjcunningham7@users.noreply.github.com>
- Alejandro Esquivel <ae@alejandro.ltd>
- Co-authored-by: Will Cunningham <wjcunningham7@gmail.com>
- Co-authored-by: Faiyaz Hasan <faiyaz@agnostiq.ai>

### Fixed

- CLI `service.py` tests to run without the server needing to be started.

### Docs

- Added `covalent db` cli command to API section of RTD

### Docs

- Fixed RTD downloads badge image to point to `covalent` rather than `cova`

### Operations

- Use conda skeleton action for build and upload

### Docs

- Updating WCI yaml with new file transfer protocols

## [0.182.1] - 2022-08-17

### Authors

- Will Cunningham <wjcunningham7@users.noreply.github.com>
- Venkat Bala <venkat@agnostiq.ai>
- Co-authored-by: santoshkumarradha <santosh@agnostiq.ai>
- Co-authored-by: pre-commit-ci[bot] <66853113+pre-commit-ci[bot]@users.noreply.github.com>
- Co-authored-by: Santosh kumar <29346072+santoshkumarradha@users.noreply.github.com>
- Co-authored-by: Scott Wyman Neagle <scott@agnostiq.ai>
- Prasanna Venkatesh <54540812+Prasy12@users.noreply.github.com>
- Co-authored-by: Will Cunningham <wjcunningham7@gmail.com>

### Fixed

- lattice.draw() fix on the GUI.

## [0.182.0] - 2022-08-17

### Authors

- Will Cunningham <wjcunningham7@users.noreply.github.com>
- Venkat Bala <venkat@agnostiq.ai>
- Co-authored-by: santoshkumarradha <santosh@agnostiq.ai>
- Co-authored-by: pre-commit-ci[bot] <66853113+pre-commit-ci[bot]@users.noreply.github.com>
- Co-authored-by: Santosh kumar <29346072+santoshkumarradha@users.noreply.github.com>
- Co-authored-by: Scott Wyman Neagle <scott@agnostiq.ai>

### Added

- Update RTD for `AWS Batch` executor
- Removed `AWS Lambda` executor RTD from this branch in order to keep changes atomic

### Changed

- Synced with latest develop

### Docs

- Adding RTD for `AWS Braket` executor
- Adding dropdown menu for the IAM policy
- Delete RTD for other cloud executor to keep changes atomic
- Renamed `executers` folder to `executors`

### Docs

- Updated short release notes

## [0.181.0] - 2022-08-17

### Authors

- Alejandro Esquivel <ae@alejandro.ltd>
- Will Cunningham <wjcunningham7@users.noreply.github.com>
- Scott Wyman Neagle <scott@agnostiq.ai>
- Venkat Bala <venkat@agnostiq.ai>
- Co-authored-by: santoshkumarradha <santosh@agnostiq.ai>
- Co-authored-by: pre-commit-ci[bot] <66853113+pre-commit-ci[bot]@users.noreply.github.com>
- Co-authored-by: Santosh kumar <29346072+santoshkumarradha@users.noreply.github.com>
- Co-authored-by: Will Cunningham <wjcunningham7@gmail.com>
- Prasanna Venkatesh <54540812+Prasy12@users.noreply.github.com>
- Co-authored-by: Kamalesh-suresh <kamalesh.suresh@psiog.com>
- Co-authored-by: Manjunath PV <manjunath.poilath@psiog.com>
- Co-authored-by: ArunPsiog <arun.mukesh@psiog.com>

### Changed

- Lazy loading mechanism on the GUI.

### Fixed

- Displaying electron executor and inputs information on the GUI.
- Animated spinner for running statuses on the GUI.

## Docs

- Add `AWSLambdaExecutor` RTD
- Update `api.rst` to include `cluster` CLI command option
- Added version migration guide section in RTD
- Update RTD for `AWS ECS` executor
- Remove AWS Lambda and Batch RTDs to keep changes atomic
- Adding dropdowns to IAM policy documents
- Updated compatibility matrix
- Updated pip, bash and callable deps how-to guides

### Operations

- NPM install on CentOS done explicitly
- `-y` flag for `conda install`

## [0.180.0] - 2022-08-16

### Authors

- Casey Jao <casey@agnostiq.ai>
- Co-authored-by: Alejandro Esquivel <ae@alejandro.ltd>
- Okechukwu Emmanuel Ochia <okechukwu@agnostiq.ai>
- Scott Wyman Neagle <scott@agnostiq.ai>
- Co-authored-by: pre-commit-ci[bot] <66853113+pre-commit-ci[bot]@users.noreply.github.com>
- Co-authored-by: Will Cunningham <wjcunningham7@gmail.com>
- Sankalp Sanand <sankalp@agnostiq.ai>

### Removed

- Removed `ct.wait.LONG` etc. constants from covalent's init

### Changed

- `wait` in `_get_result_from_dispatcher` will now use `_results_manager.wait.EXTREME` if `True` has been passed to it.

### Operations

- Prettierified release.yml
- Cleaned up pre-commit-config.yml

### Docs

- Updated Bash Lepton tutorial to conform with the latest Lepton interface changes
- Disabling how-to guide for executing an electron with a specified Conda environment.
- Fixed "How To" for Python leptons

## [0.179.0] - 2022-08-16

### Authors

### Changed

- Changed terser package version on webapp yarn-lock file.

## [0.178.0] - 2022-08-15

### Authors

- Will Cunningham <wjcunningham7@users.noreply.github.com>
- Co-authored-by: Alejandro Esquivel <ae@alejandro.ltd>
- Casey Jao <casey@agnostiq.ai>

### Changed

- Dispatch workflows as asyncio tasks on the FastAPI event loop instead of in separate threads

### Fixed

- Deconflict wait enum with `ct.wait` function; `wait` -> `WAIT`

### Operations

- Conda package is built and tested on a nightly schedule
- Conda deployment step is added to `release.yml`
- Install yarn and npm on Ubuntu whenever the webapp needs to be built

## [0.177.0] - 2022-08-11

### Authors

- Scott Wyman Neagle <scott@agnostiq.ai>
- Co-authored-by: Faiyaz Hasan <faiyaz@agnostiq.ai>
- Casey Jao <casey@agnostiq.ai>
- Venkat Bala <venkat@agnostiq.ai>
- Co-authored-by: pre-commit-ci[bot] <66853113+pre-commit-ci[bot]@users.noreply.github.com>

### Removed

- `while True` in `app.get_result`

### Changed

- Flask route logic to return 503 when the result is not ready

### Tests

- results_manager tests

### Operations

- Fix conditional checks for `pre-release` and `stable` Covalent docker image builds

## [0.176.0] - 2022-08-11

### Authors

- Scott Wyman Neagle <scott@agnostiq.ai>
- Co-authored-by: Faiyaz Hasan <faiyaz@agnostiq.ai>
- Casey Jao <casey@agnostiq.ai>

### Operations

- Update precommit yaml.

### Removed

- `Lattice.check_consumables()`, `_TransportGraph.get_topologically_sorted_graph()`

### Operations

- Trigger webapp build if `build==true`

## [0.175.0] - 2022-08-11

### Authors

- Scott Wyman Neagle <scott@agnostiq.ai>
- Co-authored-by: Faiyaz Hasan <faiyaz@agnostiq.ai>
- Casey Jao <casey@agnostiq.ai>

### Operations

- Trigger Slack alert for failed tests on `workflow_run`

## [0.174.0] - 2022-08-11

### Authors

- Casey Jao <casey@agnostiq.ai>
- Alejandro Esquivel <ae@alejandro.ltd>

### Changed

- Changed return value for TransferFromRemote and TransferToRemote (download/upload) operations to be consistent and always return filepath tuples

### Docs

- Updated docs with File Transfer return value changes and `files` kwarg injections

### Fixed

- Fixed postprocessing workflows that return an electron with an incoming wait_for edge

## [0.173.0] - 2022-08-10

### Authors

- Sankalp Sanand <sankalp@agnostiq.ai>

### Added

- `--hard` and `--yes` flags added to `covalent purge` for hard purging (also deletes the databse) and autoapproving respectively.

### Changed

- `covalent purge` now shows the user a prompt informing them what dirs and files will be deleted.
- Improved shown messages in some commands.

### Tests

- Updated tests to reflect above changes.

## [0.172.0] - 2022-08-10

### Authors

- Will Cunningham <wjcunningham7@users.noreply.github.com>
- Prasanna Venkatesh <54540812+Prasy12@users.noreply.github.com>
- Co-authored-by: pre-commit-ci[bot] <66853113+pre-commit-ci[bot]@users.noreply.github.com>
- Co-authored-by: Aravind-psiog <100823292+Aravind-psiog@users.noreply.github.com>
- Co-authored-by: ArunPsiog <arun.mukesh@psiog.com>
- Co-authored-by: manjunath.poilath <manjunath.poilath@psiog.com>
- Co-authored-by: Kamalesh-suresh <kamalesh.suresh@psiog.com>
- Co-authored-by: Amalan Jenicious F <amalan.jenicious@psiog.com>
- Co-authored-by: M Shrikanth <shrikanth.mohan@psiog.com>
- Co-authored-by: Casey Jao <casey@agnostiq.ai>
- Co-authored-by: Aravind-psiog <aravind.prabaharan@psiog.com>
- Co-authored-by: Will Cunningham <wjcunningham7@gmail.com>
- Co-authored-by: Alejandro Esquivel <ae@alejandro.ltd>

### Changed

- Covalent dispatcher flask web apis ported to FastAPI in `covalent_dispatcher/_service/app.py`
- Unit tests written for Covalent dispatcher flask web apis ported to FastAPI in `covalent_dispatcher_tests/_service/app.test.py`
- Web apis of `covalent_ui` refactored to adhere to v11 DB schema
- Electron graph mini map has been moved next to controls on the GUI.
- Lattice status and count of completed & total electrons has been moved to the top of the graph on the GUI.
- Some of the Flask APIs earlier consumed by the GUI have been deprecated & removed from the code base.
- APIs exposed by the web app back end have been re-factored to adhere to the new DB schema v10

### Added

- Added count of dispatches by status on the dispatch list section of the GUI.
- APIs that the GUI consumes have been re-written using FastAPI. This includes re-factoring of older APIs and adding of new APIs.
- Added COVALENT_SERVER_IFACE_ANY flag for uvicorn to start with 0.0.0.0

### Docs

- ReadTheDocs landing page has been improved

## [0.171.0] - 2022-08-10

### Authors

- Casey Jao <casey@agnostiq.ai>
- Co-authored-by: Scott Wyman Neagle <scott@agnostiq.ai>

### Added

- Added `covalent migrate_legacy_result_object` command to save pickled Result objects to the DataStore

## [0.170.1] - 2022-08-09

### Authors

- Venkat Bala <venkat@agnostiq.ai>

### Fixed

- Remove `attr` import added inadvertently

### Tests

- Fix `start` cli test, update `set_config` call count

## [0.170.0] - 2022-08-08

### Authors

- Venkat Bala <venkat@agnostiq.ai>
- Co-authored-by: pre-commit-ci[bot] <66853113+pre-commit-ci[bot]@users.noreply.github.com>

### Changed

- Temporarily allow executor plugin variable name to be either in uppercase or lowercase

## [0.169.0] - 2022-08-08

### Authors

- Venkat Bala <venkat@agnostiq.ai>
- Co-authored-by: pre-commit-ci[bot] <66853113+pre-commit-ci[bot]@users.noreply.github.com>

### Added

- Adding a `covalent config` convenience CLI to quickly view retrive the covalent configuration

## [0.168.0] - 2022-08-08

### Authors

- Venkat Bala <venkat@agnostiq.ai>
- Co-authored-by: pre-commit-ci[bot] <66853113+pre-commit-ci[bot]@users.noreply.github.com>

### Added

- Adding `setup/teardown` methods as placeholders for any executor specific setup and teardown tasks

## [0.167.0] - 2022-08-08

### Authors

- Poojith U Rao <106616820+poojithurao@users.noreply.github.com>
- Co-authored-by: Venkat Bala <venkat@agnostiq.ai>
- Co-authored-by: Faiyaz Hasan <faiyaz@agnostiq.ai>
- Co-authored-by: pre-commit-ci[bot] <66853113+pre-commit-ci[bot]@users.noreply.github.com>
- Co-authored-by: Alejandro Esquivel <ae@alejandro.ltd>

### Added

- S3 File transfer strategy

### Fixed

- Adding maximum number of retries and timeout parameter to the get result http call.

## [0.166.0] - 2022-08-07

### Authors

- Venkat Bala <venkat@agnostiq.ai>

### Tests

- Update dask cli test to match Covalent Dask cluster configuration

### Changed

- Remove newline from log stream formatter for better log statment output
- Jsonify covalent cluster cli outputs

## [0.165.0] - 2022-08-06

### Authors

- Casey Jao <casey@agnostiq.ai>

### Changed

- Make `BaseExecutor` and `BaseAsyncExecutor` class siblings, not parent and child.

### Operations

- Only validate webapp if the webapp was built

### Tests

- Fixed randomly failing lattice json serialization test

## [0.164.0] - 2022-08-05

### Authors

- Sankalp Sanand <sankalp@agnostiq.ai>
- Faiyaz Hasan <faiyaz@agnostiq.ai>
- Co-authored-by: pre-commit-ci[bot] <66853113+pre-commit-ci[bot]@users.noreply.github.com>
- Co-authored-by: Venkat Bala <venkat@agnostiq.ai>
- Co-authored-by: Will Cunningham <wjcunningham7@gmail.com>

### Changed

- Use `update_config` to modify dask configuration from the cluster process
- Simplify `set_config` logic for dask configuration options on `covalent start`
- Removed default values from click options for dask configuration related values

### Added

- Configured default dask configuration options in `defaults.py`

### Fixed

- Overwriting config address issue.

### Tests

- Moved misplaced functional/integration tests from the unit tests folder to their respective folders.
- All of the unit tests now use test DB instead of hitting a live DB.
- Updated `tests.yml` so that functional tests are run whenever tests get changed or github actions are changed.
- Several broken tests were also fixed.

## [0.163.0] - 2022-08-04

### Authors

- Alejandro Esquivel <ae@alejandro.ltd>
- Co-authored-by: Casey Jao <casey@agnostiq.ai>
- Will Cunningham <wjcunningham7@users.noreply.github.com>
- Co-authored-by: Scott Wyman Neagle <scott@agnostiq.ai>

### Added

- Added `rsync` dependency in `Dockerfile`

### Removed

- `Makefile` which was previously improperly committed

### Operations

- Functional tests are run only on `develop`
- `tests.yml` can be run manually provided a commit SHA
- `tests.yml` uses a `build` filter to conditionally install and build Covalent if build files are modified
- `docker.yml` is now only for dev work, and is manually triggered given an SHA
- `release.yml` is enhanced to push stable and pre-release images to a public ECR repo

## [0.162.0] - 2022-08-04

### Authors

- Alejandro Esquivel <ae@alejandro.ltd>
- Co-authored-by: Casey Jao <casey@agnostiq.ai>

### Changed

- Updated Base executor to support non-unique `retval_key`s, particularly for use in File Transfer where we may have several CallDeps with the reserved `retval_key` of value `files`.

## [0.161.2] - 2022-08-04

### Authors

- Alejandro Esquivel <ae@alejandro.ltd>
- Co-authored-by: pre-commit-ci[bot] <66853113+pre-commit-ci[bot]@users.noreply.github.com>

### Fixed

- Updated `covalent db migrations` to overwrite `alembic.ini` `script_location` with absolute path to migrations folder
- Updated `covalent db alembic [args]` command to use project root as `cwd` for alembic subprocess

## [0.161.1] - 2022-08-03

### Authors

- Alejandro Esquivel <ae@alejandro.ltd>
- Scott Wyman Neagle <scott@agnostiq.ai>
- Co-authored-by: Faiyaz Hasan <faiyaz@agnostiq.ai>
- Poojith U Rao <106616820+poojithurao@users.noreply.github.com>
- Co-authored-by: Casey Jao <casey@agnostiq.ai>

### Fixed

- When a list was passed to an electron, the generated electron list
  had metadata copied from the electron. This was resulting in
  call_before and call_after functions being called by the electron
  list as well. The metadata (apart from executor) is now set to
  default values for the electron list.

## [0.161.0] - 2022-08-03

### Authors

- Alejandro Esquivel <ae@alejandro.ltd>
- Scott Wyman Neagle <scott@agnostiq.ai>
- Co-authored-by: Faiyaz Hasan <faiyaz@agnostiq.ai>

### Changed

- Replaced `Session(DispatchDB()._get_data_store().engine)` with `workflow_db.session()`

### Removed

- `DevDataStore` class from `datastore.py`
- workflows manager

## [0.160.1] - 2022-08-02

### Authors

- Alejandro Esquivel <ae@alejandro.ltd>
- Scott Wyman Neagle <scott@agnostiq.ai>

### Fixed

- `script_location` key not found issue when installing with pip (second attempt)

### Docs

- Remove migration guide reference from README

### Operations

- Explicitly check `release == true` in tests.yml

## [0.160.0] - 2022-08-02

### Authors

- Casey Jao <casey@agnostiq.ai>
- Co-authored-by: Faiyaz Hasan <faiyaz@agnostiq.ai>

### Changed

- `Executor.run()` now accepts a `task_metadata` dictionary. Current
  keys consist of `dispatch_id` and `node_id`.

## [0.159.0] - 2022-08-02

### Authors

- Casey Jao <casey@agnostiq.ai>
- Co-authored-by: Faiyaz Hasan <faiyaz@agnostiq.ai>

### Changed

- Database schema has been updated to v11

### Operations

- `paths-filter` will only be run on PRs, i.e on workflow runs, the whole test suite will be run.
- Removed retry action from running on `pytest` steps since they instead use `pytest` retries.
- `codecov.yml` added to enable carry-forward flags
- UI front-end is only built for pull requests when the source changes
- Packaging is only validated on the `develop` branch

## [0.158.0] - 2022-07-29

### Authors

- Okechukwu Emmanuel Ochia <okechukwu@agnostiq.ai>
- Co-authored-by: Scott Wyman Neagle <scott@agnostiq.ai>
- Will Cunningham <wjcunningham7@users.noreply.github.com>
- Alejandro Esquivel <ae@alejandro.ltd>
- Co-authored-by: pre-commit-ci[bot] <66853113+pre-commit-ci[bot]@users.noreply.github.com>
- Casey Jao <casey@agnostiq.ai>
- Co-authored-by: Faiyaz Hasan <faiyaz@agnostiq.ai>

### Changed

- Construct the result object in the dispatcher `entry_point.py` module in order to avoid the Missing Latticed Id error so frequently.
- Update the sleep statement length to 0.1 seconds in the results.manager.

## [0.157.1] - 2022-07-29

### Authors

- Okechukwu Emmanuel Ochia <okechukwu@agnostiq.ai>
- Co-authored-by: Scott Wyman Neagle <scott@agnostiq.ai>
- Will Cunningham <wjcunningham7@users.noreply.github.com>
- Alejandro Esquivel <ae@alejandro.ltd>
- Co-authored-by: pre-commit-ci[bot] <66853113+pre-commit-ci[bot]@users.noreply.github.com>
- Casey Jao <casey@agnostiq.ai>

### Fixed

- Pass non-kwargs to electrons in the correct order during dispatch.

## [0.157.0] - 2022-07-28

### Authors

- Okechukwu Emmanuel Ochia <okechukwu@agnostiq.ai>
- Co-authored-by: Scott Wyman Neagle <scott@agnostiq.ai>
- Will Cunningham <wjcunningham7@users.noreply.github.com>
- Alejandro Esquivel <ae@alejandro.ltd>
- Co-authored-by: pre-commit-ci[bot] <66853113+pre-commit-ci[bot]@users.noreply.github.com>
- Casey Jao <casey@agnostiq.ai>

### Changed

- Expose a public `wait()` function compatible with both calling and dispatching lattices

### Docs

- Updated the RTD on `wait_for()` to use the static `wait()` function

### Operations

- pre-commit autoupdate

### Docs

- Changed the custom executor how-to to be shorter and more concise.
- Re-structured the docs

## [0.156.0] - 2022-07-27

### Authors

- Okechukwu Emmanuel Ochia <okechukwu@agnostiq.ai>
- Co-authored-by: Scott Wyman Neagle <scott@agnostiq.ai>
- Will Cunningham <wjcunningham7@users.noreply.github.com>
- Alejandro Esquivel <ae@alejandro.ltd>
- Co-authored-by: pre-commit-ci[bot] <66853113+pre-commit-ci[bot]@users.noreply.github.com>

### Added

- Bash decorator is introduced
- Lepton commands can be specified as a list of strings rather than strings alone.

## [0.155.1] - 2022-07-26

### Authors

- Okechukwu Emmanuel Ochia <okechukwu@agnostiq.ai>
- Co-authored-by: Scott Wyman Neagle <scott@agnostiq.ai>
- Will Cunningham <wjcunningham7@users.noreply.github.com>
- Alejandro Esquivel <ae@alejandro.ltd>
- Co-authored-by: pre-commit-ci[bot] <66853113+pre-commit-ci[bot]@users.noreply.github.com>

### Fixed

- `script_location` key not found issue when running alembic programatically

### Operations

- Fixed syntax errors in `stale.yml` and in `hotfix.yml`
- `docker.yml` triggered after version bump in `develop` instead of before
- Enhanced `tests.yml` to upload coverage reports by domain

## [0.155.0] - 2022-07-26

### Authors

- Alejandro Esquivel <ae@alejandro.ltd>

### Added

- Exposing `alembic {args}` cli commands through: `covalent db alembic {args}`

## [0.154.0] - 2022-07-25

### Authors

- Casey Jao <casey@agnostiq.ai>
- Co-authored-by: Venkat Bala <venkat@agnostiq.ai>
- Alejandro Esquivel <ae@alejandro.ltd>

### Added

- Added methods to programatically fetch information from Alembic without needing subprocess

## [0.153.1] - 2022-07-25

### Authors

- Casey Jao <casey@agnostiq.ai>
- Co-authored-by: Venkat Bala <venkat@agnostiq.ai>

### Fixed

- Stdout and stderr are now captured when using the dask executor.

### Tests

- Fixed Dask cluster CLI tests

## [0.153.0] - 2022-07-25

### Authors

- Faiyaz Hasan <faiyaz@agnostiq.ai>

### Added

- Helper function to load and save files corresponding to the DB filenames.

### Changed

- Files with .txt, .log extensions are stored as strings.
- Get result web request timeout to 2 seconds.

## [0.152.0] - 2022-07-25

### Authors

- Faiyaz Hasan <faiyaz@agnostiq.ai>
- Co-authored-by: Scott Wyman Neagle <scott@agnostiq.ai>

### Changed

- Pass default DataStore object to node value retrieval method in the Results object.

## [0.151.1] - 2022-07-22

### Authors

- Faiyaz Hasan <faiyaz@agnostiq.ai>
- Co-authored-by: Scott Wyman Neagle <scott@agnostiq.ai>

### Fixed

- Adding maximum number of retries and timeout parameter to the get result http call.
- Disabling result_webhook for now.

## [0.151.0] - 2022-07-22

### Authors

- Scott Wyman Neagle <scott@agnostiq.ai>
- Co-authored-by: Will Cunningham <wjcunningham7@gmail.com>
- Sankalp Sanand <sankalp@agnostiq.ai>

### Added

- `BaseAsyncExecutor` has been added which can be inherited by new async-aware executors.

### Changed

- Since tasks were basically submitting the functions to a Dask cluster by default, they have been converted into asyncio `Tasks` instead which support a far larger number of concurrent tasks than previously used `ThreadPool`.

- `tasks_pool` will still be used to schedule tasks which use non-async executors.

- Executor's `executor` will now receive a callable instead of a serialized function. This allows deserializing the function where it is going to be executed while providing a simplified `execute` at the same time.

- `uvloop` is being used instead of the default event loop of `asyncio` for better performance.

- Tests have also been updated to reflect above changes.

### Operations

- Made Santosh the sole owner of `/docs`

## [0.150.0] - 2022-07-22

### Authors

- Faiyaz Hasan <faiyaz@agnostiq.ai>

### Added

- Initialize database tables when the covalent server is started.

## [0.149.0] - 2022-07-21

### Authors

- Scott Wyman Neagle <scott@agnostiq.ai>
- Co-authored-by: Venkat Bala <venkat@agnostiq.ai>

### Removed

- `result.save()`
- `result._write_dispatch_to_python_file()`

## [0.148.0] - 2022-07-21

### Authors

- Alejandro Esquivel <ae@alejandro.ltd>

### Changed

- Changed DataStore default db path to correspond to dispatch db config path

### Operations

- Added workflow to stale and close pull requests

### Docs

- Fixed `get_metadata` calls in examples to remove `results_dir` argument
- Removed YouTube video temporarily

## [0.147.0] - 2022-07-21

### Authors

- Casey Jao <casey@agnostiq.ai>

### Changed

- Simplified interface for custom executors. All the boilerplate has
  been moved to `BaseExecutor`.

## [0.146.0] - 2022-07-20

### Authors

- Casey Jao <casey@agnostiq.ai>
- Co-authored-by: Venkat Bala <venkat@agnostiq.ai>
- Faiyaz Hasan <faiyaz@agnostiq.ai>

### Added

- Ensure that transportable objects are rendered correctly when printing the result object.

### Tests

- Check that user data is not unpickled by the Covalent server process

## [0.145.0] - 2022-07-20

### Authors

- Scott Wyman Neagle <scott@agnostiq.ai>
- Co-authored-by: Venkat Bala <venkat@agnostiq.ai>
- Co-authored-by: Faiyaz Hasan <faiyaz@agnostiq.ai>

### Removed

- `entry_point.get_result()`

### Changed

- get_result to query an HTTP endpoint instead of a DB session

## [0.144.0] - 2022-07-20

### Authors

- Will Cunningham <wjcunningham7@users.noreply.github.com>
- Co-authored-by: Scott Wyman Neagle <scott@agnostiq.ai>
- Alejandro Esquivel <ae@alejandro.ltd>

### Added

- Set up alembic migrations & added migration guide (`alembic/README.md`)

## [0.143.0] - 2022-07-19

### Authors

- Will Cunningham <wjcunningham7@users.noreply.github.com>
- Co-authored-by: Scott Wyman Neagle <scott@agnostiq.ai>

### Changed

- Installation will fail if `cova` is installed while trying to install `covalent`.

## [0.142.0] - 2022-07-19

### Authors

- Poojith U Rao <106616820+poojithurao@users.noreply.github.com>
- Co-authored-by: Will Cunningham <wjcunningham7@gmail.com>
- Anna Hughes <annagwen42@gmail.com>
- Co-authored-by: Poojith <poojith@agnostiq.ai>
- Co-authored-by: Scott Wyman Neagle <scott@agnostiq.ai>
- Casey Jao <casey@agnostiq.ai>
- Co-authored-by: Venkat Bala <venkat@agnostiq.ai>
- Co-authored-by: pre-commit-ci[bot] <66853113+pre-commit-ci[bot]@users.noreply.github.com>
- Faiyaz Hasan <faiyaz@agnostiq.ai>

### Added

- `electron_num`, `completed_electron_num` fields to the Lattice table.

## [0.141.0] - 2022-07-19

### Authors

- Poojith U Rao <106616820+poojithurao@users.noreply.github.com>
- Co-authored-by: Will Cunningham <wjcunningham7@gmail.com>
- Anna Hughes <annagwen42@gmail.com>
- Co-authored-by: Poojith <poojith@agnostiq.ai>
- Co-authored-by: Scott Wyman Neagle <scott@agnostiq.ai>
- Casey Jao <casey@agnostiq.ai>
- Co-authored-by: Venkat Bala <venkat@agnostiq.ai>
- Co-authored-by: pre-commit-ci[bot] <66853113+pre-commit-ci[bot]@users.noreply.github.com>

### Changed

- Deprecate topological sort in favor of inspect in-degree of nodes until they are zero before dispatching task
- Use deepcopy to generate a copy of the metadata dictionary before saving result object to the database

### Docs

- Adding incomplete pennylane kernel tutorial
- Adding quantum ensemble tutorial

## [0.140.0] - 2022-07-19

### Authors

- Faiyaz Hasan <faiyaz@agnostiq.ai>
- Co-authored-by: Venkat Bala <venkat@agnostiq.ai>

### Added

- Fields `deps_filename`, `call_before_filename` and `call_after_filename` to the `Electron` table.
- Re-write the deps / call before and after file contents when inserting / updating electron record in the database.

### Changed

- Modify the test and implementation logic of inserting the electron record with these new fields.
- Field `key` to `key_filename` in `Electron` table.

## [0.139.1] - 2022-07-19

### Authors

- Divyanshu Singh <55018955+divshacker@users.noreply.github.com>
- Co-authored-by: Scott Wyman Neagle <wymnea@protonmail.com>
- Co-authored-by: Scott Wyman Neagle <scott@agnostiq.ai>
- Co-authored-by: Will Cunningham <wjcunningham7@users.noreply.github.com>

### Fixed

- Fixes Reverse IP problem. All References to `0.0.0.0` are changed to `localhost` . More details can be found [here](https://github.com/AgnostiqHQ/covalent/issues/202)

## [0.139.0] - 2022-07-19

### Authors

- Venkat Bala <venkat@agnostiq.ai>
- Co-authored-by: Scott Wyman Neagle <scott@agnostiq.ai>
- Faiyaz Hasan <faiyaz@agnostiq.ai>
- Co-authored-by: Will Cunningham <wjcunningham7@gmail.com>

### Added

- Columns `is_active` in the lattice, eLectron and Electron dependency tables.

### Docs

- Adding a RTD tutorial/steps on creating a custom executor

## [0.138.0] - 2022-07-19

### Authors

- Anna Hughes <annagwen42@gmail.com>
- Co-authored-by: Will Cunningham <wjcunningham7@gmail.com>
- Will Cunningham <wjcunningham7@users.noreply.github.com>
- Co-authored-by: Venkat Bala <venkat@agnostiq.ai>

### Added

- Docker build workflow

### Changed

- Dockerfile uses multi-stage build

### Docs

- New tutorial demonstrating how to solve the MaxCut Problem with QAOA and Covalent

## [0.137.0] - 2022-07-19

### Authors

- Prasanna Venkatesh <54540812+Prasy12@users.noreply.github.com>
- Co-authored-by: Alejandro Esquivel <ae@alejandro.ltd>

### Added

- Ability to hide/show labels on the graph
- Graph layout with elk configurations

### Changed

- Changed API socket calls interval for graph optimization.

### Tests

- Disabled several dask functional tests

## [0.136.0] - 2022-07-18

### Authors

- Scott Wyman Neagle <scott@agnostiq.ai>
- Co-authored-by: Faiyaz Hasan <faiyaz@agnostiq.ai>

### Changed

- Result.save() has been deprecated in favor of Result.persist() and querying the database directly.

## [0.135.0] - 2022-07-18

### Authors

- Casey Jao <casey@agnostiq.ai>
- Co-authored-by: Scott Wyman Neagle <scott@agnostiq.ai>
- Co-authored-by: Alejandro Esquivel <ae@alejandro.ltd>

### Operations

- Psiog is only codeowner of js files
- Fix in changelog action to handle null author when a bot is committing

### Added

- Support injecting return values of calldeps into electrons during workflow execution

## [0.134.0] - 2022-07-15

### Authors

- Casey Jao <casey@agnostiq.ai>
- Co-authored-by: Scott Wyman Neagle <scott@agnostiq.ai>

### Changed

- Covalent server can now process workflows without having their deps installed

## [0.133.0] - 2022-07-15

### Authors

- Will Cunningham <wjcunningham7@users.noreply.github.com>

### Removed

- Removed the deprecated function `draw_inline` as well as the `matplotlib` dependency.

### Operations

- Fixing the retry block for tests

## [0.132.0] - 2022-07-14

### Authors

- Will Cunningham <wjcunningham7@users.noreply.github.com>

### Added

- Bash lepton support reintroduced with some UX modifications to the Lepton class. Leptons which use scripting languages can be specified as either (1) a command run in the shell/console or (2) a call to a function in a library/script. Leptons which use compiled languages must specify a library and a function name.
- The keyword argument `display_name` can be used to override the name appearing in the UI. Particularly useful when the lepton is a command.
- All arguments except for language are now keyword arguments.
- Keyword arguments passed to a Bash lepton are understood to define environment variables within the shell.
- Non-keyword arguments fill in `$1`, `$2`, etc.
- Named outputs enumerate variables within the shell which will be returned to the user. These can be either `Lepton.OUTPUT` or `Lepton.INPUT_OUTPUT` types.

### Added

- New fields to the decomposed result object Database:

## [0.131.0] - 2022-07-13

### Authors

- Sankalp Sanand <sankalp@agnostiq.ai>
- Co-authored-by: Venkat Bala <venkat@agnostiq.ai>

### Fixed

- `covalent --version` now looks for `covalent` metadata instead of `cova`

### Tests

- Updated the cli test to include whether the correct version number is shown when `covalent --version` is run

### Added

- Method to write electron id corresponding to sublattices in `execution.py` when running `_run_task`.

## [0.130.0] - 2022-07-12

### Authors

- Venkat Bala <venkat@agnostiq.ai>
- Co-authored-by: Scott Wyman Neagle <scott@agnostiq.ai>

### Changed

- Ignoring tests for `cancel_dispatch` and `construct_bash`
- Create a dummy requirements.txt file for pip deps tests
- Fix version of `Werkzeug` package to avoid running into ValueError (unexpected kwarg `as_tuple`)
- Update `customization` how to test by specifying the section header `sdk`

## [0.129.0] - 2022-07-12

### Authors

- Sankalp Sanand <sankalp@agnostiq.ai>
- Co-authored-by: Alejandro Esquivel <ae@alejandro.ltd>

### Added

- Support for `wait_for` type edges when two electrons are connected by their execution side effects instead of output-input relation.

### Changed

- `active_lattice.electron_outputs` now contains the node ids as well for the electron which is being post processed.

## [0.128.1] - 2022-07-12

### Authors

- Faiyaz Hasan <faiyaz@agnostiq.ai>

### Fixed

- `Result.persist` test in `result_test.py`.
- Electron dependency `arg_index` is changed back to Nullable.

## [0.128.0] - 2022-07-12

### Authors

- Okechukwu Emmanuel Ochia <okechukwu@agnostiq.ai>
- Co-authored-by: Casey Jao <casey@agnostiq.ai>
- Co-authored-by: Alejandro Esquivel <ae@alejandro.ltd>
- Co-authored-by: pre-commit-ci[bot] <66853113+pre-commit-ci[bot]@users.noreply.github.com>

### Added

- File transfer support for leptons

## [0.127.0] - 2022-07-11

### Authors

- Scott Wyman Neagle <scott@agnostiq.ai>
- Co-authored-by: Faiyaz Hasan <faiyaz@agnostiq.ai>
- Co-authored-by: Venkat Bala <venkat@agnostiq.ai>

### Added

- When saving to DB, also persist to the new DB if running in develop mode

### Tests

- Flask app route tests

## [0.126.0] - 2022-07-11

### Authors

- Will Cunningham <wjcunningham7@users.noreply.github.com>
- Alejandro Esquivel <ae@alejandro.ltd>
- Co-authored-by: pre-commit-ci[bot] <66853113+pre-commit-ci[bot]@users.noreply.github.com>
- Co-authored-by: Sankalp Sanand <sankalp@agnostiq.ai>

### Added

- Added Folder class
- Added internal call before/after deps to execute File Transfer operations pre/post electron execution.

### Operations

- Enhanced hotfix action to create branches from existing commits

## [0.125.0] - 2022-07-09

### Authors

- Okechukwu Emmanuel Ochia <okechukwu@agnostiq.ai>
- Co-authored-by: pre-commit-ci[bot] <66853113+pre-commit-ci[bot]@users.noreply.github.com>
- Co-authored-by: Alejandro Esquivel <ae@alejandro.ltd>
- Venkat Bala <venkat@agnostiq.ai>
- Co-authored-by: Okechukwu Ochia <emmirald@gmail.com>
- Co-authored-by: Scott Wyman Neagle <scott@agnostiq.ai>

### Added

- Dask Cluster CLI functional/unit tests

### Docs

- Updated RTD concepts, how-to-guides, and api docs with electron dependencies.

### Operations

- Separate out running tests and uploading coverage report to circumvent bug in
  retry action

## [0.124.0] - 2022-07-07

### Authors

- Will Cunningham <wjcunningham7@users.noreply.github.com>
- Co-authored-by: Scott Wyman Neagle <scott@agnostiq.ai>
- Faiyaz Hasan <faiyaz@agnostiq.ai>

### Added

- `Result.persist` method in `covalent/_results_manager/result.py`.

### Operations

- Package pre-releases go to `covalent` instead of `cova` on PyPI.

## [0.123.0] - 2022-07-07

### Authors

- Scott Wyman Neagle <scott@agnostiq.ai>
- Co-authored-by: Faiyaz Hasan <faiyaz@agnostiq.ai>
- Will Cunningham <wjcunningham7@users.noreply.github.com>
- Alejandro Esquivel <ae@alejandro.ltd>
- Co-authored-by: pre-commit-ci[bot] <66853113+pre-commit-ci[bot]@users.noreply.github.com>

### Added

- Added Folder class
- Added internal call before/after deps to execute File Transfer operations pre/post electron execution.

### Operations

- `codeql.yml` and `condabuild.yml` run nightly instead of on every PR.
- Style fixes in changelog

## [0.122.1] - 2022-07-06

### Authors

Will Cunningham <wjcunningham7@users.noreply.github.com>
Co-authored-by: Scott Wyman Neagle <scott@agnostiq.ai>

### Operations

- Added license scanner action
- Pre-commit autoupdate

### Tests

- Tests for running workflows with more than one iteration

### Fixed

- Attribute error caused by attempts to retrieve the name from the node function when the node function is set to None

## [0.122.0] - 2022-07-04

### Authors

Faiyaz Hasan <faiyaz@agnostiq.ai>
Co-authored-by: pre-commit-ci[bot] <66853113+pre-commit-ci[bot]@users.noreply.github.com>

### Added

- `covalent/_results_manager/write_result_to_db.py` module and methods to insert / update data in the DB.
- `tests/covalent_tests/results_manager_tests/write_result_to_db_test.py` containing the unit tests for corresponding functions.

### Changed

- Electron `type` column to a string type rather than an `ElectronType` in DB models.
- Primary keys from `BigInteger` to `Integer` in DB models.

## [0.121.0] - 2022-07-04

### Authors

Will Cunningham <wjcunningham7@users.noreply.github.com>
Co-authored-by: Alejandro Esquivel <ae@alejandro.ltd>
Co-authored-by: pre-commit-ci[bot] <66853113+pre-commit-ci[bot]@users.noreply.github.com>

### Removed

- Unused requirements `gunicorn` and `eventlet` in `requirements.txt` as well as `dask` in `tests/requirements.txt`, since it is already included in the core requirements.

### Docs

- Updated the compatibility matrix in the docs.

## [0.120.0] - 2022-07-04

### Authors

Okechukwu Emmanuel Ochia <okechukwu@agnostiq.ai>
Co-authored-by: Venkat Bala <venkat@agnostiq.ai>
Co-authored-by: pre-commit-ci[bot] <66853113+pre-commit-ci[bot]@users.noreply.github.com>
Co-authored-by: Scott Wyman Neagle <scott@agnostiq.ai>

### Added

- Adding `cluster` CLI options to facilitate interacting with the backend Dask cluster
- Adding options to `covalent start` to enable specifying number of workers, memory limit and threads per worker at cluster startup

### Changed

- Update `DaskAdminWorker` docstring with better explanation

## [0.119.1] - 2022-07-04

### Authors

Scott Wyman Neagle <scott@agnostiq.ai>
Casey Jao <casey@agnostiq.ai>

### Fixed

- `covalent status` checks if the server process is still alive.

### Operations

- Updates to changelog logic to handle multiple authors

## [0.119.0] - 2022-07-03

### Authors

@cjao

### Added

- Introduce support for pip dependencies

## [0.118.0] - 2022-07-02

### Authors

@AlejandroEsquivel

### Added

- Introduced File, FileTransfer, and FileTransferStrategy classes to support various File Transfer use cases prior/post electron execution

## [0.117.0] - 2022-07-02

### Authors

@Emmanuel289

### Added

- Included retry action in 'tests.yaml' workflow.

## [0.116.0] - 2022-06-29

### Authors

@Prasy12

### Changed

- Changed API socket calls interval for graph optimization.

### Added

- Ability to change to different layouts from the GUI.

## [0.115.0] - 2022-06-28

### Authors

@cjao

### Added

- Introduce support for `call_before`, `call_after`, and bash dependencies

### Operations

- Unit tests performed on Python 3.10 on Ubuntu and MacOS images as well as 3.9 on MacOS
- Updated codeowners so that AQ Engineers doesn't own this CHANGELOG
- pre-commit autoupdate

## [0.114.0] - 2022-06-23

### Authors

@dependabot[bot]

### Changed

- Changed eventsource version on webapp yarn-lock file.

### Operations

- Added Github push changelog workflow to append commiters username
- Reusable JavaScript action to parse changelog and update version

## [0.113.0] - 2022-06-21

### Added

- Introduce new db models and object store backends

### Operations

- Syntax fix in hotfix.yml

### Docs

- Added new tutorial: Linear and convolutional autoencoders

## [0.112.0] - 2022-06-20

### Changed

- Changed async version on webapp package-lock file.

## [0.111.0] - 2022-06-20

### Changed

- Changed eventsource version on webapp package-lock file.

### Docs

- Added new tutorial: Covalentified version of the Pennylane Variational Classifier tutorial.

## [0.110.3] - 2022-06-17

### Fixed

- Fix error when parsing electron positional arguments in workflows

### Docs

- Remove hardcoding version info in README.md

## [0.110.2] - 2022-06-10

### Docs

- Fix MNIST tutorial
- Fix Quantum Gravity tutorial
- Update RTD with migration guide compatible with latest release
- Convert all references to `covalent start` from Jupyter notebooks to markdown statements
- Update release notes summary in README.md
- Fixed display issues with figure (in dark mode) and bullet points in tutorials

### Operations

- Added a retry block to the webapp build step in `tests.yml`

## [0.110.1] - 2022-06-10

### Fixed

- Configure dask to not use daemonic processes when creating a cluster

### Operations

- Sync the VERSION file within `covalent` directory to match the root level VERSION
- Manually patch `covalent/VERSION`

## [0.110.0] - 2022-06-10

### Changed

- Web GUI list size and status label colors changed.
- Web GUI graph running icon changed to non-static icon.

### Docs

- Removed references to the Dask executor in RTD as they are no longer needed.

## [0.109.1] - 2022-06-10

### Fixed

- `covalent --version` now works for PyPI releases

## [0.109.0] - 2022-06-10

### Docs

- Update CLI help statements

### Added

- Add CLI functionality to start covalent with/without Dask
- Add CLI support to parse `covalent_ui.log` file

### Operations

- Updating codeowners to establish engineering & psiog ownership

### Docs

- Added new tutorial: Training quantum embedding kernels for classification.

## [0.108.0] - 2022-06-08

### Added

- WCI yaml file

### Docs

- Add pandoc installation updates to contributing guide

## [0.107.0] - 2022-06-07

### Changed

- Skipping stdout/stderr redirection tests until implemented in Dask parent process

### Added

- Simplifed starting the dask cluster using `multiprocessing`
- Added `bokeh==2.4.3` to requirements.txt to enable view Dask dashboard

### Fixed

- Changelog-reminder action now works for PRs from forks.

## [0.106.2] - 2022-06-06

### Fixed

- Specifying the version for package `furo` to `2022.4.7` to prevent breaking doc builds

### Docs

- Added new tutorial: Using Covalent with PennyLane for hybrid computation.

## [0.106.1] - 2022-06-01

### Fixed

- Changelog-reminder action now works for PRs from forks

### Docs

- Removed references to microservices in RTD
- Updated README.md.
- Changed `ct.electron` to `ct.lattice(executor=dask_executor)` in MNIST classifier tutorial

## [0.106.0] - 2022-05-26

### Changed

- Visual theme for Webapp GUI changed in accordance to new theme
- Fonts, colors, icons have been updated

## [0.105.0] - 2022-05-25

### Added

- Add a pre-commit hook for `detect-secrets`.
- Updated the actions in accordance with the migration done in the previous version.

## [0.104.0] - 2022-05-23

### Changed

- Services have been moved to a different codebase. This repo is now hosting the Covalent SDK, local dispatcher backend, Covalent web GUI, and documentation. Version is bumped to `0.104.0` in order to avoid conflicts.
- Update tests to match the current dispatcher api
- Skip testing dask executor until dask executor plugin is made public
- Using 2 thread pools to manage multiple workflows better and the other one for executing electrons in parallel.

### Fixed

- Add psutil and PyYAML to requirements.txt
- Passing the same Electron to multiple inputs of an Electron now works. UI fix pending.
- Dask from `requirements.txt`.

### Removed

- Asyncio usage for electron level concurrency.
- References to dask

### Added

- Functional test added for dask executor with the cluster running locally.
- Scalability tests for different workflows and workflow sizes under `tests/stress_tests/scripts`
- Add sample performance testing workflows under `tests/stress_tests`
- Add pipelines to continuously run the tutorial notebooks
- Create notebook with tasks from RTD

## [0.32.3] - 2022-03-16

### Fixed

- Fix missing UI graph edges between parameters and electrons in certain cases.
- Fix UI crashes in cases where legacy localStorage state was being loaded.

## [0.32.2] - 2022-03-16

### Added

- Images for graphs generated in tutorials and how-tos.
- Note for quantum gravity tutorial to tell users that `tensorflow` doesn't work on M1 Macs.
- `Known Issues` added to `README.md`

### Fixed

- `draw` function usage in tutorials and how-tos now reflects the UI images generated instead of using graphviz.
- Images now render properly in RTD of how-tos.

### Changed

- Reran all the tutorials that could run, generating the outputs again.

## [0.32.1] - 2022-03-15

### Fixed

- CLI now starts server directly in the subprocess instead of as a daemon
- Logs are provided as pipes to Popen instead of using a shell redirect
- Restart behavior fixed
- Default port in `covalent_ui/app.py` uses the config manager

### Removed

- `_graceful_restart` function no longer needed without gunicorn

## [0.32.0] - 2022-03-11

### Added

- Dispatcher microservice API endpoint to dispatch and update workflow.
- Added get runnable task endpoint.

## [0.31.0] - 2022-03-11

### Added

- Runner component's main functionality to run a set of tasks, cancel a task, and get a task's status added to its api.

## [0.30.5] - 2022-03-11

### Updated

- Updated Workflow endpoints & API spec to support upload & download of result objects as pickle files

## [0.30.4] - 2022-03-11

### Fixed

- When executing a task on an alternate Conda environment, Covalent no longer has to be installed on that environment. Previously, a Covalent object (the execution function as a TransportableObject) was passed to the environment. Now it is deserialized to a "normal" Python function, which is passed to the alternate Conda environment.

## [0.30.3] - 2022-03-11

### Fixed

- Fixed the order of output storage in `post_process` which should have been the order in which the electron functions are called instead of being the order in which they are executed. This fixes the order in which the replacement of function calls with their output happens, which further fixes any discrepencies in the results obtained by the user.

- Fixed the `post_process` test to check the order as well.

## [0.30.2] - 2022-03-11

### Changed

- Updated eventlet to 0.31.0

## [0.30.1] - 2022-03-10

### Fixed

- Eliminate unhandled exception in Covalent UI backend when calling fetch_result.

## [0.30.0] - 2022-03-09

### Added

- Skeleton code for writing the different services corresponding to each component in the open source refactor.
- OpenAPI specifications for each of the services.

## [0.29.3] - 2022-03-09

### Fixed

- Covalent UI is built in the Dockerfile, the setup file, the pypi workflow, the tests workflow, and the conda build script.

## [0.29.2] - 2022-03-09

### Added

- Defaults defined in executor plugins are read and used to update the in-memory config, as well as the user config file. But only if the parameter in question wasn't already defined.

### Changed

- Input parameter names and docstrings in \_shared_files.config.update_config were changed for clarity.

## [0.29.1] - 2022-03-07

### Changed

- Updated fail-fast strategy to run all tests.

## [0.29.0] - 2022-03-07

### Added

- DispatchDB for storing dispatched results

### Changed

- UI loads dispatches from DispatchDB instead of browser local storage

## [0.28.3] - 2022-03-03

### Fixed

Installed executor plugins don't have to be referred to by their full module name. Eg, use "custom_executor", instead of "covalent_custom_plugin.custom_executor".

## [0.28.2] - 2022-03-03

### Added

- A brief overview of the tutorial structure in the MNIST classification tutorial.

## [0.28.1] - 2022-03-02

### Added

- Conda installation is only supported for Linux in the `Getting Started` guide.
- MNIST classifier tutorial.

### Removed

- Removed handling of default values of function parameters in `get_named_params` in `covalent/_shared_files/utils.py`. So, it is actually being handled by not being handled since now `named_args` and `named_kwargs` will only contain parameters that were passed during the function call and not all of them.

## [0.28.0] - 2022-03-02

### Added

- Lepton support, including for Python modules and C libraries
- How-to guides showing how to use leptons for each of these

## [0.27.6] - 2022-03-01

### Added

- Added feature development basic steps in CONTRIBUTING.md.
- Added section on locally building RTD (read the docs) in the contributing guide.

## [0.27.5] - 2022-03-01

### Fixed

- Missing UI input data after backend change - needed to be derived from graph for electrons, lattice inputs fixed on server-side, combining name and positional args
- Broken UI graph due to variable->edge_name renaming
- Missing UI executor data after server-side renaming

## [0.27.4] - 2022-02-28

### Fixed

- Path used in `covalent/executor/__init__.py` for executor plugin modules needed updating to `covalent/executor/executor_plugins`

### Removed

- Disabled workflow cancellation test due to inconsistent outcomes. Test will be re-enabled after cancellation mechanisms are investigated further.

## [0.27.3] - 2022-02-25

### Added

- Added `USING_DOCKER.md` guide for running docker container.
- Added cli args to covalent UI flask server `covalent_ui/app.py` to modify port and log file path.

### Removed

- Removed gunicorn from cli and Dockerfile.

### Changed

- Updated cli `covalent_dispatcher/_cli/service.py` to run flask server directly, and removed dispatcher and UI flags.
- Using Flask blueprints to merge Dispatcher and UI servers.
- Updated Dockerfile to run flask server directly.
- Creating server PID file manually in `covalent_dispatcher/_cli/service.py`.
- Updated tests and docs to reflect merged servers.
- Changed all mentions of port 47007 (for old UI server) to 48008.

## [0.27.2] - 2022-02-24

### Changed

- Removed unnecessary blockquotes from the How-To guide for creating custom executors
- Changed "Covalent Cloud" to "Covalent" in the main code text

## [0.27.1] - 2022-02-24

### Removed

- Removed AQ-Engineers from CODEOWNERS in order to fix PR review notifications

## [0.27.0] - 2022-02-24

### Added

- Support for positional only, positional or keyword, variable positional, keyword only, variable keyword types of parameters is now added, e.g an electron can now use variable args and variable kwargs if the number/names of parameters are unknown during definition as `def task(*args, **kwargs)` which wasn't possible before.

- `Lattice.args` added to store positional arguments passed to the lattice's workflow function.

- `get_named_params` function added in `_shared_files/utils.py` which will return a tuple containing named positional arguments and named keyword arguments. The names help in showing and storing these parameters in the transport graph.

- Tests to verify whether all kinds of input paramaters are supported by electron or a lattice.

### Changed

- No longer merging positional arguments with keyword arguments, instead they are separately stored in respective nodes in the transport graph.

- `inputs` returned from `_get_inputs` function in `covalent_dispatcher/_core/execution.py` now contains positional as well as keyword arguments which further get passed to the executor.

- Executors now support positional and keyword arguments as inputs to their executable functions.

- Result object's `_inputs` attribute now contains both `args` and `kwargs`.

- `add_node_for_nested_iterables` is renamed to `connect_node_with_others` and `add_node_to_graph` also renamed to `add_collection_node_to_graph` in `electron.py`. Some more variable renames to have appropriate self-explanatory names.

- Nodes and edges in the transport graph now have a better interface to assign attributes to them.

- Edge attribute `variable` renamed to `edge_name`.

- In `serialize` function of the transport graph, if `metadata_only` is True, then only `metadata` attribute of node and `source` and `target` attributes of edge are kept in the then return serialized `data`.

- Updated the tests wherever necessary to reflect the above changes

### Removed

- Deprecated `required_params_passed` since an error will automatically be thrown by the `build_graph` function if any of the required parameters are not passed.

- Removed duplicate attributes from nodes in the transport graph.

## [0.26.1] - 2022-02-23

### Added

- Added Local Executor section to the API read the docs.

## [0.26.0] - 2022-02-23

### Added

- Automated reminders to update the changelog

## [0.25.3] - 2022-02-23

## Added

- Listed common mocking commands in the CONTRIBUTING.md guide.
- Additional guidelines on testing.

## [0.25.2] - 2022-02-21

### Changed

- `backend` metadata name changed to `executor`.
- `_plan_workflow` usage updated to reflect how that executor related information is now stored in the specific executor object.
- Updated tests to reflect the above changes.
- Improved the dispatch cancellation test to provide a robust solution which earlier took 10 minutes to run with uncertainty of failing every now and then.

### Removed

- Removed `TaskExecutionMetadata` as a consequence of removing `execution_args`.

## [0.25.1] - 2022-02-18

### Fixed

- Tracking imports that have been used in the workflow takes less time.

### Added

- User-imports are included in the dispatch_source.py script. Covalent-related imports are commented out.

## [0.25.0] - 2022-02-18

### Added

- UI: Lattice draw() method displays in web UI
- UI: New navigation panel

### Changed

- UI: Animated graph changes, panel opacity

### Fixed

- UI: Fixed "Not Found" pages

## [0.24.21] - 2022-02-18

### Added

- RST document describing the expectations from a tutorial.

## [0.24.20] - 2022-02-17

### Added

- Added how to create custom executors

### Changed

- Changed the description of the hyperlink for choosing executors
- Fixed typos in doc/source/api/getting_started/how_to/execution/creating_custom_executors.ipynb

## [0.24.19] - 2022-02-16

### Added

- CODEOWNERS for certain files.

## [0.24.18] - 2022-02-15

### Added

- The user configuration file can now specify an executor plugin directory.

## [0.24.17] - 2022-02-15

### Added

- Added a how-to for making custom executors.

## [0.24.16] - 2022-02-12

### Added

- Errors now contain the traceback as well as the error message in the result object.
- Added test for `_post_process` in `tests/covalent_dispatcher_tests/_core/execution_test.py`.

### Changed

- Post processing logic in `electron` and dispatcher now relies on the order of execution in the transport graph rather than node's function names to allow for a more reliable pairing of nodes and their outputs.

- Renamed `init_test.py` in `tests/covalent_dispatcher_tests/_core/` to `execution_test.py`.

### Removed

- `exclude_from_postprocess` list which contained some non executable node types removed since only executable nodes are post processed now.

## [0.24.15] - 2022-02-11

### Fixed

- If a user's configuration file does not have a needed exeutor parameter, the default parameter (defined in \_shared_files/defaults.py) is used.
- Each executor plugin is no longer initialized upon the import of Covalent. This allows required parameters in executor plugins.

## Changed

- Upon updating the configuration data with a user's configuration file, the complete set is written back to file.

## Added

- Tests for the local and base executors.

## [0.24.14] - 2022-02-11

### Added

- UI: add dashboard cards
- UI: add scaling dots background

### Changed

- UI: reduce sidebar font sizes, refine color theme
- UI: refine scrollbar styling, show on container hover
- UI: format executor parameters as YAML code
- UI: update syntax highlighting scheme
- UI: update index.html description meta tag

## [0.24.13] - 2022-02-11

### Added

- Tests for covalent/\_shared_files/config.py

## [0.24.12] - 2022-02-10

### Added

- CodeQL code analyzer

## [0.24.11] - 2022-02-10

### Added

- A new dictionary `_DEFAULT_CONSTRAINTS_DEPRECATED` in defaults.py

### Changed

- The `_DEFAULT_CONSTRAINT_VALUES` dictionary now only contains the `backend` argument

## [0.24.10] - 2022-02-09

### Fixed

- Sporadically failing workflow cancellation test in tests/workflow_stack_test.py

## [0.24.9] - 2022-02-09

## Changed

- Implementation of `_port_from_pid` in covalent_dispatcher/\_cli/service.py.

## Added

- Unit tests for command line interface (CLI) functionalities in covalent_dispatcher/\_cli/service.py and covalent_dispatcher/\_cli/cli.py.

## [0.24.8] - 2022-02-07

### Fixed

- If a user's configuration file does not have a needed parameter, the default parameter (defined in \_shared_files/defaults.py) is used.

## [0.24.7] - 2022-02-07

### Added

- Typing: Add Type hint `dispatch_info` parameter.
- Documentation: Updated the return_type description in docstring.

### Changed

- Typing: Change return type annotation to `Generator`.

## [0.24.6] - 2022-02-06

### Added

- Type hint to `deserialize` method of `TransportableObject` of `covalent/_workflow/transport.py`.

### Changed

- Description of `data` in `deserialize` method of `TransportableObject` of `covalent/_workflow/transport.py` from `The serialized transportable object` to `Cloudpickled function`.

## [0.24.5] - 2022-02-05

### Fixed

- Removed dependence on Sentinel module

## [0.24.4] - 2022-02-04

### Added

- Tests across multiple versions of Python and multiple operating systems
- Documentation reflecting supported configurations

## [0.24.3] - 2022-02-04

### Changed

- Typing: Use `bool` in place of `Optional[bool]` as type annotation for `develop` parameter in `covalent_dispatcher.service._graceful_start`
- Typing: Use `Any` in place of `Optional[Any]` as type annotation for `new_value` parameter in `covalent._shared_files.config.get_config`

## [0.24.2] - 2022-02-04

### Fixed

- Updated hyperlink of "How to get the results" from "./collection/query_electron_execution_result" to "./collection/query_multiple_lattice_execution_results" in "doc/source/how_to/index.rst".
- Updated hyperlink of "How to get the result of a particular electron" from "./collection/query_multiple_lattice_execution_results" to "./collection/query_electron_execution_result" in "doc/source/how_to/index.rst".

## [0.24.1] - 2022-02-04

### Changed

- Changelog entries are now required to have the current date to enforce ordering.

## [0.24.0] - 2022-02-03

### Added

- UI: log file output - display in Output tab of all available log file output
- UI: show lattice and electron inputs
- UI: display executor attributes
- UI: display error message on failed status for lattice and electron

### Changed

- UI: re-order sidebar sections according to latest figma designs
- UI: update favicon
- UI: remove dispatch id from tab title
- UI: fit new uuids
- UI: adjust theme text primary and secondary colors

### Fixed

- UI: auto-refresh result state on initial render of listing and graph pages
- UI: graph layout issues: truncate long electron/param names

## [0.23.0] - 2022-02-03

### Added

- Added `BaseDispatcher` class to be used for creating custom dispatchers which allow connection to a dispatcher server.
- `LocalDispatcher` inheriting from `BaseDispatcher` allows connection to a local dispatcher server running on the user's machine.
- Covalent only gives interface to the `LocalDispatcher`'s `dispatch` and `dispatch_sync` methods.
- Tests for both `LocalDispatcher` and `BaseDispatcher` added.

### Changed

- Switched from using `lattice.dispatch` and `lattice.dispatch_sync` to `covalent.dispatch` and `covalent.dispatch_sync`.
- Dispatcher address now is passed as a parameter (`dispatcher_addr`) to `covalent.dispatch` and `covalent.dispatch_sync` instead of a metadata field to lattice.
- Updated tests, how tos, and tutorials to use `covalent.dispatch` and `covalent.dispatch_sync`.
- All the contents of `covalent_dispatcher/_core/__init__.py` are moved to `covalent_dispatcher/_core/execution.py` for better organization. `__init__.py` only contains function imports which are needed by external modules.
- `dispatch`, `dispatch_sync` methods deprecated from `Lattice`.

### Removed

- `_server_dispatch` method removed from `Lattice`.
- `dispatcher` metadata field removed from `lattice`.

## [0.22.19] - 2022-02-03

### Fixed

- `_write_dispatch_to_python_file` isn't called each time a task is saved. It is now only called in the final save in `_run_planned_workflow` (in covalent_dispatcher/\_core/**init**.py).

## [0.22.18] - 2022-02-03

### Fixed

- Added type information to result.py

## [0.22.17] - 2022-02-02

### Added

- Replaced `"typing.Optional"` with `"str"` in covalent/executor/base.py
- Added missing type hints to `get_dispatch_context` and `write_streams_to_file` in covalent/executor/base.py, BaseExecutor

## [0.22.16] - 2022-02-02

### Added

- Functions to check if UI and dispatcher servers are running.
- Tests for the `is_ui_running` and `is_server_running` in covalent_dispatcher/\_cli/service.py.

## [0.22.15] - 2022-02-01

### Fixed

- Covalent CLI command `covalent purge` will now stop the servers before deleting all the pid files.

### Added

- Test for `purge` method in covalent_dispatcher/\_cli/service.py.

### Removed

- Unused `covalent_dispatcher` import from covalent_dispatcher/\_cli/service.py.

### Changed

- Moved `_config_manager` import from within the `purge` method to the covalent_dispatcher/\_cli/service.py for the purpose of mocking in tests.

## [0.22.14] - 2022-02-01

### Added

- Type hint to `_server_dispatch` method in `covalent/_workflow/lattice.py`.

## [0.22.13] - 2022-01-26

### Fixed

- When the local executor's `log_stdout` and `log_stderr` config variables are relative paths, they should go inside the results directory. Previously that was queried from the config, but now it's queried from the lattice metadata.

### Added

- Tests for the corresponding functions in (`covalent_dispatcher/_core/__init__.py`, `covalent/executor/base.py`, `covalent/executor/executor_plugins/local.py` and `covalent/executor/__init__.py`) affected by the bug fix.

### Changed

- Refactored `_delete_result` in result manager to give the option of deleting the result parent directory.

## [0.22.12] - 2022-01-31

### Added

- Diff check in pypi.yml ensures correct files are packaged

## [0.22.11] - 2022-01-31

### Changed

- Removed codecov token
- Removed Slack notifications from feature branches

## [0.22.10] - 2022-01-29

### Changed

- Running tests, conda, and version workflows on pull requests, not just pushes

## [0.22.9] - 2022-01-27

### Fixed

- Fixing version check action so that it doesn't run on commits that are in develop
- Edited PR template so that markdown checklist appears properly

## [0.22.8] - 2022-01-27

### Fixed

- publish workflow, using `docker buildx` to build images for x86 and ARM, prepare manifest and push to ECR so that pulls will match the correct architecture.
- typo in CONTRIBUTING
- installing `gcc` in Docker image so Docker can build wheels for `dask` and other packages that don't provide ARM wheels

### Changed

- updated versions in `requirements.txt` for `matplotlib` and `dask`

## [0.22.7] - 2022-01-27

### Added

- `MANIFEST.in` did not have `covalent_dispatcher/_service` in it due to which the PyPi package was not being built correctly. Added the `covalent_dispatcher/_service` to the `MANIFEST.in` file.

### Fixed

- setuptools properly including data files during installation

## [0.22.6] - 2022-01-26

### Fixed

- Added service folder in covalent dispatcher to package.

## [0.22.5] - 2022-01-25

### Fixed

- `README.md` images now use master branch's raw image urls hosted on <https://github.com> instead of <https://raw.githubusercontent.com>. Also, switched image rendering from html to markdown.

## [0.22.4] - 2022-01-25

### Fixed

- dispatcher server app included in sdist
- raw image urls properly used

## [0.22.3] - 2022-01-25

### Fixed

- raw image urls used in readme

## [0.22.2] - 2022-01-25

### Fixed

- pypi upload

## [0.22.1] - 2022-01-25

### Added

- Code of conduct
- Manifest.in file
- Citation info
- Action to upload to pypi

### Fixed

- Absolute URLs used in README
- Workflow badges updated URLs
- `install_package_data` -> `include_package_data` in `setup.py`

## [0.22.0] - 2022-01-25

### Changed

- Using public ECR for Docker release

## [0.21.0] - 2022-01-25

### Added

- GitHub pull request templates

## [0.20.0] - 2022-01-25

### Added

- GitHub issue templates

## [0.19.0] - 2022-01-25

### Changed

- Covalent Beta Release

## [0.18.9] - 2022-01-24

### Fixed

- iframe in the docs landing page is now responsive

## [0.18.8] - 2022-01-24

### Changed

- Temporarily removed output tab
- Truncated dispatch id to fit left sidebar, add tooltip to show full id

## [0.18.7] - 2022-01-24

### Changed

- Many stylistic improvements to documentation, README, and CONTRIBUTING.

## [0.18.6] - 2022-01-24

### Added

- Test added to check whether an already decorated function works as expected with Covalent.
- `pennylane` package added to the `requirements-dev.txt` file.

### Changed

- Now using `inspect.signature` instead of `function.__code__` to get the names of function's parameters.

## [0.18.5] - 2022-01-21

### Fixed

- Various CI fixes, including rolling back regression in version validation, caching on s3 hosted badges, applying releases and tags correctly.

## [0.18.4] - 2022-01-21

### Changed

- Removed comments and unused functions in covalent_dispatcher
- `result_class.py` renamed to `result.py`

### Fixed

- Version was not being properly imported inside `covalent/__init__.py`
- `dispatch_sync` was not previously using the `results_dir` metadata field

### Removed

- Credentials in config
- `generate_random_filename_in_cache`
- `is_any_atom`
- `to_json`
- `show_subgraph` option in `draw`
- `calculate_node`

## [0.18.3] - 2022-01-20

### Fixed

- The gunicorn servers now restart more gracefully

## [0.18.2] - 2022-01-21

### Changed

- `tempdir` metadata field removed and replaced with `executor.local.cache_dir`

## [0.18.1] - 2022-01-11

## Added

- Concepts page

## [0.18.0] - 2022-01-20

### Added

- `Result.CANCELLED` status to represent the status of a cancelled dispatch.
- Condition to cancel the whole dispatch if any of the nodes are cancelled.
- `cancel_workflow` function which uses a shared variable provided by Dask (`dask.distributed.Variable`) in a dask client to inform nodes to stop execution.
- Cancel function for dispatcher server API which will allow the server to terminate the dispatch.
- How to notebook for cancelling a dispatched job.
- Test to verify whether cancellation of dispatched jobs is working as expected.
- `cancel` function is available as `covalent.cancel`.

### Changed

- In file `covalent/_shared_files/config.py` instead of using a variable to store and then return the config data, now directly returning the configuration.
- Using `fire_and_forget` to dispatch a job instead of a dictionary of Dask's `Future` objects so that we won't have to manage the lifecycle of those futures.
- The `test_run_dispatcher` test was changed to reflect that the dispatcher no longer uses a dictionary of future objects as it was not being utilized anywhere.

### Removed

- `with dask_client` context was removed as the client created in `covalent_dispatcher/_core/__init__.py` is already being used even without the context. Furthermore, it creates issues when that context is exited which is unnecessary at the first place hence not needed to be resolved.

## [0.17.5] - 2022-01-19

### Changed

- Results directory uses a relative path by default and can be overridden by the environment variable `COVALENT_RESULTS_DIR`.

## [0.17.4] - 2022-01-19

### Changed

- Executor parameters use defaults specified in config TOML
- If relative paths are supplied for stdout and stderr, those files are created inside the results directory

## [0.17.3] - 2022-01-18

### Added

- Sync function
- Covalent CLI tool can restart in developer mode

### Fixed

- Updated the UI address referenced in the README

## [0.17.2] - 2022-01-12

### Added

- Quantum gravity tutorial

### Changed

- Moved VERSION file to top level

## [0.17.1] - 2022-01-19

### Added

- `error` attribute was added to the results object to show which node failed and the reason behind it.
- `stdout` and `stderr` attributes were added to a node's result to store any stdout and stderr printing done inside an electron/node.
- Test to verify whether `stdout` and `stderr` are being stored in the result object.

### Changed

- Redesign of how `redirect_stdout` and `redirect_stderr` contexts in executor now work to allow storing their respective outputs.
- Executors now also return `stdout` and `stderr` strings, along with the execution output, so that they can be stored in their result object.

## [0.17.0] - 2022-01-18

### Added

- Added an attribute `__code__` to electron and lattice which is a copy of their respective function's `__code__` attribute.
- Positional arguments, `args`, are now merged with keyword arguments, `kwargs`, as close as possible to where they are passed. This was done to make sure we support both with minimal changes and without losing the name of variables passed.
- Tests to ensure usage of positional arguments works as intended.

### Changed

- Slight rework to how any print statements in lattice are sent to null.
- Changed `test_dispatcher_functional` in `basic_dispatcher_test.py` to account for the support of `args` and removed a an unnecessary `print` statement.

### Removed

- Removed `args` from electron's `init` as it wasn't being used anywhere.

## [0.16.1] - 2022-01-18

### Changed

- Requirement changed from `dask[complete]` to `dask[distributed]`.

## [0.16.0] - 2022-01-14

### Added

- New UI static demo build
- New UI toolbar functions - orientation, toggle params, minimap
- Sortable and searchable lattice name row

### Changed

- Numerous UI style tweaks, mostly around dispatches table states

### Fixed

- Node sidebar info now updates correctly

## [0.15.11] - 2022-01-18

### Removed

- Unused numpy requirement. Note that numpy is still being installed indirectly as other packages in the requirements rely on it.

## [0.15.10] - 2022-01-16

## Added

- How-to guide for Covalent dispatcher CLI.

## [0.15.9] - 2022-01-18

### Changed

- Switched from using human readable ids to using UUIDs

### Removed

- `human-id` package was removed along with its mention in `requirements.txt` and `meta.yaml`

## [0.15.8] - 2022-01-17

### Removed

- Code breaking text from CLI api documentation.
- Unwanted covalent_dispatcher rst file.

### Changed

- Installation of entire covalent_dispatcher instead of covalent_dispatcher/\_service in setup.py.

## [0.15.7] - 2022-01-13

### Fixed

- Functions with multi-line or really long decorators are properly serialized in dispatch_source.py.
- Multi-line Covalent output is properly commented out in dispatch_source.py.

## [0.15.6] - 2022-01-11

### Fixed

- Sub-lattice functions are successfully serialized in the utils.py get_serialized_function_str.

### Added

- Function to scan utilized source files and return a set of imported modules (utils.get_imports_from_source)

## [0.15.5] - 2022-01-12

### Changed

- UI runs on port 47007 and the dispatcher runs on port 48008. This is so that when the servers are later merged, users continue using port 47007 in the browser.
- Small modifications to the documentation
- Small fix to the README

### Removed

- Removed a directory `generated` which was improperly added
- Dispatcher web interface
- sqlalchemy requirement

## [0.15.4] - 2022-01-11

### Changed

- In file `covalent/executor/base.py`, `pickle` was changed to `cloudpickle` because of its universal pickling ability.

### Added

- In docstring of `BaseExecutor`, a note was added specifying that `covalent` with its dependencies is assumed to be installed in the conda environments.
- Above note was also added to the conda env selector how-to.

## [0.15.3] - 2022-01-11

### Changed

- Replaced the generic `RuntimeError` telling users to check if there is an object manipulation taking place inside the lattice to a simple warning. This makes the original error more visible.

## [0.15.2] - 2022-01-11

### Added

- If condition added for handling the case where `__getattr__` of an electron is accessed to detect magic functions.

### Changed

- `ActiveLatticeManager` now subclasses from `threading.local` to make it thread-safe.
- `ValueError` in the lattice manager's `claim` function now also shows the name of the lattice that is currently claimed.
- Changed docstring of `ActiveLatticeManager` to note that now it is thread-safe.
- Sublattice dispatching now no longer deletes the result object file and is dispatched normally instead of in a serverless manner.
- `simulate_nitrogen_and_copper_slab_interaction.ipynb` notebook tutorial now does normal dispatching as well instead of serverless dispatching. Also, now 7 datapoints will be shown instead of 10 earlier.

## [0.15.1] - 2022-01-11

### Fixed

- Passing AWS credentials to reusable workflows as a secret

## [0.15.0] - 2022-01-10

### Added

- Action to push development image to ECR

### Changed

- Made the publish action reusable and callable

## [0.14.1] - 2022-01-02

### Changed

- Updated the README
- Updated classifiers in the setup.py file
- Massaged some RTD pages

## [0.14.0] - 2022-01-07

### Added

- Action to push static UI to S3

## [0.13.2] - 2022-01-07

### Changed

- Completed new UI design work

## [0.13.1] - 2022-01-02

### Added

- Added eventlet requirement

### Changed

- The CLI tool can now manage the UI flask server as well
- [Breaking] The CLI option `-t` has been changed to `-d`, which starts the servers in developer mode and exposes unit tests to the server.

## [0.13.0] - 2022-01-01

### Added

- Config manager in `covalent/_shared_files/config.py`
- Default location for the main config file can be overridden using the environment variable `COVALENT_CONFIG_DIR`
- Ability to set and get configuration using `get_config` and `set_config`

### Changed

- The flask servers now reference the config file
- Defaults reference the config file

### Fixed

- `ValueError` caught when running `covalent stop`
- One of the functional tests was using a malformed path

### Deprecated

- The `electron.to_json` function
- The `generate_random_filename_in_cache` function

### Removed

- The `get_api_token` function

## [0.12.13] - 2022-01-04

## Removed

- Tutorial section headings

## Fixed

- Plot background white color

## [0.12.12] - 2022-01-06

### Fixed

- Having a print statement inside electron and lattice code no longer causes the workflow to fail.

## [0.12.11] - 2022-01-04

### Added

- Completed UI feature set for first release

### Changed

- UI server result serialization improvements
- UI result update webhook no longer fails on request exceptions, logs warning intead

## [0.12.10] - 2021-12-17

### Added

- Astrophysics tutorial

## [0.12.9] - 2022-01-04

### Added

- Added `get_all_node_results` method in `result_class.py` to return result of all node executions.

- Added `test_parallelilization` test to verify whether the execution is now being achieved in parallel.

### Changed

- Removed `LocalCluster` cluster creation usage to a simple `Client` one from Dask.

- Removed unnecessary `to_run` function as we no longer needed to run execution through an asyncio loop.

- Removed `async` from function definition of previously asynchronous functions, `_run_task`, `_run_planned_workflow`, `_plan_workflow`, and `_run_workflow`.

- Removed `uvloop` from requirements.

- Renamed `test_get_results` to `test_get_result`.

- Reran the how to notebooks where execution time was mentioned.

- Changed how `dispatch_info` context manager was working to account for multiple nodes accessing it at the same time.

## [0.12.8] - 2022-01-02

### Changed

- Changed the software license to GNU Affero 3.0

### Removed

- `covalent-ui` directory

## [0.12.7] - 2021-12-29

### Fixed

- Gunicorn logging now uses the `capture-output` flag instead of redirecting stdout and stderr

## [0.12.6] - 2021-12-23

### Changed

- Cleaned up the requirements and moved developer requirements to a separate file inside `tests`

## [0.12.5] - 2021-12-16

### Added

- Conda build CI job

## [0.12.4] - 2021-12-23

### Changed

- Gunicorn server now checks for port availability before starting

### Fixed

- The `covalent start` function now prints the correct port if the server is already running.

## [0.12.3] - 2021-12-14

### Added

- Covalent tutorial comparing quantum support vector machines with support vector machine algorithms implemented in qiskit and scikit-learn.

## [0.12.2] - 2021-12-16

### Fixed

- Now using `--daemon` in gunicorn to start the server, which was the original intention.

## [0.12.1] - 2021-12-16

### Fixed

- Removed finance references from docs
- Fixed some other small errors

### Removed

- Removed one of the failing how-to tests from the functional test suite

## [0.12.0] - 2021-12-16

### Added

- Web UI prototype

## [0.11.1] - 2021-12-14

### Added

- CLI command `covalent status` shows port information

### Fixed

- gunicorn management improved

## [0.11.0] - 2021-12-14

### Added

- Slack notifications for test status

## [0.10.4] - 2021-12-15

### Fixed

- Specifying a non-default results directory in a sub-lattice no longer causes a failure in lattice execution.

## [0.10.3] - 2021-12-14

### Added

- Functional tests for how-to's in documentation

### Changed

- Moved example script to a functional test in the pipeline
- Added a test flag to the CLI tool

## [0.10.2] - 2021-12-14

### Fixed

- Check that only `kwargs` without any default values in the workflow definition need to be passed in `lattice.draw(ax=ax, **kwargs)`.

### Added

- Function to check whether all the parameters without default values for a callable function has been passed added to shared utils.

## [0.10.1] - 2021-12-13

### Fixed

- Content and style fixes for getting started doc.

## [0.10.0] - 2021-12-12

### Changed

- Remove all imports from the `covalent` to the `covalent_dispatcher`, except for `_dispatch_serverless`
- Moved CLI into `covalent_dispatcher`
- Moved executors to `covalent` directory

## [0.9.1] - 2021-12-13

### Fixed

- Updated CONTRIBUTING to clarify docstring style.
- Fixed docstrings for `calculate_node` and `check_constraint_specific_sum`.

## [0.9.0] - 2021-12-10

### Added

- `prefix_separator` for separating non-executable node types from executable ones.

- `subscript_prefix`, `generator_prefix`, `sublattice_prefix`, `attr_prefix` for prefixes of subscripts, generators,
  sublattices, and attributes, when called on an electron and added to the transport graph.

- `exclude_from_postprocess` list of prefixes to denote those nodes which won't be used in post processing the workflow.

- `__int__()`, `__float__()`, `__complex__()` for converting a node to an integer, float, or complex to a value of 0 then handling those types in post processing.

- `__iter__()` generator added to Electron for supporting multiple return values from an electron execution.

- `__getattr__()` added to Electron for supporting attribute access on the node output.

- `__getitem__()` added to Electron for supporting subscripting on the node output.

- `electron_outputs` added as an attribute to lattice.

### Changed

- `electron_list_prefix`, `electron_dict_prefix`, `parameter_prefix` modified to reflect new way to assign prefixes to nodes.

- In `build_graph` instead of ignoring all exceptions, now the exception is shown alongwith the runtime error notifying that object manipulation should be avoided inside a lattice.

- `node_id` changed to `self.node_id` in Electron's `__call__()`.

- `parameter` type electrons now have the default metadata instead of empty dictionary.

- Instead of deserializing and checking whether a sublattice is there, now a `sublattice_prefix` is used to denote when a node is a sublattice.

- In `dispatcher_stack_test`, `test_dispatcher_flow` updated to indicate the new use of `parameter_prefix`.

### Fixed

- When an execution fails due to something happening in `run_workflow`, then result object's status is now failed and the object is saved alongwith throwing the appropriate exception.

## [0.8.5] - 2021-12-10

### Added

- Added tests for choosing specific executors inside electron initialization.
- Added test for choosing specific Conda environments inside electron initialization.

## [0.8.4] - 2021-12-10

### Changed

- Removed \_shared_files directory and contents from covalent_dispatcher. Logging in covalent_dispatcher now uses the logger in covalent/\_shared_files/logging.py.

## [0.8.3] - 2021-12-10

### Fixed

- Decorator symbols were added to the pseudo-code in the quantum chemistry tutorial.

## [0.8.2] - 2021-12-06

### Added

- Quantum chemistry tutorial.

## [0.8.1] - 2021-12-08

### Added

- Docstrings with typehints for covalent dispatcher functions added.

### Changed

- Replaced `node` to `node_id` in `electron.py`.

- Removed unnecessary `enumerate` in `covalent_dispatcher/_core/__init__.py`.

- Removed `get_node_device_mapping` function from `covalent_dispatcher/_core/__init__.py`
  and moved the definition to directly add the mapping to `workflow_schedule`.

- Replaced iterable length comparison for `executor_specific_exec_cmds` from `if len(executor_specific_exec_cmds) > 0`
  to `if executor_specific_exec_cmds`.

## [0.8.0] - 2021-12-03

### Added

- Executors can now accept the name of a Conda environment. If that environment exists, the operations of any electron using that executor are performed in that Conda environment.

## [0.7.6] - 2021-12-02

### Changed

- How to estimate lattice execution time has been renamed to How to query lattice execution time.
- Change result querying syntax in how-to guides from `lattice.get_result` to
  `covalent.get_result`.
- Choose random port for Dask dashboard address by setting `dashboard_address` to ':0' in
  `LocalCluster`.

## [0.7.5] - 2021-12-02

### Fixed

- "Default" executor plugins are included as part of the package upon install.

## [0.7.4] - 2021-12-02

### Fixed

- Upgraded dask to 2021.10.0 based on a vulnerability report

## [0.7.3] - 2021-12-02

### Added

- Transportable object tests
- Transport graph tests

### Changed

- Variable name node_num to node_id
- Variable name node_idx to node_id

### Fixed

- Transport graph `get_dependencies()` method return type was changed from Dict to List

## [0.7.2] - 2021-12-01

### Fixed

- Date handling in changelog validation

### Removed

- GitLab CI YAML

## [0.7.1] - 2021-12-02

### Added

- A new parameter to a node's result called `sublattice_result` is added.
  This will be of a `Result` type and will contain the result of that sublattice's
  execution. If a normal electron is executed, this will be `None`.

- In `_delete_result` function in `results_manager.py`, an empty results directory
  will now be deleted.

- Name of a sublattice node will also contain `(sublattice)`.

- Added `_dispatch_sync_serverless` which synchronously dispatches without a server
  and waits for a result to be returned. This is the method used to dispatch a sublattice.

- Test for sublatticing is added.

- How-to guide added for sublatticing explaining the new features.

### Changed

- Partially changed `draw` function in `lattice.py` to also draw the subgraph
  of the sublattice when drawing the main graph of the lattice. The change is
  incomplete as we intend to add this feature later.

- Instead of returning `plt`, `draw` now returns the `ax` object.

- `__call__` function in `lattice.py` now runs the lattice's function normally
  instead of dispatching it.

- `_run_task` function now checks whether current node is a sublattice and acts
  accordingly.

### Fixed

- Unnecessary lines to rename the node's name in `covalent_dispatcher/_core/__init__.py` are removed.

- `test_electron_takes_nested_iterables` test was being ignored due to a spelling mistake. Fixed and
  modified to follow the new pattern.

## [0.7.0] - 2021-12-01

### Added

- Electrons can now accept an executor object using the "backend" keyword argument. "backend" can still take a string naming the executor module.
- Electrons and lattices no longer have Slurm metadata associated with the executor, as that information should be contained in the executor object being used as an input argument.
- The "backend" keyword can still be a string specifying the executor module, but only if the executor doesn't need any metadata.
- Executor plugin classes are now directly available to covalent, eg: covalent.executor.LocalExecutor().

## [0.6.7] - 2021-12-01

### Added

- Docstrings without examples for all the functions in core covalent.
- Typehints in those functions as well.
- Used `typing.TYPE_CHECKING` to prevent cyclic imports when writing typehints.

### Changed

- `convert_to_lattice_function` renamed to `convert_to_lattice_function_call`.
- Context managers now raise a `ValueError` instead of a generic `Exception`.

## [0.6.6] - 2021-11-30

### Fixed

- Fixed the version used in the documentation
- Fixed the badge URLs to prevent caching

## [0.6.5] - 2021-11-30

### Fixed

- Broken how-to links

### Removed

- Redundant lines from .gitignore
- \*.ipynb from .gitignore

## [0.6.4] - 2021-11-30

### Added

- How-to guides for workflow orchestration.
  - How to construct an electron
  - How to construct a lattice
  - How to add an electron to lattice
  - How to visualize the lattice
  - How to add constraints to lattices
- How-to guides for workflow and subtask execution.
  - How to execute individual electrons
  - How to execute a lattice
  - How to execute multiple lattices
- How-to guides for status querying.
  - How to query electron execution status
  - How to query lattice execution status
  - How to query lattice execution time
- How-to guides for results collection
  - How to query electron execution results
  - How to query lattice execution results
  - How to query multiple lattice execution results
- Str method for the results object.

### Fixed

- Saving the electron execution status when the subtask is running.

## [0.6.3] - 2021-11-29

### Removed

- JWT token requirement.
- Covalent dispatcher login requirement.
- Update covalent login reference in README.md.
- Changed the default dispatcher server port from 5000 to 47007.

## [0.6.2] - 2021-11-28

### Added

- Github action for tests and coverage
- Badges for tests and coverage
- If tests pass then develop is pushed to master
- Add release action which tags and creates a release for minor version upgrades
- Add badges action which runs linter, and upload badges for version, linter score, and platform
- Add publish action (and badge) which builds a Docker image and uploads it to the AWS ECR

## [0.6.1] - 2021-11-27

### Added

- Github action which checks version increment and changelog entry

## [0.6.0] - 2021-11-26

### Added

- New Covalent RTD theme
- sphinx extension sphinx-click for CLI RTD
- Sections in RTD
- init.py in both covalent-dispatcher logger module and cli module for it to be importable in sphinx

### Changed

- docutils version that was conflicting with sphinx

### Removed

- Old aq-theme

## [0.5.1] - 2021-11-25

### Added

- Integration tests combining both covalent and covalent-dispatcher modules to test that
  lattice workflow are properly planned and executed.
- Integration tests for the covalent-dispatcher init module.
- pytest-asyncio added to requirements.

## [0.5.0] - 2021-11-23

### Added

- Results manager file to get results from a file, delete a result, and redispatch a result object.
- Results can also be awaited to only return a result if it has either been completed or failed.
- Results class which is used to store the results with all the information needed to be used again along with saving the results to a file functionality.
- A result object will be a mercurial object which will be updated by the dispatcher and saved to a file throughout the dispatching and execution parts.
- Direct manipulation of the transport graph inside a result object takes place.
- Utility to convert a function definition string to a function and vice-versa.
- Status class to denote the status of a result object and of each node execution in the transport graph.
- Start and end times are now also stored for each node execution as well as for the whole dispatch.
- Logging of `stdout` and `stderr` can be done by passing in the `log_stdout`, `log_stderr` named metadata respectively while dispatching.
- In order to get the result of a certain dispatch, the `dispatch_id`, the `results_dir`, and the `wait` parameter can be passed in. If everything is default, then only the dispatch id is required, waiting will not be done, and the result directory will be in the current working directory with folder name as `results/` inside which every new dispatch will have a new folder named according to their respective dispatch ids, containing:
  - `result.pkl` - (Cloud)pickled result object.
  - `result_info.yaml` - yaml file with high level information about the result and its execution.
  - `dispatch_source.py` - python file generated, containing the original function definitions of lattice and electrons which can be used to dispatch again.

### Changed

- `logfile` named metadata is now `slurm_logfile`.
- Instead of using `jsonpickle`, `cloudpickle` is being used everywhere to maintain consistency.
- `to_json` function uses `json` instead of `jsonpickle` now in electron and lattice definitions.
- `post_processing` moved to the dispatcher, so the dispatcher will now store a finished execution result in the results folder as specified by the user with no requirement of post processing it from the client/user side.
- `run_task` function in dispatcher modified to check if a node has completed execution and return it if it has, else continue its execution. This also takes care of cases if the server has been closed mid execution, then it can be started again from the last saved state, and the user won't have to wait for the whole execution.
- Instead of passing in the transport graph and dispatch id everywhere, the result object is being passed around, except for the `asyncio` part where the dispatch id and results directory is being passed which afterwards lets the core dispatcher know where to get the result object from and operate on it.
- Getting result of parent node executions of the graph, is now being done using the result object's graph. Storing of each execution's result is also done there.
- Tests updated to reflect the changes made. They are also being run in a serverless manner.

### Removed

- `LatticeResult` class removed.
- `jsonpickle` requirement removed.
- `WorkflowExecutionResult`, `TaskExecutionResult`, and `ExecutionError` singleton classes removed.

### Fixed

- Commented out the `jwt_required()` part in `covalent-dispatcher/_service/app.py`, may be removed in later iterations.
- Dispatcher server will now return the error message in the response of getting result if it fails instead of sending every result ever as a response.

## [0.4.3] - 2021-11-23

### Added

- Added a note in Known Issues regarding port conflict warning.

## [0.4.2] - 2021-11-24

### Added

- Added badges to README.md

## [0.4.1] - 2021-11-23

### Changed

- Removed old coverage badge and fixed the badge URL

## [0.4.0] - 2021-11-23

### Added

- Codecov integrations and badge

### Fixed

- Detached pipelines no longer created

## [0.3.0] - 2021-11-23

### Added

- Wrote a Code of Conduct based on <https://www.contributor-covenant.org/>
- Added installation and environment setup details in CONTRIBUTING
- Added Known Issues section to README

## [0.2.0] - 2021-11-22

### Changed

- Removed non-open-source executors from Covalent. The local SLURM executor is now
- a separate repo. Executors are now plugins.

## [0.1.0] - 2021-11-19

### Added

- Pythonic CLI tool. Install the package and run `covalent --help` for a usage description.
- Login and logout functionality.
- Executor registration/deregistration skeleton code.
- Dispatcher service start, stop, status, and restart.

### Changed

- JWT token is stored to file instead of in an environment variable.
- The Dask client attempts to connect to an existing server.

### Removed

- Removed the Bash CLI tool.

### Fixed

- Version assignment in the covalent init file.

## [0.0.3] - 2021-11-17

### Fixed

- Fixed the Dockerfile so that it runs the dispatcher server from the covalent repo.

## [0.0.2] - 2021-11-15

### Changed

- Single line change in ci script so that it doesn't exit after validating the version.
- Using `rules` in `pytest` so that the behavior in test stage is consistent.

## [0.0.1] - 2021-11-15

### Added

- CHANGELOG.md to track changes (this file).
- Semantic versioning in VERSION.
- CI pipeline job to enforce versioning.<|MERGE_RESOLUTION|>--- conflicted
+++ resolved
@@ -7,52 +7,10 @@
 
 ## [UNRELEASED]
 
-<<<<<<< HEAD
 ### Changed
 
 - Modified the executor core to change the file path for terraform state files to store and read from **.config/executor_plugins** folder
 - Clean up any half-done/dirty deployed resources post **deploy up**
-=======
-### Operations
-
-- Fixed nightly workflow's calling of other workflows.
-- Fixed input values for other workflows in `nightly-tests` workflow.
-
-### Operations
-
-- Removing author email from changelog action
-- Fixed nightly worfkflow's calling of other workflows.
-
-## [0.234.0-rc.0] - 2024-02-07
-
-### Authors
-
-- Andrew S. Rosen (@Andrew_S_Rosen)
-- Casey Jao <casey@agnostiq.ai>
-- Sankalp Sanand <sankalp@agnostiq.ai>
-- Co-authored-by: pre-commit-ci[bot] <66853113+pre-commit-ci[bot]@users.noreply.github.com>
-- ArunPsiog <106462226+ArunPsiog@users.noreply.github.com>
-- Co-authored-by: Ara Ghukasyan <ara@agnostiq.ai>
-- FilipBolt <filipbolt@gmail.com>
-- sriranjanivenkatesan <116076079+sriranjanivenkatesan@users.noreply.github.com>
-- Co-authored-by: batchumanish <manish.batchu@psiog.com>
-- Co-authored-by: Prasy12 <prasanna.venkatesh@psiog.com>
-- Co-authored-by: batchumanish <“manish.batchu@psiog.com”>
-- Co-authored-by: batchumanish <126003896+batchumanish@users.noreply.github.com>
-- Co-authored-by: Santosh kumar <29346072+santoshkumarradha@users.noreply.github.com>
-- Ara Ghukasyan <38226926+araghukas@users.noreply.github.com>
-
-### Operations
-
-- Added qelectron tests to the `tests` workflow
-- Split the `nightly` workflow into 4 manually triggerable workflows, `nightly-tests`, `man_0_assign_version`, `man_1_push_to_master`, and `man_2_create_prerelease` to be run in this order.
-- Now only the `nightly-tests` workflow will be run on a daily basis, and the other 3 workflows will be run manually.
-- Removed `conda` releases from `release.yml`.
-- When pushing to `master`, now the version numbers of `develop` and `master` will be compared in `man_1_push_to_master`.
-- Upgraded checkout action to v4 in `release.yml`.
-- Fixing the if condition for the manual workflows.
-- Added pre-release creation as part of `nightly-tests` workflow.
->>>>>>> 170f4d69
 
 ### Added
 
