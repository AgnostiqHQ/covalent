--- conflicted
+++ resolved
@@ -7,12 +7,11 @@
 
 ## [UNRELEASED]
 
-<<<<<<< HEAD
 ### Changed
 
 - Sublattices are now run completely internally, without any HTTP calls.
 - Lattice-level metadata is persisted atomically for sublattices.
-=======
+
 ## [0.195.0] - 2022-09-06
 
 ### Authors
@@ -34,7 +33,6 @@
 ### Changed
 
 - `import covalent` no longer pulls in the server components
->>>>>>> ffa59c66
 
 ### Operations
 
