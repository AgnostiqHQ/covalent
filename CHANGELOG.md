# Changelog

All notable changes to this project will be documented in this file.

The format is based on [Keep a Changelog](https://keepachangelog.com/en/1.0.0/),
and this project adheres to [Semantic Versioning](https://semver.org/spec/v2.0.0.html).

## [UNRELEASED]

<<<<<<< HEAD
### Added

- Support for Bash tasks
- How-to guide demonstrating usage
- Unit test for bash lepton
=======
### Docs

- Updated server management how-to guide
>>>>>>> cbbfa00b

## [0.94.0] - 2022-04-25

### Added

- Coverage reports now granular per service plus SDK.

## [0.93.1] - 2022-04-24

### Fixed

- Test action.

### Docs

- Added migration guide from `0.3x` to Read The Docs and `README.md`

## [0.93.0] - 2022-04-22

### Added

- Automatic hotfix action

## [0.92.0] - 2022-04-22


### Changed

- Moved sublattice's node update in parent lattice from `get_runnable_tasks` to `update_workflow` to accurately represent when a sublattice actually starts executing.

### Fixed

- Fixed the cancel url endpoint.

- Cancelling a workflow for lattices and sublattices works even if they are partially run.

## [0.91.0] - 2022-04-21

### Fixed

- Don't send the whole result object when only one node needs to be updated.

- The input arguments are being shown correctly in the UI.

### Changed

- Ensured that the lattice / sublattices tasks order are stored in the tasks queue correctly.

- Accomodated the conditions in tasks queue where remaining tasks are non-executable, in order to correctly update the workflow status.

### Docs

- Update microservice documentation

## [0.90.0] - 2022-04-21

### Added

- Enabled inactive unit tests in Actions.

### Docs

- Updated the Python badge
- Changed a relative URL in the README to an absolute URL
- Added link to SwaggerHub in README

## [0.89.6] - 2022-04-21

### Fixed

- Correctly pass inputs when calling workflows

### Docs

- Restructured the README
- Updated the README
- Updated Getting Started, How-To Configuration Guide, CLI API documentation

## [0.89.5] - 2022-04-20

### Fixed

- Don't duplicate tags
- Release conditions
- Pypi version syntax

## [0.89.4] - 2022-04-20

### Docs

- Updated the how-to notebooks for compatibility with the micro-services refactor.
- Updated machine learning and quantum gravity tutorials to point to the correct web UI address.
- Updated the quantum chemistry tutorial.
- Update the concepts page according to the new web UI.

### Fixed

- Fixed how environment variables are loaded on startup

## [0.89.3] - 2022-04-20

### Fixed

- Push-to-ECR steps for `master` and `develop` workflows.
- Don't specify runs-on for reusable call

## [0.89.2] - 2022-04-19

### Fixed

- Use workflow_call to automatically call reusable workflow

## [0.89.1] - 2022-04-19

### Fixed

- Reusable workflow called at job level

## [0.89.0] - 2022-04-19

### Changed

- Made release.yml callable and moved the pypi job into that workflow

### Docs

- Updated the astronomy tutorial with cosmetic changes

## [0.88.1] - 2022-04-19

### Fixed

- Setup on MacOS installs nats similar to how it's done on Linux.

## [0.88.0] - 2022-04-19

### Changed

- Lattice in the result object is now pickled separately and a different instance of transport graph is used for modifications than the one in lattice in order to prevent unpickling the lattice everytime result object is read/written to.

- Updated tests to match above change.

## [0.87.1] - 2022-04-19

### Fixed

- Detect secrets syntax in Dockerfile

## [0.87.0] - 2022-04-18

### Changed

- Removed unused `DATA_OS_SVC_HOST_URI` env var from docker compose file & Dockerfile placeholders

## [0.86.1] - 2022-04-18

### Fixed

- Updated the README banner url

## [0.86.0] - 2022-04-18

### Changed

- `sync` method now uses `requests` to query the results service

## [0.85.1] - 2022-04-18

### Fixed

- Fix container networking for the local covalent stack in `docker-compose.yml`

## Changed

- UI refresh: updated covalent logo, new font, nav icons, status colors

## [0.85.0] - 2022-04-18

### Changed

- Covalent branding updated using new guidelines

## [0.84.1] - 2022-04-18

### Fixed

- Nats server shuts down properly when using `covalent stop` or `covalent restart`

## [0.84.0] - 2022-04-18

### Changed

- Updated the "How to create a custom executor" how-to Jupyter notebook.

## [0.83.1] - 2022-04-18

### Fixed

- Revert exclude in setup.py

## [0.83.0] - 2022-04-18

### Changed

- Increased `connect_timeout` on Dispatcher Queue Consumer NATS connection

## [0.82.0] - 2022-04-18

### Added

- Add a pre-commit hook for `detect-secrets`.

## [0.81.2] - 2022-04-18

### Fixed

- Dispatcher unit test fixed by removing `turtle` import

## [0.81.1] - 2022-04-14

### Fixed

- Fixed bug where `covalent stop` and `covalent start` would not bring the services back up

## [0.81.0] - 2022-04-14

### Changed

- Made `supervisord` use a specific configuration file instead of looking at root directory.

### Fixed

- Fixed string comparison to determine whether `COVA_SDK` env variable exists or not.

## [0.80.3] - 2022-04-14

### Fixed

- Re-enabling test actions
- Resolving ui backend endpoint in draw function using config manager

## [0.80.2] - 2022-04-14

### Fixed

- Some legacy config variables are removed.
- The config references `ENV_DEST_DIR` everywhere now

## [0.80.1] - 2022-04-14

### Fixed

- Accessing `ENV_DEST_DIR` env var using `os.environ.get`
- Missing requirements `pyyaml`, `jinja`, and `psutil` added to reqs file

## [0.80.0] - 2022-04-14

### Changed

- Repository is restructured to accomodate the microservices

## [0.79.1] - 2022-04-14

### Fixed

- Installation using `pip install -e .` is fixed with regards to the nats installation.
- Several missing `__init__.py` files are now included.

## [0.79.0] - 2022-04-14

### Added

- Covalent `config` cli command to alter config values or display covalent configuration

### Changed

- Removed environment section from Supervisord config in order to read from root `.env` file instead
- Refactored config manager to use project root `.env` file for configuration

## [0.78.0] - 2022-04-13

### Changed

- `ct.get_result` will return result object if no wait is used.

- Using initial resource as 1 until there is better resource management in runner.

### Fixed

- Fix errors in Dockerfiles

- Update Dockerfiles to use `multi-stage` container builds to reduce final image size

- Install all necessary Python modules in all containers

## [0.77.0] - 2022-04-13

### Added

- nats is installed in the wheel build if not otherwise installed.

## [0.76.0] - 2022-04-13

### Added

- `wait` argument to `ct.get_result`.

### Changed

- Switched to the local executor which is compatible with covalent microservices and removed the old executor.

## [0.75.0] - 2022-04-13

### Tests

- Tests for update workflow in Dispatcher service update_workflow.py module.

### Changed

- Implementation of update_workflow_results in update_workflow.py module in Dispatcher service.

## [0.74.0] - 2022-04-12

### Changed

- Removed misnamed dispatcher plugin stuff and now using the interface functions directly (dispatch, dispatch_sync, get_result).

- `ct.dispatch`, `ct.dispatch_sync`, `ct.get_result`, etc. are going to use the covalent services instead.

## [0.73.0] - 2022-04-12

### Changed

- Arguments and keyword arguments to the function are pickled with cloudpickle, allowing objects that are not pickleable with "normal" pickle to be sent to different processes with the multiprocessing module.

## [0.72.0] - 2022-04-12

### Changed

- Updated the example to use a sublattice.

### Fixed

- Fixed updation of result objects for sublattice and parent lattice.
- Fixed the regular expression to show sublattice results in the UI.

## [0.71.0] - 2022-04-11

### Changed

- Updated Supervisord template configuration to bring up NATS server with high priority before all other services

## [0.70.0] - 2022-04-11

### Tests

- Dispatcher service tests for the `dispatch_workflow.py` module.

### Changed

- Minor refactor of `dispatch_workflow.py` module in Dispatcher service.

## [0.69.0] - 2022-04-08

### Added

- Added Microservices section with links to Swagger hub for individual API docs

## [0.68.0] - 2022-04-07

### Added

- Tests for data and results services

## [0.67.4] - 2022-04-07

### Fixed

- Fix handling of webapp url paths by ui_backend.

## [0.67.3] - 2022-04-07

### Fixed

- The `package-lock.json` file is no longer committed to the codebase

## [0.67.2] - 2022-04-07

### Fixed

- PyPI uploads use a token instead of a username/password pair

## [0.67.1] - 2022-04-07

### Fixed

- Switched UI to results service delete API

## [0.67.0] - 2022-04-07

### Added
- Added environment variables to service declarations in ``docker-compose``.
- Added the Dockerfile and docker-compose configurations for the ``queue-consumer``.

## [0.66.0] - 2022-04-07

### Added

- Batch cancellation endpoint to dispatcher, e.g., `DELETE /api/v0/workflow/cancel?dispatch_id1,dispatch_id2`

### Tests

- Added tests for UI backend endpoints

## [0.65.3] - 2022-04-07

### Fixed

- Syntax error in the `tests.yml` workflow

## [0.65.2] - 2022-04-07

### Fixed

- pypi validation using pre-release tag

## [0.65.1] - 2022-04-07

### Fixed

- Don't fail the CI workflow just because we aren't doing a release

## [0.65.0] - 2022-04-06

### Changed

- Only one docker-compose

## [0.64.2] - 2022-04-06

### Fixed

- The `.dockerignore` file now ignores any unnecessary front-end build files

## [0.64.1] - 2022-04-06

### Fixed

- egg_info invocation

## [0.64.0] - 2022-04-06

### Fixed

- Style fixes via `pre-commit run --all-files`

### Changed

- Pushing microservice images to public ECR

## [0.63.1] - 2022-04-06

### Fixed

- Fixed the version validation in pypi workflow

## [0.63.0] - 2022-04-06

### Changed

- Mark pypi releases as pre

## [0.62.1] - 2022-04-06

### Fixed

- Workflows which run on `develop` or `master` will send Slack alerts to the dev team if they fail.

## [0.62.0] - 2022-04-06

### Changed

- Update `covalent-ui` service in `docker-compose.yaml` to ensure that the uvicorn server listens on `0.0.0.0` for all incoming requests
- Using `ENTRYPOINT` in dockerfiles instead of `CMD`
- Remove `command` option from all services in `docker-compose.yml`

## [0.61.1] - 2022-04-06

### Fixed

- Fixed failures in pushing images to ECR.

## [0.61.0] - 2022-04-06

### Changed

- The results and data service now support batch deleting via query strings

## [0.60.0] - 2022-04-06

### Changed

- List type removed from type annotation for the executor argument in electron/lattice/lepton definitions.
- Input executor argument is converted to an executor class object (if it were a string) in electron/lattice/lepton definitions instead of just before execution in execution.py. As a result, calls to _executor_manager.get_executor are removed from execution.py.
- Rewritten tests to take into account the type change of executor identifiers from strings to executor class objects.

### Fixed

- In covalent/executor/__init__.py, `from importlib import metadata` is used instead of `importlib.metadata`.
- Electron.get_op_function.rename now uses the correct separator string when renaming a function.

## [0.59.0] - 2022-04-06

### Changed

- Fixes for making the whole pipeline work in tandem.

## [0.58.0] - 2022-04-06

### Added

- `nats` service in `docker-compose` files

## [0.57.0] - 2022-04-05

### Added

- Variables to assign service hosts

## [0.56.1] - 2022-04-05

### Fixed

- Fixed various module import errors in the containers for the microservices.

### Tests

- Added tests for post-refactor covalent cli commands: start, stop, restart, status, and logs

## [0.56.0] - 2022-04-05

### Changed

- Changed global variable executor_plugin_name to EXECUTOR_PLUGIN_NAME in executors to conform with PEP8.

## [0.55.0] - 2022-04-04

### Changed

- Changed supervisord http server's default to listen on all interfaces, so that covalent can run on any computer in a trusted LAN (without firewalls/auth).

## [0.54.0] - 2022-04-04

### Added

- Draw workflow draft API to ui_backend service


## [0.53.0] - 2022-04-04

### Added

- Added docker-compose file to run covalent microservices.

## [0.52.0] - 2022-04-04

### Added

- Added delete endpoint to data and results services.

## [0.51.0] - 2022-04-04

### Added

- Folders for tests.

### Changed

- Organization of covalent tests.

## [0.50.0] - 2022-04-03

### Added

- Added GET all results endpoint in Results service
- Optional formatting of GET result endpoint that supports: `binary` or `json`

### Changed

- Changed frontend to support updated result service endpoints with json format

### Removed

- Removed redundant local storage cache on frontend

## [0.49.1] - 2022-04-01

### Fixed

- Using `io.BytesIO` in `update_result` in the results service to prevent creation of a new file in the file system.

## [0.49.0] - 2022-04-01

### Added

- Implement an `overwrite` query param in the `upload` method so that we don't create a new object for every result update

## [0.48.0] - 2022-04-01

### Added

- Added updated dispatching and getting result functions with the option to download result as a file.

### Changed

- Hardcoded filepaths to standardized ServiceURL.`get_route(...)` method when making API requests.

## [0.47.2] - 2022-04-01

### Fixed

- Queue consumer import paths fixed
- Syntax errors in the supervisord template fixed

## [0.47.1] - 2022-04-01

### Fixed

- Supervisord now brings up dispatcher queue consumer worker

## [0.47.0] - 2022-04-01

### Changed

- Updated API calls accross services to use standarized env vars from Settings class
- Normalized env vars accross services and updated Supervisord template

## [0.46.0] - 2022-03-31

### Changed

- Consumers of results service now specify `stream=True` in their get requests.

## [0.45.0] - 2022-03-31

### Changed

- Using `Result.RUNNING` instead of str "RUNNING"
- Using process safe `is_empty` method rather than `empty()` method for multiprocessing queue.
- Multprocessing `is_queue` method.

### Added

- Workflow status as running in the `workflow_status_queue`.

### Tests

- Added a test for the `_check_version` method in `covalent/executor/__init__.py`.

## [0.44.0] - 2022-03-31

### Added

- A version check is done at Covalent startup to ensure that executor plugins are compatible.

## [0.43.0] - 2022-03-31

### Added

- Function to call UI update method in the UI microservice for use in the Dispatcher micro-service.
- Refactor updating results and ui into one function.

## [0.42.2] - 2022-03-31

### Fixed

- Using functions for getting result object in cancel endpoint and sending cancel task signal to runner in the dispatcher.

## [0.42.1] - 2022-03-31

### Fixed

- `update_workflow_results` in `update_workflow.py` now also takes care of sending the next set of tasks to the runner.

- Also handling the cases of sublattices in `update_workflow_results`.

## [0.42.0] - 2022-03-31

### Changed

- Moved some unused for-the-future files to the refactor directory and out of the main codebase.

## [0.41.3] - 2022-03-31

### Fixed

- Dispatch DB is now created upon server start.

## [0.41.2] - 2022-03-30

### Fixed

- Oneline bugfix to remove `fetch --unshallow`

## [0.41.1] - 2022-03-30

### Fixed

- Get master version from release tags rather than master branch

## [0.41.0] - 2022-03-30

### Added

- Dockerized the Dispatcher and Runner Services.
- Added required packages for running containerized instances of the Dispatcher and Runner.

## [0.40.0] - 2022-03-30

### Added

- Dockerized the Data and UI-backend services.
- Required packages to run containerized instances of the Data and UI-backend.

## [0.39.1] - 2022-03-30

### Fixed

- Supervisord & Results service integration by making results service port configurable by an env var

## [0.39.0] - 2022-03-29

### Changed

- Runner and dispatcher implementation in order to integrate the microservices partially complete.

## [0.38.0] - 2022-03-29

### Added

- Added UI backend component to serve post-refactor frontend and dispatch websocket messages to UI using Socket.io
- Updated UI socket.io configuration to use different ws path, and using localstorage for fetching all results (temporary)
- Added post-refactor cli commands to use Supervisord to manage local service processes
- Added `covalent logs` and `covalent config` cli commands

## [0.37.1] - 2022-03-29

### Fixed

- Oneline bugfix in tests.yml

## [0.37.0] - 2022-03-29

### Added

- Results management endpoints; GET, PUT, POST for results object
- Checks in setup.py to confirm node version compatibility.
- Instructions in CONTRIBUTING to address some common Debian setup issues.

## [0.36.1] - 2022-03-29

### Fixed

- Filesystem service now reads config from environment variables.

## [0.36.0] - 2022-03-29

### Added

- Picking up dispatch jobs from the queue and ensuring that only one workflow is processed (locally) at any given time.

### Changed

- Dispatcher implementation in order to integrate with Queuer microservice.

## [0.35.0] - 2022-03-29

### Added

- Automated changelog and version management
- Added a Dockerfile to build an image for OS Queuer.
- Added the required packages to run a container instance of the Queuer.

### Fixed

- Single quotes in github env
- Don't use for loops to iterate over a variable in bash
- Issue with checkout actions
- Run tests on changelog workflow completion instead of push to develop to avoid race condition
- Use covalent ops bot token for automated pushes to develop
- sed command syntax in changelog.yml

## [0.34.5] - 2022-03-28

### Fixed

- Moved `example_dispatch.py` into `tests/` directory.

## [0.34.4] - 2022-03-28

### Added

- Unit tests for utils, leptons, and base executor

## [0.34.3] - 2022-03-27

### Added

- Tests for lattice.py

## [0.34.2] - 2022-03-27

### Added

- Unit tests for the base executor, the results manager, the logger, and leptons

## [0.34.1] - 2022-03-24

### Fixed

- Pinned jinja2 to less than 3.1.0 so that nbconvert remains stable in the docs build.

## [0.34.0] - 2022-03-24

### Added

- API endpoints to upload and download files

## [0.33.1] - 2022-03-24

### Fixed

- Retrieving results from running container via HTTP
- Adding tests for Docker image in workflows

## [0.33.0] - 2022-03-24

### Added

- Slack and webhook notifications

## [0.32.9] - 2022-03-23

### Fixed

- Updated OS Queuer imports to remove top level modules `refactor.queuer`

## [0.32.8] - 2022-03-22

### Added

- Websocket notify endpoint with leaky bucket algo implementation to rate limit messages to frontend

## [0.32.7] - 2022-03-22

### Added

- Queuer API submit endpoint to publish dispatch message to MQ & send result file to Data Service
- API Service class for interfacing with local services
- Tests covering submit endpoint and API Service

## [0.32.6] - 2022-03-22

### Fixed

- Input path for external libraries in the Lepton wrapper can (and should) now be a full path to the file.

## [0.32.5] - 2022-03-21

### Fixed

- Fix HTTP status code for blank POST requests.

## [0.32.4] - 2022-03-17

### Fixed

- Docker commands in docs

## [0.32.3] - 2022-03-16

### Fixed

- Fix missing UI graph edges between parameters and electrons in certain cases.
- Fix UI crashes in cases where legacy localStorage state was being loaded.

## [0.32.2] - 2022-03-16

### Added

- Images for graphs generated in tutorials and how-tos.
- Note for quantum gravity tutorial to tell users that `tensorflow` doesn't work on M1 Macs.
- `Known Issues` added to `README.md`

### Fixed

- `draw` function usage in tutorials and how-tos now reflects the UI images generated instead of using graphviz.
- Images now render properly in RTD of how-tos.

### Changed

- Reran all the tutorials that could run, generating the outputs again.

## [0.32.1] - 2022-03-15

### Fixed

- CLI now starts server directly in the subprocess instead of as a daemon
- Logs are provided as pipes to Popen instead of using a shell redirect
- Restart behavior fixed
- Default port in `covalent_ui/app.py` uses the config manager

### Removed

- `_graceful_restart` function no longer needed without gunicorn

## [0.32.0] - 2022-03-11

### Added

- Dispatcher microservice API endpoint to dispatch and update workflow.
- Added get runnable task endpoint.

## [0.31.0] - 2022-03-11

### Added

- Runner component's main functionality to run a set of tasks, cancel a task, and get a task's status added to its api.

## [0.30.5] - 2022-03-11

### Updated

- Updated Workflow endpoints & API spec to support upload & download of result objects as pickle files

## [0.30.4] - 2022-03-11

### Fixed

- When executing a task on an alternate Conda environment, Covalent no longer has to be installed on that environment. Previously, a Covalent object (the execution function as a TransportableObject) was passed to the environment. Now it is deserialized to a "normal" Python function, which is passed to the alternate Conda environment.

## [0.30.3] - 2022-03-11

### Fixed

- Fixed the order of output storage in `post_process` which should have been the order in which the electron functions are called instead of being the order in which they are executed. This fixes the order in which the replacement of function calls with their output happens, which further fixes any discrepencies in the results obtained by the user.

- Fixed the `post_process` test to check the order as well.

## [0.30.2] - 2022-03-11

### Changed

- Updated eventlet to 0.31.0

## [0.30.1] - 2022-03-10

### Fixed

- Eliminate unhandled exception in Covalent UI backend when calling fetch_result.

## [0.30.0] - 2022-03-09

### Added

- Skeleton code for writing the different services corresponding to each component in the open source refactor.
- OpenAPI specifications for each of the services.

## [0.29.3] - 2022-03-09

### Fixed

- Covalent UI is built in the Dockerfile, the setup file, the pypi workflow, the tests workflow, and the conda build script.

## [0.29.2] - 2022-03-09

### Added

- Defaults defined in executor plugins are read and used to update the in-memory config, as well as the user config file. But only if the parameter in question wasn't already defined.

### Changed

- Input parameter names and docstrings in _shared_files.config.update_config were changed for clarity.

## [0.29.1] - 2022-03-07

### Changed

- Updated fail-fast strategy to run all tests.

## [0.29.0] - 2022-03-07

### Added

- DispatchDB for storing dispatched results

### Changed

- UI loads dispatches from DispatchDB instead of browser local storage

## [0.28.3] - 2022-03-03

### Fixed

Installed executor plugins don't have to be referred to by their full module name. Eg, use "custom_executor", instead of "covalent_custom_plugin.custom_executor".

## [0.28.2] - 2022-03-03

### Added

- A brief overview of the tutorial structure in the MNIST classification tutorial.

## [0.28.1] - 2022-03-02

### Added

- Conda installation is only supported for Linux in the `Getting Started` guide.
- MNIST classifier tutorial.

### Removed

- Removed handling of default values of function parameters in `get_named_params` in `covalent/_shared_files/utils.py`. So, it is actually being handled by not being handled since now `named_args` and `named_kwargs` will only contain parameters that were passed during the function call and not all of them.

## [0.28.0] - 2022-03-02

### Added

- Lepton support, including for Python modules and C libraries
- How-to guides showing how to use leptons for each of these

## [0.27.6] - 2022-03-01

### Added

- Added feature development basic steps in CONTRIBUTING.md.
- Added section on locally building RTD (read the docs) in the contributing guide.

## [0.27.5] - 2022-03-01

### Fixed

- Missing UI input data after backend change - needed to be derived from graph for electrons, lattice inputs fixed on server-side, combining name and positional args
- Broken UI graph due to variable->edge_name renaming
- Missing UI executor data after server-side renaming

## [0.27.4] - 2022-02-28

### Fixed

- Path used in `covalent/executor/__init__.py` for executor plugin modules needed updating to `covalent/executor/executor_plugins`

### Removed

- Disabled workflow cancellation test due to inconsistent outcomes. Test will be re-enabled after cancellation mechanisms are investigated further.

## [0.27.3] - 2022-02-25

### Added

- Added `USING_DOCKER.md` guide for running docker container.
- Added cli args to covalent UI flask server `covalent_ui/app.py` to modify port and log file path.

### Removed

- Removed gunicorn from cli and Dockerfile.

### Changed

- Updated cli `covalent_dispatcher/_cli/service.py` to run flask server directly, and removed dispatcher and UI flags.
- Using Flask blueprints to merge Dispatcher and UI servers.
- Updated Dockerfile to run flask server directly.
- Creating server PID file manually in `covalent_dispatcher/_cli/service.py`.
- Updated tests and docs to reflect merged servers.
- Changed all mentions of port 47007 (for old UI server) to 48008.

## [0.27.2] - 2022-02-24

### Changed

- Removed unnecessary blockquotes from the How-To guide for creating custom executors
- Changed "Covalent Cloud" to "Covalent" in the main code text

## [0.27.1] - 2022-02-24

### Removed

- Removed AQ-Engineers from CODEOWNERS in order to fix PR review notifications

## [0.27.0] - 2022-02-24

### Added

- Support for positional only, positional or keyword, variable positional, keyword only, variable keyword types of parameters is now added, e.g an electron can now use variable args and variable kwargs if the number/names of parameters are unknown during definition as `def task(*args, **kwargs)` which wasn't possible before.

- `Lattice.args` added to store positional arguments passed to the lattice's workflow function.

- `get_named_params` function added in `_shared_files/utils.py` which will return a tuple containing named positional arguments and named keyword arguments. The names help in showing and storing these parameters in the transport graph.

- Tests to verify whether all kinds of input paramaters are supported by electron or a lattice.

### Changed

- No longer merging positional arguments with keyword arguments, instead they are separately stored in respective nodes in the transport graph.

- `inputs` returned from `_get_inputs` function in `covalent_dispatcher/_core/execution.py` now contains positional as well as keyword arguments which further get passed to the executor.

- Executors now support positional and keyword arguments as inputs to their executable functions.

- Result object's `_inputs` attribute now contains both `args` and `kwargs`.

- `add_node_for_nested_iterables` is renamed to `connect_node_with_others` and `add_node_to_graph` also renamed to `add_collection_node_to_graph` in `electron.py`. Some more variable renames to have appropriate self-explanatory names.

- Nodes and edges in the transport graph now have a better interface to assign attributes to them.

- Edge attribute `variable` renamed to `edge_name`.

- In `serialize` function of the transport graph, if `metadata_only` is True, then only `metadata` attribute of node and `source` and `target` attributes of edge are kept in the then return serialized `data`.

- Updated the tests wherever necessary to reflect the above changes

### Removed

- Deprecated `required_params_passed` since an error will automatically be thrown by the `build_graph` function if any of the required parameters are not passed.

- Removed duplicate attributes from nodes in the transport graph.

## [0.26.1] - 2022-02-23

### Added

- Added Local Executor section to the API read the docs.

## [0.26.0] - 2022-02-23

### Added

- Automated reminders to update the changelog

## [0.25.3] - 2022-02-23

## Added

- Listed common mocking commands in the CONTRIBUTING.md guide.
- Additional guidelines on testing.

## [0.25.2] - 2022-02-21

### Changed

- `backend` metadata name changed to `executor`.
- `_plan_workflow` usage updated to reflect how that executor related information is now stored in the specific executor object.
- Updated tests to reflect the above changes.
- Improved the dispatch cancellation test to provide a robust solution which earlier took 10 minutes to run with uncertainty of failing every now and then.

### Removed

- Removed `TaskExecutionMetadata` as a consequence of removing `execution_args`.

## [0.25.1] - 2022-02-18

### Fixed

- Tracking imports that have been used in the workflow takes less time.

### Added

- User-imports are included in the dispatch_source.py script. Covalent-related imports are commented out.

## [0.25.0] - 2022-02-18

### Added

- UI: Lattice draw() method displays in web UI
- UI: New navigation panel

### Changed

- UI: Animated graph changes, panel opacity

### Fixed

- UI: Fixed "Not Found" pages

## [0.24.21] - 2022-02-18

### Added

- RST document describing the expectations from a tutorial.

## [0.24.20] - 2022-02-17

### Added

- Added how to create custom executors

### Changed

- Changed the description of the hyperlink for choosing executors
- Fixed typos in doc/source/api/getting_started/how_to/execution/creating_custom_executors.ipynb

## [0.24.19] - 2022-02-16

### Added

- CODEOWNERS for certain files.

## [0.24.18] - 2022-02-15

### Added

- The user configuration file can now specify an executor plugin directory.

## [0.24.17] - 2022-02-15

### Added

- Added a how-to for making custom executors.

## [0.24.16] - 2022-02-12

### Added

- Errors now contain the traceback as well as the error message in the result object.
- Added test for `_post_process` in `tests/covalent_dispatcher_tests/_core/execution_test.py`.

### Changed

- Post processing logic in `electron` and dispatcher now relies on the order of execution in the transport graph rather than node's function names to allow for a more reliable pairing of nodes and their outputs.

- Renamed `init_test.py` in `tests/covalent_dispatcher_tests/_core/` to `execution_test.py`.

### Removed

- `exclude_from_postprocess` list which contained some non executable node types removed since only executable nodes are post processed now.

## [0.24.15] - 2022-02-11

### Fixed

- If a user's configuration file does not have a needed exeutor parameter, the default parameter (defined in _shared_files/defaults.py) is used.
- Each executor plugin is no longer initialized upon the import of Covalent. This allows required parameters in executor plugins.

## Changed

- Upon updating the configuration data with a user's configuration file, the complete set is written back to file.

## Added

- Tests for the local and base executors.

## [0.24.14] - 2022-02-11

### Added

- UI: add dashboard cards
- UI: add scaling dots background

### Changed

- UI: reduce sidebar font sizes, refine color theme
- UI: refine scrollbar styling, show on container hover
- UI: format executor parameters as YAML code
- UI: update syntax highlighting scheme
- UI: update index.html description meta tag

## [0.24.13] - 2022-02-11

### Added

- Tests for covalent/_shared_files/config.py

## [0.24.12] - 2022-02-10

### Added

- CodeQL code analyzer

## [0.24.11] - 2022-02-10

### Added

- A new dictionary `_DEFAULT_CONSTRAINTS_DEPRECATED` in defaults.py

### Changed

- The `_DEFAULT_CONSTRAINT_VALUES` dictionary now only contains the `backend` argument

## [0.24.10] - 2022-02-09

### Fixed

- Sporadically failing workflow cancellation test in tests/workflow_stack_test.py

## [0.24.9] - 2022-02-09

## Changed

- Implementation of `_port_from_pid` in covalent_dispatcher/_cli/service.py.

## Added

- Unit tests for command line interface (CLI) functionalities in covalent_dispatcher/_cli/service.py and covalent_dispatcher/_cli/cli.py.

## [0.24.8] - 2022-02-07

### Fixed

- If a user's configuration file does not have a needed parameter, the default parameter (defined in _shared_files/defaults.py) is used.

## [0.24.7] - 2022-02-07

### Added

- Typing: Add Type hint `dispatch_info` parameter.
- Documentation: Updated the return_type description in docstring.

### Changed

- Typing: Change return type annotation to `Generator`.

## [0.24.6] - 2022-02-06

### Added

- Type hint to `deserialize` method of `TransportableObject` of `covalent/_workflow/transport.py`.

### Changed

- Description of `data` in `deserialize` method of `TransportableObject` of `covalent/_workflow/transport.py` from `The serialized transportable object` to `Cloudpickled function`.

## [0.24.5] - 2022-02-05

### Fixed

- Removed dependence on Sentinel module

## [0.24.4] - 2022-02-04

### Added

- Tests across multiple versions of Python and multiple operating systems
- Documentation reflecting supported configurations

## [0.24.3] - 2022-02-04

### Changed

- Typing: Use `bool` in place of `Optional[bool]` as type annotation for `develop` parameter in `covalent_dispatcher.service._graceful_start`
- Typing: Use `Any` in place of `Optional[Any]` as type annotation for `new_value` parameter in `covalent._shared_files.config.get_config`

## [0.24.2] - 2022-02-04

### Fixed

- Updated hyperlink of "How to get the results" from "./collection/query_electron_execution_result" to "./collection/query_multiple_lattice_execution_results" in "doc/source/how_to/index.rst".
- Updated hyperlink of "How to get the result of a particular electron" from "./collection/query_multiple_lattice_execution_results" to "./collection/query_electron_execution_result" in "doc/source/how_to/index.rst".

## [0.24.1] - 2022-02-04

### Changed

- Changelog entries are now required to have the current date to enforce ordering.

## [0.24.0] - 2022-02-03

### Added

- UI: log file output - display in Output tab of all available log file output
- UI: show lattice and electron inputs
- UI: display executor attributes
- UI: display error message on failed status for lattice and electron

### Changed

- UI: re-order sidebar sections according to latest figma designs
- UI: update favicon
- UI: remove dispatch id from tab title
- UI: fit new uuids
- UI: adjust theme text primary and secondary colors

### Fixed

- UI: auto-refresh result state on initial render of listing and graph pages
- UI: graph layout issues: truncate long electron/param names

## [0.23.0] - 2022-02-03

### Added

- Added `BaseDispatcher` class to be used for creating custom dispatchers which allow connection to a dispatcher server.
- `LocalDispatcher` inheriting from `BaseDispatcher` allows connection to a local dispatcher server running on the user's machine.
- Covalent only gives interface to the `LocalDispatcher`'s `dispatch` and `dispatch_sync` methods.
- Tests for both `LocalDispatcher` and `BaseDispatcher` added.

### Changed

- Switched from using `lattice.dispatch` and `lattice.dispatch_sync` to `covalent.dispatch` and `covalent.dispatch_sync`.
- Dispatcher address now is passed as a parameter (`dispatcher_addr`) to `covalent.dispatch` and `covalent.dispatch_sync` instead of a metadata field to lattice.
- Updated tests, how tos, and tutorials to use `covalent.dispatch` and `covalent.dispatch_sync`.
- All the contents of `covalent_dispatcher/_core/__init__.py` are moved to `covalent_dispatcher/_core/execution.py` for better organization. `__init__.py` only contains function imports which are needed by external modules.
- `dispatch`, `dispatch_sync` methods deprecated from `Lattice`.

### Removed

- `_server_dispatch` method removed from `Lattice`.
- `dispatcher` metadata field removed from `lattice`.

## [0.22.19] - 2022-02-03

### Fixed

- `_write_dispatch_to_python_file` isn't called each time a task is saved. It is now only called in the final save in `_run_planned_workflow` (in covalent_dispatcher/_core/__init__.py).

## [0.22.18] - 2022-02-03

### Fixed

- Added type information to result.py

## [0.22.17] - 2022-02-02

### Added

- Replaced `"typing.Optional"` with `"str"` in covalent/executor/base.py
- Added missing type hints to `get_dispatch_context` and `write_streams_to_file` in covalent/executor/base.py, BaseExecutor

## [0.22.16] - 2022-02-02

### Added

- Functions to check if UI and dispatcher servers are running.
- Tests for the `is_ui_running` and `is_server_running` in covalent_dispatcher/_cli/service.py.

## [0.22.15] - 2022-02-01

### Fixed

- Covalent CLI command `covalent purge` will now stop the servers before deleting all the pid files.

### Added

- Test for `purge` method in covalent_dispatcher/_cli/service.py.

### Removed

- Unused `covalent_dispatcher` import from covalent_dispatcher/_cli/service.py.

### Changed

- Moved `_config_manager` import from within the `purge` method to the covalent_dispatcher/_cli/service.py for the purpose of mocking in tests.

## [0.22.14] - 2022-02-01

### Added

- Type hint to `_server_dispatch` method in `covalent/_workflow/lattice.py`.

## [0.22.13] - 2022-01-26

### Fixed

- When the local executor's `log_stdout` and `log_stderr` config variables are relative paths, they should go inside the results directory. Previously that was queried from the config, but now it's queried from the lattice metadata.

### Added

- Tests for the corresponding functions in (`covalent_dispatcher/_core/__init__.py`, `covalent/executor/base.py`, `covalent/executor/executor_plugins/local.py` and `covalent/executor/__init__.py`) affected by the bug fix.

### Changed

- Refactored `_delete_result` in result manager to give the option of deleting the result parent directory.

## [0.22.12] - 2022-01-31

### Added

- Diff check in pypi.yml ensures correct files are packaged

## [0.22.11] - 2022-01-31

### Changed

- Removed codecov token
- Removed Slack notifications from feature branches

## [0.22.10] - 2022-01-29

### Changed

- Running tests, conda, and version workflows on pull requests, not just pushes

## [0.22.9] - 2022-01-27

### Fixed

- Fixing version check action so that it doesn't run on commits that are in develop
- Edited PR template so that markdown checklist appears properly

## [0.22.8] - 2022-01-27

### Fixed

- publish workflow, using `docker buildx` to build images for x86 and ARM, prepare manifest and push to ECR so that pulls will match the correct architecture.
- typo in CONTRIBUTING
- installing `gcc` in Docker image so Docker can build wheels for `dask` and other packages that don't provide ARM wheels

### Changed

- updated versions in `requirements.txt` for `matplotlib` and `dask`

## [0.22.7] - 2022-01-27

### Added

- `MANIFEST.in` did not have `covalent_dispatcher/_service` in it due to which the PyPi package was not being built correctly. Added the `covalent_dispatcher/_service` to the `MANIFEST.in` file.

### Fixed

- setuptools properly including data files during installation

## [0.22.6] - 2022-01-26

### Fixed

- Added service folder in covalent dispatcher to package.

## [0.22.5] - 2022-01-25

### Fixed

- `README.md` images now use master branch's raw image urls hosted on <https://github.com> instead of <https://raw.githubusercontent.com>. Also, switched image rendering from html to markdown.

## [0.22.4] - 2022-01-25

### Fixed

- dispatcher server app included in sdist
- raw image urls properly used

## [0.22.3] - 2022-01-25

### Fixed

- raw image urls used in readme

## [0.22.2] - 2022-01-25

### Fixed

- pypi upload

## [0.22.1] - 2022-01-25

### Added

- Code of conduct
- Manifest.in file
- Citation info
- Action to upload to pypi

### Fixed

- Absolute URLs used in README
- Workflow badges updated URLs
- `install_package_data` -> `include_package_data` in `setup.py`

## [0.22.0] - 2022-01-25

### Changed

- Using public ECR for Docker release

## [0.21.0] - 2022-01-25

### Added

- GitHub pull request templates

## [0.20.0] - 2022-01-25

### Added

- GitHub issue templates

## [0.19.0] - 2022-01-25

### Changed

- Covalent Beta Release

## [0.18.9] - 2022-01-24

### Fixed

- iframe in the docs landing page is now responsive

## [0.18.8] - 2022-01-24

### Changed

- Temporarily removed output tab
- Truncated dispatch id to fit left sidebar, add tooltip to show full id

## [0.18.7] - 2022-01-24

### Changed

- Many stylistic improvements to documentation, README, and CONTRIBUTING.

## [0.18.6] - 2022-01-24

### Added

- Test added to check whether an already decorated function works as expected with Covalent.
- `pennylane` package added to the `requirements-dev.txt` file.

### Changed

- Now using `inspect.signature` instead of `function.__code__` to get the names of function's parameters.

## [0.18.5] - 2022-01-21

### Fixed

- Various CI fixes, including rolling back regression in version validation, caching on s3 hosted badges, applying releases and tags correctly.

## [0.18.4] - 2022-01-21

### Changed

- Removed comments and unused functions in covalent_dispatcher
- `result_class.py` renamed to `result.py`

### Fixed

- Version was not being properly imported inside `covalent/__init__.py`
- `dispatch_sync` was not previously using the `results_dir` metadata field

### Removed

- Credentials in config
- `generate_random_filename_in_cache`
- `is_any_atom`
- `to_json`
- `show_subgraph` option in `draw`
- `calculate_node`

## [0.18.3] - 2022-01-20

### Fixed

- The gunicorn servers now restart more gracefully

## [0.18.2] - 2022-01-21

### Changed

- `tempdir` metadata field removed and replaced with `executor.local.cache_dir`

## [0.18.1] - 2022-01-11

## Added

- Concepts page

## [0.18.0] - 2022-01-20

### Added

- `Result.CANCELLED` status to represent the status of a cancelled dispatch.
- Condition to cancel the whole dispatch if any of the nodes are cancelled.
- `cancel_workflow` function which uses a shared variable provided by Dask (`dask.distributed.Variable`) in a dask client to inform nodes to stop execution.
- Cancel function for dispatcher server API which will allow the server to terminate the dispatch.
- How to notebook for cancelling a dispatched job.
- Test to verify whether cancellation of dispatched jobs is working as expected.
- `cancel` function is available as `covalent.cancel`.

### Changed

- In file `covalent/_shared_files/config.py` instead of using a variable to store and then return the config data, now directly returning the configuration.
- Using `fire_and_forget` to dispatch a job instead of a dictionary of Dask's `Future` objects so that we won't have to manage the lifecycle of those futures.
- The `test_run_dispatcher` test was changed to reflect that the dispatcher no longer uses a dictionary of future objects as it was not being utilized anywhere.

### Removed

- `with dask_client` context was removed as the client created in `covalent_dispatcher/_core/__init__.py` is already being used even without the context. Furthermore, it creates issues when that context is exited which is unnecessary at the first place hence not needed to be resolved.

## [0.17.5] - 2022-01-19

### Changed

- Results directory uses a relative path by default and can be overridden by the environment variable `COVALENT_RESULTS_DIR`.

## [0.17.4] - 2022-01-19

### Changed

- Executor parameters use defaults specified in config TOML
- If relative paths are supplied for stdout and stderr, those files are created inside the results directory

## [0.17.3] - 2022-01-18

### Added

- Sync function
- Covalent CLI tool can restart in developer mode

### Fixed

- Updated the UI address referenced in the README

## [0.17.2] - 2022-01-12

### Added

- Quantum gravity tutorial

### Changed

- Moved VERSION file to top level

## [0.17.1] - 2022-01-19

### Added

- `error` attribute was added to the results object to show which node failed and the reason behind it.
- `stdout` and `stderr` attributes were added to a node's result to store any stdout and stderr printing done inside an electron/node.
- Test to verify whether `stdout` and `stderr` are being stored in the result object.

### Changed

- Redesign of how `redirect_stdout` and `redirect_stderr` contexts in executor now work to allow storing their respective outputs.
- Executors now also return `stdout` and `stderr` strings, along with the execution output, so that they can be stored in their result object.

## [0.17.0] - 2022-01-18

### Added

- Added an attribute `__code__` to electron and lattice which is a copy of their respective function's `__code__` attribute.
- Positional arguments, `args`, are now merged with keyword arguments, `kwargs`, as close as possible to where they are passed. This was done to make sure we support both with minimal changes and without losing the name of variables passed.
- Tests to ensure usage of positional arguments works as intended.

### Changed

- Slight rework to how any print statements in lattice are sent to null.
- Changed `test_dispatcher_functional` in `basic_dispatcher_test.py` to account for the support of `args` and removed a an unnecessary `print` statement.

### Removed

- Removed `args` from electron's `init` as it wasn't being used anywhere.

## [0.16.1] - 2022-01-18

### Changed

- Requirement changed from `dask[complete]` to `dask[distributed]`.

## [0.16.0] - 2022-01-14

### Added

- New UI static demo build
- New UI toolbar functions - orientation, toggle params, minimap
- Sortable and searchable lattice name row

### Changed

- Numerous UI style tweaks, mostly around dispatches table states

### Fixed

- Node sidebar info now updates correctly

## [0.15.11] - 2022-01-18

### Removed

- Unused numpy requirement. Note that numpy is still being installed indirectly as other packages in the requirements rely on it.

## [0.15.10] - 2022-01-16

## Added

- How-to guide for Covalent dispatcher CLI.

## [0.15.9] - 2022-01-18

### Changed

- Switched from using human readable ids to using UUIDs

### Removed

- `human-id` package was removed along with its mention in `requirements.txt` and `meta.yaml`

## [0.15.8] - 2022-01-17

### Removed

- Code breaking text from CLI api documentation.
- Unwanted covalent_dispatcher rst file.

### Changed

- Installation of entire covalent_dispatcher instead of covalent_dispatcher/_service in setup.py.

## [0.15.7] - 2022-01-13

### Fixed

- Functions with multi-line or really long decorators are properly serialized in dispatch_source.py.
- Multi-line Covalent output is properly commented out in dispatch_source.py.

## [0.15.6] - 2022-01-11

### Fixed

- Sub-lattice functions are successfully serialized in the utils.py get_serialized_function_str.

### Added

- Function to scan utilized source files and return a set of imported modules (utils.get_imports_from_source)

## [0.15.5] - 2022-01-12

### Changed

- UI runs on port 47007 and the dispatcher runs on port 48008. This is so that when the servers are later merged, users continue using port 47007 in the browser.
- Small modifications to the documentation
- Small fix to the README

### Removed

- Removed a directory `generated` which was improperly added
- Dispatcher web interface
- sqlalchemy requirement

## [0.15.4] - 2022-01-11

### Changed

- In file `covalent/executor/base.py`, `pickle` was changed to `cloudpickle` because of its universal pickling ability.

### Added

- In docstring of `BaseExecutor`, a note was added specifying that `covalent` with its dependencies is assumed to be installed in the conda environments.
- Above note was also added to the conda env selector how-to.

## [0.15.3] - 2022-01-11

### Changed

- Replaced the generic `RuntimeError` telling users to check if there is an object manipulation taking place inside the lattice to a simple warning. This makes the original error more visible.

## [0.15.2] - 2022-01-11

### Added

- If condition added for handling the case where `__getattr__` of an electron is accessed to detect magic functions.

### Changed

- `ActiveLatticeManager` now subclasses from `threading.local` to make it thread-safe.
- `ValueError` in the lattice manager's `claim` function now also shows the name of the lattice that is currently claimed.
- Changed docstring of `ActiveLatticeManager` to note that now it is thread-safe.
- Sublattice dispatching now no longer deletes the result object file and is dispatched normally instead of in a serverless manner.
- `simulate_nitrogen_and_copper_slab_interaction.ipynb` notebook tutorial now does normal dispatching as well instead of serverless dispatching. Also, now 7 datapoints will be shown instead of 10 earlier.

## [0.15.1] - 2022-01-11

### Fixed

- Passing AWS credentials to reusable workflows as a secret

## [0.15.0] - 2022-01-10

### Added

- Action to push development image to ECR

### Changed

- Made the publish action reusable and callable

## [0.14.1] - 2022-01-02

### Changed

- Updated the README
- Updated classifiers in the setup.py file
- Massaged some RTD pages

## [0.14.0] - 2022-01-07

### Added

- Action to push static UI to S3

## [0.13.2] - 2022-01-07

### Changed

- Completed new UI design work

## [0.13.1] - 2022-01-02

### Added

- Added eventlet requirement

### Changed

- The CLI tool can now manage the UI flask server as well
- [Breaking] The CLI option `-t` has been changed to `-d`, which starts the servers in developer mode and exposes unit tests to the server.

## [0.13.0] - 2022-01-01

### Added

- Config manager in `covalent/_shared_files/config.py`
- Default location for the main config file can be overridden using the environment variable `COVALENT_CONFIG_DIR`
- Ability to set and get configuration using `get_config` and `set_config`

### Changed

- The flask servers now reference the config file
- Defaults reference the config file

### Fixed

- `ValueError` caught when running `covalent stop`
- One of the functional tests was using a malformed path

### Deprecated

- The `electron.to_json` function
- The `generate_random_filename_in_cache` function

### Removed

- The `get_api_token` function

## [0.12.13] - 2022-01-04

## Removed

- Tutorial section headings

## Fixed

- Plot background white color

## [0.12.12] - 2022-01-06

### Fixed

- Having a print statement inside electron and lattice code no longer causes the workflow to fail.

## [0.12.11] - 2022-01-04

### Added

- Completed UI feature set for first release

### Changed

- UI server result serialization improvements
- UI result update webhook no longer fails on request exceptions, logs warning intead

## [0.12.10] - 2021-12-17

### Added

- Astrophysics tutorial

## [0.12.9] - 2022-01-04

### Added

- Added `get_all_node_results` method in `result_class.py` to return result of all node executions.

- Added `test_parallelilization` test to verify whether the execution is now being achieved in parallel.

### Changed

- Removed `LocalCluster` cluster creation usage to a simple `Client` one from Dask.

- Removed unnecessary `to_run` function as we no longer needed to run execution through an asyncio loop.

- Removed `async` from function definition of previously asynchronous functions, `_run_task`, `_run_planned_workflow`, `_plan_workflow`, and `_run_workflow`.

- Removed `uvloop` from requirements.

- Renamed `test_get_results` to `test_get_result`.

- Reran the how to notebooks where execution time was mentioned.

- Changed how `dispatch_info` context manager was working to account for multiple nodes accessing it at the same time.

## [0.12.8] - 2022-01-02

### Changed

- Changed the software license to GNU Affero 3.0

### Removed

- `covalent-ui` directory

## [0.12.7] - 2021-12-29

### Fixed

- Gunicorn logging now uses the `capture-output` flag instead of redirecting stdout and stderr

## [0.12.6] - 2021-12-23

### Changed

- Cleaned up the requirements and moved developer requirements to a separate file inside `tests`

## [0.12.5] - 2021-12-16

### Added

- Conda build CI job

## [0.12.4] - 2021-12-23

### Changed

- Gunicorn server now checks for port availability before starting

### Fixed

- The `covalent start` function now prints the correct port if the server is already running.

## [0.12.3] - 2021-12-14

### Added

- Covalent tutorial comparing quantum support vector machines with support vector machine algorithms implemented in qiskit and scikit-learn.

## [0.12.2] - 2021-12-16

### Fixed

- Now using `--daemon` in gunicorn to start the server, which was the original intention.

## [0.12.1] - 2021-12-16

### Fixed

- Removed finance references from docs
- Fixed some other small errors

### Removed

- Removed one of the failing how-to tests from the functional test suite

## [0.12.0] - 2021-12-16

### Added

- Web UI prototype

## [0.11.1] - 2021-12-14

### Added

- CLI command `covalent status` shows port information

### Fixed

- gunicorn management improved

## [0.11.0] - 2021-12-14

### Added

- Slack notifications for test status

## [0.10.4] - 2021-12-15

### Fixed

- Specifying a non-default results directory in a sub-lattice no longer causes a failure in lattice execution.

## [0.10.3] - 2021-12-14

### Added

- Functional tests for how-to's in documentation

### Changed

- Moved example script to a functional test in the pipeline
- Added a test flag to the CLI tool

## [0.10.2] - 2021-12-14

### Fixed

- Check that only `kwargs` without any default values in the workflow definition need to be passed in `lattice.draw(ax=ax, **kwargs)`.

### Added

- Function to check whether all the parameters without default values for a callable function has been passed added to shared utils.

## [0.10.1] - 2021-12-13

### Fixed

- Content and style fixes for getting started doc.

## [0.10.0] - 2021-12-12

### Changed

- Remove all imports from the `covalent` to the `covalent_dispatcher`, except for `_dispatch_serverless`
- Moved CLI into `covalent_dispatcher`
- Moved executors to `covalent` directory

## [0.9.1] - 2021-12-13

### Fixed

- Updated CONTRIBUTING to clarify docstring style.
- Fixed docstrings for `calculate_node` and `check_constraint_specific_sum`.

## [0.9.0] - 2021-12-10

### Added

- `prefix_separator` for separating non-executable node types from executable ones.

- `subscript_prefix`, `generator_prefix`, `sublattice_prefix`, `attr_prefix` for prefixes of subscripts, generators,
  sublattices, and attributes, when called on an electron and added to the transport graph.

- `exclude_from_postprocess` list of prefixes to denote those nodes which won't be used in post processing the workflow.

- `__int__()`, `__float__()`, `__complex__()` for converting a node to an integer, float, or complex to a value of 0 then handling those types in post processing.

- `__iter__()` generator added to Electron for supporting multiple return values from an electron execution.

- `__getattr__()` added to Electron for supporting attribute access on the node output.

- `__getitem__()` added to Electron for supporting subscripting on the node output.

- `electron_outputs` added as an attribute to lattice.

### Changed

- `electron_list_prefix`, `electron_dict_prefix`, `parameter_prefix` modified to reflect new way to assign prefixes to nodes.

- In `build_graph` instead of ignoring all exceptions, now the exception is shown alongwith the runtime error notifying that object manipulation should be avoided inside a lattice.

- `node_id` changed to `self.node_id` in Electron's `__call__()`.

- `parameter` type electrons now have the default metadata instead of empty dictionary.

- Instead of deserializing and checking whether a sublattice is there, now a `sublattice_prefix` is used to denote when a node is a sublattice.

- In `dispatcher_stack_test`, `test_dispatcher_flow` updated to indicate the new use of `parameter_prefix`.

### Fixed

- When an execution fails due to something happening in `run_workflow`, then result object's status is now failed and the object is saved alongwith throwing the appropriate exception.

## [0.8.5] - 2021-12-10

### Added

- Added tests for choosing specific executors inside electron initialization.
- Added test for choosing specific Conda environments inside electron initialization.

## [0.8.4] - 2021-12-10

### Changed

- Removed _shared_files directory and contents from covalent_dispatcher. Logging in covalent_dispatcher now uses the logger in covalent/_shared_files/logging.py.

## [0.8.3] - 2021-12-10

### Fixed

- Decorator symbols were added to the pseudo-code in the quantum chemistry tutorial.

## [0.8.2] - 2021-12-06

### Added

- Quantum chemistry tutorial.

## [0.8.1] - 2021-12-08

### Added

- Docstrings with typehints for covalent dispatcher functions added.

### Changed

- Replaced `node` to `node_id` in `electron.py`.

- Removed unnecessary `enumerate` in `covalent_dispatcher/_core/__init__.py`.

- Removed `get_node_device_mapping` function from `covalent_dispatcher/_core/__init__.py`
  and moved the definition to directly add the mapping to `workflow_schedule`.

- Replaced iterable length comparison for `executor_specific_exec_cmds` from `if len(executor_specific_exec_cmds) > 0`
  to `if executor_specific_exec_cmds`.

## [0.8.0] - 2021-12-03

### Added

- Executors can now accept the name of a Conda environment. If that environment exists, the operations of any electron using that executor are performed in that Conda environment.

## [0.7.6] - 2021-12-02

### Changed

- How to estimate lattice execution time has been renamed to How to query lattice execution time.
- Change result querying syntax in how-to guides from `lattice.get_result` to
  `covalent.get_result`.
- Choose random port for Dask dashboard address by setting `dashboard_address` to ':0' in
  `LocalCluster`.

## [0.7.5] - 2021-12-02

### Fixed

- "Default" executor plugins are included as part of the package upon install.

## [0.7.4] - 2021-12-02

### Fixed

- Upgraded dask to 2021.10.0 based on a vulnerability report

## [0.7.3] - 2021-12-02

### Added

- Transportable object tests
- Transport graph tests

### Changed

- Variable name node_num to node_id
- Variable name node_idx to node_id

### Fixed

- Transport graph `get_dependencies()` method return type was changed from Dict to List

## [0.7.2] - 2021-12-01

### Fixed

- Date handling in changelog validation

### Removed

- GitLab CI YAML

## [0.7.1] - 2021-12-02

### Added

- A new parameter to a node's result called `sublattice_result` is added.
  This will be of a `Result` type and will contain the result of that sublattice's
  execution. If a normal electron is executed, this will be `None`.

- In `_delete_result` function in `results_manager.py`, an empty results directory
  will now be deleted.

- Name of a sublattice node will also contain `(sublattice)`.

- Added `_dispatch_sync_serverless` which synchronously dispatches without a server
  and waits for a result to be returned. This is the method used to dispatch a sublattice.

- Test for sublatticing is added.

- How-to guide added for sublatticing explaining the new features.

### Changed

- Partially changed `draw` function in `lattice.py` to also draw the subgraph
  of the sublattice when drawing the main graph of the lattice. The change is
  incomplete as we intend to add this feature later.

- Instead of returning `plt`, `draw` now returns the `ax` object.

- `__call__` function in `lattice.py` now runs the lattice's function normally
  instead of dispatching it.

- `_run_task` function now checks whether current node is a sublattice and acts
  accordingly.

### Fixed

- Unnecessary lines to rename the node's name in `covalent_dispatcher/_core/__init__.py` are removed.

- `test_electron_takes_nested_iterables` test was being ignored due to a spelling mistake. Fixed and
  modified to follow the new pattern.

## [0.7.0] - 2021-12-01

### Added

- Electrons can now accept an executor object using the "backend" keyword argument. "backend" can still take a string naming the executor module.
- Electrons and lattices no longer have Slurm metadata associated with the executor, as that information should be contained in the executor object being used as an input argument.
- The "backend" keyword can still be a string specifying the executor module, but only if the executor doesn't need any metadata.
- Executor plugin classes are now directly available to covalent, eg: covalent.executor.LocalExecutor().

## [0.6.7] - 2021-12-01

### Added

- Docstrings without examples for all the functions in core covalent.
- Typehints in those functions as well.
- Used `typing.TYPE_CHECKING` to prevent cyclic imports when writing typehints.

### Changed

- `convert_to_lattice_function` renamed to `convert_to_lattice_function_call`.
- Context managers now raise a `ValueError` instead of a generic `Exception`.

## [0.6.6] - 2021-11-30

### Fixed

- Fixed the version used in the documentation
- Fixed the badge URLs to prevent caching

## [0.6.5] - 2021-11-30

### Fixed

- Broken how-to links

### Removed

- Redundant lines from .gitignore
- *.ipynb from .gitignore

## [0.6.4] - 2021-11-30

### Added

- How-to guides for workflow orchestration.
  - How to construct an electron
  - How to construct a lattice
  - How to add an electron to lattice
  - How to visualize the lattice
  - How to add constraints to lattices
- How-to guides for workflow and subtask execution.
  - How to execute individual electrons
  - How to execute a lattice
  - How to execute multiple lattices
- How-to guides for status querying.
  - How to query electron execution status
  - How to query lattice execution status
  - How to query lattice execution time
- How-to guides for results collection
  - How to query electron execution results
  - How to query lattice execution results
  - How to query multiple lattice execution results
- Str method for the results object.

### Fixed

- Saving the electron execution status when the subtask is running.

## [0.6.3] - 2021-11-29

### Removed

- JWT token requirement.
- Covalent dispatcher login requirement.
- Update covalent login reference in README.md.
- Changed the default dispatcher server port from 5000 to 47007.

## [0.6.2] - 2021-11-28

### Added

- Github action for tests and coverage
- Badges for tests and coverage
- If tests pass then develop is pushed to master
- Add release action which tags and creates a release for minor version upgrades
- Add badges action which runs linter, and upload badges for version, linter score, and platform
- Add publish action (and badge) which builds a Docker image and uploads it to the AWS ECR

## [0.6.1] - 2021-11-27

### Added

- Github action which checks version increment and changelog entry

## [0.6.0] - 2021-11-26

### Added

- New Covalent RTD theme
- sphinx extension sphinx-click for CLI RTD
- Sections in RTD
- init.py in both covalent-dispatcher logger module and cli module for it to be importable in sphinx

### Changed

- docutils version that was conflicting with sphinx

### Removed

- Old aq-theme

## [0.5.1] - 2021-11-25

### Added

- Integration tests combining both covalent and covalent-dispatcher modules to test that
  lattice workflow are properly planned and executed.
- Integration tests for the covalent-dispatcher init module.
- pytest-asyncio added to requirements.

## [0.5.0] - 2021-11-23

### Added

- Results manager file to get results from a file, delete a result, and redispatch a result object.
- Results can also be awaited to only return a result if it has either been completed or failed.
- Results class which is used to store the results with all the information needed to be used again along with saving the results to a file functionality.
- A result object will be a mercurial object which will be updated by the dispatcher and saved to a file throughout the dispatching and execution parts.
- Direct manipulation of the transport graph inside a result object takes place.
- Utility to convert a function definition string to a function and vice-versa.
- Status class to denote the status of a result object and of each node execution in the transport graph.
- Start and end times are now also stored for each node execution as well as for the whole dispatch.
- Logging of `stdout` and `stderr` can be done by passing in the `log_stdout`, `log_stderr` named metadata respectively while dispatching.
- In order to get the result of a certain dispatch, the `dispatch_id`, the `results_dir`, and the `wait` parameter can be passed in. If everything is default, then only the dispatch id is required, waiting will not be done, and the result directory will be in the current working directory with folder name as `results/` inside which every new dispatch will have a new folder named according to their respective dispatch ids, containing:
  - `result.pkl` - (Cloud)pickled result object.
  - `result_info.yaml` - yaml file with high level information about the result and its execution.
  - `dispatch_source.py` - python file generated, containing the original function definitions of lattice and electrons which can be used to dispatch again.

### Changed

- `logfile` named metadata is now `slurm_logfile`.
- Instead of using `jsonpickle`, `cloudpickle` is being used everywhere to maintain consistency.
- `to_json` function uses `json` instead of `jsonpickle` now in electron and lattice definitions.
- `post_processing` moved to the dispatcher, so the dispatcher will now store a finished execution result in the results folder as specified by the user with no requirement of post processing it from the client/user side.
- `run_task` function in dispatcher modified to check if a node has completed execution and return it if it has, else continue its execution. This also takes care of cases if the server has been closed mid execution, then it can be started again from the last saved state, and the user won't have to wait for the whole execution.
- Instead of passing in the transport graph and dispatch id everywhere, the result object is being passed around, except for the `asyncio` part where the dispatch id and results directory is being passed which afterwards lets the core dispatcher know where to get the result object from and operate on it.
- Getting result of parent node executions of the graph, is now being done using the result object's graph. Storing of each execution's result is also done there.
- Tests updated to reflect the changes made. They are also being run in a serverless manner.

### Removed

- `LatticeResult` class removed.
- `jsonpickle` requirement removed.
- `WorkflowExecutionResult`, `TaskExecutionResult`, and `ExecutionError` singleton classes removed.

### Fixed

- Commented out the `jwt_required()` part in `covalent-dispatcher/_service/app.py`, may be removed in later iterations.
- Dispatcher server will now return the error message in the response of getting result if it fails instead of sending every result ever as a response.

## [0.4.3] - 2021-11-23

### Added

- Added a note in Known Issues regarding port conflict warning.

## [0.4.2] - 2021-11-24

### Added

- Added badges to README.md

## [0.4.1] - 2021-11-23

### Changed

- Removed old coverage badge and fixed the badge URL

## [0.4.0] - 2021-11-23

### Added

- Codecov integrations and badge

### Fixed

- Detached pipelines no longer created

## [0.3.0] - 2021-11-23

### Added

- Wrote a Code of Conduct based on <https://www.contributor-covenant.org/>
- Added installation and environment setup details in CONTRIBUTING
- Added Known Issues section to README

## [0.2.0] - 2021-11-22

### Changed

- Removed non-open-source executors from Covalent. The local SLURM executor is now
- a separate repo. Executors are now plugins.

## [0.1.0] - 2021-11-19

### Added

- Pythonic CLI tool. Install the package and run `covalent --help` for a usage description.
- Login and logout functionality.
- Executor registration/deregistration skeleton code.
- Dispatcher service start, stop, status, and restart.

### Changed

- JWT token is stored to file instead of in an environment variable.
- The Dask client attempts to connect to an existing server.

### Removed

- Removed the Bash CLI tool.

### Fixed

- Version assignment in the covalent init file.

## [0.0.3] - 2021-11-17

### Fixed

- Fixed the Dockerfile so that it runs the dispatcher server from the covalent repo.

## [0.0.2] - 2021-11-15

### Changed

- Single line change in ci script so that it doesn't exit after validating the version.
- Using `rules` in `pytest` so that the behavior in test stage is consistent.

## [0.0.1] - 2021-11-15

### Added

- CHANGELOG.md to track changes (this file).
- Semantic versioning in VERSION.
- CI pipeline job to enforce versioning.<|MERGE_RESOLUTION|>--- conflicted
+++ resolved
@@ -7,17 +7,15 @@
 
 ## [UNRELEASED]
 
-<<<<<<< HEAD
 ### Added
 
 - Support for Bash tasks
 - How-to guide demonstrating usage
 - Unit test for bash lepton
-=======
+
 ### Docs
 
 - Updated server management how-to guide
->>>>>>> cbbfa00b
 
 ## [0.94.0] - 2022-04-25
 
