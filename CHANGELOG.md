--- conflicted
+++ resolved
@@ -7,16 +7,14 @@
 
 ## [UNRELEASED]
 
-<<<<<<< HEAD
 ### Added
 
 - Added feature to support cancelling workflow dispatches
 - Updating/adding new tests to improve code coverage
-=======
+
 ### Fixed
 
 - Redispatch bug involving copying reusable nodes from old transport graph to new transport graph.
->>>>>>> 1c2d809f
 
 ### Docs
 
