--- conflicted
+++ resolved
@@ -7,10 +7,6 @@
 
 ## [UNRELEASED]
 
-<<<<<<< HEAD
-### Fixed
-
-=======
 ## [0.89.4] - 2022-04-20
 
 ### Docs
@@ -29,7 +25,6 @@
 ### Fixed
 
 - Push-to-ECR steps for `master` and `develop` workflows.
->>>>>>> 1be1d056
 - Don't specify runs-on for reusable call
 
 ## [0.89.2] - 2022-04-19
