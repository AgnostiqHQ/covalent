# Changelog

All notable changes to this project will be documented in this file.

The format is based on [Keep a Changelog](https://keepachangelog.com/en/1.0.0/),
and this project adheres to [Semantic Versioning](https://semver.org/spec/v2.0.0.html).

<<<<<<< HEAD
## [0.19.1] - 2022-01-25

### Added

- Code of conduct
- Manifest.in file
- Citation info
- Action to upload to pypi

### Fixed

- Absolute URLs used in README
- Workflow badges updated URLs
- `install_package_data` -> `include_package_data` in `setup.py`
=======
## [0.20.0] - 2022-01-25

### Added

- GitHub issue templates
>>>>>>> 74ccbd0a

## [0.19.0] - 2022-01-25

### Changed

- Covalent Beta Release

## [0.18.9] - 2022-01-24

### Fixed

- iframe in the docs landing page is now responsive

## [0.18.8] - 2022-01-24

### Changed

- Temporarily removed output tab
- Truncated dispatch id to fit left sidebar, add tooltip to show full id

## [0.18.7] - 2022-01-24

### Changed

- Many stylistic improvements to documentation, README, and CONTRIBUTING.

## [0.18.6] - 2022-01-24

### Added

- Test added to check whether an already decorated function works as expected with Covalent.
- `pennylane` package added to the `requirements-dev.txt` file.

### Changed

- Now using `inspect.signature` instead of `function.__code__` to get the names of function's parameters.

## [0.18.5] - 2022-01-21

### Fixed

- Various CI fixes, including rolling back regression in version validation, caching on s3 hosted badges, applying releases and tags correctly.

## [0.18.4] - 2022-01-21

### Changed

- Removed comments and unused functions in covalent_dispatcher
- `result_class.py` renamed to `result.py`

### Fixed

- Version was not being properly imported inside `covalent/__init__.py`
- `dispatch_sync` was not previously using the `results_dir` metadata field

### Removed

- Credentials in config
- `generate_random_filename_in_cache`
- `is_any_atom`
- `to_json`
- `show_subgraph` option in `draw`
- `calculate_node`

## [0.18.3] - 2022-01-20

### Fixed

- The gunicorn servers now restart more gracefully

## [0.18.2] - 2022-01-21

### Changed

- `tempdir` metadata field removed and replaced with `executor.local.cache_dir`

## [0.18.1] - 2022-01-11

## Added

- Concepts page

## [0.18.0] - 2022-01-20

### Added

- `Result.CANCELLED` status to represent the status of a cancelled dispatch.
- Condition to cancel the whole dispatch if any of the nodes are cancelled.
- `cancel_workflow` function which uses a shared variable provided by Dask (`dask.distributed.Variable`) in a dask client to inform nodes to stop execution.
- Cancel function for dispatcher server API which will allow the server to terminate the dispatch.
- How to notebook for cancelling a dispatched job.
- Test to verify whether cancellation of dispatched jobs is working as expected.
- `cancel` function is available as `covalent.cancel`.

### Changed

- In file `covalent/_shared_files/config.py` instead of using a variable to store and then return the config data, now directly returning the configuration.
- Using `fire_and_forget` to dispatch a job instead of a dictionary of Dask's `Future` objects so that we won't have to manage the lifecycle of those futures.
- The `test_run_dispatcher` test was changed to reflect that the dispatcher no longer uses a dictionary of future objects as it was not being utilized anywhere.

### Removed

- `with dask_client` context was removed as the client created in `covalent_dispatcher/_core/__init__.py` is already being used even without the context. Furthermore, it creates issues when that context is exited which is unnecessary at the first place hence not needed to be resolved.

## [0.17.5] - 2022-01-19

### Changed

- Results directory uses a relative path by default and can be overridden by the environment variable `COVALENT_RESULTS_DIR`.

## [0.17.4] - 2022-01-19

### Changed

- Executor parameters use defaults specified in config TOML
- If relative paths are supplied for stdout and stderr, those files are created inside the results directory

## [0.17.3] - 2022-01-18

### Added

- Sync function
- Covalent CLI tool can restart in developer mode

### Fixed

- Updated the UI address referenced in the README

## [0.17.2] - 2022-01-12

### Added

- Quantum gravity tutorial

### Changed

- Moved VERSION file to top level

## [0.17.1] - 2022-01-19

### Added

- `error` attribute was added to the results object to show which node failed and the reason behind it.
- `stdout` and `stderr` attributes were added to a node's result to store any stdout and stderr printing done inside an electron/node.
- Test to verify whether `stdout` and `stderr` are being stored in the result object.

### Changed

- Redesign of how `redirect_stdout` and `redirect_stderr` contexts in executor now work to allow storing their respective outputs.
- Executors now also return `stdout` and `stderr` strings, along with the execution output, so that they can be stored in their result object.

## [0.17.0] - 2022-01-18

### Added

- Added an attribute `__code__` to electron and lattice which is a copy of their respective function's `__code__` attribute.
- Positional arguments, `args`, are now merged with keyword arguments, `kwargs`, as close as possible to where they are passed. This was done to make sure we support both with minimal changes and without losing the name of variables passed.
- Tests to ensure usage of positional arguments works as intended.

### Changed

- Slight rework to how any print statements in lattice are sent to null.
- Changed `test_dispatcher_functional` in `basic_dispatcher_test.py` to account for the support of `args` and removed a an unnecessary `print` statement.

### Removed

- Removed `args` from electron's `init` as it wasn't being used anywhere.

## [0.16.1] - 2022-01-18

### Changed

- Requirement changed from `dask[complete]` to `dask[distributed]`.

## [0.16.0] - 2022-01-14

### Added

- New UI static demo build
- New UI toolbar functions - orientation, toggle params, minimap
- Sortable and searchable lattice name row

### Changed

- Numerous UI style tweaks, mostly around dispatches table states

### Fixed

- Node sidebar info now updates correctly

## [0.15.11] - 2022-01-18

### Removed

- Unused numpy requirement. Note that numpy is still being installed indirectly as other packages in the requirements rely on it.

## [0.15.10] - 2022-01-16

## Added

- How-to guide for Covalent dispatcher CLI.

## [0.15.9] - 2022-01-18

### Changed

- Switched from using human readable ids to using UUIDs

### Removed

- `human-id` package was removed along with its mention in `requirements.txt` and `meta.yaml`

## [0.15.8] - 2022-01-17

### Removed

- Code breaking text from CLI api documentation.
- Unwanted covalent_dispatcher rst file.

### Changed

- Installation of entire covalent_dispatcher instead of covalent_dispatcher/_service in setup.py.

## [0.15.7] - 2022-01-13

### Fixed

- Functions with multi-line or really long decorators are properly serialized in dispatch_source.py.
- Multi-line Covalent output is properly commented out in dispatch_source.py.

## [0.15.6] - 2022-01-11

### Fixed

- Sub-lattice functions are successfully serialized in the utils.py get_serialized_function_str.

### Added

- Function to scan utilized source files and return a set of imported modules (utils.get_imports_from_source)

## [0.15.5] - 2022-01-12

### Changed

- UI runs on port 47007 and the dispatcher runs on port 48008. This is so that when the servers are later merged, users continue using port 47007 in the browser.
- Small modifications to the documentation
- Small fix to the README

### Removed

- Removed a directory `generated` which was improperly added
- Dispatcher web interface
- sqlalchemy requirement

## [0.15.4] - 2022-01-11

### Changed

- In file `covalent/executor/base.py`, `pickle` was changed to `cloudpickle` because of its universal pickling ability.

### Added

- In docstring of `BaseExecutor`, a note was added specifying that `covalent` with its dependencies is assumed to be installed in the conda environments.
- Above note was also added to the conda env selector how-to.

## [0.15.3] - 2022-01-11

### Changed

- Replaced the generic `RuntimeError` telling users to check if there is an object manipulation taking place inside the lattice to a simple warning. This makes the original error more visible.

## [0.15.2] - 2022-01-11

### Added

- If condition added for handling the case where `__getattr__` of an electron is accessed to detect magic functions.

### Changed

- `ActiveLatticeManager` now subclasses from `threading.local` to make it thread-safe.
- `ValueError` in the lattice manager's `claim` function now also shows the name of the lattice that is currently claimed.
- Changed docstring of `ActiveLatticeManager` to note that now it is thread-safe.
- Sublattice dispatching now no longer deletes the result object file and is dispatched normally instead of in a serverless manner.
- `simulate_nitrogen_and_copper_slab_interaction.ipynb` notebook tutorial now does normal dispatching as well instead of serverless dispatching. Also, now 7 datapoints will be shown instead of 10 earlier.

## [0.15.1] - 2022-01-11

### Fixed

- Passing AWS credentials to reusable workflows as a secret

## [0.15.0] - 2022-01-10

### Added

- Action to push development image to ECR

### Changed

- Made the publish action reusable and callable

## [0.14.1] - 2022-01-02

### Changed

- Updated the README
- Updated classifiers in the setup.py file
- Massaged some RTD pages

## [0.14.0] - 2022-01-07

### Added

- Action to push static UI to S3

## [0.13.2] - 2022-01-07

### Changed

- Completed new UI design work

## [0.13.1] - 2022-01-02

### Added

- Added eventlet requirement

### Changed

- The CLI tool can now manage the UI flask server as well
- [Breaking] The CLI option `-t` has been changed to `-d`, which starts the servers in developer mode and exposes unit tests to the server.

## [0.13.0] - 2022-01-01

### Added

- Config manager in `covalent/_shared_files/config.py`
- Default location for the main config file can be overridden using the environment variable `COVALENT_CONFIG_DIR`
- Ability to set and get configuration using `get_config` and `set_config`

### Changed

- The flask servers now reference the config file
- Defaults reference the config file

### Fixed

- `ValueError` caught when running `covalent stop`
- One of the functional tests was using a malformed path

### Deprecated

- The `electron.to_json` function
- The `generate_random_filename_in_cache` function

### Removed

- The `get_api_token` function

## [0.12.13] - 2022-01-04

## Removed

- Tutorial section headings

## Fixed

- Plot background white color

## [0.12.12] - 2022-01-06

### Fixed

- Having a print statement inside electron and lattice code no longer causes the workflow to fail.

## [0.12.11] - 2022-01-04

### Added

- Completed UI feature set for first release

### Changed

- UI server result serialization improvements
- UI result update webhook no longer fails on request exceptions, logs warning intead

## [0.12.10] - 2021-12-17

### Added

- Astrophysics tutorial

## [0.12.9] - 2022-01-04

### Added

- Added `get_all_node_results` method in `result_class.py` to return result of all node executions.

- Added `test_parallelilization` test to verify whether the execution is now being achieved in parallel.

### Changed

- Removed `LocalCluster` cluster creation usage to a simple `Client` one from Dask.

- Removed unnecessary `to_run` function as we no longer needed to run execution through an asyncio loop.

- Removed `async` from function definition of previously asynchronous functions, `_run_task`, `_run_planned_workflow`, `_plan_workflow`, and `_run_workflow`.

- Removed `uvloop` from requirements.

- Renamed `test_get_results` to `test_get_result`.

- Reran the how to notebooks where execution time was mentioned.

- Changed how `dispatch_info` context manager was working to account for multiple nodes accessing it at the same time.

## [0.12.8] - 2022-01-02

### Changed

- Changed the software license to GNU Affero 3.0

### Removed

- `covalent-ui` directory

## [0.12.7] - 2021-12-29

### Fixed

- Gunicorn logging now uses the `capture-output` flag instead of redirecting stdout and stderr

## [0.12.6] - 2021-12-23

### Changed

- Cleaned up the requirements and moved developer requirements to a separate file inside `tests`

## [0.12.5] - 2021-12-16

### Added

- Conda build CI job

## [0.12.4] - 2021-12-23

### Changed

- Gunicorn server now checks for port availability before starting

### Fixed

- The `covalent start` function now prints the correct port if the server is already running.

## [0.12.3] - 2021-12-14

### Added

- Covalent tutorial comparing quantum support vector machines with support vector machine algorithms implemented in qiskit and scikit-learn.

## [0.12.2] - 2021-12-16

### Fixed

- Now using `--daemon` in gunicorn to start the server, which was the original intention.

## [0.12.1] - 2021-12-16

### Fixed

- Removed finance references from docs
- Fixed some other small errors

### Removed

- Removed one of the failing how-to tests from the functional test suite

## [0.12.0] - 2021-12-16

### Added

- Web UI prototype

## [0.11.1] - 2021-12-14

### Added

- CLI command `covalent status` shows port information

### Fixed

- gunicorn management improved

## [0.11.0] - 2021-12-14

### Added

- Slack notifications for test status

## [0.10.4] - 2021-12-15

### Fixed

- Specifying a non-default results directory in a sub-lattice no longer causes a failure in lattice execution.

## [0.10.3] - 2021-12-14

### Added

- Functional tests for how-to's in documentation

### Changed

- Moved example script to a functional test in the pipeline
- Added a test flag to the CLI tool

## [0.10.2] - 2021-12-14

### Fixed

- Check that only `kwargs` without any default values in the workflow definition need to be passed in `lattice.draw(ax=ax, **kwargs)`.

### Added

- Function to check whether all the parameters without default values for a callable function has been passed added to shared utils.

## [0.10.1] - 2021-12-13

### Fixed

- Content and style fixes for getting started doc.

## [0.10.0] - 2021-12-12

### Changed

- Remove all imports from the `covalent` to the `covalent_dispatcher`, except for `_dispatch_serverless`
- Moved CLI into `covalent_dispatcher`
- Moved executors to `covalent` directory

## [0.9.1] - 2021-12-13

### Fixed

- Updated CONTRIBUTING to clarify docstring style.
- Fixed docstrings for `calculate_node` and `check_constraint_specific_sum`.

## [0.9.0] - 2021-12-10

### Added

- `prefix_separator` for separating non-executable node types from executable ones.

- `subscript_prefix`, `generator_prefix`, `sublattice_prefix`, `attr_prefix` for prefixes of subscripts, generators,
  sublattices, and attributes, when called on an electron and added to the transport graph.

- `exclude_from_postprocess` list of prefixes to denote those nodes which won't be used in post processing the workflow.

- `__int__()`, `__float__()`, `__complex__()` for converting a node to an integer, float, or complex to a value of 0 then handling those types in post processing.

- `__iter__()` generator added to Electron for supporting multiple return values from an electron execution.

- `__getattr__()` added to Electron for supporting attribute access on the node output.

- `__getitem__()` added to Electron for supporting subscripting on the node output.

- `electron_outputs` added as an attribute to lattice.

### Changed

- `electron_list_prefix`, `electron_dict_prefix`, `parameter_prefix` modified to reflect new way to assign prefixes to nodes.

- In `build_graph` instead of ignoring all exceptions, now the exception is shown alongwith the runtime error notifying that object manipulation should be avoided inside a lattice.

- `node_id` changed to `self.node_id` in Electron's `__call__()`.

- `parameter` type electrons now have the default metadata instead of empty dictionary.

- Instead of deserializing and checking whether a sublattice is there, now a `sublattice_prefix` is used to denote when a node is a sublattice.

- In `dispatcher_stack_test`, `test_dispatcher_flow` updated to indicate the new use of `parameter_prefix`.

### Fixed

- When an execution fails due to something happening in `run_workflow`, then result object's status is now failed and the object is saved alongwith throwing the appropriate exception.

## [0.8.5] - 2021-12-10

### Added

- Added tests for choosing specific executors inside electron initialization.
- Added test for choosing specific Conda environments inside electron initialization.

## [0.8.4] - 2021-12-10

### Changed

- Removed _shared_files directory and contents from covalent_dispatcher. Logging in covalent_dispatcher now uses the logger in covalent/_shared_files/logging.py.

## [0.8.3] - 2021-12-10

### Fixed

- Decorator symbols were added to the pseudo-code in the quantum chemistry tutorial.

## [0.8.2] - 2021-12-06

### Added

- Quantum chemistry tutorial.

## [0.8.1] - 2021-12-08

### Added

- Docstrings with typehints for covalent dispatcher functions added.

### Changed

- Replaced `node` to `node_id` in `electron.py`.

- Removed unnecessary `enumerate` in `covalent_dispatcher/_core/__init__.py`.

- Removed `get_node_device_mapping` function from `covalent_dispatcher/_core/__init__.py`
  and moved the definition to directly add the mapping to `workflow_schedule`.

- Replaced iterable length comparison for `executor_specific_exec_cmds` from `if len(executor_specific_exec_cmds) > 0`
  to `if executor_specific_exec_cmds`.

## [0.8.0] - 2021-12-03

### Added

- Executors can now accept the name of a Conda environment. If that environment exists, the operations of any electron using that executor are performed in that Conda environment.

## [0.7.6] - 2021-12-02

### Changed

- How to estimate lattice execution time has been renamed to How to query lattice execution time.
- Change result querying syntax in how-to guides from `lattice.get_result` to
  `covalent.get_result`.
- Choose random port for Dask dashboard address by setting `dashboard_address` to ':0' in
  `LocalCluster`.

## [0.7.5] - 2021-12-02

### Fixed

- "Default" executor plugins are included as part of the package upon install.

## [0.7.4] - 2021-12-02

### Fixed

- Upgraded dask to 2021.10.0 based on a vulnerability report

## [0.7.3] - 2021-12-02

### Added

- Transportable object tests
- Transport graph tests

### Changed

- Variable name node_num to node_id
- Variable name node_idx to node_id

### Fixed

- Transport graph `get_dependencies()` method return type was changed from Dict to List

## [0.7.2] - 2021-12-01

### Fixed

- Date handling in changelog validation

### Removed

- GitLab CI YAML

## [0.7.1] - 2021-12-02

### Added

- A new parameter to a node's result called `sublattice_result` is added.
  This will be of a `Result` type and will contain the result of that sublattice's
  execution. If a normal electron is executed, this will be `None`.

- In `_delete_result` function in `results_manager.py`, an empty results directory
  will now be deleted.

- Name of a sublattice node will also contain `(sublattice)`.

- Added `_dispatch_sync_serverless` which synchronously dispatches without a server
  and waits for a result to be returned. This is the method used to dispatch a sublattice.

- Test for sublatticing is added.

- How-to guide added for sublatticing explaining the new features.

### Changed

- Partially changed `draw` function in `lattice.py` to also draw the subgraph
  of the sublattice when drawing the main graph of the lattice. The change is
  incomplete as we intend to add this feature later.

- Instead of returning `plt`, `draw` now returns the `ax` object.

- `__call__` function in `lattice.py` now runs the lattice's function normally
  instead of dispatching it.

- `_run_task` function now checks whether current node is a sublattice and acts
  accordingly.

### Fixed

- Unnecessary lines to rename the node's name in `covalent_dispatcher/_core/__init__.py` are removed.

- `test_electron_takes_nested_iterables` test was being ignored due to a spelling mistake. Fixed and
  modified to follow the new pattern.

## [0.7.0] - 2021-12-01

### Added

- Electrons can now accept an executor object using the "backend" keyword argument. "backend" can still take a string naming the executor module.
- Electrons and lattices no longer have Slurm metadata associated with the executor, as that information should be contained in the executor object being used as an input argument.
- The "backend" keyword can still be a string specifying the executor module, but only if the executor doesn't need any metadata.
- Executor plugin classes are now directly available to covalent, eg: covalent.executor.LocalExecutor().

## [0.6.7] - 2021-12-01

### Added

- Docstrings without examples for all the functions in core covalent.
- Typehints in those functions as well.
- Used `typing.TYPE_CHECKING` to prevent cyclic imports when writing typehints.

### Changed

- `convert_to_lattice_function` renamed to `convert_to_lattice_function_call`.
- Context managers now raise a `ValueError` instead of a generic `Exception`.

## [0.6.6] - 2021-11-30

### Fixed

- Fixed the version used in the documentation
- Fixed the badge URLs to prevent caching

## [0.6.5] - 2021-11-30

### Fixed

- Broken how-to links

### Removed

- Redundant lines from .gitignore
- *.ipynb from .gitignore

## [0.6.4] - 2021-11-30

### Added

- How-to guides for workflow orchestration.
  - How to construct an electron
  - How to construct a lattice
  - How to add an electron to lattice
  - How to visualize the lattice
  - How to add constraints to lattices
- How-to guides for workflow and subtask execution.
  - How to execute individual electrons
  - How to execute a lattice
  - How to execute multiple lattices
- How-to guides for status querying.
  - How to query electron execution status
  - How to query lattice execution status
  - How to query lattice execution time
- How-to guides for results collection
  - How to query electron execution results
  - How to query lattice execution results
  - How to query multiple lattice execution results
- Str method for the results object.

### Fixed

- Saving the electron execution status when the subtask is running.

## [0.6.3] - 2021-11-29

### Removed

- JWT token requirement.
- Covalent dispatcher login requirement.
- Update covalent login reference in README.md.
- Changed the default dispatcher server port from 5000 to 47007.

## [0.6.2] - 2021-11-28

### Added

- Github action for tests and coverage
- Badges for tests and coverage
- If tests pass then develop is pushed to master
- Add release action which tags and creates a release for minor version upgrades
- Add badges action which runs linter, and upload badges for version, linter score, and platform
- Add publish action (and badge) which builds a Docker image and uploads it to the AWS ECR

## [0.6.1] - 2021-11-27

### Added

- Github action which checks version increment and changelog entry

## [0.6.0] - 2021-11-26

### Added

- New Covalent RTD theme
- sphinx extension sphinx-click for CLI RTD
- Sections in RTD
- init.py in both covalent-dispatcher logger module and cli module for it to be importable in sphinx

### Changed

- docutils version that was conflicting with sphinx

### Removed

- Old aq-theme

## [0.5.1] - 2021-11-25

### Added

- Integration tests combining both covalent and covalent-dispatcher modules to test that
  lattice workflow are properly planned and executed.
- Integration tests for the covalent-dispatcher init module.
- pytest-asyncio added to requirements.

## [0.5.0] - 2021-11-23

### Added

- Results manager file to get results from a file, delete a result, and redispatch a result object.
- Results can also be awaited to only return a result if it has either been completed or failed.
- Results class which is used to store the results with all the information needed to be used again along with saving the results to a file functionality.
- A result object will be a mercurial object which will be updated by the dispatcher and saved to a file throughout the dispatching and execution parts.
- Direct manipulation of the transport graph inside a result object takes place.
- Utility to convert a function definition string to a function and vice-versa.
- Status class to denote the status of a result object and of each node execution in the transport graph.
- Start and end times are now also stored for each node execution as well as for the whole dispatch.
- Logging of `stdout` and `stderr` can be done by passing in the `log_stdout`, `log_stderr` named metadata respectively while dispatching.
- In order to get the result of a certain dispatch, the `dispatch_id`, the `results_dir`, and the `wait` parameter can be passed in. If everything is default, then only the dispatch id is required, waiting will not be done, and the result directory will be in the current working directory with folder name as `results/` inside which every new dispatch will have a new folder named according to their respective dispatch ids, containing:
  - `result.pkl` - (Cloud)pickled result object.
  - `result_info.yaml` - yaml file with high level information about the result and its execution.
  - `dispatch_source.py` - python file generated, containing the original function definitions of lattice and electrons which can be used to dispatch again.

### Changed

- `logfile` named metadata is now `slurm_logfile`.
- Instead of using `jsonpickle`, `cloudpickle` is being used everywhere to maintain consistency.
- `to_json` function uses `json` instead of `jsonpickle` now in electron and lattice definitions.
- `post_processing` moved to the dispatcher, so the dispatcher will now store a finished execution result in the results folder as specified by the user with no requirement of post processing it from the client/user side.
- `run_task` function in dispatcher modified to check if a node has completed execution and return it if it has, else continue its execution. This also takes care of cases if the server has been closed mid execution, then it can be started again from the last saved state, and the user won't have to wait for the whole execution.
- Instead of passing in the transport graph and dispatch id everywhere, the result object is being passed around, except for the `asyncio` part where the dispatch id and results directory is being passed which afterwards lets the core dispatcher know where to get the result object from and operate on it.
- Getting result of parent node executions of the graph, is now being done using the result object's graph. Storing of each execution's result is also done there.
- Tests updated to reflect the changes made. They are also being run in a serverless manner.

### Removed

- `LatticeResult` class removed.
- `jsonpickle` requirement removed.
- `WorkflowExecutionResult`, `TaskExecutionResult`, and `ExecutionError` singleton classes removed.

### Fixed

- Commented out the `jwt_required()` part in `covalent-dispatcher/_service/app.py`, may be removed in later iterations.
- Dispatcher server will now return the error message in the response of getting result if it fails instead of sending every result ever as a response.

## [0.4.3] - 2021-11-23

### Added

- Added a note in Known Issues regarding port conflict warning.

## [0.4.2] - 2021-11-24

### Added

- Added badges to README.md

## [0.4.1] - 2021-11-23

### Changed

- Removed old coverage badge and fixed the badge URL

## [0.4.0] - 2021-11-23

### Added

- Codecov integrations and badge

### Fixed

- Detached pipelines no longer created

## [0.3.0] - 2021-11-23

### Added

- Wrote a Code of Conduct based on <https://www.contributor-covenant.org/>
- Added installation and environment setup details in CONTRIBUTING
- Added Known Issues section to README

## [0.2.0] - 2021-11-22

### Changed

- Removed non-open-source executors from Covalent. The local SLURM executor is now
- a separate repo. Executors are now plugins.

## [0.1.0] - 2021-11-19

### Added

- Pythonic CLI tool. Install the package and run `covalent --help` for a usage description.
- Login and logout functionality.
- Executor registration/deregistration skeleton code.
- Dispatcher service start, stop, status, and restart.

### Changed

- JWT token is stored to file instead of in an environment variable.
- The Dask client attempts to connect to an existing server.

### Removed

- Removed the Bash CLI tool.

### Fixed

- Version assignment in the covalent init file.

## [0.0.3] - 2021-11-17

### Fixed

- Fixed the Dockerfile so that it runs the dispatcher server from the covalent repo.

## [0.0.2] - 2021-11-15

### Changed

- Single line change in ci script so that it doesn't exit after validating the version.
- Using `rules` in `pytest` so that the behavior in test stage is consistent.

## [0.0.1] - 2021-11-15

### Added

- CHANGELOG.md to track changes (this file).
- Semantic versioning in VERSION.
- CI pipeline job to enforce versioning.<|MERGE_RESOLUTION|>--- conflicted
+++ resolved
@@ -5,8 +5,7 @@
 The format is based on [Keep a Changelog](https://keepachangelog.com/en/1.0.0/),
 and this project adheres to [Semantic Versioning](https://semver.org/spec/v2.0.0.html).
 
-<<<<<<< HEAD
-## [0.19.1] - 2022-01-25
+## [0.20.1] - 2022-01-25
 
 ### Added
 
@@ -20,13 +19,12 @@
 - Absolute URLs used in README
 - Workflow badges updated URLs
 - `install_package_data` -> `include_package_data` in `setup.py`
-=======
+
 ## [0.20.0] - 2022-01-25
 
 ### Added
 
 - GitHub issue templates
->>>>>>> 74ccbd0a
 
 ## [0.19.0] - 2022-01-25
 
