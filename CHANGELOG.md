--- conflicted
+++ resolved
@@ -7,9 +7,7 @@
 
 ## [UNRELEASED]
 
-<<<<<<< HEAD
-## Docs
-=======
+
 ## [0.106.2] - 2022-06-06
 
 ### Fixed
@@ -17,7 +15,6 @@
 - Specifying the version for package `furo` to `2022.4.7` to prevent breaking doc builds
 
 ### Docs
->>>>>>> d5b7bcda
 
 - Added new tutorial: Using Covalent with PennyLane for hybrid computation.
 
