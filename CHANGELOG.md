# Changelog

All notable changes to this project will be documented in this file.

The format is based on [Keep a Changelog](https://keepachangelog.com/en/1.0.0/),
and this project adheres to [Semantic Versioning](https://semver.org/spec/v2.0.0.html).

<<<<<<< HEAD
## [0.22.13]

### Added

- Functions to check if UI and dispatcher servers are running.
- Tests for the corresponding functions.
=======
## [0.22.15] - 2022-02-01

### Fixed

- Covalent CLI command `covalent purge` will now stop the servers before deleting all the pid files.

### Added

- Test for `purge` method in covalent_dispatcher/_cli/service.py.

### Removed

- Unused `covalent_dispatcher` import from covalent_dispatcher/_cli/service.py.

### Changed

- Moved `_config_manager` import from within the `purge` method to the covalent_dispatcher/_cli/service.py for the purpose of mocking in tests.

## [0.22.14] - 2022-02-01

### Added

- Type hint to `_server_dispatch` method in `covalent/_workflow/lattice.py`.

## [0.22.13] - 2022-01-26

### Fixed

- When the local executor's `log_stdout` and `log_stderr` config variables are relative paths, they should go inside the results directory. Previously that was queried from the config, but now it's queried from the lattice metadata.

### Added

- Tests for the corresponding functions in (`covalent_dispatcher/_core/__init__.py`, `covalent/executor/base.py`, `covalent/executor/executor_plugins/local.py` and `covalent/executor/__init__.py`) affected by the bug fix.

### Changed

- Refactored `_delete_result` in result manager to give the option of deleting the result parent directory.
>>>>>>> 1d66fec0

## [0.22.12] - 2022-01-31

### Added

- Diff check in pypi.yml ensures correct files are packaged

## [0.22.11] - 2022-01-31

### Changed

- Removed codecov token
- Removed Slack notifications from feature branches

## [0.22.10] - 2022-01-29

### Changed

- Running tests, conda, and version workflows on pull requests, not just pushes

## [0.22.9] - 2022-01-27

### Fixed

- Fixing version check action so that it doesn't run on commits that are in develop
- Edited PR template so that markdown checklist appears properly

## [0.22.8] - 2022-01-27

### Fixed

- publish workflow, using `docker buildx` to build images for x86 and ARM, prepare manifest and push to ECR so that pulls will match the correct architecture.
- typo in CONTRIBUTING
- installing `gcc` in Docker image so Docker can build wheels for `dask` and other packages that don't provide ARM wheels

### Changed

- updated versions in `requirements.txt` for `matplotlib` and `dask`

## [0.22.7] - 2022-01-27

### Added

- `MANIFEST.in` did not have `covalent_dispatcher/_service` in it due to which the PyPi package was not being built correctly. Added the `covalent_dispatcher/_service` to the `MANIFEST.in` file.

### Fixed

- setuptools properly including data files during installation

## [0.22.6] - 2022-01-26

### Fixed

- Added service folder in covalent dispatcher to package.

## [0.22.5] - 2022-01-25

### Fixed

- `README.md` images now use master branch's raw image urls hosted on <https://github.com> instead of <https://raw.githubusercontent.com>. Also, switched image rendering from html to markdown.

## [0.22.4] - 2022-01-25

### Fixed

- dispatcher server app included in sdist
- raw image urls properly used

## [0.22.3] - 2022-01-25

### Fixed

- raw image urls used in readme

## [0.22.2] - 2022-01-25

### Fixed

- pypi upload

## [0.22.1] - 2022-01-25

### Added

- Code of conduct
- Manifest.in file
- Citation info
- Action to upload to pypi

### Fixed

- Absolute URLs used in README
- Workflow badges updated URLs
- `install_package_data` -> `include_package_data` in `setup.py`

## [0.22.0] - 2022-01-25

### Changed

- Using public ECR for Docker release

## [0.21.0] - 2022-01-25

### Added

- GitHub pull request templates

## [0.20.0] - 2022-01-25

### Added

- GitHub issue templates

## [0.19.0] - 2022-01-25

### Changed

- Covalent Beta Release

## [0.18.9] - 2022-01-24

### Fixed

- iframe in the docs landing page is now responsive

## [0.18.8] - 2022-01-24

### Changed

- Temporarily removed output tab
- Truncated dispatch id to fit left sidebar, add tooltip to show full id

## [0.18.7] - 2022-01-24

### Changed

- Many stylistic improvements to documentation, README, and CONTRIBUTING.

## [0.18.6] - 2022-01-24

### Added

- Test added to check whether an already decorated function works as expected with Covalent.
- `pennylane` package added to the `requirements-dev.txt` file.

### Changed

- Now using `inspect.signature` instead of `function.__code__` to get the names of function's parameters.

## [0.18.5] - 2022-01-21

### Fixed

- Various CI fixes, including rolling back regression in version validation, caching on s3 hosted badges, applying releases and tags correctly.

## [0.18.4] - 2022-01-21

### Changed

- Removed comments and unused functions in covalent_dispatcher
- `result_class.py` renamed to `result.py`

### Fixed

- Version was not being properly imported inside `covalent/__init__.py`
- `dispatch_sync` was not previously using the `results_dir` metadata field

### Removed

- Credentials in config
- `generate_random_filename_in_cache`
- `is_any_atom`
- `to_json`
- `show_subgraph` option in `draw`
- `calculate_node`

## [0.18.3] - 2022-01-20

### Fixed

- The gunicorn servers now restart more gracefully

## [0.18.2] - 2022-01-21

### Changed

- `tempdir` metadata field removed and replaced with `executor.local.cache_dir`

## [0.18.1] - 2022-01-11

## Added

- Concepts page

## [0.18.0] - 2022-01-20

### Added

- `Result.CANCELLED` status to represent the status of a cancelled dispatch.
- Condition to cancel the whole dispatch if any of the nodes are cancelled.
- `cancel_workflow` function which uses a shared variable provided by Dask (`dask.distributed.Variable`) in a dask client to inform nodes to stop execution.
- Cancel function for dispatcher server API which will allow the server to terminate the dispatch.
- How to notebook for cancelling a dispatched job.
- Test to verify whether cancellation of dispatched jobs is working as expected.
- `cancel` function is available as `covalent.cancel`.

### Changed

- In file `covalent/_shared_files/config.py` instead of using a variable to store and then return the config data, now directly returning the configuration.
- Using `fire_and_forget` to dispatch a job instead of a dictionary of Dask's `Future` objects so that we won't have to manage the lifecycle of those futures.
- The `test_run_dispatcher` test was changed to reflect that the dispatcher no longer uses a dictionary of future objects as it was not being utilized anywhere.

### Removed

- `with dask_client` context was removed as the client created in `covalent_dispatcher/_core/__init__.py` is already being used even without the context. Furthermore, it creates issues when that context is exited which is unnecessary at the first place hence not needed to be resolved.

## [0.17.5] - 2022-01-19

### Changed

- Results directory uses a relative path by default and can be overridden by the environment variable `COVALENT_RESULTS_DIR`.

## [0.17.4] - 2022-01-19

### Changed

- Executor parameters use defaults specified in config TOML
- If relative paths are supplied for stdout and stderr, those files are created inside the results directory

## [0.17.3] - 2022-01-18

### Added

- Sync function
- Covalent CLI tool can restart in developer mode

### Fixed

- Updated the UI address referenced in the README

## [0.17.2] - 2022-01-12

### Added

- Quantum gravity tutorial

### Changed

- Moved VERSION file to top level

## [0.17.1] - 2022-01-19

### Added

- `error` attribute was added to the results object to show which node failed and the reason behind it.
- `stdout` and `stderr` attributes were added to a node's result to store any stdout and stderr printing done inside an electron/node.
- Test to verify whether `stdout` and `stderr` are being stored in the result object.

### Changed

- Redesign of how `redirect_stdout` and `redirect_stderr` contexts in executor now work to allow storing their respective outputs.
- Executors now also return `stdout` and `stderr` strings, along with the execution output, so that they can be stored in their result object.

## [0.17.0] - 2022-01-18

### Added

- Added an attribute `__code__` to electron and lattice which is a copy of their respective function's `__code__` attribute.
- Positional arguments, `args`, are now merged with keyword arguments, `kwargs`, as close as possible to where they are passed. This was done to make sure we support both with minimal changes and without losing the name of variables passed.
- Tests to ensure usage of positional arguments works as intended.

### Changed

- Slight rework to how any print statements in lattice are sent to null.
- Changed `test_dispatcher_functional` in `basic_dispatcher_test.py` to account for the support of `args` and removed a an unnecessary `print` statement.

### Removed

- Removed `args` from electron's `init` as it wasn't being used anywhere.

## [0.16.1] - 2022-01-18

### Changed

- Requirement changed from `dask[complete]` to `dask[distributed]`.

## [0.16.0] - 2022-01-14

### Added

- New UI static demo build
- New UI toolbar functions - orientation, toggle params, minimap
- Sortable and searchable lattice name row

### Changed

- Numerous UI style tweaks, mostly around dispatches table states

### Fixed

- Node sidebar info now updates correctly

## [0.15.11] - 2022-01-18

### Removed

- Unused numpy requirement. Note that numpy is still being installed indirectly as other packages in the requirements rely on it.

## [0.15.10] - 2022-01-16

## Added

- How-to guide for Covalent dispatcher CLI.

## [0.15.9] - 2022-01-18

### Changed

- Switched from using human readable ids to using UUIDs

### Removed

- `human-id` package was removed along with its mention in `requirements.txt` and `meta.yaml`

## [0.15.8] - 2022-01-17

### Removed

- Code breaking text from CLI api documentation.
- Unwanted covalent_dispatcher rst file.

### Changed

- Installation of entire covalent_dispatcher instead of covalent_dispatcher/_service in setup.py.

## [0.15.7] - 2022-01-13

### Fixed

- Functions with multi-line or really long decorators are properly serialized in dispatch_source.py.
- Multi-line Covalent output is properly commented out in dispatch_source.py.

## [0.15.6] - 2022-01-11

### Fixed

- Sub-lattice functions are successfully serialized in the utils.py get_serialized_function_str.

### Added

- Function to scan utilized source files and return a set of imported modules (utils.get_imports_from_source)

## [0.15.5] - 2022-01-12

### Changed

- UI runs on port 47007 and the dispatcher runs on port 48008. This is so that when the servers are later merged, users continue using port 47007 in the browser.
- Small modifications to the documentation
- Small fix to the README

### Removed

- Removed a directory `generated` which was improperly added
- Dispatcher web interface
- sqlalchemy requirement

## [0.15.4] - 2022-01-11

### Changed

- In file `covalent/executor/base.py`, `pickle` was changed to `cloudpickle` because of its universal pickling ability.

### Added

- In docstring of `BaseExecutor`, a note was added specifying that `covalent` with its dependencies is assumed to be installed in the conda environments.
- Above note was also added to the conda env selector how-to.

## [0.15.3] - 2022-01-11

### Changed

- Replaced the generic `RuntimeError` telling users to check if there is an object manipulation taking place inside the lattice to a simple warning. This makes the original error more visible.

## [0.15.2] - 2022-01-11

### Added

- If condition added for handling the case where `__getattr__` of an electron is accessed to detect magic functions.

### Changed

- `ActiveLatticeManager` now subclasses from `threading.local` to make it thread-safe.
- `ValueError` in the lattice manager's `claim` function now also shows the name of the lattice that is currently claimed.
- Changed docstring of `ActiveLatticeManager` to note that now it is thread-safe.
- Sublattice dispatching now no longer deletes the result object file and is dispatched normally instead of in a serverless manner.
- `simulate_nitrogen_and_copper_slab_interaction.ipynb` notebook tutorial now does normal dispatching as well instead of serverless dispatching. Also, now 7 datapoints will be shown instead of 10 earlier.

## [0.15.1] - 2022-01-11

### Fixed

- Passing AWS credentials to reusable workflows as a secret

## [0.15.0] - 2022-01-10

### Added

- Action to push development image to ECR

### Changed

- Made the publish action reusable and callable

## [0.14.1] - 2022-01-02

### Changed

- Updated the README
- Updated classifiers in the setup.py file
- Massaged some RTD pages

## [0.14.0] - 2022-01-07

### Added

- Action to push static UI to S3

## [0.13.2] - 2022-01-07

### Changed

- Completed new UI design work

## [0.13.1] - 2022-01-02

### Added

- Added eventlet requirement

### Changed

- The CLI tool can now manage the UI flask server as well
- [Breaking] The CLI option `-t` has been changed to `-d`, which starts the servers in developer mode and exposes unit tests to the server.

## [0.13.0] - 2022-01-01

### Added

- Config manager in `covalent/_shared_files/config.py`
- Default location for the main config file can be overridden using the environment variable `COVALENT_CONFIG_DIR`
- Ability to set and get configuration using `get_config` and `set_config`

### Changed

- The flask servers now reference the config file
- Defaults reference the config file

### Fixed

- `ValueError` caught when running `covalent stop`
- One of the functional tests was using a malformed path

### Deprecated

- The `electron.to_json` function
- The `generate_random_filename_in_cache` function

### Removed

- The `get_api_token` function

## [0.12.13] - 2022-01-04

## Removed

- Tutorial section headings

## Fixed

- Plot background white color

## [0.12.12] - 2022-01-06

### Fixed

- Having a print statement inside electron and lattice code no longer causes the workflow to fail.

## [0.12.11] - 2022-01-04

### Added

- Completed UI feature set for first release

### Changed

- UI server result serialization improvements
- UI result update webhook no longer fails on request exceptions, logs warning intead

## [0.12.10] - 2021-12-17

### Added

- Astrophysics tutorial

## [0.12.9] - 2022-01-04

### Added

- Added `get_all_node_results` method in `result_class.py` to return result of all node executions.

- Added `test_parallelilization` test to verify whether the execution is now being achieved in parallel.

### Changed

- Removed `LocalCluster` cluster creation usage to a simple `Client` one from Dask.

- Removed unnecessary `to_run` function as we no longer needed to run execution through an asyncio loop.

- Removed `async` from function definition of previously asynchronous functions, `_run_task`, `_run_planned_workflow`, `_plan_workflow`, and `_run_workflow`.

- Removed `uvloop` from requirements.

- Renamed `test_get_results` to `test_get_result`.

- Reran the how to notebooks where execution time was mentioned.

- Changed how `dispatch_info` context manager was working to account for multiple nodes accessing it at the same time.

## [0.12.8] - 2022-01-02

### Changed

- Changed the software license to GNU Affero 3.0

### Removed

- `covalent-ui` directory

## [0.12.7] - 2021-12-29

### Fixed

- Gunicorn logging now uses the `capture-output` flag instead of redirecting stdout and stderr

## [0.12.6] - 2021-12-23

### Changed

- Cleaned up the requirements and moved developer requirements to a separate file inside `tests`

## [0.12.5] - 2021-12-16

### Added

- Conda build CI job

## [0.12.4] - 2021-12-23

### Changed

- Gunicorn server now checks for port availability before starting

### Fixed

- The `covalent start` function now prints the correct port if the server is already running.

## [0.12.3] - 2021-12-14

### Added

- Covalent tutorial comparing quantum support vector machines with support vector machine algorithms implemented in qiskit and scikit-learn.

## [0.12.2] - 2021-12-16

### Fixed

- Now using `--daemon` in gunicorn to start the server, which was the original intention.

## [0.12.1] - 2021-12-16

### Fixed

- Removed finance references from docs
- Fixed some other small errors

### Removed

- Removed one of the failing how-to tests from the functional test suite

## [0.12.0] - 2021-12-16

### Added

- Web UI prototype

## [0.11.1] - 2021-12-14

### Added

- CLI command `covalent status` shows port information

### Fixed

- gunicorn management improved

## [0.11.0] - 2021-12-14

### Added

- Slack notifications for test status

## [0.10.4] - 2021-12-15

### Fixed

- Specifying a non-default results directory in a sub-lattice no longer causes a failure in lattice execution.

## [0.10.3] - 2021-12-14

### Added

- Functional tests for how-to's in documentation

### Changed

- Moved example script to a functional test in the pipeline
- Added a test flag to the CLI tool

## [0.10.2] - 2021-12-14

### Fixed

- Check that only `kwargs` without any default values in the workflow definition need to be passed in `lattice.draw(ax=ax, **kwargs)`.

### Added

- Function to check whether all the parameters without default values for a callable function has been passed added to shared utils.

## [0.10.1] - 2021-12-13

### Fixed

- Content and style fixes for getting started doc.

## [0.10.0] - 2021-12-12

### Changed

- Remove all imports from the `covalent` to the `covalent_dispatcher`, except for `_dispatch_serverless`
- Moved CLI into `covalent_dispatcher`
- Moved executors to `covalent` directory

## [0.9.1] - 2021-12-13

### Fixed

- Updated CONTRIBUTING to clarify docstring style.
- Fixed docstrings for `calculate_node` and `check_constraint_specific_sum`.

## [0.9.0] - 2021-12-10

### Added

- `prefix_separator` for separating non-executable node types from executable ones.

- `subscript_prefix`, `generator_prefix`, `sublattice_prefix`, `attr_prefix` for prefixes of subscripts, generators,
  sublattices, and attributes, when called on an electron and added to the transport graph.

- `exclude_from_postprocess` list of prefixes to denote those nodes which won't be used in post processing the workflow.

- `__int__()`, `__float__()`, `__complex__()` for converting a node to an integer, float, or complex to a value of 0 then handling those types in post processing.

- `__iter__()` generator added to Electron for supporting multiple return values from an electron execution.

- `__getattr__()` added to Electron for supporting attribute access on the node output.

- `__getitem__()` added to Electron for supporting subscripting on the node output.

- `electron_outputs` added as an attribute to lattice.

### Changed

- `electron_list_prefix`, `electron_dict_prefix`, `parameter_prefix` modified to reflect new way to assign prefixes to nodes.

- In `build_graph` instead of ignoring all exceptions, now the exception is shown alongwith the runtime error notifying that object manipulation should be avoided inside a lattice.

- `node_id` changed to `self.node_id` in Electron's `__call__()`.

- `parameter` type electrons now have the default metadata instead of empty dictionary.

- Instead of deserializing and checking whether a sublattice is there, now a `sublattice_prefix` is used to denote when a node is a sublattice.

- In `dispatcher_stack_test`, `test_dispatcher_flow` updated to indicate the new use of `parameter_prefix`.

### Fixed

- When an execution fails due to something happening in `run_workflow`, then result object's status is now failed and the object is saved alongwith throwing the appropriate exception.

## [0.8.5] - 2021-12-10

### Added

- Added tests for choosing specific executors inside electron initialization.
- Added test for choosing specific Conda environments inside electron initialization.

## [0.8.4] - 2021-12-10

### Changed

- Removed _shared_files directory and contents from covalent_dispatcher. Logging in covalent_dispatcher now uses the logger in covalent/_shared_files/logging.py.

## [0.8.3] - 2021-12-10

### Fixed

- Decorator symbols were added to the pseudo-code in the quantum chemistry tutorial.

## [0.8.2] - 2021-12-06

### Added

- Quantum chemistry tutorial.

## [0.8.1] - 2021-12-08

### Added

- Docstrings with typehints for covalent dispatcher functions added.

### Changed

- Replaced `node` to `node_id` in `electron.py`.

- Removed unnecessary `enumerate` in `covalent_dispatcher/_core/__init__.py`.

- Removed `get_node_device_mapping` function from `covalent_dispatcher/_core/__init__.py`
  and moved the definition to directly add the mapping to `workflow_schedule`.

- Replaced iterable length comparison for `executor_specific_exec_cmds` from `if len(executor_specific_exec_cmds) > 0`
  to `if executor_specific_exec_cmds`.

## [0.8.0] - 2021-12-03

### Added

- Executors can now accept the name of a Conda environment. If that environment exists, the operations of any electron using that executor are performed in that Conda environment.

## [0.7.6] - 2021-12-02

### Changed

- How to estimate lattice execution time has been renamed to How to query lattice execution time.
- Change result querying syntax in how-to guides from `lattice.get_result` to
  `covalent.get_result`.
- Choose random port for Dask dashboard address by setting `dashboard_address` to ':0' in
  `LocalCluster`.

## [0.7.5] - 2021-12-02

### Fixed

- "Default" executor plugins are included as part of the package upon install.

## [0.7.4] - 2021-12-02

### Fixed

- Upgraded dask to 2021.10.0 based on a vulnerability report

## [0.7.3] - 2021-12-02

### Added

- Transportable object tests
- Transport graph tests

### Changed

- Variable name node_num to node_id
- Variable name node_idx to node_id

### Fixed

- Transport graph `get_dependencies()` method return type was changed from Dict to List

## [0.7.2] - 2021-12-01

### Fixed

- Date handling in changelog validation

### Removed

- GitLab CI YAML

## [0.7.1] - 2021-12-02

### Added

- A new parameter to a node's result called `sublattice_result` is added.
  This will be of a `Result` type and will contain the result of that sublattice's
  execution. If a normal electron is executed, this will be `None`.

- In `_delete_result` function in `results_manager.py`, an empty results directory
  will now be deleted.

- Name of a sublattice node will also contain `(sublattice)`.

- Added `_dispatch_sync_serverless` which synchronously dispatches without a server
  and waits for a result to be returned. This is the method used to dispatch a sublattice.

- Test for sublatticing is added.

- How-to guide added for sublatticing explaining the new features.

### Changed

- Partially changed `draw` function in `lattice.py` to also draw the subgraph
  of the sublattice when drawing the main graph of the lattice. The change is
  incomplete as we intend to add this feature later.

- Instead of returning `plt`, `draw` now returns the `ax` object.

- `__call__` function in `lattice.py` now runs the lattice's function normally
  instead of dispatching it.

- `_run_task` function now checks whether current node is a sublattice and acts
  accordingly.

### Fixed

- Unnecessary lines to rename the node's name in `covalent_dispatcher/_core/__init__.py` are removed.

- `test_electron_takes_nested_iterables` test was being ignored due to a spelling mistake. Fixed and
  modified to follow the new pattern.

## [0.7.0] - 2021-12-01

### Added

- Electrons can now accept an executor object using the "backend" keyword argument. "backend" can still take a string naming the executor module.
- Electrons and lattices no longer have Slurm metadata associated with the executor, as that information should be contained in the executor object being used as an input argument.
- The "backend" keyword can still be a string specifying the executor module, but only if the executor doesn't need any metadata.
- Executor plugin classes are now directly available to covalent, eg: covalent.executor.LocalExecutor().

## [0.6.7] - 2021-12-01

### Added

- Docstrings without examples for all the functions in core covalent.
- Typehints in those functions as well.
- Used `typing.TYPE_CHECKING` to prevent cyclic imports when writing typehints.

### Changed

- `convert_to_lattice_function` renamed to `convert_to_lattice_function_call`.
- Context managers now raise a `ValueError` instead of a generic `Exception`.

## [0.6.6] - 2021-11-30

### Fixed

- Fixed the version used in the documentation
- Fixed the badge URLs to prevent caching

## [0.6.5] - 2021-11-30

### Fixed

- Broken how-to links

### Removed

- Redundant lines from .gitignore
- *.ipynb from .gitignore

## [0.6.4] - 2021-11-30

### Added

- How-to guides for workflow orchestration.
  - How to construct an electron
  - How to construct a lattice
  - How to add an electron to lattice
  - How to visualize the lattice
  - How to add constraints to lattices
- How-to guides for workflow and subtask execution.
  - How to execute individual electrons
  - How to execute a lattice
  - How to execute multiple lattices
- How-to guides for status querying.
  - How to query electron execution status
  - How to query lattice execution status
  - How to query lattice execution time
- How-to guides for results collection
  - How to query electron execution results
  - How to query lattice execution results
  - How to query multiple lattice execution results
- Str method for the results object.

### Fixed

- Saving the electron execution status when the subtask is running.

## [0.6.3] - 2021-11-29

### Removed

- JWT token requirement.
- Covalent dispatcher login requirement.
- Update covalent login reference in README.md.
- Changed the default dispatcher server port from 5000 to 47007.

## [0.6.2] - 2021-11-28

### Added

- Github action for tests and coverage
- Badges for tests and coverage
- If tests pass then develop is pushed to master
- Add release action which tags and creates a release for minor version upgrades
- Add badges action which runs linter, and upload badges for version, linter score, and platform
- Add publish action (and badge) which builds a Docker image and uploads it to the AWS ECR

## [0.6.1] - 2021-11-27

### Added

- Github action which checks version increment and changelog entry

## [0.6.0] - 2021-11-26

### Added

- New Covalent RTD theme
- sphinx extension sphinx-click for CLI RTD
- Sections in RTD
- init.py in both covalent-dispatcher logger module and cli module for it to be importable in sphinx

### Changed

- docutils version that was conflicting with sphinx

### Removed

- Old aq-theme

## [0.5.1] - 2021-11-25

### Added

- Integration tests combining both covalent and covalent-dispatcher modules to test that
  lattice workflow are properly planned and executed.
- Integration tests for the covalent-dispatcher init module.
- pytest-asyncio added to requirements.

## [0.5.0] - 2021-11-23

### Added

- Results manager file to get results from a file, delete a result, and redispatch a result object.
- Results can also be awaited to only return a result if it has either been completed or failed.
- Results class which is used to store the results with all the information needed to be used again along with saving the results to a file functionality.
- A result object will be a mercurial object which will be updated by the dispatcher and saved to a file throughout the dispatching and execution parts.
- Direct manipulation of the transport graph inside a result object takes place.
- Utility to convert a function definition string to a function and vice-versa.
- Status class to denote the status of a result object and of each node execution in the transport graph.
- Start and end times are now also stored for each node execution as well as for the whole dispatch.
- Logging of `stdout` and `stderr` can be done by passing in the `log_stdout`, `log_stderr` named metadata respectively while dispatching.
- In order to get the result of a certain dispatch, the `dispatch_id`, the `results_dir`, and the `wait` parameter can be passed in. If everything is default, then only the dispatch id is required, waiting will not be done, and the result directory will be in the current working directory with folder name as `results/` inside which every new dispatch will have a new folder named according to their respective dispatch ids, containing:
  - `result.pkl` - (Cloud)pickled result object.
  - `result_info.yaml` - yaml file with high level information about the result and its execution.
  - `dispatch_source.py` - python file generated, containing the original function definitions of lattice and electrons which can be used to dispatch again.

### Changed

- `logfile` named metadata is now `slurm_logfile`.
- Instead of using `jsonpickle`, `cloudpickle` is being used everywhere to maintain consistency.
- `to_json` function uses `json` instead of `jsonpickle` now in electron and lattice definitions.
- `post_processing` moved to the dispatcher, so the dispatcher will now store a finished execution result in the results folder as specified by the user with no requirement of post processing it from the client/user side.
- `run_task` function in dispatcher modified to check if a node has completed execution and return it if it has, else continue its execution. This also takes care of cases if the server has been closed mid execution, then it can be started again from the last saved state, and the user won't have to wait for the whole execution.
- Instead of passing in the transport graph and dispatch id everywhere, the result object is being passed around, except for the `asyncio` part where the dispatch id and results directory is being passed which afterwards lets the core dispatcher know where to get the result object from and operate on it.
- Getting result of parent node executions of the graph, is now being done using the result object's graph. Storing of each execution's result is also done there.
- Tests updated to reflect the changes made. They are also being run in a serverless manner.

### Removed

- `LatticeResult` class removed.
- `jsonpickle` requirement removed.
- `WorkflowExecutionResult`, `TaskExecutionResult`, and `ExecutionError` singleton classes removed.

### Fixed

- Commented out the `jwt_required()` part in `covalent-dispatcher/_service/app.py`, may be removed in later iterations.
- Dispatcher server will now return the error message in the response of getting result if it fails instead of sending every result ever as a response.

## [0.4.3] - 2021-11-23

### Added

- Added a note in Known Issues regarding port conflict warning.

## [0.4.2] - 2021-11-24

### Added

- Added badges to README.md

## [0.4.1] - 2021-11-23

### Changed

- Removed old coverage badge and fixed the badge URL

## [0.4.0] - 2021-11-23

### Added

- Codecov integrations and badge

### Fixed

- Detached pipelines no longer created

## [0.3.0] - 2021-11-23

### Added

- Wrote a Code of Conduct based on <https://www.contributor-covenant.org/>
- Added installation and environment setup details in CONTRIBUTING
- Added Known Issues section to README

## [0.2.0] - 2021-11-22

### Changed

- Removed non-open-source executors from Covalent. The local SLURM executor is now
- a separate repo. Executors are now plugins.

## [0.1.0] - 2021-11-19

### Added

- Pythonic CLI tool. Install the package and run `covalent --help` for a usage description.
- Login and logout functionality.
- Executor registration/deregistration skeleton code.
- Dispatcher service start, stop, status, and restart.

### Changed

- JWT token is stored to file instead of in an environment variable.
- The Dask client attempts to connect to an existing server.

### Removed

- Removed the Bash CLI tool.

### Fixed

- Version assignment in the covalent init file.

## [0.0.3] - 2021-11-17

### Fixed

- Fixed the Dockerfile so that it runs the dispatcher server from the covalent repo.

## [0.0.2] - 2021-11-15

### Changed

- Single line change in ci script so that it doesn't exit after validating the version.
- Using `rules` in `pytest` so that the behavior in test stage is consistent.

## [0.0.1] - 2021-11-15

### Added

- CHANGELOG.md to track changes (this file).
- Semantic versioning in VERSION.
- CI pipeline job to enforce versioning.<|MERGE_RESOLUTION|>--- conflicted
+++ resolved
@@ -5,14 +5,13 @@
 The format is based on [Keep a Changelog](https://keepachangelog.com/en/1.0.0/),
 and this project adheres to [Semantic Versioning](https://semver.org/spec/v2.0.0.html).
 
-<<<<<<< HEAD
-## [0.22.13]
+## [0.22.16]
 
 ### Added
 
 - Functions to check if UI and dispatcher servers are running.
 - Tests for the corresponding functions.
-=======
+
 ## [0.22.15] - 2022-02-01
 
 ### Fixed
@@ -50,7 +49,6 @@
 ### Changed
 
 - Refactored `_delete_result` in result manager to give the option of deleting the result parent directory.
->>>>>>> 1d66fec0
 
 ## [0.22.12] - 2022-01-31
 
