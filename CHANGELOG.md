# Changelog

All notable changes to this project will be documented in this file.

The format is based on [Keep a Changelog](https://keepachangelog.com/en/1.0.0/),
and this project adheres to [Semantic Versioning](https://semver.org/spec/v2.0.0.html).

## [UNRELEASED]

<<<<<<< HEAD
### Changed

- Replace Nats message queue (MQ) in Queuer with AWS Simple Queue Service (SQS).
- Replace reading from Nats MQ to SQS in `queue_consumer.py`.

### Added

- `boto3` to the requirements.txt file in the root folder.
=======
### Tests

- Updated precommit config
>>>>>>> 8f8f567e

## [0.99.0] - 2022-05-16

### Changed

- UI redesign phase 2: updates to color theme and typography

## [0.98.0] - 2022-05-15

### Changed

- Updated all config & log file paths to reside in `$HOME/.cache/covalent` including `.env`, `supervisord.conf`, and all logs
- Removing previous `cova` package config files on install

## [0.97.1] - 2022-05-13

### Fixed

- Improved Error reporting on S3 Storage Backend for Data Service
## [0.97.0] - 2022-05-13

### Added

- Added S3 Compatibility to Data Service by adding `S3 Storage Backend` strategy.

## [0.96.2] - 2022-05-12

### Fixed

- Syntax fix in hotfix workflow

## [0.96.1] - 2022-05-12

### Fixed

- Release action issues with inconsistent GitHub context typing

## [0.96.0] - 2022-05-12


### Fixed

- Fixed high CPU consumption on UI backend by disabling uvicorn reload.

### Docs

- Updated the video URL

### Changed

- Disabled ops bot in workflows
- Re-enabled ops bot in workflows

## [0.95.0] - 2022-04-25

### Added

- Support for Bash tasks
- How-to guide demonstrating usage
- Unit test for bash lepton

### Docs

- Updated server management how-to guide

## [0.94.0] - 2022-04-25

### Added

- Coverage reports now granular per service plus SDK.

## [0.93.1] - 2022-04-24

### Fixed

- Test action.

### Docs

- Added migration guide from `0.3x` to Read The Docs and `README.md`

## [0.93.0] - 2022-04-22

### Added

- Automatic hotfix action

## [0.92.0] - 2022-04-22


### Changed

- Moved sublattice's node update in parent lattice from `get_runnable_tasks` to `update_workflow` to accurately represent when a sublattice actually starts executing.

### Fixed

- Fixed the cancel url endpoint.

- Cancelling a workflow for lattices and sublattices works even if they are partially run.

## [0.91.0] - 2022-04-21

### Fixed

- Don't send the whole result object when only one node needs to be updated.

- The input arguments are being shown correctly in the UI.

### Changed

- Ensured that the lattice / sublattices tasks order are stored in the tasks queue correctly.

- Accomodated the conditions in tasks queue where remaining tasks are non-executable, in order to correctly update the workflow status.

### Docs

- Update microservice documentation

## [0.90.0] - 2022-04-21

### Added

- Enabled inactive unit tests in Actions.

### Docs

- Updated the Python badge
- Changed a relative URL in the README to an absolute URL
- Added link to SwaggerHub in README

## [0.89.6] - 2022-04-21

### Fixed

- Correctly pass inputs when calling workflows

### Docs

- Restructured the README
- Updated the README
- Updated Getting Started, How-To Configuration Guide, CLI API documentation

## [0.89.5] - 2022-04-20

### Fixed

- Don't duplicate tags
- Release conditions
- Pypi version syntax

## [0.89.4] - 2022-04-20

### Docs

- Updated the how-to notebooks for compatibility with the micro-services refactor.
- Updated machine learning and quantum gravity tutorials to point to the correct web UI address.
- Updated the quantum chemistry tutorial.
- Update the concepts page according to the new web UI.

### Fixed

- Fixed how environment variables are loaded on startup

## [0.89.3] - 2022-04-20

### Fixed

- Push-to-ECR steps for `master` and `develop` workflows.
- Don't specify runs-on for reusable call

## [0.89.2] - 2022-04-19

### Fixed

- Use workflow_call to automatically call reusable workflow

## [0.89.1] - 2022-04-19

### Fixed

- Reusable workflow called at job level

## [0.89.0] - 2022-04-19

### Changed

- Made release.yml callable and moved the pypi job into that workflow

### Docs

- Updated the astronomy tutorial with cosmetic changes

## [0.88.1] - 2022-04-19

### Fixed

- Setup on MacOS installs nats similar to how it's done on Linux.

## [0.88.0] - 2022-04-19

### Changed

- Lattice in the result object is now pickled separately and a different instance of transport graph is used for modifications than the one in lattice in order to prevent unpickling the lattice everytime result object is read/written to.

- Updated tests to match above change.

## [0.87.1] - 2022-04-19

### Fixed

- Detect secrets syntax in Dockerfile

## [0.87.0] - 2022-04-18

### Changed

- Removed unused `DATA_OS_SVC_HOST_URI` env var from docker compose file & Dockerfile placeholders

## [0.86.1] - 2022-04-18

### Fixed

- Updated the README banner url

## [0.86.0] - 2022-04-18

### Changed

- `sync` method now uses `requests` to query the results service

## [0.85.1] - 2022-04-18

### Fixed

- Fix container networking for the local covalent stack in `docker-compose.yml`

## Changed

- UI refresh: updated covalent logo, new font, nav icons, status colors

## [0.85.0] - 2022-04-18

### Changed

- Covalent branding updated using new guidelines

## [0.84.1] - 2022-04-18

### Fixed

- Nats server shuts down properly when using `covalent stop` or `covalent restart`

## [0.84.0] - 2022-04-18

### Changed

- Updated the "How to create a custom executor" how-to Jupyter notebook.

## [0.83.1] - 2022-04-18

### Fixed

- Revert exclude in setup.py

## [0.83.0] - 2022-04-18

### Changed

- Increased `connect_timeout` on Dispatcher Queue Consumer NATS connection

## [0.82.0] - 2022-04-18

### Added

- Add a pre-commit hook for `detect-secrets`.

## [0.81.2] - 2022-04-18

### Fixed

- Dispatcher unit test fixed by removing `turtle` import

## [0.81.1] - 2022-04-14

### Fixed

- Fixed bug where `covalent stop` and `covalent start` would not bring the services back up

## [0.81.0] - 2022-04-14

### Changed

- Made `supervisord` use a specific configuration file instead of looking at root directory.

### Fixed

- Fixed string comparison to determine whether `COVA_SDK` env variable exists or not.

## [0.80.3] - 2022-04-14

### Fixed

- Re-enabling test actions
- Resolving ui backend endpoint in draw function using config manager

## [0.80.2] - 2022-04-14

### Fixed

- Some legacy config variables are removed.
- The config references `ENV_DEST_DIR` everywhere now

## [0.80.1] - 2022-04-14

### Fixed

- Accessing `ENV_DEST_DIR` env var using `os.environ.get`
- Missing requirements `pyyaml`, `jinja`, and `psutil` added to reqs file

## [0.80.0] - 2022-04-14

### Changed

- Repository is restructured to accomodate the microservices

## [0.79.1] - 2022-04-14

### Fixed

- Installation using `pip install -e .` is fixed with regards to the nats installation.
- Several missing `__init__.py` files are now included.

## [0.79.0] - 2022-04-14

### Added

- Covalent `config` cli command to alter config values or display covalent configuration

### Changed

- Removed environment section from Supervisord config in order to read from root `.env` file instead
- Refactored config manager to use project root `.env` file for configuration

## [0.78.0] - 2022-04-13

### Changed

- `ct.get_result` will return result object if no wait is used.

- Using initial resource as 1 until there is better resource management in runner.

### Fixed

- Fix errors in Dockerfiles

- Update Dockerfiles to use `multi-stage` container builds to reduce final image size

- Install all necessary Python modules in all containers

## [0.77.0] - 2022-04-13

### Added

- nats is installed in the wheel build if not otherwise installed.

## [0.76.0] - 2022-04-13

### Added

- `wait` argument to `ct.get_result`.

### Changed

- Switched to the local executor which is compatible with covalent microservices and removed the old executor.

## [0.75.0] - 2022-04-13

### Tests

- Tests for update workflow in Dispatcher service update_workflow.py module.

### Changed

- Implementation of update_workflow_results in update_workflow.py module in Dispatcher service.

## [0.74.0] - 2022-04-12

### Changed

- Removed misnamed dispatcher plugin stuff and now using the interface functions directly (dispatch, dispatch_sync, get_result).

- `ct.dispatch`, `ct.dispatch_sync`, `ct.get_result`, etc. are going to use the covalent services instead.

## [0.73.0] - 2022-04-12

### Changed

- Arguments and keyword arguments to the function are pickled with cloudpickle, allowing objects that are not pickleable with "normal" pickle to be sent to different processes with the multiprocessing module.

## [0.72.0] - 2022-04-12

### Changed

- Updated the example to use a sublattice.

### Fixed

- Fixed updation of result objects for sublattice and parent lattice.
- Fixed the regular expression to show sublattice results in the UI.

## [0.71.0] - 2022-04-11

### Changed

- Updated Supervisord template configuration to bring up NATS server with high priority before all other services

## [0.70.0] - 2022-04-11

### Tests

- Dispatcher service tests for the `dispatch_workflow.py` module.

### Changed

- Minor refactor of `dispatch_workflow.py` module in Dispatcher service.

## [0.69.0] - 2022-04-08

### Added

- Added Microservices section with links to Swagger hub for individual API docs

## [0.68.0] - 2022-04-07

### Added

- Tests for data and results services

## [0.67.4] - 2022-04-07

### Fixed

- Fix handling of webapp url paths by ui_backend.

## [0.67.3] - 2022-04-07

### Fixed

- The `package-lock.json` file is no longer committed to the codebase

## [0.67.2] - 2022-04-07

### Fixed

- PyPI uploads use a token instead of a username/password pair

## [0.67.1] - 2022-04-07

### Fixed

- Switched UI to results service delete API

## [0.67.0] - 2022-04-07

### Added
- Added environment variables to service declarations in ``docker-compose``.
- Added the Dockerfile and docker-compose configurations for the ``queue-consumer``.

## [0.66.0] - 2022-04-07

### Added

- Batch cancellation endpoint to dispatcher, e.g., `DELETE /api/v0/workflow/cancel?dispatch_id1,dispatch_id2`

### Tests

- Added tests for UI backend endpoints

## [0.65.3] - 2022-04-07

### Fixed

- Syntax error in the `tests.yml` workflow

## [0.65.2] - 2022-04-07

### Fixed

- pypi validation using pre-release tag

## [0.65.1] - 2022-04-07

### Fixed

- Don't fail the CI workflow just because we aren't doing a release

## [0.65.0] - 2022-04-06

### Changed

- Only one docker-compose

## [0.64.2] - 2022-04-06

### Fixed

- The `.dockerignore` file now ignores any unnecessary front-end build files

## [0.64.1] - 2022-04-06

### Fixed

- egg_info invocation

## [0.64.0] - 2022-04-06

### Fixed

- Style fixes via `pre-commit run --all-files`

### Changed

- Pushing microservice images to public ECR

## [0.63.1] - 2022-04-06

### Fixed

- Fixed the version validation in pypi workflow

## [0.63.0] - 2022-04-06

### Changed

- Mark pypi releases as pre

## [0.62.1] - 2022-04-06

### Fixed

- Workflows which run on `develop` or `master` will send Slack alerts to the dev team if they fail.

## [0.62.0] - 2022-04-06

### Changed

- Update `covalent-ui` service in `docker-compose.yaml` to ensure that the uvicorn server listens on `0.0.0.0` for all incoming requests
- Using `ENTRYPOINT` in dockerfiles instead of `CMD`
- Remove `command` option from all services in `docker-compose.yml`

## [0.61.1] - 2022-04-06

### Fixed

- Fixed failures in pushing images to ECR.

## [0.61.0] - 2022-04-06

### Changed

- The results and data service now support batch deleting via query strings

## [0.60.0] - 2022-04-06

### Changed

- List type removed from type annotation for the executor argument in electron/lattice/lepton definitions.
- Input executor argument is converted to an executor class object (if it were a string) in electron/lattice/lepton definitions instead of just before execution in execution.py. As a result, calls to _executor_manager.get_executor are removed from execution.py.
- Rewritten tests to take into account the type change of executor identifiers from strings to executor class objects.

### Fixed

- In covalent/executor/__init__.py, `from importlib import metadata` is used instead of `importlib.metadata`.
- Electron.get_op_function.rename now uses the correct separator string when renaming a function.

## [0.59.0] - 2022-04-06

### Changed

- Fixes for making the whole pipeline work in tandem.

## [0.58.0] - 2022-04-06

### Added

- `nats` service in `docker-compose` files

## [0.57.0] - 2022-04-05

### Added

- Variables to assign service hosts

## [0.56.1] - 2022-04-05

### Fixed

- Fixed various module import errors in the containers for the microservices.

### Tests

- Added tests for post-refactor covalent cli commands: start, stop, restart, status, and logs

## [0.56.0] - 2022-04-05

### Changed

- Changed global variable executor_plugin_name to EXECUTOR_PLUGIN_NAME in executors to conform with PEP8.

## [0.55.0] - 2022-04-04

### Changed

- Changed supervisord http server's default to listen on all interfaces, so that covalent can run on any computer in a trusted LAN (without firewalls/auth).

## [0.54.0] - 2022-04-04

### Added

- Draw workflow draft API to ui_backend service


## [0.53.0] - 2022-04-04

### Added

- Added docker-compose file to run covalent microservices.

## [0.52.0] - 2022-04-04

### Added

- Added delete endpoint to data and results services.

## [0.51.0] - 2022-04-04

### Added

- Folders for tests.

### Changed

- Organization of covalent tests.

## [0.50.0] - 2022-04-03

### Added

- Added GET all results endpoint in Results service
- Optional formatting of GET result endpoint that supports: `binary` or `json`

### Changed

- Changed frontend to support updated result service endpoints with json format

### Removed

- Removed redundant local storage cache on frontend

## [0.49.1] - 2022-04-01

### Fixed

- Using `io.BytesIO` in `update_result` in the results service to prevent creation of a new file in the file system.

## [0.49.0] - 2022-04-01

### Added

- Implement an `overwrite` query param in the `upload` method so that we don't create a new object for every result update

## [0.48.0] - 2022-04-01

### Added

- Added updated dispatching and getting result functions with the option to download result as a file.

### Changed

- Hardcoded filepaths to standardized ServiceURL.`get_route(...)` method when making API requests.

## [0.47.2] - 2022-04-01

### Fixed

- Queue consumer import paths fixed
- Syntax errors in the supervisord template fixed

## [0.47.1] - 2022-04-01

### Fixed

- Supervisord now brings up dispatcher queue consumer worker

## [0.47.0] - 2022-04-01

### Changed

- Updated API calls accross services to use standarized env vars from Settings class
- Normalized env vars accross services and updated Supervisord template

## [0.46.0] - 2022-03-31

### Changed

- Consumers of results service now specify `stream=True` in their get requests.

## [0.45.0] - 2022-03-31

### Changed

- Using `Result.RUNNING` instead of str "RUNNING"
- Using process safe `is_empty` method rather than `empty()` method for multiprocessing queue.
- Multprocessing `is_queue` method.

### Added

- Workflow status as running in the `workflow_status_queue`.

### Tests

- Added a test for the `_check_version` method in `covalent/executor/__init__.py`.

## [0.44.0] - 2022-03-31

### Added

- A version check is done at Covalent startup to ensure that executor plugins are compatible.

## [0.43.0] - 2022-03-31

### Added

- Function to call UI update method in the UI microservice for use in the Dispatcher micro-service.
- Refactor updating results and ui into one function.

## [0.42.2] - 2022-03-31

### Fixed

- Using functions for getting result object in cancel endpoint and sending cancel task signal to runner in the dispatcher.

## [0.42.1] - 2022-03-31

### Fixed

- `update_workflow_results` in `update_workflow.py` now also takes care of sending the next set of tasks to the runner.

- Also handling the cases of sublattices in `update_workflow_results`.

## [0.42.0] - 2022-03-31

### Changed

- Moved some unused for-the-future files to the refactor directory and out of the main codebase.

## [0.41.3] - 2022-03-31

### Fixed

- Dispatch DB is now created upon server start.

## [0.41.2] - 2022-03-30

### Fixed

- Oneline bugfix to remove `fetch --unshallow`

## [0.41.1] - 2022-03-30

### Fixed

- Get master version from release tags rather than master branch

## [0.41.0] - 2022-03-30

### Added

- Dockerized the Dispatcher and Runner Services.
- Added required packages for running containerized instances of the Dispatcher and Runner.

## [0.40.0] - 2022-03-30

### Added

- Dockerized the Data and UI-backend services.
- Required packages to run containerized instances of the Data and UI-backend.

## [0.39.1] - 2022-03-30

### Fixed

- Supervisord & Results service integration by making results service port configurable by an env var

## [0.39.0] - 2022-03-29

### Changed

- Runner and dispatcher implementation in order to integrate the microservices partially complete.

## [0.38.0] - 2022-03-29

### Added

- Added UI backend component to serve post-refactor frontend and dispatch websocket messages to UI using Socket.io
- Updated UI socket.io configuration to use different ws path, and using localstorage for fetching all results (temporary)
- Added post-refactor cli commands to use Supervisord to manage local service processes
- Added `covalent logs` and `covalent config` cli commands

## [0.37.1] - 2022-03-29

### Fixed

- Oneline bugfix in tests.yml

## [0.37.0] - 2022-03-29

### Added

- Results management endpoints; GET, PUT, POST for results object
- Checks in setup.py to confirm node version compatibility.
- Instructions in CONTRIBUTING to address some common Debian setup issues.

## [0.36.1] - 2022-03-29

### Fixed

- Filesystem service now reads config from environment variables.

## [0.36.0] - 2022-03-29

### Added

- Picking up dispatch jobs from the queue and ensuring that only one workflow is processed (locally) at any given time.

### Changed

- Dispatcher implementation in order to integrate with Queuer microservice.

## [0.35.0] - 2022-03-29

### Added

- Automated changelog and version management
- Added a Dockerfile to build an image for OS Queuer.
- Added the required packages to run a container instance of the Queuer.

### Fixed

- Single quotes in github env
- Don't use for loops to iterate over a variable in bash
- Issue with checkout actions
- Run tests on changelog workflow completion instead of push to develop to avoid race condition
- Use covalent ops bot token for automated pushes to develop
- sed command syntax in changelog.yml

## [0.34.5] - 2022-03-28

### Fixed

- Moved `example_dispatch.py` into `tests/` directory.

## [0.34.4] - 2022-03-28

### Added

- Unit tests for utils, leptons, and base executor

## [0.34.3] - 2022-03-27

### Added

- Tests for lattice.py

## [0.34.2] - 2022-03-27

### Added

- Unit tests for the base executor, the results manager, the logger, and leptons

## [0.34.1] - 2022-03-24

### Fixed

- Pinned jinja2 to less than 3.1.0 so that nbconvert remains stable in the docs build.

## [0.34.0] - 2022-03-24

### Added

- API endpoints to upload and download files

## [0.33.1] - 2022-03-24

### Fixed

- Retrieving results from running container via HTTP
- Adding tests for Docker image in workflows

## [0.33.0] - 2022-03-24

### Added

- Slack and webhook notifications

## [0.32.9] - 2022-03-23

### Fixed

- Updated OS Queuer imports to remove top level modules `refactor.queuer`

## [0.32.8] - 2022-03-22

### Added

- Websocket notify endpoint with leaky bucket algo implementation to rate limit messages to frontend

## [0.32.7] - 2022-03-22

### Added

- Queuer API submit endpoint to publish dispatch message to MQ & send result file to Data Service
- API Service class for interfacing with local services
- Tests covering submit endpoint and API Service

## [0.32.6] - 2022-03-22

### Fixed

- Input path for external libraries in the Lepton wrapper can (and should) now be a full path to the file.

## [0.32.5] - 2022-03-21

### Fixed

- Fix HTTP status code for blank POST requests.

## [0.32.4] - 2022-03-17

### Fixed

- Docker commands in docs

## [0.32.3] - 2022-03-16

### Fixed

- Fix missing UI graph edges between parameters and electrons in certain cases.
- Fix UI crashes in cases where legacy localStorage state was being loaded.

## [0.32.2] - 2022-03-16

### Added

- Images for graphs generated in tutorials and how-tos.
- Note for quantum gravity tutorial to tell users that `tensorflow` doesn't work on M1 Macs.
- `Known Issues` added to `README.md`

### Fixed

- `draw` function usage in tutorials and how-tos now reflects the UI images generated instead of using graphviz.
- Images now render properly in RTD of how-tos.

### Changed

- Reran all the tutorials that could run, generating the outputs again.

## [0.32.1] - 2022-03-15

### Fixed

- CLI now starts server directly in the subprocess instead of as a daemon
- Logs are provided as pipes to Popen instead of using a shell redirect
- Restart behavior fixed
- Default port in `covalent_ui/app.py` uses the config manager

### Removed

- `_graceful_restart` function no longer needed without gunicorn

## [0.32.0] - 2022-03-11

### Added

- Dispatcher microservice API endpoint to dispatch and update workflow.
- Added get runnable task endpoint.

## [0.31.0] - 2022-03-11

### Added

- Runner component's main functionality to run a set of tasks, cancel a task, and get a task's status added to its api.

## [0.30.5] - 2022-03-11

### Updated

- Updated Workflow endpoints & API spec to support upload & download of result objects as pickle files

## [0.30.4] - 2022-03-11

### Fixed

- When executing a task on an alternate Conda environment, Covalent no longer has to be installed on that environment. Previously, a Covalent object (the execution function as a TransportableObject) was passed to the environment. Now it is deserialized to a "normal" Python function, which is passed to the alternate Conda environment.

## [0.30.3] - 2022-03-11

### Fixed

- Fixed the order of output storage in `post_process` which should have been the order in which the electron functions are called instead of being the order in which they are executed. This fixes the order in which the replacement of function calls with their output happens, which further fixes any discrepencies in the results obtained by the user.

- Fixed the `post_process` test to check the order as well.

## [0.30.2] - 2022-03-11

### Changed

- Updated eventlet to 0.31.0

## [0.30.1] - 2022-03-10

### Fixed

- Eliminate unhandled exception in Covalent UI backend when calling fetch_result.

## [0.30.0] - 2022-03-09

### Added

- Skeleton code for writing the different services corresponding to each component in the open source refactor.
- OpenAPI specifications for each of the services.

## [0.29.3] - 2022-03-09

### Fixed

- Covalent UI is built in the Dockerfile, the setup file, the pypi workflow, the tests workflow, and the conda build script.

## [0.29.2] - 2022-03-09

### Added

- Defaults defined in executor plugins are read and used to update the in-memory config, as well as the user config file. But only if the parameter in question wasn't already defined.

### Changed

- Input parameter names and docstrings in _shared_files.config.update_config were changed for clarity.

## [0.29.1] - 2022-03-07

### Changed

- Updated fail-fast strategy to run all tests.

## [0.29.0] - 2022-03-07

### Added

- DispatchDB for storing dispatched results

### Changed

- UI loads dispatches from DispatchDB instead of browser local storage

## [0.28.3] - 2022-03-03

### Fixed

Installed executor plugins don't have to be referred to by their full module name. Eg, use "custom_executor", instead of "covalent_custom_plugin.custom_executor".

## [0.28.2] - 2022-03-03

### Added

- A brief overview of the tutorial structure in the MNIST classification tutorial.

## [0.28.1] - 2022-03-02

### Added

- Conda installation is only supported for Linux in the `Getting Started` guide.
- MNIST classifier tutorial.

### Removed

- Removed handling of default values of function parameters in `get_named_params` in `covalent/_shared_files/utils.py`. So, it is actually being handled by not being handled since now `named_args` and `named_kwargs` will only contain parameters that were passed during the function call and not all of them.

## [0.28.0] - 2022-03-02

### Added

- Lepton support, including for Python modules and C libraries
- How-to guides showing how to use leptons for each of these

## [0.27.6] - 2022-03-01

### Added

- Added feature development basic steps in CONTRIBUTING.md.
- Added section on locally building RTD (read the docs) in the contributing guide.

## [0.27.5] - 2022-03-01

### Fixed

- Missing UI input data after backend change - needed to be derived from graph for electrons, lattice inputs fixed on server-side, combining name and positional args
- Broken UI graph due to variable->edge_name renaming
- Missing UI executor data after server-side renaming

## [0.27.4] - 2022-02-28

### Fixed

- Path used in `covalent/executor/__init__.py` for executor plugin modules needed updating to `covalent/executor/executor_plugins`

### Removed

- Disabled workflow cancellation test due to inconsistent outcomes. Test will be re-enabled after cancellation mechanisms are investigated further.

## [0.27.3] - 2022-02-25

### Added

- Added `USING_DOCKER.md` guide for running docker container.
- Added cli args to covalent UI flask server `covalent_ui/app.py` to modify port and log file path.

### Removed

- Removed gunicorn from cli and Dockerfile.

### Changed

- Updated cli `covalent_dispatcher/_cli/service.py` to run flask server directly, and removed dispatcher and UI flags.
- Using Flask blueprints to merge Dispatcher and UI servers.
- Updated Dockerfile to run flask server directly.
- Creating server PID file manually in `covalent_dispatcher/_cli/service.py`.
- Updated tests and docs to reflect merged servers.
- Changed all mentions of port 47007 (for old UI server) to 48008.

## [0.27.2] - 2022-02-24

### Changed

- Removed unnecessary blockquotes from the How-To guide for creating custom executors
- Changed "Covalent Cloud" to "Covalent" in the main code text

## [0.27.1] - 2022-02-24

### Removed

- Removed AQ-Engineers from CODEOWNERS in order to fix PR review notifications

## [0.27.0] - 2022-02-24

### Added

- Support for positional only, positional or keyword, variable positional, keyword only, variable keyword types of parameters is now added, e.g an electron can now use variable args and variable kwargs if the number/names of parameters are unknown during definition as `def task(*args, **kwargs)` which wasn't possible before.

- `Lattice.args` added to store positional arguments passed to the lattice's workflow function.

- `get_named_params` function added in `_shared_files/utils.py` which will return a tuple containing named positional arguments and named keyword arguments. The names help in showing and storing these parameters in the transport graph.

- Tests to verify whether all kinds of input paramaters are supported by electron or a lattice.

### Changed

- No longer merging positional arguments with keyword arguments, instead they are separately stored in respective nodes in the transport graph.

- `inputs` returned from `_get_inputs` function in `covalent_dispatcher/_core/execution.py` now contains positional as well as keyword arguments which further get passed to the executor.

- Executors now support positional and keyword arguments as inputs to their executable functions.

- Result object's `_inputs` attribute now contains both `args` and `kwargs`.

- `add_node_for_nested_iterables` is renamed to `connect_node_with_others` and `add_node_to_graph` also renamed to `add_collection_node_to_graph` in `electron.py`. Some more variable renames to have appropriate self-explanatory names.

- Nodes and edges in the transport graph now have a better interface to assign attributes to them.

- Edge attribute `variable` renamed to `edge_name`.

- In `serialize` function of the transport graph, if `metadata_only` is True, then only `metadata` attribute of node and `source` and `target` attributes of edge are kept in the then return serialized `data`.

- Updated the tests wherever necessary to reflect the above changes

### Removed

- Deprecated `required_params_passed` since an error will automatically be thrown by the `build_graph` function if any of the required parameters are not passed.

- Removed duplicate attributes from nodes in the transport graph.

## [0.26.1] - 2022-02-23

### Added

- Added Local Executor section to the API read the docs.

## [0.26.0] - 2022-02-23

### Added

- Automated reminders to update the changelog

## [0.25.3] - 2022-02-23

## Added

- Listed common mocking commands in the CONTRIBUTING.md guide.
- Additional guidelines on testing.

## [0.25.2] - 2022-02-21

### Changed

- `backend` metadata name changed to `executor`.
- `_plan_workflow` usage updated to reflect how that executor related information is now stored in the specific executor object.
- Updated tests to reflect the above changes.
- Improved the dispatch cancellation test to provide a robust solution which earlier took 10 minutes to run with uncertainty of failing every now and then.

### Removed

- Removed `TaskExecutionMetadata` as a consequence of removing `execution_args`.

## [0.25.1] - 2022-02-18

### Fixed

- Tracking imports that have been used in the workflow takes less time.

### Added

- User-imports are included in the dispatch_source.py script. Covalent-related imports are commented out.

## [0.25.0] - 2022-02-18

### Added

- UI: Lattice draw() method displays in web UI
- UI: New navigation panel

### Changed

- UI: Animated graph changes, panel opacity

### Fixed

- UI: Fixed "Not Found" pages

## [0.24.21] - 2022-02-18

### Added

- RST document describing the expectations from a tutorial.

## [0.24.20] - 2022-02-17

### Added

- Added how to create custom executors

### Changed

- Changed the description of the hyperlink for choosing executors
- Fixed typos in doc/source/api/getting_started/how_to/execution/creating_custom_executors.ipynb

## [0.24.19] - 2022-02-16

### Added

- CODEOWNERS for certain files.

## [0.24.18] - 2022-02-15

### Added

- The user configuration file can now specify an executor plugin directory.

## [0.24.17] - 2022-02-15

### Added

- Added a how-to for making custom executors.

## [0.24.16] - 2022-02-12

### Added

- Errors now contain the traceback as well as the error message in the result object.
- Added test for `_post_process` in `tests/covalent_dispatcher_tests/_core/execution_test.py`.

### Changed

- Post processing logic in `electron` and dispatcher now relies on the order of execution in the transport graph rather than node's function names to allow for a more reliable pairing of nodes and their outputs.

- Renamed `init_test.py` in `tests/covalent_dispatcher_tests/_core/` to `execution_test.py`.

### Removed

- `exclude_from_postprocess` list which contained some non executable node types removed since only executable nodes are post processed now.

## [0.24.15] - 2022-02-11

### Fixed

- If a user's configuration file does not have a needed exeutor parameter, the default parameter (defined in _shared_files/defaults.py) is used.
- Each executor plugin is no longer initialized upon the import of Covalent. This allows required parameters in executor plugins.

## Changed

- Upon updating the configuration data with a user's configuration file, the complete set is written back to file.

## Added

- Tests for the local and base executors.

## [0.24.14] - 2022-02-11

### Added

- UI: add dashboard cards
- UI: add scaling dots background

### Changed

- UI: reduce sidebar font sizes, refine color theme
- UI: refine scrollbar styling, show on container hover
- UI: format executor parameters as YAML code
- UI: update syntax highlighting scheme
- UI: update index.html description meta tag

## [0.24.13] - 2022-02-11

### Added

- Tests for covalent/_shared_files/config.py

## [0.24.12] - 2022-02-10

### Added

- CodeQL code analyzer

## [0.24.11] - 2022-02-10

### Added

- A new dictionary `_DEFAULT_CONSTRAINTS_DEPRECATED` in defaults.py

### Changed

- The `_DEFAULT_CONSTRAINT_VALUES` dictionary now only contains the `backend` argument

## [0.24.10] - 2022-02-09

### Fixed

- Sporadically failing workflow cancellation test in tests/workflow_stack_test.py

## [0.24.9] - 2022-02-09

## Changed

- Implementation of `_port_from_pid` in covalent_dispatcher/_cli/service.py.

## Added

- Unit tests for command line interface (CLI) functionalities in covalent_dispatcher/_cli/service.py and covalent_dispatcher/_cli/cli.py.

## [0.24.8] - 2022-02-07

### Fixed

- If a user's configuration file does not have a needed parameter, the default parameter (defined in _shared_files/defaults.py) is used.

## [0.24.7] - 2022-02-07

### Added

- Typing: Add Type hint `dispatch_info` parameter.
- Documentation: Updated the return_type description in docstring.

### Changed

- Typing: Change return type annotation to `Generator`.

## [0.24.6] - 2022-02-06

### Added

- Type hint to `deserialize` method of `TransportableObject` of `covalent/_workflow/transport.py`.

### Changed

- Description of `data` in `deserialize` method of `TransportableObject` of `covalent/_workflow/transport.py` from `The serialized transportable object` to `Cloudpickled function`.

## [0.24.5] - 2022-02-05

### Fixed

- Removed dependence on Sentinel module

## [0.24.4] - 2022-02-04

### Added

- Tests across multiple versions of Python and multiple operating systems
- Documentation reflecting supported configurations

## [0.24.3] - 2022-02-04

### Changed

- Typing: Use `bool` in place of `Optional[bool]` as type annotation for `develop` parameter in `covalent_dispatcher.service._graceful_start`
- Typing: Use `Any` in place of `Optional[Any]` as type annotation for `new_value` parameter in `covalent._shared_files.config.get_config`

## [0.24.2] - 2022-02-04

### Fixed

- Updated hyperlink of "How to get the results" from "./collection/query_electron_execution_result" to "./collection/query_multiple_lattice_execution_results" in "doc/source/how_to/index.rst".
- Updated hyperlink of "How to get the result of a particular electron" from "./collection/query_multiple_lattice_execution_results" to "./collection/query_electron_execution_result" in "doc/source/how_to/index.rst".

## [0.24.1] - 2022-02-04

### Changed

- Changelog entries are now required to have the current date to enforce ordering.

## [0.24.0] - 2022-02-03

### Added

- UI: log file output - display in Output tab of all available log file output
- UI: show lattice and electron inputs
- UI: display executor attributes
- UI: display error message on failed status for lattice and electron

### Changed

- UI: re-order sidebar sections according to latest figma designs
- UI: update favicon
- UI: remove dispatch id from tab title
- UI: fit new uuids
- UI: adjust theme text primary and secondary colors

### Fixed

- UI: auto-refresh result state on initial render of listing and graph pages
- UI: graph layout issues: truncate long electron/param names

## [0.23.0] - 2022-02-03

### Added

- Added `BaseDispatcher` class to be used for creating custom dispatchers which allow connection to a dispatcher server.
- `LocalDispatcher` inheriting from `BaseDispatcher` allows connection to a local dispatcher server running on the user's machine.
- Covalent only gives interface to the `LocalDispatcher`'s `dispatch` and `dispatch_sync` methods.
- Tests for both `LocalDispatcher` and `BaseDispatcher` added.

### Changed

- Switched from using `lattice.dispatch` and `lattice.dispatch_sync` to `covalent.dispatch` and `covalent.dispatch_sync`.
- Dispatcher address now is passed as a parameter (`dispatcher_addr`) to `covalent.dispatch` and `covalent.dispatch_sync` instead of a metadata field to lattice.
- Updated tests, how tos, and tutorials to use `covalent.dispatch` and `covalent.dispatch_sync`.
- All the contents of `covalent_dispatcher/_core/__init__.py` are moved to `covalent_dispatcher/_core/execution.py` for better organization. `__init__.py` only contains function imports which are needed by external modules.
- `dispatch`, `dispatch_sync` methods deprecated from `Lattice`.

### Removed

- `_server_dispatch` method removed from `Lattice`.
- `dispatcher` metadata field removed from `lattice`.

## [0.22.19] - 2022-02-03

### Fixed

- `_write_dispatch_to_python_file` isn't called each time a task is saved. It is now only called in the final save in `_run_planned_workflow` (in covalent_dispatcher/_core/__init__.py).

## [0.22.18] - 2022-02-03

### Fixed

- Added type information to result.py

## [0.22.17] - 2022-02-02

### Added

- Replaced `"typing.Optional"` with `"str"` in covalent/executor/base.py
- Added missing type hints to `get_dispatch_context` and `write_streams_to_file` in covalent/executor/base.py, BaseExecutor

## [0.22.16] - 2022-02-02

### Added

- Functions to check if UI and dispatcher servers are running.
- Tests for the `is_ui_running` and `is_server_running` in covalent_dispatcher/_cli/service.py.

## [0.22.15] - 2022-02-01

### Fixed

- Covalent CLI command `covalent purge` will now stop the servers before deleting all the pid files.

### Added

- Test for `purge` method in covalent_dispatcher/_cli/service.py.

### Removed

- Unused `covalent_dispatcher` import from covalent_dispatcher/_cli/service.py.

### Changed

- Moved `_config_manager` import from within the `purge` method to the covalent_dispatcher/_cli/service.py for the purpose of mocking in tests.

## [0.22.14] - 2022-02-01

### Added

- Type hint to `_server_dispatch` method in `covalent/_workflow/lattice.py`.

## [0.22.13] - 2022-01-26

### Fixed

- When the local executor's `log_stdout` and `log_stderr` config variables are relative paths, they should go inside the results directory. Previously that was queried from the config, but now it's queried from the lattice metadata.

### Added

- Tests for the corresponding functions in (`covalent_dispatcher/_core/__init__.py`, `covalent/executor/base.py`, `covalent/executor/executor_plugins/local.py` and `covalent/executor/__init__.py`) affected by the bug fix.

### Changed

- Refactored `_delete_result` in result manager to give the option of deleting the result parent directory.

## [0.22.12] - 2022-01-31

### Added

- Diff check in pypi.yml ensures correct files are packaged

## [0.22.11] - 2022-01-31

### Changed

- Removed codecov token
- Removed Slack notifications from feature branches

## [0.22.10] - 2022-01-29

### Changed

- Running tests, conda, and version workflows on pull requests, not just pushes

## [0.22.9] - 2022-01-27

### Fixed

- Fixing version check action so that it doesn't run on commits that are in develop
- Edited PR template so that markdown checklist appears properly

## [0.22.8] - 2022-01-27

### Fixed

- publish workflow, using `docker buildx` to build images for x86 and ARM, prepare manifest and push to ECR so that pulls will match the correct architecture.
- typo in CONTRIBUTING
- installing `gcc` in Docker image so Docker can build wheels for `dask` and other packages that don't provide ARM wheels

### Changed

- updated versions in `requirements.txt` for `matplotlib` and `dask`

## [0.22.7] - 2022-01-27

### Added

- `MANIFEST.in` did not have `covalent_dispatcher/_service` in it due to which the PyPi package was not being built correctly. Added the `covalent_dispatcher/_service` to the `MANIFEST.in` file.

### Fixed

- setuptools properly including data files during installation

## [0.22.6] - 2022-01-26

### Fixed

- Added service folder in covalent dispatcher to package.

## [0.22.5] - 2022-01-25

### Fixed

- `README.md` images now use master branch's raw image urls hosted on <https://github.com> instead of <https://raw.githubusercontent.com>. Also, switched image rendering from html to markdown.

## [0.22.4] - 2022-01-25

### Fixed

- dispatcher server app included in sdist
- raw image urls properly used

## [0.22.3] - 2022-01-25

### Fixed

- raw image urls used in readme

## [0.22.2] - 2022-01-25

### Fixed

- pypi upload

## [0.22.1] - 2022-01-25

### Added

- Code of conduct
- Manifest.in file
- Citation info
- Action to upload to pypi

### Fixed

- Absolute URLs used in README
- Workflow badges updated URLs
- `install_package_data` -> `include_package_data` in `setup.py`

## [0.22.0] - 2022-01-25

### Changed

- Using public ECR for Docker release

## [0.21.0] - 2022-01-25

### Added

- GitHub pull request templates

## [0.20.0] - 2022-01-25

### Added

- GitHub issue templates

## [0.19.0] - 2022-01-25

### Changed

- Covalent Beta Release

## [0.18.9] - 2022-01-24

### Fixed

- iframe in the docs landing page is now responsive

## [0.18.8] - 2022-01-24

### Changed

- Temporarily removed output tab
- Truncated dispatch id to fit left sidebar, add tooltip to show full id

## [0.18.7] - 2022-01-24

### Changed

- Many stylistic improvements to documentation, README, and CONTRIBUTING.

## [0.18.6] - 2022-01-24

### Added

- Test added to check whether an already decorated function works as expected with Covalent.
- `pennylane` package added to the `requirements-dev.txt` file.

### Changed

- Now using `inspect.signature` instead of `function.__code__` to get the names of function's parameters.

## [0.18.5] - 2022-01-21

### Fixed

- Various CI fixes, including rolling back regression in version validation, caching on s3 hosted badges, applying releases and tags correctly.

## [0.18.4] - 2022-01-21

### Changed

- Removed comments and unused functions in covalent_dispatcher
- `result_class.py` renamed to `result.py`

### Fixed

- Version was not being properly imported inside `covalent/__init__.py`
- `dispatch_sync` was not previously using the `results_dir` metadata field

### Removed

- Credentials in config
- `generate_random_filename_in_cache`
- `is_any_atom`
- `to_json`
- `show_subgraph` option in `draw`
- `calculate_node`

## [0.18.3] - 2022-01-20

### Fixed

- The gunicorn servers now restart more gracefully

## [0.18.2] - 2022-01-21

### Changed

- `tempdir` metadata field removed and replaced with `executor.local.cache_dir`

## [0.18.1] - 2022-01-11

## Added

- Concepts page

## [0.18.0] - 2022-01-20

### Added

- `Result.CANCELLED` status to represent the status of a cancelled dispatch.
- Condition to cancel the whole dispatch if any of the nodes are cancelled.
- `cancel_workflow` function which uses a shared variable provided by Dask (`dask.distributed.Variable`) in a dask client to inform nodes to stop execution.
- Cancel function for dispatcher server API which will allow the server to terminate the dispatch.
- How to notebook for cancelling a dispatched job.
- Test to verify whether cancellation of dispatched jobs is working as expected.
- `cancel` function is available as `covalent.cancel`.

### Changed

- In file `covalent/_shared_files/config.py` instead of using a variable to store and then return the config data, now directly returning the configuration.
- Using `fire_and_forget` to dispatch a job instead of a dictionary of Dask's `Future` objects so that we won't have to manage the lifecycle of those futures.
- The `test_run_dispatcher` test was changed to reflect that the dispatcher no longer uses a dictionary of future objects as it was not being utilized anywhere.

### Removed

- `with dask_client` context was removed as the client created in `covalent_dispatcher/_core/__init__.py` is already being used even without the context. Furthermore, it creates issues when that context is exited which is unnecessary at the first place hence not needed to be resolved.

## [0.17.5] - 2022-01-19

### Changed

- Results directory uses a relative path by default and can be overridden by the environment variable `COVALENT_RESULTS_DIR`.

## [0.17.4] - 2022-01-19

### Changed

- Executor parameters use defaults specified in config TOML
- If relative paths are supplied for stdout and stderr, those files are created inside the results directory

## [0.17.3] - 2022-01-18

### Added

- Sync function
- Covalent CLI tool can restart in developer mode

### Fixed

- Updated the UI address referenced in the README

## [0.17.2] - 2022-01-12

### Added

- Quantum gravity tutorial

### Changed

- Moved VERSION file to top level

## [0.17.1] - 2022-01-19

### Added

- `error` attribute was added to the results object to show which node failed and the reason behind it.
- `stdout` and `stderr` attributes were added to a node's result to store any stdout and stderr printing done inside an electron/node.
- Test to verify whether `stdout` and `stderr` are being stored in the result object.

### Changed

- Redesign of how `redirect_stdout` and `redirect_stderr` contexts in executor now work to allow storing their respective outputs.
- Executors now also return `stdout` and `stderr` strings, along with the execution output, so that they can be stored in their result object.

## [0.17.0] - 2022-01-18

### Added

- Added an attribute `__code__` to electron and lattice which is a copy of their respective function's `__code__` attribute.
- Positional arguments, `args`, are now merged with keyword arguments, `kwargs`, as close as possible to where they are passed. This was done to make sure we support both with minimal changes and without losing the name of variables passed.
- Tests to ensure usage of positional arguments works as intended.

### Changed

- Slight rework to how any print statements in lattice are sent to null.
- Changed `test_dispatcher_functional` in `basic_dispatcher_test.py` to account for the support of `args` and removed a an unnecessary `print` statement.

### Removed

- Removed `args` from electron's `init` as it wasn't being used anywhere.

## [0.16.1] - 2022-01-18

### Changed

- Requirement changed from `dask[complete]` to `dask[distributed]`.

## [0.16.0] - 2022-01-14

### Added

- New UI static demo build
- New UI toolbar functions - orientation, toggle params, minimap
- Sortable and searchable lattice name row

### Changed

- Numerous UI style tweaks, mostly around dispatches table states

### Fixed

- Node sidebar info now updates correctly

## [0.15.11] - 2022-01-18

### Removed

- Unused numpy requirement. Note that numpy is still being installed indirectly as other packages in the requirements rely on it.

## [0.15.10] - 2022-01-16

## Added

- How-to guide for Covalent dispatcher CLI.

## [0.15.9] - 2022-01-18

### Changed

- Switched from using human readable ids to using UUIDs

### Removed

- `human-id` package was removed along with its mention in `requirements.txt` and `meta.yaml`

## [0.15.8] - 2022-01-17

### Removed

- Code breaking text from CLI api documentation.
- Unwanted covalent_dispatcher rst file.

### Changed

- Installation of entire covalent_dispatcher instead of covalent_dispatcher/_service in setup.py.

## [0.15.7] - 2022-01-13

### Fixed

- Functions with multi-line or really long decorators are properly serialized in dispatch_source.py.
- Multi-line Covalent output is properly commented out in dispatch_source.py.

## [0.15.6] - 2022-01-11

### Fixed

- Sub-lattice functions are successfully serialized in the utils.py get_serialized_function_str.

### Added

- Function to scan utilized source files and return a set of imported modules (utils.get_imports_from_source)

## [0.15.5] - 2022-01-12

### Changed

- UI runs on port 47007 and the dispatcher runs on port 48008. This is so that when the servers are later merged, users continue using port 47007 in the browser.
- Small modifications to the documentation
- Small fix to the README

### Removed

- Removed a directory `generated` which was improperly added
- Dispatcher web interface
- sqlalchemy requirement

## [0.15.4] - 2022-01-11

### Changed

- In file `covalent/executor/base.py`, `pickle` was changed to `cloudpickle` because of its universal pickling ability.

### Added

- In docstring of `BaseExecutor`, a note was added specifying that `covalent` with its dependencies is assumed to be installed in the conda environments.
- Above note was also added to the conda env selector how-to.

## [0.15.3] - 2022-01-11

### Changed

- Replaced the generic `RuntimeError` telling users to check if there is an object manipulation taking place inside the lattice to a simple warning. This makes the original error more visible.

## [0.15.2] - 2022-01-11

### Added

- If condition added for handling the case where `__getattr__` of an electron is accessed to detect magic functions.

### Changed

- `ActiveLatticeManager` now subclasses from `threading.local` to make it thread-safe.
- `ValueError` in the lattice manager's `claim` function now also shows the name of the lattice that is currently claimed.
- Changed docstring of `ActiveLatticeManager` to note that now it is thread-safe.
- Sublattice dispatching now no longer deletes the result object file and is dispatched normally instead of in a serverless manner.
- `simulate_nitrogen_and_copper_slab_interaction.ipynb` notebook tutorial now does normal dispatching as well instead of serverless dispatching. Also, now 7 datapoints will be shown instead of 10 earlier.

## [0.15.1] - 2022-01-11

### Fixed

- Passing AWS credentials to reusable workflows as a secret

## [0.15.0] - 2022-01-10

### Added

- Action to push development image to ECR

### Changed

- Made the publish action reusable and callable

## [0.14.1] - 2022-01-02

### Changed

- Updated the README
- Updated classifiers in the setup.py file
- Massaged some RTD pages

## [0.14.0] - 2022-01-07

### Added

- Action to push static UI to S3

## [0.13.2] - 2022-01-07

### Changed

- Completed new UI design work

## [0.13.1] - 2022-01-02

### Added

- Added eventlet requirement

### Changed

- The CLI tool can now manage the UI flask server as well
- [Breaking] The CLI option `-t` has been changed to `-d`, which starts the servers in developer mode and exposes unit tests to the server.

## [0.13.0] - 2022-01-01

### Added

- Config manager in `covalent/_shared_files/config.py`
- Default location for the main config file can be overridden using the environment variable `COVALENT_CONFIG_DIR`
- Ability to set and get configuration using `get_config` and `set_config`

### Changed

- The flask servers now reference the config file
- Defaults reference the config file

### Fixed

- `ValueError` caught when running `covalent stop`
- One of the functional tests was using a malformed path

### Deprecated

- The `electron.to_json` function
- The `generate_random_filename_in_cache` function

### Removed

- The `get_api_token` function

## [0.12.13] - 2022-01-04

## Removed

- Tutorial section headings

## Fixed

- Plot background white color

## [0.12.12] - 2022-01-06

### Fixed

- Having a print statement inside electron and lattice code no longer causes the workflow to fail.

## [0.12.11] - 2022-01-04

### Added

- Completed UI feature set for first release

### Changed

- UI server result serialization improvements
- UI result update webhook no longer fails on request exceptions, logs warning intead

## [0.12.10] - 2021-12-17

### Added

- Astrophysics tutorial

## [0.12.9] - 2022-01-04

### Added

- Added `get_all_node_results` method in `result_class.py` to return result of all node executions.

- Added `test_parallelilization` test to verify whether the execution is now being achieved in parallel.

### Changed

- Removed `LocalCluster` cluster creation usage to a simple `Client` one from Dask.

- Removed unnecessary `to_run` function as we no longer needed to run execution through an asyncio loop.

- Removed `async` from function definition of previously asynchronous functions, `_run_task`, `_run_planned_workflow`, `_plan_workflow`, and `_run_workflow`.

- Removed `uvloop` from requirements.

- Renamed `test_get_results` to `test_get_result`.

- Reran the how to notebooks where execution time was mentioned.

- Changed how `dispatch_info` context manager was working to account for multiple nodes accessing it at the same time.

## [0.12.8] - 2022-01-02

### Changed

- Changed the software license to GNU Affero 3.0

### Removed

- `covalent-ui` directory

## [0.12.7] - 2021-12-29

### Fixed

- Gunicorn logging now uses the `capture-output` flag instead of redirecting stdout and stderr

## [0.12.6] - 2021-12-23

### Changed

- Cleaned up the requirements and moved developer requirements to a separate file inside `tests`

## [0.12.5] - 2021-12-16

### Added

- Conda build CI job

## [0.12.4] - 2021-12-23

### Changed

- Gunicorn server now checks for port availability before starting

### Fixed

- The `covalent start` function now prints the correct port if the server is already running.

## [0.12.3] - 2021-12-14

### Added

- Covalent tutorial comparing quantum support vector machines with support vector machine algorithms implemented in qiskit and scikit-learn.

## [0.12.2] - 2021-12-16

### Fixed

- Now using `--daemon` in gunicorn to start the server, which was the original intention.

## [0.12.1] - 2021-12-16

### Fixed

- Removed finance references from docs
- Fixed some other small errors

### Removed

- Removed one of the failing how-to tests from the functional test suite

## [0.12.0] - 2021-12-16

### Added

- Web UI prototype

## [0.11.1] - 2021-12-14

### Added

- CLI command `covalent status` shows port information

### Fixed

- gunicorn management improved

## [0.11.0] - 2021-12-14

### Added

- Slack notifications for test status

## [0.10.4] - 2021-12-15

### Fixed

- Specifying a non-default results directory in a sub-lattice no longer causes a failure in lattice execution.

## [0.10.3] - 2021-12-14

### Added

- Functional tests for how-to's in documentation

### Changed

- Moved example script to a functional test in the pipeline
- Added a test flag to the CLI tool

## [0.10.2] - 2021-12-14

### Fixed

- Check that only `kwargs` without any default values in the workflow definition need to be passed in `lattice.draw(ax=ax, **kwargs)`.

### Added

- Function to check whether all the parameters without default values for a callable function has been passed added to shared utils.

## [0.10.1] - 2021-12-13

### Fixed

- Content and style fixes for getting started doc.

## [0.10.0] - 2021-12-12

### Changed

- Remove all imports from the `covalent` to the `covalent_dispatcher`, except for `_dispatch_serverless`
- Moved CLI into `covalent_dispatcher`
- Moved executors to `covalent` directory

## [0.9.1] - 2021-12-13

### Fixed

- Updated CONTRIBUTING to clarify docstring style.
- Fixed docstrings for `calculate_node` and `check_constraint_specific_sum`.

## [0.9.0] - 2021-12-10

### Added

- `prefix_separator` for separating non-executable node types from executable ones.

- `subscript_prefix`, `generator_prefix`, `sublattice_prefix`, `attr_prefix` for prefixes of subscripts, generators,
  sublattices, and attributes, when called on an electron and added to the transport graph.

- `exclude_from_postprocess` list of prefixes to denote those nodes which won't be used in post processing the workflow.

- `__int__()`, `__float__()`, `__complex__()` for converting a node to an integer, float, or complex to a value of 0 then handling those types in post processing.

- `__iter__()` generator added to Electron for supporting multiple return values from an electron execution.

- `__getattr__()` added to Electron for supporting attribute access on the node output.

- `__getitem__()` added to Electron for supporting subscripting on the node output.

- `electron_outputs` added as an attribute to lattice.

### Changed

- `electron_list_prefix`, `electron_dict_prefix`, `parameter_prefix` modified to reflect new way to assign prefixes to nodes.

- In `build_graph` instead of ignoring all exceptions, now the exception is shown alongwith the runtime error notifying that object manipulation should be avoided inside a lattice.

- `node_id` changed to `self.node_id` in Electron's `__call__()`.

- `parameter` type electrons now have the default metadata instead of empty dictionary.

- Instead of deserializing and checking whether a sublattice is there, now a `sublattice_prefix` is used to denote when a node is a sublattice.

- In `dispatcher_stack_test`, `test_dispatcher_flow` updated to indicate the new use of `parameter_prefix`.

### Fixed

- When an execution fails due to something happening in `run_workflow`, then result object's status is now failed and the object is saved alongwith throwing the appropriate exception.

## [0.8.5] - 2021-12-10

### Added

- Added tests for choosing specific executors inside electron initialization.
- Added test for choosing specific Conda environments inside electron initialization.

## [0.8.4] - 2021-12-10

### Changed

- Removed _shared_files directory and contents from covalent_dispatcher. Logging in covalent_dispatcher now uses the logger in covalent/_shared_files/logging.py.

## [0.8.3] - 2021-12-10

### Fixed

- Decorator symbols were added to the pseudo-code in the quantum chemistry tutorial.

## [0.8.2] - 2021-12-06

### Added

- Quantum chemistry tutorial.

## [0.8.1] - 2021-12-08

### Added

- Docstrings with typehints for covalent dispatcher functions added.

### Changed

- Replaced `node` to `node_id` in `electron.py`.

- Removed unnecessary `enumerate` in `covalent_dispatcher/_core/__init__.py`.

- Removed `get_node_device_mapping` function from `covalent_dispatcher/_core/__init__.py`
  and moved the definition to directly add the mapping to `workflow_schedule`.

- Replaced iterable length comparison for `executor_specific_exec_cmds` from `if len(executor_specific_exec_cmds) > 0`
  to `if executor_specific_exec_cmds`.

## [0.8.0] - 2021-12-03

### Added

- Executors can now accept the name of a Conda environment. If that environment exists, the operations of any electron using that executor are performed in that Conda environment.

## [0.7.6] - 2021-12-02

### Changed

- How to estimate lattice execution time has been renamed to How to query lattice execution time.
- Change result querying syntax in how-to guides from `lattice.get_result` to
  `covalent.get_result`.
- Choose random port for Dask dashboard address by setting `dashboard_address` to ':0' in
  `LocalCluster`.

## [0.7.5] - 2021-12-02

### Fixed

- "Default" executor plugins are included as part of the package upon install.

## [0.7.4] - 2021-12-02

### Fixed

- Upgraded dask to 2021.10.0 based on a vulnerability report

## [0.7.3] - 2021-12-02

### Added

- Transportable object tests
- Transport graph tests

### Changed

- Variable name node_num to node_id
- Variable name node_idx to node_id

### Fixed

- Transport graph `get_dependencies()` method return type was changed from Dict to List

## [0.7.2] - 2021-12-01

### Fixed

- Date handling in changelog validation

### Removed

- GitLab CI YAML

## [0.7.1] - 2021-12-02

### Added

- A new parameter to a node's result called `sublattice_result` is added.
  This will be of a `Result` type and will contain the result of that sublattice's
  execution. If a normal electron is executed, this will be `None`.

- In `_delete_result` function in `results_manager.py`, an empty results directory
  will now be deleted.

- Name of a sublattice node will also contain `(sublattice)`.

- Added `_dispatch_sync_serverless` which synchronously dispatches without a server
  and waits for a result to be returned. This is the method used to dispatch a sublattice.

- Test for sublatticing is added.

- How-to guide added for sublatticing explaining the new features.

### Changed

- Partially changed `draw` function in `lattice.py` to also draw the subgraph
  of the sublattice when drawing the main graph of the lattice. The change is
  incomplete as we intend to add this feature later.

- Instead of returning `plt`, `draw` now returns the `ax` object.

- `__call__` function in `lattice.py` now runs the lattice's function normally
  instead of dispatching it.

- `_run_task` function now checks whether current node is a sublattice and acts
  accordingly.

### Fixed

- Unnecessary lines to rename the node's name in `covalent_dispatcher/_core/__init__.py` are removed.

- `test_electron_takes_nested_iterables` test was being ignored due to a spelling mistake. Fixed and
  modified to follow the new pattern.

## [0.7.0] - 2021-12-01

### Added

- Electrons can now accept an executor object using the "backend" keyword argument. "backend" can still take a string naming the executor module.
- Electrons and lattices no longer have Slurm metadata associated with the executor, as that information should be contained in the executor object being used as an input argument.
- The "backend" keyword can still be a string specifying the executor module, but only if the executor doesn't need any metadata.
- Executor plugin classes are now directly available to covalent, eg: covalent.executor.LocalExecutor().

## [0.6.7] - 2021-12-01

### Added

- Docstrings without examples for all the functions in core covalent.
- Typehints in those functions as well.
- Used `typing.TYPE_CHECKING` to prevent cyclic imports when writing typehints.

### Changed

- `convert_to_lattice_function` renamed to `convert_to_lattice_function_call`.
- Context managers now raise a `ValueError` instead of a generic `Exception`.

## [0.6.6] - 2021-11-30

### Fixed

- Fixed the version used in the documentation
- Fixed the badge URLs to prevent caching

## [0.6.5] - 2021-11-30

### Fixed

- Broken how-to links

### Removed

- Redundant lines from .gitignore
- *.ipynb from .gitignore

## [0.6.4] - 2021-11-30

### Added

- How-to guides for workflow orchestration.
  - How to construct an electron
  - How to construct a lattice
  - How to add an electron to lattice
  - How to visualize the lattice
  - How to add constraints to lattices
- How-to guides for workflow and subtask execution.
  - How to execute individual electrons
  - How to execute a lattice
  - How to execute multiple lattices
- How-to guides for status querying.
  - How to query electron execution status
  - How to query lattice execution status
  - How to query lattice execution time
- How-to guides for results collection
  - How to query electron execution results
  - How to query lattice execution results
  - How to query multiple lattice execution results
- Str method for the results object.

### Fixed

- Saving the electron execution status when the subtask is running.

## [0.6.3] - 2021-11-29

### Removed

- JWT token requirement.
- Covalent dispatcher login requirement.
- Update covalent login reference in README.md.
- Changed the default dispatcher server port from 5000 to 47007.

## [0.6.2] - 2021-11-28

### Added

- Github action for tests and coverage
- Badges for tests and coverage
- If tests pass then develop is pushed to master
- Add release action which tags and creates a release for minor version upgrades
- Add badges action which runs linter, and upload badges for version, linter score, and platform
- Add publish action (and badge) which builds a Docker image and uploads it to the AWS ECR

## [0.6.1] - 2021-11-27

### Added

- Github action which checks version increment and changelog entry

## [0.6.0] - 2021-11-26

### Added

- New Covalent RTD theme
- sphinx extension sphinx-click for CLI RTD
- Sections in RTD
- init.py in both covalent-dispatcher logger module and cli module for it to be importable in sphinx

### Changed

- docutils version that was conflicting with sphinx

### Removed

- Old aq-theme

## [0.5.1] - 2021-11-25

### Added

- Integration tests combining both covalent and covalent-dispatcher modules to test that
  lattice workflow are properly planned and executed.
- Integration tests for the covalent-dispatcher init module.
- pytest-asyncio added to requirements.

## [0.5.0] - 2021-11-23

### Added

- Results manager file to get results from a file, delete a result, and redispatch a result object.
- Results can also be awaited to only return a result if it has either been completed or failed.
- Results class which is used to store the results with all the information needed to be used again along with saving the results to a file functionality.
- A result object will be a mercurial object which will be updated by the dispatcher and saved to a file throughout the dispatching and execution parts.
- Direct manipulation of the transport graph inside a result object takes place.
- Utility to convert a function definition string to a function and vice-versa.
- Status class to denote the status of a result object and of each node execution in the transport graph.
- Start and end times are now also stored for each node execution as well as for the whole dispatch.
- Logging of `stdout` and `stderr` can be done by passing in the `log_stdout`, `log_stderr` named metadata respectively while dispatching.
- In order to get the result of a certain dispatch, the `dispatch_id`, the `results_dir`, and the `wait` parameter can be passed in. If everything is default, then only the dispatch id is required, waiting will not be done, and the result directory will be in the current working directory with folder name as `results/` inside which every new dispatch will have a new folder named according to their respective dispatch ids, containing:
  - `result.pkl` - (Cloud)pickled result object.
  - `result_info.yaml` - yaml file with high level information about the result and its execution.
  - `dispatch_source.py` - python file generated, containing the original function definitions of lattice and electrons which can be used to dispatch again.

### Changed

- `logfile` named metadata is now `slurm_logfile`.
- Instead of using `jsonpickle`, `cloudpickle` is being used everywhere to maintain consistency.
- `to_json` function uses `json` instead of `jsonpickle` now in electron and lattice definitions.
- `post_processing` moved to the dispatcher, so the dispatcher will now store a finished execution result in the results folder as specified by the user with no requirement of post processing it from the client/user side.
- `run_task` function in dispatcher modified to check if a node has completed execution and return it if it has, else continue its execution. This also takes care of cases if the server has been closed mid execution, then it can be started again from the last saved state, and the user won't have to wait for the whole execution.
- Instead of passing in the transport graph and dispatch id everywhere, the result object is being passed around, except for the `asyncio` part where the dispatch id and results directory is being passed which afterwards lets the core dispatcher know where to get the result object from and operate on it.
- Getting result of parent node executions of the graph, is now being done using the result object's graph. Storing of each execution's result is also done there.
- Tests updated to reflect the changes made. They are also being run in a serverless manner.

### Removed

- `LatticeResult` class removed.
- `jsonpickle` requirement removed.
- `WorkflowExecutionResult`, `TaskExecutionResult`, and `ExecutionError` singleton classes removed.

### Fixed

- Commented out the `jwt_required()` part in `covalent-dispatcher/_service/app.py`, may be removed in later iterations.
- Dispatcher server will now return the error message in the response of getting result if it fails instead of sending every result ever as a response.

## [0.4.3] - 2021-11-23

### Added

- Added a note in Known Issues regarding port conflict warning.

## [0.4.2] - 2021-11-24

### Added

- Added badges to README.md

## [0.4.1] - 2021-11-23

### Changed

- Removed old coverage badge and fixed the badge URL

## [0.4.0] - 2021-11-23

### Added

- Codecov integrations and badge

### Fixed

- Detached pipelines no longer created

## [0.3.0] - 2021-11-23

### Added

- Wrote a Code of Conduct based on <https://www.contributor-covenant.org/>
- Added installation and environment setup details in CONTRIBUTING
- Added Known Issues section to README

## [0.2.0] - 2021-11-22

### Changed

- Removed non-open-source executors from Covalent. The local SLURM executor is now
- a separate repo. Executors are now plugins.

## [0.1.0] - 2021-11-19

### Added

- Pythonic CLI tool. Install the package and run `covalent --help` for a usage description.
- Login and logout functionality.
- Executor registration/deregistration skeleton code.
- Dispatcher service start, stop, status, and restart.

### Changed

- JWT token is stored to file instead of in an environment variable.
- The Dask client attempts to connect to an existing server.

### Removed

- Removed the Bash CLI tool.

### Fixed

- Version assignment in the covalent init file.

## [0.0.3] - 2021-11-17

### Fixed

- Fixed the Dockerfile so that it runs the dispatcher server from the covalent repo.

## [0.0.2] - 2021-11-15

### Changed

- Single line change in ci script so that it doesn't exit after validating the version.
- Using `rules` in `pytest` so that the behavior in test stage is consistent.

## [0.0.1] - 2021-11-15

### Added

- CHANGELOG.md to track changes (this file).
- Semantic versioning in VERSION.
- CI pipeline job to enforce versioning.<|MERGE_RESOLUTION|>--- conflicted
+++ resolved
@@ -7,7 +7,6 @@
 
 ## [UNRELEASED]
 
-<<<<<<< HEAD
 ### Changed
 
 - Replace Nats message queue (MQ) in Queuer with AWS Simple Queue Service (SQS).
@@ -16,11 +15,10 @@
 ### Added
 
 - `boto3` to the requirements.txt file in the root folder.
-=======
+
 ### Tests
 
 - Updated precommit config
->>>>>>> 8f8f567e
 
 ## [0.99.0] - 2022-05-16
 
