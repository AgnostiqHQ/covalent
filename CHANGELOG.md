# Changelog

All notable changes to this project will be documented in this file.

The format is based on [Keep a Changelog](https://keepachangelog.com/en/1.0.0/),
and this project adheres to [Semantic Versioning](https://semver.org/spec/v2.0.0.html).

## [UNRELEASED]

<<<<<<< HEAD
### Tests

- Dispatcher service tests for the `dispatch_workflow.py` module.
=======
## [0.56.0] - 2022-04-05

### Changed

- Changed global variable executor_plugin_name to EXECUTOR_PLUGIN_NAME in executors to conform with PEP8.

## [0.55.0] - 2022-04-04

### Changed

- Changed supervisord http server's default to listen on all interfaces, so that covalent can run on any computer in a trusted LAN (without firewalls/auth).

## [0.54.0] - 2022-04-04

### Added

- Draw workflow draft API to ui_backend service
>>>>>>> 6d2d9501

## [0.53.0] - 2022-04-04

### Added

- Added docker-compose file to run covalent microservices.

## [0.52.0] - 2022-04-04

### Added

- Added delete endpoint to data and results services.

## [0.51.0] - 2022-04-04

### Added

- Folders for tests.

### Changed

- Organization of covalent tests.

## [0.50.0] - 2022-04-03

### Added

- Added GET all results endpoint in Results service
- Optional formatting of GET result endpoint that supports: `binary` or `json`

### Changed

- Changed frontend to support updated result service endpoints with json format

### Removed

- Removed redundant local storage cache on frontend

## [0.49.1] - 2022-04-01

### Fixed

- Using `io.BytesIO` in `update_result` in the results service to prevent creation of a new file in the file system.

## [0.49.0] - 2022-04-01

### Added

- Implement an `overwrite` query param in the `upload` method so that we don't create a new object for every result update

## [0.48.0] - 2022-04-01

### Added

- Added updated dispatching and getting result functions with the option to download result as a file.

### Changed

- Hardcoded filepaths to standardized ServiceURL.`get_route(...)` method when making API requests.

## [0.47.2] - 2022-04-01

### Fixed

- Queue consumer import paths fixed
- Syntax errors in the supervisord template fixed

## [0.47.1] - 2022-04-01

### Fixed

- Supervisord now brings up dispatcher queue consumer worker

## [0.47.0] - 2022-04-01

### Changed

- Updated API calls accross services to use standarized env vars from Settings class
- Normalized env vars accross services and updated Supervisord template

## [0.46.0] - 2022-03-31

### Changed

- Consumers of results service now specify `stream=True` in their get requests.

## [0.45.0] - 2022-03-31

### Changed

- Using `Result.RUNNING` instead of str "RUNNING"
- Using process safe `is_empty` method rather than `empty()` method for multiprocessing queue.
- Multprocessing `is_queue` method.

### Added

- Workflow status as running in the `workflow_status_queue`.

### Tests

- Added a test for the `_check_version` method in `covalent/executor/__init__.py`.

## [0.44.0] - 2022-03-31

### Added

- A version check is done at Covalent startup to ensure that executor plugins are compatible.

## [0.43.0] - 2022-03-31

### Added

- Function to call UI update method in the UI microservice for use in the Dispatcher micro-service.
- Refactor updating results and ui into one function.

## [0.42.2] - 2022-03-31

### Fixed

- Using functions for getting result object in cancel endpoint and sending cancel task signal to runner in the dispatcher.

## [0.42.1] - 2022-03-31

### Fixed

- `update_workflow_results` in `update_workflow.py` now also takes care of sending the next set of tasks to the runner.

- Also handling the cases of sublattices in `update_workflow_results`.

## [0.42.0] - 2022-03-31

### Changed

- Moved some unused for-the-future files to the refactor directory and out of the main codebase.

## [0.41.3] - 2022-03-31

### Fixed

- Dispatch DB is now created upon server start.

## [0.41.2] - 2022-03-30

### Fixed

- Oneline bugfix to remove `fetch --unshallow`

## [0.41.1] - 2022-03-30

### Fixed

- Get master version from release tags rather than master branch

## [0.41.0] - 2022-03-30

### Added

- Dockerized the Dispatcher and Runner Services.
- Added required packages for running containerized instances of the Dispatcher and Runner.

## [0.40.0] - 2022-03-30

### Added

- Dockerized the Data and UI-backend services.
- Required packages to run containerized instances of the Data and UI-backend.

## [0.39.1] - 2022-03-30

### Fixed

- Supervisord & Results service integration by making results service port configurable by an env var

## [0.39.0] - 2022-03-29

### Changed

- Runner and dispatcher implementation in order to integrate the microservices partially complete.

## [0.38.0] - 2022-03-29

### Added

- Added UI backend component to serve post-refactor frontend and dispatch websocket messages to UI using Socket.io
- Updated UI socket.io configuration to use different ws path, and using localstorage for fetching all results (temporary)
- Added post-refactor cli commands to use Supervisord to manage local service processes
- Added `covalent logs` and `covalent config` cli commands

## [0.37.1] - 2022-03-29

### Fixed

- Oneline bugfix in tests.yml

## [0.37.0] - 2022-03-29

### Added

- Results management endpoints; GET, PUT, POST for results object
- Checks in setup.py to confirm node version compatibility.
- Instructions in CONTRIBUTING to address some common Debian setup issues.

## [0.36.1] - 2022-03-29

### Fixed

- Filesystem service now reads config from environment variables.

## [0.36.0] - 2022-03-29

### Added

- Picking up dispatch jobs from the queue and ensuring that only one workflow is processed (locally) at any given time.

### Changed

- Dispatcher implementation in order to integrate with Queuer microservice.

## [0.35.0] - 2022-03-29

### Added

- Automated changelog and version management
- Added a Dockerfile to build an image for OS Queuer.
- Added the required packages to run a container instance of the Queuer.

### Fixed

- Single quotes in github env
- Don't use for loops to iterate over a variable in bash
- Issue with checkout actions
- Run tests on changelog workflow completion instead of push to develop to avoid race condition
- Use covalent ops bot token for automated pushes to develop
- sed command syntax in changelog.yml

## [0.34.5] - 2022-03-28

### Fixed

- Moved `example_dispatch.py` into `tests/` directory.

## [0.34.4] - 2022-03-28

### Added

- Unit tests for utils, leptons, and base executor

## [0.34.3] - 2022-03-27

### Added

- Tests for lattice.py

## [0.34.2] - 2022-03-27

### Added

- Unit tests for the base executor, the results manager, the logger, and leptons

## [0.34.1] - 2022-03-24

### Fixed

- Pinned jinja2 to less than 3.1.0 so that nbconvert remains stable in the docs build.

## [0.34.0] - 2022-03-24

### Added

- API endpoints to upload and download files

## [0.33.1] - 2022-03-24

### Fixed

- Retrieving results from running container via HTTP
- Adding tests for Docker image in workflows

## [0.33.0] - 2022-03-24

### Added

- Slack and webhook notifications

## [0.32.9] - 2022-03-23

### Fixed

- Updated OS Queuer imports to remove top level modules `refactor.queuer`

## [0.32.8] - 2022-03-22

### Added

- Websocket notify endpoint with leaky bucket algo implementation to rate limit messages to frontend

## [0.32.7] - 2022-03-22

### Added

- Queuer API submit endpoint to publish dispatch message to MQ & send result file to Data Service
- API Service class for interfacing with local services
- Tests covering submit endpoint and API Service

## [0.32.6] - 2022-03-22

### Fixed

- Input path for external libraries in the Lepton wrapper can (and should) now be a full path to the file.

## [0.32.5] - 2022-03-21

### Fixed

- Fix HTTP status code for blank POST requests.

## [0.32.4] - 2022-03-17

### Fixed

- Docker commands in docs

## [0.32.3] - 2022-03-16

### Fixed

- Fix missing UI graph edges between parameters and electrons in certain cases.
- Fix UI crashes in cases where legacy localStorage state was being loaded.

## [0.32.2] - 2022-03-16

### Added

- Images for graphs generated in tutorials and how-tos.
- Note for quantum gravity tutorial to tell users that `tensorflow` doesn't work on M1 Macs.
- `Known Issues` added to `README.md`

### Fixed

- `draw` function usage in tutorials and how-tos now reflects the UI images generated instead of using graphviz.
- Images now render properly in RTD of how-tos.

### Changed

- Reran all the tutorials that could run, generating the outputs again.

## [0.32.1] - 2022-03-15

### Fixed

- CLI now starts server directly in the subprocess instead of as a daemon
- Logs are provided as pipes to Popen instead of using a shell redirect
- Restart behavior fixed
- Default port in `covalent_ui/app.py` uses the config manager

### Removed

- `_graceful_restart` function no longer needed without gunicorn

## [0.32.0] - 2022-03-11

### Added

- Dispatcher microservice API endpoint to dispatch and update workflow.
- Added get runnable task endpoint.

## [0.31.0] - 2022-03-11

### Added

- Runner component's main functionality to run a set of tasks, cancel a task, and get a task's status added to its api.

## [0.30.5] - 2022-03-11

### Updated

- Updated Workflow endpoints & API spec to support upload & download of result objects as pickle files

## [0.30.4] - 2022-03-11

### Fixed

- When executing a task on an alternate Conda environment, Covalent no longer has to be installed on that environment. Previously, a Covalent object (the execution function as a TransportableObject) was passed to the environment. Now it is deserialized to a "normal" Python function, which is passed to the alternate Conda environment.

## [0.30.3] - 2022-03-11

### Fixed

- Fixed the order of output storage in `post_process` which should have been the order in which the electron functions are called instead of being the order in which they are executed. This fixes the order in which the replacement of function calls with their output happens, which further fixes any discrepencies in the results obtained by the user.

- Fixed the `post_process` test to check the order as well.

## [0.30.2] - 2022-03-11

### Changed

- Updated eventlet to 0.31.0

## [0.30.1] - 2022-03-10

### Fixed

- Eliminate unhandled exception in Covalent UI backend when calling fetch_result.

## [0.30.0] - 2022-03-09

### Added

- Skeleton code for writing the different services corresponding to each component in the open source refactor.
- OpenAPI specifications for each of the services.

## [0.29.3] - 2022-03-09

### Fixed

- Covalent UI is built in the Dockerfile, the setup file, the pypi workflow, the tests workflow, and the conda build script.

## [0.29.2] - 2022-03-09

### Added

- Defaults defined in executor plugins are read and used to update the in-memory config, as well as the user config file. But only if the parameter in question wasn't already defined.

### Changed

- Input parameter names and docstrings in _shared_files.config.update_config were changed for clarity.

## [0.29.1] - 2022-03-07

### Changed

- Updated fail-fast strategy to run all tests.

## [0.29.0] - 2022-03-07

### Added

- DispatchDB for storing dispatched results

### Changed

- UI loads dispatches from DispatchDB instead of browser local storage

## [0.28.3] - 2022-03-03

### Fixed

Installed executor plugins don't have to be referred to by their full module name. Eg, use "custom_executor", instead of "covalent_custom_plugin.custom_executor".

## [0.28.2] - 2022-03-03

### Added

- A brief overview of the tutorial structure in the MNIST classification tutorial.

## [0.28.1] - 2022-03-02

### Added

- Conda installation is only supported for Linux in the `Getting Started` guide.
- MNIST classifier tutorial.

### Removed

- Removed handling of default values of function parameters in `get_named_params` in `covalent/_shared_files/utils.py`. So, it is actually being handled by not being handled since now `named_args` and `named_kwargs` will only contain parameters that were passed during the function call and not all of them.

## [0.28.0] - 2022-03-02

### Added

- Lepton support, including for Python modules and C libraries
- How-to guides showing how to use leptons for each of these

## [0.27.6] - 2022-03-01

### Added

- Added feature development basic steps in CONTRIBUTING.md.
- Added section on locally building RTD (read the docs) in the contributing guide.

## [0.27.5] - 2022-03-01

### Fixed

- Missing UI input data after backend change - needed to be derived from graph for electrons, lattice inputs fixed on server-side, combining name and positional args
- Broken UI graph due to variable->edge_name renaming
- Missing UI executor data after server-side renaming

## [0.27.4] - 2022-02-28

### Fixed

- Path used in `covalent/executor/__init__.py` for executor plugin modules needed updating to `covalent/executor/executor_plugins`

### Removed

- Disabled workflow cancellation test due to inconsistent outcomes. Test will be re-enabled after cancellation mechanisms are investigated further.

## [0.27.3] - 2022-02-25

### Added

- Added `USING_DOCKER.md` guide for running docker container.
- Added cli args to covalent UI flask server `covalent_ui/app.py` to modify port and log file path.

### Removed

- Removed gunicorn from cli and Dockerfile.

### Changed

- Updated cli `covalent_dispatcher/_cli/service.py` to run flask server directly, and removed dispatcher and UI flags.
- Using Flask blueprints to merge Dispatcher and UI servers.
- Updated Dockerfile to run flask server directly.
- Creating server PID file manually in `covalent_dispatcher/_cli/service.py`.
- Updated tests and docs to reflect merged servers.
- Changed all mentions of port 47007 (for old UI server) to 48008.

## [0.27.2] - 2022-02-24

### Changed

- Removed unnecessary blockquotes from the How-To guide for creating custom executors
- Changed "Covalent Cloud" to "Covalent" in the main code text

## [0.27.1] - 2022-02-24

### Removed

- Removed AQ-Engineers from CODEOWNERS in order to fix PR review notifications

## [0.27.0] - 2022-02-24

### Added

- Support for positional only, positional or keyword, variable positional, keyword only, variable keyword types of parameters is now added, e.g an electron can now use variable args and variable kwargs if the number/names of parameters are unknown during definition as `def task(*args, **kwargs)` which wasn't possible before.

- `Lattice.args` added to store positional arguments passed to the lattice's workflow function.

- `get_named_params` function added in `_shared_files/utils.py` which will return a tuple containing named positional arguments and named keyword arguments. The names help in showing and storing these parameters in the transport graph.

- Tests to verify whether all kinds of input paramaters are supported by electron or a lattice.

### Changed

- No longer merging positional arguments with keyword arguments, instead they are separately stored in respective nodes in the transport graph.

- `inputs` returned from `_get_inputs` function in `covalent_dispatcher/_core/execution.py` now contains positional as well as keyword arguments which further get passed to the executor.

- Executors now support positional and keyword arguments as inputs to their executable functions.

- Result object's `_inputs` attribute now contains both `args` and `kwargs`.

- `add_node_for_nested_iterables` is renamed to `connect_node_with_others` and `add_node_to_graph` also renamed to `add_collection_node_to_graph` in `electron.py`. Some more variable renames to have appropriate self-explanatory names.

- Nodes and edges in the transport graph now have a better interface to assign attributes to them.

- Edge attribute `variable` renamed to `edge_name`.

- In `serialize` function of the transport graph, if `metadata_only` is True, then only `metadata` attribute of node and `source` and `target` attributes of edge are kept in the then return serialized `data`.

- Updated the tests wherever necessary to reflect the above changes

### Removed

- Deprecated `required_params_passed` since an error will automatically be thrown by the `build_graph` function if any of the required parameters are not passed.

- Removed duplicate attributes from nodes in the transport graph.

## [0.26.1] - 2022-02-23

### Added

- Added Local Executor section to the API read the docs.

## [0.26.0] - 2022-02-23

### Added

- Automated reminders to update the changelog

## [0.25.3] - 2022-02-23

## Added

- Listed common mocking commands in the CONTRIBUTING.md guide.
- Additional guidelines on testing.

## [0.25.2] - 2022-02-21

### Changed

- `backend` metadata name changed to `executor`.
- `_plan_workflow` usage updated to reflect how that executor related information is now stored in the specific executor object.
- Updated tests to reflect the above changes.
- Improved the dispatch cancellation test to provide a robust solution which earlier took 10 minutes to run with uncertainty of failing every now and then.

### Removed

- Removed `TaskExecutionMetadata` as a consequence of removing `execution_args`.

## [0.25.1] - 2022-02-18

### Fixed

- Tracking imports that have been used in the workflow takes less time.

### Added

- User-imports are included in the dispatch_source.py script. Covalent-related imports are commented out.

## [0.25.0] - 2022-02-18

### Added

- UI: Lattice draw() method displays in web UI
- UI: New navigation panel

### Changed

- UI: Animated graph changes, panel opacity

### Fixed

- UI: Fixed "Not Found" pages

## [0.24.21] - 2022-02-18

### Added

- RST document describing the expectations from a tutorial.

## [0.24.20] - 2022-02-17

### Added

- Added how to create custom executors

### Changed

- Changed the description of the hyperlink for choosing executors
- Fixed typos in doc/source/api/getting_started/how_to/execution/creating_custom_executors.ipynb

## [0.24.19] - 2022-02-16

### Added

- CODEOWNERS for certain files.

## [0.24.18] - 2022-02-15

### Added

- The user configuration file can now specify an executor plugin directory.

## [0.24.17] - 2022-02-15

### Added

- Added a how-to for making custom executors.

## [0.24.16] - 2022-02-12

### Added

- Errors now contain the traceback as well as the error message in the result object.
- Added test for `_post_process` in `tests/covalent_dispatcher_tests/_core/execution_test.py`.

### Changed

- Post processing logic in `electron` and dispatcher now relies on the order of execution in the transport graph rather than node's function names to allow for a more reliable pairing of nodes and their outputs.

- Renamed `init_test.py` in `tests/covalent_dispatcher_tests/_core/` to `execution_test.py`.

### Removed

- `exclude_from_postprocess` list which contained some non executable node types removed since only executable nodes are post processed now.

## [0.24.15] - 2022-02-11

### Fixed

- If a user's configuration file does not have a needed exeutor parameter, the default parameter (defined in _shared_files/defaults.py) is used.
- Each executor plugin is no longer initialized upon the import of Covalent. This allows required parameters in executor plugins.

## Changed

- Upon updating the configuration data with a user's configuration file, the complete set is written back to file.

## Added

- Tests for the local and base executors.

## [0.24.14] - 2022-02-11

### Added

- UI: add dashboard cards
- UI: add scaling dots background

### Changed

- UI: reduce sidebar font sizes, refine color theme
- UI: refine scrollbar styling, show on container hover
- UI: format executor parameters as YAML code
- UI: update syntax highlighting scheme
- UI: update index.html description meta tag

## [0.24.13] - 2022-02-11

### Added

- Tests for covalent/_shared_files/config.py

## [0.24.12] - 2022-02-10

### Added

- CodeQL code analyzer

## [0.24.11] - 2022-02-10

### Added

- A new dictionary `_DEFAULT_CONSTRAINTS_DEPRECATED` in defaults.py

### Changed

- The `_DEFAULT_CONSTRAINT_VALUES` dictionary now only contains the `backend` argument

## [0.24.10] - 2022-02-09

### Fixed

- Sporadically failing workflow cancellation test in tests/workflow_stack_test.py

## [0.24.9] - 2022-02-09

## Changed

- Implementation of `_port_from_pid` in covalent_dispatcher/_cli/service.py.

## Added

- Unit tests for command line interface (CLI) functionalities in covalent_dispatcher/_cli/service.py and covalent_dispatcher/_cli/cli.py.

## [0.24.8] - 2022-02-07

### Fixed

- If a user's configuration file does not have a needed parameter, the default parameter (defined in _shared_files/defaults.py) is used.

## [0.24.7] - 2022-02-07

### Added

- Typing: Add Type hint `dispatch_info` parameter.
- Documentation: Updated the return_type description in docstring.

### Changed

- Typing: Change return type annotation to `Generator`.

## [0.24.6] - 2022-02-06

### Added

- Type hint to `deserialize` method of `TransportableObject` of `covalent/_workflow/transport.py`.

### Changed

- Description of `data` in `deserialize` method of `TransportableObject` of `covalent/_workflow/transport.py` from `The serialized transportable object` to `Cloudpickled function`.

## [0.24.5] - 2022-02-05

### Fixed

- Removed dependence on Sentinel module

## [0.24.4] - 2022-02-04

### Added

- Tests across multiple versions of Python and multiple operating systems
- Documentation reflecting supported configurations

## [0.24.3] - 2022-02-04

### Changed

- Typing: Use `bool` in place of `Optional[bool]` as type annotation for `develop` parameter in `covalent_dispatcher.service._graceful_start`
- Typing: Use `Any` in place of `Optional[Any]` as type annotation for `new_value` parameter in `covalent._shared_files.config.get_config`

## [0.24.2] - 2022-02-04

### Fixed

- Updated hyperlink of "How to get the results" from "./collection/query_electron_execution_result" to "./collection/query_multiple_lattice_execution_results" in "doc/source/how_to/index.rst".
- Updated hyperlink of "How to get the result of a particular electron" from "./collection/query_multiple_lattice_execution_results" to "./collection/query_electron_execution_result" in "doc/source/how_to/index.rst".

## [0.24.1] - 2022-02-04

### Changed

- Changelog entries are now required to have the current date to enforce ordering.

## [0.24.0] - 2022-02-03

### Added

- UI: log file output - display in Output tab of all available log file output
- UI: show lattice and electron inputs
- UI: display executor attributes
- UI: display error message on failed status for lattice and electron

### Changed

- UI: re-order sidebar sections according to latest figma designs
- UI: update favicon
- UI: remove dispatch id from tab title
- UI: fit new uuids
- UI: adjust theme text primary and secondary colors

### Fixed

- UI: auto-refresh result state on initial render of listing and graph pages
- UI: graph layout issues: truncate long electron/param names

## [0.23.0] - 2022-02-03

### Added

- Added `BaseDispatcher` class to be used for creating custom dispatchers which allow connection to a dispatcher server.
- `LocalDispatcher` inheriting from `BaseDispatcher` allows connection to a local dispatcher server running on the user's machine.
- Covalent only gives interface to the `LocalDispatcher`'s `dispatch` and `dispatch_sync` methods.
- Tests for both `LocalDispatcher` and `BaseDispatcher` added.

### Changed

- Switched from using `lattice.dispatch` and `lattice.dispatch_sync` to `covalent.dispatch` and `covalent.dispatch_sync`.
- Dispatcher address now is passed as a parameter (`dispatcher_addr`) to `covalent.dispatch` and `covalent.dispatch_sync` instead of a metadata field to lattice.
- Updated tests, how tos, and tutorials to use `covalent.dispatch` and `covalent.dispatch_sync`.
- All the contents of `covalent_dispatcher/_core/__init__.py` are moved to `covalent_dispatcher/_core/execution.py` for better organization. `__init__.py` only contains function imports which are needed by external modules.
- `dispatch`, `dispatch_sync` methods deprecated from `Lattice`.

### Removed

- `_server_dispatch` method removed from `Lattice`.
- `dispatcher` metadata field removed from `lattice`.

## [0.22.19] - 2022-02-03

### Fixed

- `_write_dispatch_to_python_file` isn't called each time a task is saved. It is now only called in the final save in `_run_planned_workflow` (in covalent_dispatcher/_core/__init__.py).

## [0.22.18] - 2022-02-03

### Fixed

- Added type information to result.py

## [0.22.17] - 2022-02-02

### Added

- Replaced `"typing.Optional"` with `"str"` in covalent/executor/base.py
- Added missing type hints to `get_dispatch_context` and `write_streams_to_file` in covalent/executor/base.py, BaseExecutor

## [0.22.16] - 2022-02-02

### Added

- Functions to check if UI and dispatcher servers are running.
- Tests for the `is_ui_running` and `is_server_running` in covalent_dispatcher/_cli/service.py.

## [0.22.15] - 2022-02-01

### Fixed

- Covalent CLI command `covalent purge` will now stop the servers before deleting all the pid files.

### Added

- Test for `purge` method in covalent_dispatcher/_cli/service.py.

### Removed

- Unused `covalent_dispatcher` import from covalent_dispatcher/_cli/service.py.

### Changed

- Moved `_config_manager` import from within the `purge` method to the covalent_dispatcher/_cli/service.py for the purpose of mocking in tests.

## [0.22.14] - 2022-02-01

### Added

- Type hint to `_server_dispatch` method in `covalent/_workflow/lattice.py`.

## [0.22.13] - 2022-01-26

### Fixed

- When the local executor's `log_stdout` and `log_stderr` config variables are relative paths, they should go inside the results directory. Previously that was queried from the config, but now it's queried from the lattice metadata.

### Added

- Tests for the corresponding functions in (`covalent_dispatcher/_core/__init__.py`, `covalent/executor/base.py`, `covalent/executor/executor_plugins/local.py` and `covalent/executor/__init__.py`) affected by the bug fix.

### Changed

- Refactored `_delete_result` in result manager to give the option of deleting the result parent directory.

## [0.22.12] - 2022-01-31

### Added

- Diff check in pypi.yml ensures correct files are packaged

## [0.22.11] - 2022-01-31

### Changed

- Removed codecov token
- Removed Slack notifications from feature branches

## [0.22.10] - 2022-01-29

### Changed

- Running tests, conda, and version workflows on pull requests, not just pushes

## [0.22.9] - 2022-01-27

### Fixed

- Fixing version check action so that it doesn't run on commits that are in develop
- Edited PR template so that markdown checklist appears properly

## [0.22.8] - 2022-01-27

### Fixed

- publish workflow, using `docker buildx` to build images for x86 and ARM, prepare manifest and push to ECR so that pulls will match the correct architecture.
- typo in CONTRIBUTING
- installing `gcc` in Docker image so Docker can build wheels for `dask` and other packages that don't provide ARM wheels

### Changed

- updated versions in `requirements.txt` for `matplotlib` and `dask`

## [0.22.7] - 2022-01-27

### Added

- `MANIFEST.in` did not have `covalent_dispatcher/_service` in it due to which the PyPi package was not being built correctly. Added the `covalent_dispatcher/_service` to the `MANIFEST.in` file.

### Fixed

- setuptools properly including data files during installation

## [0.22.6] - 2022-01-26

### Fixed

- Added service folder in covalent dispatcher to package.

## [0.22.5] - 2022-01-25

### Fixed

- `README.md` images now use master branch's raw image urls hosted on <https://github.com> instead of <https://raw.githubusercontent.com>. Also, switched image rendering from html to markdown.

## [0.22.4] - 2022-01-25

### Fixed

- dispatcher server app included in sdist
- raw image urls properly used

## [0.22.3] - 2022-01-25

### Fixed

- raw image urls used in readme

## [0.22.2] - 2022-01-25

### Fixed

- pypi upload

## [0.22.1] - 2022-01-25

### Added

- Code of conduct
- Manifest.in file
- Citation info
- Action to upload to pypi

### Fixed

- Absolute URLs used in README
- Workflow badges updated URLs
- `install_package_data` -> `include_package_data` in `setup.py`

## [0.22.0] - 2022-01-25

### Changed

- Using public ECR for Docker release

## [0.21.0] - 2022-01-25

### Added

- GitHub pull request templates

## [0.20.0] - 2022-01-25

### Added

- GitHub issue templates

## [0.19.0] - 2022-01-25

### Changed

- Covalent Beta Release

## [0.18.9] - 2022-01-24

### Fixed

- iframe in the docs landing page is now responsive

## [0.18.8] - 2022-01-24

### Changed

- Temporarily removed output tab
- Truncated dispatch id to fit left sidebar, add tooltip to show full id

## [0.18.7] - 2022-01-24

### Changed

- Many stylistic improvements to documentation, README, and CONTRIBUTING.

## [0.18.6] - 2022-01-24

### Added

- Test added to check whether an already decorated function works as expected with Covalent.
- `pennylane` package added to the `requirements-dev.txt` file.

### Changed

- Now using `inspect.signature` instead of `function.__code__` to get the names of function's parameters.

## [0.18.5] - 2022-01-21

### Fixed

- Various CI fixes, including rolling back regression in version validation, caching on s3 hosted badges, applying releases and tags correctly.

## [0.18.4] - 2022-01-21

### Changed

- Removed comments and unused functions in covalent_dispatcher
- `result_class.py` renamed to `result.py`

### Fixed

- Version was not being properly imported inside `covalent/__init__.py`
- `dispatch_sync` was not previously using the `results_dir` metadata field

### Removed

- Credentials in config
- `generate_random_filename_in_cache`
- `is_any_atom`
- `to_json`
- `show_subgraph` option in `draw`
- `calculate_node`

## [0.18.3] - 2022-01-20

### Fixed

- The gunicorn servers now restart more gracefully

## [0.18.2] - 2022-01-21

### Changed

- `tempdir` metadata field removed and replaced with `executor.local.cache_dir`

## [0.18.1] - 2022-01-11

## Added

- Concepts page

## [0.18.0] - 2022-01-20

### Added

- `Result.CANCELLED` status to represent the status of a cancelled dispatch.
- Condition to cancel the whole dispatch if any of the nodes are cancelled.
- `cancel_workflow` function which uses a shared variable provided by Dask (`dask.distributed.Variable`) in a dask client to inform nodes to stop execution.
- Cancel function for dispatcher server API which will allow the server to terminate the dispatch.
- How to notebook for cancelling a dispatched job.
- Test to verify whether cancellation of dispatched jobs is working as expected.
- `cancel` function is available as `covalent.cancel`.

### Changed

- In file `covalent/_shared_files/config.py` instead of using a variable to store and then return the config data, now directly returning the configuration.
- Using `fire_and_forget` to dispatch a job instead of a dictionary of Dask's `Future` objects so that we won't have to manage the lifecycle of those futures.
- The `test_run_dispatcher` test was changed to reflect that the dispatcher no longer uses a dictionary of future objects as it was not being utilized anywhere.

### Removed

- `with dask_client` context was removed as the client created in `covalent_dispatcher/_core/__init__.py` is already being used even without the context. Furthermore, it creates issues when that context is exited which is unnecessary at the first place hence not needed to be resolved.

## [0.17.5] - 2022-01-19

### Changed

- Results directory uses a relative path by default and can be overridden by the environment variable `COVALENT_RESULTS_DIR`.

## [0.17.4] - 2022-01-19

### Changed

- Executor parameters use defaults specified in config TOML
- If relative paths are supplied for stdout and stderr, those files are created inside the results directory

## [0.17.3] - 2022-01-18

### Added

- Sync function
- Covalent CLI tool can restart in developer mode

### Fixed

- Updated the UI address referenced in the README

## [0.17.2] - 2022-01-12

### Added

- Quantum gravity tutorial

### Changed

- Moved VERSION file to top level

## [0.17.1] - 2022-01-19

### Added

- `error` attribute was added to the results object to show which node failed and the reason behind it.
- `stdout` and `stderr` attributes were added to a node's result to store any stdout and stderr printing done inside an electron/node.
- Test to verify whether `stdout` and `stderr` are being stored in the result object.

### Changed

- Redesign of how `redirect_stdout` and `redirect_stderr` contexts in executor now work to allow storing their respective outputs.
- Executors now also return `stdout` and `stderr` strings, along with the execution output, so that they can be stored in their result object.

## [0.17.0] - 2022-01-18

### Added

- Added an attribute `__code__` to electron and lattice which is a copy of their respective function's `__code__` attribute.
- Positional arguments, `args`, are now merged with keyword arguments, `kwargs`, as close as possible to where they are passed. This was done to make sure we support both with minimal changes and without losing the name of variables passed.
- Tests to ensure usage of positional arguments works as intended.

### Changed

- Slight rework to how any print statements in lattice are sent to null.
- Changed `test_dispatcher_functional` in `basic_dispatcher_test.py` to account for the support of `args` and removed a an unnecessary `print` statement.

### Removed

- Removed `args` from electron's `init` as it wasn't being used anywhere.

## [0.16.1] - 2022-01-18

### Changed

- Requirement changed from `dask[complete]` to `dask[distributed]`.

## [0.16.0] - 2022-01-14

### Added

- New UI static demo build
- New UI toolbar functions - orientation, toggle params, minimap
- Sortable and searchable lattice name row

### Changed

- Numerous UI style tweaks, mostly around dispatches table states

### Fixed

- Node sidebar info now updates correctly

## [0.15.11] - 2022-01-18

### Removed

- Unused numpy requirement. Note that numpy is still being installed indirectly as other packages in the requirements rely on it.

## [0.15.10] - 2022-01-16

## Added

- How-to guide for Covalent dispatcher CLI.

## [0.15.9] - 2022-01-18

### Changed

- Switched from using human readable ids to using UUIDs

### Removed

- `human-id` package was removed along with its mention in `requirements.txt` and `meta.yaml`

## [0.15.8] - 2022-01-17

### Removed

- Code breaking text from CLI api documentation.
- Unwanted covalent_dispatcher rst file.

### Changed

- Installation of entire covalent_dispatcher instead of covalent_dispatcher/_service in setup.py.

## [0.15.7] - 2022-01-13

### Fixed

- Functions with multi-line or really long decorators are properly serialized in dispatch_source.py.
- Multi-line Covalent output is properly commented out in dispatch_source.py.

## [0.15.6] - 2022-01-11

### Fixed

- Sub-lattice functions are successfully serialized in the utils.py get_serialized_function_str.

### Added

- Function to scan utilized source files and return a set of imported modules (utils.get_imports_from_source)

## [0.15.5] - 2022-01-12

### Changed

- UI runs on port 47007 and the dispatcher runs on port 48008. This is so that when the servers are later merged, users continue using port 47007 in the browser.
- Small modifications to the documentation
- Small fix to the README

### Removed

- Removed a directory `generated` which was improperly added
- Dispatcher web interface
- sqlalchemy requirement

## [0.15.4] - 2022-01-11

### Changed

- In file `covalent/executor/base.py`, `pickle` was changed to `cloudpickle` because of its universal pickling ability.

### Added

- In docstring of `BaseExecutor`, a note was added specifying that `covalent` with its dependencies is assumed to be installed in the conda environments.
- Above note was also added to the conda env selector how-to.

## [0.15.3] - 2022-01-11

### Changed

- Replaced the generic `RuntimeError` telling users to check if there is an object manipulation taking place inside the lattice to a simple warning. This makes the original error more visible.

## [0.15.2] - 2022-01-11

### Added

- If condition added for handling the case where `__getattr__` of an electron is accessed to detect magic functions.

### Changed

- `ActiveLatticeManager` now subclasses from `threading.local` to make it thread-safe.
- `ValueError` in the lattice manager's `claim` function now also shows the name of the lattice that is currently claimed.
- Changed docstring of `ActiveLatticeManager` to note that now it is thread-safe.
- Sublattice dispatching now no longer deletes the result object file and is dispatched normally instead of in a serverless manner.
- `simulate_nitrogen_and_copper_slab_interaction.ipynb` notebook tutorial now does normal dispatching as well instead of serverless dispatching. Also, now 7 datapoints will be shown instead of 10 earlier.

## [0.15.1] - 2022-01-11

### Fixed

- Passing AWS credentials to reusable workflows as a secret

## [0.15.0] - 2022-01-10

### Added

- Action to push development image to ECR

### Changed

- Made the publish action reusable and callable

## [0.14.1] - 2022-01-02

### Changed

- Updated the README
- Updated classifiers in the setup.py file
- Massaged some RTD pages

## [0.14.0] - 2022-01-07

### Added

- Action to push static UI to S3

## [0.13.2] - 2022-01-07

### Changed

- Completed new UI design work

## [0.13.1] - 2022-01-02

### Added

- Added eventlet requirement

### Changed

- The CLI tool can now manage the UI flask server as well
- [Breaking] The CLI option `-t` has been changed to `-d`, which starts the servers in developer mode and exposes unit tests to the server.

## [0.13.0] - 2022-01-01

### Added

- Config manager in `covalent/_shared_files/config.py`
- Default location for the main config file can be overridden using the environment variable `COVALENT_CONFIG_DIR`
- Ability to set and get configuration using `get_config` and `set_config`

### Changed

- The flask servers now reference the config file
- Defaults reference the config file

### Fixed

- `ValueError` caught when running `covalent stop`
- One of the functional tests was using a malformed path

### Deprecated

- The `electron.to_json` function
- The `generate_random_filename_in_cache` function

### Removed

- The `get_api_token` function

## [0.12.13] - 2022-01-04

## Removed

- Tutorial section headings

## Fixed

- Plot background white color

## [0.12.12] - 2022-01-06

### Fixed

- Having a print statement inside electron and lattice code no longer causes the workflow to fail.

## [0.12.11] - 2022-01-04

### Added

- Completed UI feature set for first release

### Changed

- UI server result serialization improvements
- UI result update webhook no longer fails on request exceptions, logs warning intead

## [0.12.10] - 2021-12-17

### Added

- Astrophysics tutorial

## [0.12.9] - 2022-01-04

### Added

- Added `get_all_node_results` method in `result_class.py` to return result of all node executions.

- Added `test_parallelilization` test to verify whether the execution is now being achieved in parallel.

### Changed

- Removed `LocalCluster` cluster creation usage to a simple `Client` one from Dask.

- Removed unnecessary `to_run` function as we no longer needed to run execution through an asyncio loop.

- Removed `async` from function definition of previously asynchronous functions, `_run_task`, `_run_planned_workflow`, `_plan_workflow`, and `_run_workflow`.

- Removed `uvloop` from requirements.

- Renamed `test_get_results` to `test_get_result`.

- Reran the how to notebooks where execution time was mentioned.

- Changed how `dispatch_info` context manager was working to account for multiple nodes accessing it at the same time.

## [0.12.8] - 2022-01-02

### Changed

- Changed the software license to GNU Affero 3.0

### Removed

- `covalent-ui` directory

## [0.12.7] - 2021-12-29

### Fixed

- Gunicorn logging now uses the `capture-output` flag instead of redirecting stdout and stderr

## [0.12.6] - 2021-12-23

### Changed

- Cleaned up the requirements and moved developer requirements to a separate file inside `tests`

## [0.12.5] - 2021-12-16

### Added

- Conda build CI job

## [0.12.4] - 2021-12-23

### Changed

- Gunicorn server now checks for port availability before starting

### Fixed

- The `covalent start` function now prints the correct port if the server is already running.

## [0.12.3] - 2021-12-14

### Added

- Covalent tutorial comparing quantum support vector machines with support vector machine algorithms implemented in qiskit and scikit-learn.

## [0.12.2] - 2021-12-16

### Fixed

- Now using `--daemon` in gunicorn to start the server, which was the original intention.

## [0.12.1] - 2021-12-16

### Fixed

- Removed finance references from docs
- Fixed some other small errors

### Removed

- Removed one of the failing how-to tests from the functional test suite

## [0.12.0] - 2021-12-16

### Added

- Web UI prototype

## [0.11.1] - 2021-12-14

### Added

- CLI command `covalent status` shows port information

### Fixed

- gunicorn management improved

## [0.11.0] - 2021-12-14

### Added

- Slack notifications for test status

## [0.10.4] - 2021-12-15

### Fixed

- Specifying a non-default results directory in a sub-lattice no longer causes a failure in lattice execution.

## [0.10.3] - 2021-12-14

### Added

- Functional tests for how-to's in documentation

### Changed

- Moved example script to a functional test in the pipeline
- Added a test flag to the CLI tool

## [0.10.2] - 2021-12-14

### Fixed

- Check that only `kwargs` without any default values in the workflow definition need to be passed in `lattice.draw(ax=ax, **kwargs)`.

### Added

- Function to check whether all the parameters without default values for a callable function has been passed added to shared utils.

## [0.10.1] - 2021-12-13

### Fixed

- Content and style fixes for getting started doc.

## [0.10.0] - 2021-12-12

### Changed

- Remove all imports from the `covalent` to the `covalent_dispatcher`, except for `_dispatch_serverless`
- Moved CLI into `covalent_dispatcher`
- Moved executors to `covalent` directory

## [0.9.1] - 2021-12-13

### Fixed

- Updated CONTRIBUTING to clarify docstring style.
- Fixed docstrings for `calculate_node` and `check_constraint_specific_sum`.

## [0.9.0] - 2021-12-10

### Added

- `prefix_separator` for separating non-executable node types from executable ones.

- `subscript_prefix`, `generator_prefix`, `sublattice_prefix`, `attr_prefix` for prefixes of subscripts, generators,
  sublattices, and attributes, when called on an electron and added to the transport graph.

- `exclude_from_postprocess` list of prefixes to denote those nodes which won't be used in post processing the workflow.

- `__int__()`, `__float__()`, `__complex__()` for converting a node to an integer, float, or complex to a value of 0 then handling those types in post processing.

- `__iter__()` generator added to Electron for supporting multiple return values from an electron execution.

- `__getattr__()` added to Electron for supporting attribute access on the node output.

- `__getitem__()` added to Electron for supporting subscripting on the node output.

- `electron_outputs` added as an attribute to lattice.

### Changed

- `electron_list_prefix`, `electron_dict_prefix`, `parameter_prefix` modified to reflect new way to assign prefixes to nodes.

- In `build_graph` instead of ignoring all exceptions, now the exception is shown alongwith the runtime error notifying that object manipulation should be avoided inside a lattice.

- `node_id` changed to `self.node_id` in Electron's `__call__()`.

- `parameter` type electrons now have the default metadata instead of empty dictionary.

- Instead of deserializing and checking whether a sublattice is there, now a `sublattice_prefix` is used to denote when a node is a sublattice.

- In `dispatcher_stack_test`, `test_dispatcher_flow` updated to indicate the new use of `parameter_prefix`.

### Fixed

- When an execution fails due to something happening in `run_workflow`, then result object's status is now failed and the object is saved alongwith throwing the appropriate exception.

## [0.8.5] - 2021-12-10

### Added

- Added tests for choosing specific executors inside electron initialization.
- Added test for choosing specific Conda environments inside electron initialization.

## [0.8.4] - 2021-12-10

### Changed

- Removed _shared_files directory and contents from covalent_dispatcher. Logging in covalent_dispatcher now uses the logger in covalent/_shared_files/logging.py.

## [0.8.3] - 2021-12-10

### Fixed

- Decorator symbols were added to the pseudo-code in the quantum chemistry tutorial.

## [0.8.2] - 2021-12-06

### Added

- Quantum chemistry tutorial.

## [0.8.1] - 2021-12-08

### Added

- Docstrings with typehints for covalent dispatcher functions added.

### Changed

- Replaced `node` to `node_id` in `electron.py`.

- Removed unnecessary `enumerate` in `covalent_dispatcher/_core/__init__.py`.

- Removed `get_node_device_mapping` function from `covalent_dispatcher/_core/__init__.py`
  and moved the definition to directly add the mapping to `workflow_schedule`.

- Replaced iterable length comparison for `executor_specific_exec_cmds` from `if len(executor_specific_exec_cmds) > 0`
  to `if executor_specific_exec_cmds`.

## [0.8.0] - 2021-12-03

### Added

- Executors can now accept the name of a Conda environment. If that environment exists, the operations of any electron using that executor are performed in that Conda environment.

## [0.7.6] - 2021-12-02

### Changed

- How to estimate lattice execution time has been renamed to How to query lattice execution time.
- Change result querying syntax in how-to guides from `lattice.get_result` to
  `covalent.get_result`.
- Choose random port for Dask dashboard address by setting `dashboard_address` to ':0' in
  `LocalCluster`.

## [0.7.5] - 2021-12-02

### Fixed

- "Default" executor plugins are included as part of the package upon install.

## [0.7.4] - 2021-12-02

### Fixed

- Upgraded dask to 2021.10.0 based on a vulnerability report

## [0.7.3] - 2021-12-02

### Added

- Transportable object tests
- Transport graph tests

### Changed

- Variable name node_num to node_id
- Variable name node_idx to node_id

### Fixed

- Transport graph `get_dependencies()` method return type was changed from Dict to List

## [0.7.2] - 2021-12-01

### Fixed

- Date handling in changelog validation

### Removed

- GitLab CI YAML

## [0.7.1] - 2021-12-02

### Added

- A new parameter to a node's result called `sublattice_result` is added.
  This will be of a `Result` type and will contain the result of that sublattice's
  execution. If a normal electron is executed, this will be `None`.

- In `_delete_result` function in `results_manager.py`, an empty results directory
  will now be deleted.

- Name of a sublattice node will also contain `(sublattice)`.

- Added `_dispatch_sync_serverless` which synchronously dispatches without a server
  and waits for a result to be returned. This is the method used to dispatch a sublattice.

- Test for sublatticing is added.

- How-to guide added for sublatticing explaining the new features.

### Changed

- Partially changed `draw` function in `lattice.py` to also draw the subgraph
  of the sublattice when drawing the main graph of the lattice. The change is
  incomplete as we intend to add this feature later.

- Instead of returning `plt`, `draw` now returns the `ax` object.

- `__call__` function in `lattice.py` now runs the lattice's function normally
  instead of dispatching it.

- `_run_task` function now checks whether current node is a sublattice and acts
  accordingly.

### Fixed

- Unnecessary lines to rename the node's name in `covalent_dispatcher/_core/__init__.py` are removed.

- `test_electron_takes_nested_iterables` test was being ignored due to a spelling mistake. Fixed and
  modified to follow the new pattern.

## [0.7.0] - 2021-12-01

### Added

- Electrons can now accept an executor object using the "backend" keyword argument. "backend" can still take a string naming the executor module.
- Electrons and lattices no longer have Slurm metadata associated with the executor, as that information should be contained in the executor object being used as an input argument.
- The "backend" keyword can still be a string specifying the executor module, but only if the executor doesn't need any metadata.
- Executor plugin classes are now directly available to covalent, eg: covalent.executor.LocalExecutor().

## [0.6.7] - 2021-12-01

### Added

- Docstrings without examples for all the functions in core covalent.
- Typehints in those functions as well.
- Used `typing.TYPE_CHECKING` to prevent cyclic imports when writing typehints.

### Changed

- `convert_to_lattice_function` renamed to `convert_to_lattice_function_call`.
- Context managers now raise a `ValueError` instead of a generic `Exception`.

## [0.6.6] - 2021-11-30

### Fixed

- Fixed the version used in the documentation
- Fixed the badge URLs to prevent caching

## [0.6.5] - 2021-11-30

### Fixed

- Broken how-to links

### Removed

- Redundant lines from .gitignore
- *.ipynb from .gitignore

## [0.6.4] - 2021-11-30

### Added

- How-to guides for workflow orchestration.
  - How to construct an electron
  - How to construct a lattice
  - How to add an electron to lattice
  - How to visualize the lattice
  - How to add constraints to lattices
- How-to guides for workflow and subtask execution.
  - How to execute individual electrons
  - How to execute a lattice
  - How to execute multiple lattices
- How-to guides for status querying.
  - How to query electron execution status
  - How to query lattice execution status
  - How to query lattice execution time
- How-to guides for results collection
  - How to query electron execution results
  - How to query lattice execution results
  - How to query multiple lattice execution results
- Str method for the results object.

### Fixed

- Saving the electron execution status when the subtask is running.

## [0.6.3] - 2021-11-29

### Removed

- JWT token requirement.
- Covalent dispatcher login requirement.
- Update covalent login reference in README.md.
- Changed the default dispatcher server port from 5000 to 47007.

## [0.6.2] - 2021-11-28

### Added

- Github action for tests and coverage
- Badges for tests and coverage
- If tests pass then develop is pushed to master
- Add release action which tags and creates a release for minor version upgrades
- Add badges action which runs linter, and upload badges for version, linter score, and platform
- Add publish action (and badge) which builds a Docker image and uploads it to the AWS ECR

## [0.6.1] - 2021-11-27

### Added

- Github action which checks version increment and changelog entry

## [0.6.0] - 2021-11-26

### Added

- New Covalent RTD theme
- sphinx extension sphinx-click for CLI RTD
- Sections in RTD
- init.py in both covalent-dispatcher logger module and cli module for it to be importable in sphinx

### Changed

- docutils version that was conflicting with sphinx

### Removed

- Old aq-theme

## [0.5.1] - 2021-11-25

### Added

- Integration tests combining both covalent and covalent-dispatcher modules to test that
  lattice workflow are properly planned and executed.
- Integration tests for the covalent-dispatcher init module.
- pytest-asyncio added to requirements.

## [0.5.0] - 2021-11-23

### Added

- Results manager file to get results from a file, delete a result, and redispatch a result object.
- Results can also be awaited to only return a result if it has either been completed or failed.
- Results class which is used to store the results with all the information needed to be used again along with saving the results to a file functionality.
- A result object will be a mercurial object which will be updated by the dispatcher and saved to a file throughout the dispatching and execution parts.
- Direct manipulation of the transport graph inside a result object takes place.
- Utility to convert a function definition string to a function and vice-versa.
- Status class to denote the status of a result object and of each node execution in the transport graph.
- Start and end times are now also stored for each node execution as well as for the whole dispatch.
- Logging of `stdout` and `stderr` can be done by passing in the `log_stdout`, `log_stderr` named metadata respectively while dispatching.
- In order to get the result of a certain dispatch, the `dispatch_id`, the `results_dir`, and the `wait` parameter can be passed in. If everything is default, then only the dispatch id is required, waiting will not be done, and the result directory will be in the current working directory with folder name as `results/` inside which every new dispatch will have a new folder named according to their respective dispatch ids, containing:
  - `result.pkl` - (Cloud)pickled result object.
  - `result_info.yaml` - yaml file with high level information about the result and its execution.
  - `dispatch_source.py` - python file generated, containing the original function definitions of lattice and electrons which can be used to dispatch again.

### Changed

- `logfile` named metadata is now `slurm_logfile`.
- Instead of using `jsonpickle`, `cloudpickle` is being used everywhere to maintain consistency.
- `to_json` function uses `json` instead of `jsonpickle` now in electron and lattice definitions.
- `post_processing` moved to the dispatcher, so the dispatcher will now store a finished execution result in the results folder as specified by the user with no requirement of post processing it from the client/user side.
- `run_task` function in dispatcher modified to check if a node has completed execution and return it if it has, else continue its execution. This also takes care of cases if the server has been closed mid execution, then it can be started again from the last saved state, and the user won't have to wait for the whole execution.
- Instead of passing in the transport graph and dispatch id everywhere, the result object is being passed around, except for the `asyncio` part where the dispatch id and results directory is being passed which afterwards lets the core dispatcher know where to get the result object from and operate on it.
- Getting result of parent node executions of the graph, is now being done using the result object's graph. Storing of each execution's result is also done there.
- Tests updated to reflect the changes made. They are also being run in a serverless manner.

### Removed

- `LatticeResult` class removed.
- `jsonpickle` requirement removed.
- `WorkflowExecutionResult`, `TaskExecutionResult`, and `ExecutionError` singleton classes removed.

### Fixed

- Commented out the `jwt_required()` part in `covalent-dispatcher/_service/app.py`, may be removed in later iterations.
- Dispatcher server will now return the error message in the response of getting result if it fails instead of sending every result ever as a response.

## [0.4.3] - 2021-11-23

### Added

- Added a note in Known Issues regarding port conflict warning.

## [0.4.2] - 2021-11-24

### Added

- Added badges to README.md

## [0.4.1] - 2021-11-23

### Changed

- Removed old coverage badge and fixed the badge URL

## [0.4.0] - 2021-11-23

### Added

- Codecov integrations and badge

### Fixed

- Detached pipelines no longer created

## [0.3.0] - 2021-11-23

### Added

- Wrote a Code of Conduct based on <https://www.contributor-covenant.org/>
- Added installation and environment setup details in CONTRIBUTING
- Added Known Issues section to README

## [0.2.0] - 2021-11-22

### Changed

- Removed non-open-source executors from Covalent. The local SLURM executor is now
- a separate repo. Executors are now plugins.

## [0.1.0] - 2021-11-19

### Added

- Pythonic CLI tool. Install the package and run `covalent --help` for a usage description.
- Login and logout functionality.
- Executor registration/deregistration skeleton code.
- Dispatcher service start, stop, status, and restart.

### Changed

- JWT token is stored to file instead of in an environment variable.
- The Dask client attempts to connect to an existing server.

### Removed

- Removed the Bash CLI tool.

### Fixed

- Version assignment in the covalent init file.

## [0.0.3] - 2021-11-17

### Fixed

- Fixed the Dockerfile so that it runs the dispatcher server from the covalent repo.

## [0.0.2] - 2021-11-15

### Changed

- Single line change in ci script so that it doesn't exit after validating the version.
- Using `rules` in `pytest` so that the behavior in test stage is consistent.

## [0.0.1] - 2021-11-15

### Added

- CHANGELOG.md to track changes (this file).
- Semantic versioning in VERSION.
- CI pipeline job to enforce versioning.<|MERGE_RESOLUTION|>--- conflicted
+++ resolved
@@ -7,11 +7,14 @@
 
 ## [UNRELEASED]
 
-<<<<<<< HEAD
 ### Tests
 
 - Dispatcher service tests for the `dispatch_workflow.py` module.
-=======
+
+### Changed
+
+- Minor refactor of `dispatch_workflow.py` module in Dispatcher service.
+
 ## [0.56.0] - 2022-04-05
 
 ### Changed
@@ -29,7 +32,6 @@
 ### Added
 
 - Draw workflow draft API to ui_backend service
->>>>>>> 6d2d9501
 
 ## [0.53.0] - 2022-04-04
 
