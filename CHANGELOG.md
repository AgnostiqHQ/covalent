# Changelog

All notable changes to this project will be documented in this file.

The format is based on [Keep a Changelog](https://keepachangelog.com/en/1.0.0/),
and this project adheres to [Semantic Versioning](https://semver.org/spec/v2.0.0.html).

## [UNRELEASED]

### Fixed

- Contributing guidelines steps for installing for the first time
- Updated gitignore to ignore yarn files and folders for latest version of yarn

### Operations

- Changed `actions/checkout@v3` to `actions/checkout@v4` in CI
- Dependabot update to npm in changelog action
<<<<<<< HEAD
- Update tough-cookie to 4.1.3 version
=======
- Added rich support to cli for better printing statements. 
- Updated word-wrap to 1.2.4 version
>>>>>>> fbd5b936

### Changed

- Changed license to Apache

## [0.229.0-rc.0] - 2023-09-22

### Authors

- Andrew S. Rosen <asrosen93@gmail.com>
- Alejandro Esquivel <ae@alejandro.ltd>
- Co-authored-by: pre-commit-ci[bot] <66853113+pre-commit-ci[bot]@users.noreply.github.com>
- Co-authored-by: mpvgithub <107603631+mpvgithub@users.noreply.github.com>
- Co-authored-by: Manjunath PV <manjunath.poilath@psiog.com>
- Co-authored-by: Ara Ghukasyan <ara@agnostiq.ai>
- Co-authored-by: Sankalp Sanand <sankalp@agnostiq.ai>
- Co-authored-by: jackbaker1001 <jsbaker1001@gmail.com>
- Co-authored-by: Santosh kumar <29346072+santoshkumarradha@users.noreply.github.com>
- Co-authored-by: Ara Ghukasyan <38226926+araghukas@users.noreply.github.com>
- Co-authored-by: Will Cunningham <will@agnostiq.ai>
- Co-authored-by: sriranjani venkatesan <sriranjani.venkatesan@psiog.com>
- Co-authored-by: ArunPsiog <arun.mukesh@psiog.com>
- Co-authored-by: Prasy12 <prasanna.venkatesh@psiog.com>
- Co-authored-by: Prasanna Venkatesh <54540812+Prasy12@users.noreply.github.com>
- FilipBolt <filipbolt@gmail.com>


### Fixed

- Formatted executor block under Qelectron job details to handle any class-type values
- Fixed test-cases to handle latest pydantic version changes
- Rsync command fixed to recursively copy files when using SSH
- Removed accidentally added migrations build files
- Updated migration script to add a default value for `qelectron_data_exists` in the `electrons` table since it cannot be nullable

### Changed

- Raised the minimum version of Pydantic from 1.10.1 to 2.1.1 in `requirements.txt`
- Electron DAL to use Covalent server's data instead of QServer's data.
- Renamed QCluster's `selector_serialized` attribute so it gets propagated to the qserver.
- Removed `orm_mode = True` in `covalent_ui/api/v1/models/dispatch_model.py` as it is deprecated in Pydantic 2

### Added

- Added a `py.typed` file to support type-checking
- Corrected support from distributed Hamiltonian expval calculations
- Exposed qelectron db in sdk result object
- UI changes added for qelectrons and fix for related config file corruption
- UI fix regarding Qelectron not showing up
- Performance optimisation of UI for large Qelectrons

## Tests

- Changed the method for startup and shutdown events for pytest to work with fastapi version 0.93.0
- Fixed test cases to adapt changes to SQLAlchemy version 1.4.49
- Add tests for GUI frontend and backend.
- Skipped `tests/covalent_ui_backend_tests/end_points/summary_test.py::test_overview` until it gets fixed.

### Docs

- Fix autodoc for SSH, Slurm, AWS Braket, AWS Lambda, AWS EC2, AWS Batch, Google Batch 
- Updated documentation links in README
- Added tutorial for redispatching workflows with Streamlit

## [0.228.0-rc.0] - 2023-08-31

### Authors

- Andrew S. Rosen <asrosen93@gmail.com>
- Co-authored-by: Sankalp Sanand <sankalp@agnostiq.ai>
- Will Cunningham <wjcunningham7@users.noreply.github.com>
- Co-authored-by: pre-commit-ci[bot] <66853113+pre-commit-ci[bot]@users.noreply.github.com>
- Co-authored-by: Casey Jao <casey@agnostiq.ai>
- WingCode <smallstar1234@gmail.com>
- Nick Tyler <nicholas.s.tyler.4@gmail.com>
- Co-authored-by: Alejandro Esquivel <ae@alejandro.ltd>
- Aravind <100823292+Aravind-psiog@users.noreply.github.com>
- Co-authored-by: Manjunath PV <manjunath.poilath@psiog.com>
- Co-authored-by: ArunPsiog <arun.mukesh@psiog.com>
- Co-authored-by: RaviPsiog <raviteja.gurram@psiog.com>
- Co-authored-by: Prasy12 <prasanna.venkatesh@psiog.com>
- Co-authored-by: mpvgithub <107603631+mpvgithub@users.noreply.github.com>
- Co-authored-by: Will Cunningham <wjcunningham7@gmail.com>
- dwelsch-esi <116022979+dwelsch-esi@users.noreply.github.com>
- Co-authored-by: dwelsch-memverge <david.welsch@memverge.com>
- Co-authored-by: kessler-frost <ssanand@hawk.iit.edu>
- Faiyaz Hasan <faiyaz@agnostiq.ai>
- Santosh kumar <29346072+santoshkumarradha@users.noreply.github.com>

### Fixed

- Fixed dispatcher address not showing when covalent server starts.
- Fixed the failing tests in the `nightly` workflow.

### Operations

- Respecting node version as specified in `.nvmrc` file for tests workflow
- Bumped versions in pre-commit config
- Added prettier for markdown files.
- Reduce the number of pinned version numbers in the `setup.py`, `requirements.txt`, and `requirements-client.txt`
- Updated the `wci.yml` file with new features
- Bumped pre-commit versions
- Temporarily running nightly hourly to test whether the fix worked
- Reverted to daily frequency for nightly

### Added

- File transfer strategy for GCP storage
- Add CLI status for zombie, stopped process.
- Fix for double locking file in configurations.

### Docs

- Added documentation for Azure Blob Storage file transfers
- Added documentation for Google Cloud Storage file transfers
- Enhanced the quickstart with a set of commonly used features
- Removed duplicate "stop server" warning in the First Experimemnt page
- Fixed typo in quickstart
- Fix autodoc for SSH, Slurm, AWS Braket, AWS Lambda, AWS EC2, AWS Batch, Google Batch
- Updated documentation links in README
- Updating and reorganizing RTD API documentation
- Adding example links in API documentation

### Changed

- Removed the upper limit from `dask` and `distributed` packages' versions until we find a version which is incompatible with Covalent.
- When the server is stopped, any workflows in a non-terminal state are first cancelled
- Pinned sqlalchemy version with upper limit <2.0.0.
- Added rich support to cli for better printing statements.
- Performed minor modifications and rearrangementsto fix the broken tests in the `nightly` workflow.

### Tests

- Skipping functional tests for azure blob storage and gcp storage how to guides since they require credentials to run.
- Added testcases for GUI backend.
- Changed the method for startup and shutdown events for pytest to work with fastapi version 0.93.0
- Fixed test cases to adapt changes to SQLAlchemy version 1.4.49
- Ignored remote file transfer how-to functional tests.
- Skipping a UI backend test for now
- Fixed `test_decorated_function` test case in functional tests

### Fixed

- Using `filelock` package now for platform independent file locking of config file. This should fix the failing tests as well as improve compatibility with Windows.
- When stopping the server, we send the proper `SIGINT` signal to uvicorn instead of `SIGKILL` which allows the second part of the FastAPI `lifespan` to execute properly.
- Fixed the outstanding incompatibities between front-end data layer and a postgres database
- Reverted file-lock changes
- Fixed dispatches list UI api caused by pydantic config.
- Fixed graph API.
- Fixed UI backend unit test case.
- Executor and workflow executor data dictionaries are passed to sublattices

## [0.227.0-rc.0] - 2023-06-13

### Authors

- Andrew S. Rosen <asrosen93@gmail.com>
- Co-authored-by: Sankalp Sanand <sankalp@agnostiq.ai>
- Will Cunningham <wjcunningham7@users.noreply.github.com>
- Co-authored-by: pre-commit-ci[bot] <66853113+pre-commit-ci[bot]@users.noreply.github.com>
- Co-authored-by: Casey Jao <casey@agnostiq.ai>

### Added

- File transfer strategy for Azure blob storage

### Fixed

- Read in `README.md` with `encoding="utf-8"` in `setup.py`

### Docs

- Fix `Lattice` docstring in RTD.
- Added a missing `,` to the Slurm docs.

### Operations

- Update the PR template.

## [0.226.0-rc.0] - 2023-06-09

### Authors

- Sankalp Sanand <sankalp@agnostiq.ai>

### Changed

- Reverting nightly frequency back to midnight basis

## [0.225.0-rc.0] - 2023-06-08

### Authors

- Sankalp Sanand <sankalp@agnostiq.ai>
- Madhur Tandon <20173739+madhur-tandon@users.noreply.github.com>
- Prasanna Venkatesh <54540812+Prasy12@users.noreply.github.com>
- Co-authored-by: kamalesh.suresh <kamalesh.suresh@psiog.com>
- Co-authored-by: pre-commit-ci[bot] <66853113+pre-commit-ci[bot]@users.noreply.github.com>
- Co-authored-by: Andrew S. Rosen <asrosen93@gmail.com>
- Faiyaz Hasan <faiyaz@agnostiq.ai>
- Co-authored-by: sriranjani venkatesan <sriranjani.venkatesan@psiog.com>
- Will Cunningham <wjcunningham7@users.noreply.github.com>
- Co-authored-by: kessler-frost <ssanand@hawk.iit.edu>
- Co-authored-by: santoshkumarradha <santosh@agnostiq.ai>
- Co-authored-by: Casey Jao <casey@agnostiq.ai>

### Changed

- Temporarily changing the nightly frequency to every hour

## [0.224.0-rc.0] - 2023-06-04

### Authors

- Sankalp Sanand <sankalp@agnostiq.ai>
- Madhur Tandon <20173739+madhur-tandon@users.noreply.github.com>
- Prasanna Venkatesh <54540812+Prasy12@users.noreply.github.com>
- Co-authored-by: kamalesh.suresh <kamalesh.suresh@psiog.com>
- Co-authored-by: pre-commit-ci[bot] <66853113+pre-commit-ci[bot]@users.noreply.github.com>
- Co-authored-by: Andrew S. Rosen <asrosen93@gmail.com>
- Faiyaz Hasan <faiyaz@agnostiq.ai>
- Co-authored-by: sriranjani venkatesan <sriranjani.venkatesan@psiog.com>
- Will Cunningham <wjcunningham7@users.noreply.github.com>
- Co-authored-by: kessler-frost <ssanand@hawk.iit.edu>
- Co-authored-by: santoshkumarradha <santosh@agnostiq.ai>
- Co-authored-by: Casey Jao <casey@agnostiq.ai>

### Changed

- Error messages are propagated to stdout when the server is not started. These changes are applied to `dispatch`, `redispatch`, and `get_result`.

### Docs

- Fix typo in GCP Batch executor RTD.
- Add steps for setting up GUI for local development in contribution guidelines.

### Fixed

- Resolving correct python executable
- Error handling for random URLs/random dispatchId entered on the GUI
- Fixed support for dynamically assigning `executor` to `Electron` class
- Fixed nightly by activating environment before running tests in `tests.yml`

### Added

- `executor` property to `Electron` class, allowing updation of executor after electron function definition
- Added ability to hide post-processing electrons on the UI.
- Added prettify of names for the graph screen on the UI.
- Ability to specify a `workdir` for `local` and `dask` executors along with `create_unique_workdir` option for each electron / node.
- Heartbeat file is created and updated when the server is running
- Added `SQLiteTrigger` class to the `triggers` module.

### Removed

- Removed unused module `covalent._data_store`
- Stress test files of cpu and sublattice stress tests removed from functional tests suite.

### Operations

- Nightly frequency set to midnight EST

## [0.223.1-rc.0] - 2023-05-17

### Authors

- Janosh Riebesell <janosh.riebesell@gmail.com>
- Co-authored-by: Alejandro Esquivel <ae@alejandro.ltd>

### Fixed

- only pin `aiohttp` downwards to fix install on Python 3.11 [#1654](https://github.com/AgnostiqHQ/covalent/pulls/1654)

## [0.223.0-rc.0] - 2023-05-17

### Authors

- Alejandro Esquivel <ae@alejandro.ltd>
- Madhur Tandon <20173739+madhur-tandon@users.noreply.github.com>
- Sankalp Sanand <sankalp@agnostiq.ai>
- Co-authored-by: kessler-frost <ssanand@hawk.iit.edu>
- Faiyaz Hasan <faiyaz@agnostiq.ai>
- Andrew S. Rosen <asrosen93@gmail.com>
- Co-authored-by: pre-commit-ci[bot] <66853113+pre-commit-ci[bot]@users.noreply.github.com>
- Co-authored-by: Santosh kumar <29346072+santoshkumarradha@users.noreply.github.com>

### Added

- Added the `CloudResourceManager` class
- A new tutorial for a dynamic quantum chemistry workflow

### Tests

- Added tests for the `CloudResourceManager` class

### Docs

- Fix docstring for set_config
- Redispatch feature page in Read the Docs.
- Clarify installation instructions for SLURM plugin in Read the Docs (x2).
- Fix waiting order of electrons in docs inside snippet for adding a dependency when inputs and outputs are independent.
- Expose GCP Batch executor RTD.
- Add GCP Batch executor image in RTD.

### Fixed

- DB path creation now takes place at import time so that the CLI commands don't fail
- Raise error on dispatching a non-lattice
- Helpful message when trying to dispatch a workflow when covalent server is not available
- Open UI preview of transport graph when `lattice.draw()` is invoked and print URL of the same
- Defer creation of server specific config entries until covalent is started
- Functional tests on CI
- Move dask worker space to covalent cache instead of `site-packages`

### Docs

- Updated Feature documentation for Triggers with an example and minor corrections

### Removed

- Duplicate mocks for `UI_SRVDIR`
- Duplicate `_get_cancel_requested` method from `covalent_dispatcher/_core/runner.py`

### Tests

- Re-enable `test_run_workflow_does_not_deserialize`

### Authors

- Madhur Tandon <madhurtandon23@gmail.com>

### Operations

- Removed "already released" check from stable changelog action

## [0.222.0-rc.0] - 2023-04-27

### Authors

- Faiyaz Hasan <faiyaz@agnostiq.ai>
- Co-authored-by: kessler-frost <ssanand@hawk.iit.edu>
- Co-authored-by: Alejandro Esquivel <ae@alejandro.ltd>

### Changed

- Implementation of `TransportableObject` property method to be backwards compatible with version 0.209.1.

### Tests

- Updated QA stress test execution time baseline.

## [0.221.1-rc.0] - 2023-04-26

### Authors

- Madhur Tandon <20173739+madhur-tandon@users.noreply.github.com>
- Co-authored-by: Alejandro Esquivel <ae@alejandro.ltd>
- Faiyaz Hasan <faiyaz@agnostiq.ai>
- Rob de Wit <RCdeWit@users.noreply.github.com>
- Co-authored-by: pre-commit-ci[bot] <66853113+pre-commit-ci[bot]@users.noreply.github.com>
- Sankalp Sanand <sankalp@agnostiq.ai>
- Co-authored-by: kessler-frost <ssanand@hawk.iit.edu>

### Tests

- Move QA scripts from QA repo to Covalent functional tests.

### Docs

- Update requirements file for the tutorials: `1_QuantumMachineLearning/pennylane_kernel/source.ipynb` and `machine_learning/dnn_comparison.ipynb`.
- Add macOS 13 (Ventura) to [compatibility list](doc/source/getting_started/compatibility.rst).
- Fixed broken links and typos in the documentation.

### Authors

- Madhur Tandon <madhurtandon23@gmail.com>

### Fixed

- Result status comparison
- Raise error on extra args/kwargs
- Fixed redispatching and trigger server address passing in base trigger

## [0.221.0-rc.0] - 2023-04-17

### Authors

- Faiyaz Hasan <faiyaz@agnostiq.ai>

### Changed

- Moved TransportableObject from transport.py to a new file transportable_object.py.

## [0.220.0-rc.0] - 2023-04-14

### Authors

- Alejandro Esquivel <ae@alejandro.ltd>
- Faiyaz Hasan <faiyaz@agnostiq.ai>
- Sankalp Sanand <sankalp@agnostiq.ai>
- Co-authored-by: kessler-frost <ssanand@hawk.iit.edu>
- Co-authored-by: pre-commit-ci[bot] <66853113+pre-commit-ci[bot]@users.noreply.github.com>
- Venkat Bala <15014089+venkatBala@users.noreply.github.com>
- Co-authored-by: Santosh kumar <29346072+santoshkumarradha@users.noreply.github.com>
- dwelsch-esi <116022979+dwelsch-esi@users.noreply.github.com>
- Ara Ghukasyan <38226926+araghukas@users.noreply.github.com>

### Operations

- Updating `nightly` frequency (temp)

### Added

- Tutorial for hybrid neural network using Covalent, AWSBatch, and Qiskit Runtime.
- Environment variable that users can set to specify the location where Covalent can find their defined executors.
- Task group id in Electrons.
- Reconstruct postprocessing method.

### Fixed

- Doubling of nodes that are added to the transport graph.
- Ensure postprocessing node end time is added as the workflow end time.
- Functional tests
- Custom executor how to guide, and its loading mechanism in covalent server.
- Broken postprocessing unit test.

### Added

- Postprocessing as electrons.
- Postprocessing class in `postprocessing.py` module for all the different postprocessing helper methods and algorithms.

### Changed

- Postprocessing logic.
- Sublattice logic. Sublattices are now treated as electrons. Once the transport graph has been built, the status get changed to `DISPATCHING` at which point it is executed as another workflow.

### Removed

- Postprocessing from runners.

### Docs

- Updated How-to documents.
- Port of Pennylane's Univariate QVR tutorial using Covalent to this repo.
- Adding troubleshooting guide to RTD's
- Added a note to First Experiment offering initial intro to executors.
- Adding Google Batch executor plugin RTD

## [0.219.0-rc.0] - 2023-03-01

### Authors

- Alejandro Esquivel <ae@alejandro.ltd>
- Faiyaz Hasan <faiyaz@agnostiq.ai>
- Sankalp Sanand <sankalp@agnostiq.ai>
- Co-authored-by: kessler-frost <ssanand@hawk.iit.edu>
- Co-authored-by: pre-commit-ci[bot] <66853113+pre-commit-ci[bot]@users.noreply.github.com>
- Venkat Bala <15014089+venkatBala@users.noreply.github.com>
- Co-authored-by: Santosh kumar <29346072+santoshkumarradha@users.noreply.github.com>

### Docs

- Adding `cancellation` RTD text files

### Added

- `disable_run` option added to enable "saving-only" option on covalent server and not executing the workflow
- `register_triggers`, `stop_triggers` functions added to `LocalDispatcher` class
- `triggers` parameter to the lattice metadata
- `BaseTrigger`, `DirTrigger`, `TimeTrigger` classes added available to be assigned to any lattice enabling the triggers feature
- `TriggerLoader` class added enabling loading of any kind of triggers including user defined ones without requiring installation
- CLI options to start covalent server in triggers only, and no triggers mode
- `is_pending` option added during redispatch to resume execution of a previously "saved-only", i.e pending workflow
- API routes added for Triggers server

### Changed

- Modified `ct.get_result` to allow for status only requests

### Fixed

- UI crashing if time values are null
- No longer adding "http://" every time a dispatcher address is provided in local dispatcher class in order to use the provided address exactly

### Docs

- Added documentation for "Triggers" and a separate section for similar "Features"
- Tutorial guidelines

### Tests

- Updated and added tests to account for all of the above triggers related changes

### Operations

- Lowering number of jest workers as an attempt to fix flaky UI functional tests
- Added exception for nightly to pass if conda release fails

## [0.218.0-rc.0] - 2023-02-21

### Authors

- Will Cunningham <wjcunningham7@users.noreply.github.com>
- Venkat Bala <15014089+venkatBala@users.noreply.github.com>
- Co-authored-by: Santosh kumar <29346072+santoshkumarradha@users.noreply.github.com>
- Co-authored-by: Alejandro Esquivel <ae@alejandro.ltd>
- Faiyaz Hasan <faiyaz@agnostiq.ai>
- Sankalp Sanand <sankalp@agnostiq.ai>
- Co-authored-by: kessler-frost <ssanand@hawk.iit.edu>
- Co-authored-by: Venkat Bala <venkat@agnostiq.ai>

### Added

- Added feature to support cancelling workflow dispatches
- Updating/adding new tests to improve code coverage

### Fixed

- Redispatch bug involving copying reusable nodes from old transport graph to new transport graph.
- Pennylane tutorial notebook.

### Docs

- Redispatch API section.
- Add how to for redispatch.
- Mention redispatch in the concepts section.
- Update `AWS Lambda` executor RTD with steps to extend the base executor image for installing custom packages

### Changed

- Enhanced the Dockerfile to include builds from various sources and a differentiation between SDK and Server builds

### Operations

- Updated pre-commit hook versions
- Updated codecov upload steps in tests workflow to fail if upload to codecov fails

## [0.217.0-rc.0] - 2023-02-12

### Authors

- Faiyaz Hasan <faiyaz@agnostiq.ai>
- dwelsch-esi <116022979+dwelsch-esi@users.noreply.github.com>
- Co-authored-by: dwelsch-memverge <david.welsch@memverge.com>
- Co-authored-by: pre-commit-ci[bot] <66853113+pre-commit-ci[bot]@users.noreply.github.com>
- Co-authored-by: Santosh kumar <29346072+santoshkumarradha@users.noreply.github.com>
- Co-authored-by: Will Cunningham <wjcunningham7@gmail.com>

### Fixed

- Redispatch bug.

### Changed

- Location of function to load result from the database now moved to load module in covalent_dispatcher/\_db folde.

### Added

- API endpoint for redispatching.
- Unit and functional tests for redispatching.

### Docs

- Updated self-deployment (server deployment).

## [0.216.0-rc.0] - 2023-02-05

### Authors

- Venkat Bala <15014089+venkatBala@users.noreply.github.com>
- Co-authored-by: Alejandro Esquivel <ae@alejandro.ltd>
- Faiyaz Hasan <faiyaz@agnostiq.ai>
- Ara Ghukasyan <38226926+araghukas@users.noreply.github.com>

### Removed

- References to specific IBMQ hub/group/project in tutorial 5

### Added

- TransportGraphOps class for diffing operations on transport graphs.
- Added make derived dispatch method.
- Apply electron updates method to \_TransportGraph.

### Operations

- Added job in `nightly` to trigger base executor image builds after a Covalent `pre-release`

## [0.215.0-rc.0] - 2023-02-01

### Authors

- Faiyaz Hasan <faiyaz@agnostiq.ai>
- Alejandro Esquivel <ae@alejandro.ltd>

### Docs

- Added IBMQ tutorial

### Added

- Workflow re-dispatching functionality.

## [0.214.0-rc.0] - 2023-01-25

### Authors

- Faiyaz Hasan <faiyaz@agnostiq.ai>
- Alejandro Esquivel <ae@alejandro.ltd>

### Operations

- Fixed stable-changelog action removed `.catch` added `.on('error')`
- Removed AWS base executor deployment from `release.yml`
- Removed experimental tests from nightly test matrix (will be brought back but in different workflow)
- Updated release workflow to continue if release tag already exists

### Removed

- Slurm executor reference from qaoa tutorial since it's not compatible with conda env at the moment.

### Fixed

- Braket pip installation instructions.

## [0.213.2-rc.0] - 2023-01-21

### Authors

- Will Cunningham <wjcunningham7@users.noreply.github.com>

### Fixed

- Removing the entrypoint for SDK-only install
- Updating client requirements to match server versions

## [0.213.1-rc.0] - 2023-01-20

### Authors

- Faiyaz Hasan <faiyaz@agnostiq.ai>
- Alejandro Esquivel <ae@alejandro.ltd>
- dwelsch-esi <116022979+dwelsch-esi@users.noreply.github.com>

### Fixed

- Load plugins only when COVALENT_PLUGIN_LOAD environment variable has been set to a Truthy value.

### Docs

- Published Self-Deployment Guide

## [0.213.0-rc.0] - 2023-01-18

### Authors

- dwelsch-esi <116022979+dwelsch-esi@users.noreply.github.com>
- Co-authored-by: dwelsch-memverge <david.welsch@memverge.com>
- Co-authored-by: pre-commit-ci[bot] <66853113+pre-commit-ci[bot]@users.noreply.github.com>
- Sankalp Sanand <sankalp@agnostiq.ai>
- Co-authored-by: kessler-frost <ssanand@hawk.iit.edu>
- Co-authored-by: Faiyaz Hasan <faiyaz@agnostiq.ai>
- Co-authored-by: Casey Jao <casey@agnostiq.ai>
- Co-authored-by: Santosh kumar <29346072+santoshkumarradha@users.noreply.github.com>
- Co-authored-by: Will Cunningham <wjcunningham7@gmail.com>
- Will Cunningham <wjcunningham7@users.noreply.github.com>
- Co-authored-by: Alejandro Esquivel <ae@alejandro.ltd>

### Fixed

- MNIST tutorial now shows non-Null outputs and the classifier training log image has been updated.
- Minor changes to tutorials: autoencoder, quantum and classical svm, ensemble classification, iris classification with Pennylane, quantum chemistry, DNN tutorial, qaoa, spacetime tutorial etc.
- The range of `networkx` versions in requirements.txt weren't compatible with each other, thus it is pinned to `2.8.6` now
- SDK-only sdist and installation should now work as expected, not packaging the server

### Added

- Added `dispatcher_addr` argument to `ct.get_result` similar to `ct.dispatch` so that it doesn't always fallback to using the default configured address

### Tests

- Updated `_get_result_from_dispatcher` test to verify whether using a link directly works or not

### Docs

- Revised UI reference. Added Settings page documentation.
- Added broken UI links in README

## [0.212.1-rc.0] - 2023-01-14

### Authors

- Casey Jao <casey@agnostiq.ai>

### Fixed

- Fixed naming of collection nodes (was breaking postprocessing)
- Restored compatibility with stable release of AWS executors

## [0.212.0-rc.0] - 2023-01-13

### Authors

- Prasanna Venkatesh <54540812+Prasy12@users.noreply.github.com>
- Co-authored-by: kamalesh.suresh <kamalesh.suresh@psiog.com>
- Co-authored-by: Amalan Jenicious F <amalan.jenicious@psiog.com>
- Co-authored-by: Alejandro Esquivel <ae@alejandro.ltd>

### Added

- Front-end pending unit tests for the GUI.

## [0.211.1-rc.0] - 2023-01-12

### Authors

- Prasanna Venkatesh <54540812+Prasy12@users.noreply.github.com>
- Co-authored-by: Aravind-psiog <aravind.prabaharan@psiog.com>
- Co-authored-by: ArunPsiog <arun.mukesh@psiog.com>
- Co-authored-by: Alejandro Esquivel <ae@alejandro.ltd>

### Fixed

- Optimization of logs on the GUI for large log file sizes.
- Fixed UI pagination not working for more than 11 pages
- Runtime field counting down for select running dispatches

## [0.211.0-rc.0] - 2023-01-10

### Authors

- Alejandro Esquivel <ae@alejandro.ltd>

### Changed

- Changed decode-uri-component package version on webapp yarn-lock file.
- Changed json5 package version on webapp yarn-lock file.

## [0.210.0-rc.0] - 2023-01-05

### Authors

- Alejandro Esquivel <ae@alejandro.ltd>

### Changed

- Reverted nightly frequency back to once a day

### Docs

- Updated compatibility matrix

## [0.209.1-rc.0] - 2022-12-15

### Authors

- Alejandro Esquivel <ae@alejandro.ltd>
- dwelsch-esi <116022979+dwelsch-esi@users.noreply.github.com>
- Co-authored-by: dwelsch-memverge <david.welsch@memverge.com>
- Co-authored-by: Santosh kumar <29346072+santoshkumarradha@users.noreply.github.com>
- Co-authored-by: pre-commit-ci[bot] <66853113+pre-commit-ci[bot]@users.noreply.github.com>
- Co-authored-by: santoshkumarradha <santosh@agnostiq.ai>
- RaviPsiog <111348352+RaviPsiog@users.noreply.github.com>
- Co-authored-by: RaviPsiog <ravieja.gurram@psiog.com>
- Co-authored-by: Faiyaz Hasan <faiyaz@agnostiq.ai>
- Casey Jao <casey@agnostiq.ai>
- Co-authored-by: Will Cunningham <wjcunningham7@users.noreply.github.com>
- Prasanna Venkatesh <54540812+Prasy12@users.noreply.github.com>
- Ara Ghukasyan <38226926+araghukas@users.noreply.github.com>
- Venkat Bala <15014089+venkatBala@users.noreply.github.com>
- Co-authored-by: Venkat Bala <venkat@agnostiq.ai>

### Fixed

- Removed merge conflict symbols in changelog

## [0.209.0-rc.0] - 2022-12-15

### Authors

- Alejandro Esquivel <ae@alejandro.ltd>
- dwelsch-esi <116022979+dwelsch-esi@users.noreply.github.com>
- Co-authored-by: dwelsch-memverge <david.welsch@memverge.com>
- Co-authored-by: Santosh kumar <29346072+santoshkumarradha@users.noreply.github.com>
- Co-authored-by: pre-commit-ci[bot] <66853113+pre-commit-ci[bot]@users.noreply.github.com>
- Co-authored-by: santoshkumarradha <santosh@agnostiq.ai>
- RaviPsiog <111348352+RaviPsiog@users.noreply.github.com>
- Co-authored-by: RaviPsiog <ravieja.gurram@psiog.com>
- Co-authored-by: Faiyaz Hasan <faiyaz@agnostiq.ai>
- Casey Jao <casey@agnostiq.ai>
- Co-authored-by: Will Cunningham <wjcunningham7@users.noreply.github.com>
- Prasanna Venkatesh <54540812+Prasy12@users.noreply.github.com>
- Ara Ghukasyan <38226926+araghukas@users.noreply.github.com>
- Venkat Bala <15014089+venkatBala@users.noreply.github.com>
- Co-authored-by: Venkat Bala <venkat@agnostiq.ai>

### Added

- Adding support for PostgresQL DB backend
- Added check for `COVALENT_DATABASE_URL`, if exists connect sqlalchemy engine using that
- Adding `COVALENT_DATABASE_USER` and `COVALENT_DATABASE_PASSWORD` environment variables
- Adding `COVALENT_DATABASE_HOSTNAME` and `COVALENT_DATABASE_PORT` environment variables for easy configuration

### Changed

- Updated `requirements.txt` to include `pyscopg2`
- Refactored execution.py into loosely coupled modular pieces

### Fixed

- Build graph now sets all unset lattice constraints from defaults
- Fixed all failing functional tests
- Fixed local executor tests on MacOS by adding ProcessPoolExecutor

### Changed

- Updated `directory` like default environment variable paths to avoid creating redundant nested directories when self-hosting

### Docs

- Adding `Deployment` section for self-hosting guide

### Docs

- Rewrote Concepts section in docs
- Split Concepts into API, server, and UI sections
- Added new examples and graphics for Concepts

### Fixed

- Respecting specified AWS profile & region in remote executed S3 file transfers, defaulting to env vars of execution backend

### Added

- Added `TaskRuntimeError` exception for executor plugin implementations to signal to Covalent that a task raised an
  unhandled exception while running in the executor backend.
- Added environment variable for a remote database backend
- Added support for mysql and postgresql

### Changed

- Docs for Covalent's Slurm plugin updated with explanation for optional `srun` parameters.
- Electron errors are segregated by type; task runtime errors are
  stored in `stderr` while the `error` attribute of a node is reserved
  for exceptions raised by Covalent itself.
- When tasks fail in a workflow, the Lattice ErrorCard in the UI summarizes the failed tasks.

### Fixed

- Electrons will inherit the lattice executors.
- Sublattices inherit the parent lattice executor.
- When several electrons are running concurrently, their stdout and stderr are stored in the correct graph nodes.
- Electron errors now appear in the Electron ErrorCard when one clicks on a failed task in the UI.
- When an electron raises an exception during execution, the local and dask executors now try to recover any output that was already
  written.
- Fixed functional tests.
- Added `requirements-client.txt` to MANIFEST file
- Respecting specified AWS profile & region in remote executed S3 file transfers, defaulting to env vars of execution backend
- Fixed local executor tests on MacOS (second attempt)
- The `initialize_results_dir` method attempts to use an environment variable instead of the results directory in the payload
- Modified certain sqlalchemy commands for postgres compatibility
- Removed references to results_dir in the payload

### Docs

- Added DNN tutorial
- Updated AWS Plugins install instructions
- Updated AWS Plugins documentation (minor fixes)
- Rewrote intro material in README.
- Changed "Citation" in the README.
- Renamed "Release Notes" to "What's New?" in the README. Updated What's New with a description of the newest GUI functionality.
- Added "Quick Start" guide.
- Updated and reorganized doc landing page.
- Rewrote "Getting Started" page.
- Broke out "Installing from Source" instructions to separate page.
- Corrected some API class names in headers.
- Added an executors-and-UI graphic.
- Adding `Deployment` section for self-hosting guide

## [0.208.0-rc.0] - 2022-11-05

### Authors

- Faiyaz Hasan <faiyaz@agnostiq.ai>
- Casey Jao <casey@agnostiq.ai>
- Alejandro Esquivel <ae@alejandro.ltd>

### Operations

- Reverted nightly schedule back to daily at 4:00am
- Added Alejandro to PAUL_BLART group to allow trigerring of releases

### Added

- Support for transferring the contents of folders to and from S3 buckets using the file transfer module.

### Docs

- Rewrote intro material in README.
- Changed "Citation" in the README.
- Renamed "Release Notes" to "What's New?" in the README. Updated What's New with a description of the newest GUI functionality.

### Fixed

- Folder transfer unit test.
- Folder transfer download bug
- Result objects now print correctly when nodes fail

### Changed

- Width of lattice name column on dispatch list GUI.
- Optimzing larger graphs for better performance.

## [0.207.0-rc.0] - 2022-10-26

### Authors

- Alejandro Esquivel <ae@alejandro.ltd>
- Co-authored-by: pre-commit-ci[bot] <66853113+pre-commit-ci[bot]@users.noreply.github.com>

### Changed

- Running migrations automatically if none have run in the past (fresh installs, after purging)

## [0.206.0-rc.0] - 2022-10-26

### Authors

- Akalanka <8133713+boneyag@users.noreply.github.com>
- Co-authored-by: Will Cunningham <wjcunningham7@users.noreply.github.com>
- Co-authored-by: Scott Wyman Neagle <scott@agnostiq.ai>
- Scott Wyman Neagle <wymnea@protonmail.com>
- Co-authored-by: Will Cunningham <wjcunningham7@gmail.com>
- Co-authored-by: Alejandro Esquivel <ae@alejandro.ltd>
- Co-authored-by: Faiyaz Hasan <faiyaz@agnostiq.ai>
- Casey Jao <casey@agnostiq.ai>
- Venkat Bala <15014089+venkatBala@users.noreply.github.com>

### Docs

- Updated AWS Lambda executor docs to address conflict with using public ecr registries

### Docs

- Fixed missing RTD content under API section for covalent, cli, leptons, deps, data transfer

### Fixed

- Enabling logging by default
- Removed debugging output
- Clarify cli output when `covalent db migrate` needs to be run

### Changed

- Single line call to join instead of a for loop
- Updated black, mirrors-prettier, and detect-secrets in pre-commit hooks

### Operations

- Updated hotfix logic to run on a merge to a release branch
- CodeQL workflow uses a test matrix to scan all repos in the Covalent ecosystem

## [0.205.0-rc.0] - 2022-10-19

### Authors

- Alejandro Esquivel <ae@alejandro.ltd>
- Venkat Bala <15014089+venkatBala@users.noreply.github.com>
- Casey Jao <casey@agnostiq.ai>

### Changed

- Made `root_dispatch_id` nullable to circumvent migration issues with sqlite in certain platforms

### Operations

- Updated all CI Slack alerts to all go to the #covalent-ci channel

### Fixed

- Rendering newlines in ErrorCard on the UI for displaying error stacktraces
- VERSION incrementing logic in changelog
- Fixed v11 migration to use render as batch to make DROP operations compatible with sqlite

## [0.204.1-rc.0] - 2022-10-18

### Authors

- Alejandro Esquivel <ae@alejandro.ltd>
- Venkat Bala <15014089+venkatBala@users.noreply.github.com>
- Casey Jao <casey@agnostiq.ai>

### Fixed

- `covalent restart` honors the `sdk.no_cluster` setting

### Docs

- Updated RTD with details about the new AWS lambda executor interface

### Operations

- Removed PAUL_BLART check on build sdist step in release.yml
- Consolidated pre & stable build into one step in release.yml

## [0.204.0-rc.0] - 2022-10-17

### Authors

- Alejandro Esquivel <ae@alejandro.ltd>
- Prasanna Venkatesh <54540812+Prasy12@users.noreply.github.com>
- Co-authored-by: Aravind-psiog <aravind.prabaharan@psiog.com>
- Co-authored-by: Manjunath PV <manjunath.poilath@psiog.com>
- Co-authored-by: pre-commit-ci[bot] <66853113+pre-commit-ci[bot]@users.noreply.github.com>
- Co-authored-by: RaviPsiog <raviteja.gurram@psiog.com>
- Co-authored-by: RaviPsiog <ravieja.gurram@psiog.com>
- Aravind <100823292+Aravind-psiog@users.noreply.github.com>
- Co-authored-by: Prasy12 <prasanna.venkatesh@psiog.com>

### Operations

- Fixing the validate distribution step given changes in -rc0 suffix to version

### Added

- RTD for User Interface
- Minor GUI fixes

### Fixed

- Re-applying default executor fix post config file reunification

## [0.203.0-rc.0] - 2022-10-14

### Authors

- Prasanna Venkatesh <54540812+Prasy12@users.noreply.github.com>
- Co-authored-by: Aravind-psiog <aravind.prabaharan@psiog.com>
- Co-authored-by: kamalesh.suresh <kamalesh.suresh@psiog.com>
- Co-authored-by: pre-commit-ci[bot] <66853113+pre-commit-ci[bot]@users.noreply.github.com>
- Casey Jao <casey@agnostiq.ai>
- Scott Wyman Neagle <wymnea@protonmail.com>
- Co-authored-by: Scott Wyman Neagle <scott@agnostiq.ai>
- Co-authored-by: Alejandro Esquivel <ae@alejandro.ltd>
- Will Cunningham <wjcunningham7@users.noreply.github.com>
- Will Cunningham <wjcunningham7@gmail.com>

### Added

- Ability to use terminal on the GUI.

### Fixed

- Exceptions when instantiating executors are handled
- Covalent start now waits for the server to settle before returning

### Operations

- updated hotfix logic to run on a merge to a release branch
- Fixing js github actions dist by re-building from develop
- Fixing syntax in describe action & compiled action manually

## [0.202.0] - 2022-10-11

### Authors

- Prasanna Venkatesh <54540812+Prasy12@users.noreply.github.com>
- Co-authored-by: ArunPsiog <arun.mukesh@psiog.com>
- Co-authored-by: kamalesh.suresh <kamalesh.suresh@psiog.com>
- Co-authored-by: Amalan Jenicious F <amalan.jenicious@psiog.com>
- Co-authored-by: Alejandro Esquivel <ae@alejandro.ltd>
- Casey Jao <casey@agnostiq.ai>

### Added

- Ability to view sublattices list as part of the main lattice
- Ability to view subalattices graph as part of main lattice

### Fixed

- Electron dependencies are no longer written twice to the DB during a workflow

## [0.201.0] - 2022-10-09

### Authors

- Venkat Bala <15014089+venkatBala@users.noreply.github.com>
- Will Cunningham <wjcunningham7@users.noreply.github.com>
- Co-authored-by: Scott Wyman Neagle <scott@agnostiq.ai>
- Co-authored-by: Alejandro Esquivel <ae@alejandro.ltd>
- Aravind <100823292+Aravind-psiog@users.noreply.github.com>
- Co-authored-by: Amalan Jenicious F <amalan.jenicious@psiog.com>
- Co-authored-by: kamalesh.suresh <kamalesh.suresh@psiog.com>
- Co-authored-by: Prasy12 <prasanna.venkatesh@psiog.com>
- Co-authored-by: ArunPsiog <arun.mukesh@psiog.com>
- Co-authored-by: pre-commit-ci[bot] <66853113+pre-commit-ci[bot]@users.noreply.github.com>
- Co-authored-by: Casey Jao <casey@agnostiq.ai>
- Co-authored-by: Will Cunningham <wjcunningham7@gmail.com>
- Okechukwu Emmanuel Ochia <okechukwu@agnostiq.ai>
- Scott Wyman Neagle <wymnea@protonmail.com>

### Docs

- Added AWS Plugins RTD page

### Fixed

- Updated import statements in alembic `env.py` file to refer to updated location of `DataStore` class
- Imports in entry_point

### Docs

- Fixed the docstring for `get_node_error`

### Changed

- move `upsert_lattice_data()` to dispatcher
- move `upsert_electron_data()` to dispatcher
- move `insert_electron_dependency_data()` to dispatcher
- move `persist()` to dispatcher
- move `get_unique_id()` to dispatcher
- move `initialize_result_object()` to dispatcher

### Removed

- `get_node_value` from `Result`

### Tests

- Updated more functional tests

## [0.200.0] - 2022-10-05

### Authors

- Venkat Bala <15014089+venkatBala@users.noreply.github.com>
- Scott Wyman Neagle <scott@agnostiq.ai>
- Co-authored-by: Faiyaz Hasan <faiyaz@agnostiq.ai>
- Co-authored-by: Will Cunningham <wjcunningham7@gmail.com>
- Will Cunningham <wjcunningham7@users.noreply.github.com>
- Co-authored-by: Alejandro Esquivel <ae@alejandro.ltd>
- Co-authored-by: pre-commit-ci[bot] <66853113+pre-commit-ci[bot]@users.noreply.github.com>
- Aravind <100823292+Aravind-psiog@users.noreply.github.com>
- Co-authored-by: Amalan Jenicious F <amalan.jenicious@psiog.com>
- Co-authored-by: kamalesh.suresh <kamalesh.suresh@psiog.com>
- Co-authored-by: Prasy12 <prasanna.venkatesh@psiog.com>
- Co-authored-by: ArunPsiog <arun.mukesh@psiog.com>
- Co-authored-by: Casey Jao <casey@agnostiq.ai>
- Okechukwu Emmanuel Ochia <okechukwu@agnostiq.ai>

## Docs

- Updated ECS Executor RTD with config & cloud resources table

### Added

- Ability to view the configuration file on the GUI as settings
- Ability to copy python objects for inputs and results for lattice and electrons

### Fixed

- Minor GUI bugs and improvements

### Docs

- Updated Lambda Executor RTD with config & cloud resources table
- Updated EC2, Braket, and Batch AWS Executors RTD with config & cloud resources table

### Operations

- Fixed syntax issues in `nightly.yml`
- Add `repository` arg to checkout in `version`
- fix `octokit` request action route, update env token
- create stable versions for stable releases
- add `fetch-depth: 0` to fetch entire history
- fix regex for matching version
- add `persist-credentials: false` in nightly
- Update `nightly` schedule to midnight EST
- Added CI for Ubuntu 22.04 / Python 3.8, 3.9
- Added CI for Centos 7 / Python 3.9
- Added experimental CI for Debian 11 / Python 3.11rc2
- Renamed Ubuntu images to Debian for accuracy
- Adding boilerplate workflow
- Syntax fixes in release.yml
- Verbose failure messages in boilerplate workflow
- Change license.yml to pip-license-checker action

## [0.199.0] - 2022-09-29

### Authors

- Venkat Bala <15014089+venkatBala@users.noreply.github.com>
- Co-authored-by: Will Cunningham <wjcunningham7@gmail.com>
- Co-authored-by: Scott Wyman Neagle <scott@agnostiq.ai>
- Will Cunningham <wjcunningham7@users.noreply.github.com>
- Sankalp Sanand <sankalp@agnostiq.ai>
- Casey Jao <casey@agnostiq.ai>
- Prasanna Venkatesh <54540812+Prasy12@users.noreply.github.com>
- Co-authored-by: Manjunath PV <manjunath.poilath@psiog.com>
- Co-authored-by: kamalesh.suresh <kamalesh.suresh@psiog.com>
- Co-authored-by: ArunPsiog <arun.mukesh@psiog.com>
- Co-authored-by: RaviPsiog <raviteja.gurram@psiog.com>
- Co-authored-by: pre-commit-ci[bot] <66853113+pre-commit-ci[bot]@users.noreply.github.com>
- Co-authored-by: Faiyaz Hasan <faiyaz@agnostiq.ai>
- Co-authored-by: Alejandro Esquivel <ae@alejandro.ltd>

### Tests

- Fixed `asserts` in stress tests
- Added unit tests for `defaults.py`
- Updated `test_sync()` to match the new function signature.

### Added

- `requirements-client.txt` file added.
- Logs tab on the GUI which displays the covalent logs and also the ability to download the log file.
- Missing copyrights to the file transfer module.

### Fixed

- Config file is now locked during reads and writes to mitigate concurrency issues
- In `defaults.py/get_default_executor`, condition to return `local` or `dask` is now fixed
- Strip "/" from the S3 bucket download "from file path" and the upload "to file path"
- Correctly return stderr in get_node_result

### Changed

- Installation requirements are now split into client side and server side requirements' files.
- `setup.py` modified to install client side requirements only, if `COVALENT_SDK_ONLY` environment variable is present and `True`.
- Updated `requirements.txt` and `tests/requirements.txt`
- Updated `nbconvert` by dependabot
- Split the `ConfigManager` into `Client` and `Server` components
- Update the `set/get/update` config methods to distinguish between the client and server parts
- `get_all_node_results()` uses in memory `Result` instead of DB
- `get_all_node_outputs()` uses in memory Result instead of DB

### Removed

- The DB dependency in `sync()`
- The ability for `sync()` to wait for all dispatches.

### Docs

- Fixed a notebook which was not rendering

### Operations

- Updating all references to local workflows
- Adding `nightly.yml` workflow for nightly CI
- Updated triggers to `tests` and `changelog` workflows
- Enhanced pre-release workflows
- `codecov` passthrough jobs added for when tests are not run
- Tests are run on one platform on pushes to `develop` to keep codecov reports accurate
- Test matrix source triggers changed from `workflow_call` to `schedule` since contexts are inherited
- Removed badges workflow; version badge is now generated using the latest pre-release tag
- Removed unused `push_to_s3` workflow
- Workflows authenticate to AWS using OIDC with specific roles
- Only the recommended platform is tested on pull requests
- Update check blocks to assert the `workflow_call` event type is replaced with `schedule`
- Create a hotfix when pushing to a release branch
- Update nightly trigger to `hourly` for testing
- Update `changelog` action token to `COVALENT_OPS_BOT_TOKEN`
- Remove `benchmark` workflow from `nightly` schedule
- Removed payload dependency from changelog action so it can run on a schedule
- Remove `benchmark` workflow from `nightly` schedule

## [0.198.0] - 2022-09-14

### Authors

- Scott Wyman Neagle <scott@agnostiq.ai>
- Co-authored-by: Will Cunningham <wjcunningham7@gmail.com>

### Operations

- Fix `release.yml` workflow
- Adding a step in `release.yml/docker` job to trigger the AWS executor base image build in the remote repo `covalent-aws-plugins`
- Pass all the necessary inputs for the triggered workflow as part of the HTTP POST request body
- Added MacOS 12 to test matrix

### Changed

- Skipping stalling `dask_executor` functional test
- Database is initialized in `covalent_ui/app.py` instead of in the CLI's `start` method in order to support management via `start-stop-daemon`.
- Convert `COVALENT_SVC_PORT` to `int` when parsing env var
- Skipping stalling `dask_executor` functional test

### Added

- Modified `_DEFAULT_CONSTRAINT_VALUES` to a dataclass called `DefaultMetadataValues`, it is still used as a dictionary everywhere (named `DEFAULT_METADATA_VALUES` instead) but in an object-like manner.
- Modified `_DEFAULT_CONFIG` to also be a dataclass called `DefaultConfig`, which is initialized whenever needed and used like a dictionary (named `DEFAULT_CONFIG`).
- `ConfigManager` is now thread safe since it is initialized whenever needed instead of one object being accessed by multiple processes/threads leading to corruption of the config file.
- Using `contextlib.supress` to ignore `psutil.NoSuchProcess` errors instead of `try/except` with `pass`.
- Filter workflow dispatches by status on the GUI.
- Delete all workflow dispatches present in the database from the GUI and add filter level deletion of workflow dispatches as well.
- Theme changes as part of latest wireframe.
- Factory functions to generate configurations and default metadata at the time when required. This is because certain values like default executors are only determined when the covalent server starts.
- Respecting the configuration options like default executor, no. of workers, developer mode, etc. when restarting the server.
- Unit tests for `remote_executor.py`
- Added alembic migrations script for DB schema v12
- Environment variables added to `defaults.py` in order to support system services
- Covalent OpenRC init script added

### Removed

- Deprecated `_DEFAULT_CONSTRAINTS_DEPRECATED` removed.
- Confusing `click` argument `no-cluster` instead of flag `--no-cluster` removed; this was also partially responsible for unexpected behaviour with using `no-cluster` option when starting covalent.

### Operations

- Fixed a bug in changelog.yml caused by passing a large list of commits as a var

### Tests

- Updated tests to reflect above changes.
- Updated more tests to DB schema v12
- Improved DB mocking in dispatcher tests

### Fixed

- Removed inheritance of `call_before` metadata related to file transfers from parent electron to collected nodes.
- Executor instances at runtime no longer inadvertently modify
  transport graph nodes when modifying their attributes.
- Syntax error in `tests.yml`

### Docs

- Updated AWS Lambda plugin rtd with mention to its limitations.
- Updated RTD concepts and tutorials to reflect new UI.

## [0.197.0] - 2022-09-08

### Authors

- Will Cunningham <wjcunningham7@users.noreply.github.com>
- Co-authored-by: Scott Wyman Neagle <scott@agnostiq.ai>
- Alejandro Esquivel <ae@alejandro.ltd>
- Co-authored-by: Will Cunningham <wjcunningham7@gmail.com>
- Aravind-psiog <100823292+Aravind-psiog@users.noreply.github.com>
- Faiyaz Hasan <faiyaz@agnostiq.ai>
- Co-authored-by: Venkat Bala <venkat@agnostiq.ai>
- Prasanna Venkatesh <54540812+Prasy12@users.noreply.github.com>
- Co-authored-by: Amalan Jenicious F <amalan.jenicious@psiog.com>
- Okechukwu Emmanuel Ochia <okechukwu@agnostiq.ai>
- Co-authored-by: pre-commit-ci[bot] <66853113+pre-commit-ci[bot]@users.noreply.github.com>
- Casey Jao <casey@agnostiq.ai>

### Fixed

- Fixed missing lattice and result object attributes after rehydrating from datastore.

### Changed

- Implemented v12 of the DB schema

### Tests

- Enhanced DB tests to check faithfulness of persist and rehydrate operations

### Docs

- Update user interface docs for filter and delete features.
- Added credential management page

## [0.196.0] - 2022-09-07

### Authors

- Will Cunningham <wjcunningham7@users.noreply.github.com>
- Co-authored-by: Scott Wyman Neagle <scott@agnostiq.ai>
- Alejandro Esquivel <ae@alejandro.ltd>
- Co-authored-by: Will Cunningham <wjcunningham7@gmail.com>
- Aravind-psiog <100823292+Aravind-psiog@users.noreply.github.com>
- Faiyaz Hasan <faiyaz@agnostiq.ai>
- Co-authored-by: Venkat Bala <venkat@agnostiq.ai>
- Prasanna Venkatesh <54540812+Prasy12@users.noreply.github.com>
- Co-authored-by: Amalan Jenicious F <amalan.jenicious@psiog.com>
- Okechukwu Emmanuel Ochia <okechukwu@agnostiq.ai>
- Co-authored-by: pre-commit-ci[bot] <66853113+pre-commit-ci[bot]@users.noreply.github.com>
- Casey Jao <casey@agnostiq.ai>

### Changed

- Sublattices are now run completely internally, without any HTTP calls.
- Lattice-level metadata is persisted atomically for sublattices.

## [0.195.0] - 2022-09-06

### Authors

- Will Cunningham <wjcunningham7@users.noreply.github.com>
- Co-authored-by: Scott Wyman Neagle <scott@agnostiq.ai>
- Alejandro Esquivel <ae@alejandro.ltd>
- Co-authored-by: Will Cunningham <wjcunningham7@gmail.com>
- Aravind-psiog <100823292+Aravind-psiog@users.noreply.github.com>
- Faiyaz Hasan <faiyaz@agnostiq.ai>
- Co-authored-by: Venkat Bala <venkat@agnostiq.ai>
- Prasanna Venkatesh <54540812+Prasy12@users.noreply.github.com>
- Co-authored-by: Amalan Jenicious F <amalan.jenicious@psiog.com>
- Okechukwu Emmanuel Ochia <okechukwu@agnostiq.ai>
- Co-authored-by: pre-commit-ci[bot] <66853113+pre-commit-ci[bot]@users.noreply.github.com>
- Casey Jao <casey@agnostiq.ai>

### Changed

- `import covalent` no longer pulls in the server components

### Operations

- Fixed `tests.yml` where `RECOMMENDED_PLATFORM` was not properly set

## [0.194.0] - 2022-09-06

### Authors

- Will Cunningham <wjcunningham7@users.noreply.github.com>
- Co-authored-by: Scott Wyman Neagle <scott@agnostiq.ai>
- Alejandro Esquivel <ae@alejandro.ltd>
- Co-authored-by: Will Cunningham <wjcunningham7@gmail.com>
- Aravind-psiog <100823292+Aravind-psiog@users.noreply.github.com>
- Faiyaz Hasan <faiyaz@agnostiq.ai>
- Co-authored-by: Venkat Bala <venkat@agnostiq.ai>
- Prasanna Venkatesh <54540812+Prasy12@users.noreply.github.com>
- Co-authored-by: Amalan Jenicious F <amalan.jenicious@psiog.com>
- Okechukwu Emmanuel Ochia <okechukwu@agnostiq.ai>
- Co-authored-by: pre-commit-ci[bot] <66853113+pre-commit-ci[bot]@users.noreply.github.com>
- Casey Jao <casey@agnostiq.ai>

### Operations

- Added a workflow which checks for missing or extra requirements
- Added pycln to pre-commit hooks #867

### Removed

- PyYAML
- tailer

## [0.193.0] - 2022-09-06

### Authors

- Will Cunningham <wjcunningham7@users.noreply.github.com>
- Co-authored-by: Scott Wyman Neagle <scott@agnostiq.ai>
- Alejandro Esquivel <ae@alejandro.ltd>
- Co-authored-by: Will Cunningham <wjcunningham7@gmail.com>
- Aravind-psiog <100823292+Aravind-psiog@users.noreply.github.com>
- Faiyaz Hasan <faiyaz@agnostiq.ai>
- Co-authored-by: Venkat Bala <venkat@agnostiq.ai>
- Prasanna Venkatesh <54540812+Prasy12@users.noreply.github.com>
- Co-authored-by: Amalan Jenicious F <amalan.jenicious@psiog.com>
- Okechukwu Emmanuel Ochia <okechukwu@agnostiq.ai>
- Co-authored-by: pre-commit-ci[bot] <66853113+pre-commit-ci[bot]@users.noreply.github.com>
- Casey Jao <casey@agnostiq.ai>

### Changed

- Refactored executor base classes

### Operations

- pre-commit autoupdate

## [0.192.0] - 2022-09-02

### Authors

- Will Cunningham <wjcunningham7@users.noreply.github.com>
- Co-authored-by: Scott Wyman Neagle <scott@agnostiq.ai>
- Alejandro Esquivel <ae@alejandro.ltd>
- Co-authored-by: Will Cunningham <wjcunningham7@gmail.com>
- Aravind-psiog <100823292+Aravind-psiog@users.noreply.github.com>
- Faiyaz Hasan <faiyaz@agnostiq.ai>
- Co-authored-by: Venkat Bala <venkat@agnostiq.ai>
- Prasanna Venkatesh <54540812+Prasy12@users.noreply.github.com>
- Co-authored-by: Amalan Jenicious F <amalan.jenicious@psiog.com>
- Okechukwu Emmanuel Ochia <okechukwu@agnostiq.ai>
- Co-authored-by: pre-commit-ci[bot] <66853113+pre-commit-ci[bot]@users.noreply.github.com>

### Changed

- Modified how `no_cluster` is passed to `app.py` from the CLI

## [0.191.0] - 2022-09-01

### Authors

- Will Cunningham <wjcunningham7@users.noreply.github.com>
- Co-authored-by: Scott Wyman Neagle <scott@agnostiq.ai>
- Alejandro Esquivel <ae@alejandro.ltd>
- Co-authored-by: Will Cunningham <wjcunningham7@gmail.com>
- Aravind-psiog <100823292+Aravind-psiog@users.noreply.github.com>
- Faiyaz Hasan <faiyaz@agnostiq.ai>
- Co-authored-by: Venkat Bala <venkat@agnostiq.ai>
- Prasanna Venkatesh <54540812+Prasy12@users.noreply.github.com>
- Co-authored-by: Amalan Jenicious F <amalan.jenicious@psiog.com>
- Okechukwu Emmanuel Ochia <okechukwu@agnostiq.ai>
- Co-authored-by: pre-commit-ci[bot] <66853113+pre-commit-ci[bot]@users.noreply.github.com>

### Added

- Implementation of RemoteExecutor

## [0.190.0] - 2022-09-01

### Authors

- Will Cunningham <wjcunningham7@users.noreply.github.com>
- Co-authored-by: Scott Wyman Neagle <scott@agnostiq.ai>
- Alejandro Esquivel <ae@alejandro.ltd>
- Co-authored-by: Will Cunningham <wjcunningham7@gmail.com>
- Aravind-psiog <100823292+Aravind-psiog@users.noreply.github.com>
- Faiyaz Hasan <faiyaz@agnostiq.ai>
- Co-authored-by: Venkat Bala <venkat@agnostiq.ai>
- Prasanna Venkatesh <54540812+Prasy12@users.noreply.github.com>
- Co-authored-by: Amalan Jenicious F <amalan.jenicious@psiog.com>
- Okechukwu Emmanuel Ochia <okechukwu@agnostiq.ai>

### Changed

- Renamed `BaseAsyncExecutor` and its references to `AsyncBaseExecutor`.

## [0.189.0] - 2022-08-31

### Authors

- Will Cunningham <wjcunningham7@users.noreply.github.com>
- Co-authored-by: Scott Wyman Neagle <scott@agnostiq.ai>
- Alejandro Esquivel <ae@alejandro.ltd>
- Co-authored-by: Will Cunningham <wjcunningham7@gmail.com>
- Aravind-psiog <100823292+Aravind-psiog@users.noreply.github.com>
- Faiyaz Hasan <faiyaz@agnostiq.ai>
- Co-authored-by: Venkat Bala <venkat@agnostiq.ai>
- Prasanna Venkatesh <54540812+Prasy12@users.noreply.github.com>
- Co-authored-by: Amalan Jenicious F <amalan.jenicious@psiog.com>

### Added

- Added capability to take screenshot of the graph with covalent logo on the GUI.

### Operations

- Changed the environment switches in tests.yml to be `true`/empty instead of 1/0

- Adding `benchmark.yml` workflow

### Tests

- Adding scripts in `tests/stress_tests/benchmarks`

## [0.188.0] - 2022-08-31

### Authors

- Will Cunningham <wjcunningham7@users.noreply.github.com>
- Co-authored-by: Scott Wyman Neagle <scott@agnostiq.ai>
- Alejandro Esquivel <ae@alejandro.ltd>
- Co-authored-by: Will Cunningham <wjcunningham7@gmail.com>
- Aravind-psiog <100823292+Aravind-psiog@users.noreply.github.com>

### Added

- Created a prototype of a production Dockerfile
- The old Dockerfile has been moved to Dockerfile.dev

### Docs

- Added db schema migration error guide in RTD
- Removed `get_data_store` from quantum chemistry tutorial #1046

### Operations

- Front-end test coverage measured and reported in CI
- Added reusable version action

- Added read the docs for user interface

## [0.187.0] - 2022-08-28

### Authors

- Prasanna Venkatesh <54540812+Prasy12@users.noreply.github.com>
- Co-authored-by: Kamalesh-suresh <kamalesh.suresh@psiog.com>
- Co-authored-by: Amalan Jenicious F <amalan.jenicious@psiog.com>
- Co-authored-by: pre-commit-ci[bot] <66853113+pre-commit-ci[bot]@users.noreply.github.com>

### Tests

- Fixed `test_using_executor_names` and `test_internal_sublattice_dispatch` tests to also work with `--no-cluster` option.

### Added

- Added test cases for front-end react components.

## [0.186.0] - 2022-08-25

### Authors

- Sankalp Sanand <sankalp@agnostiq.ai>
- Co-authored-by: Alejandro Esquivel <ae@alejandro.ltd>
- Venkat Bala <venkat@agnostiq.ai>
- Okechukwu Emmanuel Ochia <okechukwu@agnostiq.ai>
- Co-authored-by: pre-commit-ci[bot] <66853113+pre-commit-ci[bot]@users.noreply.github.com>
- Co-authored-by: Will Cunningham <wjcunningham7@gmail.com>
- Co-authored-by: Scott Wyman Neagle <scott@agnostiq.ai>
- Venkat Bala <15014089+venkatBala@users.noreply.github.com>
- Aravind-psiog <100823292+Aravind-psiog@users.noreply.github.com>
- Co-authored-by: Kamalesh-suresh <kamalesh.suresh@psiog.com>
- Co-authored-by: Prasy12 <prasanna.venkatesh@psiog.com>

### Operations

- Fix conditional logic around dumping of `covalent` logs to stdout in test workflows
- Build test matrix by parsing configs from json
- Dump covalent logs if any of the tests step fail
- changed-files action uses the proper sha in version.yml

### Docs

- Added RTD and header for the AWS EC2 executor plugin.
- Refactored tutorials for better organization

### Added

- Added executor label, node id and node type to graph node UI

### Changed

- Runtime has been modified to be more precise on the lattice and electron sidebar

## [0.185.0] - 2022-08-23

### Authors

- Sankalp Sanand <sankalp@agnostiq.ai>
- Co-authored-by: Alejandro Esquivel <ae@alejandro.ltd>
- Venkat Bala <venkat@agnostiq.ai>

### Added

- Adding `load_tests` subdirectory to tests to facilitate execution of Covalent benchmarks during nightly runs
- Added `locust` requirements to tests `requirements.txt`

## [0.184.2] - 2022-08-23

### Authors

- Sankalp Sanand <sankalp@agnostiq.ai>
- Co-authored-by: Alejandro Esquivel <ae@alejandro.ltd>

### Fixed

- Switched the `render_as_batch` flag in the alembic env context so that `ALTER` commands are supported in SQLite migrations.

### Docs

- Updated custom executor RTD to show a simpler example

### Operations

- pre-commit autoupdate

## [0.184.1] - 2022-08-23

### Authors

- Alejandro Esquivel <ae@alejandro.ltd>
- Venkat Bala <venkat@agnostiq.ai>
- Co-authored-by: Scott Wyman Neagle <scott@agnostiq.ai>
- Casey Jao <casey@agnostiq.ai>
- Sankalp Sanand <sankalp@agnostiq.ai>

### Fixed

- Function's `__doc__` and `__name__` storage in dict/json for transportable object fixed.

### Tests

- Added unit test for the above fix.

## [0.184.0] - 2022-08-22

### Authors

- Alejandro Esquivel <ae@alejandro.ltd>
- Venkat Bala <venkat@agnostiq.ai>
- Co-authored-by: Scott Wyman Neagle <scott@agnostiq.ai>
- Casey Jao <casey@agnostiq.ai>

### Changed

- Electron metadata is serialized earlier during workflow construction
  to reduce unexpected executor pip requirements.

### Operations

- Updating conditional logic for the different steps in `release` workflow
- Dependabot update

### Docs

- Removed "How to synchronize lattices" section from RTD

## [0.183.0] - 2022-08-18

### Authors

- Scott Wyman Neagle <scott@agnostiq.ai>
- Venkat Bala <venkat@agnostiq.ai>

### Added

- Adding tests to update patch coverage for the `covalent logs` cli

### Changed

- Modify the `covalent logs` CLI handler to read logs line by line

### Operations

- Update release workflow
- Adding a `wait` input for the Conda action

## [0.182.2] - 2022-08-18

### Authors

- Scott Wyman Neagle <scott@agnostiq.ai>
- Will Cunningham <wjcunningham7@users.noreply.github.com>
- Alejandro Esquivel <ae@alejandro.ltd>
- Co-authored-by: Will Cunningham <wjcunningham7@gmail.com>
- Co-authored-by: Faiyaz Hasan <faiyaz@agnostiq.ai>

### Fixed

- CLI `service.py` tests to run without the server needing to be started.

### Docs

- Added `covalent db` cli command to API section of RTD

### Docs

- Fixed RTD downloads badge image to point to `covalent` rather than `cova`

### Operations

- Use conda skeleton action for build and upload

### Docs

- Updating WCI yaml with new file transfer protocols

## [0.182.1] - 2022-08-17

### Authors

- Will Cunningham <wjcunningham7@users.noreply.github.com>
- Venkat Bala <venkat@agnostiq.ai>
- Co-authored-by: santoshkumarradha <santosh@agnostiq.ai>
- Co-authored-by: pre-commit-ci[bot] <66853113+pre-commit-ci[bot]@users.noreply.github.com>
- Co-authored-by: Santosh kumar <29346072+santoshkumarradha@users.noreply.github.com>
- Co-authored-by: Scott Wyman Neagle <scott@agnostiq.ai>
- Prasanna Venkatesh <54540812+Prasy12@users.noreply.github.com>
- Co-authored-by: Will Cunningham <wjcunningham7@gmail.com>

### Fixed

- lattice.draw() fix on the GUI.

## [0.182.0] - 2022-08-17

### Authors

- Will Cunningham <wjcunningham7@users.noreply.github.com>
- Venkat Bala <venkat@agnostiq.ai>
- Co-authored-by: santoshkumarradha <santosh@agnostiq.ai>
- Co-authored-by: pre-commit-ci[bot] <66853113+pre-commit-ci[bot]@users.noreply.github.com>
- Co-authored-by: Santosh kumar <29346072+santoshkumarradha@users.noreply.github.com>
- Co-authored-by: Scott Wyman Neagle <scott@agnostiq.ai>

### Added

- Update RTD for `AWS Batch` executor
- Removed `AWS Lambda` executor RTD from this branch in order to keep changes atomic

### Changed

- Synced with latest develop

### Docs

- Adding RTD for `AWS Braket` executor
- Adding dropdown menu for the IAM policy
- Delete RTD for other cloud executor to keep changes atomic
- Renamed `executers` folder to `executors`

### Docs

- Updated short release notes

## [0.181.0] - 2022-08-17

### Authors

- Alejandro Esquivel <ae@alejandro.ltd>
- Will Cunningham <wjcunningham7@users.noreply.github.com>
- Scott Wyman Neagle <scott@agnostiq.ai>
- Venkat Bala <venkat@agnostiq.ai>
- Co-authored-by: santoshkumarradha <santosh@agnostiq.ai>
- Co-authored-by: pre-commit-ci[bot] <66853113+pre-commit-ci[bot]@users.noreply.github.com>
- Co-authored-by: Santosh kumar <29346072+santoshkumarradha@users.noreply.github.com>
- Co-authored-by: Will Cunningham <wjcunningham7@gmail.com>
- Prasanna Venkatesh <54540812+Prasy12@users.noreply.github.com>
- Co-authored-by: Kamalesh-suresh <kamalesh.suresh@psiog.com>
- Co-authored-by: Manjunath PV <manjunath.poilath@psiog.com>
- Co-authored-by: ArunPsiog <arun.mukesh@psiog.com>

### Changed

- Lazy loading mechanism on the GUI.

### Fixed

- Displaying electron executor and inputs information on the GUI.
- Animated spinner for running statuses on the GUI.

## Docs

- Add `AWSLambdaExecutor` RTD
- Update `api.rst` to include `cluster` CLI command option
- Added version migration guide section in RTD
- Update RTD for `AWS ECS` executor
- Remove AWS Lambda and Batch RTDs to keep changes atomic
- Adding dropdowns to IAM policy documents
- Updated compatibility matrix
- Updated pip, bash and callable deps how-to guides

### Operations

- NPM install on CentOS done explicitly
- `-y` flag for `conda install`

## [0.180.0] - 2022-08-16

### Authors

- Casey Jao <casey@agnostiq.ai>
- Co-authored-by: Alejandro Esquivel <ae@alejandro.ltd>
- Okechukwu Emmanuel Ochia <okechukwu@agnostiq.ai>
- Scott Wyman Neagle <scott@agnostiq.ai>
- Co-authored-by: pre-commit-ci[bot] <66853113+pre-commit-ci[bot]@users.noreply.github.com>
- Co-authored-by: Will Cunningham <wjcunningham7@gmail.com>
- Sankalp Sanand <sankalp@agnostiq.ai>

### Removed

- Removed `ct.wait.LONG` etc. constants from covalent's init

### Changed

- `wait` in `_get_result_from_dispatcher` will now use `_results_manager.wait.EXTREME` if `True` has been passed to it.

### Operations

- Prettierified release.yml
- Cleaned up pre-commit-config.yml

### Docs

- Updated Bash Lepton tutorial to conform with the latest Lepton interface changes
- Disabling how-to guide for executing an electron with a specified Conda environment.
- Fixed "How To" for Python leptons

## [0.179.0] - 2022-08-16

### Authors

### Changed

- Changed terser package version on webapp yarn-lock file.

## [0.178.0] - 2022-08-15

### Authors

- Will Cunningham <wjcunningham7@users.noreply.github.com>
- Co-authored-by: Alejandro Esquivel <ae@alejandro.ltd>
- Casey Jao <casey@agnostiq.ai>

### Changed

- Dispatch workflows as asyncio tasks on the FastAPI event loop instead of in separate threads

### Fixed

- Deconflict wait enum with `ct.wait` function; `wait` -> `WAIT`

### Operations

- Conda package is built and tested on a nightly schedule
- Conda deployment step is added to `release.yml`
- Install yarn and npm on Ubuntu whenever the webapp needs to be built

## [0.177.0] - 2022-08-11

### Authors

- Scott Wyman Neagle <scott@agnostiq.ai>
- Co-authored-by: Faiyaz Hasan <faiyaz@agnostiq.ai>
- Casey Jao <casey@agnostiq.ai>
- Venkat Bala <venkat@agnostiq.ai>
- Co-authored-by: pre-commit-ci[bot] <66853113+pre-commit-ci[bot]@users.noreply.github.com>

### Removed

- `while True` in `app.get_result`

### Changed

- Flask route logic to return 503 when the result is not ready

### Tests

- results_manager tests

### Operations

- Fix conditional checks for `pre-release` and `stable` Covalent docker image builds

## [0.176.0] - 2022-08-11

### Authors

- Scott Wyman Neagle <scott@agnostiq.ai>
- Co-authored-by: Faiyaz Hasan <faiyaz@agnostiq.ai>
- Casey Jao <casey@agnostiq.ai>

### Operations

- Update precommit yaml.

### Removed

- `Lattice.check_consumables()`, `_TransportGraph.get_topologically_sorted_graph()`

### Operations

- Trigger webapp build if `build==true`

## [0.175.0] - 2022-08-11

### Authors

- Scott Wyman Neagle <scott@agnostiq.ai>
- Co-authored-by: Faiyaz Hasan <faiyaz@agnostiq.ai>
- Casey Jao <casey@agnostiq.ai>

### Operations

- Trigger Slack alert for failed tests on `workflow_run`

## [0.174.0] - 2022-08-11

### Authors

- Casey Jao <casey@agnostiq.ai>
- Alejandro Esquivel <ae@alejandro.ltd>

### Changed

- Changed return value for TransferFromRemote and TransferToRemote (download/upload) operations to be consistent and always return filepath tuples

### Docs

- Updated docs with File Transfer return value changes and `files` kwarg injections

### Fixed

- Fixed postprocessing workflows that return an electron with an incoming wait_for edge

## [0.173.0] - 2022-08-10

### Authors

- Sankalp Sanand <sankalp@agnostiq.ai>

### Added

- `--hard` and `--yes` flags added to `covalent purge` for hard purging (also deletes the databse) and autoapproving respectively.

### Changed

- `covalent purge` now shows the user a prompt informing them what dirs and files will be deleted.
- Improved shown messages in some commands.

### Tests

- Updated tests to reflect above changes.

## [0.172.0] - 2022-08-10

### Authors

- Will Cunningham <wjcunningham7@users.noreply.github.com>
- Prasanna Venkatesh <54540812+Prasy12@users.noreply.github.com>
- Co-authored-by: pre-commit-ci[bot] <66853113+pre-commit-ci[bot]@users.noreply.github.com>
- Co-authored-by: Aravind-psiog <100823292+Aravind-psiog@users.noreply.github.com>
- Co-authored-by: ArunPsiog <arun.mukesh@psiog.com>
- Co-authored-by: manjunath.poilath <manjunath.poilath@psiog.com>
- Co-authored-by: Kamalesh-suresh <kamalesh.suresh@psiog.com>
- Co-authored-by: Amalan Jenicious F <amalan.jenicious@psiog.com>
- Co-authored-by: M Shrikanth <shrikanth.mohan@psiog.com>
- Co-authored-by: Casey Jao <casey@agnostiq.ai>
- Co-authored-by: Aravind-psiog <aravind.prabaharan@psiog.com>
- Co-authored-by: Will Cunningham <wjcunningham7@gmail.com>
- Co-authored-by: Alejandro Esquivel <ae@alejandro.ltd>

### Changed

- Covalent dispatcher flask web apis ported to FastAPI in `covalent_dispatcher/_service/app.py`
- Unit tests written for Covalent dispatcher flask web apis ported to FastAPI in `covalent_dispatcher_tests/_service/app.test.py`
- Web apis of `covalent_ui` refactored to adhere to v11 DB schema
- Electron graph mini map has been moved next to controls on the GUI.
- Lattice status and count of completed & total electrons has been moved to the top of the graph on the GUI.
- Some of the Flask APIs earlier consumed by the GUI have been deprecated & removed from the code base.
- APIs exposed by the web app back end have been re-factored to adhere to the new DB schema v10

### Added

- Added count of dispatches by status on the dispatch list section of the GUI.
- APIs that the GUI consumes have been re-written using FastAPI. This includes re-factoring of older APIs and adding of new APIs.
- Added COVALENT_SERVER_IFACE_ANY flag for uvicorn to start with 0.0.0.0

### Docs

- ReadTheDocs landing page has been improved

## [0.171.0] - 2022-08-10

### Authors

- Casey Jao <casey@agnostiq.ai>
- Co-authored-by: Scott Wyman Neagle <scott@agnostiq.ai>

### Added

- Added `covalent migrate_legacy_result_object` command to save pickled Result objects to the DataStore

## [0.170.1] - 2022-08-09

### Authors

- Venkat Bala <venkat@agnostiq.ai>

### Fixed

- Remove `attr` import added inadvertently

### Tests

- Fix `start` cli test, update `set_config` call count

## [0.170.0] - 2022-08-08

### Authors

- Venkat Bala <venkat@agnostiq.ai>
- Co-authored-by: pre-commit-ci[bot] <66853113+pre-commit-ci[bot]@users.noreply.github.com>

### Changed

- Temporarily allow executor plugin variable name to be either in uppercase or lowercase

## [0.169.0] - 2022-08-08

### Authors

- Venkat Bala <venkat@agnostiq.ai>
- Co-authored-by: pre-commit-ci[bot] <66853113+pre-commit-ci[bot]@users.noreply.github.com>

### Added

- Adding a `covalent config` convenience CLI to quickly view retrive the covalent configuration

## [0.168.0] - 2022-08-08

### Authors

- Venkat Bala <venkat@agnostiq.ai>
- Co-authored-by: pre-commit-ci[bot] <66853113+pre-commit-ci[bot]@users.noreply.github.com>

### Added

- Adding `setup/teardown` methods as placeholders for any executor specific setup and teardown tasks

## [0.167.0] - 2022-08-08

### Authors

- Poojith U Rao <106616820+poojithurao@users.noreply.github.com>
- Co-authored-by: Venkat Bala <venkat@agnostiq.ai>
- Co-authored-by: Faiyaz Hasan <faiyaz@agnostiq.ai>
- Co-authored-by: pre-commit-ci[bot] <66853113+pre-commit-ci[bot]@users.noreply.github.com>
- Co-authored-by: Alejandro Esquivel <ae@alejandro.ltd>

### Added

- S3 File transfer strategy

### Fixed

- Adding maximum number of retries and timeout parameter to the get result http call.

## [0.166.0] - 2022-08-07

### Authors

- Venkat Bala <venkat@agnostiq.ai>

### Tests

- Update dask cli test to match Covalent Dask cluster configuration

### Changed

- Remove newline from log stream formatter for better log statment output
- Jsonify covalent cluster cli outputs

## [0.165.0] - 2022-08-06

### Authors

- Casey Jao <casey@agnostiq.ai>

### Changed

- Make `BaseExecutor` and `BaseAsyncExecutor` class siblings, not parent and child.

### Operations

- Only validate webapp if the webapp was built

### Tests

- Fixed randomly failing lattice json serialization test

## [0.164.0] - 2022-08-05

### Authors

- Sankalp Sanand <sankalp@agnostiq.ai>
- Faiyaz Hasan <faiyaz@agnostiq.ai>
- Co-authored-by: pre-commit-ci[bot] <66853113+pre-commit-ci[bot]@users.noreply.github.com>
- Co-authored-by: Venkat Bala <venkat@agnostiq.ai>
- Co-authored-by: Will Cunningham <wjcunningham7@gmail.com>

### Changed

- Use `update_config` to modify dask configuration from the cluster process
- Simplify `set_config` logic for dask configuration options on `covalent start`
- Removed default values from click options for dask configuration related values

### Added

- Configured default dask configuration options in `defaults.py`

### Fixed

- Overwriting config address issue.

### Tests

- Moved misplaced functional/integration tests from the unit tests folder to their respective folders.
- All of the unit tests now use test DB instead of hitting a live DB.
- Updated `tests.yml` so that functional tests are run whenever tests get changed or github actions are changed.
- Several broken tests were also fixed.

## [0.163.0] - 2022-08-04

### Authors

- Alejandro Esquivel <ae@alejandro.ltd>
- Co-authored-by: Casey Jao <casey@agnostiq.ai>
- Will Cunningham <wjcunningham7@users.noreply.github.com>
- Co-authored-by: Scott Wyman Neagle <scott@agnostiq.ai>

### Added

- Added `rsync` dependency in `Dockerfile`

### Removed

- `Makefile` which was previously improperly committed

### Operations

- Functional tests are run only on `develop`
- `tests.yml` can be run manually provided a commit SHA
- `tests.yml` uses a `build` filter to conditionally install and build Covalent if build files are modified
- `docker.yml` is now only for dev work, and is manually triggered given an SHA
- `release.yml` is enhanced to push stable and pre-release images to a public ECR repo

## [0.162.0] - 2022-08-04

### Authors

- Alejandro Esquivel <ae@alejandro.ltd>
- Co-authored-by: Casey Jao <casey@agnostiq.ai>

### Changed

- Updated Base executor to support non-unique `retval_key`s, particularly for use in File Transfer where we may have several CallDeps with the reserved `retval_key` of value `files`.

## [0.161.2] - 2022-08-04

### Authors

- Alejandro Esquivel <ae@alejandro.ltd>
- Co-authored-by: pre-commit-ci[bot] <66853113+pre-commit-ci[bot]@users.noreply.github.com>

### Fixed

- Updated `covalent db migrations` to overwrite `alembic.ini` `script_location` with absolute path to migrations folder
- Updated `covalent db alembic [args]` command to use project root as `cwd` for alembic subprocess

## [0.161.1] - 2022-08-03

### Authors

- Alejandro Esquivel <ae@alejandro.ltd>
- Scott Wyman Neagle <scott@agnostiq.ai>
- Co-authored-by: Faiyaz Hasan <faiyaz@agnostiq.ai>
- Poojith U Rao <106616820+poojithurao@users.noreply.github.com>
- Co-authored-by: Casey Jao <casey@agnostiq.ai>

### Fixed

- When a list was passed to an electron, the generated electron list
  had metadata copied from the electron. This was resulting in
  call_before and call_after functions being called by the electron
  list as well. The metadata (apart from executor) is now set to
  default values for the electron list.

## [0.161.0] - 2022-08-03

### Authors

- Alejandro Esquivel <ae@alejandro.ltd>
- Scott Wyman Neagle <scott@agnostiq.ai>
- Co-authored-by: Faiyaz Hasan <faiyaz@agnostiq.ai>

### Changed

- Replaced `Session(DispatchDB()._get_data_store().engine)` with `workflow_db.session()`

### Removed

- `DevDataStore` class from `datastore.py`
- workflows manager

## [0.160.1] - 2022-08-02

### Authors

- Alejandro Esquivel <ae@alejandro.ltd>
- Scott Wyman Neagle <scott@agnostiq.ai>

### Fixed

- `script_location` key not found issue when installing with pip (second attempt)

### Docs

- Remove migration guide reference from README

### Operations

- Explicitly check `release == true` in tests.yml

## [0.160.0] - 2022-08-02

### Authors

- Casey Jao <casey@agnostiq.ai>
- Co-authored-by: Faiyaz Hasan <faiyaz@agnostiq.ai>

### Changed

- `Executor.run()` now accepts a `task_metadata` dictionary. Current
  keys consist of `dispatch_id` and `node_id`.

## [0.159.0] - 2022-08-02

### Authors

- Casey Jao <casey@agnostiq.ai>
- Co-authored-by: Faiyaz Hasan <faiyaz@agnostiq.ai>

### Changed

- Database schema has been updated to v11

### Operations

- `paths-filter` will only be run on PRs, i.e on workflow runs, the whole test suite will be run.
- Removed retry action from running on `pytest` steps since they instead use `pytest` retries.
- `codecov.yml` added to enable carry-forward flags
- UI front-end is only built for pull requests when the source changes
- Packaging is only validated on the `develop` branch

## [0.158.0] - 2022-07-29

### Authors

- Okechukwu Emmanuel Ochia <okechukwu@agnostiq.ai>
- Co-authored-by: Scott Wyman Neagle <scott@agnostiq.ai>
- Will Cunningham <wjcunningham7@users.noreply.github.com>
- Alejandro Esquivel <ae@alejandro.ltd>
- Co-authored-by: pre-commit-ci[bot] <66853113+pre-commit-ci[bot]@users.noreply.github.com>
- Casey Jao <casey@agnostiq.ai>
- Co-authored-by: Faiyaz Hasan <faiyaz@agnostiq.ai>

### Changed

- Construct the result object in the dispatcher `entry_point.py` module in order to avoid the Missing Latticed Id error so frequently.
- Update the sleep statement length to 0.1 seconds in the results.manager.

## [0.157.1] - 2022-07-29

### Authors

- Okechukwu Emmanuel Ochia <okechukwu@agnostiq.ai>
- Co-authored-by: Scott Wyman Neagle <scott@agnostiq.ai>
- Will Cunningham <wjcunningham7@users.noreply.github.com>
- Alejandro Esquivel <ae@alejandro.ltd>
- Co-authored-by: pre-commit-ci[bot] <66853113+pre-commit-ci[bot]@users.noreply.github.com>
- Casey Jao <casey@agnostiq.ai>

### Fixed

- Pass non-kwargs to electrons in the correct order during dispatch.

## [0.157.0] - 2022-07-28

### Authors

- Okechukwu Emmanuel Ochia <okechukwu@agnostiq.ai>
- Co-authored-by: Scott Wyman Neagle <scott@agnostiq.ai>
- Will Cunningham <wjcunningham7@users.noreply.github.com>
- Alejandro Esquivel <ae@alejandro.ltd>
- Co-authored-by: pre-commit-ci[bot] <66853113+pre-commit-ci[bot]@users.noreply.github.com>
- Casey Jao <casey@agnostiq.ai>

### Changed

- Expose a public `wait()` function compatible with both calling and dispatching lattices

### Docs

- Updated the RTD on `wait_for()` to use the static `wait()` function

### Operations

- pre-commit autoupdate

### Docs

- Changed the custom executor how-to to be shorter and more concise.
- Re-structured the docs

## [0.156.0] - 2022-07-27

### Authors

- Okechukwu Emmanuel Ochia <okechukwu@agnostiq.ai>
- Co-authored-by: Scott Wyman Neagle <scott@agnostiq.ai>
- Will Cunningham <wjcunningham7@users.noreply.github.com>
- Alejandro Esquivel <ae@alejandro.ltd>
- Co-authored-by: pre-commit-ci[bot] <66853113+pre-commit-ci[bot]@users.noreply.github.com>

### Added

- Bash decorator is introduced
- Lepton commands can be specified as a list of strings rather than strings alone.

## [0.155.1] - 2022-07-26

### Authors

- Okechukwu Emmanuel Ochia <okechukwu@agnostiq.ai>
- Co-authored-by: Scott Wyman Neagle <scott@agnostiq.ai>
- Will Cunningham <wjcunningham7@users.noreply.github.com>
- Alejandro Esquivel <ae@alejandro.ltd>
- Co-authored-by: pre-commit-ci[bot] <66853113+pre-commit-ci[bot]@users.noreply.github.com>

### Fixed

- `script_location` key not found issue when running alembic programatically

### Operations

- Fixed syntax errors in `stale.yml` and in `hotfix.yml`
- `docker.yml` triggered after version bump in `develop` instead of before
- Enhanced `tests.yml` to upload coverage reports by domain

## [0.155.0] - 2022-07-26

### Authors

- Alejandro Esquivel <ae@alejandro.ltd>

### Added

- Exposing `alembic {args}` cli commands through: `covalent db alembic {args}`

## [0.154.0] - 2022-07-25

### Authors

- Casey Jao <casey@agnostiq.ai>
- Co-authored-by: Venkat Bala <venkat@agnostiq.ai>
- Alejandro Esquivel <ae@alejandro.ltd>

### Added

- Added methods to programatically fetch information from Alembic without needing subprocess

## [0.153.1] - 2022-07-25

### Authors

- Casey Jao <casey@agnostiq.ai>
- Co-authored-by: Venkat Bala <venkat@agnostiq.ai>

### Fixed

- Stdout and stderr are now captured when using the dask executor.

### Tests

- Fixed Dask cluster CLI tests

## [0.153.0] - 2022-07-25

### Authors

- Faiyaz Hasan <faiyaz@agnostiq.ai>

### Added

- Helper function to load and save files corresponding to the DB filenames.

### Changed

- Files with .txt, .log extensions are stored as strings.
- Get result web request timeout to 2 seconds.

## [0.152.0] - 2022-07-25

### Authors

- Faiyaz Hasan <faiyaz@agnostiq.ai>
- Co-authored-by: Scott Wyman Neagle <scott@agnostiq.ai>

### Changed

- Pass default DataStore object to node value retrieval method in the Results object.

## [0.151.1] - 2022-07-22

### Authors

- Faiyaz Hasan <faiyaz@agnostiq.ai>
- Co-authored-by: Scott Wyman Neagle <scott@agnostiq.ai>

### Fixed

- Adding maximum number of retries and timeout parameter to the get result http call.
- Disabling result_webhook for now.

## [0.151.0] - 2022-07-22

### Authors

- Scott Wyman Neagle <scott@agnostiq.ai>
- Co-authored-by: Will Cunningham <wjcunningham7@gmail.com>
- Sankalp Sanand <sankalp@agnostiq.ai>

### Added

- `BaseAsyncExecutor` has been added which can be inherited by new async-aware executors.

### Changed

- Since tasks were basically submitting the functions to a Dask cluster by default, they have been converted into asyncio `Tasks` instead which support a far larger number of concurrent tasks than previously used `ThreadPool`.

- `tasks_pool` will still be used to schedule tasks which use non-async executors.

- Executor's `executor` will now receive a callable instead of a serialized function. This allows deserializing the function where it is going to be executed while providing a simplified `execute` at the same time.

- `uvloop` is being used instead of the default event loop of `asyncio` for better performance.

- Tests have also been updated to reflect above changes.

### Operations

- Made Santosh the sole owner of `/docs`

## [0.150.0] - 2022-07-22

### Authors

- Faiyaz Hasan <faiyaz@agnostiq.ai>

### Added

- Initialize database tables when the covalent server is started.

## [0.149.0] - 2022-07-21

### Authors

- Scott Wyman Neagle <scott@agnostiq.ai>
- Co-authored-by: Venkat Bala <venkat@agnostiq.ai>

### Removed

- `result.save()`
- `result._write_dispatch_to_python_file()`

## [0.148.0] - 2022-07-21

### Authors

- Alejandro Esquivel <ae@alejandro.ltd>

### Changed

- Changed DataStore default db path to correspond to dispatch db config path

### Operations

- Added workflow to stale and close pull requests

### Docs

- Fixed `get_metadata` calls in examples to remove `results_dir` argument
- Removed YouTube video temporarily

## [0.147.0] - 2022-07-21

### Authors

- Casey Jao <casey@agnostiq.ai>

### Changed

- Simplified interface for custom executors. All the boilerplate has
  been moved to `BaseExecutor`.

## [0.146.0] - 2022-07-20

### Authors

- Casey Jao <casey@agnostiq.ai>
- Co-authored-by: Venkat Bala <venkat@agnostiq.ai>
- Faiyaz Hasan <faiyaz@agnostiq.ai>

### Added

- Ensure that transportable objects are rendered correctly when printing the result object.

### Tests

- Check that user data is not unpickled by the Covalent server process

## [0.145.0] - 2022-07-20

### Authors

- Scott Wyman Neagle <scott@agnostiq.ai>
- Co-authored-by: Venkat Bala <venkat@agnostiq.ai>
- Co-authored-by: Faiyaz Hasan <faiyaz@agnostiq.ai>

### Removed

- `entry_point.get_result()`

### Changed

- get_result to query an HTTP endpoint instead of a DB session

## [0.144.0] - 2022-07-20

### Authors

- Will Cunningham <wjcunningham7@users.noreply.github.com>
- Co-authored-by: Scott Wyman Neagle <scott@agnostiq.ai>
- Alejandro Esquivel <ae@alejandro.ltd>

### Added

- Set up alembic migrations & added migration guide (`alembic/README.md`)

## [0.143.0] - 2022-07-19

### Authors

- Will Cunningham <wjcunningham7@users.noreply.github.com>
- Co-authored-by: Scott Wyman Neagle <scott@agnostiq.ai>

### Changed

- Installation will fail if `cova` is installed while trying to install `covalent`.

## [0.142.0] - 2022-07-19

### Authors

- Poojith U Rao <106616820+poojithurao@users.noreply.github.com>
- Co-authored-by: Will Cunningham <wjcunningham7@gmail.com>
- Anna Hughes <annagwen42@gmail.com>
- Co-authored-by: Poojith <poojith@agnostiq.ai>
- Co-authored-by: Scott Wyman Neagle <scott@agnostiq.ai>
- Casey Jao <casey@agnostiq.ai>
- Co-authored-by: Venkat Bala <venkat@agnostiq.ai>
- Co-authored-by: pre-commit-ci[bot] <66853113+pre-commit-ci[bot]@users.noreply.github.com>
- Faiyaz Hasan <faiyaz@agnostiq.ai>

### Added

- `electron_num`, `completed_electron_num` fields to the Lattice table.

## [0.141.0] - 2022-07-19

### Authors

- Poojith U Rao <106616820+poojithurao@users.noreply.github.com>
- Co-authored-by: Will Cunningham <wjcunningham7@gmail.com>
- Anna Hughes <annagwen42@gmail.com>
- Co-authored-by: Poojith <poojith@agnostiq.ai>
- Co-authored-by: Scott Wyman Neagle <scott@agnostiq.ai>
- Casey Jao <casey@agnostiq.ai>
- Co-authored-by: Venkat Bala <venkat@agnostiq.ai>
- Co-authored-by: pre-commit-ci[bot] <66853113+pre-commit-ci[bot]@users.noreply.github.com>

### Changed

- Deprecate topological sort in favor of inspect in-degree of nodes until they are zero before dispatching task
- Use deepcopy to generate a copy of the metadata dictionary before saving result object to the database

### Docs

- Adding incomplete pennylane kernel tutorial
- Adding quantum ensemble tutorial

## [0.140.0] - 2022-07-19

### Authors

- Faiyaz Hasan <faiyaz@agnostiq.ai>
- Co-authored-by: Venkat Bala <venkat@agnostiq.ai>

### Added

- Fields `deps_filename`, `call_before_filename` and `call_after_filename` to the `Electron` table.
- Re-write the deps / call before and after file contents when inserting / updating electron record in the database.

### Changed

- Modify the test and implementation logic of inserting the electron record with these new fields.
- Field `key` to `key_filename` in `Electron` table.

## [0.139.1] - 2022-07-19

### Authors

- Divyanshu Singh <55018955+divshacker@users.noreply.github.com>
- Co-authored-by: Scott Wyman Neagle <wymnea@protonmail.com>
- Co-authored-by: Scott Wyman Neagle <scott@agnostiq.ai>
- Co-authored-by: Will Cunningham <wjcunningham7@users.noreply.github.com>

### Fixed

- Fixes Reverse IP problem. All References to `0.0.0.0` are changed to `localhost` . More details can be found [here](https://github.com/AgnostiqHQ/covalent/issues/202)

## [0.139.0] - 2022-07-19

### Authors

- Venkat Bala <venkat@agnostiq.ai>
- Co-authored-by: Scott Wyman Neagle <scott@agnostiq.ai>
- Faiyaz Hasan <faiyaz@agnostiq.ai>
- Co-authored-by: Will Cunningham <wjcunningham7@gmail.com>

### Added

- Columns `is_active` in the lattice, eLectron and Electron dependency tables.

### Docs

- Adding a RTD tutorial/steps on creating a custom executor

## [0.138.0] - 2022-07-19

### Authors

- Anna Hughes <annagwen42@gmail.com>
- Co-authored-by: Will Cunningham <wjcunningham7@gmail.com>
- Will Cunningham <wjcunningham7@users.noreply.github.com>
- Co-authored-by: Venkat Bala <venkat@agnostiq.ai>

### Added

- Docker build workflow

### Changed

- Dockerfile uses multi-stage build

### Docs

- New tutorial demonstrating how to solve the MaxCut Problem with QAOA and Covalent

## [0.137.0] - 2022-07-19

### Authors

- Prasanna Venkatesh <54540812+Prasy12@users.noreply.github.com>
- Co-authored-by: Alejandro Esquivel <ae@alejandro.ltd>

### Added

- Ability to hide/show labels on the graph
- Graph layout with elk configurations

### Changed

- Changed API socket calls interval for graph optimization.

### Tests

- Disabled several dask functional tests

## [0.136.0] - 2022-07-18

### Authors

- Scott Wyman Neagle <scott@agnostiq.ai>
- Co-authored-by: Faiyaz Hasan <faiyaz@agnostiq.ai>

### Changed

- Result.save() has been deprecated in favor of Result.persist() and querying the database directly.

## [0.135.0] - 2022-07-18

### Authors

- Casey Jao <casey@agnostiq.ai>
- Co-authored-by: Scott Wyman Neagle <scott@agnostiq.ai>
- Co-authored-by: Alejandro Esquivel <ae@alejandro.ltd>

### Operations

- Psiog is only codeowner of js files
- Fix in changelog action to handle null author when a bot is committing

### Added

- Support injecting return values of calldeps into electrons during workflow execution

## [0.134.0] - 2022-07-15

### Authors

- Casey Jao <casey@agnostiq.ai>
- Co-authored-by: Scott Wyman Neagle <scott@agnostiq.ai>

### Changed

- Covalent server can now process workflows without having their deps installed

## [0.133.0] - 2022-07-15

### Authors

- Will Cunningham <wjcunningham7@users.noreply.github.com>

### Removed

- Removed the deprecated function `draw_inline` as well as the `matplotlib` dependency.

### Operations

- Fixing the retry block for tests

## [0.132.0] - 2022-07-14

### Authors

- Will Cunningham <wjcunningham7@users.noreply.github.com>

### Added

- Bash lepton support reintroduced with some UX modifications to the Lepton class. Leptons which use scripting languages can be specified as either (1) a command run in the shell/console or (2) a call to a function in a library/script. Leptons which use compiled languages must specify a library and a function name.
- The keyword argument `display_name` can be used to override the name appearing in the UI. Particularly useful when the lepton is a command.
- All arguments except for language are now keyword arguments.
- Keyword arguments passed to a Bash lepton are understood to define environment variables within the shell.
- Non-keyword arguments fill in `$1`, `$2`, etc.
- Named outputs enumerate variables within the shell which will be returned to the user. These can be either `Lepton.OUTPUT` or `Lepton.INPUT_OUTPUT` types.

### Added

- New fields to the decomposed result object Database:

## [0.131.0] - 2022-07-13

### Authors

- Sankalp Sanand <sankalp@agnostiq.ai>
- Co-authored-by: Venkat Bala <venkat@agnostiq.ai>

### Fixed

- `covalent --version` now looks for `covalent` metadata instead of `cova`

### Tests

- Updated the cli test to include whether the correct version number is shown when `covalent --version` is run

### Added

- Method to write electron id corresponding to sublattices in `execution.py` when running `_run_task`.

## [0.130.0] - 2022-07-12

### Authors

- Venkat Bala <venkat@agnostiq.ai>
- Co-authored-by: Scott Wyman Neagle <scott@agnostiq.ai>

### Changed

- Ignoring tests for `cancel_dispatch` and `construct_bash`
- Create a dummy requirements.txt file for pip deps tests
- Fix version of `Werkzeug` package to avoid running into ValueError (unexpected kwarg `as_tuple`)
- Update `customization` how to test by specifying the section header `sdk`

## [0.129.0] - 2022-07-12

### Authors

- Sankalp Sanand <sankalp@agnostiq.ai>
- Co-authored-by: Alejandro Esquivel <ae@alejandro.ltd>

### Added

- Support for `wait_for` type edges when two electrons are connected by their execution side effects instead of output-input relation.

### Changed

- `active_lattice.electron_outputs` now contains the node ids as well for the electron which is being post processed.

## [0.128.1] - 2022-07-12

### Authors

- Faiyaz Hasan <faiyaz@agnostiq.ai>

### Fixed

- `Result.persist` test in `result_test.py`.
- Electron dependency `arg_index` is changed back to Nullable.

## [0.128.0] - 2022-07-12

### Authors

- Okechukwu Emmanuel Ochia <okechukwu@agnostiq.ai>
- Co-authored-by: Casey Jao <casey@agnostiq.ai>
- Co-authored-by: Alejandro Esquivel <ae@alejandro.ltd>
- Co-authored-by: pre-commit-ci[bot] <66853113+pre-commit-ci[bot]@users.noreply.github.com>

### Added

- File transfer support for leptons

## [0.127.0] - 2022-07-11

### Authors

- Scott Wyman Neagle <scott@agnostiq.ai>
- Co-authored-by: Faiyaz Hasan <faiyaz@agnostiq.ai>
- Co-authored-by: Venkat Bala <venkat@agnostiq.ai>

### Added

- When saving to DB, also persist to the new DB if running in develop mode

### Tests

- Flask app route tests

## [0.126.0] - 2022-07-11

### Authors

- Will Cunningham <wjcunningham7@users.noreply.github.com>
- Alejandro Esquivel <ae@alejandro.ltd>
- Co-authored-by: pre-commit-ci[bot] <66853113+pre-commit-ci[bot]@users.noreply.github.com>
- Co-authored-by: Sankalp Sanand <sankalp@agnostiq.ai>

### Added

- Added Folder class
- Added internal call before/after deps to execute File Transfer operations pre/post electron execution.

### Operations

- Enhanced hotfix action to create branches from existing commits

## [0.125.0] - 2022-07-09

### Authors

- Okechukwu Emmanuel Ochia <okechukwu@agnostiq.ai>
- Co-authored-by: pre-commit-ci[bot] <66853113+pre-commit-ci[bot]@users.noreply.github.com>
- Co-authored-by: Alejandro Esquivel <ae@alejandro.ltd>
- Venkat Bala <venkat@agnostiq.ai>
- Co-authored-by: Okechukwu Ochia <emmirald@gmail.com>
- Co-authored-by: Scott Wyman Neagle <scott@agnostiq.ai>

### Added

- Dask Cluster CLI functional/unit tests

### Docs

- Updated RTD concepts, how-to-guides, and api docs with electron dependencies.

### Operations

- Separate out running tests and uploading coverage report to circumvent bug in
  retry action

## [0.124.0] - 2022-07-07

### Authors

- Will Cunningham <wjcunningham7@users.noreply.github.com>
- Co-authored-by: Scott Wyman Neagle <scott@agnostiq.ai>
- Faiyaz Hasan <faiyaz@agnostiq.ai>

### Added

- `Result.persist` method in `covalent/_results_manager/result.py`.

### Operations

- Package pre-releases go to `covalent` instead of `cova` on PyPI.

## [0.123.0] - 2022-07-07

### Authors

- Scott Wyman Neagle <scott@agnostiq.ai>
- Co-authored-by: Faiyaz Hasan <faiyaz@agnostiq.ai>
- Will Cunningham <wjcunningham7@users.noreply.github.com>
- Alejandro Esquivel <ae@alejandro.ltd>
- Co-authored-by: pre-commit-ci[bot] <66853113+pre-commit-ci[bot]@users.noreply.github.com>

### Added

- Added Folder class
- Added internal call before/after deps to execute File Transfer operations pre/post electron execution.

### Operations

- `codeql.yml` and `condabuild.yml` run nightly instead of on every PR.
- Style fixes in changelog

## [0.122.1] - 2022-07-06

### Authors

Will Cunningham <wjcunningham7@users.noreply.github.com>
Co-authored-by: Scott Wyman Neagle <scott@agnostiq.ai>

### Operations

- Added license scanner action
- Pre-commit autoupdate

### Tests

- Tests for running workflows with more than one iteration

### Fixed

- Attribute error caused by attempts to retrieve the name from the node function when the node function is set to None

## [0.122.0] - 2022-07-04

### Authors

Faiyaz Hasan <faiyaz@agnostiq.ai>
Co-authored-by: pre-commit-ci[bot] <66853113+pre-commit-ci[bot]@users.noreply.github.com>

### Added

- `covalent/_results_manager/write_result_to_db.py` module and methods to insert / update data in the DB.
- `tests/covalent_tests/results_manager_tests/write_result_to_db_test.py` containing the unit tests for corresponding functions.

### Changed

- Electron `type` column to a string type rather than an `ElectronType` in DB models.
- Primary keys from `BigInteger` to `Integer` in DB models.

## [0.121.0] - 2022-07-04

### Authors

Will Cunningham <wjcunningham7@users.noreply.github.com>
Co-authored-by: Alejandro Esquivel <ae@alejandro.ltd>
Co-authored-by: pre-commit-ci[bot] <66853113+pre-commit-ci[bot]@users.noreply.github.com>

### Removed

- Unused requirements `gunicorn` and `eventlet` in `requirements.txt` as well as `dask` in `tests/requirements.txt`, since it is already included in the core requirements.

### Docs

- Updated the compatibility matrix in the docs.

## [0.120.0] - 2022-07-04

### Authors

Okechukwu Emmanuel Ochia <okechukwu@agnostiq.ai>
Co-authored-by: Venkat Bala <venkat@agnostiq.ai>
Co-authored-by: pre-commit-ci[bot] <66853113+pre-commit-ci[bot]@users.noreply.github.com>
Co-authored-by: Scott Wyman Neagle <scott@agnostiq.ai>

### Added

- Adding `cluster` CLI options to facilitate interacting with the backend Dask cluster
- Adding options to `covalent start` to enable specifying number of workers, memory limit and threads per worker at cluster startup

### Changed

- Update `DaskAdminWorker` docstring with better explanation

## [0.119.1] - 2022-07-04

### Authors

Scott Wyman Neagle <scott@agnostiq.ai>
Casey Jao <casey@agnostiq.ai>

### Fixed

- `covalent status` checks if the server process is still alive.

### Operations

- Updates to changelog logic to handle multiple authors

## [0.119.0] - 2022-07-03

### Authors

@cjao

### Added

- Introduce support for pip dependencies

## [0.118.0] - 2022-07-02

### Authors

@AlejandroEsquivel

### Added

- Introduced File, FileTransfer, and FileTransferStrategy classes to support various File Transfer use cases prior/post electron execution

## [0.117.0] - 2022-07-02

### Authors

@Emmanuel289

### Added

- Included retry action in 'tests.yaml' workflow.

## [0.116.0] - 2022-06-29

### Authors

@Prasy12

### Changed

- Changed API socket calls interval for graph optimization.

### Added

- Ability to change to different layouts from the GUI.

## [0.115.0] - 2022-06-28

### Authors

@cjao

### Added

- Introduce support for `call_before`, `call_after`, and bash dependencies

### Operations

- Unit tests performed on Python 3.10 on Ubuntu and MacOS images as well as 3.9 on MacOS
- Updated codeowners so that AQ Engineers doesn't own this CHANGELOG
- pre-commit autoupdate

## [0.114.0] - 2022-06-23

### Authors

@dependabot[bot]

### Changed

- Changed eventsource version on webapp yarn-lock file.

### Operations

- Added Github push changelog workflow to append commiters username
- Reusable JavaScript action to parse changelog and update version

## [0.113.0] - 2022-06-21

### Added

- Introduce new db models and object store backends

### Operations

- Syntax fix in hotfix.yml

### Docs

- Added new tutorial: Linear and convolutional autoencoders

## [0.112.0] - 2022-06-20

### Changed

- Changed async version on webapp package-lock file.

## [0.111.0] - 2022-06-20

### Changed

- Changed eventsource version on webapp package-lock file.

### Docs

- Added new tutorial: Covalentified version of the Pennylane Variational Classifier tutorial.

## [0.110.3] - 2022-06-17

### Fixed

- Fix error when parsing electron positional arguments in workflows

### Docs

- Remove hardcoding version info in README.md

## [0.110.2] - 2022-06-10

### Docs

- Fix MNIST tutorial
- Fix Quantum Gravity tutorial
- Update RTD with migration guide compatible with latest release
- Convert all references to `covalent start` from Jupyter notebooks to markdown statements
- Update release notes summary in README.md
- Fixed display issues with figure (in dark mode) and bullet points in tutorials

### Operations

- Added a retry block to the webapp build step in `tests.yml`

## [0.110.1] - 2022-06-10

### Fixed

- Configure dask to not use daemonic processes when creating a cluster

### Operations

- Sync the VERSION file within `covalent` directory to match the root level VERSION
- Manually patch `covalent/VERSION`

## [0.110.0] - 2022-06-10

### Changed

- Web GUI list size and status label colors changed.
- Web GUI graph running icon changed to non-static icon.

### Docs

- Removed references to the Dask executor in RTD as they are no longer needed.

## [0.109.1] - 2022-06-10

### Fixed

- `covalent --version` now works for PyPI releases

## [0.109.0] - 2022-06-10

### Docs

- Update CLI help statements

### Added

- Add CLI functionality to start covalent with/without Dask
- Add CLI support to parse `covalent_ui.log` file

### Operations

- Updating codeowners to establish engineering & psiog ownership

### Docs

- Added new tutorial: Training quantum embedding kernels for classification.

## [0.108.0] - 2022-06-08

### Added

- WCI yaml file

### Docs

- Add pandoc installation updates to contributing guide

## [0.107.0] - 2022-06-07

### Changed

- Skipping stdout/stderr redirection tests until implemented in Dask parent process

### Added

- Simplifed starting the dask cluster using `multiprocessing`
- Added `bokeh==2.4.3` to requirements.txt to enable view Dask dashboard

### Fixed

- Changelog-reminder action now works for PRs from forks.

## [0.106.2] - 2022-06-06

### Fixed

- Specifying the version for package `furo` to `2022.4.7` to prevent breaking doc builds

### Docs

- Added new tutorial: Using Covalent with PennyLane for hybrid computation.

## [0.106.1] - 2022-06-01

### Fixed

- Changelog-reminder action now works for PRs from forks

### Docs

- Removed references to microservices in RTD
- Updated README.md.
- Changed `ct.electron` to `ct.lattice(executor=dask_executor)` in MNIST classifier tutorial

## [0.106.0] - 2022-05-26

### Changed

- Visual theme for Webapp GUI changed in accordance to new theme
- Fonts, colors, icons have been updated

## [0.105.0] - 2022-05-25

### Added

- Add a pre-commit hook for `detect-secrets`.
- Updated the actions in accordance with the migration done in the previous version.

## [0.104.0] - 2022-05-23

### Changed

- Services have been moved to a different codebase. This repo is now hosting the Covalent SDK, local dispatcher backend, Covalent web GUI, and documentation. Version is bumped to `0.104.0` in order to avoid conflicts.
- Update tests to match the current dispatcher api
- Skip testing dask executor until dask executor plugin is made public
- Using 2 thread pools to manage multiple workflows better and the other one for executing electrons in parallel.

### Fixed

- Add psutil and PyYAML to requirements.txt
- Passing the same Electron to multiple inputs of an Electron now works. UI fix pending.
- Dask from `requirements.txt`.

### Removed

- Asyncio usage for electron level concurrency.
- References to dask

### Added

- Functional test added for dask executor with the cluster running locally.
- Scalability tests for different workflows and workflow sizes under `tests/stress_tests/scripts`
- Add sample performance testing workflows under `tests/stress_tests`
- Add pipelines to continuously run the tutorial notebooks
- Create notebook with tasks from RTD

## [0.32.3] - 2022-03-16

### Fixed

- Fix missing UI graph edges between parameters and electrons in certain cases.
- Fix UI crashes in cases where legacy localStorage state was being loaded.

## [0.32.2] - 2022-03-16

### Added

- Images for graphs generated in tutorials and how-tos.
- Note for quantum gravity tutorial to tell users that `tensorflow` doesn't work on M1 Macs.
- `Known Issues` added to `README.md`

### Fixed

- `draw` function usage in tutorials and how-tos now reflects the UI images generated instead of using graphviz.
- Images now render properly in RTD of how-tos.

### Changed

- Reran all the tutorials that could run, generating the outputs again.

## [0.32.1] - 2022-03-15

### Fixed

- CLI now starts server directly in the subprocess instead of as a daemon
- Logs are provided as pipes to Popen instead of using a shell redirect
- Restart behavior fixed
- Default port in `covalent_ui/app.py` uses the config manager

### Removed

- `_graceful_restart` function no longer needed without gunicorn

## [0.32.0] - 2022-03-11

### Added

- Dispatcher microservice API endpoint to dispatch and update workflow.
- Added get runnable task endpoint.

## [0.31.0] - 2022-03-11

### Added

- Runner component's main functionality to run a set of tasks, cancel a task, and get a task's status added to its api.

## [0.30.5] - 2022-03-11

### Updated

- Updated Workflow endpoints & API spec to support upload & download of result objects as pickle files

## [0.30.4] - 2022-03-11

### Fixed

- When executing a task on an alternate Conda environment, Covalent no longer has to be installed on that environment. Previously, a Covalent object (the execution function as a TransportableObject) was passed to the environment. Now it is deserialized to a "normal" Python function, which is passed to the alternate Conda environment.

## [0.30.3] - 2022-03-11

### Fixed

- Fixed the order of output storage in `post_process` which should have been the order in which the electron functions are called instead of being the order in which they are executed. This fixes the order in which the replacement of function calls with their output happens, which further fixes any discrepencies in the results obtained by the user.

- Fixed the `post_process` test to check the order as well.

## [0.30.2] - 2022-03-11

### Changed

- Updated eventlet to 0.31.0

## [0.30.1] - 2022-03-10

### Fixed

- Eliminate unhandled exception in Covalent UI backend when calling fetch_result.

## [0.30.0] - 2022-03-09

### Added

- Skeleton code for writing the different services corresponding to each component in the open source refactor.
- OpenAPI specifications for each of the services.

## [0.29.3] - 2022-03-09

### Fixed

- Covalent UI is built in the Dockerfile, the setup file, the pypi workflow, the tests workflow, and the conda build script.

## [0.29.2] - 2022-03-09

### Added

- Defaults defined in executor plugins are read and used to update the in-memory config, as well as the user config file. But only if the parameter in question wasn't already defined.

### Changed

- Input parameter names and docstrings in \_shared_files.config.update_config were changed for clarity.

## [0.29.1] - 2022-03-07

### Changed

- Updated fail-fast strategy to run all tests.

## [0.29.0] - 2022-03-07

### Added

- DispatchDB for storing dispatched results

### Changed

- UI loads dispatches from DispatchDB instead of browser local storage

## [0.28.3] - 2022-03-03

### Fixed

Installed executor plugins don't have to be referred to by their full module name. Eg, use "custom_executor", instead of "covalent_custom_plugin.custom_executor".

## [0.28.2] - 2022-03-03

### Added

- A brief overview of the tutorial structure in the MNIST classification tutorial.

## [0.28.1] - 2022-03-02

### Added

- Conda installation is only supported for Linux in the `Getting Started` guide.
- MNIST classifier tutorial.

### Removed

- Removed handling of default values of function parameters in `get_named_params` in `covalent/_shared_files/utils.py`. So, it is actually being handled by not being handled since now `named_args` and `named_kwargs` will only contain parameters that were passed during the function call and not all of them.

## [0.28.0] - 2022-03-02

### Added

- Lepton support, including for Python modules and C libraries
- How-to guides showing how to use leptons for each of these

## [0.27.6] - 2022-03-01

### Added

- Added feature development basic steps in CONTRIBUTING.md.
- Added section on locally building RTD (read the docs) in the contributing guide.

## [0.27.5] - 2022-03-01

### Fixed

- Missing UI input data after backend change - needed to be derived from graph for electrons, lattice inputs fixed on server-side, combining name and positional args
- Broken UI graph due to variable->edge_name renaming
- Missing UI executor data after server-side renaming

## [0.27.4] - 2022-02-28

### Fixed

- Path used in `covalent/executor/__init__.py` for executor plugin modules needed updating to `covalent/executor/executor_plugins`

### Removed

- Disabled workflow cancellation test due to inconsistent outcomes. Test will be re-enabled after cancellation mechanisms are investigated further.

## [0.27.3] - 2022-02-25

### Added

- Added `USING_DOCKER.md` guide for running docker container.
- Added cli args to covalent UI flask server `covalent_ui/app.py` to modify port and log file path.

### Removed

- Removed gunicorn from cli and Dockerfile.

### Changed

- Updated cli `covalent_dispatcher/_cli/service.py` to run flask server directly, and removed dispatcher and UI flags.
- Using Flask blueprints to merge Dispatcher and UI servers.
- Updated Dockerfile to run flask server directly.
- Creating server PID file manually in `covalent_dispatcher/_cli/service.py`.
- Updated tests and docs to reflect merged servers.
- Changed all mentions of port 47007 (for old UI server) to 48008.

## [0.27.2] - 2022-02-24

### Changed

- Removed unnecessary blockquotes from the How-To guide for creating custom executors
- Changed "Covalent Cloud" to "Covalent" in the main code text

## [0.27.1] - 2022-02-24

### Removed

- Removed AQ-Engineers from CODEOWNERS in order to fix PR review notifications

## [0.27.0] - 2022-02-24

### Added

- Support for positional only, positional or keyword, variable positional, keyword only, variable keyword types of parameters is now added, e.g an electron can now use variable args and variable kwargs if the number/names of parameters are unknown during definition as `def task(*args, **kwargs)` which wasn't possible before.

- `Lattice.args` added to store positional arguments passed to the lattice's workflow function.

- `get_named_params` function added in `_shared_files/utils.py` which will return a tuple containing named positional arguments and named keyword arguments. The names help in showing and storing these parameters in the transport graph.

- Tests to verify whether all kinds of input paramaters are supported by electron or a lattice.

### Changed

- No longer merging positional arguments with keyword arguments, instead they are separately stored in respective nodes in the transport graph.

- `inputs` returned from `_get_inputs` function in `covalent_dispatcher/_core/execution.py` now contains positional as well as keyword arguments which further get passed to the executor.

- Executors now support positional and keyword arguments as inputs to their executable functions.

- Result object's `_inputs` attribute now contains both `args` and `kwargs`.

- `add_node_for_nested_iterables` is renamed to `connect_node_with_others` and `add_node_to_graph` also renamed to `add_collection_node_to_graph` in `electron.py`. Some more variable renames to have appropriate self-explanatory names.

- Nodes and edges in the transport graph now have a better interface to assign attributes to them.

- Edge attribute `variable` renamed to `edge_name`.

- In `serialize` function of the transport graph, if `metadata_only` is True, then only `metadata` attribute of node and `source` and `target` attributes of edge are kept in the then return serialized `data`.

- Updated the tests wherever necessary to reflect the above changes

### Removed

- Deprecated `required_params_passed` since an error will automatically be thrown by the `build_graph` function if any of the required parameters are not passed.

- Removed duplicate attributes from nodes in the transport graph.

## [0.26.1] - 2022-02-23

### Added

- Added Local Executor section to the API read the docs.

## [0.26.0] - 2022-02-23

### Added

- Automated reminders to update the changelog

## [0.25.3] - 2022-02-23

## Added

- Listed common mocking commands in the CONTRIBUTING.md guide.
- Additional guidelines on testing.

## [0.25.2] - 2022-02-21

### Changed

- `backend` metadata name changed to `executor`.
- `_plan_workflow` usage updated to reflect how that executor related information is now stored in the specific executor object.
- Updated tests to reflect the above changes.
- Improved the dispatch cancellation test to provide a robust solution which earlier took 10 minutes to run with uncertainty of failing every now and then.

### Removed

- Removed `TaskExecutionMetadata` as a consequence of removing `execution_args`.

## [0.25.1] - 2022-02-18

### Fixed

- Tracking imports that have been used in the workflow takes less time.

### Added

- User-imports are included in the dispatch_source.py script. Covalent-related imports are commented out.

## [0.25.0] - 2022-02-18

### Added

- UI: Lattice draw() method displays in web UI
- UI: New navigation panel

### Changed

- UI: Animated graph changes, panel opacity

### Fixed

- UI: Fixed "Not Found" pages

## [0.24.21] - 2022-02-18

### Added

- RST document describing the expectations from a tutorial.

## [0.24.20] - 2022-02-17

### Added

- Added how to create custom executors

### Changed

- Changed the description of the hyperlink for choosing executors
- Fixed typos in doc/source/api/getting_started/how_to/execution/creating_custom_executors.ipynb

## [0.24.19] - 2022-02-16

### Added

- CODEOWNERS for certain files.

## [0.24.18] - 2022-02-15

### Added

- The user configuration file can now specify an executor plugin directory.

## [0.24.17] - 2022-02-15

### Added

- Added a how-to for making custom executors.

## [0.24.16] - 2022-02-12

### Added

- Errors now contain the traceback as well as the error message in the result object.
- Added test for `_post_process` in `tests/covalent_dispatcher_tests/_core/execution_test.py`.

### Changed

- Post processing logic in `electron` and dispatcher now relies on the order of execution in the transport graph rather than node's function names to allow for a more reliable pairing of nodes and their outputs.

- Renamed `init_test.py` in `tests/covalent_dispatcher_tests/_core/` to `execution_test.py`.

### Removed

- `exclude_from_postprocess` list which contained some non executable node types removed since only executable nodes are post processed now.

## [0.24.15] - 2022-02-11

### Fixed

- If a user's configuration file does not have a needed exeutor parameter, the default parameter (defined in \_shared_files/defaults.py) is used.
- Each executor plugin is no longer initialized upon the import of Covalent. This allows required parameters in executor plugins.

## Changed

- Upon updating the configuration data with a user's configuration file, the complete set is written back to file.

## Added

- Tests for the local and base executors.

## [0.24.14] - 2022-02-11

### Added

- UI: add dashboard cards
- UI: add scaling dots background

### Changed

- UI: reduce sidebar font sizes, refine color theme
- UI: refine scrollbar styling, show on container hover
- UI: format executor parameters as YAML code
- UI: update syntax highlighting scheme
- UI: update index.html description meta tag

## [0.24.13] - 2022-02-11

### Added

- Tests for covalent/\_shared_files/config.py

## [0.24.12] - 2022-02-10

### Added

- CodeQL code analyzer

## [0.24.11] - 2022-02-10

### Added

- A new dictionary `_DEFAULT_CONSTRAINTS_DEPRECATED` in defaults.py

### Changed

- The `_DEFAULT_CONSTRAINT_VALUES` dictionary now only contains the `backend` argument

## [0.24.10] - 2022-02-09

### Fixed

- Sporadically failing workflow cancellation test in tests/workflow_stack_test.py

## [0.24.9] - 2022-02-09

## Changed

- Implementation of `_port_from_pid` in covalent_dispatcher/\_cli/service.py.

## Added

- Unit tests for command line interface (CLI) functionalities in covalent_dispatcher/\_cli/service.py and covalent_dispatcher/\_cli/cli.py.

## [0.24.8] - 2022-02-07

### Fixed

- If a user's configuration file does not have a needed parameter, the default parameter (defined in \_shared_files/defaults.py) is used.

## [0.24.7] - 2022-02-07

### Added

- Typing: Add Type hint `dispatch_info` parameter.
- Documentation: Updated the return_type description in docstring.

### Changed

- Typing: Change return type annotation to `Generator`.

## [0.24.6] - 2022-02-06

### Added

- Type hint to `deserialize` method of `TransportableObject` of `covalent/_workflow/transport.py`.

### Changed

- Description of `data` in `deserialize` method of `TransportableObject` of `covalent/_workflow/transport.py` from `The serialized transportable object` to `Cloudpickled function`.

## [0.24.5] - 2022-02-05

### Fixed

- Removed dependence on Sentinel module

## [0.24.4] - 2022-02-04

### Added

- Tests across multiple versions of Python and multiple operating systems
- Documentation reflecting supported configurations

## [0.24.3] - 2022-02-04

### Changed

- Typing: Use `bool` in place of `Optional[bool]` as type annotation for `develop` parameter in `covalent_dispatcher.service._graceful_start`
- Typing: Use `Any` in place of `Optional[Any]` as type annotation for `new_value` parameter in `covalent._shared_files.config.get_config`

## [0.24.2] - 2022-02-04

### Fixed

- Updated hyperlink of "How to get the results" from "./collection/query_electron_execution_result" to "./collection/query_multiple_lattice_execution_results" in "doc/source/how_to/index.rst".
- Updated hyperlink of "How to get the result of a particular electron" from "./collection/query_multiple_lattice_execution_results" to "./collection/query_electron_execution_result" in "doc/source/how_to/index.rst".

## [0.24.1] - 2022-02-04

### Changed

- Changelog entries are now required to have the current date to enforce ordering.

## [0.24.0] - 2022-02-03

### Added

- UI: log file output - display in Output tab of all available log file output
- UI: show lattice and electron inputs
- UI: display executor attributes
- UI: display error message on failed status for lattice and electron

### Changed

- UI: re-order sidebar sections according to latest figma designs
- UI: update favicon
- UI: remove dispatch id from tab title
- UI: fit new uuids
- UI: adjust theme text primary and secondary colors

### Fixed

- UI: auto-refresh result state on initial render of listing and graph pages
- UI: graph layout issues: truncate long electron/param names

## [0.23.0] - 2022-02-03

### Added

- Added `BaseDispatcher` class to be used for creating custom dispatchers which allow connection to a dispatcher server.
- `LocalDispatcher` inheriting from `BaseDispatcher` allows connection to a local dispatcher server running on the user's machine.
- Covalent only gives interface to the `LocalDispatcher`'s `dispatch` and `dispatch_sync` methods.
- Tests for both `LocalDispatcher` and `BaseDispatcher` added.

### Changed

- Switched from using `lattice.dispatch` and `lattice.dispatch_sync` to `covalent.dispatch` and `covalent.dispatch_sync`.
- Dispatcher address now is passed as a parameter (`dispatcher_addr`) to `covalent.dispatch` and `covalent.dispatch_sync` instead of a metadata field to lattice.
- Updated tests, how tos, and tutorials to use `covalent.dispatch` and `covalent.dispatch_sync`.
- All the contents of `covalent_dispatcher/_core/__init__.py` are moved to `covalent_dispatcher/_core/execution.py` for better organization. `__init__.py` only contains function imports which are needed by external modules.
- `dispatch`, `dispatch_sync` methods deprecated from `Lattice`.

### Removed

- `_server_dispatch` method removed from `Lattice`.
- `dispatcher` metadata field removed from `lattice`.

## [0.22.19] - 2022-02-03

### Fixed

- `_write_dispatch_to_python_file` isn't called each time a task is saved. It is now only called in the final save in `_run_planned_workflow` (in covalent_dispatcher/\_core/**init**.py).

## [0.22.18] - 2022-02-03

### Fixed

- Added type information to result.py

## [0.22.17] - 2022-02-02

### Added

- Replaced `"typing.Optional"` with `"str"` in covalent/executor/base.py
- Added missing type hints to `get_dispatch_context` and `write_streams_to_file` in covalent/executor/base.py, BaseExecutor

## [0.22.16] - 2022-02-02

### Added

- Functions to check if UI and dispatcher servers are running.
- Tests for the `is_ui_running` and `is_server_running` in covalent_dispatcher/\_cli/service.py.

## [0.22.15] - 2022-02-01

### Fixed

- Covalent CLI command `covalent purge` will now stop the servers before deleting all the pid files.

### Added

- Test for `purge` method in covalent_dispatcher/\_cli/service.py.

### Removed

- Unused `covalent_dispatcher` import from covalent_dispatcher/\_cli/service.py.

### Changed

- Moved `_config_manager` import from within the `purge` method to the covalent_dispatcher/\_cli/service.py for the purpose of mocking in tests.

## [0.22.14] - 2022-02-01

### Added

- Type hint to `_server_dispatch` method in `covalent/_workflow/lattice.py`.

## [0.22.13] - 2022-01-26

### Fixed

- When the local executor's `log_stdout` and `log_stderr` config variables are relative paths, they should go inside the results directory. Previously that was queried from the config, but now it's queried from the lattice metadata.

### Added

- Tests for the corresponding functions in (`covalent_dispatcher/_core/__init__.py`, `covalent/executor/base.py`, `covalent/executor/executor_plugins/local.py` and `covalent/executor/__init__.py`) affected by the bug fix.

### Changed

- Refactored `_delete_result` in result manager to give the option of deleting the result parent directory.

## [0.22.12] - 2022-01-31

### Added

- Diff check in pypi.yml ensures correct files are packaged

## [0.22.11] - 2022-01-31

### Changed

- Removed codecov token
- Removed Slack notifications from feature branches

## [0.22.10] - 2022-01-29

### Changed

- Running tests, conda, and version workflows on pull requests, not just pushes

## [0.22.9] - 2022-01-27

### Fixed

- Fixing version check action so that it doesn't run on commits that are in develop
- Edited PR template so that markdown checklist appears properly

## [0.22.8] - 2022-01-27

### Fixed

- publish workflow, using `docker buildx` to build images for x86 and ARM, prepare manifest and push to ECR so that pulls will match the correct architecture.
- typo in CONTRIBUTING
- installing `gcc` in Docker image so Docker can build wheels for `dask` and other packages that don't provide ARM wheels

### Changed

- updated versions in `requirements.txt` for `matplotlib` and `dask`

## [0.22.7] - 2022-01-27

### Added

- `MANIFEST.in` did not have `covalent_dispatcher/_service` in it due to which the PyPi package was not being built correctly. Added the `covalent_dispatcher/_service` to the `MANIFEST.in` file.

### Fixed

- setuptools properly including data files during installation

## [0.22.6] - 2022-01-26

### Fixed

- Added service folder in covalent dispatcher to package.

## [0.22.5] - 2022-01-25

### Fixed

- `README.md` images now use master branch's raw image urls hosted on <https://github.com> instead of <https://raw.githubusercontent.com>. Also, switched image rendering from html to markdown.

## [0.22.4] - 2022-01-25

### Fixed

- dispatcher server app included in sdist
- raw image urls properly used

## [0.22.3] - 2022-01-25

### Fixed

- raw image urls used in readme

## [0.22.2] - 2022-01-25

### Fixed

- pypi upload

## [0.22.1] - 2022-01-25

### Added

- Code of conduct
- Manifest.in file
- Citation info
- Action to upload to pypi

### Fixed

- Absolute URLs used in README
- Workflow badges updated URLs
- `install_package_data` -> `include_package_data` in `setup.py`

## [0.22.0] - 2022-01-25

### Changed

- Using public ECR for Docker release

## [0.21.0] - 2022-01-25

### Added

- GitHub pull request templates

## [0.20.0] - 2022-01-25

### Added

- GitHub issue templates

## [0.19.0] - 2022-01-25

### Changed

- Covalent Beta Release

## [0.18.9] - 2022-01-24

### Fixed

- iframe in the docs landing page is now responsive

## [0.18.8] - 2022-01-24

### Changed

- Temporarily removed output tab
- Truncated dispatch id to fit left sidebar, add tooltip to show full id

## [0.18.7] - 2022-01-24

### Changed

- Many stylistic improvements to documentation, README, and CONTRIBUTING.

## [0.18.6] - 2022-01-24

### Added

- Test added to check whether an already decorated function works as expected with Covalent.
- `pennylane` package added to the `requirements-dev.txt` file.

### Changed

- Now using `inspect.signature` instead of `function.__code__` to get the names of function's parameters.

## [0.18.5] - 2022-01-21

### Fixed

- Various CI fixes, including rolling back regression in version validation, caching on s3 hosted badges, applying releases and tags correctly.

## [0.18.4] - 2022-01-21

### Changed

- Removed comments and unused functions in covalent_dispatcher
- `result_class.py` renamed to `result.py`

### Fixed

- Version was not being properly imported inside `covalent/__init__.py`
- `dispatch_sync` was not previously using the `results_dir` metadata field

### Removed

- Credentials in config
- `generate_random_filename_in_cache`
- `is_any_atom`
- `to_json`
- `show_subgraph` option in `draw`
- `calculate_node`

## [0.18.3] - 2022-01-20

### Fixed

- The gunicorn servers now restart more gracefully

## [0.18.2] - 2022-01-21

### Changed

- `tempdir` metadata field removed and replaced with `executor.local.cache_dir`

## [0.18.1] - 2022-01-11

## Added

- Concepts page

## [0.18.0] - 2022-01-20

### Added

- `Result.CANCELLED` status to represent the status of a cancelled dispatch.
- Condition to cancel the whole dispatch if any of the nodes are cancelled.
- `cancel_workflow` function which uses a shared variable provided by Dask (`dask.distributed.Variable`) in a dask client to inform nodes to stop execution.
- Cancel function for dispatcher server API which will allow the server to terminate the dispatch.
- How to notebook for cancelling a dispatched job.
- Test to verify whether cancellation of dispatched jobs is working as expected.
- `cancel` function is available as `covalent.cancel`.

### Changed

- In file `covalent/_shared_files/config.py` instead of using a variable to store and then return the config data, now directly returning the configuration.
- Using `fire_and_forget` to dispatch a job instead of a dictionary of Dask's `Future` objects so that we won't have to manage the lifecycle of those futures.
- The `test_run_dispatcher` test was changed to reflect that the dispatcher no longer uses a dictionary of future objects as it was not being utilized anywhere.

### Removed

- `with dask_client` context was removed as the client created in `covalent_dispatcher/_core/__init__.py` is already being used even without the context. Furthermore, it creates issues when that context is exited which is unnecessary at the first place hence not needed to be resolved.

## [0.17.5] - 2022-01-19

### Changed

- Results directory uses a relative path by default and can be overridden by the environment variable `COVALENT_RESULTS_DIR`.

## [0.17.4] - 2022-01-19

### Changed

- Executor parameters use defaults specified in config TOML
- If relative paths are supplied for stdout and stderr, those files are created inside the results directory

## [0.17.3] - 2022-01-18

### Added

- Sync function
- Covalent CLI tool can restart in developer mode

### Fixed

- Updated the UI address referenced in the README

## [0.17.2] - 2022-01-12

### Added

- Quantum gravity tutorial

### Changed

- Moved VERSION file to top level

## [0.17.1] - 2022-01-19

### Added

- `error` attribute was added to the results object to show which node failed and the reason behind it.
- `stdout` and `stderr` attributes were added to a node's result to store any stdout and stderr printing done inside an electron/node.
- Test to verify whether `stdout` and `stderr` are being stored in the result object.

### Changed

- Redesign of how `redirect_stdout` and `redirect_stderr` contexts in executor now work to allow storing their respective outputs.
- Executors now also return `stdout` and `stderr` strings, along with the execution output, so that they can be stored in their result object.

## [0.17.0] - 2022-01-18

### Added

- Added an attribute `__code__` to electron and lattice which is a copy of their respective function's `__code__` attribute.
- Positional arguments, `args`, are now merged with keyword arguments, `kwargs`, as close as possible to where they are passed. This was done to make sure we support both with minimal changes and without losing the name of variables passed.
- Tests to ensure usage of positional arguments works as intended.

### Changed

- Slight rework to how any print statements in lattice are sent to null.
- Changed `test_dispatcher_functional` in `basic_dispatcher_test.py` to account for the support of `args` and removed a an unnecessary `print` statement.

### Removed

- Removed `args` from electron's `init` as it wasn't being used anywhere.

## [0.16.1] - 2022-01-18

### Changed

- Requirement changed from `dask[complete]` to `dask[distributed]`.

## [0.16.0] - 2022-01-14

### Added

- New UI static demo build
- New UI toolbar functions - orientation, toggle params, minimap
- Sortable and searchable lattice name row

### Changed

- Numerous UI style tweaks, mostly around dispatches table states

### Fixed

- Node sidebar info now updates correctly

## [0.15.11] - 2022-01-18

### Removed

- Unused numpy requirement. Note that numpy is still being installed indirectly as other packages in the requirements rely on it.

## [0.15.10] - 2022-01-16

## Added

- How-to guide for Covalent dispatcher CLI.

## [0.15.9] - 2022-01-18

### Changed

- Switched from using human readable ids to using UUIDs

### Removed

- `human-id` package was removed along with its mention in `requirements.txt` and `meta.yaml`

## [0.15.8] - 2022-01-17

### Removed

- Code breaking text from CLI api documentation.
- Unwanted covalent_dispatcher rst file.

### Changed

- Installation of entire covalent_dispatcher instead of covalent_dispatcher/\_service in setup.py.

## [0.15.7] - 2022-01-13

### Fixed

- Functions with multi-line or really long decorators are properly serialized in dispatch_source.py.
- Multi-line Covalent output is properly commented out in dispatch_source.py.

## [0.15.6] - 2022-01-11

### Fixed

- Sub-lattice functions are successfully serialized in the utils.py get_serialized_function_str.

### Added

- Function to scan utilized source files and return a set of imported modules (utils.get_imports_from_source)

## [0.15.5] - 2022-01-12

### Changed

- UI runs on port 47007 and the dispatcher runs on port 48008. This is so that when the servers are later merged, users continue using port 47007 in the browser.
- Small modifications to the documentation
- Small fix to the README

### Removed

- Removed a directory `generated` which was improperly added
- Dispatcher web interface
- sqlalchemy requirement

## [0.15.4] - 2022-01-11

### Changed

- In file `covalent/executor/base.py`, `pickle` was changed to `cloudpickle` because of its universal pickling ability.

### Added

- In docstring of `BaseExecutor`, a note was added specifying that `covalent` with its dependencies is assumed to be installed in the conda environments.
- Above note was also added to the conda env selector how-to.

## [0.15.3] - 2022-01-11

### Changed

- Replaced the generic `RuntimeError` telling users to check if there is an object manipulation taking place inside the lattice to a simple warning. This makes the original error more visible.

## [0.15.2] - 2022-01-11

### Added

- If condition added for handling the case where `__getattr__` of an electron is accessed to detect magic functions.

### Changed

- `ActiveLatticeManager` now subclasses from `threading.local` to make it thread-safe.
- `ValueError` in the lattice manager's `claim` function now also shows the name of the lattice that is currently claimed.
- Changed docstring of `ActiveLatticeManager` to note that now it is thread-safe.
- Sublattice dispatching now no longer deletes the result object file and is dispatched normally instead of in a serverless manner.
- `simulate_nitrogen_and_copper_slab_interaction.ipynb` notebook tutorial now does normal dispatching as well instead of serverless dispatching. Also, now 7 datapoints will be shown instead of 10 earlier.

## [0.15.1] - 2022-01-11

### Fixed

- Passing AWS credentials to reusable workflows as a secret

## [0.15.0] - 2022-01-10

### Added

- Action to push development image to ECR

### Changed

- Made the publish action reusable and callable

## [0.14.1] - 2022-01-02

### Changed

- Updated the README
- Updated classifiers in the setup.py file
- Massaged some RTD pages

## [0.14.0] - 2022-01-07

### Added

- Action to push static UI to S3

## [0.13.2] - 2022-01-07

### Changed

- Completed new UI design work

## [0.13.1] - 2022-01-02

### Added

- Added eventlet requirement

### Changed

- The CLI tool can now manage the UI flask server as well
- [Breaking] The CLI option `-t` has been changed to `-d`, which starts the servers in developer mode and exposes unit tests to the server.

## [0.13.0] - 2022-01-01

### Added

- Config manager in `covalent/_shared_files/config.py`
- Default location for the main config file can be overridden using the environment variable `COVALENT_CONFIG_DIR`
- Ability to set and get configuration using `get_config` and `set_config`

### Changed

- The flask servers now reference the config file
- Defaults reference the config file

### Fixed

- `ValueError` caught when running `covalent stop`
- One of the functional tests was using a malformed path

### Deprecated

- The `electron.to_json` function
- The `generate_random_filename_in_cache` function

### Removed

- The `get_api_token` function

## [0.12.13] - 2022-01-04

## Removed

- Tutorial section headings

## Fixed

- Plot background white color

## [0.12.12] - 2022-01-06

### Fixed

- Having a print statement inside electron and lattice code no longer causes the workflow to fail.

## [0.12.11] - 2022-01-04

### Added

- Completed UI feature set for first release

### Changed

- UI server result serialization improvements
- UI result update webhook no longer fails on request exceptions, logs warning intead

## [0.12.10] - 2021-12-17

### Added

- Astrophysics tutorial

## [0.12.9] - 2022-01-04

### Added

- Added `get_all_node_results` method in `result_class.py` to return result of all node executions.

- Added `test_parallelilization` test to verify whether the execution is now being achieved in parallel.

### Changed

- Removed `LocalCluster` cluster creation usage to a simple `Client` one from Dask.

- Removed unnecessary `to_run` function as we no longer needed to run execution through an asyncio loop.

- Removed `async` from function definition of previously asynchronous functions, `_run_task`, `_run_planned_workflow`, `_plan_workflow`, and `_run_workflow`.

- Removed `uvloop` from requirements.

- Renamed `test_get_results` to `test_get_result`.

- Reran the how to notebooks where execution time was mentioned.

- Changed how `dispatch_info` context manager was working to account for multiple nodes accessing it at the same time.

## [0.12.8] - 2022-01-02

### Changed

- Changed the software license to GNU Affero 3.0

### Removed

- `covalent-ui` directory

## [0.12.7] - 2021-12-29

### Fixed

- Gunicorn logging now uses the `capture-output` flag instead of redirecting stdout and stderr

## [0.12.6] - 2021-12-23

### Changed

- Cleaned up the requirements and moved developer requirements to a separate file inside `tests`

## [0.12.5] - 2021-12-16

### Added

- Conda build CI job

## [0.12.4] - 2021-12-23

### Changed

- Gunicorn server now checks for port availability before starting

### Fixed

- The `covalent start` function now prints the correct port if the server is already running.

## [0.12.3] - 2021-12-14

### Added

- Covalent tutorial comparing quantum support vector machines with support vector machine algorithms implemented in qiskit and scikit-learn.

## [0.12.2] - 2021-12-16

### Fixed

- Now using `--daemon` in gunicorn to start the server, which was the original intention.

## [0.12.1] - 2021-12-16

### Fixed

- Removed finance references from docs
- Fixed some other small errors

### Removed

- Removed one of the failing how-to tests from the functional test suite

## [0.12.0] - 2021-12-16

### Added

- Web UI prototype

## [0.11.1] - 2021-12-14

### Added

- CLI command `covalent status` shows port information

### Fixed

- gunicorn management improved

## [0.11.0] - 2021-12-14

### Added

- Slack notifications for test status

## [0.10.4] - 2021-12-15

### Fixed

- Specifying a non-default results directory in a sub-lattice no longer causes a failure in lattice execution.

## [0.10.3] - 2021-12-14

### Added

- Functional tests for how-to's in documentation

### Changed

- Moved example script to a functional test in the pipeline
- Added a test flag to the CLI tool

## [0.10.2] - 2021-12-14

### Fixed

- Check that only `kwargs` without any default values in the workflow definition need to be passed in `lattice.draw(ax=ax, **kwargs)`.

### Added

- Function to check whether all the parameters without default values for a callable function has been passed added to shared utils.

## [0.10.1] - 2021-12-13

### Fixed

- Content and style fixes for getting started doc.

## [0.10.0] - 2021-12-12

### Changed

- Remove all imports from the `covalent` to the `covalent_dispatcher`, except for `_dispatch_serverless`
- Moved CLI into `covalent_dispatcher`
- Moved executors to `covalent` directory

## [0.9.1] - 2021-12-13

### Fixed

- Updated CONTRIBUTING to clarify docstring style.
- Fixed docstrings for `calculate_node` and `check_constraint_specific_sum`.

## [0.9.0] - 2021-12-10

### Added

- `prefix_separator` for separating non-executable node types from executable ones.

- `subscript_prefix`, `generator_prefix`, `sublattice_prefix`, `attr_prefix` for prefixes of subscripts, generators,
  sublattices, and attributes, when called on an electron and added to the transport graph.

- `exclude_from_postprocess` list of prefixes to denote those nodes which won't be used in post processing the workflow.

- `__int__()`, `__float__()`, `__complex__()` for converting a node to an integer, float, or complex to a value of 0 then handling those types in post processing.

- `__iter__()` generator added to Electron for supporting multiple return values from an electron execution.

- `__getattr__()` added to Electron for supporting attribute access on the node output.

- `__getitem__()` added to Electron for supporting subscripting on the node output.

- `electron_outputs` added as an attribute to lattice.

### Changed

- `electron_list_prefix`, `electron_dict_prefix`, `parameter_prefix` modified to reflect new way to assign prefixes to nodes.

- In `build_graph` instead of ignoring all exceptions, now the exception is shown alongwith the runtime error notifying that object manipulation should be avoided inside a lattice.

- `node_id` changed to `self.node_id` in Electron's `__call__()`.

- `parameter` type electrons now have the default metadata instead of empty dictionary.

- Instead of deserializing and checking whether a sublattice is there, now a `sublattice_prefix` is used to denote when a node is a sublattice.

- In `dispatcher_stack_test`, `test_dispatcher_flow` updated to indicate the new use of `parameter_prefix`.

### Fixed

- When an execution fails due to something happening in `run_workflow`, then result object's status is now failed and the object is saved alongwith throwing the appropriate exception.

## [0.8.5] - 2021-12-10

### Added

- Added tests for choosing specific executors inside electron initialization.
- Added test for choosing specific Conda environments inside electron initialization.

## [0.8.4] - 2021-12-10

### Changed

- Removed \_shared_files directory and contents from covalent_dispatcher. Logging in covalent_dispatcher now uses the logger in covalent/\_shared_files/logging.py.

## [0.8.3] - 2021-12-10

### Fixed

- Decorator symbols were added to the pseudo-code in the quantum chemistry tutorial.

## [0.8.2] - 2021-12-06

### Added

- Quantum chemistry tutorial.

## [0.8.1] - 2021-12-08

### Added

- Docstrings with typehints for covalent dispatcher functions added.

### Changed

- Replaced `node` to `node_id` in `electron.py`.

- Removed unnecessary `enumerate` in `covalent_dispatcher/_core/__init__.py`.

- Removed `get_node_device_mapping` function from `covalent_dispatcher/_core/__init__.py`
  and moved the definition to directly add the mapping to `workflow_schedule`.

- Replaced iterable length comparison for `executor_specific_exec_cmds` from `if len(executor_specific_exec_cmds) > 0`
  to `if executor_specific_exec_cmds`.

## [0.8.0] - 2021-12-03

### Added

- Executors can now accept the name of a Conda environment. If that environment exists, the operations of any electron using that executor are performed in that Conda environment.

## [0.7.6] - 2021-12-02

### Changed

- How to estimate lattice execution time has been renamed to How to query lattice execution time.
- Change result querying syntax in how-to guides from `lattice.get_result` to
  `covalent.get_result`.
- Choose random port for Dask dashboard address by setting `dashboard_address` to ':0' in
  `LocalCluster`.

## [0.7.5] - 2021-12-02

### Fixed

- "Default" executor plugins are included as part of the package upon install.

## [0.7.4] - 2021-12-02

### Fixed

- Upgraded dask to 2021.10.0 based on a vulnerability report

## [0.7.3] - 2021-12-02

### Added

- Transportable object tests
- Transport graph tests

### Changed

- Variable name node_num to node_id
- Variable name node_idx to node_id

### Fixed

- Transport graph `get_dependencies()` method return type was changed from Dict to List

## [0.7.2] - 2021-12-01

### Fixed

- Date handling in changelog validation

### Removed

- GitLab CI YAML

## [0.7.1] - 2021-12-02

### Added

- A new parameter to a node's result called `sublattice_result` is added.
  This will be of a `Result` type and will contain the result of that sublattice's
  execution. If a normal electron is executed, this will be `None`.

- In `_delete_result` function in `results_manager.py`, an empty results directory
  will now be deleted.

- Name of a sublattice node will also contain `(sublattice)`.

- Added `_dispatch_sync_serverless` which synchronously dispatches without a server
  and waits for a result to be returned. This is the method used to dispatch a sublattice.

- Test for sublatticing is added.

- How-to guide added for sublatticing explaining the new features.

### Changed

- Partially changed `draw` function in `lattice.py` to also draw the subgraph
  of the sublattice when drawing the main graph of the lattice. The change is
  incomplete as we intend to add this feature later.

- Instead of returning `plt`, `draw` now returns the `ax` object.

- `__call__` function in `lattice.py` now runs the lattice's function normally
  instead of dispatching it.

- `_run_task` function now checks whether current node is a sublattice and acts
  accordingly.

### Fixed

- Unnecessary lines to rename the node's name in `covalent_dispatcher/_core/__init__.py` are removed.

- `test_electron_takes_nested_iterables` test was being ignored due to a spelling mistake. Fixed and
  modified to follow the new pattern.

## [0.7.0] - 2021-12-01

### Added

- Electrons can now accept an executor object using the "backend" keyword argument. "backend" can still take a string naming the executor module.
- Electrons and lattices no longer have Slurm metadata associated with the executor, as that information should be contained in the executor object being used as an input argument.
- The "backend" keyword can still be a string specifying the executor module, but only if the executor doesn't need any metadata.
- Executor plugin classes are now directly available to covalent, eg: covalent.executor.LocalExecutor().

## [0.6.7] - 2021-12-01

### Added

- Docstrings without examples for all the functions in core covalent.
- Typehints in those functions as well.
- Used `typing.TYPE_CHECKING` to prevent cyclic imports when writing typehints.

### Changed

- `convert_to_lattice_function` renamed to `convert_to_lattice_function_call`.
- Context managers now raise a `ValueError` instead of a generic `Exception`.

## [0.6.6] - 2021-11-30

### Fixed

- Fixed the version used in the documentation
- Fixed the badge URLs to prevent caching

## [0.6.5] - 2021-11-30

### Fixed

- Broken how-to links

### Removed

- Redundant lines from .gitignore
- \*.ipynb from .gitignore

## [0.6.4] - 2021-11-30

### Added

- How-to guides for workflow orchestration.
  - How to construct an electron
  - How to construct a lattice
  - How to add an electron to lattice
  - How to visualize the lattice
  - How to add constraints to lattices
- How-to guides for workflow and subtask execution.
  - How to execute individual electrons
  - How to execute a lattice
  - How to execute multiple lattices
- How-to guides for status querying.
  - How to query electron execution status
  - How to query lattice execution status
  - How to query lattice execution time
- How-to guides for results collection
  - How to query electron execution results
  - How to query lattice execution results
  - How to query multiple lattice execution results
- Str method for the results object.

### Fixed

- Saving the electron execution status when the subtask is running.

## [0.6.3] - 2021-11-29

### Removed

- JWT token requirement.
- Covalent dispatcher login requirement.
- Update covalent login reference in README.md.
- Changed the default dispatcher server port from 5000 to 47007.

## [0.6.2] - 2021-11-28

### Added

- Github action for tests and coverage
- Badges for tests and coverage
- If tests pass then develop is pushed to master
- Add release action which tags and creates a release for minor version upgrades
- Add badges action which runs linter, and upload badges for version, linter score, and platform
- Add publish action (and badge) which builds a Docker image and uploads it to the AWS ECR

## [0.6.1] - 2021-11-27

### Added

- Github action which checks version increment and changelog entry

## [0.6.0] - 2021-11-26

### Added

- New Covalent RTD theme
- sphinx extension sphinx-click for CLI RTD
- Sections in RTD
- init.py in both covalent-dispatcher logger module and cli module for it to be importable in sphinx

### Changed

- docutils version that was conflicting with sphinx

### Removed

- Old aq-theme

## [0.5.1] - 2021-11-25

### Added

- Integration tests combining both covalent and covalent-dispatcher modules to test that
  lattice workflow are properly planned and executed.
- Integration tests for the covalent-dispatcher init module.
- pytest-asyncio added to requirements.

## [0.5.0] - 2021-11-23

### Added

- Results manager file to get results from a file, delete a result, and redispatch a result object.
- Results can also be awaited to only return a result if it has either been completed or failed.
- Results class which is used to store the results with all the information needed to be used again along with saving the results to a file functionality.
- A result object will be a mercurial object which will be updated by the dispatcher and saved to a file throughout the dispatching and execution parts.
- Direct manipulation of the transport graph inside a result object takes place.
- Utility to convert a function definition string to a function and vice-versa.
- Status class to denote the status of a result object and of each node execution in the transport graph.
- Start and end times are now also stored for each node execution as well as for the whole dispatch.
- Logging of `stdout` and `stderr` can be done by passing in the `log_stdout`, `log_stderr` named metadata respectively while dispatching.
- In order to get the result of a certain dispatch, the `dispatch_id`, the `results_dir`, and the `wait` parameter can be passed in. If everything is default, then only the dispatch id is required, waiting will not be done, and the result directory will be in the current working directory with folder name as `results/` inside which every new dispatch will have a new folder named according to their respective dispatch ids, containing:
  - `result.pkl` - (Cloud)pickled result object.
  - `result_info.yaml` - yaml file with high level information about the result and its execution.
  - `dispatch_source.py` - python file generated, containing the original function definitions of lattice and electrons which can be used to dispatch again.

### Changed

- `logfile` named metadata is now `slurm_logfile`.
- Instead of using `jsonpickle`, `cloudpickle` is being used everywhere to maintain consistency.
- `to_json` function uses `json` instead of `jsonpickle` now in electron and lattice definitions.
- `post_processing` moved to the dispatcher, so the dispatcher will now store a finished execution result in the results folder as specified by the user with no requirement of post processing it from the client/user side.
- `run_task` function in dispatcher modified to check if a node has completed execution and return it if it has, else continue its execution. This also takes care of cases if the server has been closed mid execution, then it can be started again from the last saved state, and the user won't have to wait for the whole execution.
- Instead of passing in the transport graph and dispatch id everywhere, the result object is being passed around, except for the `asyncio` part where the dispatch id and results directory is being passed which afterwards lets the core dispatcher know where to get the result object from and operate on it.
- Getting result of parent node executions of the graph, is now being done using the result object's graph. Storing of each execution's result is also done there.
- Tests updated to reflect the changes made. They are also being run in a serverless manner.

### Removed

- `LatticeResult` class removed.
- `jsonpickle` requirement removed.
- `WorkflowExecutionResult`, `TaskExecutionResult`, and `ExecutionError` singleton classes removed.

### Fixed

- Commented out the `jwt_required()` part in `covalent-dispatcher/_service/app.py`, may be removed in later iterations.
- Dispatcher server will now return the error message in the response of getting result if it fails instead of sending every result ever as a response.

## [0.4.3] - 2021-11-23

### Added

- Added a note in Known Issues regarding port conflict warning.

## [0.4.2] - 2021-11-24

### Added

- Added badges to README.md

## [0.4.1] - 2021-11-23

### Changed

- Removed old coverage badge and fixed the badge URL

## [0.4.0] - 2021-11-23

### Added

- Codecov integrations and badge

### Fixed

- Detached pipelines no longer created

## [0.3.0] - 2021-11-23

### Added

- Wrote a Code of Conduct based on <https://www.contributor-covenant.org/>
- Added installation and environment setup details in CONTRIBUTING
- Added Known Issues section to README

## [0.2.0] - 2021-11-22

### Changed

- Removed non-open-source executors from Covalent. The local SLURM executor is now
- a separate repo. Executors are now plugins.

## [0.1.0] - 2021-11-19

### Added

- Pythonic CLI tool. Install the package and run `covalent --help` for a usage description.
- Login and logout functionality.
- Executor registration/deregistration skeleton code.
- Dispatcher service start, stop, status, and restart.

### Changed

- JWT token is stored to file instead of in an environment variable.
- The Dask client attempts to connect to an existing server.

### Removed

- Removed the Bash CLI tool.

### Fixed

- Version assignment in the covalent init file.

## [0.0.3] - 2021-11-17

### Fixed

- Fixed the Dockerfile so that it runs the dispatcher server from the covalent repo.

## [0.0.2] - 2021-11-15

### Changed

- Single line change in ci script so that it doesn't exit after validating the version.
- Using `rules` in `pytest` so that the behavior in test stage is consistent.

## [0.0.1] - 2021-11-15

### Added

- CHANGELOG.md to track changes (this file).
- Semantic versioning in VERSION.
- CI pipeline job to enforce versioning.<|MERGE_RESOLUTION|>--- conflicted
+++ resolved
@@ -16,12 +16,9 @@
 
 - Changed `actions/checkout@v3` to `actions/checkout@v4` in CI
 - Dependabot update to npm in changelog action
-<<<<<<< HEAD
 - Update tough-cookie to 4.1.3 version
-=======
 - Added rich support to cli for better printing statements. 
 - Updated word-wrap to 1.2.4 version
->>>>>>> fbd5b936
 
 ### Changed
 
