--- conflicted
+++ resolved
@@ -7,7 +7,6 @@
 
 ## [UNRELEASED]
 
-<<<<<<< HEAD
 ### Added
 
 - `covalent/_results_manager/write_result_to_db.py` module and methods to insert / update data in the DB.
@@ -18,7 +17,6 @@
 - Electron `type` column to a string type rather than an `ElectronType` in DB models.
 - Primary keys from `BigInteger` to `Integer` in DB models.
 
-=======
 ## [0.121.0] - 2022-07-04
 
 ### Authors
@@ -35,7 +33,7 @@
 ### Docs
 
 - Updated the compatibility matrix in the docs.
->>>>>>> a3ac6621
+
 ## [0.120.0] - 2022-07-04
 
 ### Authors
