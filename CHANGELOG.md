--- conflicted
+++ resolved
@@ -7,11 +7,10 @@
 
 ## [UNRELEASED]
 
-<<<<<<< HEAD
 ### Operations
 
 - Fixed `tests.yml` where `RECOMMENDED_PLATFORM` was not properly set
-=======
+
 ## [0.194.0] - 2022-09-06
 
 ### Authors
@@ -39,7 +38,6 @@
 
 - PyYAML
 - tailer
->>>>>>> 9da74050
 
 ## [0.193.0] - 2022-09-06
 
