# Changelog

All notable changes to this project will be documented in this file.

The format is based on [Keep a Changelog](https://keepachangelog.com/en/1.0.0/),
and this project adheres to [Semantic Versioning](https://semver.org/spec/v2.0.0.html).

## [UNRELEASED]

<<<<<<< HEAD
### Changed

- Lazy loading mechanism on the GUI.

### Fixed

- Displaying electron executor and inputs information on the GUI.
- Animated spinner for running statuses on the GUI.
=======
## Docs

- Add `AWSLambdaExecutor` RTD
- Update `api.rst` to include `cluster` CLI command option
>>>>>>> a12747db

### Docs

- Added version migration guide section in RTD
- Update RTD for `AWS ECS` executor
- Remove AWS Lambda and Batch RTDs to keep changes atomic
- Adding dropdowns to IAM policy documents
- Updated compatibility matrix
- Updated pip, bash and callable deps how-to guides

### Operations

- NPM install on CentOS done explicitly
- `-y` flag for `conda install`

## [0.180.0] - 2022-08-16

### Authors

- Casey Jao <casey@agnostiq.ai>
- Co-authored-by: Alejandro Esquivel <ae@alejandro.ltd>
- Okechukwu  Emmanuel Ochia <okechukwu@agnostiq.ai>
- Scott Wyman Neagle <scott@agnostiq.ai>
- Co-authored-by: pre-commit-ci[bot] <66853113+pre-commit-ci[bot]@users.noreply.github.com>
- Co-authored-by: Will Cunningham <wjcunningham7@gmail.com>
- Sankalp Sanand <sankalp@agnostiq.ai>


### Removed

- Removed `ct.wait.LONG` etc. constants from covalent's init

### Changed

- `wait` in `_get_result_from_dispatcher` will now use `_results_manager.wait.EXTREME` if `True` has been passed to it.

### Operations

- Prettierified release.yml
- Cleaned up pre-commit-config.yml

### Docs

- Updated Bash Lepton tutorial to conform with the latest Lepton interface changes

### Docs

- Disabling how-to guide for executing an electron with a specified Conda environment.

### Docs

- Fixed "How To" for Python leptons

## [0.179.0] - 2022-08-16

### Authors



### Changed

- Changed terser package version on webapp yarn-lock file.

## [0.178.0] - 2022-08-15

### Authors

- Will Cunningham <wjcunningham7@users.noreply.github.com>
- Co-authored-by: Alejandro Esquivel <ae@alejandro.ltd>
- Casey Jao <casey@agnostiq.ai>


### Changed

- Dispatch workflows as asyncio tasks on the FastAPI event loop instead of in separate threads

### Fixed

- Deconflict wait enum with `ct.wait` function; `wait` -> `WAIT`

### Operations

- Conda package is built and tested on a nightly schedule
- Conda deployment step is added to `release.yml`
- Install yarn and npm on Ubuntu whenever the webapp needs to be built

## [0.177.0] - 2022-08-11

### Authors

- Scott Wyman Neagle <scott@agnostiq.ai>
- Co-authored-by: Faiyaz Hasan <faiyaz@agnostiq.ai>
- Casey Jao <casey@agnostiq.ai>
- Venkat Bala <venkat@agnostiq.ai>
- Co-authored-by: pre-commit-ci[bot] <66853113+pre-commit-ci[bot]@users.noreply.github.com>

### Removed

- `while True` in `app.get_result`

### Changed

- Flask route logic to return 503 when the result is not ready

### Tests

- results_manager tests

### Operations

- Fix conditional checks for `pre-release` and `stable` Covalent docker image builds

## [0.176.0] - 2022-08-11

### Authors

- Scott Wyman Neagle <scott@agnostiq.ai>
- Co-authored-by: Faiyaz Hasan <faiyaz@agnostiq.ai>
- Casey Jao <casey@agnostiq.ai>


### Operations

- Update precommit yaml.

### Removed

- `Lattice.check_consumables()`, `_TransportGraph.get_topologically_sorted_graph()`

### Operations

- Trigger webapp build if `build==true`

## [0.175.0] - 2022-08-11

### Authors

- Scott Wyman Neagle <scott@agnostiq.ai>
- Co-authored-by: Faiyaz Hasan <faiyaz@agnostiq.ai>
- Casey Jao <casey@agnostiq.ai>


### Operations

- Trigger Slack alert for failed tests on `workflow_run`

## [0.174.0] - 2022-08-11

### Authors

- Casey Jao <casey@agnostiq.ai>
- Alejandro Esquivel <ae@alejandro.ltd>


### Changed

- Changed return value for TransferFromRemote and TransferToRemote (download/upload) operations to be consistent and always return filepath tuples

### Docs

- Updated docs with File Transfer return value changes and `files` kwarg injections

### Fixed

- Fixed postprocessing workflows that return an electron with an incoming wait_for edge

## [0.173.0] - 2022-08-10

### Authors

- Sankalp Sanand <sankalp@agnostiq.ai>


### Added

- `--hard` and `--yes` flags added to `covalent purge` for hard purging (also deletes the databse) and autoapproving respectively.

### Changed

- `covalent purge` now shows the user a prompt informing them what dirs and files will be deleted.
- Improved shown messages in some commands.

### Tests

- Updated tests to reflect above changes.

## [0.172.0] - 2022-08-10

### Authors

- Will Cunningham <wjcunningham7@users.noreply.github.com>
- Prasanna Venkatesh <54540812+Prasy12@users.noreply.github.com>
- Co-authored-by: pre-commit-ci[bot] <66853113+pre-commit-ci[bot]@users.noreply.github.com>
- Co-authored-by: Aravind-psiog <100823292+Aravind-psiog@users.noreply.github.com>
- Co-authored-by: ArunPsiog <arun.mukesh@psiog.com>
- Co-authored-by: manjunath.poilath <manjunath.poilath@psiog.com>
- Co-authored-by: Kamalesh-suresh <kamalesh.suresh@psiog.com>
- Co-authored-by: Amalan Jenicious F <amalan.jenicious@psiog.com>
- Co-authored-by: M Shrikanth <shrikanth.mohan@psiog.com>
- Co-authored-by: Casey Jao <casey@agnostiq.ai>
- Co-authored-by: Aravind-psiog <aravind.prabaharan@psiog.com>
- Co-authored-by: Will Cunningham <wjcunningham7@gmail.com>
- Co-authored-by: Alejandro Esquivel <ae@alejandro.ltd>


### Changed

- Covalent dispatcher flask web apis ported to FastAPI in `covalent_dispatcher/_service/app.py`
- Unit tests written for Covalent dispatcher flask web apis ported to FastAPI in `covalent_dispatcher_tests/_service/app.test.py`
- Web apis of `covalent_ui` refactored to adhere to v11 DB schema
- Electron graph mini map has been moved next to controls on the GUI.
- Lattice status and count of completed & total electrons has been moved to the top of the graph on the GUI.
- Some of the Flask APIs earlier consumed by the GUI have been deprecated & removed from the code base.
- APIs exposed by the web app back end have been re-factored to adhere to the new DB schema v10

### Added

- Added count of dispatches by status on the dispatch list section of the GUI.
- APIs that the GUI consumes have been re-written using FastAPI. This includes re-factoring of older APIs and adding of new APIs.
- Added COVALENT_SERVER_IFACE_ANY flag for uvicorn to start with 0.0.0.0

### Docs

- ReadTheDocs landing page has been improved

## [0.171.0] - 2022-08-10

### Authors

- Casey Jao <casey@agnostiq.ai>
- Co-authored-by: Scott Wyman Neagle <scott@agnostiq.ai>

### Added

- Added `covalent migrate_legacy_result_object` command to save pickled Result objects to the DataStore

## [0.170.1] - 2022-08-09

### Authors

- Venkat Bala <venkat@agnostiq.ai>

### Fixed

- Remove `attr` import added inadvertently

### Tests

- Fix `start` cli test, update `set_config` call count

## [0.170.0] - 2022-08-08

### Authors

- Venkat Bala <venkat@agnostiq.ai>
- Co-authored-by: pre-commit-ci[bot] <66853113+pre-commit-ci[bot]@users.noreply.github.com>


### Changed

- Temporarily allow executor plugin variable name to be either in uppercase or lowercase

## [0.169.0] - 2022-08-08

### Authors

- Venkat Bala <venkat@agnostiq.ai>
- Co-authored-by: pre-commit-ci[bot] <66853113+pre-commit-ci[bot]@users.noreply.github.com>


### Added

- Adding a `covalent config` convenience CLI to quickly view retrive the covalent configuration

## [0.168.0] - 2022-08-08

### Authors

- Venkat Bala <venkat@agnostiq.ai>
- Co-authored-by: pre-commit-ci[bot] <66853113+pre-commit-ci[bot]@users.noreply.github.com>


### Added

- Adding `setup/teardown` methods as placeholders for any executor specific setup and teardown tasks

## [0.167.0] - 2022-08-08

### Authors

- Poojith U Rao <106616820+poojithurao@users.noreply.github.com>
- Co-authored-by: Venkat Bala <venkat@agnostiq.ai>
- Co-authored-by: Faiyaz Hasan <faiyaz@agnostiq.ai>
- Co-authored-by: pre-commit-ci[bot] <66853113+pre-commit-ci[bot]@users.noreply.github.com>
- Co-authored-by: Alejandro Esquivel <ae@alejandro.ltd>


### Added

- S3 File transfer strategy

### Fixed

- Adding maximum number of retries and timeout parameter to the get result http call.

## [0.166.0] - 2022-08-07

### Authors

- Venkat Bala <venkat@agnostiq.ai>


### Tests

- Update dask cli test to match Covalent Dask cluster configuration


### Changed

- Remove newline from log stream formatter for better log statment output
- Jsonify covalent cluster cli outputs

## [0.165.0] - 2022-08-06

### Authors

- Casey Jao <casey@agnostiq.ai>


### Changed

- Make `BaseExecutor` and `BaseAsyncExecutor` class siblings, not parent and child.

### Operations

- Only validate webapp if the webapp was built

### Tests

- Fixed randomly failing lattice json serialization test

## [0.164.0] - 2022-08-05

### Authors

- Sankalp Sanand <sankalp@agnostiq.ai>
- Faiyaz Hasan <faiyaz@agnostiq.ai>
- Co-authored-by: pre-commit-ci[bot] <66853113+pre-commit-ci[bot]@users.noreply.github.com>
- Co-authored-by: Venkat Bala <venkat@agnostiq.ai>
- Co-authored-by: Will Cunningham <wjcunningham7@gmail.com>


### Changed

- Use `update_config` to modify dask configuration from the cluster process
- Simplify `set_config` logic for dask configuration options on `covalent start`
- Removed default values from click options for dask configuration related values

### Added

- Configured default dask configuration options in `defaults.py`

### Fixed 

- Overwriting config address issue.

### Tests

- Moved misplaced functional/integration tests from the unit tests folder to their respective folders.
- All of the unit tests now use test DB instead of hitting a live DB.
- Updated `tests.yml` so that functional tests are run whenever tests get changed or github actions are changed.
- Several broken tests were also fixed.

## [0.163.0] - 2022-08-04

### Authors

- Alejandro Esquivel <ae@alejandro.ltd>
- Co-authored-by: Casey Jao <casey@agnostiq.ai>
- Will Cunningham <wjcunningham7@users.noreply.github.com>
- Co-authored-by: Scott Wyman Neagle <scott@agnostiq.ai>


### Added

- Added `rsync` dependency in `Dockerfile`

### Removed

- `Makefile` which was previously improperly committed

### Operations

- Functional tests are run only on `develop`
- `tests.yml` can be run manually provided a commit SHA
- `tests.yml` uses a `build` filter to conditionally install and build Covalent if build files are modified
- `docker.yml` is now only for dev work, and is manually triggered given an SHA
- `release.yml` is enhanced to push stable and pre-release images to a public ECR repo

## [0.162.0] - 2022-08-04

### Authors

- Alejandro Esquivel <ae@alejandro.ltd>
- Co-authored-by: Casey Jao <casey@agnostiq.ai>


### Changed

- Updated Base executor to support non-unique `retval_key`s, particularly for use in File Transfer where we may have several CallDeps with the reserved `retval_key` of value `files`.

## [0.161.2] - 2022-08-04

### Authors

- Alejandro Esquivel <ae@alejandro.ltd>
- Co-authored-by: pre-commit-ci[bot] <66853113+pre-commit-ci[bot]@users.noreply.github.com>


### Fixed

- Updated `covalent db migrations` to overwrite `alembic.ini` `script_location` with absolute path to migrations folder
- Updated `covalent db alembic [args]` command to use project root as `cwd` for alembic subprocess  

## [0.161.1] - 2022-08-03

### Authors

- Alejandro Esquivel <ae@alejandro.ltd>
- Scott Wyman Neagle <scott@agnostiq.ai>
- Co-authored-by: Faiyaz Hasan <faiyaz@agnostiq.ai>
- Poojith U Rao <106616820+poojithurao@users.noreply.github.com>
- Co-authored-by: Casey Jao <casey@agnostiq.ai>


### Fixed

- When a list was passed to an electron, the generated electron list
  had metadata copied from the electron. This was resulting in
  call_before and call_after functions being called by the electron
  list as well. The metadata (apart from executor) is now set to
  default values for the electron list.

## [0.161.0] - 2022-08-03

### Authors

- Alejandro Esquivel <ae@alejandro.ltd>
- Scott Wyman Neagle <scott@agnostiq.ai>
- Co-authored-by: Faiyaz Hasan <faiyaz@agnostiq.ai>


### Changed

- Replaced `Session(DispatchDB()._get_data_store().engine)` with `workflow_db.session()`

### Removed

- `DevDataStore` class from `datastore.py`
- workflows manager

## [0.160.1] - 2022-08-02

### Authors

- Alejandro Esquivel <ae@alejandro.ltd>
- Scott Wyman Neagle <scott@agnostiq.ai>


### Fixed

- `script_location` key not found issue when installing with pip (second attempt)

### Docs

- Remove migration guide reference from README

### Operations

- Explicitly check `release == true` in tests.yml

## [0.160.0] - 2022-08-02

### Authors

- Casey Jao <casey@agnostiq.ai>
- Co-authored-by: Faiyaz Hasan <faiyaz@agnostiq.ai>


### Changed

- `Executor.run()` now accepts a `task_metadata` dictionary. Current
  keys consist of `dispatch_id` and `node_id`.

## [0.159.0] - 2022-08-02

### Authors

- Casey Jao <casey@agnostiq.ai>
- Co-authored-by: Faiyaz Hasan <faiyaz@agnostiq.ai>


### Changed

- Database schema has been updated to v11

### Operations

- `paths-filter` will only be run on PRs, i.e on workflow runs, the whole test suite will be run.
- Removed retry action from running on `pytest` steps since they instead use `pytest` retries.
- `codecov.yml` added to enable carry-forward flags
- UI front-end is only built for pull requests when the source changes
- Packaging is only validated on the `develop` branch

## [0.158.0] - 2022-07-29

### Authors

- Okechukwu  Emmanuel Ochia <okechukwu@agnostiq.ai>
- Co-authored-by: Scott Wyman Neagle <scott@agnostiq.ai>
- Will Cunningham <wjcunningham7@users.noreply.github.com>
- Alejandro Esquivel <ae@alejandro.ltd>
- Co-authored-by: pre-commit-ci[bot] <66853113+pre-commit-ci[bot]@users.noreply.github.com>
- Casey Jao <casey@agnostiq.ai>
- Co-authored-by: Faiyaz Hasan <faiyaz@agnostiq.ai>


### Changed

- Construct the result object in the dispatcher `entry_point.py` module in order to avoid the Missing Latticed Id error so frequently.
- Update the sleep statement length to 0.1 seconds in the results.manager.

## [0.157.1] - 2022-07-29

### Authors

- Okechukwu  Emmanuel Ochia <okechukwu@agnostiq.ai>
- Co-authored-by: Scott Wyman Neagle <scott@agnostiq.ai>
- Will Cunningham <wjcunningham7@users.noreply.github.com>
- Alejandro Esquivel <ae@alejandro.ltd>
- Co-authored-by: pre-commit-ci[bot] <66853113+pre-commit-ci[bot]@users.noreply.github.com>
- Casey Jao <casey@agnostiq.ai>

### Fixed

- Pass non-kwargs to electrons in the correct order during dispatch.

## [0.157.0] - 2022-07-28

### Authors

- Okechukwu  Emmanuel Ochia <okechukwu@agnostiq.ai>
- Co-authored-by: Scott Wyman Neagle <scott@agnostiq.ai>
- Will Cunningham <wjcunningham7@users.noreply.github.com>
- Alejandro Esquivel <ae@alejandro.ltd>
- Co-authored-by: pre-commit-ci[bot] <66853113+pre-commit-ci[bot]@users.noreply.github.com>
- Casey Jao <casey@agnostiq.ai>


### Changed

- Expose a public `wait()` function compatible with both calling and dispatching lattices

### Docs

- Updated the RTD on `wait_for()` to use the static `wait()` function

### Operations

- pre-commit autoupdate

### Docs

- Changed the custom executor how-to to be shorter and more concise.
- Re-structured the docs

## [0.156.0] - 2022-07-27

### Authors

- Okechukwu  Emmanuel Ochia <okechukwu@agnostiq.ai>
- Co-authored-by: Scott Wyman Neagle <scott@agnostiq.ai>
- Will Cunningham <wjcunningham7@users.noreply.github.com>
- Alejandro Esquivel <ae@alejandro.ltd>
- Co-authored-by: pre-commit-ci[bot] <66853113+pre-commit-ci[bot]@users.noreply.github.com>


### Added

- Bash decorator is introduced
- Lepton commands can be specified as a list of strings rather than strings alone.

## [0.155.1] - 2022-07-26

### Authors

- Okechukwu  Emmanuel Ochia <okechukwu@agnostiq.ai>
- Co-authored-by: Scott Wyman Neagle <scott@agnostiq.ai>
- Will Cunningham <wjcunningham7@users.noreply.github.com>
- Alejandro Esquivel <ae@alejandro.ltd>
- Co-authored-by: pre-commit-ci[bot] <66853113+pre-commit-ci[bot]@users.noreply.github.com>


### Fixed

- `script_location` key not found issue when running alembic programatically

### Operations

- Fixed syntax errors in `stale.yml` and in `hotfix.yml`
- `docker.yml` triggered after version bump in `develop` instead of before
- Enhanced `tests.yml` to upload coverage reports by domain

## [0.155.0] - 2022-07-26

### Authors

- Alejandro Esquivel <ae@alejandro.ltd>


### Added

- Exposing `alembic {args}` cli commands through: `covalent db alembic {args}`

## [0.154.0] - 2022-07-25

### Authors

- Casey Jao <casey@agnostiq.ai>
- Co-authored-by: Venkat Bala <venkat@agnostiq.ai>
- Alejandro Esquivel <ae@alejandro.ltd>


### Added

- Added methods to programatically fetch information from Alembic without needing subprocess

## [0.153.1] - 2022-07-25

### Authors

- Casey Jao <casey@agnostiq.ai>
- Co-authored-by: Venkat Bala <venkat@agnostiq.ai>


### Fixed

- Stdout and stderr are now captured when using the dask executor.


### Tests

- Fixed Dask cluster CLI tests

## [0.153.0] - 2022-07-25

### Authors

- Faiyaz Hasan <faiyaz@agnostiq.ai>


### Added

- Helper function to load and save files corresponding to the DB filenames.

### Changed

- Files with .txt, .log extensions are stored as strings.
- Get result web request timeout to 2 seconds.

## [0.152.0] - 2022-07-25

### Authors

- Faiyaz Hasan <faiyaz@agnostiq.ai>
- Co-authored-by: Scott Wyman Neagle <scott@agnostiq.ai>


### Changed

- Pass default DataStore object to node value retrieval method in the Results object.

## [0.151.1] - 2022-07-22

### Authors

- Faiyaz Hasan <faiyaz@agnostiq.ai>
- Co-authored-by: Scott Wyman Neagle <scott@agnostiq.ai>


### Fixed

- Adding maximum number of retries and timeout parameter to the get result http call.
- Disabling result_webhook for now.

## [0.151.0] - 2022-07-22

### Authors

- Scott Wyman Neagle <scott@agnostiq.ai>
- Co-authored-by: Will Cunningham <wjcunningham7@gmail.com>
- Sankalp Sanand <sankalp@agnostiq.ai>


### Added

- `BaseAsyncExecutor` has been added which can be inherited by new async-aware executors.

### Changed

- Since tasks were basically submitting the functions to a Dask cluster by default, they have been converted into asyncio `Tasks` instead which support a far larger number of concurrent tasks than previously used `ThreadPool`.

- `tasks_pool` will still be used to schedule tasks which use non-async executors.

- Executor's `executor` will now receive a callable instead of a serialized function. This allows deserializing the function where it is going to be executed while providing a simplified `execute` at the same time.

- `uvloop` is being used instead of the default event loop of `asyncio` for better performance.

- Tests have also been updated to reflect above changes.

### Operations

- Made Santosh the sole owner of `/docs`

## [0.150.0] - 2022-07-22

### Authors

- Faiyaz Hasan <faiyaz@agnostiq.ai>


### Added

- Initialize database tables when the covalent server is started.

## [0.149.0] - 2022-07-21

### Authors

- Scott Wyman Neagle <scott@agnostiq.ai>
- Co-authored-by: Venkat Bala <venkat@agnostiq.ai>


### Removed

- `result.save()`
- `result._write_dispatch_to_python_file()`

## [0.148.0] - 2022-07-21

### Authors

- Alejandro Esquivel <ae@alejandro.ltd>


### Changed

- Changed DataStore default db path to correspond to dispatch db config path

### Operations

- Added workflow to stale and close pull requests


### Docs

- Fixed `get_metadata` calls in examples to remove `results_dir` argument
- Removed YouTube video temporarily

## [0.147.0] - 2022-07-21

### Authors

- Casey Jao <casey@agnostiq.ai>


### Changed

- Simplified interface for custom executors. All the boilerplate has
  been moved to `BaseExecutor`.

## [0.146.0] - 2022-07-20

### Authors

- Casey Jao <casey@agnostiq.ai>
- Co-authored-by: Venkat Bala <venkat@agnostiq.ai>
- Faiyaz Hasan <faiyaz@agnostiq.ai>



### Added

- Ensure that transportable objects are rendered correctly when printing the result object.

### Tests

- Check that user data is not unpickled by the Covalent server process

## [0.145.0] - 2022-07-20

### Authors

- Scott Wyman Neagle <scott@agnostiq.ai>
- Co-authored-by: Venkat Bala <venkat@agnostiq.ai>
- Co-authored-by: Faiyaz Hasan <faiyaz@agnostiq.ai>


### Removed

- `entry_point.get_result()`

### Changed

- get_result to query an HTTP endpoint instead of a DB session

## [0.144.0] - 2022-07-20

### Authors

- Will Cunningham <wjcunningham7@users.noreply.github.com>
- Co-authored-by: Scott Wyman Neagle <scott@agnostiq.ai>
- Alejandro Esquivel <ae@alejandro.ltd>


### Added

- Set up alembic migrations & added migration guide (`alembic/README.md`)

## [0.143.0] - 2022-07-19

### Authors

- Will Cunningham <wjcunningham7@users.noreply.github.com>
- Co-authored-by: Scott Wyman Neagle <scott@agnostiq.ai>


### Changed

- Installation will fail if `cova` is installed while trying to install `covalent`.

## [0.142.0] - 2022-07-19

### Authors

- Poojith U Rao <106616820+poojithurao@users.noreply.github.com>
- Co-authored-by: Will Cunningham <wjcunningham7@gmail.com>
- Anna Hughes <annagwen42@gmail.com>
- Co-authored-by: Poojith <poojith@agnostiq.ai>
- Co-authored-by: Scott Wyman Neagle <scott@agnostiq.ai>
- Casey Jao <casey@agnostiq.ai>
- Co-authored-by: Venkat Bala <venkat@agnostiq.ai>
- Co-authored-by: pre-commit-ci[bot] <66853113+pre-commit-ci[bot]@users.noreply.github.com>
- Faiyaz Hasan <faiyaz@agnostiq.ai>


### Added

- `electron_num`, `completed_electron_num` fields to the Lattice table.

## [0.141.0] - 2022-07-19

### Authors

- Poojith U Rao <106616820+poojithurao@users.noreply.github.com>
- Co-authored-by: Will Cunningham <wjcunningham7@gmail.com>
- Anna Hughes <annagwen42@gmail.com>
- Co-authored-by: Poojith <poojith@agnostiq.ai>
- Co-authored-by: Scott Wyman Neagle <scott@agnostiq.ai>
- Casey Jao <casey@agnostiq.ai>
- Co-authored-by: Venkat Bala <venkat@agnostiq.ai>
- Co-authored-by: pre-commit-ci[bot] <66853113+pre-commit-ci[bot]@users.noreply.github.com>


### Changed

- Deprecate topological sort in favor of inspect in-degree of nodes until they are zero before dispatching task
- Use deepcopy to generate a copy of the metadata dictionary before saving result object to the database

### Docs

- Adding incomplete pennylane kernel tutorial
- Adding quantum ensemble tutorial

## [0.140.0] - 2022-07-19

### Authors

- Faiyaz Hasan <faiyaz@agnostiq.ai>
- Co-authored-by: Venkat Bala <venkat@agnostiq.ai>


### Added

- Fields `deps_filename`, `call_before_filename` and `call_after_filename` to the `Electron` table.
- Re-write the deps / call before and after file contents when inserting / updating electron record in the database.

### Changed

- Modify the test and implementation logic of inserting the electron record with these new fields.
- Field `key` to `key_filename` in `Electron` table.

## [0.139.1] - 2022-07-19

### Authors

- Divyanshu Singh <55018955+divshacker@users.noreply.github.com>
- Co-authored-by: Scott Wyman Neagle <wymnea@protonmail.com>
- Co-authored-by: Scott Wyman Neagle <scott@agnostiq.ai>
- Co-authored-by: Will Cunningham <wjcunningham7@users.noreply.github.com>


### Fixed

- Fixes Reverse IP problem. All References to `0.0.0.0` are changed to `localhost` . More details can be found [here](https://github.com/AgnostiqHQ/covalent/issues/202)

## [0.139.0] - 2022-07-19

### Authors

- Venkat Bala <venkat@agnostiq.ai>
- Co-authored-by: Scott Wyman Neagle <scott@agnostiq.ai>
- Faiyaz Hasan <faiyaz@agnostiq.ai>
- Co-authored-by: Will Cunningham <wjcunningham7@gmail.com>


### Added

- Columns `is_active` in the lattice, eLectron and Electron dependency tables.

### Docs

- Adding a RTD tutorial/steps on creating a custom executor

## [0.138.0] - 2022-07-19

### Authors

- Anna Hughes <annagwen42@gmail.com>
- Co-authored-by: Will Cunningham <wjcunningham7@gmail.com>
- Will Cunningham <wjcunningham7@users.noreply.github.com>
- Co-authored-by: Venkat Bala <venkat@agnostiq.ai>


### Added

- Docker build workflow

### Changed

- Dockerfile uses multi-stage build

### Docs

- New tutorial demonstrating how to solve the MaxCut Problem with QAOA and Covalent

## [0.137.0] - 2022-07-19

### Authors

- Prasanna Venkatesh <54540812+Prasy12@users.noreply.github.com>
- Co-authored-by: Alejandro Esquivel <ae@alejandro.ltd>


### Added

- Ability to hide/show labels on the graph
- Graph layout with elk configurations

### Changed

- Changed API socket calls interval for graph optimization.

### Tests

- Disabled several dask functional tests

## [0.136.0] - 2022-07-18

### Authors

- Scott Wyman Neagle <scott@agnostiq.ai>
- Co-authored-by: Faiyaz Hasan <faiyaz@agnostiq.ai>


### Changed

- Result.save() has been deprecated in favor of Result.persist() and querying the database directly.

## [0.135.0] - 2022-07-18

### Authors

- Casey Jao <casey@agnostiq.ai>
- Co-authored-by: Scott Wyman Neagle <scott@agnostiq.ai>
- Co-authored-by: Alejandro Esquivel <ae@alejandro.ltd>


### Operations

- Psiog is only codeowner of js files
- Fix in changelog action to handle null author when a bot is committing

### Added

- Support injecting return values of calldeps into electrons during workflow execution

## [0.134.0] - 2022-07-15

### Authors

- Casey Jao <casey@agnostiq.ai>
- Co-authored-by: Scott Wyman Neagle <scott@agnostiq.ai>


### Changed

- Covalent server can now process workflows without having their deps installed

## [0.133.0] - 2022-07-15

### Authors

- Will Cunningham <wjcunningham7@users.noreply.github.com>


### Removed

- Removed the deprecated function `draw_inline` as well as the `matplotlib` dependency.

### Operations

- Fixing the retry block for tests

## [0.132.0] - 2022-07-14

### Authors

- Will Cunningham <wjcunningham7@users.noreply.github.com>


### Added

- Bash lepton support reintroduced with some UX modifications to the Lepton class. Leptons which use scripting languages can be specified as either (1) a command run in the shell/console or (2) a call to a function in a library/script. Leptons which use compiled languages must specify a library and a function name.
- The keyword argument `display_name` can be used to override the name appearing in the UI. Particularly useful when the lepton is a command.
- All arguments except for language are now keyword arguments.
- Keyword arguments passed to a Bash lepton are understood to define environment variables within the shell.
- Non-keyword arguments fill in `$1`, `$2`, etc.
- Named outputs enumerate variables within the shell which will be returned to the user. These can be either `Lepton.OUTPUT` or `Lepton.INPUT_OUTPUT` types.

### Added

- New fields to the decomposed result object Database: 

## [0.131.0] - 2022-07-13

### Authors

- Sankalp Sanand <sankalp@agnostiq.ai>
- Co-authored-by: Venkat Bala <venkat@agnostiq.ai>


### Fixed

- `covalent --version` now looks for `covalent` metadata instead of `cova`

### Tests

- Updated the cli test to include whether the correct version number is shown when `covalent --version` is run

### Added

- Method to write electron id corresponding to sublattices in `execution.py` when running `_run_task`.

## [0.130.0] - 2022-07-12

### Authors

- Venkat Bala <venkat@agnostiq.ai>
- Co-authored-by: Scott Wyman Neagle <scott@agnostiq.ai>

### Changed

- Ignoring tests for `cancel_dispatch` and `construct_bash`
- Create a dummy requirements.txt file for pip deps tests
- Fix version of `Werkzeug` package to avoid running into ValueError (unexpected kwarg `as_tuple`)
- Update `customization` how to test by specifying the section header `sdk`

## [0.129.0] - 2022-07-12

### Authors

- Sankalp Sanand <sankalp@agnostiq.ai>
- Co-authored-by: Alejandro Esquivel <ae@alejandro.ltd>

### Added

- Support for `wait_for` type edges when two electrons are connected by their execution side effects instead of output-input relation.

### Changed

- `active_lattice.electron_outputs` now contains the node ids as well for the electron which is being post processed.

## [0.128.1] - 2022-07-12

### Authors

- Faiyaz Hasan <faiyaz@agnostiq.ai>


### Fixed

- `Result.persist` test in `result_test.py`.
- Electron dependency `arg_index` is changed back to Nullable.

## [0.128.0] - 2022-07-12

### Authors

- Okechukwu  Emmanuel Ochia <okechukwu@agnostiq.ai>
- Co-authored-by: Casey Jao <casey@agnostiq.ai>
- Co-authored-by: Alejandro Esquivel <ae@alejandro.ltd>
- Co-authored-by: pre-commit-ci[bot] <66853113+pre-commit-ci[bot]@users.noreply.github.com>

### Added

- File transfer support for leptons

## [0.127.0] - 2022-07-11

### Authors

- Scott Wyman Neagle <scott@agnostiq.ai>
- Co-authored-by: Faiyaz Hasan <faiyaz@agnostiq.ai>
- Co-authored-by: Venkat Bala <venkat@agnostiq.ai>


### Added

- When saving to DB, also persist to the new DB if running in develop mode

### Tests

- Flask app route tests

## [0.126.0] - 2022-07-11

### Authors

- Will Cunningham <wjcunningham7@users.noreply.github.com>
- Alejandro Esquivel <ae@alejandro.ltd>
- Co-authored-by: pre-commit-ci[bot] <66853113+pre-commit-ci[bot]@users.noreply.github.com>
- Co-authored-by: Sankalp Sanand <sankalp@agnostiq.ai>


### Added

- Added Folder class
- Added internal call before/after deps to execute File Transfer operations pre/post electron execution.

### Operations

- Enhanced hotfix action to create branches from existing commits

## [0.125.0] - 2022-07-09

### Authors

- Okechukwu  Emmanuel Ochia <okechukwu@agnostiq.ai>
- Co-authored-by: pre-commit-ci[bot] <66853113+pre-commit-ci[bot]@users.noreply.github.com>
- Co-authored-by: Alejandro Esquivel <ae@alejandro.ltd>
- Venkat Bala <venkat@agnostiq.ai>
- Co-authored-by: Okechukwu Ochia <emmirald@gmail.com>
- Co-authored-by: Scott Wyman Neagle <scott@agnostiq.ai>


### Added

- Dask Cluster CLI functional/unit tests

### Docs

- Updated RTD concepts, how-to-guides, and api docs with electron dependencies.

### Operations

- Separate out running tests and uploading coverage report to circumvent bug in
  retry action

## [0.124.0] - 2022-07-07

### Authors

- Will Cunningham <wjcunningham7@users.noreply.github.com>
- Co-authored-by: Scott Wyman Neagle <scott@agnostiq.ai>
- Faiyaz Hasan <faiyaz@agnostiq.ai>


### Added

- `Result.persist` method in `covalent/_results_manager/result.py`.

### Operations

- Package pre-releases go to `covalent` instead of `cova` on PyPI.

## [0.123.0] - 2022-07-07

### Authors

- Scott Wyman Neagle <scott@agnostiq.ai>
- Co-authored-by: Faiyaz Hasan <faiyaz@agnostiq.ai>
- Will Cunningham <wjcunningham7@users.noreply.github.com>
- Alejandro Esquivel <ae@alejandro.ltd>
- Co-authored-by: pre-commit-ci[bot] <66853113+pre-commit-ci[bot]@users.noreply.github.com>


### Added

- Added Folder class
- Added internal call before/after deps to execute File Transfer operations pre/post electron execution.

### Operations

- `codeql.yml` and `condabuild.yml` run nightly instead of on every PR.
- Style fixes in changelog

## [0.122.1] - 2022-07-06

### Authors

Will Cunningham <wjcunningham7@users.noreply.github.com>
Co-authored-by: Scott Wyman Neagle <scott@agnostiq.ai>


### Operations

- Added license scanner action
- Pre-commit autoupdate

### Tests

- Tests for running workflows with more than one iteration

### Fixed

- Attribute error caused by attempts to retrieve the name from the node function when the node function is set to None

## [0.122.0] - 2022-07-04

### Authors

Faiyaz Hasan <faiyaz@agnostiq.ai>
Co-authored-by: pre-commit-ci[bot] <66853113+pre-commit-ci[bot]@users.noreply.github.com>


### Added

- `covalent/_results_manager/write_result_to_db.py` module and methods to insert / update data in the DB.
- `tests/covalent_tests/results_manager_tests/write_result_to_db_test.py` containing the unit tests for corresponding functions.

### Changed

- Electron `type` column to a string type rather than an `ElectronType` in DB models.
- Primary keys from `BigInteger` to `Integer` in DB models.

## [0.121.0] - 2022-07-04

### Authors

Will Cunningham <wjcunningham7@users.noreply.github.com>
Co-authored-by: Alejandro Esquivel <ae@alejandro.ltd>
Co-authored-by: pre-commit-ci[bot] <66853113+pre-commit-ci[bot]@users.noreply.github.com>


### Removed

- Unused requirements `gunicorn` and `eventlet` in `requirements.txt` as well as `dask` in `tests/requirements.txt`, since it is already included in the core requirements.

### Docs

- Updated the compatibility matrix in the docs.

## [0.120.0] - 2022-07-04

### Authors

Okechukwu  Emmanuel Ochia <okechukwu@agnostiq.ai>
Co-authored-by: Venkat Bala <venkat@agnostiq.ai>
Co-authored-by: pre-commit-ci[bot] <66853113+pre-commit-ci[bot]@users.noreply.github.com>
Co-authored-by: Scott Wyman Neagle <scott@agnostiq.ai>


### Added

- Adding `cluster` CLI options to facilitate interacting with the backend Dask cluster
- Adding options to `covalent start` to enable specifying number of workers, memory limit and threads per worker at cluster startup

### Changed

- Update `DaskAdminWorker` docstring with better explanation

## [0.119.1] - 2022-07-04

### Authors

Scott Wyman Neagle <scott@agnostiq.ai>
Casey Jao <casey@agnostiq.ai>


### Fixed

- `covalent status` checks if the server process is still alive.

### Operations

- Updates to changelog logic to handle multiple authors

## [0.119.0] - 2022-07-03
### Authors
@cjao 


### Added

- Introduce support for pip dependencies

## [0.118.0] - 2022-07-02
### Authors
@AlejandroEsquivel 


### Added

- Introduced File, FileTransfer, and FileTransferStrategy classes to support various File Transfer use cases prior/post electron execution

## [0.117.0] - 2022-07-02
### Authors
@Emmanuel289 


### Added

- Included retry action in 'tests.yaml' workflow.

## [0.116.0] - 2022-06-29
### Authors
@Prasy12 

### Changed

- Changed API socket calls interval for graph optimization.

### Added

- Ability to change to different layouts from the GUI.

## [0.115.0] - 2022-06-28
### Authors
@cjao 


### Added

- Introduce support for `call_before`, `call_after`, and bash dependencies

### Operations

- Unit tests performed on Python 3.10 on Ubuntu and MacOS images as well as 3.9 on MacOS
- Updated codeowners so that AQ Engineers doesn't own this CHANGELOG
- pre-commit autoupdate

## [0.114.0] - 2022-06-23
### Authors
@dependabot[bot] 


### Changed

- Changed eventsource version on webapp yarn-lock file.

### Operations

- Added Github push changelog workflow to append commiters username
- Reusable JavaScript action to parse changelog and update version

## [0.113.0] - 2022-06-21

### Added

- Introduce new db models and object store backends

### Operations

- Syntax fix in hotfix.yml

### Docs

- Added new tutorial: Linear and convolutional autoencoders

## [0.112.0] - 2022-06-20

### Changed

- Changed async version on webapp package-lock file.

## [0.111.0] - 2022-06-20

### Changed

- Changed eventsource version on webapp package-lock file.

### Docs

- Added new tutorial: Covalentified version of the Pennylane Variational Classifier tutorial.

## [0.110.3] - 2022-06-17

### Fixed

- Fix error when parsing electron positional arguments in workflows

### Docs

- Remove hardcoding version info in README.md

## [0.110.2] - 2022-06-10

### Docs

- Fix MNIST tutorial
- Fix Quantum Gravity tutorial
- Update RTD with migration guide compatible with latest release
- Convert all references to `covalent start` from Jupyter notebooks to markdown statements
- Update release notes summary in README.md
- Fixed display issues with figure (in dark mode) and bullet points in tutorials

### Operations

- Added a retry block to the webapp build step in `tests.yml`

## [0.110.1] - 2022-06-10

### Fixed

- Configure dask to not use daemonic processes when creating a cluster

### Operations

- Sync the VERSION file within `covalent` directory to match the root level VERSION
- Manually patch `covalent/VERSION`

## [0.110.0] - 2022-06-10

### Changed

- Web GUI list size and status label colors changed.
- Web GUI graph running icon changed to non-static icon.

### Docs

- Removed references to the Dask executor in RTD as they are no longer needed.

## [0.109.1] - 2022-06-10

### Fixed

- `covalent --version` now works for PyPI releases

## [0.109.0] - 2022-06-10

### Docs

- Update CLI help statements

### Added

- Add CLI functionality to start covalent with/without Dask
- Add CLI support to parse `covalent_ui.log` file

### Operations

- Updating codeowners to establish engineering & psiog ownership

### Docs

- Added new tutorial: Training quantum embedding kernels for classification.

## [0.108.0] - 2022-06-08

### Added

- WCI yaml file

### Docs

- Add pandoc installation updates to contributing guide

## [0.107.0] - 2022-06-07

### Changed

- Skipping stdout/stderr redirection tests until implemented in Dask parent process

### Added

- Simplifed starting the dask cluster using `multiprocessing`
- Added `bokeh==2.4.3` to requirements.txt to enable view Dask dashboard

### Fixed

- Changelog-reminder action now works for PRs from forks.

## [0.106.2] - 2022-06-06

### Fixed

- Specifying the version for package `furo` to `2022.4.7` to prevent breaking doc builds

### Docs

- Added new tutorial: Using Covalent with PennyLane for hybrid computation.

## [0.106.1] - 2022-06-01

### Fixed

- Changelog-reminder action now works for PRs from forks

### Docs

- Removed references to microservices in RTD
- Updated README.md.
- Changed `ct.electron` to `ct.lattice(executor=dask_executor)` in MNIST classifier tutorial

## [0.106.0] - 2022-05-26

### Changed

- Visual theme for Webapp GUI changed in accordance to new theme
- Fonts, colors, icons have been updated

## [0.105.0] - 2022-05-25

### Added

- Add a pre-commit hook for `detect-secrets`.
- Updated the actions in accordance with the migration done in the previous version.

## [0.104.0] - 2022-05-23

### Changed

- Services have been moved to a different codebase. This repo is now hosting the Covalent SDK, local dispatcher backend, Covalent web GUI, and documentation. Version is bumped to `0.104.0` in order to avoid conflicts.
- Update tests to match the current dispatcher api
- Skip testing dask executor until dask executor plugin is made public
- Using 2 thread pools to manage multiple workflows better and the other one for executing electrons in parallel.

### Fixed

- Add psutil and PyYAML to requirements.txt
- Passing the same Electron to multiple inputs of an Electron now works. UI fix pending.
- Dask from `requirements.txt`.

### Removed

- Asyncio usage for electron level concurrency.
- References to dask

### Added

- Functional test added for dask executor with the cluster running locally.
- Scalability tests for different workflows and workflow sizes under `tests/stress_tests/scripts`
- Add sample performance testing workflows under `tests/stress_tests`
- Add pipelines to continuously run the tutorial notebooks
- Create notebook with tasks from RTD

## [0.32.3] - 2022-03-16

### Fixed

- Fix missing UI graph edges between parameters and electrons in certain cases.
- Fix UI crashes in cases where legacy localStorage state was being loaded.

## [0.32.2] - 2022-03-16

### Added

- Images for graphs generated in tutorials and how-tos.
- Note for quantum gravity tutorial to tell users that `tensorflow` doesn't work on M1 Macs.
- `Known Issues` added to `README.md`

### Fixed

- `draw` function usage in tutorials and how-tos now reflects the UI images generated instead of using graphviz.
- Images now render properly in RTD of how-tos.

### Changed

- Reran all the tutorials that could run, generating the outputs again.

## [0.32.1] - 2022-03-15

### Fixed

- CLI now starts server directly in the subprocess instead of as a daemon
- Logs are provided as pipes to Popen instead of using a shell redirect
- Restart behavior fixed
- Default port in `covalent_ui/app.py` uses the config manager

### Removed

- `_graceful_restart` function no longer needed without gunicorn

## [0.32.0] - 2022-03-11

### Added

- Dispatcher microservice API endpoint to dispatch and update workflow.
- Added get runnable task endpoint.

## [0.31.0] - 2022-03-11

### Added

- Runner component's main functionality to run a set of tasks, cancel a task, and get a task's status added to its api.

## [0.30.5] - 2022-03-11

### Updated

- Updated Workflow endpoints & API spec to support upload & download of result objects as pickle files

## [0.30.4] - 2022-03-11

### Fixed

- When executing a task on an alternate Conda environment, Covalent no longer has to be installed on that environment. Previously, a Covalent object (the execution function as a TransportableObject) was passed to the environment. Now it is deserialized to a "normal" Python function, which is passed to the alternate Conda environment.

## [0.30.3] - 2022-03-11

### Fixed

- Fixed the order of output storage in `post_process` which should have been the order in which the electron functions are called instead of being the order in which they are executed. This fixes the order in which the replacement of function calls with their output happens, which further fixes any discrepencies in the results obtained by the user.

- Fixed the `post_process` test to check the order as well.

## [0.30.2] - 2022-03-11

### Changed

- Updated eventlet to 0.31.0

## [0.30.1] - 2022-03-10

### Fixed

- Eliminate unhandled exception in Covalent UI backend when calling fetch_result.

## [0.30.0] - 2022-03-09

### Added

- Skeleton code for writing the different services corresponding to each component in the open source refactor.
- OpenAPI specifications for each of the services.

## [0.29.3] - 2022-03-09

### Fixed

- Covalent UI is built in the Dockerfile, the setup file, the pypi workflow, the tests workflow, and the conda build script.

## [0.29.2] - 2022-03-09

### Added

- Defaults defined in executor plugins are read and used to update the in-memory config, as well as the user config file. But only if the parameter in question wasn't already defined.

### Changed

- Input parameter names and docstrings in _shared_files.config.update_config were changed for clarity.

## [0.29.1] - 2022-03-07

### Changed

- Updated fail-fast strategy to run all tests.

## [0.29.0] - 2022-03-07

### Added

- DispatchDB for storing dispatched results

### Changed

- UI loads dispatches from DispatchDB instead of browser local storage

## [0.28.3] - 2022-03-03

### Fixed

Installed executor plugins don't have to be referred to by their full module name. Eg, use "custom_executor", instead of "covalent_custom_plugin.custom_executor".

## [0.28.2] - 2022-03-03

### Added

- A brief overview of the tutorial structure in the MNIST classification tutorial.

## [0.28.1] - 2022-03-02

### Added

- Conda installation is only supported for Linux in the `Getting Started` guide.
- MNIST classifier tutorial.

### Removed

- Removed handling of default values of function parameters in `get_named_params` in `covalent/_shared_files/utils.py`. So, it is actually being handled by not being handled since now `named_args` and `named_kwargs` will only contain parameters that were passed during the function call and not all of them.

## [0.28.0] - 2022-03-02

### Added

- Lepton support, including for Python modules and C libraries
- How-to guides showing how to use leptons for each of these

## [0.27.6] - 2022-03-01

### Added

- Added feature development basic steps in CONTRIBUTING.md.
- Added section on locally building RTD (read the docs) in the contributing guide.

## [0.27.5] - 2022-03-01

### Fixed

- Missing UI input data after backend change - needed to be derived from graph for electrons, lattice inputs fixed on server-side, combining name and positional args
- Broken UI graph due to variable->edge_name renaming
- Missing UI executor data after server-side renaming

## [0.27.4] - 2022-02-28

### Fixed

- Path used in `covalent/executor/__init__.py` for executor plugin modules needed updating to `covalent/executor/executor_plugins`

### Removed

- Disabled workflow cancellation test due to inconsistent outcomes. Test will be re-enabled after cancellation mechanisms are investigated further.

## [0.27.3] - 2022-02-25

### Added

- Added `USING_DOCKER.md` guide for running docker container.
- Added cli args to covalent UI flask server `covalent_ui/app.py` to modify port and log file path.

### Removed

- Removed gunicorn from cli and Dockerfile.

### Changed

- Updated cli `covalent_dispatcher/_cli/service.py` to run flask server directly, and removed dispatcher and UI flags.
- Using Flask blueprints to merge Dispatcher and UI servers.
- Updated Dockerfile to run flask server directly.
- Creating server PID file manually in `covalent_dispatcher/_cli/service.py`.
- Updated tests and docs to reflect merged servers.
- Changed all mentions of port 47007 (for old UI server) to 48008.

## [0.27.2] - 2022-02-24

### Changed

- Removed unnecessary blockquotes from the How-To guide for creating custom executors
- Changed "Covalent Cloud" to "Covalent" in the main code text

## [0.27.1] - 2022-02-24

### Removed

- Removed AQ-Engineers from CODEOWNERS in order to fix PR review notifications

## [0.27.0] - 2022-02-24

### Added

- Support for positional only, positional or keyword, variable positional, keyword only, variable keyword types of parameters is now added, e.g an electron can now use variable args and variable kwargs if the number/names of parameters are unknown during definition as `def task(*args, **kwargs)` which wasn't possible before.

- `Lattice.args` added to store positional arguments passed to the lattice's workflow function.

- `get_named_params` function added in `_shared_files/utils.py` which will return a tuple containing named positional arguments and named keyword arguments. The names help in showing and storing these parameters in the transport graph.

- Tests to verify whether all kinds of input paramaters are supported by electron or a lattice.

### Changed

- No longer merging positional arguments with keyword arguments, instead they are separately stored in respective nodes in the transport graph.

- `inputs` returned from `_get_inputs` function in `covalent_dispatcher/_core/execution.py` now contains positional as well as keyword arguments which further get passed to the executor.

- Executors now support positional and keyword arguments as inputs to their executable functions.

- Result object's `_inputs` attribute now contains both `args` and `kwargs`.

- `add_node_for_nested_iterables` is renamed to `connect_node_with_others` and `add_node_to_graph` also renamed to `add_collection_node_to_graph` in `electron.py`. Some more variable renames to have appropriate self-explanatory names.

- Nodes and edges in the transport graph now have a better interface to assign attributes to them.

- Edge attribute `variable` renamed to `edge_name`.

- In `serialize` function of the transport graph, if `metadata_only` is True, then only `metadata` attribute of node and `source` and `target` attributes of edge are kept in the then return serialized `data`.

- Updated the tests wherever necessary to reflect the above changes

### Removed

- Deprecated `required_params_passed` since an error will automatically be thrown by the `build_graph` function if any of the required parameters are not passed.

- Removed duplicate attributes from nodes in the transport graph.

## [0.26.1] - 2022-02-23

### Added

- Added Local Executor section to the API read the docs.

## [0.26.0] - 2022-02-23

### Added

- Automated reminders to update the changelog

## [0.25.3] - 2022-02-23

## Added

- Listed common mocking commands in the CONTRIBUTING.md guide.
- Additional guidelines on testing.

## [0.25.2] - 2022-02-21

### Changed

- `backend` metadata name changed to `executor`.
- `_plan_workflow` usage updated to reflect how that executor related information is now stored in the specific executor object.
- Updated tests to reflect the above changes.
- Improved the dispatch cancellation test to provide a robust solution which earlier took 10 minutes to run with uncertainty of failing every now and then.

### Removed

- Removed `TaskExecutionMetadata` as a consequence of removing `execution_args`.

## [0.25.1] - 2022-02-18

### Fixed

- Tracking imports that have been used in the workflow takes less time.

### Added

- User-imports are included in the dispatch_source.py script. Covalent-related imports are commented out.

## [0.25.0] - 2022-02-18

### Added

- UI: Lattice draw() method displays in web UI
- UI: New navigation panel

### Changed

- UI: Animated graph changes, panel opacity

### Fixed

- UI: Fixed "Not Found" pages

## [0.24.21] - 2022-02-18

### Added

- RST document describing the expectations from a tutorial.

## [0.24.20] - 2022-02-17

### Added

- Added how to create custom executors

### Changed

- Changed the description of the hyperlink for choosing executors
- Fixed typos in doc/source/api/getting_started/how_to/execution/creating_custom_executors.ipynb

## [0.24.19] - 2022-02-16

### Added

- CODEOWNERS for certain files.

## [0.24.18] - 2022-02-15

### Added

- The user configuration file can now specify an executor plugin directory.

## [0.24.17] - 2022-02-15

### Added

- Added a how-to for making custom executors.

## [0.24.16] - 2022-02-12

### Added

- Errors now contain the traceback as well as the error message in the result object.
- Added test for `_post_process` in `tests/covalent_dispatcher_tests/_core/execution_test.py`.

### Changed

- Post processing logic in `electron` and dispatcher now relies on the order of execution in the transport graph rather than node's function names to allow for a more reliable pairing of nodes and their outputs.

- Renamed `init_test.py` in `tests/covalent_dispatcher_tests/_core/` to `execution_test.py`.

### Removed

- `exclude_from_postprocess` list which contained some non executable node types removed since only executable nodes are post processed now.

## [0.24.15] - 2022-02-11

### Fixed

- If a user's configuration file does not have a needed exeutor parameter, the default parameter (defined in _shared_files/defaults.py) is used.
- Each executor plugin is no longer initialized upon the import of Covalent. This allows required parameters in executor plugins.

## Changed

- Upon updating the configuration data with a user's configuration file, the complete set is written back to file.

## Added

- Tests for the local and base executors.

## [0.24.14] - 2022-02-11

### Added

- UI: add dashboard cards
- UI: add scaling dots background

### Changed

- UI: reduce sidebar font sizes, refine color theme
- UI: refine scrollbar styling, show on container hover
- UI: format executor parameters as YAML code
- UI: update syntax highlighting scheme
- UI: update index.html description meta tag

## [0.24.13] - 2022-02-11

### Added

- Tests for covalent/_shared_files/config.py

## [0.24.12] - 2022-02-10

### Added

- CodeQL code analyzer

## [0.24.11] - 2022-02-10

### Added

- A new dictionary `_DEFAULT_CONSTRAINTS_DEPRECATED` in defaults.py

### Changed

- The `_DEFAULT_CONSTRAINT_VALUES` dictionary now only contains the `backend` argument

## [0.24.10] - 2022-02-09

### Fixed

- Sporadically failing workflow cancellation test in tests/workflow_stack_test.py

## [0.24.9] - 2022-02-09

## Changed

- Implementation of `_port_from_pid` in covalent_dispatcher/_cli/service.py.

## Added

- Unit tests for command line interface (CLI) functionalities in covalent_dispatcher/_cli/service.py and covalent_dispatcher/_cli/cli.py.

## [0.24.8] - 2022-02-07

### Fixed

- If a user's configuration file does not have a needed parameter, the default parameter (defined in _shared_files/defaults.py) is used.

## [0.24.7] - 2022-02-07

### Added

- Typing: Add Type hint `dispatch_info` parameter.
- Documentation: Updated the return_type description in docstring.

### Changed

- Typing: Change return type annotation to `Generator`.

## [0.24.6] - 2022-02-06

### Added

- Type hint to `deserialize` method of `TransportableObject` of `covalent/_workflow/transport.py`.

### Changed

- Description of `data` in `deserialize` method of `TransportableObject` of `covalent/_workflow/transport.py` from `The serialized transportable object` to `Cloudpickled function`.

## [0.24.5] - 2022-02-05

### Fixed

- Removed dependence on Sentinel module

## [0.24.4] - 2022-02-04

### Added

- Tests across multiple versions of Python and multiple operating systems
- Documentation reflecting supported configurations

## [0.24.3] - 2022-02-04

### Changed

- Typing: Use `bool` in place of `Optional[bool]` as type annotation for `develop` parameter in `covalent_dispatcher.service._graceful_start`
- Typing: Use `Any` in place of `Optional[Any]` as type annotation for `new_value` parameter in `covalent._shared_files.config.get_config`

## [0.24.2] - 2022-02-04

### Fixed

- Updated hyperlink of "How to get the results" from "./collection/query_electron_execution_result" to "./collection/query_multiple_lattice_execution_results" in "doc/source/how_to/index.rst".
- Updated hyperlink of "How to get the result of a particular electron" from "./collection/query_multiple_lattice_execution_results" to "./collection/query_electron_execution_result" in "doc/source/how_to/index.rst".

## [0.24.1] - 2022-02-04

### Changed

- Changelog entries are now required to have the current date to enforce ordering.

## [0.24.0] - 2022-02-03

### Added

- UI: log file output - display in Output tab of all available log file output
- UI: show lattice and electron inputs
- UI: display executor attributes
- UI: display error message on failed status for lattice and electron

### Changed

- UI: re-order sidebar sections according to latest figma designs
- UI: update favicon
- UI: remove dispatch id from tab title
- UI: fit new uuids
- UI: adjust theme text primary and secondary colors

### Fixed

- UI: auto-refresh result state on initial render of listing and graph pages
- UI: graph layout issues: truncate long electron/param names

## [0.23.0] - 2022-02-03

### Added

- Added `BaseDispatcher` class to be used for creating custom dispatchers which allow connection to a dispatcher server.
- `LocalDispatcher` inheriting from `BaseDispatcher` allows connection to a local dispatcher server running on the user's machine.
- Covalent only gives interface to the `LocalDispatcher`'s `dispatch` and `dispatch_sync` methods.
- Tests for both `LocalDispatcher` and `BaseDispatcher` added.

### Changed

- Switched from using `lattice.dispatch` and `lattice.dispatch_sync` to `covalent.dispatch` and `covalent.dispatch_sync`.
- Dispatcher address now is passed as a parameter (`dispatcher_addr`) to `covalent.dispatch` and `covalent.dispatch_sync` instead of a metadata field to lattice.
- Updated tests, how tos, and tutorials to use `covalent.dispatch` and `covalent.dispatch_sync`.
- All the contents of `covalent_dispatcher/_core/__init__.py` are moved to `covalent_dispatcher/_core/execution.py` for better organization. `__init__.py` only contains function imports which are needed by external modules.
- `dispatch`, `dispatch_sync` methods deprecated from `Lattice`.

### Removed

- `_server_dispatch` method removed from `Lattice`.
- `dispatcher` metadata field removed from `lattice`.

## [0.22.19] - 2022-02-03

### Fixed

- `_write_dispatch_to_python_file` isn't called each time a task is saved. It is now only called in the final save in `_run_planned_workflow` (in covalent_dispatcher/_core/__init__.py).

## [0.22.18] - 2022-02-03

### Fixed

- Added type information to result.py

## [0.22.17] - 2022-02-02

### Added

- Replaced `"typing.Optional"` with `"str"` in covalent/executor/base.py
- Added missing type hints to `get_dispatch_context` and `write_streams_to_file` in covalent/executor/base.py, BaseExecutor

## [0.22.16] - 2022-02-02

### Added

- Functions to check if UI and dispatcher servers are running.
- Tests for the `is_ui_running` and `is_server_running` in covalent_dispatcher/_cli/service.py.

## [0.22.15] - 2022-02-01

### Fixed

- Covalent CLI command `covalent purge` will now stop the servers before deleting all the pid files.

### Added

- Test for `purge` method in covalent_dispatcher/_cli/service.py.

### Removed

- Unused `covalent_dispatcher` import from covalent_dispatcher/_cli/service.py.

### Changed

- Moved `_config_manager` import from within the `purge` method to the covalent_dispatcher/_cli/service.py for the purpose of mocking in tests.

## [0.22.14] - 2022-02-01

### Added

- Type hint to `_server_dispatch` method in `covalent/_workflow/lattice.py`.

## [0.22.13] - 2022-01-26

### Fixed

- When the local executor's `log_stdout` and `log_stderr` config variables are relative paths, they should go inside the results directory. Previously that was queried from the config, but now it's queried from the lattice metadata.

### Added

- Tests for the corresponding functions in (`covalent_dispatcher/_core/__init__.py`, `covalent/executor/base.py`, `covalent/executor/executor_plugins/local.py` and `covalent/executor/__init__.py`) affected by the bug fix.

### Changed

- Refactored `_delete_result` in result manager to give the option of deleting the result parent directory.

## [0.22.12] - 2022-01-31

### Added

- Diff check in pypi.yml ensures correct files are packaged

## [0.22.11] - 2022-01-31

### Changed

- Removed codecov token
- Removed Slack notifications from feature branches

## [0.22.10] - 2022-01-29

### Changed

- Running tests, conda, and version workflows on pull requests, not just pushes

## [0.22.9] - 2022-01-27

### Fixed

- Fixing version check action so that it doesn't run on commits that are in develop
- Edited PR template so that markdown checklist appears properly

## [0.22.8] - 2022-01-27

### Fixed

- publish workflow, using `docker buildx` to build images for x86 and ARM, prepare manifest and push to ECR so that pulls will match the correct architecture.
- typo in CONTRIBUTING
- installing `gcc` in Docker image so Docker can build wheels for `dask` and other packages that don't provide ARM wheels

### Changed

- updated versions in `requirements.txt` for `matplotlib` and `dask`

## [0.22.7] - 2022-01-27

### Added

- `MANIFEST.in` did not have `covalent_dispatcher/_service` in it due to which the PyPi package was not being built correctly. Added the `covalent_dispatcher/_service` to the `MANIFEST.in` file.

### Fixed

- setuptools properly including data files during installation

## [0.22.6] - 2022-01-26

### Fixed

- Added service folder in covalent dispatcher to package.

## [0.22.5] - 2022-01-25

### Fixed

- `README.md` images now use master branch's raw image urls hosted on <https://github.com> instead of <https://raw.githubusercontent.com>. Also, switched image rendering from html to markdown.

## [0.22.4] - 2022-01-25

### Fixed

- dispatcher server app included in sdist
- raw image urls properly used

## [0.22.3] - 2022-01-25

### Fixed

- raw image urls used in readme

## [0.22.2] - 2022-01-25

### Fixed

- pypi upload

## [0.22.1] - 2022-01-25

### Added

- Code of conduct
- Manifest.in file
- Citation info
- Action to upload to pypi

### Fixed

- Absolute URLs used in README
- Workflow badges updated URLs
- `install_package_data` -> `include_package_data` in `setup.py`

## [0.22.0] - 2022-01-25

### Changed

- Using public ECR for Docker release

## [0.21.0] - 2022-01-25

### Added

- GitHub pull request templates

## [0.20.0] - 2022-01-25

### Added

- GitHub issue templates

## [0.19.0] - 2022-01-25

### Changed

- Covalent Beta Release

## [0.18.9] - 2022-01-24

### Fixed

- iframe in the docs landing page is now responsive

## [0.18.8] - 2022-01-24

### Changed

- Temporarily removed output tab
- Truncated dispatch id to fit left sidebar, add tooltip to show full id

## [0.18.7] - 2022-01-24

### Changed

- Many stylistic improvements to documentation, README, and CONTRIBUTING.

## [0.18.6] - 2022-01-24

### Added

- Test added to check whether an already decorated function works as expected with Covalent.
- `pennylane` package added to the `requirements-dev.txt` file.

### Changed

- Now using `inspect.signature` instead of `function.__code__` to get the names of function's parameters.

## [0.18.5] - 2022-01-21

### Fixed

- Various CI fixes, including rolling back regression in version validation, caching on s3 hosted badges, applying releases and tags correctly.

## [0.18.4] - 2022-01-21

### Changed

- Removed comments and unused functions in covalent_dispatcher
- `result_class.py` renamed to `result.py`

### Fixed

- Version was not being properly imported inside `covalent/__init__.py`
- `dispatch_sync` was not previously using the `results_dir` metadata field

### Removed

- Credentials in config
- `generate_random_filename_in_cache`
- `is_any_atom`
- `to_json`
- `show_subgraph` option in `draw`
- `calculate_node`

## [0.18.3] - 2022-01-20

### Fixed

- The gunicorn servers now restart more gracefully

## [0.18.2] - 2022-01-21

### Changed

- `tempdir` metadata field removed and replaced with `executor.local.cache_dir`

## [0.18.1] - 2022-01-11

## Added

- Concepts page

## [0.18.0] - 2022-01-20

### Added

- `Result.CANCELLED` status to represent the status of a cancelled dispatch.
- Condition to cancel the whole dispatch if any of the nodes are cancelled.
- `cancel_workflow` function which uses a shared variable provided by Dask (`dask.distributed.Variable`) in a dask client to inform nodes to stop execution.
- Cancel function for dispatcher server API which will allow the server to terminate the dispatch.
- How to notebook for cancelling a dispatched job.
- Test to verify whether cancellation of dispatched jobs is working as expected.
- `cancel` function is available as `covalent.cancel`.

### Changed

- In file `covalent/_shared_files/config.py` instead of using a variable to store and then return the config data, now directly returning the configuration.
- Using `fire_and_forget` to dispatch a job instead of a dictionary of Dask's `Future` objects so that we won't have to manage the lifecycle of those futures.
- The `test_run_dispatcher` test was changed to reflect that the dispatcher no longer uses a dictionary of future objects as it was not being utilized anywhere.

### Removed

- `with dask_client` context was removed as the client created in `covalent_dispatcher/_core/__init__.py` is already being used even without the context. Furthermore, it creates issues when that context is exited which is unnecessary at the first place hence not needed to be resolved.

## [0.17.5] - 2022-01-19

### Changed

- Results directory uses a relative path by default and can be overridden by the environment variable `COVALENT_RESULTS_DIR`.

## [0.17.4] - 2022-01-19

### Changed

- Executor parameters use defaults specified in config TOML
- If relative paths are supplied for stdout and stderr, those files are created inside the results directory

## [0.17.3] - 2022-01-18

### Added

- Sync function
- Covalent CLI tool can restart in developer mode

### Fixed

- Updated the UI address referenced in the README

## [0.17.2] - 2022-01-12

### Added

- Quantum gravity tutorial

### Changed

- Moved VERSION file to top level

## [0.17.1] - 2022-01-19

### Added

- `error` attribute was added to the results object to show which node failed and the reason behind it.
- `stdout` and `stderr` attributes were added to a node's result to store any stdout and stderr printing done inside an electron/node.
- Test to verify whether `stdout` and `stderr` are being stored in the result object.

### Changed

- Redesign of how `redirect_stdout` and `redirect_stderr` contexts in executor now work to allow storing their respective outputs.
- Executors now also return `stdout` and `stderr` strings, along with the execution output, so that they can be stored in their result object.

## [0.17.0] - 2022-01-18

### Added

- Added an attribute `__code__` to electron and lattice which is a copy of their respective function's `__code__` attribute.
- Positional arguments, `args`, are now merged with keyword arguments, `kwargs`, as close as possible to where they are passed. This was done to make sure we support both with minimal changes and without losing the name of variables passed.
- Tests to ensure usage of positional arguments works as intended.

### Changed

- Slight rework to how any print statements in lattice are sent to null.
- Changed `test_dispatcher_functional` in `basic_dispatcher_test.py` to account for the support of `args` and removed a an unnecessary `print` statement.

### Removed

- Removed `args` from electron's `init` as it wasn't being used anywhere.

## [0.16.1] - 2022-01-18

### Changed

- Requirement changed from `dask[complete]` to `dask[distributed]`.

## [0.16.0] - 2022-01-14

### Added

- New UI static demo build
- New UI toolbar functions - orientation, toggle params, minimap
- Sortable and searchable lattice name row

### Changed

- Numerous UI style tweaks, mostly around dispatches table states

### Fixed

- Node sidebar info now updates correctly

## [0.15.11] - 2022-01-18

### Removed

- Unused numpy requirement. Note that numpy is still being installed indirectly as other packages in the requirements rely on it.

## [0.15.10] - 2022-01-16

## Added

- How-to guide for Covalent dispatcher CLI.

## [0.15.9] - 2022-01-18

### Changed

- Switched from using human readable ids to using UUIDs

### Removed

- `human-id` package was removed along with its mention in `requirements.txt` and `meta.yaml`

## [0.15.8] - 2022-01-17

### Removed

- Code breaking text from CLI api documentation.
- Unwanted covalent_dispatcher rst file.

### Changed

- Installation of entire covalent_dispatcher instead of covalent_dispatcher/_service in setup.py.

## [0.15.7] - 2022-01-13

### Fixed

- Functions with multi-line or really long decorators are properly serialized in dispatch_source.py.
- Multi-line Covalent output is properly commented out in dispatch_source.py.

## [0.15.6] - 2022-01-11

### Fixed

- Sub-lattice functions are successfully serialized in the utils.py get_serialized_function_str.

### Added

- Function to scan utilized source files and return a set of imported modules (utils.get_imports_from_source)

## [0.15.5] - 2022-01-12

### Changed

- UI runs on port 47007 and the dispatcher runs on port 48008. This is so that when the servers are later merged, users continue using port 47007 in the browser.
- Small modifications to the documentation
- Small fix to the README

### Removed

- Removed a directory `generated` which was improperly added
- Dispatcher web interface
- sqlalchemy requirement

## [0.15.4] - 2022-01-11

### Changed

- In file `covalent/executor/base.py`, `pickle` was changed to `cloudpickle` because of its universal pickling ability.

### Added

- In docstring of `BaseExecutor`, a note was added specifying that `covalent` with its dependencies is assumed to be installed in the conda environments.
- Above note was also added to the conda env selector how-to.

## [0.15.3] - 2022-01-11

### Changed

- Replaced the generic `RuntimeError` telling users to check if there is an object manipulation taking place inside the lattice to a simple warning. This makes the original error more visible.

## [0.15.2] - 2022-01-11

### Added

- If condition added for handling the case where `__getattr__` of an electron is accessed to detect magic functions.

### Changed

- `ActiveLatticeManager` now subclasses from `threading.local` to make it thread-safe.
- `ValueError` in the lattice manager's `claim` function now also shows the name of the lattice that is currently claimed.
- Changed docstring of `ActiveLatticeManager` to note that now it is thread-safe.
- Sublattice dispatching now no longer deletes the result object file and is dispatched normally instead of in a serverless manner.
- `simulate_nitrogen_and_copper_slab_interaction.ipynb` notebook tutorial now does normal dispatching as well instead of serverless dispatching. Also, now 7 datapoints will be shown instead of 10 earlier.

## [0.15.1] - 2022-01-11

### Fixed

- Passing AWS credentials to reusable workflows as a secret

## [0.15.0] - 2022-01-10

### Added

- Action to push development image to ECR

### Changed

- Made the publish action reusable and callable

## [0.14.1] - 2022-01-02

### Changed

- Updated the README
- Updated classifiers in the setup.py file
- Massaged some RTD pages

## [0.14.0] - 2022-01-07

### Added

- Action to push static UI to S3

## [0.13.2] - 2022-01-07

### Changed

- Completed new UI design work

## [0.13.1] - 2022-01-02

### Added

- Added eventlet requirement

### Changed

- The CLI tool can now manage the UI flask server as well
- [Breaking] The CLI option `-t` has been changed to `-d`, which starts the servers in developer mode and exposes unit tests to the server.

## [0.13.0] - 2022-01-01

### Added

- Config manager in `covalent/_shared_files/config.py`
- Default location for the main config file can be overridden using the environment variable `COVALENT_CONFIG_DIR`
- Ability to set and get configuration using `get_config` and `set_config`

### Changed

- The flask servers now reference the config file
- Defaults reference the config file

### Fixed

- `ValueError` caught when running `covalent stop`
- One of the functional tests was using a malformed path

### Deprecated

- The `electron.to_json` function
- The `generate_random_filename_in_cache` function

### Removed

- The `get_api_token` function

## [0.12.13] - 2022-01-04

## Removed

- Tutorial section headings

## Fixed

- Plot background white color

## [0.12.12] - 2022-01-06

### Fixed

- Having a print statement inside electron and lattice code no longer causes the workflow to fail.

## [0.12.11] - 2022-01-04

### Added

- Completed UI feature set for first release

### Changed

- UI server result serialization improvements
- UI result update webhook no longer fails on request exceptions, logs warning intead

## [0.12.10] - 2021-12-17

### Added

- Astrophysics tutorial

## [0.12.9] - 2022-01-04

### Added

- Added `get_all_node_results` method in `result_class.py` to return result of all node executions.

- Added `test_parallelilization` test to verify whether the execution is now being achieved in parallel.

### Changed

- Removed `LocalCluster` cluster creation usage to a simple `Client` one from Dask.

- Removed unnecessary `to_run` function as we no longer needed to run execution through an asyncio loop.

- Removed `async` from function definition of previously asynchronous functions, `_run_task`, `_run_planned_workflow`, `_plan_workflow`, and `_run_workflow`.

- Removed `uvloop` from requirements.

- Renamed `test_get_results` to `test_get_result`.

- Reran the how to notebooks where execution time was mentioned.

- Changed how `dispatch_info` context manager was working to account for multiple nodes accessing it at the same time.

## [0.12.8] - 2022-01-02

### Changed

- Changed the software license to GNU Affero 3.0

### Removed

- `covalent-ui` directory

## [0.12.7] - 2021-12-29

### Fixed

- Gunicorn logging now uses the `capture-output` flag instead of redirecting stdout and stderr

## [0.12.6] - 2021-12-23

### Changed

- Cleaned up the requirements and moved developer requirements to a separate file inside `tests`

## [0.12.5] - 2021-12-16

### Added

- Conda build CI job

## [0.12.4] - 2021-12-23

### Changed

- Gunicorn server now checks for port availability before starting

### Fixed

- The `covalent start` function now prints the correct port if the server is already running.

## [0.12.3] - 2021-12-14

### Added

- Covalent tutorial comparing quantum support vector machines with support vector machine algorithms implemented in qiskit and scikit-learn.

## [0.12.2] - 2021-12-16

### Fixed

- Now using `--daemon` in gunicorn to start the server, which was the original intention.

## [0.12.1] - 2021-12-16

### Fixed

- Removed finance references from docs
- Fixed some other small errors

### Removed

- Removed one of the failing how-to tests from the functional test suite

## [0.12.0] - 2021-12-16

### Added

- Web UI prototype

## [0.11.1] - 2021-12-14

### Added

- CLI command `covalent status` shows port information

### Fixed

- gunicorn management improved

## [0.11.0] - 2021-12-14

### Added

- Slack notifications for test status

## [0.10.4] - 2021-12-15

### Fixed

- Specifying a non-default results directory in a sub-lattice no longer causes a failure in lattice execution.

## [0.10.3] - 2021-12-14

### Added

- Functional tests for how-to's in documentation

### Changed

- Moved example script to a functional test in the pipeline
- Added a test flag to the CLI tool

## [0.10.2] - 2021-12-14

### Fixed

- Check that only `kwargs` without any default values in the workflow definition need to be passed in `lattice.draw(ax=ax, **kwargs)`.

### Added

- Function to check whether all the parameters without default values for a callable function has been passed added to shared utils.

## [0.10.1] - 2021-12-13

### Fixed

- Content and style fixes for getting started doc.

## [0.10.0] - 2021-12-12

### Changed

- Remove all imports from the `covalent` to the `covalent_dispatcher`, except for `_dispatch_serverless`
- Moved CLI into `covalent_dispatcher`
- Moved executors to `covalent` directory

## [0.9.1] - 2021-12-13

### Fixed

- Updated CONTRIBUTING to clarify docstring style.
- Fixed docstrings for `calculate_node` and `check_constraint_specific_sum`.

## [0.9.0] - 2021-12-10

### Added

- `prefix_separator` for separating non-executable node types from executable ones.

- `subscript_prefix`, `generator_prefix`, `sublattice_prefix`, `attr_prefix` for prefixes of subscripts, generators,
  sublattices, and attributes, when called on an electron and added to the transport graph.

- `exclude_from_postprocess` list of prefixes to denote those nodes which won't be used in post processing the workflow.

- `__int__()`, `__float__()`, `__complex__()` for converting a node to an integer, float, or complex to a value of 0 then handling those types in post processing.

- `__iter__()` generator added to Electron for supporting multiple return values from an electron execution.

- `__getattr__()` added to Electron for supporting attribute access on the node output.

- `__getitem__()` added to Electron for supporting subscripting on the node output.

- `electron_outputs` added as an attribute to lattice.

### Changed

- `electron_list_prefix`, `electron_dict_prefix`, `parameter_prefix` modified to reflect new way to assign prefixes to nodes.

- In `build_graph` instead of ignoring all exceptions, now the exception is shown alongwith the runtime error notifying that object manipulation should be avoided inside a lattice.

- `node_id` changed to `self.node_id` in Electron's `__call__()`.

- `parameter` type electrons now have the default metadata instead of empty dictionary.

- Instead of deserializing and checking whether a sublattice is there, now a `sublattice_prefix` is used to denote when a node is a sublattice.

- In `dispatcher_stack_test`, `test_dispatcher_flow` updated to indicate the new use of `parameter_prefix`.

### Fixed

- When an execution fails due to something happening in `run_workflow`, then result object's status is now failed and the object is saved alongwith throwing the appropriate exception.

## [0.8.5] - 2021-12-10

### Added

- Added tests for choosing specific executors inside electron initialization.
- Added test for choosing specific Conda environments inside electron initialization.

## [0.8.4] - 2021-12-10

### Changed

- Removed _shared_files directory and contents from covalent_dispatcher. Logging in covalent_dispatcher now uses the logger in covalent/_shared_files/logging.py.

## [0.8.3] - 2021-12-10

### Fixed

- Decorator symbols were added to the pseudo-code in the quantum chemistry tutorial.

## [0.8.2] - 2021-12-06

### Added

- Quantum chemistry tutorial.

## [0.8.1] - 2021-12-08

### Added

- Docstrings with typehints for covalent dispatcher functions added.

### Changed

- Replaced `node` to `node_id` in `electron.py`.

- Removed unnecessary `enumerate` in `covalent_dispatcher/_core/__init__.py`.

- Removed `get_node_device_mapping` function from `covalent_dispatcher/_core/__init__.py`
  and moved the definition to directly add the mapping to `workflow_schedule`.

- Replaced iterable length comparison for `executor_specific_exec_cmds` from `if len(executor_specific_exec_cmds) > 0`
  to `if executor_specific_exec_cmds`.

## [0.8.0] - 2021-12-03

### Added

- Executors can now accept the name of a Conda environment. If that environment exists, the operations of any electron using that executor are performed in that Conda environment.

## [0.7.6] - 2021-12-02

### Changed

- How to estimate lattice execution time has been renamed to How to query lattice execution time.
- Change result querying syntax in how-to guides from `lattice.get_result` to
  `covalent.get_result`.
- Choose random port for Dask dashboard address by setting `dashboard_address` to ':0' in
  `LocalCluster`.

## [0.7.5] - 2021-12-02

### Fixed

- "Default" executor plugins are included as part of the package upon install.

## [0.7.4] - 2021-12-02

### Fixed

- Upgraded dask to 2021.10.0 based on a vulnerability report

## [0.7.3] - 2021-12-02

### Added

- Transportable object tests
- Transport graph tests

### Changed

- Variable name node_num to node_id
- Variable name node_idx to node_id

### Fixed

- Transport graph `get_dependencies()` method return type was changed from Dict to List

## [0.7.2] - 2021-12-01

### Fixed

- Date handling in changelog validation

### Removed

- GitLab CI YAML

## [0.7.1] - 2021-12-02

### Added

- A new parameter to a node's result called `sublattice_result` is added.
  This will be of a `Result` type and will contain the result of that sublattice's
  execution. If a normal electron is executed, this will be `None`.

- In `_delete_result` function in `results_manager.py`, an empty results directory
  will now be deleted.

- Name of a sublattice node will also contain `(sublattice)`.

- Added `_dispatch_sync_serverless` which synchronously dispatches without a server
  and waits for a result to be returned. This is the method used to dispatch a sublattice.

- Test for sublatticing is added.

- How-to guide added for sublatticing explaining the new features.

### Changed

- Partially changed `draw` function in `lattice.py` to also draw the subgraph
  of the sublattice when drawing the main graph of the lattice. The change is
  incomplete as we intend to add this feature later.

- Instead of returning `plt`, `draw` now returns the `ax` object.

- `__call__` function in `lattice.py` now runs the lattice's function normally
  instead of dispatching it.

- `_run_task` function now checks whether current node is a sublattice and acts
  accordingly.

### Fixed

- Unnecessary lines to rename the node's name in `covalent_dispatcher/_core/__init__.py` are removed.

- `test_electron_takes_nested_iterables` test was being ignored due to a spelling mistake. Fixed and
  modified to follow the new pattern.

## [0.7.0] - 2021-12-01

### Added

- Electrons can now accept an executor object using the "backend" keyword argument. "backend" can still take a string naming the executor module.
- Electrons and lattices no longer have Slurm metadata associated with the executor, as that information should be contained in the executor object being used as an input argument.
- The "backend" keyword can still be a string specifying the executor module, but only if the executor doesn't need any metadata.
- Executor plugin classes are now directly available to covalent, eg: covalent.executor.LocalExecutor().

## [0.6.7] - 2021-12-01

### Added

- Docstrings without examples for all the functions in core covalent.
- Typehints in those functions as well.
- Used `typing.TYPE_CHECKING` to prevent cyclic imports when writing typehints.

### Changed

- `convert_to_lattice_function` renamed to `convert_to_lattice_function_call`.
- Context managers now raise a `ValueError` instead of a generic `Exception`.

## [0.6.6] - 2021-11-30

### Fixed

- Fixed the version used in the documentation
- Fixed the badge URLs to prevent caching

## [0.6.5] - 2021-11-30

### Fixed

- Broken how-to links

### Removed

- Redundant lines from .gitignore
- *.ipynb from .gitignore

## [0.6.4] - 2021-11-30

### Added

- How-to guides for workflow orchestration.
  - How to construct an electron
  - How to construct a lattice
  - How to add an electron to lattice
  - How to visualize the lattice
  - How to add constraints to lattices
- How-to guides for workflow and subtask execution.
  - How to execute individual electrons
  - How to execute a lattice
  - How to execute multiple lattices
- How-to guides for status querying.
  - How to query electron execution status
  - How to query lattice execution status
  - How to query lattice execution time
- How-to guides for results collection
  - How to query electron execution results
  - How to query lattice execution results
  - How to query multiple lattice execution results
- Str method for the results object.

### Fixed

- Saving the electron execution status when the subtask is running.

## [0.6.3] - 2021-11-29

### Removed

- JWT token requirement.
- Covalent dispatcher login requirement.
- Update covalent login reference in README.md.
- Changed the default dispatcher server port from 5000 to 47007.

## [0.6.2] - 2021-11-28

### Added

- Github action for tests and coverage
- Badges for tests and coverage
- If tests pass then develop is pushed to master
- Add release action which tags and creates a release for minor version upgrades
- Add badges action which runs linter, and upload badges for version, linter score, and platform
- Add publish action (and badge) which builds a Docker image and uploads it to the AWS ECR

## [0.6.1] - 2021-11-27

### Added

- Github action which checks version increment and changelog entry

## [0.6.0] - 2021-11-26

### Added

- New Covalent RTD theme
- sphinx extension sphinx-click for CLI RTD
- Sections in RTD
- init.py in both covalent-dispatcher logger module and cli module for it to be importable in sphinx

### Changed

- docutils version that was conflicting with sphinx

### Removed

- Old aq-theme

## [0.5.1] - 2021-11-25

### Added

- Integration tests combining both covalent and covalent-dispatcher modules to test that
  lattice workflow are properly planned and executed.
- Integration tests for the covalent-dispatcher init module.
- pytest-asyncio added to requirements.

## [0.5.0] - 2021-11-23

### Added

- Results manager file to get results from a file, delete a result, and redispatch a result object.
- Results can also be awaited to only return a result if it has either been completed or failed.
- Results class which is used to store the results with all the information needed to be used again along with saving the results to a file functionality.
- A result object will be a mercurial object which will be updated by the dispatcher and saved to a file throughout the dispatching and execution parts.
- Direct manipulation of the transport graph inside a result object takes place.
- Utility to convert a function definition string to a function and vice-versa.
- Status class to denote the status of a result object and of each node execution in the transport graph.
- Start and end times are now also stored for each node execution as well as for the whole dispatch.
- Logging of `stdout` and `stderr` can be done by passing in the `log_stdout`, `log_stderr` named metadata respectively while dispatching.
- In order to get the result of a certain dispatch, the `dispatch_id`, the `results_dir`, and the `wait` parameter can be passed in. If everything is default, then only the dispatch id is required, waiting will not be done, and the result directory will be in the current working directory with folder name as `results/` inside which every new dispatch will have a new folder named according to their respective dispatch ids, containing:
  - `result.pkl` - (Cloud)pickled result object.
  - `result_info.yaml` - yaml file with high level information about the result and its execution.
  - `dispatch_source.py` - python file generated, containing the original function definitions of lattice and electrons which can be used to dispatch again.

### Changed

- `logfile` named metadata is now `slurm_logfile`.
- Instead of using `jsonpickle`, `cloudpickle` is being used everywhere to maintain consistency.
- `to_json` function uses `json` instead of `jsonpickle` now in electron and lattice definitions.
- `post_processing` moved to the dispatcher, so the dispatcher will now store a finished execution result in the results folder as specified by the user with no requirement of post processing it from the client/user side.
- `run_task` function in dispatcher modified to check if a node has completed execution and return it if it has, else continue its execution. This also takes care of cases if the server has been closed mid execution, then it can be started again from the last saved state, and the user won't have to wait for the whole execution.
- Instead of passing in the transport graph and dispatch id everywhere, the result object is being passed around, except for the `asyncio` part where the dispatch id and results directory is being passed which afterwards lets the core dispatcher know where to get the result object from and operate on it.
- Getting result of parent node executions of the graph, is now being done using the result object's graph. Storing of each execution's result is also done there.
- Tests updated to reflect the changes made. They are also being run in a serverless manner.

### Removed

- `LatticeResult` class removed.
- `jsonpickle` requirement removed.
- `WorkflowExecutionResult`, `TaskExecutionResult`, and `ExecutionError` singleton classes removed.

### Fixed

- Commented out the `jwt_required()` part in `covalent-dispatcher/_service/app.py`, may be removed in later iterations.
- Dispatcher server will now return the error message in the response of getting result if it fails instead of sending every result ever as a response.

## [0.4.3] - 2021-11-23

### Added

- Added a note in Known Issues regarding port conflict warning.

## [0.4.2] - 2021-11-24

### Added

- Added badges to README.md

## [0.4.1] - 2021-11-23

### Changed

- Removed old coverage badge and fixed the badge URL

## [0.4.0] - 2021-11-23

### Added

- Codecov integrations and badge

### Fixed

- Detached pipelines no longer created

## [0.3.0] - 2021-11-23

### Added

- Wrote a Code of Conduct based on <https://www.contributor-covenant.org/>
- Added installation and environment setup details in CONTRIBUTING
- Added Known Issues section to README

## [0.2.0] - 2021-11-22

### Changed

- Removed non-open-source executors from Covalent. The local SLURM executor is now
- a separate repo. Executors are now plugins.

## [0.1.0] - 2021-11-19

### Added

- Pythonic CLI tool. Install the package and run `covalent --help` for a usage description.
- Login and logout functionality.
- Executor registration/deregistration skeleton code.
- Dispatcher service start, stop, status, and restart.

### Changed

- JWT token is stored to file instead of in an environment variable.
- The Dask client attempts to connect to an existing server.

### Removed

- Removed the Bash CLI tool.

### Fixed

- Version assignment in the covalent init file.

## [0.0.3] - 2021-11-17

### Fixed

- Fixed the Dockerfile so that it runs the dispatcher server from the covalent repo.

## [0.0.2] - 2021-11-15

### Changed

- Single line change in ci script so that it doesn't exit after validating the version.
- Using `rules` in `pytest` so that the behavior in test stage is consistent.

## [0.0.1] - 2021-11-15

### Added

- CHANGELOG.md to track changes (this file).
- Semantic versioning in VERSION.
- CI pipeline job to enforce versioning.<|MERGE_RESOLUTION|>--- conflicted
+++ resolved
@@ -7,7 +7,6 @@
 
 ## [UNRELEASED]
 
-<<<<<<< HEAD
 ### Changed
 
 - Lazy loading mechanism on the GUI.
@@ -16,15 +15,11 @@
 
 - Displaying electron executor and inputs information on the GUI.
 - Animated spinner for running statuses on the GUI.
-=======
+
 ## Docs
 
 - Add `AWSLambdaExecutor` RTD
 - Update `api.rst` to include `cluster` CLI command option
->>>>>>> a12747db
-
-### Docs
-
 - Added version migration guide section in RTD
 - Update RTD for `AWS ECS` executor
 - Remove AWS Lambda and Batch RTDs to keep changes atomic
