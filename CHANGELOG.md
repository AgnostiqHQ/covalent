--- conflicted
+++ resolved
@@ -9,11 +9,8 @@
 
 ### Docs
 
-<<<<<<< HEAD
 - Updated Lambda Executor RTD with config & cloud resources table
-=======
 - Updated EC2 RTD with config & cloud resources table
->>>>>>> baefb7c8
 
 ### Operations
 
