--- conflicted
+++ resolved
@@ -5,8 +5,7 @@
 The format is based on [Keep a Changelog](https://keepachangelog.com/en/1.0.0/),
 and this project adheres to [Semantic Versioning](https://semver.org/spec/v2.0.0.html).
 
-<<<<<<< HEAD
-## [0.27.7] - 2022-03-01
+## [0.28.1] - 2022-03-02
 
 ### Added
 
@@ -16,14 +15,13 @@
 ### Removed
 
 - Removed handling of default values of function parameters in `get_named_params` in `covalent/_shared_files/utils.py`. So, it is actually being handled by not being handled since now `named_args` and `named_kwargs` will only contain parameters that were passed during the function call and not all of them.
-=======
+
 ## [0.28.0] - 2022-03-02
 
 ### Added
 
 - Lepton support, including for Python modules and C libraries
 - How-to guides showing how to use leptons for each of these
->>>>>>> 3f6fb6dd
 
 ## [0.27.6] - 2022-03-01
 
