# Changelog

All notable changes to this project will be documented in this file.

The format is based on [Keep a Changelog](https://keepachangelog.com/en/1.0.0/),
and this project adheres to [Semantic Versioning](https://semver.org/spec/v2.0.0.html).

<<<<<<< HEAD
## [0.24.21] - 2022-02-18

### Added

- RST document describing the expectations from a tutorial.
=======
## [0.24.20] - 2022-02-17

### Added

- Added how to create custom executors

### Changed

- Changed the description of the hyperlink for choosing executors
- Fixed typos in doc/source/api/getting_started/how_to/execution/creating_custom_executors.ipynb
>>>>>>> 57366a99

## [0.24.19] - 2022-02-16

### Added

- CODEOWNERS for certain files.

## [0.24.18] - 2022-02-15

### Added

- The user configuration file can now specify an executor plugin directory.

## [0.24.17] - 2022-02-15

### Added

- Added a how-to for making custom executors.

## [0.24.16] - 2022-02-12

### Added

- Errors now contain the traceback as well as the error message in the result object.
- Added test for `_post_process` in `tests/covalent_dispatcher_tests/_core/execution_test.py`.

### Changed

- Post processing logic in `electron` and dispatcher now relies on the order of execution in the transport graph rather than node's function names to allow for a more reliable pairing of nodes and their outputs.

- Renamed `init_test.py` in `tests/covalent_dispatcher_tests/_core/` to `execution_test.py`.

### Removed

- `exclude_from_postprocess` list which contained some non executable node types removed since only executable nodes are post processed now.

## [0.24.15] - 2022-02-11

### Fixed

- If a user's configuration file does not have a needed exeutor parameter, the default parameter (defined in _shared_files/defaults.py) is used.
- Each executor plugin is no longer initialized upon the import of Covalent. This allows required parameters in executor plugins.

## Changed

- Upon updating the configuration data with a user's configuration file, the complete set is written back to file.

## Added

- Tests for the local and base executors.

## [0.24.14] - 2022-02-11

### Added

- UI: add dashboard cards
- UI: add scaling dots background

### Changed

- UI: reduce sidebar font sizes, refine color theme
- UI: refine scrollbar styling, show on container hover
- UI: format executor parameters as YAML code
- UI: update syntax highlighting scheme
- UI: update index.html description meta tag

## [0.24.13] - 2022-02-11

### Added

- Tests for covalent/_shared_files/config.py

## [0.24.12] - 2022-02-10

### Added

- CodeQL code analyzer

## [0.24.11] - 2022-02-10

### Added

- A new dictionary `_DEFAULT_CONSTRAINTS_DEPRECATED` in defaults.py

### Changed

- The `_DEFAULT_CONSTRAINT_VALUES` dictionary now only contains the `backend` argument

## [0.24.10] - 2022-02-09

### Fixed

- Sporadically failing workflow cancellation test in tests/workflow_stack_test.py

## [0.24.9] - 2022-02-09

## Changed

- Implementation of `_port_from_pid` in covalent_dispatcher/_cli/service.py.

## Added

- Unit tests for command line interface (CLI) functionalities in covalent_dispatcher/_cli/service.py and covalent_dispatcher/_cli/cli.py.

## [0.24.8] - 2022-02-07

### Fixed

- If a user's configuration file does not have a needed parameter, the default parameter (defined in _shared_files/defaults.py) is used.

## [0.24.7] - 2022-02-07

### Added

- Typing: Add Type hint `dispatch_info` parameter.
- Documentation: Updated the return_type description in docstring.

### Changed

- Typing: Change return type annotation to `Generator`.

## [0.24.6] - 2022-02-06

### Added

- Type hint to `deserialize` method of `TransportableObject` of `covalent/_workflow/transport.py`.

### Changed

- Description of `data` in `deserialize` method of `TransportableObject` of `covalent/_workflow/transport.py` from `The serialized transportable object` to `Cloudpickled function`.

## [0.24.5] - 2022-02-05

### Fixed

- Removed dependence on Sentinel module

## [0.24.4] - 2022-02-04

### Added

- Tests across multiple versions of Python and multiple operating systems
- Documentation reflecting supported configurations

## [0.24.3] - 2022-02-04

### Changed

- Typing: Use `bool` in place of `Optional[bool]` as type annotation for `develop` parameter in `covalent_dispatcher.service._graceful_start`
- Typing: Use `Any` in place of `Optional[Any]` as type annotation for `new_value` parameter in `covalent._shared_files.config.get_config`

## [0.24.2] - 2022-02-04

### Fixed

- Updated hyperlink of "How to get the results" from "./collection/query_electron_execution_result" to "./collection/query_multiple_lattice_execution_results" in "doc/source/how_to/index.rst".
- Updated hyperlink of "How to get the result of a particular electron" from "./collection/query_multiple_lattice_execution_results" to "./collection/query_electron_execution_result" in "doc/source/how_to/index.rst".

## [0.24.1] - 2022-02-04

### Changed

- Changelog entries are now required to have the current date to enforce ordering.

## [0.24.0] - 2022-02-03

### Added

- UI: log file output - display in Output tab of all available log file output
- UI: show lattice and electron inputs
- UI: display executor attributes
- UI: display error message on failed status for lattice and electron

### Changed
- UI: re-order sidebar sections according to latest figma designs
- UI: update favicon
- UI: remove dispatch id from tab title
- UI: fit new uuids
- UI: adjust theme text primary and secondary colors

### Fixed
- UI: auto-refresh result state on initial render of listing and graph pages
- UI: graph layout issues: truncate long electron/param names

## [0.23.0] - 2022-02-03

### Added

- Added `BaseDispatcher` class to be used for creating custom dispatchers which allow connection to a dispatcher server.
- `LocalDispatcher` inheriting from `BaseDispatcher` allows connection to a local dispatcher server running on the user's machine.
- Covalent only gives interface to the `LocalDispatcher`'s `dispatch` and `dispatch_sync` methods.
- Tests for both `LocalDispatcher` and `BaseDispatcher` added.

### Changed

- Switched from using `lattice.dispatch` and `lattice.dispatch_sync` to `covalent.dispatch` and `covalent.dispatch_sync`.
- Dispatcher address now is passed as a parameter (`dispatcher_addr`) to `covalent.dispatch` and `covalent.dispatch_sync` instead of a metadata field to lattice.
- Updated tests, how tos, and tutorials to use `covalent.dispatch` and `covalent.dispatch_sync`.
- All the contents of `covalent_dispatcher/_core/__init__.py` are moved to `covalent_dispatcher/_core/execution.py` for better organization. `__init__.py` only contains function imports which are needed by external modules.
- `dispatch`, `dispatch_sync` methods deprecated from `Lattice`.

### Removed

- `_server_dispatch` method removed from `Lattice`.
- `dispatcher` metadata field removed from `lattice`.

## [0.22.19] - 2022-02-03

### Fixed

- `_write_dispatch_to_python_file` isn't called each time a task is saved. It is now only called in the final save in `_run_planned_workflow` (in covalent_dispatcher/_core/__init__.py).

## [0.22.18] - 2022-02-03

### Fixed

- Added type information to result.py

## [0.22.17] - 2022-02-02

### Added

- Replaced `"typing.Optional"` with `"str"` in covalent/executor/base.py
- Added missing type hints to `get_dispatch_context` and `write_streams_to_file` in covalent/executor/base.py, BaseExecutor

## [0.22.16] - 2022-02-02

### Added

- Functions to check if UI and dispatcher servers are running.
- Tests for the `is_ui_running` and `is_server_running` in covalent_dispatcher/_cli/service.py.

## [0.22.15] - 2022-02-01

### Fixed

- Covalent CLI command `covalent purge` will now stop the servers before deleting all the pid files.

### Added

- Test for `purge` method in covalent_dispatcher/_cli/service.py.

### Removed

- Unused `covalent_dispatcher` import from covalent_dispatcher/_cli/service.py.

### Changed

- Moved `_config_manager` import from within the `purge` method to the covalent_dispatcher/_cli/service.py for the purpose of mocking in tests.

## [0.22.14] - 2022-02-01

### Added

- Type hint to `_server_dispatch` method in `covalent/_workflow/lattice.py`.

## [0.22.13] - 2022-01-26

### Fixed

- When the local executor's `log_stdout` and `log_stderr` config variables are relative paths, they should go inside the results directory. Previously that was queried from the config, but now it's queried from the lattice metadata.

### Added

- Tests for the corresponding functions in (`covalent_dispatcher/_core/__init__.py`, `covalent/executor/base.py`, `covalent/executor/executor_plugins/local.py` and `covalent/executor/__init__.py`) affected by the bug fix.

### Changed

- Refactored `_delete_result` in result manager to give the option of deleting the result parent directory.

## [0.22.12] - 2022-01-31

### Added

- Diff check in pypi.yml ensures correct files are packaged

## [0.22.11] - 2022-01-31

### Changed

- Removed codecov token
- Removed Slack notifications from feature branches

## [0.22.10] - 2022-01-29

### Changed

- Running tests, conda, and version workflows on pull requests, not just pushes

## [0.22.9] - 2022-01-27

### Fixed

- Fixing version check action so that it doesn't run on commits that are in develop
- Edited PR template so that markdown checklist appears properly

## [0.22.8] - 2022-01-27

### Fixed

- publish workflow, using `docker buildx` to build images for x86 and ARM, prepare manifest and push to ECR so that pulls will match the correct architecture.
- typo in CONTRIBUTING
- installing `gcc` in Docker image so Docker can build wheels for `dask` and other packages that don't provide ARM wheels

### Changed

- updated versions in `requirements.txt` for `matplotlib` and `dask`

## [0.22.7] - 2022-01-27

### Added

- `MANIFEST.in` did not have `covalent_dispatcher/_service` in it due to which the PyPi package was not being built correctly. Added the `covalent_dispatcher/_service` to the `MANIFEST.in` file.

### Fixed

- setuptools properly including data files during installation

## [0.22.6] - 2022-01-26

### Fixed

- Added service folder in covalent dispatcher to package.

## [0.22.5] - 2022-01-25

### Fixed

- `README.md` images now use master branch's raw image urls hosted on <https://github.com> instead of <https://raw.githubusercontent.com>. Also, switched image rendering from html to markdown.

## [0.22.4] - 2022-01-25

### Fixed

- dispatcher server app included in sdist
- raw image urls properly used

## [0.22.3] - 2022-01-25

### Fixed

- raw image urls used in readme

## [0.22.2] - 2022-01-25

### Fixed

- pypi upload

## [0.22.1] - 2022-01-25

### Added

- Code of conduct
- Manifest.in file
- Citation info
- Action to upload to pypi

### Fixed

- Absolute URLs used in README
- Workflow badges updated URLs
- `install_package_data` -> `include_package_data` in `setup.py`

## [0.22.0] - 2022-01-25

### Changed

- Using public ECR for Docker release

## [0.21.0] - 2022-01-25

### Added

- GitHub pull request templates

## [0.20.0] - 2022-01-25

### Added

- GitHub issue templates

## [0.19.0] - 2022-01-25

### Changed

- Covalent Beta Release

## [0.18.9] - 2022-01-24

### Fixed

- iframe in the docs landing page is now responsive

## [0.18.8] - 2022-01-24

### Changed

- Temporarily removed output tab
- Truncated dispatch id to fit left sidebar, add tooltip to show full id

## [0.18.7] - 2022-01-24

### Changed

- Many stylistic improvements to documentation, README, and CONTRIBUTING.

## [0.18.6] - 2022-01-24

### Added

- Test added to check whether an already decorated function works as expected with Covalent.
- `pennylane` package added to the `requirements-dev.txt` file.

### Changed

- Now using `inspect.signature` instead of `function.__code__` to get the names of function's parameters.

## [0.18.5] - 2022-01-21

### Fixed

- Various CI fixes, including rolling back regression in version validation, caching on s3 hosted badges, applying releases and tags correctly.

## [0.18.4] - 2022-01-21

### Changed

- Removed comments and unused functions in covalent_dispatcher
- `result_class.py` renamed to `result.py`

### Fixed

- Version was not being properly imported inside `covalent/__init__.py`
- `dispatch_sync` was not previously using the `results_dir` metadata field

### Removed

- Credentials in config
- `generate_random_filename_in_cache`
- `is_any_atom`
- `to_json`
- `show_subgraph` option in `draw`
- `calculate_node`

## [0.18.3] - 2022-01-20

### Fixed

- The gunicorn servers now restart more gracefully

## [0.18.2] - 2022-01-21

### Changed

- `tempdir` metadata field removed and replaced with `executor.local.cache_dir`

## [0.18.1] - 2022-01-11

## Added

- Concepts page

## [0.18.0] - 2022-01-20

### Added

- `Result.CANCELLED` status to represent the status of a cancelled dispatch.
- Condition to cancel the whole dispatch if any of the nodes are cancelled.
- `cancel_workflow` function which uses a shared variable provided by Dask (`dask.distributed.Variable`) in a dask client to inform nodes to stop execution.
- Cancel function for dispatcher server API which will allow the server to terminate the dispatch.
- How to notebook for cancelling a dispatched job.
- Test to verify whether cancellation of dispatched jobs is working as expected.
- `cancel` function is available as `covalent.cancel`.

### Changed

- In file `covalent/_shared_files/config.py` instead of using a variable to store and then return the config data, now directly returning the configuration.
- Using `fire_and_forget` to dispatch a job instead of a dictionary of Dask's `Future` objects so that we won't have to manage the lifecycle of those futures.
- The `test_run_dispatcher` test was changed to reflect that the dispatcher no longer uses a dictionary of future objects as it was not being utilized anywhere.

### Removed

- `with dask_client` context was removed as the client created in `covalent_dispatcher/_core/__init__.py` is already being used even without the context. Furthermore, it creates issues when that context is exited which is unnecessary at the first place hence not needed to be resolved.

## [0.17.5] - 2022-01-19

### Changed

- Results directory uses a relative path by default and can be overridden by the environment variable `COVALENT_RESULTS_DIR`.

## [0.17.4] - 2022-01-19

### Changed

- Executor parameters use defaults specified in config TOML
- If relative paths are supplied for stdout and stderr, those files are created inside the results directory

## [0.17.3] - 2022-01-18

### Added

- Sync function
- Covalent CLI tool can restart in developer mode

### Fixed

- Updated the UI address referenced in the README

## [0.17.2] - 2022-01-12

### Added

- Quantum gravity tutorial

### Changed

- Moved VERSION file to top level

## [0.17.1] - 2022-01-19

### Added

- `error` attribute was added to the results object to show which node failed and the reason behind it.
- `stdout` and `stderr` attributes were added to a node's result to store any stdout and stderr printing done inside an electron/node.
- Test to verify whether `stdout` and `stderr` are being stored in the result object.

### Changed

- Redesign of how `redirect_stdout` and `redirect_stderr` contexts in executor now work to allow storing their respective outputs.
- Executors now also return `stdout` and `stderr` strings, along with the execution output, so that they can be stored in their result object.

## [0.17.0] - 2022-01-18

### Added

- Added an attribute `__code__` to electron and lattice which is a copy of their respective function's `__code__` attribute.
- Positional arguments, `args`, are now merged with keyword arguments, `kwargs`, as close as possible to where they are passed. This was done to make sure we support both with minimal changes and without losing the name of variables passed.
- Tests to ensure usage of positional arguments works as intended.

### Changed

- Slight rework to how any print statements in lattice are sent to null.
- Changed `test_dispatcher_functional` in `basic_dispatcher_test.py` to account for the support of `args` and removed a an unnecessary `print` statement.

### Removed

- Removed `args` from electron's `init` as it wasn't being used anywhere.

## [0.16.1] - 2022-01-18

### Changed

- Requirement changed from `dask[complete]` to `dask[distributed]`.

## [0.16.0] - 2022-01-14

### Added

- New UI static demo build
- New UI toolbar functions - orientation, toggle params, minimap
- Sortable and searchable lattice name row

### Changed

- Numerous UI style tweaks, mostly around dispatches table states

### Fixed

- Node sidebar info now updates correctly

## [0.15.11] - 2022-01-18

### Removed

- Unused numpy requirement. Note that numpy is still being installed indirectly as other packages in the requirements rely on it.

## [0.15.10] - 2022-01-16

## Added

- How-to guide for Covalent dispatcher CLI.

## [0.15.9] - 2022-01-18

### Changed

- Switched from using human readable ids to using UUIDs

### Removed

- `human-id` package was removed along with its mention in `requirements.txt` and `meta.yaml`

## [0.15.8] - 2022-01-17

### Removed

- Code breaking text from CLI api documentation.
- Unwanted covalent_dispatcher rst file.

### Changed

- Installation of entire covalent_dispatcher instead of covalent_dispatcher/_service in setup.py.

## [0.15.7] - 2022-01-13

### Fixed

- Functions with multi-line or really long decorators are properly serialized in dispatch_source.py.
- Multi-line Covalent output is properly commented out in dispatch_source.py.

## [0.15.6] - 2022-01-11

### Fixed

- Sub-lattice functions are successfully serialized in the utils.py get_serialized_function_str.

### Added

- Function to scan utilized source files and return a set of imported modules (utils.get_imports_from_source)

## [0.15.5] - 2022-01-12

### Changed

- UI runs on port 47007 and the dispatcher runs on port 48008. This is so that when the servers are later merged, users continue using port 47007 in the browser.
- Small modifications to the documentation
- Small fix to the README

### Removed

- Removed a directory `generated` which was improperly added
- Dispatcher web interface
- sqlalchemy requirement

## [0.15.4] - 2022-01-11

### Changed

- In file `covalent/executor/base.py`, `pickle` was changed to `cloudpickle` because of its universal pickling ability.

### Added

- In docstring of `BaseExecutor`, a note was added specifying that `covalent` with its dependencies is assumed to be installed in the conda environments.
- Above note was also added to the conda env selector how-to.

## [0.15.3] - 2022-01-11

### Changed

- Replaced the generic `RuntimeError` telling users to check if there is an object manipulation taking place inside the lattice to a simple warning. This makes the original error more visible.

## [0.15.2] - 2022-01-11

### Added

- If condition added for handling the case where `__getattr__` of an electron is accessed to detect magic functions.

### Changed

- `ActiveLatticeManager` now subclasses from `threading.local` to make it thread-safe.
- `ValueError` in the lattice manager's `claim` function now also shows the name of the lattice that is currently claimed.
- Changed docstring of `ActiveLatticeManager` to note that now it is thread-safe.
- Sublattice dispatching now no longer deletes the result object file and is dispatched normally instead of in a serverless manner.
- `simulate_nitrogen_and_copper_slab_interaction.ipynb` notebook tutorial now does normal dispatching as well instead of serverless dispatching. Also, now 7 datapoints will be shown instead of 10 earlier.

## [0.15.1] - 2022-01-11

### Fixed

- Passing AWS credentials to reusable workflows as a secret

## [0.15.0] - 2022-01-10

### Added

- Action to push development image to ECR

### Changed

- Made the publish action reusable and callable

## [0.14.1] - 2022-01-02

### Changed

- Updated the README
- Updated classifiers in the setup.py file
- Massaged some RTD pages

## [0.14.0] - 2022-01-07

### Added

- Action to push static UI to S3

## [0.13.2] - 2022-01-07

### Changed

- Completed new UI design work

## [0.13.1] - 2022-01-02

### Added

- Added eventlet requirement

### Changed

- The CLI tool can now manage the UI flask server as well
- [Breaking] The CLI option `-t` has been changed to `-d`, which starts the servers in developer mode and exposes unit tests to the server.

## [0.13.0] - 2022-01-01

### Added

- Config manager in `covalent/_shared_files/config.py`
- Default location for the main config file can be overridden using the environment variable `COVALENT_CONFIG_DIR`
- Ability to set and get configuration using `get_config` and `set_config`

### Changed

- The flask servers now reference the config file
- Defaults reference the config file

### Fixed

- `ValueError` caught when running `covalent stop`
- One of the functional tests was using a malformed path

### Deprecated

- The `electron.to_json` function
- The `generate_random_filename_in_cache` function

### Removed

- The `get_api_token` function

## [0.12.13] - 2022-01-04

## Removed

- Tutorial section headings

## Fixed

- Plot background white color

## [0.12.12] - 2022-01-06

### Fixed

- Having a print statement inside electron and lattice code no longer causes the workflow to fail.

## [0.12.11] - 2022-01-04

### Added

- Completed UI feature set for first release

### Changed

- UI server result serialization improvements
- UI result update webhook no longer fails on request exceptions, logs warning intead

## [0.12.10] - 2021-12-17

### Added

- Astrophysics tutorial

## [0.12.9] - 2022-01-04

### Added

- Added `get_all_node_results` method in `result_class.py` to return result of all node executions.

- Added `test_parallelilization` test to verify whether the execution is now being achieved in parallel.

### Changed

- Removed `LocalCluster` cluster creation usage to a simple `Client` one from Dask.

- Removed unnecessary `to_run` function as we no longer needed to run execution through an asyncio loop.

- Removed `async` from function definition of previously asynchronous functions, `_run_task`, `_run_planned_workflow`, `_plan_workflow`, and `_run_workflow`.

- Removed `uvloop` from requirements.

- Renamed `test_get_results` to `test_get_result`.

- Reran the how to notebooks where execution time was mentioned.

- Changed how `dispatch_info` context manager was working to account for multiple nodes accessing it at the same time.

## [0.12.8] - 2022-01-02

### Changed

- Changed the software license to GNU Affero 3.0

### Removed

- `covalent-ui` directory

## [0.12.7] - 2021-12-29

### Fixed

- Gunicorn logging now uses the `capture-output` flag instead of redirecting stdout and stderr

## [0.12.6] - 2021-12-23

### Changed

- Cleaned up the requirements and moved developer requirements to a separate file inside `tests`

## [0.12.5] - 2021-12-16

### Added

- Conda build CI job

## [0.12.4] - 2021-12-23

### Changed

- Gunicorn server now checks for port availability before starting

### Fixed

- The `covalent start` function now prints the correct port if the server is already running.

## [0.12.3] - 2021-12-14

### Added

- Covalent tutorial comparing quantum support vector machines with support vector machine algorithms implemented in qiskit and scikit-learn.

## [0.12.2] - 2021-12-16

### Fixed

- Now using `--daemon` in gunicorn to start the server, which was the original intention.

## [0.12.1] - 2021-12-16

### Fixed

- Removed finance references from docs
- Fixed some other small errors

### Removed

- Removed one of the failing how-to tests from the functional test suite

## [0.12.0] - 2021-12-16

### Added

- Web UI prototype

## [0.11.1] - 2021-12-14

### Added

- CLI command `covalent status` shows port information

### Fixed

- gunicorn management improved

## [0.11.0] - 2021-12-14

### Added

- Slack notifications for test status

## [0.10.4] - 2021-12-15

### Fixed

- Specifying a non-default results directory in a sub-lattice no longer causes a failure in lattice execution.

## [0.10.3] - 2021-12-14

### Added

- Functional tests for how-to's in documentation

### Changed

- Moved example script to a functional test in the pipeline
- Added a test flag to the CLI tool

## [0.10.2] - 2021-12-14

### Fixed

- Check that only `kwargs` without any default values in the workflow definition need to be passed in `lattice.draw(ax=ax, **kwargs)`.

### Added

- Function to check whether all the parameters without default values for a callable function has been passed added to shared utils.

## [0.10.1] - 2021-12-13

### Fixed

- Content and style fixes for getting started doc.

## [0.10.0] - 2021-12-12

### Changed

- Remove all imports from the `covalent` to the `covalent_dispatcher`, except for `_dispatch_serverless`
- Moved CLI into `covalent_dispatcher`
- Moved executors to `covalent` directory

## [0.9.1] - 2021-12-13

### Fixed

- Updated CONTRIBUTING to clarify docstring style.
- Fixed docstrings for `calculate_node` and `check_constraint_specific_sum`.

## [0.9.0] - 2021-12-10

### Added

- `prefix_separator` for separating non-executable node types from executable ones.

- `subscript_prefix`, `generator_prefix`, `sublattice_prefix`, `attr_prefix` for prefixes of subscripts, generators,
  sublattices, and attributes, when called on an electron and added to the transport graph.

- `exclude_from_postprocess` list of prefixes to denote those nodes which won't be used in post processing the workflow.

- `__int__()`, `__float__()`, `__complex__()` for converting a node to an integer, float, or complex to a value of 0 then handling those types in post processing.

- `__iter__()` generator added to Electron for supporting multiple return values from an electron execution.

- `__getattr__()` added to Electron for supporting attribute access on the node output.

- `__getitem__()` added to Electron for supporting subscripting on the node output.

- `electron_outputs` added as an attribute to lattice.

### Changed

- `electron_list_prefix`, `electron_dict_prefix`, `parameter_prefix` modified to reflect new way to assign prefixes to nodes.

- In `build_graph` instead of ignoring all exceptions, now the exception is shown alongwith the runtime error notifying that object manipulation should be avoided inside a lattice.

- `node_id` changed to `self.node_id` in Electron's `__call__()`.

- `parameter` type electrons now have the default metadata instead of empty dictionary.

- Instead of deserializing and checking whether a sublattice is there, now a `sublattice_prefix` is used to denote when a node is a sublattice.

- In `dispatcher_stack_test`, `test_dispatcher_flow` updated to indicate the new use of `parameter_prefix`.

### Fixed

- When an execution fails due to something happening in `run_workflow`, then result object's status is now failed and the object is saved alongwith throwing the appropriate exception.

## [0.8.5] - 2021-12-10

### Added

- Added tests for choosing specific executors inside electron initialization.
- Added test for choosing specific Conda environments inside electron initialization.

## [0.8.4] - 2021-12-10

### Changed

- Removed _shared_files directory and contents from covalent_dispatcher. Logging in covalent_dispatcher now uses the logger in covalent/_shared_files/logging.py.

## [0.8.3] - 2021-12-10

### Fixed

- Decorator symbols were added to the pseudo-code in the quantum chemistry tutorial.

## [0.8.2] - 2021-12-06

### Added

- Quantum chemistry tutorial.

## [0.8.1] - 2021-12-08

### Added

- Docstrings with typehints for covalent dispatcher functions added.

### Changed

- Replaced `node` to `node_id` in `electron.py`.

- Removed unnecessary `enumerate` in `covalent_dispatcher/_core/__init__.py`.

- Removed `get_node_device_mapping` function from `covalent_dispatcher/_core/__init__.py`
  and moved the definition to directly add the mapping to `workflow_schedule`.

- Replaced iterable length comparison for `executor_specific_exec_cmds` from `if len(executor_specific_exec_cmds) > 0`
  to `if executor_specific_exec_cmds`.

## [0.8.0] - 2021-12-03

### Added

- Executors can now accept the name of a Conda environment. If that environment exists, the operations of any electron using that executor are performed in that Conda environment.

## [0.7.6] - 2021-12-02

### Changed

- How to estimate lattice execution time has been renamed to How to query lattice execution time.
- Change result querying syntax in how-to guides from `lattice.get_result` to
  `covalent.get_result`.
- Choose random port for Dask dashboard address by setting `dashboard_address` to ':0' in
  `LocalCluster`.

## [0.7.5] - 2021-12-02

### Fixed

- "Default" executor plugins are included as part of the package upon install.

## [0.7.4] - 2021-12-02

### Fixed

- Upgraded dask to 2021.10.0 based on a vulnerability report

## [0.7.3] - 2021-12-02

### Added

- Transportable object tests
- Transport graph tests

### Changed

- Variable name node_num to node_id
- Variable name node_idx to node_id

### Fixed

- Transport graph `get_dependencies()` method return type was changed from Dict to List

## [0.7.2] - 2021-12-01

### Fixed

- Date handling in changelog validation

### Removed

- GitLab CI YAML

## [0.7.1] - 2021-12-02

### Added

- A new parameter to a node's result called `sublattice_result` is added.
  This will be of a `Result` type and will contain the result of that sublattice's
  execution. If a normal electron is executed, this will be `None`.

- In `_delete_result` function in `results_manager.py`, an empty results directory
  will now be deleted.

- Name of a sublattice node will also contain `(sublattice)`.

- Added `_dispatch_sync_serverless` which synchronously dispatches without a server
  and waits for a result to be returned. This is the method used to dispatch a sublattice.

- Test for sublatticing is added.

- How-to guide added for sublatticing explaining the new features.

### Changed

- Partially changed `draw` function in `lattice.py` to also draw the subgraph
  of the sublattice when drawing the main graph of the lattice. The change is
  incomplete as we intend to add this feature later.

- Instead of returning `plt`, `draw` now returns the `ax` object.

- `__call__` function in `lattice.py` now runs the lattice's function normally
  instead of dispatching it.

- `_run_task` function now checks whether current node is a sublattice and acts
  accordingly.

### Fixed

- Unnecessary lines to rename the node's name in `covalent_dispatcher/_core/__init__.py` are removed.

- `test_electron_takes_nested_iterables` test was being ignored due to a spelling mistake. Fixed and
  modified to follow the new pattern.

## [0.7.0] - 2021-12-01

### Added

- Electrons can now accept an executor object using the "backend" keyword argument. "backend" can still take a string naming the executor module.
- Electrons and lattices no longer have Slurm metadata associated with the executor, as that information should be contained in the executor object being used as an input argument.
- The "backend" keyword can still be a string specifying the executor module, but only if the executor doesn't need any metadata.
- Executor plugin classes are now directly available to covalent, eg: covalent.executor.LocalExecutor().

## [0.6.7] - 2021-12-01

### Added

- Docstrings without examples for all the functions in core covalent.
- Typehints in those functions as well.
- Used `typing.TYPE_CHECKING` to prevent cyclic imports when writing typehints.

### Changed

- `convert_to_lattice_function` renamed to `convert_to_lattice_function_call`.
- Context managers now raise a `ValueError` instead of a generic `Exception`.

## [0.6.6] - 2021-11-30

### Fixed

- Fixed the version used in the documentation
- Fixed the badge URLs to prevent caching

## [0.6.5] - 2021-11-30

### Fixed

- Broken how-to links

### Removed

- Redundant lines from .gitignore
- *.ipynb from .gitignore

## [0.6.4] - 2021-11-30

### Added

- How-to guides for workflow orchestration.
  - How to construct an electron
  - How to construct a lattice
  - How to add an electron to lattice
  - How to visualize the lattice
  - How to add constraints to lattices
- How-to guides for workflow and subtask execution.
  - How to execute individual electrons
  - How to execute a lattice
  - How to execute multiple lattices
- How-to guides for status querying.
  - How to query electron execution status
  - How to query lattice execution status
  - How to query lattice execution time
- How-to guides for results collection
  - How to query electron execution results
  - How to query lattice execution results
  - How to query multiple lattice execution results
- Str method for the results object.

### Fixed

- Saving the electron execution status when the subtask is running.

## [0.6.3] - 2021-11-29

### Removed

- JWT token requirement.
- Covalent dispatcher login requirement.
- Update covalent login reference in README.md.
- Changed the default dispatcher server port from 5000 to 47007.

## [0.6.2] - 2021-11-28

### Added

- Github action for tests and coverage
- Badges for tests and coverage
- If tests pass then develop is pushed to master
- Add release action which tags and creates a release for minor version upgrades
- Add badges action which runs linter, and upload badges for version, linter score, and platform
- Add publish action (and badge) which builds a Docker image and uploads it to the AWS ECR

## [0.6.1] - 2021-11-27

### Added

- Github action which checks version increment and changelog entry

## [0.6.0] - 2021-11-26

### Added

- New Covalent RTD theme
- sphinx extension sphinx-click for CLI RTD
- Sections in RTD
- init.py in both covalent-dispatcher logger module and cli module for it to be importable in sphinx

### Changed

- docutils version that was conflicting with sphinx

### Removed

- Old aq-theme

## [0.5.1] - 2021-11-25

### Added

- Integration tests combining both covalent and covalent-dispatcher modules to test that
  lattice workflow are properly planned and executed.
- Integration tests for the covalent-dispatcher init module.
- pytest-asyncio added to requirements.

## [0.5.0] - 2021-11-23

### Added

- Results manager file to get results from a file, delete a result, and redispatch a result object.
- Results can also be awaited to only return a result if it has either been completed or failed.
- Results class which is used to store the results with all the information needed to be used again along with saving the results to a file functionality.
- A result object will be a mercurial object which will be updated by the dispatcher and saved to a file throughout the dispatching and execution parts.
- Direct manipulation of the transport graph inside a result object takes place.
- Utility to convert a function definition string to a function and vice-versa.
- Status class to denote the status of a result object and of each node execution in the transport graph.
- Start and end times are now also stored for each node execution as well as for the whole dispatch.
- Logging of `stdout` and `stderr` can be done by passing in the `log_stdout`, `log_stderr` named metadata respectively while dispatching.
- In order to get the result of a certain dispatch, the `dispatch_id`, the `results_dir`, and the `wait` parameter can be passed in. If everything is default, then only the dispatch id is required, waiting will not be done, and the result directory will be in the current working directory with folder name as `results/` inside which every new dispatch will have a new folder named according to their respective dispatch ids, containing:
  - `result.pkl` - (Cloud)pickled result object.
  - `result_info.yaml` - yaml file with high level information about the result and its execution.
  - `dispatch_source.py` - python file generated, containing the original function definitions of lattice and electrons which can be used to dispatch again.

### Changed

- `logfile` named metadata is now `slurm_logfile`.
- Instead of using `jsonpickle`, `cloudpickle` is being used everywhere to maintain consistency.
- `to_json` function uses `json` instead of `jsonpickle` now in electron and lattice definitions.
- `post_processing` moved to the dispatcher, so the dispatcher will now store a finished execution result in the results folder as specified by the user with no requirement of post processing it from the client/user side.
- `run_task` function in dispatcher modified to check if a node has completed execution and return it if it has, else continue its execution. This also takes care of cases if the server has been closed mid execution, then it can be started again from the last saved state, and the user won't have to wait for the whole execution.
- Instead of passing in the transport graph and dispatch id everywhere, the result object is being passed around, except for the `asyncio` part where the dispatch id and results directory is being passed which afterwards lets the core dispatcher know where to get the result object from and operate on it.
- Getting result of parent node executions of the graph, is now being done using the result object's graph. Storing of each execution's result is also done there.
- Tests updated to reflect the changes made. They are also being run in a serverless manner.

### Removed

- `LatticeResult` class removed.
- `jsonpickle` requirement removed.
- `WorkflowExecutionResult`, `TaskExecutionResult`, and `ExecutionError` singleton classes removed.

### Fixed

- Commented out the `jwt_required()` part in `covalent-dispatcher/_service/app.py`, may be removed in later iterations.
- Dispatcher server will now return the error message in the response of getting result if it fails instead of sending every result ever as a response.

## [0.4.3] - 2021-11-23

### Added

- Added a note in Known Issues regarding port conflict warning.

## [0.4.2] - 2021-11-24

### Added

- Added badges to README.md

## [0.4.1] - 2021-11-23

### Changed

- Removed old coverage badge and fixed the badge URL

## [0.4.0] - 2021-11-23

### Added

- Codecov integrations and badge

### Fixed

- Detached pipelines no longer created

## [0.3.0] - 2021-11-23

### Added

- Wrote a Code of Conduct based on <https://www.contributor-covenant.org/>
- Added installation and environment setup details in CONTRIBUTING
- Added Known Issues section to README

## [0.2.0] - 2021-11-22

### Changed

- Removed non-open-source executors from Covalent. The local SLURM executor is now
- a separate repo. Executors are now plugins.

## [0.1.0] - 2021-11-19

### Added

- Pythonic CLI tool. Install the package and run `covalent --help` for a usage description.
- Login and logout functionality.
- Executor registration/deregistration skeleton code.
- Dispatcher service start, stop, status, and restart.

### Changed

- JWT token is stored to file instead of in an environment variable.
- The Dask client attempts to connect to an existing server.

### Removed

- Removed the Bash CLI tool.

### Fixed

- Version assignment in the covalent init file.

## [0.0.3] - 2021-11-17

### Fixed

- Fixed the Dockerfile so that it runs the dispatcher server from the covalent repo.

## [0.0.2] - 2021-11-15

### Changed

- Single line change in ci script so that it doesn't exit after validating the version.
- Using `rules` in `pytest` so that the behavior in test stage is consistent.

## [0.0.1] - 2021-11-15

### Added

- CHANGELOG.md to track changes (this file).
- Semantic versioning in VERSION.
- CI pipeline job to enforce versioning.<|MERGE_RESOLUTION|>--- conflicted
+++ resolved
@@ -5,13 +5,12 @@
 The format is based on [Keep a Changelog](https://keepachangelog.com/en/1.0.0/),
 and this project adheres to [Semantic Versioning](https://semver.org/spec/v2.0.0.html).
 
-<<<<<<< HEAD
 ## [0.24.21] - 2022-02-18
 
 ### Added
 
 - RST document describing the expectations from a tutorial.
-=======
+
 ## [0.24.20] - 2022-02-17
 
 ### Added
@@ -22,7 +21,6 @@
 
 - Changed the description of the hyperlink for choosing executors
 - Fixed typos in doc/source/api/getting_started/how_to/execution/creating_custom_executors.ipynb
->>>>>>> 57366a99
 
 ## [0.24.19] - 2022-02-16
 
