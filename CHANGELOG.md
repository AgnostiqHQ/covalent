# Changelog

All notable changes to this project will be documented in this file.

The format is based on [Keep a Changelog](https://keepachangelog.com/en/1.0.0/),
and this project adheres to [Semantic Versioning](https://semver.org/spec/v2.0.0.html).

## [UNRELEASED]

<<<<<<< HEAD
### Added

- Support for mysql via sqlalchemy
- SQL server parameters added to config, env, and Dockerfiles

### Changed

- The `DELETE` endpoint's response has been modified since a batch deletion is used
- Workflow database has been renamed from `results` to `workflow`
- Default database filename is changed from `results.db` to `dispatch.db`
=======
### Tests

- Updated precommit config

## [0.99.0] - 2022-05-16

### Changed

- UI redesign phase 2: updates to color theme and typography
>>>>>>> 8f8f567e

## [0.98.0] - 2022-05-15

### Changed

- Updated all config & log file paths to reside in `$HOME/.cache/covalent` including `.env`, `supervisord.conf`, and all logs
- Removing previous `cova` package config files on install

## [0.97.1] - 2022-05-13

### Fixed

- Improved Error reporting on S3 Storage Backend for Data Service
## [0.97.0] - 2022-05-13

### Added

- Added S3 Compatibility to Data Service by adding `S3 Storage Backend` strategy.

## [0.96.2] - 2022-05-12

### Fixed

- Syntax fix in hotfix workflow

## [0.96.1] - 2022-05-12

### Fixed

- Release action issues with inconsistent GitHub context typing

## [0.96.0] - 2022-05-12


### Fixed

- Fixed high CPU consumption on UI backend by disabling uvicorn reload.

### Docs

- Updated the video URL

### Changed

- Disabled ops bot in workflows
- Re-enabled ops bot in workflows

## [0.95.0] - 2022-04-25

### Added

- Support for Bash tasks
- How-to guide demonstrating usage
- Unit test for bash lepton

### Docs

- Updated server management how-to guide

## [0.94.0] - 2022-04-25

### Added

- Coverage reports now granular per service plus SDK.

## [0.93.1] - 2022-04-24

### Fixed

- Test action.

### Docs

- Added migration guide from `0.3x` to Read The Docs and `README.md`

## [0.93.0] - 2022-04-22

### Added

- Automatic hotfix action

## [0.92.0] - 2022-04-22


### Changed

- Moved sublattice's node update in parent lattice from `get_runnable_tasks` to `update_workflow` to accurately represent when a sublattice actually starts executing.

### Fixed

- Fixed the cancel url endpoint.

- Cancelling a workflow for lattices and sublattices works even if they are partially run.

## [0.91.0] - 2022-04-21

### Fixed

- Don't send the whole result object when only one node needs to be updated.

- The input arguments are being shown correctly in the UI.

### Changed

- Ensured that the lattice / sublattices tasks order are stored in the tasks queue correctly.

- Accomodated the conditions in tasks queue where remaining tasks are non-executable, in order to correctly update the workflow status.

### Docs

- Update microservice documentation

## [0.90.0] - 2022-04-21

### Added

- Enabled inactive unit tests in Actions.

### Docs

- Updated the Python badge
- Changed a relative URL in the README to an absolute URL
- Added link to SwaggerHub in README

## [0.89.6] - 2022-04-21

### Fixed

- Correctly pass inputs when calling workflows

### Docs

- Restructured the README
- Updated the README
- Updated Getting Started, How-To Configuration Guide, CLI API documentation

## [0.89.5] - 2022-04-20

### Fixed

- Don't duplicate tags
- Release conditions
- Pypi version syntax

## [0.89.4] - 2022-04-20

### Docs

- Updated the how-to notebooks for compatibility with the micro-services refactor.
- Updated machine learning and quantum gravity tutorials to point to the correct web UI address.
- Updated the quantum chemistry tutorial.
- Update the concepts page according to the new web UI.

### Fixed

- Fixed how environment variables are loaded on startup

## [0.89.3] - 2022-04-20

### Fixed

- Push-to-ECR steps for `master` and `develop` workflows.
- Don't specify runs-on for reusable call

## [0.89.2] - 2022-04-19

### Fixed

- Use workflow_call to automatically call reusable workflow

## [0.89.1] - 2022-04-19

### Fixed

- Reusable workflow called at job level

## [0.89.0] - 2022-04-19

### Changed

- Made release.yml callable and moved the pypi job into that workflow

### Docs

- Updated the astronomy tutorial with cosmetic changes

## [0.88.1] - 2022-04-19

### Fixed

- Setup on MacOS installs nats similar to how it's done on Linux.

## [0.88.0] - 2022-04-19

### Changed

- Lattice in the result object is now pickled separately and a different instance of transport graph is used for modifications than the one in lattice in order to prevent unpickling the lattice everytime result object is read/written to.

- Updated tests to match above change.

## [0.87.1] - 2022-04-19

### Fixed

- Detect secrets syntax in Dockerfile

## [0.87.0] - 2022-04-18

### Changed

- Removed unused `DATA_OS_SVC_HOST_URI` env var from docker compose file & Dockerfile placeholders

## [0.86.1] - 2022-04-18

### Fixed

- Updated the README banner url

## [0.86.0] - 2022-04-18

### Changed

- `sync` method now uses `requests` to query the results service

## [0.85.1] - 2022-04-18

### Fixed

- Fix container networking for the local covalent stack in `docker-compose.yml`

## Changed

- UI refresh: updated covalent logo, new font, nav icons, status colors

## [0.85.0] - 2022-04-18

### Changed

- Covalent branding updated using new guidelines

## [0.84.1] - 2022-04-18

### Fixed

- Nats server shuts down properly when using `covalent stop` or `covalent restart`

## [0.84.0] - 2022-04-18

### Changed

- Updated the "How to create a custom executor" how-to Jupyter notebook.

## [0.83.1] - 2022-04-18

### Fixed

- Revert exclude in setup.py

## [0.83.0] - 2022-04-18

### Changed

- Increased `connect_timeout` on Dispatcher Queue Consumer NATS connection

## [0.82.0] - 2022-04-18

### Added

- Add a pre-commit hook for `detect-secrets`.

## [0.81.2] - 2022-04-18

### Fixed

- Dispatcher unit test fixed by removing `turtle` import

## [0.81.1] - 2022-04-14

### Fixed

- Fixed bug where `covalent stop` and `covalent start` would not bring the services back up

## [0.81.0] - 2022-04-14

### Changed

- Made `supervisord` use a specific configuration file instead of looking at root directory.

### Fixed

- Fixed string comparison to determine whether `COVA_SDK` env variable exists or not.

## [0.80.3] - 2022-04-14

### Fixed

- Re-enabling test actions
- Resolving ui backend endpoint in draw function using config manager

## [0.80.2] - 2022-04-14

### Fixed

- Some legacy config variables are removed.
- The config references `ENV_DEST_DIR` everywhere now

## [0.80.1] - 2022-04-14

### Fixed

- Accessing `ENV_DEST_DIR` env var using `os.environ.get`
- Missing requirements `pyyaml`, `jinja`, and `psutil` added to reqs file

## [0.80.0] - 2022-04-14

### Changed

- Repository is restructured to accomodate the microservices

## [0.79.1] - 2022-04-14

### Fixed

- Installation using `pip install -e .` is fixed with regards to the nats installation.
- Several missing `__init__.py` files are now included.

## [0.79.0] - 2022-04-14

### Added

- Covalent `config` cli command to alter config values or display covalent configuration

### Changed

- Removed environment section from Supervisord config in order to read from root `.env` file instead
- Refactored config manager to use project root `.env` file for configuration

## [0.78.0] - 2022-04-13

### Changed

- `ct.get_result` will return result object if no wait is used.

- Using initial resource as 1 until there is better resource management in runner.

### Fixed

- Fix errors in Dockerfiles

- Update Dockerfiles to use `multi-stage` container builds to reduce final image size

- Install all necessary Python modules in all containers

## [0.77.0] - 2022-04-13

### Added

- nats is installed in the wheel build if not otherwise installed.

## [0.76.0] - 2022-04-13

### Added

- `wait` argument to `ct.get_result`.

### Changed

- Switched to the local executor which is compatible with covalent microservices and removed the old executor.

## [0.75.0] - 2022-04-13

### Tests

- Tests for update workflow in Dispatcher service update_workflow.py module.

### Changed

- Implementation of update_workflow_results in update_workflow.py module in Dispatcher service.

## [0.74.0] - 2022-04-12

### Changed

- Removed misnamed dispatcher plugin stuff and now using the interface functions directly (dispatch, dispatch_sync, get_result).

- `ct.dispatch`, `ct.dispatch_sync`, `ct.get_result`, etc. are going to use the covalent services instead.

## [0.73.0] - 2022-04-12

### Changed

- Arguments and keyword arguments to the function are pickled with cloudpickle, allowing objects that are not pickleable with "normal" pickle to be sent to different processes with the multiprocessing module.

## [0.72.0] - 2022-04-12

### Changed

- Updated the example to use a sublattice.

### Fixed

- Fixed updation of result objects for sublattice and parent lattice.
- Fixed the regular expression to show sublattice results in the UI.

## [0.71.0] - 2022-04-11

### Changed

- Updated Supervisord template configuration to bring up NATS server with high priority before all other services

## [0.70.0] - 2022-04-11

### Tests

- Dispatcher service tests for the `dispatch_workflow.py` module.

### Changed

- Minor refactor of `dispatch_workflow.py` module in Dispatcher service.

## [0.69.0] - 2022-04-08

### Added

- Added Microservices section with links to Swagger hub for individual API docs

## [0.68.0] - 2022-04-07

### Added

- Tests for data and results services

## [0.67.4] - 2022-04-07

### Fixed

- Fix handling of webapp url paths by ui_backend.

## [0.67.3] - 2022-04-07

### Fixed

- The `package-lock.json` file is no longer committed to the codebase

## [0.67.2] - 2022-04-07

### Fixed

- PyPI uploads use a token instead of a username/password pair

## [0.67.1] - 2022-04-07

### Fixed

- Switched UI to results service delete API

## [0.67.0] - 2022-04-07

### Added
- Added environment variables to service declarations in ``docker-compose``.
- Added the Dockerfile and docker-compose configurations for the ``queue-consumer``.

## [0.66.0] - 2022-04-07

### Added

- Batch cancellation endpoint to dispatcher, e.g., `DELETE /api/v0/workflow/cancel?dispatch_id1,dispatch_id2`

### Tests

- Added tests for UI backend endpoints

## [0.65.3] - 2022-04-07

### Fixed

- Syntax error in the `tests.yml` workflow

## [0.65.2] - 2022-04-07

### Fixed

- pypi validation using pre-release tag

## [0.65.1] - 2022-04-07

### Fixed

- Don't fail the CI workflow just because we aren't doing a release

## [0.65.0] - 2022-04-06

### Changed

- Only one docker-compose

## [0.64.2] - 2022-04-06

### Fixed

- The `.dockerignore` file now ignores any unnecessary front-end build files

## [0.64.1] - 2022-04-06

### Fixed

- egg_info invocation

## [0.64.0] - 2022-04-06

### Fixed

- Style fixes via `pre-commit run --all-files`

### Changed

- Pushing microservice images to public ECR

## [0.63.1] - 2022-04-06

### Fixed

- Fixed the version validation in pypi workflow

## [0.63.0] - 2022-04-06

### Changed

- Mark pypi releases as pre

## [0.62.1] - 2022-04-06

### Fixed

- Workflows which run on `develop` or `master` will send Slack alerts to the dev team if they fail.

## [0.62.0] - 2022-04-06

### Changed

- Update `covalent-ui` service in `docker-compose.yaml` to ensure that the uvicorn server listens on `0.0.0.0` for all incoming requests
- Using `ENTRYPOINT` in dockerfiles instead of `CMD`
- Remove `command` option from all services in `docker-compose.yml`

## [0.61.1] - 2022-04-06

### Fixed

- Fixed failures in pushing images to ECR.

## [0.61.0] - 2022-04-06

### Changed

- The results and data service now support batch deleting via query strings

## [0.60.0] - 2022-04-06

### Changed

- List type removed from type annotation for the executor argument in electron/lattice/lepton definitions.
- Input executor argument is converted to an executor class object (if it were a string) in electron/lattice/lepton definitions instead of just before execution in execution.py. As a result, calls to _executor_manager.get_executor are removed from execution.py.
- Rewritten tests to take into account the type change of executor identifiers from strings to executor class objects.

### Fixed

- In covalent/executor/__init__.py, `from importlib import metadata` is used instead of `importlib.metadata`.
- Electron.get_op_function.rename now uses the correct separator string when renaming a function.

## [0.59.0] - 2022-04-06

### Changed

- Fixes for making the whole pipeline work in tandem.

## [0.58.0] - 2022-04-06

### Added

- `nats` service in `docker-compose` files

## [0.57.0] - 2022-04-05

### Added

- Variables to assign service hosts

## [0.56.1] - 2022-04-05

### Fixed

- Fixed various module import errors in the containers for the microservices.

### Tests

- Added tests for post-refactor covalent cli commands: start, stop, restart, status, and logs

## [0.56.0] - 2022-04-05

### Changed

- Changed global variable executor_plugin_name to EXECUTOR_PLUGIN_NAME in executors to conform with PEP8.

## [0.55.0] - 2022-04-04

### Changed

- Changed supervisord http server's default to listen on all interfaces, so that covalent can run on any computer in a trusted LAN (without firewalls/auth).

## [0.54.0] - 2022-04-04

### Added

- Draw workflow draft API to ui_backend service


## [0.53.0] - 2022-04-04

### Added

- Added docker-compose file to run covalent microservices.

## [0.52.0] - 2022-04-04

### Added

- Added delete endpoint to data and results services.

## [0.51.0] - 2022-04-04

### Added

- Folders for tests.

### Changed

- Organization of covalent tests.

## [0.50.0] - 2022-04-03

### Added

- Added GET all results endpoint in Results service
- Optional formatting of GET result endpoint that supports: `binary` or `json`

### Changed

- Changed frontend to support updated result service endpoints with json format

### Removed

- Removed redundant local storage cache on frontend

## [0.49.1] - 2022-04-01

### Fixed

- Using `io.BytesIO` in `update_result` in the results service to prevent creation of a new file in the file system.

## [0.49.0] - 2022-04-01

### Added

- Implement an `overwrite` query param in the `upload` method so that we don't create a new object for every result update

## [0.48.0] - 2022-04-01

### Added

- Added updated dispatching and getting result functions with the option to download result as a file.

### Changed

- Hardcoded filepaths to standardized ServiceURL.`get_route(...)` method when making API requests.

## [0.47.2] - 2022-04-01

### Fixed

- Queue consumer import paths fixed
- Syntax errors in the supervisord template fixed

## [0.47.1] - 2022-04-01

### Fixed

- Supervisord now brings up dispatcher queue consumer worker

## [0.47.0] - 2022-04-01

### Changed

- Updated API calls accross services to use standarized env vars from Settings class
- Normalized env vars accross services and updated Supervisord template

## [0.46.0] - 2022-03-31

### Changed

- Consumers of results service now specify `stream=True` in their get requests.

## [0.45.0] - 2022-03-31

### Changed

- Using `Result.RUNNING` instead of str "RUNNING"
- Using process safe `is_empty` method rather than `empty()` method for multiprocessing queue.
- Multprocessing `is_queue` method.

### Added

- Workflow status as running in the `workflow_status_queue`.

### Tests

- Added a test for the `_check_version` method in `covalent/executor/__init__.py`.

## [0.44.0] - 2022-03-31

### Added

- A version check is done at Covalent startup to ensure that executor plugins are compatible.

## [0.43.0] - 2022-03-31

### Added

- Function to call UI update method in the UI microservice for use in the Dispatcher micro-service.
- Refactor updating results and ui into one function.

## [0.42.2] - 2022-03-31

### Fixed

- Using functions for getting result object in cancel endpoint and sending cancel task signal to runner in the dispatcher.

## [0.42.1] - 2022-03-31

### Fixed

- `update_workflow_results` in `update_workflow.py` now also takes care of sending the next set of tasks to the runner.

- Also handling the cases of sublattices in `update_workflow_results`.

## [0.42.0] - 2022-03-31

### Changed

- Moved some unused for-the-future files to the refactor directory and out of the main codebase.

## [0.41.3] - 2022-03-31

### Fixed

- Dispatch DB is now created upon server start.

## [0.41.2] - 2022-03-30

### Fixed

- Oneline bugfix to remove `fetch --unshallow`

## [0.41.1] - 2022-03-30

### Fixed

- Get master version from release tags rather than master branch

## [0.41.0] - 2022-03-30

### Added

- Dockerized the Dispatcher and Runner Services.
- Added required packages for running containerized instances of the Dispatcher and Runner.

## [0.40.0] - 2022-03-30

### Added

- Dockerized the Data and UI-backend services.
- Required packages to run containerized instances of the Data and UI-backend.

## [0.39.1] - 2022-03-30

### Fixed

- Supervisord & Results service integration by making results service port configurable by an env var

## [0.39.0] - 2022-03-29

### Changed

- Runner and dispatcher implementation in order to integrate the microservices partially complete.

## [0.38.0] - 2022-03-29

### Added

- Added UI backend component to serve post-refactor frontend and dispatch websocket messages to UI using Socket.io
- Updated UI socket.io configuration to use different ws path, and using localstorage for fetching all results (temporary)
- Added post-refactor cli commands to use Supervisord to manage local service processes
- Added `covalent logs` and `covalent config` cli commands

## [0.37.1] - 2022-03-29

### Fixed

- Oneline bugfix in tests.yml

## [0.37.0] - 2022-03-29

### Added

- Results management endpoints; GET, PUT, POST for results object
- Checks in setup.py to confirm node version compatibility.
- Instructions in CONTRIBUTING to address some common Debian setup issues.

## [0.36.1] - 2022-03-29

### Fixed

- Filesystem service now reads config from environment variables.

## [0.36.0] - 2022-03-29

### Added

- Picking up dispatch jobs from the queue and ensuring that only one workflow is processed (locally) at any given time.

### Changed

- Dispatcher implementation in order to integrate with Queuer microservice.

## [0.35.0] - 2022-03-29

### Added

- Automated changelog and version management
- Added a Dockerfile to build an image for OS Queuer.
- Added the required packages to run a container instance of the Queuer.

### Fixed

- Single quotes in github env
- Don't use for loops to iterate over a variable in bash
- Issue with checkout actions
- Run tests on changelog workflow completion instead of push to develop to avoid race condition
- Use covalent ops bot token for automated pushes to develop
- sed command syntax in changelog.yml

## [0.34.5] - 2022-03-28

### Fixed

- Moved `example_dispatch.py` into `tests/` directory.

## [0.34.4] - 2022-03-28

### Added

- Unit tests for utils, leptons, and base executor

## [0.34.3] - 2022-03-27

### Added

- Tests for lattice.py

## [0.34.2] - 2022-03-27

### Added

- Unit tests for the base executor, the results manager, the logger, and leptons

## [0.34.1] - 2022-03-24

### Fixed

- Pinned jinja2 to less than 3.1.0 so that nbconvert remains stable in the docs build.

## [0.34.0] - 2022-03-24

### Added

- API endpoints to upload and download files

## [0.33.1] - 2022-03-24

### Fixed

- Retrieving results from running container via HTTP
- Adding tests for Docker image in workflows

## [0.33.0] - 2022-03-24

### Added

- Slack and webhook notifications

## [0.32.9] - 2022-03-23

### Fixed

- Updated OS Queuer imports to remove top level modules `refactor.queuer`

## [0.32.8] - 2022-03-22

### Added

- Websocket notify endpoint with leaky bucket algo implementation to rate limit messages to frontend

## [0.32.7] - 2022-03-22

### Added

- Queuer API submit endpoint to publish dispatch message to MQ & send result file to Data Service
- API Service class for interfacing with local services
- Tests covering submit endpoint and API Service

## [0.32.6] - 2022-03-22

### Fixed

- Input path for external libraries in the Lepton wrapper can (and should) now be a full path to the file.

## [0.32.5] - 2022-03-21

### Fixed

- Fix HTTP status code for blank POST requests.

## [0.32.4] - 2022-03-17

### Fixed

- Docker commands in docs

## [0.32.3] - 2022-03-16

### Fixed

- Fix missing UI graph edges between parameters and electrons in certain cases.
- Fix UI crashes in cases where legacy localStorage state was being loaded.

## [0.32.2] - 2022-03-16

### Added

- Images for graphs generated in tutorials and how-tos.
- Note for quantum gravity tutorial to tell users that `tensorflow` doesn't work on M1 Macs.
- `Known Issues` added to `README.md`

### Fixed

- `draw` function usage in tutorials and how-tos now reflects the UI images generated instead of using graphviz.
- Images now render properly in RTD of how-tos.

### Changed

- Reran all the tutorials that could run, generating the outputs again.

## [0.32.1] - 2022-03-15

### Fixed

- CLI now starts server directly in the subprocess instead of as a daemon
- Logs are provided as pipes to Popen instead of using a shell redirect
- Restart behavior fixed
- Default port in `covalent_ui/app.py` uses the config manager

### Removed

- `_graceful_restart` function no longer needed without gunicorn

## [0.32.0] - 2022-03-11

### Added

- Dispatcher microservice API endpoint to dispatch and update workflow.
- Added get runnable task endpoint.

## [0.31.0] - 2022-03-11

### Added

- Runner component's main functionality to run a set of tasks, cancel a task, and get a task's status added to its api.

## [0.30.5] - 2022-03-11

### Updated

- Updated Workflow endpoints & API spec to support upload & download of result objects as pickle files

## [0.30.4] - 2022-03-11

### Fixed

- When executing a task on an alternate Conda environment, Covalent no longer has to be installed on that environment. Previously, a Covalent object (the execution function as a TransportableObject) was passed to the environment. Now it is deserialized to a "normal" Python function, which is passed to the alternate Conda environment.

## [0.30.3] - 2022-03-11

### Fixed

- Fixed the order of output storage in `post_process` which should have been the order in which the electron functions are called instead of being the order in which they are executed. This fixes the order in which the replacement of function calls with their output happens, which further fixes any discrepencies in the results obtained by the user.

- Fixed the `post_process` test to check the order as well.

## [0.30.2] - 2022-03-11

### Changed

- Updated eventlet to 0.31.0

## [0.30.1] - 2022-03-10

### Fixed

- Eliminate unhandled exception in Covalent UI backend when calling fetch_result.

## [0.30.0] - 2022-03-09

### Added

- Skeleton code for writing the different services corresponding to each component in the open source refactor.
- OpenAPI specifications for each of the services.

## [0.29.3] - 2022-03-09

### Fixed

- Covalent UI is built in the Dockerfile, the setup file, the pypi workflow, the tests workflow, and the conda build script.

## [0.29.2] - 2022-03-09

### Added

- Defaults defined in executor plugins are read and used to update the in-memory config, as well as the user config file. But only if the parameter in question wasn't already defined.

### Changed

- Input parameter names and docstrings in _shared_files.config.update_config were changed for clarity.

## [0.29.1] - 2022-03-07

### Changed

- Updated fail-fast strategy to run all tests.

## [0.29.0] - 2022-03-07

### Added

- DispatchDB for storing dispatched results

### Changed

- UI loads dispatches from DispatchDB instead of browser local storage

## [0.28.3] - 2022-03-03

### Fixed

Installed executor plugins don't have to be referred to by their full module name. Eg, use "custom_executor", instead of "covalent_custom_plugin.custom_executor".

## [0.28.2] - 2022-03-03

### Added

- A brief overview of the tutorial structure in the MNIST classification tutorial.

## [0.28.1] - 2022-03-02

### Added

- Conda installation is only supported for Linux in the `Getting Started` guide.
- MNIST classifier tutorial.

### Removed

- Removed handling of default values of function parameters in `get_named_params` in `covalent/_shared_files/utils.py`. So, it is actually being handled by not being handled since now `named_args` and `named_kwargs` will only contain parameters that were passed during the function call and not all of them.

## [0.28.0] - 2022-03-02

### Added

- Lepton support, including for Python modules and C libraries
- How-to guides showing how to use leptons for each of these

## [0.27.6] - 2022-03-01

### Added

- Added feature development basic steps in CONTRIBUTING.md.
- Added section on locally building RTD (read the docs) in the contributing guide.

## [0.27.5] - 2022-03-01

### Fixed

- Missing UI input data after backend change - needed to be derived from graph for electrons, lattice inputs fixed on server-side, combining name and positional args
- Broken UI graph due to variable->edge_name renaming
- Missing UI executor data after server-side renaming

## [0.27.4] - 2022-02-28

### Fixed

- Path used in `covalent/executor/__init__.py` for executor plugin modules needed updating to `covalent/executor/executor_plugins`

### Removed

- Disabled workflow cancellation test due to inconsistent outcomes. Test will be re-enabled after cancellation mechanisms are investigated further.

## [0.27.3] - 2022-02-25

### Added

- Added `USING_DOCKER.md` guide for running docker container.
- Added cli args to covalent UI flask server `covalent_ui/app.py` to modify port and log file path.

### Removed

- Removed gunicorn from cli and Dockerfile.

### Changed

- Updated cli `covalent_dispatcher/_cli/service.py` to run flask server directly, and removed dispatcher and UI flags.
- Using Flask blueprints to merge Dispatcher and UI servers.
- Updated Dockerfile to run flask server directly.
- Creating server PID file manually in `covalent_dispatcher/_cli/service.py`.
- Updated tests and docs to reflect merged servers.
- Changed all mentions of port 47007 (for old UI server) to 48008.

## [0.27.2] - 2022-02-24

### Changed

- Removed unnecessary blockquotes from the How-To guide for creating custom executors
- Changed "Covalent Cloud" to "Covalent" in the main code text

## [0.27.1] - 2022-02-24

### Removed

- Removed AQ-Engineers from CODEOWNERS in order to fix PR review notifications

## [0.27.0] - 2022-02-24

### Added

- Support for positional only, positional or keyword, variable positional, keyword only, variable keyword types of parameters is now added, e.g an electron can now use variable args and variable kwargs if the number/names of parameters are unknown during definition as `def task(*args, **kwargs)` which wasn't possible before.

- `Lattice.args` added to store positional arguments passed to the lattice's workflow function.

- `get_named_params` function added in `_shared_files/utils.py` which will return a tuple containing named positional arguments and named keyword arguments. The names help in showing and storing these parameters in the transport graph.

- Tests to verify whether all kinds of input paramaters are supported by electron or a lattice.

### Changed

- No longer merging positional arguments with keyword arguments, instead they are separately stored in respective nodes in the transport graph.

- `inputs` returned from `_get_inputs` function in `covalent_dispatcher/_core/execution.py` now contains positional as well as keyword arguments which further get passed to the executor.

- Executors now support positional and keyword arguments as inputs to their executable functions.

- Result object's `_inputs` attribute now contains both `args` and `kwargs`.

- `add_node_for_nested_iterables` is renamed to `connect_node_with_others` and `add_node_to_graph` also renamed to `add_collection_node_to_graph` in `electron.py`. Some more variable renames to have appropriate self-explanatory names.

- Nodes and edges in the transport graph now have a better interface to assign attributes to them.

- Edge attribute `variable` renamed to `edge_name`.

- In `serialize` function of the transport graph, if `metadata_only` is True, then only `metadata` attribute of node and `source` and `target` attributes of edge are kept in the then return serialized `data`.

- Updated the tests wherever necessary to reflect the above changes

### Removed

- Deprecated `required_params_passed` since an error will automatically be thrown by the `build_graph` function if any of the required parameters are not passed.

- Removed duplicate attributes from nodes in the transport graph.

## [0.26.1] - 2022-02-23

### Added

- Added Local Executor section to the API read the docs.

## [0.26.0] - 2022-02-23

### Added

- Automated reminders to update the changelog

## [0.25.3] - 2022-02-23

## Added

- Listed common mocking commands in the CONTRIBUTING.md guide.
- Additional guidelines on testing.

## [0.25.2] - 2022-02-21

### Changed

- `backend` metadata name changed to `executor`.
- `_plan_workflow` usage updated to reflect how that executor related information is now stored in the specific executor object.
- Updated tests to reflect the above changes.
- Improved the dispatch cancellation test to provide a robust solution which earlier took 10 minutes to run with uncertainty of failing every now and then.

### Removed

- Removed `TaskExecutionMetadata` as a consequence of removing `execution_args`.

## [0.25.1] - 2022-02-18

### Fixed

- Tracking imports that have been used in the workflow takes less time.

### Added

- User-imports are included in the dispatch_source.py script. Covalent-related imports are commented out.

## [0.25.0] - 2022-02-18

### Added

- UI: Lattice draw() method displays in web UI
- UI: New navigation panel

### Changed

- UI: Animated graph changes, panel opacity

### Fixed

- UI: Fixed "Not Found" pages

## [0.24.21] - 2022-02-18

### Added

- RST document describing the expectations from a tutorial.

## [0.24.20] - 2022-02-17

### Added

- Added how to create custom executors

### Changed

- Changed the description of the hyperlink for choosing executors
- Fixed typos in doc/source/api/getting_started/how_to/execution/creating_custom_executors.ipynb

## [0.24.19] - 2022-02-16

### Added

- CODEOWNERS for certain files.

## [0.24.18] - 2022-02-15

### Added

- The user configuration file can now specify an executor plugin directory.

## [0.24.17] - 2022-02-15

### Added

- Added a how-to for making custom executors.

## [0.24.16] - 2022-02-12

### Added

- Errors now contain the traceback as well as the error message in the result object.
- Added test for `_post_process` in `tests/covalent_dispatcher_tests/_core/execution_test.py`.

### Changed

- Post processing logic in `electron` and dispatcher now relies on the order of execution in the transport graph rather than node's function names to allow for a more reliable pairing of nodes and their outputs.

- Renamed `init_test.py` in `tests/covalent_dispatcher_tests/_core/` to `execution_test.py`.

### Removed

- `exclude_from_postprocess` list which contained some non executable node types removed since only executable nodes are post processed now.

## [0.24.15] - 2022-02-11

### Fixed

- If a user's configuration file does not have a needed exeutor parameter, the default parameter (defined in _shared_files/defaults.py) is used.
- Each executor plugin is no longer initialized upon the import of Covalent. This allows required parameters in executor plugins.

## Changed

- Upon updating the configuration data with a user's configuration file, the complete set is written back to file.

## Added

- Tests for the local and base executors.

## [0.24.14] - 2022-02-11

### Added

- UI: add dashboard cards
- UI: add scaling dots background

### Changed

- UI: reduce sidebar font sizes, refine color theme
- UI: refine scrollbar styling, show on container hover
- UI: format executor parameters as YAML code
- UI: update syntax highlighting scheme
- UI: update index.html description meta tag

## [0.24.13] - 2022-02-11

### Added

- Tests for covalent/_shared_files/config.py

## [0.24.12] - 2022-02-10

### Added

- CodeQL code analyzer

## [0.24.11] - 2022-02-10

### Added

- A new dictionary `_DEFAULT_CONSTRAINTS_DEPRECATED` in defaults.py

### Changed

- The `_DEFAULT_CONSTRAINT_VALUES` dictionary now only contains the `backend` argument

## [0.24.10] - 2022-02-09

### Fixed

- Sporadically failing workflow cancellation test in tests/workflow_stack_test.py

## [0.24.9] - 2022-02-09

## Changed

- Implementation of `_port_from_pid` in covalent_dispatcher/_cli/service.py.

## Added

- Unit tests for command line interface (CLI) functionalities in covalent_dispatcher/_cli/service.py and covalent_dispatcher/_cli/cli.py.

## [0.24.8] - 2022-02-07

### Fixed

- If a user's configuration file does not have a needed parameter, the default parameter (defined in _shared_files/defaults.py) is used.

## [0.24.7] - 2022-02-07

### Added

- Typing: Add Type hint `dispatch_info` parameter.
- Documentation: Updated the return_type description in docstring.

### Changed

- Typing: Change return type annotation to `Generator`.

## [0.24.6] - 2022-02-06

### Added

- Type hint to `deserialize` method of `TransportableObject` of `covalent/_workflow/transport.py`.

### Changed

- Description of `data` in `deserialize` method of `TransportableObject` of `covalent/_workflow/transport.py` from `The serialized transportable object` to `Cloudpickled function`.

## [0.24.5] - 2022-02-05

### Fixed

- Removed dependence on Sentinel module

## [0.24.4] - 2022-02-04

### Added

- Tests across multiple versions of Python and multiple operating systems
- Documentation reflecting supported configurations

## [0.24.3] - 2022-02-04

### Changed

- Typing: Use `bool` in place of `Optional[bool]` as type annotation for `develop` parameter in `covalent_dispatcher.service._graceful_start`
- Typing: Use `Any` in place of `Optional[Any]` as type annotation for `new_value` parameter in `covalent._shared_files.config.get_config`

## [0.24.2] - 2022-02-04

### Fixed

- Updated hyperlink of "How to get the results" from "./collection/query_electron_execution_result" to "./collection/query_multiple_lattice_execution_results" in "doc/source/how_to/index.rst".
- Updated hyperlink of "How to get the result of a particular electron" from "./collection/query_multiple_lattice_execution_results" to "./collection/query_electron_execution_result" in "doc/source/how_to/index.rst".

## [0.24.1] - 2022-02-04

### Changed

- Changelog entries are now required to have the current date to enforce ordering.

## [0.24.0] - 2022-02-03

### Added

- UI: log file output - display in Output tab of all available log file output
- UI: show lattice and electron inputs
- UI: display executor attributes
- UI: display error message on failed status for lattice and electron

### Changed

- UI: re-order sidebar sections according to latest figma designs
- UI: update favicon
- UI: remove dispatch id from tab title
- UI: fit new uuids
- UI: adjust theme text primary and secondary colors

### Fixed

- UI: auto-refresh result state on initial render of listing and graph pages
- UI: graph layout issues: truncate long electron/param names

## [0.23.0] - 2022-02-03

### Added

- Added `BaseDispatcher` class to be used for creating custom dispatchers which allow connection to a dispatcher server.
- `LocalDispatcher` inheriting from `BaseDispatcher` allows connection to a local dispatcher server running on the user's machine.
- Covalent only gives interface to the `LocalDispatcher`'s `dispatch` and `dispatch_sync` methods.
- Tests for both `LocalDispatcher` and `BaseDispatcher` added.

### Changed

- Switched from using `lattice.dispatch` and `lattice.dispatch_sync` to `covalent.dispatch` and `covalent.dispatch_sync`.
- Dispatcher address now is passed as a parameter (`dispatcher_addr`) to `covalent.dispatch` and `covalent.dispatch_sync` instead of a metadata field to lattice.
- Updated tests, how tos, and tutorials to use `covalent.dispatch` and `covalent.dispatch_sync`.
- All the contents of `covalent_dispatcher/_core/__init__.py` are moved to `covalent_dispatcher/_core/execution.py` for better organization. `__init__.py` only contains function imports which are needed by external modules.
- `dispatch`, `dispatch_sync` methods deprecated from `Lattice`.

### Removed

- `_server_dispatch` method removed from `Lattice`.
- `dispatcher` metadata field removed from `lattice`.

## [0.22.19] - 2022-02-03

### Fixed

- `_write_dispatch_to_python_file` isn't called each time a task is saved. It is now only called in the final save in `_run_planned_workflow` (in covalent_dispatcher/_core/__init__.py).

## [0.22.18] - 2022-02-03

### Fixed

- Added type information to result.py

## [0.22.17] - 2022-02-02

### Added

- Replaced `"typing.Optional"` with `"str"` in covalent/executor/base.py
- Added missing type hints to `get_dispatch_context` and `write_streams_to_file` in covalent/executor/base.py, BaseExecutor

## [0.22.16] - 2022-02-02

### Added

- Functions to check if UI and dispatcher servers are running.
- Tests for the `is_ui_running` and `is_server_running` in covalent_dispatcher/_cli/service.py.

## [0.22.15] - 2022-02-01

### Fixed

- Covalent CLI command `covalent purge` will now stop the servers before deleting all the pid files.

### Added

- Test for `purge` method in covalent_dispatcher/_cli/service.py.

### Removed

- Unused `covalent_dispatcher` import from covalent_dispatcher/_cli/service.py.

### Changed

- Moved `_config_manager` import from within the `purge` method to the covalent_dispatcher/_cli/service.py for the purpose of mocking in tests.

## [0.22.14] - 2022-02-01

### Added

- Type hint to `_server_dispatch` method in `covalent/_workflow/lattice.py`.

## [0.22.13] - 2022-01-26

### Fixed

- When the local executor's `log_stdout` and `log_stderr` config variables are relative paths, they should go inside the results directory. Previously that was queried from the config, but now it's queried from the lattice metadata.

### Added

- Tests for the corresponding functions in (`covalent_dispatcher/_core/__init__.py`, `covalent/executor/base.py`, `covalent/executor/executor_plugins/local.py` and `covalent/executor/__init__.py`) affected by the bug fix.

### Changed

- Refactored `_delete_result` in result manager to give the option of deleting the result parent directory.

## [0.22.12] - 2022-01-31

### Added

- Diff check in pypi.yml ensures correct files are packaged

## [0.22.11] - 2022-01-31

### Changed

- Removed codecov token
- Removed Slack notifications from feature branches

## [0.22.10] - 2022-01-29

### Changed

- Running tests, conda, and version workflows on pull requests, not just pushes

## [0.22.9] - 2022-01-27

### Fixed

- Fixing version check action so that it doesn't run on commits that are in develop
- Edited PR template so that markdown checklist appears properly

## [0.22.8] - 2022-01-27

### Fixed

- publish workflow, using `docker buildx` to build images for x86 and ARM, prepare manifest and push to ECR so that pulls will match the correct architecture.
- typo in CONTRIBUTING
- installing `gcc` in Docker image so Docker can build wheels for `dask` and other packages that don't provide ARM wheels

### Changed

- updated versions in `requirements.txt` for `matplotlib` and `dask`

## [0.22.7] - 2022-01-27

### Added

- `MANIFEST.in` did not have `covalent_dispatcher/_service` in it due to which the PyPi package was not being built correctly. Added the `covalent_dispatcher/_service` to the `MANIFEST.in` file.

### Fixed

- setuptools properly including data files during installation

## [0.22.6] - 2022-01-26

### Fixed

- Added service folder in covalent dispatcher to package.

## [0.22.5] - 2022-01-25

### Fixed

- `README.md` images now use master branch's raw image urls hosted on <https://github.com> instead of <https://raw.githubusercontent.com>. Also, switched image rendering from html to markdown.

## [0.22.4] - 2022-01-25

### Fixed

- dispatcher server app included in sdist
- raw image urls properly used

## [0.22.3] - 2022-01-25

### Fixed

- raw image urls used in readme

## [0.22.2] - 2022-01-25

### Fixed

- pypi upload

## [0.22.1] - 2022-01-25

### Added

- Code of conduct
- Manifest.in file
- Citation info
- Action to upload to pypi

### Fixed

- Absolute URLs used in README
- Workflow badges updated URLs
- `install_package_data` -> `include_package_data` in `setup.py`

## [0.22.0] - 2022-01-25

### Changed

- Using public ECR for Docker release

## [0.21.0] - 2022-01-25

### Added

- GitHub pull request templates

## [0.20.0] - 2022-01-25

### Added

- GitHub issue templates

## [0.19.0] - 2022-01-25

### Changed

- Covalent Beta Release

## [0.18.9] - 2022-01-24

### Fixed

- iframe in the docs landing page is now responsive

## [0.18.8] - 2022-01-24

### Changed

- Temporarily removed output tab
- Truncated dispatch id to fit left sidebar, add tooltip to show full id

## [0.18.7] - 2022-01-24

### Changed

- Many stylistic improvements to documentation, README, and CONTRIBUTING.

## [0.18.6] - 2022-01-24

### Added

- Test added to check whether an already decorated function works as expected with Covalent.
- `pennylane` package added to the `requirements-dev.txt` file.

### Changed

- Now using `inspect.signature` instead of `function.__code__` to get the names of function's parameters.

## [0.18.5] - 2022-01-21

### Fixed

- Various CI fixes, including rolling back regression in version validation, caching on s3 hosted badges, applying releases and tags correctly.

## [0.18.4] - 2022-01-21

### Changed

- Removed comments and unused functions in covalent_dispatcher
- `result_class.py` renamed to `result.py`

### Fixed

- Version was not being properly imported inside `covalent/__init__.py`
- `dispatch_sync` was not previously using the `results_dir` metadata field

### Removed

- Credentials in config
- `generate_random_filename_in_cache`
- `is_any_atom`
- `to_json`
- `show_subgraph` option in `draw`
- `calculate_node`

## [0.18.3] - 2022-01-20

### Fixed

- The gunicorn servers now restart more gracefully

## [0.18.2] - 2022-01-21

### Changed

- `tempdir` metadata field removed and replaced with `executor.local.cache_dir`

## [0.18.1] - 2022-01-11

## Added

- Concepts page

## [0.18.0] - 2022-01-20

### Added

- `Result.CANCELLED` status to represent the status of a cancelled dispatch.
- Condition to cancel the whole dispatch if any of the nodes are cancelled.
- `cancel_workflow` function which uses a shared variable provided by Dask (`dask.distributed.Variable`) in a dask client to inform nodes to stop execution.
- Cancel function for dispatcher server API which will allow the server to terminate the dispatch.
- How to notebook for cancelling a dispatched job.
- Test to verify whether cancellation of dispatched jobs is working as expected.
- `cancel` function is available as `covalent.cancel`.

### Changed

- In file `covalent/_shared_files/config.py` instead of using a variable to store and then return the config data, now directly returning the configuration.
- Using `fire_and_forget` to dispatch a job instead of a dictionary of Dask's `Future` objects so that we won't have to manage the lifecycle of those futures.
- The `test_run_dispatcher` test was changed to reflect that the dispatcher no longer uses a dictionary of future objects as it was not being utilized anywhere.

### Removed

- `with dask_client` context was removed as the client created in `covalent_dispatcher/_core/__init__.py` is already being used even without the context. Furthermore, it creates issues when that context is exited which is unnecessary at the first place hence not needed to be resolved.

## [0.17.5] - 2022-01-19

### Changed

- Results directory uses a relative path by default and can be overridden by the environment variable `COVALENT_RESULTS_DIR`.

## [0.17.4] - 2022-01-19

### Changed

- Executor parameters use defaults specified in config TOML
- If relative paths are supplied for stdout and stderr, those files are created inside the results directory

## [0.17.3] - 2022-01-18

### Added

- Sync function
- Covalent CLI tool can restart in developer mode

### Fixed

- Updated the UI address referenced in the README

## [0.17.2] - 2022-01-12

### Added

- Quantum gravity tutorial

### Changed

- Moved VERSION file to top level

## [0.17.1] - 2022-01-19

### Added

- `error` attribute was added to the results object to show which node failed and the reason behind it.
- `stdout` and `stderr` attributes were added to a node's result to store any stdout and stderr printing done inside an electron/node.
- Test to verify whether `stdout` and `stderr` are being stored in the result object.

### Changed

- Redesign of how `redirect_stdout` and `redirect_stderr` contexts in executor now work to allow storing their respective outputs.
- Executors now also return `stdout` and `stderr` strings, along with the execution output, so that they can be stored in their result object.

## [0.17.0] - 2022-01-18

### Added

- Added an attribute `__code__` to electron and lattice which is a copy of their respective function's `__code__` attribute.
- Positional arguments, `args`, are now merged with keyword arguments, `kwargs`, as close as possible to where they are passed. This was done to make sure we support both with minimal changes and without losing the name of variables passed.
- Tests to ensure usage of positional arguments works as intended.

### Changed

- Slight rework to how any print statements in lattice are sent to null.
- Changed `test_dispatcher_functional` in `basic_dispatcher_test.py` to account for the support of `args` and removed a an unnecessary `print` statement.

### Removed

- Removed `args` from electron's `init` as it wasn't being used anywhere.

## [0.16.1] - 2022-01-18

### Changed

- Requirement changed from `dask[complete]` to `dask[distributed]`.

## [0.16.0] - 2022-01-14

### Added

- New UI static demo build
- New UI toolbar functions - orientation, toggle params, minimap
- Sortable and searchable lattice name row

### Changed

- Numerous UI style tweaks, mostly around dispatches table states

### Fixed

- Node sidebar info now updates correctly

## [0.15.11] - 2022-01-18

### Removed

- Unused numpy requirement. Note that numpy is still being installed indirectly as other packages in the requirements rely on it.

## [0.15.10] - 2022-01-16

## Added

- How-to guide for Covalent dispatcher CLI.

## [0.15.9] - 2022-01-18

### Changed

- Switched from using human readable ids to using UUIDs

### Removed

- `human-id` package was removed along with its mention in `requirements.txt` and `meta.yaml`

## [0.15.8] - 2022-01-17

### Removed

- Code breaking text from CLI api documentation.
- Unwanted covalent_dispatcher rst file.

### Changed

- Installation of entire covalent_dispatcher instead of covalent_dispatcher/_service in setup.py.

## [0.15.7] - 2022-01-13

### Fixed

- Functions with multi-line or really long decorators are properly serialized in dispatch_source.py.
- Multi-line Covalent output is properly commented out in dispatch_source.py.

## [0.15.6] - 2022-01-11

### Fixed

- Sub-lattice functions are successfully serialized in the utils.py get_serialized_function_str.

### Added

- Function to scan utilized source files and return a set of imported modules (utils.get_imports_from_source)

## [0.15.5] - 2022-01-12

### Changed

- UI runs on port 47007 and the dispatcher runs on port 48008. This is so that when the servers are later merged, users continue using port 47007 in the browser.
- Small modifications to the documentation
- Small fix to the README

### Removed

- Removed a directory `generated` which was improperly added
- Dispatcher web interface
- sqlalchemy requirement

## [0.15.4] - 2022-01-11

### Changed

- In file `covalent/executor/base.py`, `pickle` was changed to `cloudpickle` because of its universal pickling ability.

### Added

- In docstring of `BaseExecutor`, a note was added specifying that `covalent` with its dependencies is assumed to be installed in the conda environments.
- Above note was also added to the conda env selector how-to.

## [0.15.3] - 2022-01-11

### Changed

- Replaced the generic `RuntimeError` telling users to check if there is an object manipulation taking place inside the lattice to a simple warning. This makes the original error more visible.

## [0.15.2] - 2022-01-11

### Added

- If condition added for handling the case where `__getattr__` of an electron is accessed to detect magic functions.

### Changed

- `ActiveLatticeManager` now subclasses from `threading.local` to make it thread-safe.
- `ValueError` in the lattice manager's `claim` function now also shows the name of the lattice that is currently claimed.
- Changed docstring of `ActiveLatticeManager` to note that now it is thread-safe.
- Sublattice dispatching now no longer deletes the result object file and is dispatched normally instead of in a serverless manner.
- `simulate_nitrogen_and_copper_slab_interaction.ipynb` notebook tutorial now does normal dispatching as well instead of serverless dispatching. Also, now 7 datapoints will be shown instead of 10 earlier.

## [0.15.1] - 2022-01-11

### Fixed

- Passing AWS credentials to reusable workflows as a secret

## [0.15.0] - 2022-01-10

### Added

- Action to push development image to ECR

### Changed

- Made the publish action reusable and callable

## [0.14.1] - 2022-01-02

### Changed

- Updated the README
- Updated classifiers in the setup.py file
- Massaged some RTD pages

## [0.14.0] - 2022-01-07

### Added

- Action to push static UI to S3

## [0.13.2] - 2022-01-07

### Changed

- Completed new UI design work

## [0.13.1] - 2022-01-02

### Added

- Added eventlet requirement

### Changed

- The CLI tool can now manage the UI flask server as well
- [Breaking] The CLI option `-t` has been changed to `-d`, which starts the servers in developer mode and exposes unit tests to the server.

## [0.13.0] - 2022-01-01

### Added

- Config manager in `covalent/_shared_files/config.py`
- Default location for the main config file can be overridden using the environment variable `COVALENT_CONFIG_DIR`
- Ability to set and get configuration using `get_config` and `set_config`

### Changed

- The flask servers now reference the config file
- Defaults reference the config file

### Fixed

- `ValueError` caught when running `covalent stop`
- One of the functional tests was using a malformed path

### Deprecated

- The `electron.to_json` function
- The `generate_random_filename_in_cache` function

### Removed

- The `get_api_token` function

## [0.12.13] - 2022-01-04

## Removed

- Tutorial section headings

## Fixed

- Plot background white color

## [0.12.12] - 2022-01-06

### Fixed

- Having a print statement inside electron and lattice code no longer causes the workflow to fail.

## [0.12.11] - 2022-01-04

### Added

- Completed UI feature set for first release

### Changed

- UI server result serialization improvements
- UI result update webhook no longer fails on request exceptions, logs warning intead

## [0.12.10] - 2021-12-17

### Added

- Astrophysics tutorial

## [0.12.9] - 2022-01-04

### Added

- Added `get_all_node_results` method in `result_class.py` to return result of all node executions.

- Added `test_parallelilization` test to verify whether the execution is now being achieved in parallel.

### Changed

- Removed `LocalCluster` cluster creation usage to a simple `Client` one from Dask.

- Removed unnecessary `to_run` function as we no longer needed to run execution through an asyncio loop.

- Removed `async` from function definition of previously asynchronous functions, `_run_task`, `_run_planned_workflow`, `_plan_workflow`, and `_run_workflow`.

- Removed `uvloop` from requirements.

- Renamed `test_get_results` to `test_get_result`.

- Reran the how to notebooks where execution time was mentioned.

- Changed how `dispatch_info` context manager was working to account for multiple nodes accessing it at the same time.

## [0.12.8] - 2022-01-02

### Changed

- Changed the software license to GNU Affero 3.0

### Removed

- `covalent-ui` directory

## [0.12.7] - 2021-12-29

### Fixed

- Gunicorn logging now uses the `capture-output` flag instead of redirecting stdout and stderr

## [0.12.6] - 2021-12-23

### Changed

- Cleaned up the requirements and moved developer requirements to a separate file inside `tests`

## [0.12.5] - 2021-12-16

### Added

- Conda build CI job

## [0.12.4] - 2021-12-23

### Changed

- Gunicorn server now checks for port availability before starting

### Fixed

- The `covalent start` function now prints the correct port if the server is already running.

## [0.12.3] - 2021-12-14

### Added

- Covalent tutorial comparing quantum support vector machines with support vector machine algorithms implemented in qiskit and scikit-learn.

## [0.12.2] - 2021-12-16

### Fixed

- Now using `--daemon` in gunicorn to start the server, which was the original intention.

## [0.12.1] - 2021-12-16

### Fixed

- Removed finance references from docs
- Fixed some other small errors

### Removed

- Removed one of the failing how-to tests from the functional test suite

## [0.12.0] - 2021-12-16

### Added

- Web UI prototype

## [0.11.1] - 2021-12-14

### Added

- CLI command `covalent status` shows port information

### Fixed

- gunicorn management improved

## [0.11.0] - 2021-12-14

### Added

- Slack notifications for test status

## [0.10.4] - 2021-12-15

### Fixed

- Specifying a non-default results directory in a sub-lattice no longer causes a failure in lattice execution.

## [0.10.3] - 2021-12-14

### Added

- Functional tests for how-to's in documentation

### Changed

- Moved example script to a functional test in the pipeline
- Added a test flag to the CLI tool

## [0.10.2] - 2021-12-14

### Fixed

- Check that only `kwargs` without any default values in the workflow definition need to be passed in `lattice.draw(ax=ax, **kwargs)`.

### Added

- Function to check whether all the parameters without default values for a callable function has been passed added to shared utils.

## [0.10.1] - 2021-12-13

### Fixed

- Content and style fixes for getting started doc.

## [0.10.0] - 2021-12-12

### Changed

- Remove all imports from the `covalent` to the `covalent_dispatcher`, except for `_dispatch_serverless`
- Moved CLI into `covalent_dispatcher`
- Moved executors to `covalent` directory

## [0.9.1] - 2021-12-13

### Fixed

- Updated CONTRIBUTING to clarify docstring style.
- Fixed docstrings for `calculate_node` and `check_constraint_specific_sum`.

## [0.9.0] - 2021-12-10

### Added

- `prefix_separator` for separating non-executable node types from executable ones.

- `subscript_prefix`, `generator_prefix`, `sublattice_prefix`, `attr_prefix` for prefixes of subscripts, generators,
  sublattices, and attributes, when called on an electron and added to the transport graph.

- `exclude_from_postprocess` list of prefixes to denote those nodes which won't be used in post processing the workflow.

- `__int__()`, `__float__()`, `__complex__()` for converting a node to an integer, float, or complex to a value of 0 then handling those types in post processing.

- `__iter__()` generator added to Electron for supporting multiple return values from an electron execution.

- `__getattr__()` added to Electron for supporting attribute access on the node output.

- `__getitem__()` added to Electron for supporting subscripting on the node output.

- `electron_outputs` added as an attribute to lattice.

### Changed

- `electron_list_prefix`, `electron_dict_prefix`, `parameter_prefix` modified to reflect new way to assign prefixes to nodes.

- In `build_graph` instead of ignoring all exceptions, now the exception is shown alongwith the runtime error notifying that object manipulation should be avoided inside a lattice.

- `node_id` changed to `self.node_id` in Electron's `__call__()`.

- `parameter` type electrons now have the default metadata instead of empty dictionary.

- Instead of deserializing and checking whether a sublattice is there, now a `sublattice_prefix` is used to denote when a node is a sublattice.

- In `dispatcher_stack_test`, `test_dispatcher_flow` updated to indicate the new use of `parameter_prefix`.

### Fixed

- When an execution fails due to something happening in `run_workflow`, then result object's status is now failed and the object is saved alongwith throwing the appropriate exception.

## [0.8.5] - 2021-12-10

### Added

- Added tests for choosing specific executors inside electron initialization.
- Added test for choosing specific Conda environments inside electron initialization.

## [0.8.4] - 2021-12-10

### Changed

- Removed _shared_files directory and contents from covalent_dispatcher. Logging in covalent_dispatcher now uses the logger in covalent/_shared_files/logging.py.

## [0.8.3] - 2021-12-10

### Fixed

- Decorator symbols were added to the pseudo-code in the quantum chemistry tutorial.

## [0.8.2] - 2021-12-06

### Added

- Quantum chemistry tutorial.

## [0.8.1] - 2021-12-08

### Added

- Docstrings with typehints for covalent dispatcher functions added.

### Changed

- Replaced `node` to `node_id` in `electron.py`.

- Removed unnecessary `enumerate` in `covalent_dispatcher/_core/__init__.py`.

- Removed `get_node_device_mapping` function from `covalent_dispatcher/_core/__init__.py`
  and moved the definition to directly add the mapping to `workflow_schedule`.

- Replaced iterable length comparison for `executor_specific_exec_cmds` from `if len(executor_specific_exec_cmds) > 0`
  to `if executor_specific_exec_cmds`.

## [0.8.0] - 2021-12-03

### Added

- Executors can now accept the name of a Conda environment. If that environment exists, the operations of any electron using that executor are performed in that Conda environment.

## [0.7.6] - 2021-12-02

### Changed

- How to estimate lattice execution time has been renamed to How to query lattice execution time.
- Change result querying syntax in how-to guides from `lattice.get_result` to
  `covalent.get_result`.
- Choose random port for Dask dashboard address by setting `dashboard_address` to ':0' in
  `LocalCluster`.

## [0.7.5] - 2021-12-02

### Fixed

- "Default" executor plugins are included as part of the package upon install.

## [0.7.4] - 2021-12-02

### Fixed

- Upgraded dask to 2021.10.0 based on a vulnerability report

## [0.7.3] - 2021-12-02

### Added

- Transportable object tests
- Transport graph tests

### Changed

- Variable name node_num to node_id
- Variable name node_idx to node_id

### Fixed

- Transport graph `get_dependencies()` method return type was changed from Dict to List

## [0.7.2] - 2021-12-01

### Fixed

- Date handling in changelog validation

### Removed

- GitLab CI YAML

## [0.7.1] - 2021-12-02

### Added

- A new parameter to a node's result called `sublattice_result` is added.
  This will be of a `Result` type and will contain the result of that sublattice's
  execution. If a normal electron is executed, this will be `None`.

- In `_delete_result` function in `results_manager.py`, an empty results directory
  will now be deleted.

- Name of a sublattice node will also contain `(sublattice)`.

- Added `_dispatch_sync_serverless` which synchronously dispatches without a server
  and waits for a result to be returned. This is the method used to dispatch a sublattice.

- Test for sublatticing is added.

- How-to guide added for sublatticing explaining the new features.

### Changed

- Partially changed `draw` function in `lattice.py` to also draw the subgraph
  of the sublattice when drawing the main graph of the lattice. The change is
  incomplete as we intend to add this feature later.

- Instead of returning `plt`, `draw` now returns the `ax` object.

- `__call__` function in `lattice.py` now runs the lattice's function normally
  instead of dispatching it.

- `_run_task` function now checks whether current node is a sublattice and acts
  accordingly.

### Fixed

- Unnecessary lines to rename the node's name in `covalent_dispatcher/_core/__init__.py` are removed.

- `test_electron_takes_nested_iterables` test was being ignored due to a spelling mistake. Fixed and
  modified to follow the new pattern.

## [0.7.0] - 2021-12-01

### Added

- Electrons can now accept an executor object using the "backend" keyword argument. "backend" can still take a string naming the executor module.
- Electrons and lattices no longer have Slurm metadata associated with the executor, as that information should be contained in the executor object being used as an input argument.
- The "backend" keyword can still be a string specifying the executor module, but only if the executor doesn't need any metadata.
- Executor plugin classes are now directly available to covalent, eg: covalent.executor.LocalExecutor().

## [0.6.7] - 2021-12-01

### Added

- Docstrings without examples for all the functions in core covalent.
- Typehints in those functions as well.
- Used `typing.TYPE_CHECKING` to prevent cyclic imports when writing typehints.

### Changed

- `convert_to_lattice_function` renamed to `convert_to_lattice_function_call`.
- Context managers now raise a `ValueError` instead of a generic `Exception`.

## [0.6.6] - 2021-11-30

### Fixed

- Fixed the version used in the documentation
- Fixed the badge URLs to prevent caching

## [0.6.5] - 2021-11-30

### Fixed

- Broken how-to links

### Removed

- Redundant lines from .gitignore
- *.ipynb from .gitignore

## [0.6.4] - 2021-11-30

### Added

- How-to guides for workflow orchestration.
  - How to construct an electron
  - How to construct a lattice
  - How to add an electron to lattice
  - How to visualize the lattice
  - How to add constraints to lattices
- How-to guides for workflow and subtask execution.
  - How to execute individual electrons
  - How to execute a lattice
  - How to execute multiple lattices
- How-to guides for status querying.
  - How to query electron execution status
  - How to query lattice execution status
  - How to query lattice execution time
- How-to guides for results collection
  - How to query electron execution results
  - How to query lattice execution results
  - How to query multiple lattice execution results
- Str method for the results object.

### Fixed

- Saving the electron execution status when the subtask is running.

## [0.6.3] - 2021-11-29

### Removed

- JWT token requirement.
- Covalent dispatcher login requirement.
- Update covalent login reference in README.md.
- Changed the default dispatcher server port from 5000 to 47007.

## [0.6.2] - 2021-11-28

### Added

- Github action for tests and coverage
- Badges for tests and coverage
- If tests pass then develop is pushed to master
- Add release action which tags and creates a release for minor version upgrades
- Add badges action which runs linter, and upload badges for version, linter score, and platform
- Add publish action (and badge) which builds a Docker image and uploads it to the AWS ECR

## [0.6.1] - 2021-11-27

### Added

- Github action which checks version increment and changelog entry

## [0.6.0] - 2021-11-26

### Added

- New Covalent RTD theme
- sphinx extension sphinx-click for CLI RTD
- Sections in RTD
- init.py in both covalent-dispatcher logger module and cli module for it to be importable in sphinx

### Changed

- docutils version that was conflicting with sphinx

### Removed

- Old aq-theme

## [0.5.1] - 2021-11-25

### Added

- Integration tests combining both covalent and covalent-dispatcher modules to test that
  lattice workflow are properly planned and executed.
- Integration tests for the covalent-dispatcher init module.
- pytest-asyncio added to requirements.

## [0.5.0] - 2021-11-23

### Added

- Results manager file to get results from a file, delete a result, and redispatch a result object.
- Results can also be awaited to only return a result if it has either been completed or failed.
- Results class which is used to store the results with all the information needed to be used again along with saving the results to a file functionality.
- A result object will be a mercurial object which will be updated by the dispatcher and saved to a file throughout the dispatching and execution parts.
- Direct manipulation of the transport graph inside a result object takes place.
- Utility to convert a function definition string to a function and vice-versa.
- Status class to denote the status of a result object and of each node execution in the transport graph.
- Start and end times are now also stored for each node execution as well as for the whole dispatch.
- Logging of `stdout` and `stderr` can be done by passing in the `log_stdout`, `log_stderr` named metadata respectively while dispatching.
- In order to get the result of a certain dispatch, the `dispatch_id`, the `results_dir`, and the `wait` parameter can be passed in. If everything is default, then only the dispatch id is required, waiting will not be done, and the result directory will be in the current working directory with folder name as `results/` inside which every new dispatch will have a new folder named according to their respective dispatch ids, containing:
  - `result.pkl` - (Cloud)pickled result object.
  - `result_info.yaml` - yaml file with high level information about the result and its execution.
  - `dispatch_source.py` - python file generated, containing the original function definitions of lattice and electrons which can be used to dispatch again.

### Changed

- `logfile` named metadata is now `slurm_logfile`.
- Instead of using `jsonpickle`, `cloudpickle` is being used everywhere to maintain consistency.
- `to_json` function uses `json` instead of `jsonpickle` now in electron and lattice definitions.
- `post_processing` moved to the dispatcher, so the dispatcher will now store a finished execution result in the results folder as specified by the user with no requirement of post processing it from the client/user side.
- `run_task` function in dispatcher modified to check if a node has completed execution and return it if it has, else continue its execution. This also takes care of cases if the server has been closed mid execution, then it can be started again from the last saved state, and the user won't have to wait for the whole execution.
- Instead of passing in the transport graph and dispatch id everywhere, the result object is being passed around, except for the `asyncio` part where the dispatch id and results directory is being passed which afterwards lets the core dispatcher know where to get the result object from and operate on it.
- Getting result of parent node executions of the graph, is now being done using the result object's graph. Storing of each execution's result is also done there.
- Tests updated to reflect the changes made. They are also being run in a serverless manner.

### Removed

- `LatticeResult` class removed.
- `jsonpickle` requirement removed.
- `WorkflowExecutionResult`, `TaskExecutionResult`, and `ExecutionError` singleton classes removed.

### Fixed

- Commented out the `jwt_required()` part in `covalent-dispatcher/_service/app.py`, may be removed in later iterations.
- Dispatcher server will now return the error message in the response of getting result if it fails instead of sending every result ever as a response.

## [0.4.3] - 2021-11-23

### Added

- Added a note in Known Issues regarding port conflict warning.

## [0.4.2] - 2021-11-24

### Added

- Added badges to README.md

## [0.4.1] - 2021-11-23

### Changed

- Removed old coverage badge and fixed the badge URL

## [0.4.0] - 2021-11-23

### Added

- Codecov integrations and badge

### Fixed

- Detached pipelines no longer created

## [0.3.0] - 2021-11-23

### Added

- Wrote a Code of Conduct based on <https://www.contributor-covenant.org/>
- Added installation and environment setup details in CONTRIBUTING
- Added Known Issues section to README

## [0.2.0] - 2021-11-22

### Changed

- Removed non-open-source executors from Covalent. The local SLURM executor is now
- a separate repo. Executors are now plugins.

## [0.1.0] - 2021-11-19

### Added

- Pythonic CLI tool. Install the package and run `covalent --help` for a usage description.
- Login and logout functionality.
- Executor registration/deregistration skeleton code.
- Dispatcher service start, stop, status, and restart.

### Changed

- JWT token is stored to file instead of in an environment variable.
- The Dask client attempts to connect to an existing server.

### Removed

- Removed the Bash CLI tool.

### Fixed

- Version assignment in the covalent init file.

## [0.0.3] - 2021-11-17

### Fixed

- Fixed the Dockerfile so that it runs the dispatcher server from the covalent repo.

## [0.0.2] - 2021-11-15

### Changed

- Single line change in ci script so that it doesn't exit after validating the version.
- Using `rules` in `pytest` so that the behavior in test stage is consistent.

## [0.0.1] - 2021-11-15

### Added

- CHANGELOG.md to track changes (this file).
- Semantic versioning in VERSION.
- CI pipeline job to enforce versioning.<|MERGE_RESOLUTION|>--- conflicted
+++ resolved
@@ -7,7 +7,6 @@
 
 ## [UNRELEASED]
 
-<<<<<<< HEAD
 ### Added
 
 - Support for mysql via sqlalchemy
@@ -18,7 +17,7 @@
 - The `DELETE` endpoint's response has been modified since a batch deletion is used
 - Workflow database has been renamed from `results` to `workflow`
 - Default database filename is changed from `results.db` to `dispatch.db`
-=======
+
 ### Tests
 
 - Updated precommit config
@@ -28,7 +27,6 @@
 ### Changed
 
 - UI redesign phase 2: updates to color theme and typography
->>>>>>> 8f8f567e
 
 ## [0.98.0] - 2022-05-15
 
