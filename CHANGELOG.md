# Changelog

All notable changes to this project will be documented in this file.

The format is based on [Keep a Changelog](https://keepachangelog.com/en/1.0.0/),
and this project adheres to [Semantic Versioning](https://semver.org/spec/v2.0.0.html).

## [UNRELEASED]

<<<<<<< HEAD
### Fixed

- egg_info invocation
=======
## [0.64.0] - 2022-04-06

### Fixed

- Style fixes via `pre-commit run --all-files`

### Changed

- Pushing microservice images to public ECR
>>>>>>> 74d97fa4

## [0.63.1] - 2022-04-06

### Fixed

- Fixed the version validation in pypi workflow

## [0.63.0] - 2022-04-06

### Changed

- Mark pypi releases as pre

## [0.62.1] - 2022-04-06

### Fixed

- Workflows which run on `develop` or `master` will send Slack alerts to the dev team if they fail.

## [0.62.0] - 2022-04-06

### Changed

- Update `covalent-ui` service in `docker-compose.yaml` to ensure that the uvicorn server listens on `0.0.0.0` for all incoming requests
- Using `ENTRYPOINT` in dockerfiles instead of `CMD`
- Remove `command` option from all services in `docker-compose.yml`

## [0.61.1] - 2022-04-06

### Fixed

- Fixed failures in pushing images to ECR.

## [0.61.0] - 2022-04-06

### Changed

- The results and data service now support batch deleting via query strings

## [0.60.0] - 2022-04-06

### Changed

- List type removed from type annotation for the executor argument in electron/lattice/lepton definitions.
- Input executor argument is converted to an executor class object (if it were a string) in electron/lattice/lepton definitions instead of just before execution in execution.py. As a result, calls to _executor_manager.get_executor are removed from execution.py.
- Rewritten tests to take into account the type change of executor identifiers from strings to executor class objects.

### Fixed

- In covalent/executor/__init__.py, `from importlib import metadata` is used instead of `importlib.metadata`.
- Electron.get_op_function.rename now uses the correct separator string when renaming a function.

## [0.59.0] - 2022-04-06

### Changed

- Fixes for making the whole pipeline work in tandem.

## [0.58.0] - 2022-04-06

### Added

- `nats` service in `docker-compose` files

## [0.57.0] - 2022-04-05

### Added

- Variables to assign service hosts

## [0.56.1] - 2022-04-05

### Fixed

- Fixed various module import errors in the containers for the microservices.

### Tests

- Added tests for post-refactor covalent cli commands: start, stop, restart, status, and logs

## [0.56.0] - 2022-04-05

### Changed

- Changed global variable executor_plugin_name to EXECUTOR_PLUGIN_NAME in executors to conform with PEP8.

## [0.55.0] - 2022-04-04

### Changed

- Changed supervisord http server's default to listen on all interfaces, so that covalent can run on any computer in a trusted LAN (without firewalls/auth).

## [0.54.0] - 2022-04-04

### Added

- Draw workflow draft API to ui_backend service


## [0.53.0] - 2022-04-04

### Added

- Added docker-compose file to run covalent microservices.

## [0.52.0] - 2022-04-04

### Added

- Added delete endpoint to data and results services.

## [0.51.0] - 2022-04-04

### Added

- Folders for tests.

### Changed

- Organization of covalent tests.

## [0.50.0] - 2022-04-03

### Added

- Added GET all results endpoint in Results service
- Optional formatting of GET result endpoint that supports: `binary` or `json`

### Changed

- Changed frontend to support updated result service endpoints with json format

### Removed

- Removed redundant local storage cache on frontend

## [0.49.1] - 2022-04-01

### Fixed

- Using `io.BytesIO` in `update_result` in the results service to prevent creation of a new file in the file system.

## [0.49.0] - 2022-04-01

### Added

- Implement an `overwrite` query param in the `upload` method so that we don't create a new object for every result update

## [0.48.0] - 2022-04-01

### Added

- Added updated dispatching and getting result functions with the option to download result as a file.

### Changed

- Hardcoded filepaths to standardized ServiceURL.`get_route(...)` method when making API requests.

## [0.47.2] - 2022-04-01

### Fixed

- Queue consumer import paths fixed
- Syntax errors in the supervisord template fixed

## [0.47.1] - 2022-04-01

### Fixed

- Supervisord now brings up dispatcher queue consumer worker

## [0.47.0] - 2022-04-01

### Changed

- Updated API calls accross services to use standarized env vars from Settings class
- Normalized env vars accross services and updated Supervisord template

## [0.46.0] - 2022-03-31

### Changed

- Consumers of results service now specify `stream=True` in their get requests.

## [0.45.0] - 2022-03-31

### Changed

- Using `Result.RUNNING` instead of str "RUNNING"
- Using process safe `is_empty` method rather than `empty()` method for multiprocessing queue.
- Multprocessing `is_queue` method.

### Added

- Workflow status as running in the `workflow_status_queue`.

### Tests

- Added a test for the `_check_version` method in `covalent/executor/__init__.py`.

## [0.44.0] - 2022-03-31

### Added

- A version check is done at Covalent startup to ensure that executor plugins are compatible.

## [0.43.0] - 2022-03-31

### Added

- Function to call UI update method in the UI microservice for use in the Dispatcher micro-service.
- Refactor updating results and ui into one function.

## [0.42.2] - 2022-03-31

### Fixed

- Using functions for getting result object in cancel endpoint and sending cancel task signal to runner in the dispatcher.

## [0.42.1] - 2022-03-31

### Fixed

- `update_workflow_results` in `update_workflow.py` now also takes care of sending the next set of tasks to the runner.

- Also handling the cases of sublattices in `update_workflow_results`.

## [0.42.0] - 2022-03-31

### Changed

- Moved some unused for-the-future files to the refactor directory and out of the main codebase.

## [0.41.3] - 2022-03-31

### Fixed

- Dispatch DB is now created upon server start.

## [0.41.2] - 2022-03-30

### Fixed

- Oneline bugfix to remove `fetch --unshallow`

## [0.41.1] - 2022-03-30

### Fixed

- Get master version from release tags rather than master branch

## [0.41.0] - 2022-03-30

### Added

- Dockerized the Dispatcher and Runner Services.
- Added required packages for running containerized instances of the Dispatcher and Runner.

## [0.40.0] - 2022-03-30

### Added

- Dockerized the Data and UI-backend services.
- Required packages to run containerized instances of the Data and UI-backend.

## [0.39.1] - 2022-03-30

### Fixed

- Supervisord & Results service integration by making results service port configurable by an env var

## [0.39.0] - 2022-03-29

### Changed

- Runner and dispatcher implementation in order to integrate the microservices partially complete.

## [0.38.0] - 2022-03-29

### Added

- Added UI backend component to serve post-refactor frontend and dispatch websocket messages to UI using Socket.io
- Updated UI socket.io configuration to use different ws path, and using localstorage for fetching all results (temporary)
- Added post-refactor cli commands to use Supervisord to manage local service processes
- Added `covalent logs` and `covalent config` cli commands

## [0.37.1] - 2022-03-29

### Fixed

- Oneline bugfix in tests.yml

## [0.37.0] - 2022-03-29

### Added

- Results management endpoints; GET, PUT, POST for results object
- Checks in setup.py to confirm node version compatibility.
- Instructions in CONTRIBUTING to address some common Debian setup issues.

## [0.36.1] - 2022-03-29

### Fixed

- Filesystem service now reads config from environment variables.

## [0.36.0] - 2022-03-29

### Added

- Picking up dispatch jobs from the queue and ensuring that only one workflow is processed (locally) at any given time.

### Changed

- Dispatcher implementation in order to integrate with Queuer microservice.

## [0.35.0] - 2022-03-29

### Added

- Automated changelog and version management
- Added a Dockerfile to build an image for OS Queuer.
- Added the required packages to run a container instance of the Queuer.

### Fixed

- Single quotes in github env
- Don't use for loops to iterate over a variable in bash
- Issue with checkout actions
- Run tests on changelog workflow completion instead of push to develop to avoid race condition
- Use covalent ops bot token for automated pushes to develop
- sed command syntax in changelog.yml

## [0.34.5] - 2022-03-28

### Fixed

- Moved `example_dispatch.py` into `tests/` directory.

## [0.34.4] - 2022-03-28

### Added

- Unit tests for utils, leptons, and base executor

## [0.34.3] - 2022-03-27

### Added

- Tests for lattice.py

## [0.34.2] - 2022-03-27

### Added

- Unit tests for the base executor, the results manager, the logger, and leptons

## [0.34.1] - 2022-03-24

### Fixed

- Pinned jinja2 to less than 3.1.0 so that nbconvert remains stable in the docs build.

## [0.34.0] - 2022-03-24

### Added

- API endpoints to upload and download files

## [0.33.1] - 2022-03-24

### Fixed

- Retrieving results from running container via HTTP
- Adding tests for Docker image in workflows

## [0.33.0] - 2022-03-24

### Added

- Slack and webhook notifications

## [0.32.9] - 2022-03-23

### Fixed

- Updated OS Queuer imports to remove top level modules `refactor.queuer`

## [0.32.8] - 2022-03-22

### Added

- Websocket notify endpoint with leaky bucket algo implementation to rate limit messages to frontend

## [0.32.7] - 2022-03-22

### Added

- Queuer API submit endpoint to publish dispatch message to MQ & send result file to Data Service
- API Service class for interfacing with local services
- Tests covering submit endpoint and API Service

## [0.32.6] - 2022-03-22

### Fixed

- Input path for external libraries in the Lepton wrapper can (and should) now be a full path to the file.

## [0.32.5] - 2022-03-21

### Fixed

- Fix HTTP status code for blank POST requests.

## [0.32.4] - 2022-03-17

### Fixed

- Docker commands in docs

## [0.32.3] - 2022-03-16

### Fixed

- Fix missing UI graph edges between parameters and electrons in certain cases.
- Fix UI crashes in cases where legacy localStorage state was being loaded.

## [0.32.2] - 2022-03-16

### Added

- Images for graphs generated in tutorials and how-tos.
- Note for quantum gravity tutorial to tell users that `tensorflow` doesn't work on M1 Macs.
- `Known Issues` added to `README.md`

### Fixed

- `draw` function usage in tutorials and how-tos now reflects the UI images generated instead of using graphviz.
- Images now render properly in RTD of how-tos.

### Changed

- Reran all the tutorials that could run, generating the outputs again.

## [0.32.1] - 2022-03-15

### Fixed

- CLI now starts server directly in the subprocess instead of as a daemon
- Logs are provided as pipes to Popen instead of using a shell redirect
- Restart behavior fixed
- Default port in `covalent_ui/app.py` uses the config manager

### Removed

- `_graceful_restart` function no longer needed without gunicorn

## [0.32.0] - 2022-03-11

### Added

- Dispatcher microservice API endpoint to dispatch and update workflow.
- Added get runnable task endpoint.

## [0.31.0] - 2022-03-11

### Added

- Runner component's main functionality to run a set of tasks, cancel a task, and get a task's status added to its api.

## [0.30.5] - 2022-03-11

### Updated

- Updated Workflow endpoints & API spec to support upload & download of result objects as pickle files

## [0.30.4] - 2022-03-11

### Fixed

- When executing a task on an alternate Conda environment, Covalent no longer has to be installed on that environment. Previously, a Covalent object (the execution function as a TransportableObject) was passed to the environment. Now it is deserialized to a "normal" Python function, which is passed to the alternate Conda environment.

## [0.30.3] - 2022-03-11

### Fixed

- Fixed the order of output storage in `post_process` which should have been the order in which the electron functions are called instead of being the order in which they are executed. This fixes the order in which the replacement of function calls with their output happens, which further fixes any discrepencies in the results obtained by the user.

- Fixed the `post_process` test to check the order as well.

## [0.30.2] - 2022-03-11

### Changed

- Updated eventlet to 0.31.0

## [0.30.1] - 2022-03-10

### Fixed

- Eliminate unhandled exception in Covalent UI backend when calling fetch_result.

## [0.30.0] - 2022-03-09

### Added

- Skeleton code for writing the different services corresponding to each component in the open source refactor.
- OpenAPI specifications for each of the services.

## [0.29.3] - 2022-03-09

### Fixed

- Covalent UI is built in the Dockerfile, the setup file, the pypi workflow, the tests workflow, and the conda build script.

## [0.29.2] - 2022-03-09

### Added

- Defaults defined in executor plugins are read and used to update the in-memory config, as well as the user config file. But only if the parameter in question wasn't already defined.

### Changed

- Input parameter names and docstrings in _shared_files.config.update_config were changed for clarity.

## [0.29.1] - 2022-03-07

### Changed

- Updated fail-fast strategy to run all tests.

## [0.29.0] - 2022-03-07

### Added

- DispatchDB for storing dispatched results

### Changed

- UI loads dispatches from DispatchDB instead of browser local storage

## [0.28.3] - 2022-03-03

### Fixed

Installed executor plugins don't have to be referred to by their full module name. Eg, use "custom_executor", instead of "covalent_custom_plugin.custom_executor".

## [0.28.2] - 2022-03-03

### Added

- A brief overview of the tutorial structure in the MNIST classification tutorial.

## [0.28.1] - 2022-03-02

### Added

- Conda installation is only supported for Linux in the `Getting Started` guide.
- MNIST classifier tutorial.

### Removed

- Removed handling of default values of function parameters in `get_named_params` in `covalent/_shared_files/utils.py`. So, it is actually being handled by not being handled since now `named_args` and `named_kwargs` will only contain parameters that were passed during the function call and not all of them.

## [0.28.0] - 2022-03-02

### Added

- Lepton support, including for Python modules and C libraries
- How-to guides showing how to use leptons for each of these

## [0.27.6] - 2022-03-01

### Added

- Added feature development basic steps in CONTRIBUTING.md.
- Added section on locally building RTD (read the docs) in the contributing guide.

## [0.27.5] - 2022-03-01

### Fixed

- Missing UI input data after backend change - needed to be derived from graph for electrons, lattice inputs fixed on server-side, combining name and positional args
- Broken UI graph due to variable->edge_name renaming
- Missing UI executor data after server-side renaming

## [0.27.4] - 2022-02-28

### Fixed

- Path used in `covalent/executor/__init__.py` for executor plugin modules needed updating to `covalent/executor/executor_plugins`

### Removed

- Disabled workflow cancellation test due to inconsistent outcomes. Test will be re-enabled after cancellation mechanisms are investigated further.

## [0.27.3] - 2022-02-25

### Added

- Added `USING_DOCKER.md` guide for running docker container.
- Added cli args to covalent UI flask server `covalent_ui/app.py` to modify port and log file path.

### Removed

- Removed gunicorn from cli and Dockerfile.

### Changed

- Updated cli `covalent_dispatcher/_cli/service.py` to run flask server directly, and removed dispatcher and UI flags.
- Using Flask blueprints to merge Dispatcher and UI servers.
- Updated Dockerfile to run flask server directly.
- Creating server PID file manually in `covalent_dispatcher/_cli/service.py`.
- Updated tests and docs to reflect merged servers.
- Changed all mentions of port 47007 (for old UI server) to 48008.

## [0.27.2] - 2022-02-24

### Changed

- Removed unnecessary blockquotes from the How-To guide for creating custom executors
- Changed "Covalent Cloud" to "Covalent" in the main code text

## [0.27.1] - 2022-02-24

### Removed

- Removed AQ-Engineers from CODEOWNERS in order to fix PR review notifications

## [0.27.0] - 2022-02-24

### Added

- Support for positional only, positional or keyword, variable positional, keyword only, variable keyword types of parameters is now added, e.g an electron can now use variable args and variable kwargs if the number/names of parameters are unknown during definition as `def task(*args, **kwargs)` which wasn't possible before.

- `Lattice.args` added to store positional arguments passed to the lattice's workflow function.

- `get_named_params` function added in `_shared_files/utils.py` which will return a tuple containing named positional arguments and named keyword arguments. The names help in showing and storing these parameters in the transport graph.

- Tests to verify whether all kinds of input paramaters are supported by electron or a lattice.

### Changed

- No longer merging positional arguments with keyword arguments, instead they are separately stored in respective nodes in the transport graph.

- `inputs` returned from `_get_inputs` function in `covalent_dispatcher/_core/execution.py` now contains positional as well as keyword arguments which further get passed to the executor.

- Executors now support positional and keyword arguments as inputs to their executable functions.

- Result object's `_inputs` attribute now contains both `args` and `kwargs`.

- `add_node_for_nested_iterables` is renamed to `connect_node_with_others` and `add_node_to_graph` also renamed to `add_collection_node_to_graph` in `electron.py`. Some more variable renames to have appropriate self-explanatory names.

- Nodes and edges in the transport graph now have a better interface to assign attributes to them.

- Edge attribute `variable` renamed to `edge_name`.

- In `serialize` function of the transport graph, if `metadata_only` is True, then only `metadata` attribute of node and `source` and `target` attributes of edge are kept in the then return serialized `data`.

- Updated the tests wherever necessary to reflect the above changes

### Removed

- Deprecated `required_params_passed` since an error will automatically be thrown by the `build_graph` function if any of the required parameters are not passed.

- Removed duplicate attributes from nodes in the transport graph.

## [0.26.1] - 2022-02-23

### Added

- Added Local Executor section to the API read the docs.

## [0.26.0] - 2022-02-23

### Added

- Automated reminders to update the changelog

## [0.25.3] - 2022-02-23

## Added

- Listed common mocking commands in the CONTRIBUTING.md guide.
- Additional guidelines on testing.

## [0.25.2] - 2022-02-21

### Changed

- `backend` metadata name changed to `executor`.
- `_plan_workflow` usage updated to reflect how that executor related information is now stored in the specific executor object.
- Updated tests to reflect the above changes.
- Improved the dispatch cancellation test to provide a robust solution which earlier took 10 minutes to run with uncertainty of failing every now and then.

### Removed

- Removed `TaskExecutionMetadata` as a consequence of removing `execution_args`.

## [0.25.1] - 2022-02-18

### Fixed

- Tracking imports that have been used in the workflow takes less time.

### Added

- User-imports are included in the dispatch_source.py script. Covalent-related imports are commented out.

## [0.25.0] - 2022-02-18

### Added

- UI: Lattice draw() method displays in web UI
- UI: New navigation panel

### Changed

- UI: Animated graph changes, panel opacity

### Fixed

- UI: Fixed "Not Found" pages

## [0.24.21] - 2022-02-18

### Added

- RST document describing the expectations from a tutorial.

## [0.24.20] - 2022-02-17

### Added

- Added how to create custom executors

### Changed

- Changed the description of the hyperlink for choosing executors
- Fixed typos in doc/source/api/getting_started/how_to/execution/creating_custom_executors.ipynb

## [0.24.19] - 2022-02-16

### Added

- CODEOWNERS for certain files.

## [0.24.18] - 2022-02-15

### Added

- The user configuration file can now specify an executor plugin directory.

## [0.24.17] - 2022-02-15

### Added

- Added a how-to for making custom executors.

## [0.24.16] - 2022-02-12

### Added

- Errors now contain the traceback as well as the error message in the result object.
- Added test for `_post_process` in `tests/covalent_dispatcher_tests/_core/execution_test.py`.

### Changed

- Post processing logic in `electron` and dispatcher now relies on the order of execution in the transport graph rather than node's function names to allow for a more reliable pairing of nodes and their outputs.

- Renamed `init_test.py` in `tests/covalent_dispatcher_tests/_core/` to `execution_test.py`.

### Removed

- `exclude_from_postprocess` list which contained some non executable node types removed since only executable nodes are post processed now.

## [0.24.15] - 2022-02-11

### Fixed

- If a user's configuration file does not have a needed exeutor parameter, the default parameter (defined in _shared_files/defaults.py) is used.
- Each executor plugin is no longer initialized upon the import of Covalent. This allows required parameters in executor plugins.

## Changed

- Upon updating the configuration data with a user's configuration file, the complete set is written back to file.

## Added

- Tests for the local and base executors.

## [0.24.14] - 2022-02-11

### Added

- UI: add dashboard cards
- UI: add scaling dots background

### Changed

- UI: reduce sidebar font sizes, refine color theme
- UI: refine scrollbar styling, show on container hover
- UI: format executor parameters as YAML code
- UI: update syntax highlighting scheme
- UI: update index.html description meta tag

## [0.24.13] - 2022-02-11

### Added

- Tests for covalent/_shared_files/config.py

## [0.24.12] - 2022-02-10

### Added

- CodeQL code analyzer

## [0.24.11] - 2022-02-10

### Added

- A new dictionary `_DEFAULT_CONSTRAINTS_DEPRECATED` in defaults.py

### Changed

- The `_DEFAULT_CONSTRAINT_VALUES` dictionary now only contains the `backend` argument

## [0.24.10] - 2022-02-09

### Fixed

- Sporadically failing workflow cancellation test in tests/workflow_stack_test.py

## [0.24.9] - 2022-02-09

## Changed

- Implementation of `_port_from_pid` in covalent_dispatcher/_cli/service.py.

## Added

- Unit tests for command line interface (CLI) functionalities in covalent_dispatcher/_cli/service.py and covalent_dispatcher/_cli/cli.py.

## [0.24.8] - 2022-02-07

### Fixed

- If a user's configuration file does not have a needed parameter, the default parameter (defined in _shared_files/defaults.py) is used.

## [0.24.7] - 2022-02-07

### Added

- Typing: Add Type hint `dispatch_info` parameter.
- Documentation: Updated the return_type description in docstring.

### Changed

- Typing: Change return type annotation to `Generator`.

## [0.24.6] - 2022-02-06

### Added

- Type hint to `deserialize` method of `TransportableObject` of `covalent/_workflow/transport.py`.

### Changed

- Description of `data` in `deserialize` method of `TransportableObject` of `covalent/_workflow/transport.py` from `The serialized transportable object` to `Cloudpickled function`.

## [0.24.5] - 2022-02-05

### Fixed

- Removed dependence on Sentinel module

## [0.24.4] - 2022-02-04

### Added

- Tests across multiple versions of Python and multiple operating systems
- Documentation reflecting supported configurations

## [0.24.3] - 2022-02-04

### Changed

- Typing: Use `bool` in place of `Optional[bool]` as type annotation for `develop` parameter in `covalent_dispatcher.service._graceful_start`
- Typing: Use `Any` in place of `Optional[Any]` as type annotation for `new_value` parameter in `covalent._shared_files.config.get_config`

## [0.24.2] - 2022-02-04

### Fixed

- Updated hyperlink of "How to get the results" from "./collection/query_electron_execution_result" to "./collection/query_multiple_lattice_execution_results" in "doc/source/how_to/index.rst".
- Updated hyperlink of "How to get the result of a particular electron" from "./collection/query_multiple_lattice_execution_results" to "./collection/query_electron_execution_result" in "doc/source/how_to/index.rst".

## [0.24.1] - 2022-02-04

### Changed

- Changelog entries are now required to have the current date to enforce ordering.

## [0.24.0] - 2022-02-03

### Added

- UI: log file output - display in Output tab of all available log file output
- UI: show lattice and electron inputs
- UI: display executor attributes
- UI: display error message on failed status for lattice and electron

### Changed

- UI: re-order sidebar sections according to latest figma designs
- UI: update favicon
- UI: remove dispatch id from tab title
- UI: fit new uuids
- UI: adjust theme text primary and secondary colors

### Fixed

- UI: auto-refresh result state on initial render of listing and graph pages
- UI: graph layout issues: truncate long electron/param names

## [0.23.0] - 2022-02-03

### Added

- Added `BaseDispatcher` class to be used for creating custom dispatchers which allow connection to a dispatcher server.
- `LocalDispatcher` inheriting from `BaseDispatcher` allows connection to a local dispatcher server running on the user's machine.
- Covalent only gives interface to the `LocalDispatcher`'s `dispatch` and `dispatch_sync` methods.
- Tests for both `LocalDispatcher` and `BaseDispatcher` added.

### Changed

- Switched from using `lattice.dispatch` and `lattice.dispatch_sync` to `covalent.dispatch` and `covalent.dispatch_sync`.
- Dispatcher address now is passed as a parameter (`dispatcher_addr`) to `covalent.dispatch` and `covalent.dispatch_sync` instead of a metadata field to lattice.
- Updated tests, how tos, and tutorials to use `covalent.dispatch` and `covalent.dispatch_sync`.
- All the contents of `covalent_dispatcher/_core/__init__.py` are moved to `covalent_dispatcher/_core/execution.py` for better organization. `__init__.py` only contains function imports which are needed by external modules.
- `dispatch`, `dispatch_sync` methods deprecated from `Lattice`.

### Removed

- `_server_dispatch` method removed from `Lattice`.
- `dispatcher` metadata field removed from `lattice`.

## [0.22.19] - 2022-02-03

### Fixed

- `_write_dispatch_to_python_file` isn't called each time a task is saved. It is now only called in the final save in `_run_planned_workflow` (in covalent_dispatcher/_core/__init__.py).

## [0.22.18] - 2022-02-03

### Fixed

- Added type information to result.py

## [0.22.17] - 2022-02-02

### Added

- Replaced `"typing.Optional"` with `"str"` in covalent/executor/base.py
- Added missing type hints to `get_dispatch_context` and `write_streams_to_file` in covalent/executor/base.py, BaseExecutor

## [0.22.16] - 2022-02-02

### Added

- Functions to check if UI and dispatcher servers are running.
- Tests for the `is_ui_running` and `is_server_running` in covalent_dispatcher/_cli/service.py.

## [0.22.15] - 2022-02-01

### Fixed

- Covalent CLI command `covalent purge` will now stop the servers before deleting all the pid files.

### Added

- Test for `purge` method in covalent_dispatcher/_cli/service.py.

### Removed

- Unused `covalent_dispatcher` import from covalent_dispatcher/_cli/service.py.

### Changed

- Moved `_config_manager` import from within the `purge` method to the covalent_dispatcher/_cli/service.py for the purpose of mocking in tests.

## [0.22.14] - 2022-02-01

### Added

- Type hint to `_server_dispatch` method in `covalent/_workflow/lattice.py`.

## [0.22.13] - 2022-01-26

### Fixed

- When the local executor's `log_stdout` and `log_stderr` config variables are relative paths, they should go inside the results directory. Previously that was queried from the config, but now it's queried from the lattice metadata.

### Added

- Tests for the corresponding functions in (`covalent_dispatcher/_core/__init__.py`, `covalent/executor/base.py`, `covalent/executor/executor_plugins/local.py` and `covalent/executor/__init__.py`) affected by the bug fix.

### Changed

- Refactored `_delete_result` in result manager to give the option of deleting the result parent directory.

## [0.22.12] - 2022-01-31

### Added

- Diff check in pypi.yml ensures correct files are packaged

## [0.22.11] - 2022-01-31

### Changed

- Removed codecov token
- Removed Slack notifications from feature branches

## [0.22.10] - 2022-01-29

### Changed

- Running tests, conda, and version workflows on pull requests, not just pushes

## [0.22.9] - 2022-01-27

### Fixed

- Fixing version check action so that it doesn't run on commits that are in develop
- Edited PR template so that markdown checklist appears properly

## [0.22.8] - 2022-01-27

### Fixed

- publish workflow, using `docker buildx` to build images for x86 and ARM, prepare manifest and push to ECR so that pulls will match the correct architecture.
- typo in CONTRIBUTING
- installing `gcc` in Docker image so Docker can build wheels for `dask` and other packages that don't provide ARM wheels

### Changed

- updated versions in `requirements.txt` for `matplotlib` and `dask`

## [0.22.7] - 2022-01-27

### Added

- `MANIFEST.in` did not have `covalent_dispatcher/_service` in it due to which the PyPi package was not being built correctly. Added the `covalent_dispatcher/_service` to the `MANIFEST.in` file.

### Fixed

- setuptools properly including data files during installation

## [0.22.6] - 2022-01-26

### Fixed

- Added service folder in covalent dispatcher to package.

## [0.22.5] - 2022-01-25

### Fixed

- `README.md` images now use master branch's raw image urls hosted on <https://github.com> instead of <https://raw.githubusercontent.com>. Also, switched image rendering from html to markdown.

## [0.22.4] - 2022-01-25

### Fixed

- dispatcher server app included in sdist
- raw image urls properly used

## [0.22.3] - 2022-01-25

### Fixed

- raw image urls used in readme

## [0.22.2] - 2022-01-25

### Fixed

- pypi upload

## [0.22.1] - 2022-01-25

### Added

- Code of conduct
- Manifest.in file
- Citation info
- Action to upload to pypi

### Fixed

- Absolute URLs used in README
- Workflow badges updated URLs
- `install_package_data` -> `include_package_data` in `setup.py`

## [0.22.0] - 2022-01-25

### Changed

- Using public ECR for Docker release

## [0.21.0] - 2022-01-25

### Added

- GitHub pull request templates

## [0.20.0] - 2022-01-25

### Added

- GitHub issue templates

## [0.19.0] - 2022-01-25

### Changed

- Covalent Beta Release

## [0.18.9] - 2022-01-24

### Fixed

- iframe in the docs landing page is now responsive

## [0.18.8] - 2022-01-24

### Changed

- Temporarily removed output tab
- Truncated dispatch id to fit left sidebar, add tooltip to show full id

## [0.18.7] - 2022-01-24

### Changed

- Many stylistic improvements to documentation, README, and CONTRIBUTING.

## [0.18.6] - 2022-01-24

### Added

- Test added to check whether an already decorated function works as expected with Covalent.
- `pennylane` package added to the `requirements-dev.txt` file.

### Changed

- Now using `inspect.signature` instead of `function.__code__` to get the names of function's parameters.

## [0.18.5] - 2022-01-21

### Fixed

- Various CI fixes, including rolling back regression in version validation, caching on s3 hosted badges, applying releases and tags correctly.

## [0.18.4] - 2022-01-21

### Changed

- Removed comments and unused functions in covalent_dispatcher
- `result_class.py` renamed to `result.py`

### Fixed

- Version was not being properly imported inside `covalent/__init__.py`
- `dispatch_sync` was not previously using the `results_dir` metadata field

### Removed

- Credentials in config
- `generate_random_filename_in_cache`
- `is_any_atom`
- `to_json`
- `show_subgraph` option in `draw`
- `calculate_node`

## [0.18.3] - 2022-01-20

### Fixed

- The gunicorn servers now restart more gracefully

## [0.18.2] - 2022-01-21

### Changed

- `tempdir` metadata field removed and replaced with `executor.local.cache_dir`

## [0.18.1] - 2022-01-11

## Added

- Concepts page

## [0.18.0] - 2022-01-20

### Added

- `Result.CANCELLED` status to represent the status of a cancelled dispatch.
- Condition to cancel the whole dispatch if any of the nodes are cancelled.
- `cancel_workflow` function which uses a shared variable provided by Dask (`dask.distributed.Variable`) in a dask client to inform nodes to stop execution.
- Cancel function for dispatcher server API which will allow the server to terminate the dispatch.
- How to notebook for cancelling a dispatched job.
- Test to verify whether cancellation of dispatched jobs is working as expected.
- `cancel` function is available as `covalent.cancel`.

### Changed

- In file `covalent/_shared_files/config.py` instead of using a variable to store and then return the config data, now directly returning the configuration.
- Using `fire_and_forget` to dispatch a job instead of a dictionary of Dask's `Future` objects so that we won't have to manage the lifecycle of those futures.
- The `test_run_dispatcher` test was changed to reflect that the dispatcher no longer uses a dictionary of future objects as it was not being utilized anywhere.

### Removed

- `with dask_client` context was removed as the client created in `covalent_dispatcher/_core/__init__.py` is already being used even without the context. Furthermore, it creates issues when that context is exited which is unnecessary at the first place hence not needed to be resolved.

## [0.17.5] - 2022-01-19

### Changed

- Results directory uses a relative path by default and can be overridden by the environment variable `COVALENT_RESULTS_DIR`.

## [0.17.4] - 2022-01-19

### Changed

- Executor parameters use defaults specified in config TOML
- If relative paths are supplied for stdout and stderr, those files are created inside the results directory

## [0.17.3] - 2022-01-18

### Added

- Sync function
- Covalent CLI tool can restart in developer mode

### Fixed

- Updated the UI address referenced in the README

## [0.17.2] - 2022-01-12

### Added

- Quantum gravity tutorial

### Changed

- Moved VERSION file to top level

## [0.17.1] - 2022-01-19

### Added

- `error` attribute was added to the results object to show which node failed and the reason behind it.
- `stdout` and `stderr` attributes were added to a node's result to store any stdout and stderr printing done inside an electron/node.
- Test to verify whether `stdout` and `stderr` are being stored in the result object.

### Changed

- Redesign of how `redirect_stdout` and `redirect_stderr` contexts in executor now work to allow storing their respective outputs.
- Executors now also return `stdout` and `stderr` strings, along with the execution output, so that they can be stored in their result object.

## [0.17.0] - 2022-01-18

### Added

- Added an attribute `__code__` to electron and lattice which is a copy of their respective function's `__code__` attribute.
- Positional arguments, `args`, are now merged with keyword arguments, `kwargs`, as close as possible to where they are passed. This was done to make sure we support both with minimal changes and without losing the name of variables passed.
- Tests to ensure usage of positional arguments works as intended.

### Changed

- Slight rework to how any print statements in lattice are sent to null.
- Changed `test_dispatcher_functional` in `basic_dispatcher_test.py` to account for the support of `args` and removed a an unnecessary `print` statement.

### Removed

- Removed `args` from electron's `init` as it wasn't being used anywhere.

## [0.16.1] - 2022-01-18

### Changed

- Requirement changed from `dask[complete]` to `dask[distributed]`.

## [0.16.0] - 2022-01-14

### Added

- New UI static demo build
- New UI toolbar functions - orientation, toggle params, minimap
- Sortable and searchable lattice name row

### Changed

- Numerous UI style tweaks, mostly around dispatches table states

### Fixed

- Node sidebar info now updates correctly

## [0.15.11] - 2022-01-18

### Removed

- Unused numpy requirement. Note that numpy is still being installed indirectly as other packages in the requirements rely on it.

## [0.15.10] - 2022-01-16

## Added

- How-to guide for Covalent dispatcher CLI.

## [0.15.9] - 2022-01-18

### Changed

- Switched from using human readable ids to using UUIDs

### Removed

- `human-id` package was removed along with its mention in `requirements.txt` and `meta.yaml`

## [0.15.8] - 2022-01-17

### Removed

- Code breaking text from CLI api documentation.
- Unwanted covalent_dispatcher rst file.

### Changed

- Installation of entire covalent_dispatcher instead of covalent_dispatcher/_service in setup.py.

## [0.15.7] - 2022-01-13

### Fixed

- Functions with multi-line or really long decorators are properly serialized in dispatch_source.py.
- Multi-line Covalent output is properly commented out in dispatch_source.py.

## [0.15.6] - 2022-01-11

### Fixed

- Sub-lattice functions are successfully serialized in the utils.py get_serialized_function_str.

### Added

- Function to scan utilized source files and return a set of imported modules (utils.get_imports_from_source)

## [0.15.5] - 2022-01-12

### Changed

- UI runs on port 47007 and the dispatcher runs on port 48008. This is so that when the servers are later merged, users continue using port 47007 in the browser.
- Small modifications to the documentation
- Small fix to the README

### Removed

- Removed a directory `generated` which was improperly added
- Dispatcher web interface
- sqlalchemy requirement

## [0.15.4] - 2022-01-11

### Changed

- In file `covalent/executor/base.py`, `pickle` was changed to `cloudpickle` because of its universal pickling ability.

### Added

- In docstring of `BaseExecutor`, a note was added specifying that `covalent` with its dependencies is assumed to be installed in the conda environments.
- Above note was also added to the conda env selector how-to.

## [0.15.3] - 2022-01-11

### Changed

- Replaced the generic `RuntimeError` telling users to check if there is an object manipulation taking place inside the lattice to a simple warning. This makes the original error more visible.

## [0.15.2] - 2022-01-11

### Added

- If condition added for handling the case where `__getattr__` of an electron is accessed to detect magic functions.

### Changed

- `ActiveLatticeManager` now subclasses from `threading.local` to make it thread-safe.
- `ValueError` in the lattice manager's `claim` function now also shows the name of the lattice that is currently claimed.
- Changed docstring of `ActiveLatticeManager` to note that now it is thread-safe.
- Sublattice dispatching now no longer deletes the result object file and is dispatched normally instead of in a serverless manner.
- `simulate_nitrogen_and_copper_slab_interaction.ipynb` notebook tutorial now does normal dispatching as well instead of serverless dispatching. Also, now 7 datapoints will be shown instead of 10 earlier.

## [0.15.1] - 2022-01-11

### Fixed

- Passing AWS credentials to reusable workflows as a secret

## [0.15.0] - 2022-01-10

### Added

- Action to push development image to ECR

### Changed

- Made the publish action reusable and callable

## [0.14.1] - 2022-01-02

### Changed

- Updated the README
- Updated classifiers in the setup.py file
- Massaged some RTD pages

## [0.14.0] - 2022-01-07

### Added

- Action to push static UI to S3

## [0.13.2] - 2022-01-07

### Changed

- Completed new UI design work

## [0.13.1] - 2022-01-02

### Added

- Added eventlet requirement

### Changed

- The CLI tool can now manage the UI flask server as well
- [Breaking] The CLI option `-t` has been changed to `-d`, which starts the servers in developer mode and exposes unit tests to the server.

## [0.13.0] - 2022-01-01

### Added

- Config manager in `covalent/_shared_files/config.py`
- Default location for the main config file can be overridden using the environment variable `COVALENT_CONFIG_DIR`
- Ability to set and get configuration using `get_config` and `set_config`

### Changed

- The flask servers now reference the config file
- Defaults reference the config file

### Fixed

- `ValueError` caught when running `covalent stop`
- One of the functional tests was using a malformed path

### Deprecated

- The `electron.to_json` function
- The `generate_random_filename_in_cache` function

### Removed

- The `get_api_token` function

## [0.12.13] - 2022-01-04

## Removed

- Tutorial section headings

## Fixed

- Plot background white color

## [0.12.12] - 2022-01-06

### Fixed

- Having a print statement inside electron and lattice code no longer causes the workflow to fail.

## [0.12.11] - 2022-01-04

### Added

- Completed UI feature set for first release

### Changed

- UI server result serialization improvements
- UI result update webhook no longer fails on request exceptions, logs warning intead

## [0.12.10] - 2021-12-17

### Added

- Astrophysics tutorial

## [0.12.9] - 2022-01-04

### Added

- Added `get_all_node_results` method in `result_class.py` to return result of all node executions.

- Added `test_parallelilization` test to verify whether the execution is now being achieved in parallel.

### Changed

- Removed `LocalCluster` cluster creation usage to a simple `Client` one from Dask.

- Removed unnecessary `to_run` function as we no longer needed to run execution through an asyncio loop.

- Removed `async` from function definition of previously asynchronous functions, `_run_task`, `_run_planned_workflow`, `_plan_workflow`, and `_run_workflow`.

- Removed `uvloop` from requirements.

- Renamed `test_get_results` to `test_get_result`.

- Reran the how to notebooks where execution time was mentioned.

- Changed how `dispatch_info` context manager was working to account for multiple nodes accessing it at the same time.

## [0.12.8] - 2022-01-02

### Changed

- Changed the software license to GNU Affero 3.0

### Removed

- `covalent-ui` directory

## [0.12.7] - 2021-12-29

### Fixed

- Gunicorn logging now uses the `capture-output` flag instead of redirecting stdout and stderr

## [0.12.6] - 2021-12-23

### Changed

- Cleaned up the requirements and moved developer requirements to a separate file inside `tests`

## [0.12.5] - 2021-12-16

### Added

- Conda build CI job

## [0.12.4] - 2021-12-23

### Changed

- Gunicorn server now checks for port availability before starting

### Fixed

- The `covalent start` function now prints the correct port if the server is already running.

## [0.12.3] - 2021-12-14

### Added

- Covalent tutorial comparing quantum support vector machines with support vector machine algorithms implemented in qiskit and scikit-learn.

## [0.12.2] - 2021-12-16

### Fixed

- Now using `--daemon` in gunicorn to start the server, which was the original intention.

## [0.12.1] - 2021-12-16

### Fixed

- Removed finance references from docs
- Fixed some other small errors

### Removed

- Removed one of the failing how-to tests from the functional test suite

## [0.12.0] - 2021-12-16

### Added

- Web UI prototype

## [0.11.1] - 2021-12-14

### Added

- CLI command `covalent status` shows port information

### Fixed

- gunicorn management improved

## [0.11.0] - 2021-12-14

### Added

- Slack notifications for test status

## [0.10.4] - 2021-12-15

### Fixed

- Specifying a non-default results directory in a sub-lattice no longer causes a failure in lattice execution.

## [0.10.3] - 2021-12-14

### Added

- Functional tests for how-to's in documentation

### Changed

- Moved example script to a functional test in the pipeline
- Added a test flag to the CLI tool

## [0.10.2] - 2021-12-14

### Fixed

- Check that only `kwargs` without any default values in the workflow definition need to be passed in `lattice.draw(ax=ax, **kwargs)`.

### Added

- Function to check whether all the parameters without default values for a callable function has been passed added to shared utils.

## [0.10.1] - 2021-12-13

### Fixed

- Content and style fixes for getting started doc.

## [0.10.0] - 2021-12-12

### Changed

- Remove all imports from the `covalent` to the `covalent_dispatcher`, except for `_dispatch_serverless`
- Moved CLI into `covalent_dispatcher`
- Moved executors to `covalent` directory

## [0.9.1] - 2021-12-13

### Fixed

- Updated CONTRIBUTING to clarify docstring style.
- Fixed docstrings for `calculate_node` and `check_constraint_specific_sum`.

## [0.9.0] - 2021-12-10

### Added

- `prefix_separator` for separating non-executable node types from executable ones.

- `subscript_prefix`, `generator_prefix`, `sublattice_prefix`, `attr_prefix` for prefixes of subscripts, generators,
  sublattices, and attributes, when called on an electron and added to the transport graph.

- `exclude_from_postprocess` list of prefixes to denote those nodes which won't be used in post processing the workflow.

- `__int__()`, `__float__()`, `__complex__()` for converting a node to an integer, float, or complex to a value of 0 then handling those types in post processing.

- `__iter__()` generator added to Electron for supporting multiple return values from an electron execution.

- `__getattr__()` added to Electron for supporting attribute access on the node output.

- `__getitem__()` added to Electron for supporting subscripting on the node output.

- `electron_outputs` added as an attribute to lattice.

### Changed

- `electron_list_prefix`, `electron_dict_prefix`, `parameter_prefix` modified to reflect new way to assign prefixes to nodes.

- In `build_graph` instead of ignoring all exceptions, now the exception is shown alongwith the runtime error notifying that object manipulation should be avoided inside a lattice.

- `node_id` changed to `self.node_id` in Electron's `__call__()`.

- `parameter` type electrons now have the default metadata instead of empty dictionary.

- Instead of deserializing and checking whether a sublattice is there, now a `sublattice_prefix` is used to denote when a node is a sublattice.

- In `dispatcher_stack_test`, `test_dispatcher_flow` updated to indicate the new use of `parameter_prefix`.

### Fixed

- When an execution fails due to something happening in `run_workflow`, then result object's status is now failed and the object is saved alongwith throwing the appropriate exception.

## [0.8.5] - 2021-12-10

### Added

- Added tests for choosing specific executors inside electron initialization.
- Added test for choosing specific Conda environments inside electron initialization.

## [0.8.4] - 2021-12-10

### Changed

- Removed _shared_files directory and contents from covalent_dispatcher. Logging in covalent_dispatcher now uses the logger in covalent/_shared_files/logging.py.

## [0.8.3] - 2021-12-10

### Fixed

- Decorator symbols were added to the pseudo-code in the quantum chemistry tutorial.

## [0.8.2] - 2021-12-06

### Added

- Quantum chemistry tutorial.

## [0.8.1] - 2021-12-08

### Added

- Docstrings with typehints for covalent dispatcher functions added.

### Changed

- Replaced `node` to `node_id` in `electron.py`.

- Removed unnecessary `enumerate` in `covalent_dispatcher/_core/__init__.py`.

- Removed `get_node_device_mapping` function from `covalent_dispatcher/_core/__init__.py`
  and moved the definition to directly add the mapping to `workflow_schedule`.

- Replaced iterable length comparison for `executor_specific_exec_cmds` from `if len(executor_specific_exec_cmds) > 0`
  to `if executor_specific_exec_cmds`.

## [0.8.0] - 2021-12-03

### Added

- Executors can now accept the name of a Conda environment. If that environment exists, the operations of any electron using that executor are performed in that Conda environment.

## [0.7.6] - 2021-12-02

### Changed

- How to estimate lattice execution time has been renamed to How to query lattice execution time.
- Change result querying syntax in how-to guides from `lattice.get_result` to
  `covalent.get_result`.
- Choose random port for Dask dashboard address by setting `dashboard_address` to ':0' in
  `LocalCluster`.

## [0.7.5] - 2021-12-02

### Fixed

- "Default" executor plugins are included as part of the package upon install.

## [0.7.4] - 2021-12-02

### Fixed

- Upgraded dask to 2021.10.0 based on a vulnerability report

## [0.7.3] - 2021-12-02

### Added

- Transportable object tests
- Transport graph tests

### Changed

- Variable name node_num to node_id
- Variable name node_idx to node_id

### Fixed

- Transport graph `get_dependencies()` method return type was changed from Dict to List

## [0.7.2] - 2021-12-01

### Fixed

- Date handling in changelog validation

### Removed

- GitLab CI YAML

## [0.7.1] - 2021-12-02

### Added

- A new parameter to a node's result called `sublattice_result` is added.
  This will be of a `Result` type and will contain the result of that sublattice's
  execution. If a normal electron is executed, this will be `None`.

- In `_delete_result` function in `results_manager.py`, an empty results directory
  will now be deleted.

- Name of a sublattice node will also contain `(sublattice)`.

- Added `_dispatch_sync_serverless` which synchronously dispatches without a server
  and waits for a result to be returned. This is the method used to dispatch a sublattice.

- Test for sublatticing is added.

- How-to guide added for sublatticing explaining the new features.

### Changed

- Partially changed `draw` function in `lattice.py` to also draw the subgraph
  of the sublattice when drawing the main graph of the lattice. The change is
  incomplete as we intend to add this feature later.

- Instead of returning `plt`, `draw` now returns the `ax` object.

- `__call__` function in `lattice.py` now runs the lattice's function normally
  instead of dispatching it.

- `_run_task` function now checks whether current node is a sublattice and acts
  accordingly.

### Fixed

- Unnecessary lines to rename the node's name in `covalent_dispatcher/_core/__init__.py` are removed.

- `test_electron_takes_nested_iterables` test was being ignored due to a spelling mistake. Fixed and
  modified to follow the new pattern.

## [0.7.0] - 2021-12-01

### Added

- Electrons can now accept an executor object using the "backend" keyword argument. "backend" can still take a string naming the executor module.
- Electrons and lattices no longer have Slurm metadata associated with the executor, as that information should be contained in the executor object being used as an input argument.
- The "backend" keyword can still be a string specifying the executor module, but only if the executor doesn't need any metadata.
- Executor plugin classes are now directly available to covalent, eg: covalent.executor.LocalExecutor().

## [0.6.7] - 2021-12-01

### Added

- Docstrings without examples for all the functions in core covalent.
- Typehints in those functions as well.
- Used `typing.TYPE_CHECKING` to prevent cyclic imports when writing typehints.

### Changed

- `convert_to_lattice_function` renamed to `convert_to_lattice_function_call`.
- Context managers now raise a `ValueError` instead of a generic `Exception`.

## [0.6.6] - 2021-11-30

### Fixed

- Fixed the version used in the documentation
- Fixed the badge URLs to prevent caching

## [0.6.5] - 2021-11-30

### Fixed

- Broken how-to links

### Removed

- Redundant lines from .gitignore
- *.ipynb from .gitignore

## [0.6.4] - 2021-11-30

### Added

- How-to guides for workflow orchestration.
  - How to construct an electron
  - How to construct a lattice
  - How to add an electron to lattice
  - How to visualize the lattice
  - How to add constraints to lattices
- How-to guides for workflow and subtask execution.
  - How to execute individual electrons
  - How to execute a lattice
  - How to execute multiple lattices
- How-to guides for status querying.
  - How to query electron execution status
  - How to query lattice execution status
  - How to query lattice execution time
- How-to guides for results collection
  - How to query electron execution results
  - How to query lattice execution results
  - How to query multiple lattice execution results
- Str method for the results object.

### Fixed

- Saving the electron execution status when the subtask is running.

## [0.6.3] - 2021-11-29

### Removed

- JWT token requirement.
- Covalent dispatcher login requirement.
- Update covalent login reference in README.md.
- Changed the default dispatcher server port from 5000 to 47007.

## [0.6.2] - 2021-11-28

### Added

- Github action for tests and coverage
- Badges for tests and coverage
- If tests pass then develop is pushed to master
- Add release action which tags and creates a release for minor version upgrades
- Add badges action which runs linter, and upload badges for version, linter score, and platform
- Add publish action (and badge) which builds a Docker image and uploads it to the AWS ECR

## [0.6.1] - 2021-11-27

### Added

- Github action which checks version increment and changelog entry

## [0.6.0] - 2021-11-26

### Added

- New Covalent RTD theme
- sphinx extension sphinx-click for CLI RTD
- Sections in RTD
- init.py in both covalent-dispatcher logger module and cli module for it to be importable in sphinx

### Changed

- docutils version that was conflicting with sphinx

### Removed

- Old aq-theme

## [0.5.1] - 2021-11-25

### Added

- Integration tests combining both covalent and covalent-dispatcher modules to test that
  lattice workflow are properly planned and executed.
- Integration tests for the covalent-dispatcher init module.
- pytest-asyncio added to requirements.

## [0.5.0] - 2021-11-23

### Added

- Results manager file to get results from a file, delete a result, and redispatch a result object.
- Results can also be awaited to only return a result if it has either been completed or failed.
- Results class which is used to store the results with all the information needed to be used again along with saving the results to a file functionality.
- A result object will be a mercurial object which will be updated by the dispatcher and saved to a file throughout the dispatching and execution parts.
- Direct manipulation of the transport graph inside a result object takes place.
- Utility to convert a function definition string to a function and vice-versa.
- Status class to denote the status of a result object and of each node execution in the transport graph.
- Start and end times are now also stored for each node execution as well as for the whole dispatch.
- Logging of `stdout` and `stderr` can be done by passing in the `log_stdout`, `log_stderr` named metadata respectively while dispatching.
- In order to get the result of a certain dispatch, the `dispatch_id`, the `results_dir`, and the `wait` parameter can be passed in. If everything is default, then only the dispatch id is required, waiting will not be done, and the result directory will be in the current working directory with folder name as `results/` inside which every new dispatch will have a new folder named according to their respective dispatch ids, containing:
  - `result.pkl` - (Cloud)pickled result object.
  - `result_info.yaml` - yaml file with high level information about the result and its execution.
  - `dispatch_source.py` - python file generated, containing the original function definitions of lattice and electrons which can be used to dispatch again.

### Changed

- `logfile` named metadata is now `slurm_logfile`.
- Instead of using `jsonpickle`, `cloudpickle` is being used everywhere to maintain consistency.
- `to_json` function uses `json` instead of `jsonpickle` now in electron and lattice definitions.
- `post_processing` moved to the dispatcher, so the dispatcher will now store a finished execution result in the results folder as specified by the user with no requirement of post processing it from the client/user side.
- `run_task` function in dispatcher modified to check if a node has completed execution and return it if it has, else continue its execution. This also takes care of cases if the server has been closed mid execution, then it can be started again from the last saved state, and the user won't have to wait for the whole execution.
- Instead of passing in the transport graph and dispatch id everywhere, the result object is being passed around, except for the `asyncio` part where the dispatch id and results directory is being passed which afterwards lets the core dispatcher know where to get the result object from and operate on it.
- Getting result of parent node executions of the graph, is now being done using the result object's graph. Storing of each execution's result is also done there.
- Tests updated to reflect the changes made. They are also being run in a serverless manner.

### Removed

- `LatticeResult` class removed.
- `jsonpickle` requirement removed.
- `WorkflowExecutionResult`, `TaskExecutionResult`, and `ExecutionError` singleton classes removed.

### Fixed

- Commented out the `jwt_required()` part in `covalent-dispatcher/_service/app.py`, may be removed in later iterations.
- Dispatcher server will now return the error message in the response of getting result if it fails instead of sending every result ever as a response.

## [0.4.3] - 2021-11-23

### Added

- Added a note in Known Issues regarding port conflict warning.

## [0.4.2] - 2021-11-24

### Added

- Added badges to README.md

## [0.4.1] - 2021-11-23

### Changed

- Removed old coverage badge and fixed the badge URL

## [0.4.0] - 2021-11-23

### Added

- Codecov integrations and badge

### Fixed

- Detached pipelines no longer created

## [0.3.0] - 2021-11-23

### Added

- Wrote a Code of Conduct based on <https://www.contributor-covenant.org/>
- Added installation and environment setup details in CONTRIBUTING
- Added Known Issues section to README

## [0.2.0] - 2021-11-22

### Changed

- Removed non-open-source executors from Covalent. The local SLURM executor is now
- a separate repo. Executors are now plugins.

## [0.1.0] - 2021-11-19

### Added

- Pythonic CLI tool. Install the package and run `covalent --help` for a usage description.
- Login and logout functionality.
- Executor registration/deregistration skeleton code.
- Dispatcher service start, stop, status, and restart.

### Changed

- JWT token is stored to file instead of in an environment variable.
- The Dask client attempts to connect to an existing server.

### Removed

- Removed the Bash CLI tool.

### Fixed

- Version assignment in the covalent init file.

## [0.0.3] - 2021-11-17

### Fixed

- Fixed the Dockerfile so that it runs the dispatcher server from the covalent repo.

## [0.0.2] - 2021-11-15

### Changed

- Single line change in ci script so that it doesn't exit after validating the version.
- Using `rules` in `pytest` so that the behavior in test stage is consistent.

## [0.0.1] - 2021-11-15

### Added

- CHANGELOG.md to track changes (this file).
- Semantic versioning in VERSION.
- CI pipeline job to enforce versioning.<|MERGE_RESOLUTION|>--- conflicted
+++ resolved
@@ -7,11 +7,10 @@
 
 ## [UNRELEASED]
 
-<<<<<<< HEAD
 ### Fixed
 
 - egg_info invocation
-=======
+
 ## [0.64.0] - 2022-04-06
 
 ### Fixed
@@ -21,7 +20,6 @@
 ### Changed
 
 - Pushing microservice images to public ECR
->>>>>>> 74d97fa4
 
 ## [0.63.1] - 2022-04-06
 
