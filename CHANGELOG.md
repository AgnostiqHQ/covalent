--- conflicted
+++ resolved
@@ -7,7 +7,6 @@
 
 ## [UNRELEASED]
 
-<<<<<<< HEAD
 ### Added
 
 - Helper function to load and save files corresponding to the DB filenames.
@@ -16,7 +15,7 @@
 
 - Files with .txt, .log extensions are stored as strings.
 - Get result web request timeout to 2 seconds.
-=======
+
 ## [0.152.0] - 2022-07-25
 
 ### Authors
@@ -28,7 +27,6 @@
 ### Changed
 
 - Pass default DataStore object to node value retrieval method in the Results object.
->>>>>>> a5f54ee2
 
 ## [0.151.1] - 2022-07-22
 
