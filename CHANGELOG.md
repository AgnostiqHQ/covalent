# Changelog

All notable changes to this project will be documented in this file.

The format is based on [Keep a Changelog](https://keepachangelog.com/en/1.0.0/),
and this project adheres to [Semantic Versioning](https://semver.org/spec/v2.0.0.html).

## [UNRELEASED]

<<<<<<< HEAD
### Changed

- Removed unused `DATA_OS_SVC_HOST_URI` env var from docker compose file & Dockerfile placeholders
=======
## [0.86.1] - 2022-04-18

### Fixed

- Updated the README banner url

## [0.86.0] - 2022-04-18

### Changed

- `sync` method now uses `requests` to query the results service

## [0.85.1] - 2022-04-18

### Fixed

- Fix container networking for the local covalent stack in `docker-compose.yml`

## Changed

- UI refresh: updated covalent logo, new font, nav icons, status colors
>>>>>>> 5d90535f

## [0.85.0] - 2022-04-18

### Changed

- Covalent branding updated using new guidelines

## [0.84.1] - 2022-04-18

### Fixed

- Nats server shuts down properly when using `covalent stop` or `covalent restart`

## [0.84.0] - 2022-04-18

### Changed

- Updated the "How to create a custom executor" how-to Jupyter notebook.

## [0.83.1] - 2022-04-18

### Fixed

- Revert exclude in setup.py

## [0.83.0] - 2022-04-18

### Changed

- Increased `connect_timeout` on Dispatcher Queue Consumer NATS connection

## [0.82.0] - 2022-04-18

### Added

- Add a pre-commit hook for `detect-secrets`.

## [0.81.2] - 2022-04-18

### Fixed

- Dispatcher unit test fixed by removing `turtle` import

## [0.81.1] - 2022-04-14

### Fixed

- Fixed bug where `covalent stop` and `covalent start` would not bring the services back up

## [0.81.0] - 2022-04-14

### Changed

- Made `supervisord` use a specific configuration file instead of looking at root directory.

### Fixed

- Fixed string comparison to determine whether `COVA_SDK` env variable exists or not.

## [0.80.3] - 2022-04-14

### Fixed

- Re-enabling test actions
- Resolving ui backend endpoint in draw function using config manager

## [0.80.2] - 2022-04-14

### Fixed

- Some legacy config variables are removed.
- The config references `ENV_DEST_DIR` everywhere now

## [0.80.1] - 2022-04-14

### Fixed

- Accessing `ENV_DEST_DIR` env var using `os.environ.get`
- Missing requirements `pyyaml`, `jinja`, and `psutil` added to reqs file

## [0.80.0] - 2022-04-14

### Changed

- Repository is restructured to accomodate the microservices

## [0.79.1] - 2022-04-14

### Fixed

- Installation using `pip install -e .` is fixed with regards to the nats installation.
- Several missing `__init__.py` files are now included.

## [0.79.0] - 2022-04-14

### Added

- Covalent `config` cli command to alter config values or display covalent configuration

### Changed

- Removed environment section from Supervisord config in order to read from root `.env` file instead
- Refactored config manager to use project root `.env` file for configuration

## [0.78.0] - 2022-04-13

### Changed

- `ct.get_result` will return result object if no wait is used.

- Using initial resource as 1 until there is better resource management in runner.

### Fixed

- Fix errors in Dockerfiles

- Update Dockerfiles to use `multi-stage` container builds to reduce final image size

- Install all necessary Python modules in all containers

## [0.77.0] - 2022-04-13

### Added

- nats is installed in the wheel build if not otherwise installed.

## [0.76.0] - 2022-04-13

### Added

- `wait` argument to `ct.get_result`.

### Changed

- Switched to the local executor which is compatible with covalent microservices and removed the old executor.

## [0.75.0] - 2022-04-13

### Tests

- Tests for update workflow in Dispatcher service update_workflow.py module.

### Changed

- Implementation of update_workflow_results in update_workflow.py module in Dispatcher service.

## [0.74.0] - 2022-04-12

### Changed

- Removed misnamed dispatcher plugin stuff and now using the interface functions directly (dispatch, dispatch_sync, get_result).

- `ct.dispatch`, `ct.dispatch_sync`, `ct.get_result`, etc. are going to use the covalent services instead.

## [0.73.0] - 2022-04-12

### Changed

- Arguments and keyword arguments to the function are pickled with cloudpickle, allowing objects that are not pickleable with "normal" pickle to be sent to different processes with the multiprocessing module.

## [0.72.0] - 2022-04-12

### Changed

- Updated the example to use a sublattice.

### Fixed

- Fixed updation of result objects for sublattice and parent lattice.
- Fixed the regular expression to show sublattice results in the UI.

## [0.71.0] - 2022-04-11

### Changed

- Updated Supervisord template configuration to bring up NATS server with high priority before all other services

## [0.70.0] - 2022-04-11

### Tests

- Dispatcher service tests for the `dispatch_workflow.py` module.

### Changed

- Minor refactor of `dispatch_workflow.py` module in Dispatcher service.

## [0.69.0] - 2022-04-08

### Added

- Added Microservices section with links to Swagger hub for individual API docs

## [0.68.0] - 2022-04-07

### Added

- Tests for data and results services

## [0.67.4] - 2022-04-07

### Fixed

- Fix handling of webapp url paths by ui_backend.

## [0.67.3] - 2022-04-07

### Fixed

- The `package-lock.json` file is no longer committed to the codebase

## [0.67.2] - 2022-04-07

### Fixed

- PyPI uploads use a token instead of a username/password pair

## [0.67.1] - 2022-04-07

### Fixed

- Switched UI to results service delete API

## [0.67.0] - 2022-04-07

### Added
- Added environment variables to service declarations in ``docker-compose``.
- Added the Dockerfile and docker-compose configurations for the ``queue-consumer``.

## [0.66.0] - 2022-04-07

### Added

- Batch cancellation endpoint to dispatcher, e.g., `DELETE /api/v0/workflow/cancel?dispatch_id1,dispatch_id2`

### Tests

- Added tests for UI backend endpoints

## [0.65.3] - 2022-04-07

### Fixed

- Syntax error in the `tests.yml` workflow

## [0.65.2] - 2022-04-07

### Fixed

- pypi validation using pre-release tag

## [0.65.1] - 2022-04-07

### Fixed

- Don't fail the CI workflow just because we aren't doing a release

## [0.65.0] - 2022-04-06

### Changed

- Only one docker-compose

## [0.64.2] - 2022-04-06

### Fixed

- The `.dockerignore` file now ignores any unnecessary front-end build files

## [0.64.1] - 2022-04-06

### Fixed

- egg_info invocation

## [0.64.0] - 2022-04-06

### Fixed

- Style fixes via `pre-commit run --all-files`

### Changed

- Pushing microservice images to public ECR

## [0.63.1] - 2022-04-06

### Fixed

- Fixed the version validation in pypi workflow

## [0.63.0] - 2022-04-06

### Changed

- Mark pypi releases as pre

## [0.62.1] - 2022-04-06

### Fixed

- Workflows which run on `develop` or `master` will send Slack alerts to the dev team if they fail.

## [0.62.0] - 2022-04-06

### Changed

- Update `covalent-ui` service in `docker-compose.yaml` to ensure that the uvicorn server listens on `0.0.0.0` for all incoming requests
- Using `ENTRYPOINT` in dockerfiles instead of `CMD`
- Remove `command` option from all services in `docker-compose.yml`

## [0.61.1] - 2022-04-06

### Fixed

- Fixed failures in pushing images to ECR.

## [0.61.0] - 2022-04-06

### Changed

- The results and data service now support batch deleting via query strings

## [0.60.0] - 2022-04-06

### Changed

- List type removed from type annotation for the executor argument in electron/lattice/lepton definitions.
- Input executor argument is converted to an executor class object (if it were a string) in electron/lattice/lepton definitions instead of just before execution in execution.py. As a result, calls to _executor_manager.get_executor are removed from execution.py.
- Rewritten tests to take into account the type change of executor identifiers from strings to executor class objects.

### Fixed

- In covalent/executor/__init__.py, `from importlib import metadata` is used instead of `importlib.metadata`.
- Electron.get_op_function.rename now uses the correct separator string when renaming a function.

## [0.59.0] - 2022-04-06

### Changed

- Fixes for making the whole pipeline work in tandem.

## [0.58.0] - 2022-04-06

### Added

- `nats` service in `docker-compose` files

## [0.57.0] - 2022-04-05

### Added

- Variables to assign service hosts

## [0.56.1] - 2022-04-05

### Fixed

- Fixed various module import errors in the containers for the microservices.

### Tests

- Added tests for post-refactor covalent cli commands: start, stop, restart, status, and logs

## [0.56.0] - 2022-04-05

### Changed

- Changed global variable executor_plugin_name to EXECUTOR_PLUGIN_NAME in executors to conform with PEP8.

## [0.55.0] - 2022-04-04

### Changed

- Changed supervisord http server's default to listen on all interfaces, so that covalent can run on any computer in a trusted LAN (without firewalls/auth).

## [0.54.0] - 2022-04-04

### Added

- Draw workflow draft API to ui_backend service


## [0.53.0] - 2022-04-04

### Added

- Added docker-compose file to run covalent microservices.

## [0.52.0] - 2022-04-04

### Added

- Added delete endpoint to data and results services.

## [0.51.0] - 2022-04-04

### Added

- Folders for tests.

### Changed

- Organization of covalent tests.

## [0.50.0] - 2022-04-03

### Added

- Added GET all results endpoint in Results service
- Optional formatting of GET result endpoint that supports: `binary` or `json`

### Changed

- Changed frontend to support updated result service endpoints with json format

### Removed

- Removed redundant local storage cache on frontend

## [0.49.1] - 2022-04-01

### Fixed

- Using `io.BytesIO` in `update_result` in the results service to prevent creation of a new file in the file system.

## [0.49.0] - 2022-04-01

### Added

- Implement an `overwrite` query param in the `upload` method so that we don't create a new object for every result update

## [0.48.0] - 2022-04-01

### Added

- Added updated dispatching and getting result functions with the option to download result as a file.

### Changed

- Hardcoded filepaths to standardized ServiceURL.`get_route(...)` method when making API requests.

## [0.47.2] - 2022-04-01

### Fixed

- Queue consumer import paths fixed
- Syntax errors in the supervisord template fixed

## [0.47.1] - 2022-04-01

### Fixed

- Supervisord now brings up dispatcher queue consumer worker

## [0.47.0] - 2022-04-01

### Changed

- Updated API calls accross services to use standarized env vars from Settings class
- Normalized env vars accross services and updated Supervisord template

## [0.46.0] - 2022-03-31

### Changed

- Consumers of results service now specify `stream=True` in their get requests.

## [0.45.0] - 2022-03-31

### Changed

- Using `Result.RUNNING` instead of str "RUNNING"
- Using process safe `is_empty` method rather than `empty()` method for multiprocessing queue.
- Multprocessing `is_queue` method.

### Added

- Workflow status as running in the `workflow_status_queue`.

### Tests

- Added a test for the `_check_version` method in `covalent/executor/__init__.py`.

## [0.44.0] - 2022-03-31

### Added

- A version check is done at Covalent startup to ensure that executor plugins are compatible.

## [0.43.0] - 2022-03-31

### Added

- Function to call UI update method in the UI microservice for use in the Dispatcher micro-service.
- Refactor updating results and ui into one function.

## [0.42.2] - 2022-03-31

### Fixed

- Using functions for getting result object in cancel endpoint and sending cancel task signal to runner in the dispatcher.

## [0.42.1] - 2022-03-31

### Fixed

- `update_workflow_results` in `update_workflow.py` now also takes care of sending the next set of tasks to the runner.

- Also handling the cases of sublattices in `update_workflow_results`.

## [0.42.0] - 2022-03-31

### Changed

- Moved some unused for-the-future files to the refactor directory and out of the main codebase.

## [0.41.3] - 2022-03-31

### Fixed

- Dispatch DB is now created upon server start.

## [0.41.2] - 2022-03-30

### Fixed

- Oneline bugfix to remove `fetch --unshallow`

## [0.41.1] - 2022-03-30

### Fixed

- Get master version from release tags rather than master branch

## [0.41.0] - 2022-03-30

### Added

- Dockerized the Dispatcher and Runner Services.
- Added required packages for running containerized instances of the Dispatcher and Runner.

## [0.40.0] - 2022-03-30

### Added

- Dockerized the Data and UI-backend services.
- Required packages to run containerized instances of the Data and UI-backend.

## [0.39.1] - 2022-03-30

### Fixed

- Supervisord & Results service integration by making results service port configurable by an env var

## [0.39.0] - 2022-03-29

### Changed

- Runner and dispatcher implementation in order to integrate the microservices partially complete.

## [0.38.0] - 2022-03-29

### Added

- Added UI backend component to serve post-refactor frontend and dispatch websocket messages to UI using Socket.io
- Updated UI socket.io configuration to use different ws path, and using localstorage for fetching all results (temporary)
- Added post-refactor cli commands to use Supervisord to manage local service processes
- Added `covalent logs` and `covalent config` cli commands

## [0.37.1] - 2022-03-29

### Fixed

- Oneline bugfix in tests.yml

## [0.37.0] - 2022-03-29

### Added

- Results management endpoints; GET, PUT, POST for results object
- Checks in setup.py to confirm node version compatibility.
- Instructions in CONTRIBUTING to address some common Debian setup issues.

## [0.36.1] - 2022-03-29

### Fixed

- Filesystem service now reads config from environment variables.

## [0.36.0] - 2022-03-29

### Added

- Picking up dispatch jobs from the queue and ensuring that only one workflow is processed (locally) at any given time.

### Changed

- Dispatcher implementation in order to integrate with Queuer microservice.

## [0.35.0] - 2022-03-29

### Added

- Automated changelog and version management
- Added a Dockerfile to build an image for OS Queuer.
- Added the required packages to run a container instance of the Queuer.

### Fixed

- Single quotes in github env
- Don't use for loops to iterate over a variable in bash
- Issue with checkout actions
- Run tests on changelog workflow completion instead of push to develop to avoid race condition
- Use covalent ops bot token for automated pushes to develop
- sed command syntax in changelog.yml

## [0.34.5] - 2022-03-28

### Fixed

- Moved `example_dispatch.py` into `tests/` directory.

## [0.34.4] - 2022-03-28

### Added

- Unit tests for utils, leptons, and base executor

## [0.34.3] - 2022-03-27

### Added

- Tests for lattice.py

## [0.34.2] - 2022-03-27

### Added

- Unit tests for the base executor, the results manager, the logger, and leptons

## [0.34.1] - 2022-03-24

### Fixed

- Pinned jinja2 to less than 3.1.0 so that nbconvert remains stable in the docs build.

## [0.34.0] - 2022-03-24

### Added

- API endpoints to upload and download files

## [0.33.1] - 2022-03-24

### Fixed

- Retrieving results from running container via HTTP
- Adding tests for Docker image in workflows

## [0.33.0] - 2022-03-24

### Added

- Slack and webhook notifications

## [0.32.9] - 2022-03-23

### Fixed

- Updated OS Queuer imports to remove top level modules `refactor.queuer`

## [0.32.8] - 2022-03-22

### Added

- Websocket notify endpoint with leaky bucket algo implementation to rate limit messages to frontend

## [0.32.7] - 2022-03-22

### Added

- Queuer API submit endpoint to publish dispatch message to MQ & send result file to Data Service
- API Service class for interfacing with local services
- Tests covering submit endpoint and API Service

## [0.32.6] - 2022-03-22

### Fixed

- Input path for external libraries in the Lepton wrapper can (and should) now be a full path to the file.

## [0.32.5] - 2022-03-21

### Fixed

- Fix HTTP status code for blank POST requests.

## [0.32.4] - 2022-03-17

### Fixed

- Docker commands in docs

## [0.32.3] - 2022-03-16

### Fixed

- Fix missing UI graph edges between parameters and electrons in certain cases.
- Fix UI crashes in cases where legacy localStorage state was being loaded.

## [0.32.2] - 2022-03-16

### Added

- Images for graphs generated in tutorials and how-tos.
- Note for quantum gravity tutorial to tell users that `tensorflow` doesn't work on M1 Macs.
- `Known Issues` added to `README.md`

### Fixed

- `draw` function usage in tutorials and how-tos now reflects the UI images generated instead of using graphviz.
- Images now render properly in RTD of how-tos.

### Changed

- Reran all the tutorials that could run, generating the outputs again.

## [0.32.1] - 2022-03-15

### Fixed

- CLI now starts server directly in the subprocess instead of as a daemon
- Logs are provided as pipes to Popen instead of using a shell redirect
- Restart behavior fixed
- Default port in `covalent_ui/app.py` uses the config manager

### Removed

- `_graceful_restart` function no longer needed without gunicorn

## [0.32.0] - 2022-03-11

### Added

- Dispatcher microservice API endpoint to dispatch and update workflow.
- Added get runnable task endpoint.

## [0.31.0] - 2022-03-11

### Added

- Runner component's main functionality to run a set of tasks, cancel a task, and get a task's status added to its api.

## [0.30.5] - 2022-03-11

### Updated

- Updated Workflow endpoints & API spec to support upload & download of result objects as pickle files

## [0.30.4] - 2022-03-11

### Fixed

- When executing a task on an alternate Conda environment, Covalent no longer has to be installed on that environment. Previously, a Covalent object (the execution function as a TransportableObject) was passed to the environment. Now it is deserialized to a "normal" Python function, which is passed to the alternate Conda environment.

## [0.30.3] - 2022-03-11

### Fixed

- Fixed the order of output storage in `post_process` which should have been the order in which the electron functions are called instead of being the order in which they are executed. This fixes the order in which the replacement of function calls with their output happens, which further fixes any discrepencies in the results obtained by the user.

- Fixed the `post_process` test to check the order as well.

## [0.30.2] - 2022-03-11

### Changed

- Updated eventlet to 0.31.0

## [0.30.1] - 2022-03-10

### Fixed

- Eliminate unhandled exception in Covalent UI backend when calling fetch_result.

## [0.30.0] - 2022-03-09

### Added

- Skeleton code for writing the different services corresponding to each component in the open source refactor.
- OpenAPI specifications for each of the services.

## [0.29.3] - 2022-03-09

### Fixed

- Covalent UI is built in the Dockerfile, the setup file, the pypi workflow, the tests workflow, and the conda build script.

## [0.29.2] - 2022-03-09

### Added

- Defaults defined in executor plugins are read and used to update the in-memory config, as well as the user config file. But only if the parameter in question wasn't already defined.

### Changed

- Input parameter names and docstrings in _shared_files.config.update_config were changed for clarity.

## [0.29.1] - 2022-03-07

### Changed

- Updated fail-fast strategy to run all tests.

## [0.29.0] - 2022-03-07

### Added

- DispatchDB for storing dispatched results

### Changed

- UI loads dispatches from DispatchDB instead of browser local storage

## [0.28.3] - 2022-03-03

### Fixed

Installed executor plugins don't have to be referred to by their full module name. Eg, use "custom_executor", instead of "covalent_custom_plugin.custom_executor".

## [0.28.2] - 2022-03-03

### Added

- A brief overview of the tutorial structure in the MNIST classification tutorial.

## [0.28.1] - 2022-03-02

### Added

- Conda installation is only supported for Linux in the `Getting Started` guide.
- MNIST classifier tutorial.

### Removed

- Removed handling of default values of function parameters in `get_named_params` in `covalent/_shared_files/utils.py`. So, it is actually being handled by not being handled since now `named_args` and `named_kwargs` will only contain parameters that were passed during the function call and not all of them.

## [0.28.0] - 2022-03-02

### Added

- Lepton support, including for Python modules and C libraries
- How-to guides showing how to use leptons for each of these

## [0.27.6] - 2022-03-01

### Added

- Added feature development basic steps in CONTRIBUTING.md.
- Added section on locally building RTD (read the docs) in the contributing guide.

## [0.27.5] - 2022-03-01

### Fixed

- Missing UI input data after backend change - needed to be derived from graph for electrons, lattice inputs fixed on server-side, combining name and positional args
- Broken UI graph due to variable->edge_name renaming
- Missing UI executor data after server-side renaming

## [0.27.4] - 2022-02-28

### Fixed

- Path used in `covalent/executor/__init__.py` for executor plugin modules needed updating to `covalent/executor/executor_plugins`

### Removed

- Disabled workflow cancellation test due to inconsistent outcomes. Test will be re-enabled after cancellation mechanisms are investigated further.

## [0.27.3] - 2022-02-25

### Added

- Added `USING_DOCKER.md` guide for running docker container.
- Added cli args to covalent UI flask server `covalent_ui/app.py` to modify port and log file path.

### Removed

- Removed gunicorn from cli and Dockerfile.

### Changed

- Updated cli `covalent_dispatcher/_cli/service.py` to run flask server directly, and removed dispatcher and UI flags.
- Using Flask blueprints to merge Dispatcher and UI servers.
- Updated Dockerfile to run flask server directly.
- Creating server PID file manually in `covalent_dispatcher/_cli/service.py`.
- Updated tests and docs to reflect merged servers.
- Changed all mentions of port 47007 (for old UI server) to 48008.

## [0.27.2] - 2022-02-24

### Changed

- Removed unnecessary blockquotes from the How-To guide for creating custom executors
- Changed "Covalent Cloud" to "Covalent" in the main code text

## [0.27.1] - 2022-02-24

### Removed

- Removed AQ-Engineers from CODEOWNERS in order to fix PR review notifications

## [0.27.0] - 2022-02-24

### Added

- Support for positional only, positional or keyword, variable positional, keyword only, variable keyword types of parameters is now added, e.g an electron can now use variable args and variable kwargs if the number/names of parameters are unknown during definition as `def task(*args, **kwargs)` which wasn't possible before.

- `Lattice.args` added to store positional arguments passed to the lattice's workflow function.

- `get_named_params` function added in `_shared_files/utils.py` which will return a tuple containing named positional arguments and named keyword arguments. The names help in showing and storing these parameters in the transport graph.

- Tests to verify whether all kinds of input paramaters are supported by electron or a lattice.

### Changed

- No longer merging positional arguments with keyword arguments, instead they are separately stored in respective nodes in the transport graph.

- `inputs` returned from `_get_inputs` function in `covalent_dispatcher/_core/execution.py` now contains positional as well as keyword arguments which further get passed to the executor.

- Executors now support positional and keyword arguments as inputs to their executable functions.

- Result object's `_inputs` attribute now contains both `args` and `kwargs`.

- `add_node_for_nested_iterables` is renamed to `connect_node_with_others` and `add_node_to_graph` also renamed to `add_collection_node_to_graph` in `electron.py`. Some more variable renames to have appropriate self-explanatory names.

- Nodes and edges in the transport graph now have a better interface to assign attributes to them.

- Edge attribute `variable` renamed to `edge_name`.

- In `serialize` function of the transport graph, if `metadata_only` is True, then only `metadata` attribute of node and `source` and `target` attributes of edge are kept in the then return serialized `data`.

- Updated the tests wherever necessary to reflect the above changes

### Removed

- Deprecated `required_params_passed` since an error will automatically be thrown by the `build_graph` function if any of the required parameters are not passed.

- Removed duplicate attributes from nodes in the transport graph.

## [0.26.1] - 2022-02-23

### Added

- Added Local Executor section to the API read the docs.

## [0.26.0] - 2022-02-23

### Added

- Automated reminders to update the changelog

## [0.25.3] - 2022-02-23

## Added

- Listed common mocking commands in the CONTRIBUTING.md guide.
- Additional guidelines on testing.

## [0.25.2] - 2022-02-21

### Changed

- `backend` metadata name changed to `executor`.
- `_plan_workflow` usage updated to reflect how that executor related information is now stored in the specific executor object.
- Updated tests to reflect the above changes.
- Improved the dispatch cancellation test to provide a robust solution which earlier took 10 minutes to run with uncertainty of failing every now and then.

### Removed

- Removed `TaskExecutionMetadata` as a consequence of removing `execution_args`.

## [0.25.1] - 2022-02-18

### Fixed

- Tracking imports that have been used in the workflow takes less time.

### Added

- User-imports are included in the dispatch_source.py script. Covalent-related imports are commented out.

## [0.25.0] - 2022-02-18

### Added

- UI: Lattice draw() method displays in web UI
- UI: New navigation panel

### Changed

- UI: Animated graph changes, panel opacity

### Fixed

- UI: Fixed "Not Found" pages

## [0.24.21] - 2022-02-18

### Added

- RST document describing the expectations from a tutorial.

## [0.24.20] - 2022-02-17

### Added

- Added how to create custom executors

### Changed

- Changed the description of the hyperlink for choosing executors
- Fixed typos in doc/source/api/getting_started/how_to/execution/creating_custom_executors.ipynb

## [0.24.19] - 2022-02-16

### Added

- CODEOWNERS for certain files.

## [0.24.18] - 2022-02-15

### Added

- The user configuration file can now specify an executor plugin directory.

## [0.24.17] - 2022-02-15

### Added

- Added a how-to for making custom executors.

## [0.24.16] - 2022-02-12

### Added

- Errors now contain the traceback as well as the error message in the result object.
- Added test for `_post_process` in `tests/covalent_dispatcher_tests/_core/execution_test.py`.

### Changed

- Post processing logic in `electron` and dispatcher now relies on the order of execution in the transport graph rather than node's function names to allow for a more reliable pairing of nodes and their outputs.

- Renamed `init_test.py` in `tests/covalent_dispatcher_tests/_core/` to `execution_test.py`.

### Removed

- `exclude_from_postprocess` list which contained some non executable node types removed since only executable nodes are post processed now.

## [0.24.15] - 2022-02-11

### Fixed

- If a user's configuration file does not have a needed exeutor parameter, the default parameter (defined in _shared_files/defaults.py) is used.
- Each executor plugin is no longer initialized upon the import of Covalent. This allows required parameters in executor plugins.

## Changed

- Upon updating the configuration data with a user's configuration file, the complete set is written back to file.

## Added

- Tests for the local and base executors.

## [0.24.14] - 2022-02-11

### Added

- UI: add dashboard cards
- UI: add scaling dots background

### Changed

- UI: reduce sidebar font sizes, refine color theme
- UI: refine scrollbar styling, show on container hover
- UI: format executor parameters as YAML code
- UI: update syntax highlighting scheme
- UI: update index.html description meta tag

## [0.24.13] - 2022-02-11

### Added

- Tests for covalent/_shared_files/config.py

## [0.24.12] - 2022-02-10

### Added

- CodeQL code analyzer

## [0.24.11] - 2022-02-10

### Added

- A new dictionary `_DEFAULT_CONSTRAINTS_DEPRECATED` in defaults.py

### Changed

- The `_DEFAULT_CONSTRAINT_VALUES` dictionary now only contains the `backend` argument

## [0.24.10] - 2022-02-09

### Fixed

- Sporadically failing workflow cancellation test in tests/workflow_stack_test.py

## [0.24.9] - 2022-02-09

## Changed

- Implementation of `_port_from_pid` in covalent_dispatcher/_cli/service.py.

## Added

- Unit tests for command line interface (CLI) functionalities in covalent_dispatcher/_cli/service.py and covalent_dispatcher/_cli/cli.py.

## [0.24.8] - 2022-02-07

### Fixed

- If a user's configuration file does not have a needed parameter, the default parameter (defined in _shared_files/defaults.py) is used.

## [0.24.7] - 2022-02-07

### Added

- Typing: Add Type hint `dispatch_info` parameter.
- Documentation: Updated the return_type description in docstring.

### Changed

- Typing: Change return type annotation to `Generator`.

## [0.24.6] - 2022-02-06

### Added

- Type hint to `deserialize` method of `TransportableObject` of `covalent/_workflow/transport.py`.

### Changed

- Description of `data` in `deserialize` method of `TransportableObject` of `covalent/_workflow/transport.py` from `The serialized transportable object` to `Cloudpickled function`.

## [0.24.5] - 2022-02-05

### Fixed

- Removed dependence on Sentinel module

## [0.24.4] - 2022-02-04

### Added

- Tests across multiple versions of Python and multiple operating systems
- Documentation reflecting supported configurations

## [0.24.3] - 2022-02-04

### Changed

- Typing: Use `bool` in place of `Optional[bool]` as type annotation for `develop` parameter in `covalent_dispatcher.service._graceful_start`
- Typing: Use `Any` in place of `Optional[Any]` as type annotation for `new_value` parameter in `covalent._shared_files.config.get_config`

## [0.24.2] - 2022-02-04

### Fixed

- Updated hyperlink of "How to get the results" from "./collection/query_electron_execution_result" to "./collection/query_multiple_lattice_execution_results" in "doc/source/how_to/index.rst".
- Updated hyperlink of "How to get the result of a particular electron" from "./collection/query_multiple_lattice_execution_results" to "./collection/query_electron_execution_result" in "doc/source/how_to/index.rst".

## [0.24.1] - 2022-02-04

### Changed

- Changelog entries are now required to have the current date to enforce ordering.

## [0.24.0] - 2022-02-03

### Added

- UI: log file output - display in Output tab of all available log file output
- UI: show lattice and electron inputs
- UI: display executor attributes
- UI: display error message on failed status for lattice and electron

### Changed

- UI: re-order sidebar sections according to latest figma designs
- UI: update favicon
- UI: remove dispatch id from tab title
- UI: fit new uuids
- UI: adjust theme text primary and secondary colors

### Fixed

- UI: auto-refresh result state on initial render of listing and graph pages
- UI: graph layout issues: truncate long electron/param names

## [0.23.0] - 2022-02-03

### Added

- Added `BaseDispatcher` class to be used for creating custom dispatchers which allow connection to a dispatcher server.
- `LocalDispatcher` inheriting from `BaseDispatcher` allows connection to a local dispatcher server running on the user's machine.
- Covalent only gives interface to the `LocalDispatcher`'s `dispatch` and `dispatch_sync` methods.
- Tests for both `LocalDispatcher` and `BaseDispatcher` added.

### Changed

- Switched from using `lattice.dispatch` and `lattice.dispatch_sync` to `covalent.dispatch` and `covalent.dispatch_sync`.
- Dispatcher address now is passed as a parameter (`dispatcher_addr`) to `covalent.dispatch` and `covalent.dispatch_sync` instead of a metadata field to lattice.
- Updated tests, how tos, and tutorials to use `covalent.dispatch` and `covalent.dispatch_sync`.
- All the contents of `covalent_dispatcher/_core/__init__.py` are moved to `covalent_dispatcher/_core/execution.py` for better organization. `__init__.py` only contains function imports which are needed by external modules.
- `dispatch`, `dispatch_sync` methods deprecated from `Lattice`.

### Removed

- `_server_dispatch` method removed from `Lattice`.
- `dispatcher` metadata field removed from `lattice`.

## [0.22.19] - 2022-02-03

### Fixed

- `_write_dispatch_to_python_file` isn't called each time a task is saved. It is now only called in the final save in `_run_planned_workflow` (in covalent_dispatcher/_core/__init__.py).

## [0.22.18] - 2022-02-03

### Fixed

- Added type information to result.py

## [0.22.17] - 2022-02-02

### Added

- Replaced `"typing.Optional"` with `"str"` in covalent/executor/base.py
- Added missing type hints to `get_dispatch_context` and `write_streams_to_file` in covalent/executor/base.py, BaseExecutor

## [0.22.16] - 2022-02-02

### Added

- Functions to check if UI and dispatcher servers are running.
- Tests for the `is_ui_running` and `is_server_running` in covalent_dispatcher/_cli/service.py.

## [0.22.15] - 2022-02-01

### Fixed

- Covalent CLI command `covalent purge` will now stop the servers before deleting all the pid files.

### Added

- Test for `purge` method in covalent_dispatcher/_cli/service.py.

### Removed

- Unused `covalent_dispatcher` import from covalent_dispatcher/_cli/service.py.

### Changed

- Moved `_config_manager` import from within the `purge` method to the covalent_dispatcher/_cli/service.py for the purpose of mocking in tests.

## [0.22.14] - 2022-02-01

### Added

- Type hint to `_server_dispatch` method in `covalent/_workflow/lattice.py`.

## [0.22.13] - 2022-01-26

### Fixed

- When the local executor's `log_stdout` and `log_stderr` config variables are relative paths, they should go inside the results directory. Previously that was queried from the config, but now it's queried from the lattice metadata.

### Added

- Tests for the corresponding functions in (`covalent_dispatcher/_core/__init__.py`, `covalent/executor/base.py`, `covalent/executor/executor_plugins/local.py` and `covalent/executor/__init__.py`) affected by the bug fix.

### Changed

- Refactored `_delete_result` in result manager to give the option of deleting the result parent directory.

## [0.22.12] - 2022-01-31

### Added

- Diff check in pypi.yml ensures correct files are packaged

## [0.22.11] - 2022-01-31

### Changed

- Removed codecov token
- Removed Slack notifications from feature branches

## [0.22.10] - 2022-01-29

### Changed

- Running tests, conda, and version workflows on pull requests, not just pushes

## [0.22.9] - 2022-01-27

### Fixed

- Fixing version check action so that it doesn't run on commits that are in develop
- Edited PR template so that markdown checklist appears properly

## [0.22.8] - 2022-01-27

### Fixed

- publish workflow, using `docker buildx` to build images for x86 and ARM, prepare manifest and push to ECR so that pulls will match the correct architecture.
- typo in CONTRIBUTING
- installing `gcc` in Docker image so Docker can build wheels for `dask` and other packages that don't provide ARM wheels

### Changed

- updated versions in `requirements.txt` for `matplotlib` and `dask`

## [0.22.7] - 2022-01-27

### Added

- `MANIFEST.in` did not have `covalent_dispatcher/_service` in it due to which the PyPi package was not being built correctly. Added the `covalent_dispatcher/_service` to the `MANIFEST.in` file.

### Fixed

- setuptools properly including data files during installation

## [0.22.6] - 2022-01-26

### Fixed

- Added service folder in covalent dispatcher to package.

## [0.22.5] - 2022-01-25

### Fixed

- `README.md` images now use master branch's raw image urls hosted on <https://github.com> instead of <https://raw.githubusercontent.com>. Also, switched image rendering from html to markdown.

## [0.22.4] - 2022-01-25

### Fixed

- dispatcher server app included in sdist
- raw image urls properly used

## [0.22.3] - 2022-01-25

### Fixed

- raw image urls used in readme

## [0.22.2] - 2022-01-25

### Fixed

- pypi upload

## [0.22.1] - 2022-01-25

### Added

- Code of conduct
- Manifest.in file
- Citation info
- Action to upload to pypi

### Fixed

- Absolute URLs used in README
- Workflow badges updated URLs
- `install_package_data` -> `include_package_data` in `setup.py`

## [0.22.0] - 2022-01-25

### Changed

- Using public ECR for Docker release

## [0.21.0] - 2022-01-25

### Added

- GitHub pull request templates

## [0.20.0] - 2022-01-25

### Added

- GitHub issue templates

## [0.19.0] - 2022-01-25

### Changed

- Covalent Beta Release

## [0.18.9] - 2022-01-24

### Fixed

- iframe in the docs landing page is now responsive

## [0.18.8] - 2022-01-24

### Changed

- Temporarily removed output tab
- Truncated dispatch id to fit left sidebar, add tooltip to show full id

## [0.18.7] - 2022-01-24

### Changed

- Many stylistic improvements to documentation, README, and CONTRIBUTING.

## [0.18.6] - 2022-01-24

### Added

- Test added to check whether an already decorated function works as expected with Covalent.
- `pennylane` package added to the `requirements-dev.txt` file.

### Changed

- Now using `inspect.signature` instead of `function.__code__` to get the names of function's parameters.

## [0.18.5] - 2022-01-21

### Fixed

- Various CI fixes, including rolling back regression in version validation, caching on s3 hosted badges, applying releases and tags correctly.

## [0.18.4] - 2022-01-21

### Changed

- Removed comments and unused functions in covalent_dispatcher
- `result_class.py` renamed to `result.py`

### Fixed

- Version was not being properly imported inside `covalent/__init__.py`
- `dispatch_sync` was not previously using the `results_dir` metadata field

### Removed

- Credentials in config
- `generate_random_filename_in_cache`
- `is_any_atom`
- `to_json`
- `show_subgraph` option in `draw`
- `calculate_node`

## [0.18.3] - 2022-01-20

### Fixed

- The gunicorn servers now restart more gracefully

## [0.18.2] - 2022-01-21

### Changed

- `tempdir` metadata field removed and replaced with `executor.local.cache_dir`

## [0.18.1] - 2022-01-11

## Added

- Concepts page

## [0.18.0] - 2022-01-20

### Added

- `Result.CANCELLED` status to represent the status of a cancelled dispatch.
- Condition to cancel the whole dispatch if any of the nodes are cancelled.
- `cancel_workflow` function which uses a shared variable provided by Dask (`dask.distributed.Variable`) in a dask client to inform nodes to stop execution.
- Cancel function for dispatcher server API which will allow the server to terminate the dispatch.
- How to notebook for cancelling a dispatched job.
- Test to verify whether cancellation of dispatched jobs is working as expected.
- `cancel` function is available as `covalent.cancel`.

### Changed

- In file `covalent/_shared_files/config.py` instead of using a variable to store and then return the config data, now directly returning the configuration.
- Using `fire_and_forget` to dispatch a job instead of a dictionary of Dask's `Future` objects so that we won't have to manage the lifecycle of those futures.
- The `test_run_dispatcher` test was changed to reflect that the dispatcher no longer uses a dictionary of future objects as it was not being utilized anywhere.

### Removed

- `with dask_client` context was removed as the client created in `covalent_dispatcher/_core/__init__.py` is already being used even without the context. Furthermore, it creates issues when that context is exited which is unnecessary at the first place hence not needed to be resolved.

## [0.17.5] - 2022-01-19

### Changed

- Results directory uses a relative path by default and can be overridden by the environment variable `COVALENT_RESULTS_DIR`.

## [0.17.4] - 2022-01-19

### Changed

- Executor parameters use defaults specified in config TOML
- If relative paths are supplied for stdout and stderr, those files are created inside the results directory

## [0.17.3] - 2022-01-18

### Added

- Sync function
- Covalent CLI tool can restart in developer mode

### Fixed

- Updated the UI address referenced in the README

## [0.17.2] - 2022-01-12

### Added

- Quantum gravity tutorial

### Changed

- Moved VERSION file to top level

## [0.17.1] - 2022-01-19

### Added

- `error` attribute was added to the results object to show which node failed and the reason behind it.
- `stdout` and `stderr` attributes were added to a node's result to store any stdout and stderr printing done inside an electron/node.
- Test to verify whether `stdout` and `stderr` are being stored in the result object.

### Changed

- Redesign of how `redirect_stdout` and `redirect_stderr` contexts in executor now work to allow storing their respective outputs.
- Executors now also return `stdout` and `stderr` strings, along with the execution output, so that they can be stored in their result object.

## [0.17.0] - 2022-01-18

### Added

- Added an attribute `__code__` to electron and lattice which is a copy of their respective function's `__code__` attribute.
- Positional arguments, `args`, are now merged with keyword arguments, `kwargs`, as close as possible to where they are passed. This was done to make sure we support both with minimal changes and without losing the name of variables passed.
- Tests to ensure usage of positional arguments works as intended.

### Changed

- Slight rework to how any print statements in lattice are sent to null.
- Changed `test_dispatcher_functional` in `basic_dispatcher_test.py` to account for the support of `args` and removed a an unnecessary `print` statement.

### Removed

- Removed `args` from electron's `init` as it wasn't being used anywhere.

## [0.16.1] - 2022-01-18

### Changed

- Requirement changed from `dask[complete]` to `dask[distributed]`.

## [0.16.0] - 2022-01-14

### Added

- New UI static demo build
- New UI toolbar functions - orientation, toggle params, minimap
- Sortable and searchable lattice name row

### Changed

- Numerous UI style tweaks, mostly around dispatches table states

### Fixed

- Node sidebar info now updates correctly

## [0.15.11] - 2022-01-18

### Removed

- Unused numpy requirement. Note that numpy is still being installed indirectly as other packages in the requirements rely on it.

## [0.15.10] - 2022-01-16

## Added

- How-to guide for Covalent dispatcher CLI.

## [0.15.9] - 2022-01-18

### Changed

- Switched from using human readable ids to using UUIDs

### Removed

- `human-id` package was removed along with its mention in `requirements.txt` and `meta.yaml`

## [0.15.8] - 2022-01-17

### Removed

- Code breaking text from CLI api documentation.
- Unwanted covalent_dispatcher rst file.

### Changed

- Installation of entire covalent_dispatcher instead of covalent_dispatcher/_service in setup.py.

## [0.15.7] - 2022-01-13

### Fixed

- Functions with multi-line or really long decorators are properly serialized in dispatch_source.py.
- Multi-line Covalent output is properly commented out in dispatch_source.py.

## [0.15.6] - 2022-01-11

### Fixed

- Sub-lattice functions are successfully serialized in the utils.py get_serialized_function_str.

### Added

- Function to scan utilized source files and return a set of imported modules (utils.get_imports_from_source)

## [0.15.5] - 2022-01-12

### Changed

- UI runs on port 47007 and the dispatcher runs on port 48008. This is so that when the servers are later merged, users continue using port 47007 in the browser.
- Small modifications to the documentation
- Small fix to the README

### Removed

- Removed a directory `generated` which was improperly added
- Dispatcher web interface
- sqlalchemy requirement

## [0.15.4] - 2022-01-11

### Changed

- In file `covalent/executor/base.py`, `pickle` was changed to `cloudpickle` because of its universal pickling ability.

### Added

- In docstring of `BaseExecutor`, a note was added specifying that `covalent` with its dependencies is assumed to be installed in the conda environments.
- Above note was also added to the conda env selector how-to.

## [0.15.3] - 2022-01-11

### Changed

- Replaced the generic `RuntimeError` telling users to check if there is an object manipulation taking place inside the lattice to a simple warning. This makes the original error more visible.

## [0.15.2] - 2022-01-11

### Added

- If condition added for handling the case where `__getattr__` of an electron is accessed to detect magic functions.

### Changed

- `ActiveLatticeManager` now subclasses from `threading.local` to make it thread-safe.
- `ValueError` in the lattice manager's `claim` function now also shows the name of the lattice that is currently claimed.
- Changed docstring of `ActiveLatticeManager` to note that now it is thread-safe.
- Sublattice dispatching now no longer deletes the result object file and is dispatched normally instead of in a serverless manner.
- `simulate_nitrogen_and_copper_slab_interaction.ipynb` notebook tutorial now does normal dispatching as well instead of serverless dispatching. Also, now 7 datapoints will be shown instead of 10 earlier.

## [0.15.1] - 2022-01-11

### Fixed

- Passing AWS credentials to reusable workflows as a secret

## [0.15.0] - 2022-01-10

### Added

- Action to push development image to ECR

### Changed

- Made the publish action reusable and callable

## [0.14.1] - 2022-01-02

### Changed

- Updated the README
- Updated classifiers in the setup.py file
- Massaged some RTD pages

## [0.14.0] - 2022-01-07

### Added

- Action to push static UI to S3

## [0.13.2] - 2022-01-07

### Changed

- Completed new UI design work

## [0.13.1] - 2022-01-02

### Added

- Added eventlet requirement

### Changed

- The CLI tool can now manage the UI flask server as well
- [Breaking] The CLI option `-t` has been changed to `-d`, which starts the servers in developer mode and exposes unit tests to the server.

## [0.13.0] - 2022-01-01

### Added

- Config manager in `covalent/_shared_files/config.py`
- Default location for the main config file can be overridden using the environment variable `COVALENT_CONFIG_DIR`
- Ability to set and get configuration using `get_config` and `set_config`

### Changed

- The flask servers now reference the config file
- Defaults reference the config file

### Fixed

- `ValueError` caught when running `covalent stop`
- One of the functional tests was using a malformed path

### Deprecated

- The `electron.to_json` function
- The `generate_random_filename_in_cache` function

### Removed

- The `get_api_token` function

## [0.12.13] - 2022-01-04

## Removed

- Tutorial section headings

## Fixed

- Plot background white color

## [0.12.12] - 2022-01-06

### Fixed

- Having a print statement inside electron and lattice code no longer causes the workflow to fail.

## [0.12.11] - 2022-01-04

### Added

- Completed UI feature set for first release

### Changed

- UI server result serialization improvements
- UI result update webhook no longer fails on request exceptions, logs warning intead

## [0.12.10] - 2021-12-17

### Added

- Astrophysics tutorial

## [0.12.9] - 2022-01-04

### Added

- Added `get_all_node_results` method in `result_class.py` to return result of all node executions.

- Added `test_parallelilization` test to verify whether the execution is now being achieved in parallel.

### Changed

- Removed `LocalCluster` cluster creation usage to a simple `Client` one from Dask.

- Removed unnecessary `to_run` function as we no longer needed to run execution through an asyncio loop.

- Removed `async` from function definition of previously asynchronous functions, `_run_task`, `_run_planned_workflow`, `_plan_workflow`, and `_run_workflow`.

- Removed `uvloop` from requirements.

- Renamed `test_get_results` to `test_get_result`.

- Reran the how to notebooks where execution time was mentioned.

- Changed how `dispatch_info` context manager was working to account for multiple nodes accessing it at the same time.

## [0.12.8] - 2022-01-02

### Changed

- Changed the software license to GNU Affero 3.0

### Removed

- `covalent-ui` directory

## [0.12.7] - 2021-12-29

### Fixed

- Gunicorn logging now uses the `capture-output` flag instead of redirecting stdout and stderr

## [0.12.6] - 2021-12-23

### Changed

- Cleaned up the requirements and moved developer requirements to a separate file inside `tests`

## [0.12.5] - 2021-12-16

### Added

- Conda build CI job

## [0.12.4] - 2021-12-23

### Changed

- Gunicorn server now checks for port availability before starting

### Fixed

- The `covalent start` function now prints the correct port if the server is already running.

## [0.12.3] - 2021-12-14

### Added

- Covalent tutorial comparing quantum support vector machines with support vector machine algorithms implemented in qiskit and scikit-learn.

## [0.12.2] - 2021-12-16

### Fixed

- Now using `--daemon` in gunicorn to start the server, which was the original intention.

## [0.12.1] - 2021-12-16

### Fixed

- Removed finance references from docs
- Fixed some other small errors

### Removed

- Removed one of the failing how-to tests from the functional test suite

## [0.12.0] - 2021-12-16

### Added

- Web UI prototype

## [0.11.1] - 2021-12-14

### Added

- CLI command `covalent status` shows port information

### Fixed

- gunicorn management improved

## [0.11.0] - 2021-12-14

### Added

- Slack notifications for test status

## [0.10.4] - 2021-12-15

### Fixed

- Specifying a non-default results directory in a sub-lattice no longer causes a failure in lattice execution.

## [0.10.3] - 2021-12-14

### Added

- Functional tests for how-to's in documentation

### Changed

- Moved example script to a functional test in the pipeline
- Added a test flag to the CLI tool

## [0.10.2] - 2021-12-14

### Fixed

- Check that only `kwargs` without any default values in the workflow definition need to be passed in `lattice.draw(ax=ax, **kwargs)`.

### Added

- Function to check whether all the parameters without default values for a callable function has been passed added to shared utils.

## [0.10.1] - 2021-12-13

### Fixed

- Content and style fixes for getting started doc.

## [0.10.0] - 2021-12-12

### Changed

- Remove all imports from the `covalent` to the `covalent_dispatcher`, except for `_dispatch_serverless`
- Moved CLI into `covalent_dispatcher`
- Moved executors to `covalent` directory

## [0.9.1] - 2021-12-13

### Fixed

- Updated CONTRIBUTING to clarify docstring style.
- Fixed docstrings for `calculate_node` and `check_constraint_specific_sum`.

## [0.9.0] - 2021-12-10

### Added

- `prefix_separator` for separating non-executable node types from executable ones.

- `subscript_prefix`, `generator_prefix`, `sublattice_prefix`, `attr_prefix` for prefixes of subscripts, generators,
  sublattices, and attributes, when called on an electron and added to the transport graph.

- `exclude_from_postprocess` list of prefixes to denote those nodes which won't be used in post processing the workflow.

- `__int__()`, `__float__()`, `__complex__()` for converting a node to an integer, float, or complex to a value of 0 then handling those types in post processing.

- `__iter__()` generator added to Electron for supporting multiple return values from an electron execution.

- `__getattr__()` added to Electron for supporting attribute access on the node output.

- `__getitem__()` added to Electron for supporting subscripting on the node output.

- `electron_outputs` added as an attribute to lattice.

### Changed

- `electron_list_prefix`, `electron_dict_prefix`, `parameter_prefix` modified to reflect new way to assign prefixes to nodes.

- In `build_graph` instead of ignoring all exceptions, now the exception is shown alongwith the runtime error notifying that object manipulation should be avoided inside a lattice.

- `node_id` changed to `self.node_id` in Electron's `__call__()`.

- `parameter` type electrons now have the default metadata instead of empty dictionary.

- Instead of deserializing and checking whether a sublattice is there, now a `sublattice_prefix` is used to denote when a node is a sublattice.

- In `dispatcher_stack_test`, `test_dispatcher_flow` updated to indicate the new use of `parameter_prefix`.

### Fixed

- When an execution fails due to something happening in `run_workflow`, then result object's status is now failed and the object is saved alongwith throwing the appropriate exception.

## [0.8.5] - 2021-12-10

### Added

- Added tests for choosing specific executors inside electron initialization.
- Added test for choosing specific Conda environments inside electron initialization.

## [0.8.4] - 2021-12-10

### Changed

- Removed _shared_files directory and contents from covalent_dispatcher. Logging in covalent_dispatcher now uses the logger in covalent/_shared_files/logging.py.

## [0.8.3] - 2021-12-10

### Fixed

- Decorator symbols were added to the pseudo-code in the quantum chemistry tutorial.

## [0.8.2] - 2021-12-06

### Added

- Quantum chemistry tutorial.

## [0.8.1] - 2021-12-08

### Added

- Docstrings with typehints for covalent dispatcher functions added.

### Changed

- Replaced `node` to `node_id` in `electron.py`.

- Removed unnecessary `enumerate` in `covalent_dispatcher/_core/__init__.py`.

- Removed `get_node_device_mapping` function from `covalent_dispatcher/_core/__init__.py`
  and moved the definition to directly add the mapping to `workflow_schedule`.

- Replaced iterable length comparison for `executor_specific_exec_cmds` from `if len(executor_specific_exec_cmds) > 0`
  to `if executor_specific_exec_cmds`.

## [0.8.0] - 2021-12-03

### Added

- Executors can now accept the name of a Conda environment. If that environment exists, the operations of any electron using that executor are performed in that Conda environment.

## [0.7.6] - 2021-12-02

### Changed

- How to estimate lattice execution time has been renamed to How to query lattice execution time.
- Change result querying syntax in how-to guides from `lattice.get_result` to
  `covalent.get_result`.
- Choose random port for Dask dashboard address by setting `dashboard_address` to ':0' in
  `LocalCluster`.

## [0.7.5] - 2021-12-02

### Fixed

- "Default" executor plugins are included as part of the package upon install.

## [0.7.4] - 2021-12-02

### Fixed

- Upgraded dask to 2021.10.0 based on a vulnerability report

## [0.7.3] - 2021-12-02

### Added

- Transportable object tests
- Transport graph tests

### Changed

- Variable name node_num to node_id
- Variable name node_idx to node_id

### Fixed

- Transport graph `get_dependencies()` method return type was changed from Dict to List

## [0.7.2] - 2021-12-01

### Fixed

- Date handling in changelog validation

### Removed

- GitLab CI YAML

## [0.7.1] - 2021-12-02

### Added

- A new parameter to a node's result called `sublattice_result` is added.
  This will be of a `Result` type and will contain the result of that sublattice's
  execution. If a normal electron is executed, this will be `None`.

- In `_delete_result` function in `results_manager.py`, an empty results directory
  will now be deleted.

- Name of a sublattice node will also contain `(sublattice)`.

- Added `_dispatch_sync_serverless` which synchronously dispatches without a server
  and waits for a result to be returned. This is the method used to dispatch a sublattice.

- Test for sublatticing is added.

- How-to guide added for sublatticing explaining the new features.

### Changed

- Partially changed `draw` function in `lattice.py` to also draw the subgraph
  of the sublattice when drawing the main graph of the lattice. The change is
  incomplete as we intend to add this feature later.

- Instead of returning `plt`, `draw` now returns the `ax` object.

- `__call__` function in `lattice.py` now runs the lattice's function normally
  instead of dispatching it.

- `_run_task` function now checks whether current node is a sublattice and acts
  accordingly.

### Fixed

- Unnecessary lines to rename the node's name in `covalent_dispatcher/_core/__init__.py` are removed.

- `test_electron_takes_nested_iterables` test was being ignored due to a spelling mistake. Fixed and
  modified to follow the new pattern.

## [0.7.0] - 2021-12-01

### Added

- Electrons can now accept an executor object using the "backend" keyword argument. "backend" can still take a string naming the executor module.
- Electrons and lattices no longer have Slurm metadata associated with the executor, as that information should be contained in the executor object being used as an input argument.
- The "backend" keyword can still be a string specifying the executor module, but only if the executor doesn't need any metadata.
- Executor plugin classes are now directly available to covalent, eg: covalent.executor.LocalExecutor().

## [0.6.7] - 2021-12-01

### Added

- Docstrings without examples for all the functions in core covalent.
- Typehints in those functions as well.
- Used `typing.TYPE_CHECKING` to prevent cyclic imports when writing typehints.

### Changed

- `convert_to_lattice_function` renamed to `convert_to_lattice_function_call`.
- Context managers now raise a `ValueError` instead of a generic `Exception`.

## [0.6.6] - 2021-11-30

### Fixed

- Fixed the version used in the documentation
- Fixed the badge URLs to prevent caching

## [0.6.5] - 2021-11-30

### Fixed

- Broken how-to links

### Removed

- Redundant lines from .gitignore
- *.ipynb from .gitignore

## [0.6.4] - 2021-11-30

### Added

- How-to guides for workflow orchestration.
  - How to construct an electron
  - How to construct a lattice
  - How to add an electron to lattice
  - How to visualize the lattice
  - How to add constraints to lattices
- How-to guides for workflow and subtask execution.
  - How to execute individual electrons
  - How to execute a lattice
  - How to execute multiple lattices
- How-to guides for status querying.
  - How to query electron execution status
  - How to query lattice execution status
  - How to query lattice execution time
- How-to guides for results collection
  - How to query electron execution results
  - How to query lattice execution results
  - How to query multiple lattice execution results
- Str method for the results object.

### Fixed

- Saving the electron execution status when the subtask is running.

## [0.6.3] - 2021-11-29

### Removed

- JWT token requirement.
- Covalent dispatcher login requirement.
- Update covalent login reference in README.md.
- Changed the default dispatcher server port from 5000 to 47007.

## [0.6.2] - 2021-11-28

### Added

- Github action for tests and coverage
- Badges for tests and coverage
- If tests pass then develop is pushed to master
- Add release action which tags and creates a release for minor version upgrades
- Add badges action which runs linter, and upload badges for version, linter score, and platform
- Add publish action (and badge) which builds a Docker image and uploads it to the AWS ECR

## [0.6.1] - 2021-11-27

### Added

- Github action which checks version increment and changelog entry

## [0.6.0] - 2021-11-26

### Added

- New Covalent RTD theme
- sphinx extension sphinx-click for CLI RTD
- Sections in RTD
- init.py in both covalent-dispatcher logger module and cli module for it to be importable in sphinx

### Changed

- docutils version that was conflicting with sphinx

### Removed

- Old aq-theme

## [0.5.1] - 2021-11-25

### Added

- Integration tests combining both covalent and covalent-dispatcher modules to test that
  lattice workflow are properly planned and executed.
- Integration tests for the covalent-dispatcher init module.
- pytest-asyncio added to requirements.

## [0.5.0] - 2021-11-23

### Added

- Results manager file to get results from a file, delete a result, and redispatch a result object.
- Results can also be awaited to only return a result if it has either been completed or failed.
- Results class which is used to store the results with all the information needed to be used again along with saving the results to a file functionality.
- A result object will be a mercurial object which will be updated by the dispatcher and saved to a file throughout the dispatching and execution parts.
- Direct manipulation of the transport graph inside a result object takes place.
- Utility to convert a function definition string to a function and vice-versa.
- Status class to denote the status of a result object and of each node execution in the transport graph.
- Start and end times are now also stored for each node execution as well as for the whole dispatch.
- Logging of `stdout` and `stderr` can be done by passing in the `log_stdout`, `log_stderr` named metadata respectively while dispatching.
- In order to get the result of a certain dispatch, the `dispatch_id`, the `results_dir`, and the `wait` parameter can be passed in. If everything is default, then only the dispatch id is required, waiting will not be done, and the result directory will be in the current working directory with folder name as `results/` inside which every new dispatch will have a new folder named according to their respective dispatch ids, containing:
  - `result.pkl` - (Cloud)pickled result object.
  - `result_info.yaml` - yaml file with high level information about the result and its execution.
  - `dispatch_source.py` - python file generated, containing the original function definitions of lattice and electrons which can be used to dispatch again.

### Changed

- `logfile` named metadata is now `slurm_logfile`.
- Instead of using `jsonpickle`, `cloudpickle` is being used everywhere to maintain consistency.
- `to_json` function uses `json` instead of `jsonpickle` now in electron and lattice definitions.
- `post_processing` moved to the dispatcher, so the dispatcher will now store a finished execution result in the results folder as specified by the user with no requirement of post processing it from the client/user side.
- `run_task` function in dispatcher modified to check if a node has completed execution and return it if it has, else continue its execution. This also takes care of cases if the server has been closed mid execution, then it can be started again from the last saved state, and the user won't have to wait for the whole execution.
- Instead of passing in the transport graph and dispatch id everywhere, the result object is being passed around, except for the `asyncio` part where the dispatch id and results directory is being passed which afterwards lets the core dispatcher know where to get the result object from and operate on it.
- Getting result of parent node executions of the graph, is now being done using the result object's graph. Storing of each execution's result is also done there.
- Tests updated to reflect the changes made. They are also being run in a serverless manner.

### Removed

- `LatticeResult` class removed.
- `jsonpickle` requirement removed.
- `WorkflowExecutionResult`, `TaskExecutionResult`, and `ExecutionError` singleton classes removed.

### Fixed

- Commented out the `jwt_required()` part in `covalent-dispatcher/_service/app.py`, may be removed in later iterations.
- Dispatcher server will now return the error message in the response of getting result if it fails instead of sending every result ever as a response.

## [0.4.3] - 2021-11-23

### Added

- Added a note in Known Issues regarding port conflict warning.

## [0.4.2] - 2021-11-24

### Added

- Added badges to README.md

## [0.4.1] - 2021-11-23

### Changed

- Removed old coverage badge and fixed the badge URL

## [0.4.0] - 2021-11-23

### Added

- Codecov integrations and badge

### Fixed

- Detached pipelines no longer created

## [0.3.0] - 2021-11-23

### Added

- Wrote a Code of Conduct based on <https://www.contributor-covenant.org/>
- Added installation and environment setup details in CONTRIBUTING
- Added Known Issues section to README

## [0.2.0] - 2021-11-22

### Changed

- Removed non-open-source executors from Covalent. The local SLURM executor is now
- a separate repo. Executors are now plugins.

## [0.1.0] - 2021-11-19

### Added

- Pythonic CLI tool. Install the package and run `covalent --help` for a usage description.
- Login and logout functionality.
- Executor registration/deregistration skeleton code.
- Dispatcher service start, stop, status, and restart.

### Changed

- JWT token is stored to file instead of in an environment variable.
- The Dask client attempts to connect to an existing server.

### Removed

- Removed the Bash CLI tool.

### Fixed

- Version assignment in the covalent init file.

## [0.0.3] - 2021-11-17

### Fixed

- Fixed the Dockerfile so that it runs the dispatcher server from the covalent repo.

## [0.0.2] - 2021-11-15

### Changed

- Single line change in ci script so that it doesn't exit after validating the version.
- Using `rules` in `pytest` so that the behavior in test stage is consistent.

## [0.0.1] - 2021-11-15

### Added

- CHANGELOG.md to track changes (this file).
- Semantic versioning in VERSION.
- CI pipeline job to enforce versioning.<|MERGE_RESOLUTION|>--- conflicted
+++ resolved
@@ -7,11 +7,10 @@
 
 ## [UNRELEASED]
 
-<<<<<<< HEAD
 ### Changed
 
 - Removed unused `DATA_OS_SVC_HOST_URI` env var from docker compose file & Dockerfile placeholders
-=======
+
 ## [0.86.1] - 2022-04-18
 
 ### Fixed
@@ -33,7 +32,6 @@
 ## Changed
 
 - UI refresh: updated covalent logo, new font, nav icons, status colors
->>>>>>> 5d90535f
 
 ## [0.85.0] - 2022-04-18
 
