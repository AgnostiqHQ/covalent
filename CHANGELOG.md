--- conflicted
+++ resolved
@@ -7,12 +7,11 @@
 
 ## [UNRELEASED]
 
-<<<<<<< HEAD
-=======
 ### Docs
 
 - Updated How-to documents.
 - Port of Pennylane's Univariate QVR tutorial using Covalent to this repo.
+- Adding troubleshooting guide to RTD's
 
 ## [0.219.0-rc.0] - 2023-03-01
 
@@ -30,7 +29,6 @@
 ### Docs
 
 * Adding `cancellation` RTD text files
->>>>>>> fb27d351
 
 ### Added
 
@@ -57,7 +55,6 @@
 - Added documentation for "Triggers" and a separate section for similar "Features"
 - Tutorial guidelines
 - Adding `cancellation` RTD text files
-- Adding troubleshooting guide to RTD's
 
 ### Tests
 
