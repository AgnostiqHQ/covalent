# Changelog

All notable changes to this project will be documented in this file.

The format is based on [Keep a Changelog](https://keepachangelog.com/en/1.0.0/),
and this project adheres to [Semantic Versioning](https://semver.org/spec/v2.0.0.html).

<<<<<<< HEAD
## [UNRELEASED]

### Added

- Ensure that all refactor components work together.

## [0.35.0] - 2022-03-24

### Added

- Results management endpoints; GET, PUT, POST for results object

## [0.34.1] - 2022-03-24

### Fixed

- Pinned jinja2 to less than 3.1.0 so that nbconvert remains stable in the docs build.

## [0.34.0] - 2022-03-24

### Added

- API endpoints to upload and download files

## [0.33.1] - 2022-03-24

### Fixed

- Retrieving results from running container via HTTP
- Adding tests for Docker image in workflows

## [0.33.0] - 2022-03-24

### Added

- Slack and webhook notifications
=======
## [0.32.10] - 2022-03-23

### Added

- Picking up dispatch jobs from the queue and ensuring that only one workflow is processed (locally) at any given time.
>>>>>>> e5d21f9b

## [0.32.9] - 2022-03-23

### Fixed

- Updated OS Queuer imports to remove top level modules `refactor.queuer`

## [0.32.8] - 2022-03-22

### Added

- Websocket notify endpoint with leaky bucket algo implementation to rate limit messages to frontend

## [0.32.7] - 2022-03-22

### Added

- Queuer API submit endpoint to publish dispatch message to MQ & send result file to Data Service
- API Service class for interfacing with local services
- Tests covering submit endpoint and API Service

## [0.32.6] - 2022-03-22

### Fixed

- Input path for external libraries in the Lepton wrapper can (and should) now be a full path to the file.

## [0.32.6] - 2022-03-21

### Added

- Checks in setup.py to confirm node version compatibility.
- Instructions in CONTRIBUTING to address some common Debian setup issues.

## [0.32.5] - 2022-03-21

### Fixed

- Fix HTTP status code for blank POST requests.

## [0.32.4] - 2022-03-17

### Fixed

- Docker commands in docs

## [0.32.3] - 2022-03-16

### Fixed

- Fix missing UI graph edges between parameters and electrons in certain cases.
- Fix UI crashes in cases where legacy localStorage state was being loaded.

## [0.32.2] - 2022-03-16

### Added

- Images for graphs generated in tutorials and how-tos.
- Note for quantum gravity tutorial to tell users that `tensorflow` doesn't work on M1 Macs.
- `Known Issues` added to `README.md`

### Fixed

- `draw` function usage in tutorials and how-tos now reflects the UI images generated instead of using graphviz.
- Images now render properly in RTD of how-tos.

### Changed

- Reran all the tutorials that could run, generating the outputs again.

## [0.32.1] - 2022-03-15

### Fixed

- CLI now starts server directly in the subprocess instead of as a daemon
- Logs are provided as pipes to Popen instead of using a shell redirect
- Restart behavior fixed
- Default port in `covalent_ui/app.py` uses the config manager

### Removed

- `_graceful_restart` function no longer needed without gunicorn

## [0.32.0] - 2022-03-11

### Added

- Dispatcher microservice API endpoint to dispatch and update workflow.
- Added get runnable task endpoint.

## [0.31.0] - 2022-03-11

### Added

- Runner component's main functionality to run a set of tasks, cancel a task, and get a task's status added to its api.

## [0.30.5] - 2022-03-11

### Updated

- Updated Workflow endpoints & API spec to support upload & download of result objects as pickle files

## [0.30.4] - 2022-03-11

### Fixed

- When executing a task on an alternate Conda environment, Covalent no longer has to be installed on that environment. Previously, a Covalent object (the execution function as a TransportableObject) was passed to the environment. Now it is deserialized to a "normal" Python function, which is passed to the alternate Conda environment.

## [0.30.3] - 2022-03-11

### Fixed

- Fixed the order of output storage in `post_process` which should have been the order in which the electron functions are called instead of being the order in which they are executed. This fixes the order in which the replacement of function calls with their output happens, which further fixes any discrepencies in the results obtained by the user.

- Fixed the `post_process` test to check the order as well.

## [0.30.2] - 2022-03-11

### Changed

- Updated eventlet to 0.31.0

## [0.30.1] - 2022-03-10

### Fixed

- Eliminate unhandled exception in Covalent UI backend when calling fetch_result.

## [0.30.0] - 2022-03-09

### Added

- Skeleton code for writing the different services corresponding to each component in the open source refactor.
- OpenAPI specifications for each of the services.

## [0.29.3] - 2022-03-09

### Fixed

- Covalent UI is built in the Dockerfile, the setup file, the pypi workflow, the tests workflow, and the conda build script.

## [0.29.2] - 2022-03-09

### Added

- Defaults defined in executor plugins are read and used to update the in-memory config, as well as the user config file. But only if the parameter in question wasn't already defined.

### Changed

- Input parameter names and docstrings in _shared_files.config.update_config were changed for clarity.

## [0.29.1] - 2022-03-07

### Changed

- Updated fail-fast strategy to run all tests.

## [0.29.0] - 2022-03-07

### Added

- DispatchDB for storing dispatched results

### Changed

- UI loads dispatches from DispatchDB instead of browser local storage

## [0.28.3] - 2022-03-03

### Fixed

Installed executor plugins don't have to be referred to by their full module name. Eg, use "custom_executor", instead of "covalent_custom_plugin.custom_executor".

## [0.28.2] - 2022-03-03

### Added

- A brief overview of the tutorial structure in the MNIST classification tutorial.

## [0.28.1] - 2022-03-02

### Added

- Conda installation is only supported for Linux in the `Getting Started` guide.
- MNIST classifier tutorial.

### Removed

- Removed handling of default values of function parameters in `get_named_params` in `covalent/_shared_files/utils.py`. So, it is actually being handled by not being handled since now `named_args` and `named_kwargs` will only contain parameters that were passed during the function call and not all of them.

## [0.28.0] - 2022-03-02

### Added

- Lepton support, including for Python modules and C libraries
- How-to guides showing how to use leptons for each of these

## [0.27.6] - 2022-03-01

### Added

- Added feature development basic steps in CONTRIBUTING.md.
- Added section on locally building RTD (read the docs) in the contributing guide.

## [0.27.5] - 2022-03-01

### Fixed

- Missing UI input data after backend change - needed to be derived from graph for electrons, lattice inputs fixed on server-side, combining name and positional args
- Broken UI graph due to variable->edge_name renaming
- Missing UI executor data after server-side renaming

## [0.27.4] - 2022-02-28

### Fixed

- Path used in `covalent/executor/__init__.py` for executor plugin modules needed updating to `covalent/executor/executor_plugins`

### Removed

- Disabled workflow cancellation test due to inconsistent outcomes. Test will be re-enabled after cancellation mechanisms are investigated further.

## [0.27.3] - 2022-02-25

### Added

- Added `USING_DOCKER.md` guide for running docker container.
- Added cli args to covalent UI flask server `covalent_ui/app.py` to modify port and log file path.

### Removed

- Removed gunicorn from cli and Dockerfile.

### Changed

- Updated cli `covalent_dispatcher/_cli/service.py` to run flask server directly, and removed dispatcher and UI flags.
- Using Flask blueprints to merge Dispatcher and UI servers.
- Updated Dockerfile to run flask server directly.
- Creating server PID file manually in `covalent_dispatcher/_cli/service.py`.
- Updated tests and docs to reflect merged servers.
- Changed all mentions of port 47007 (for old UI server) to 48008.

## [0.27.2] - 2022-02-24

### Changed

- Removed unnecessary blockquotes from the How-To guide for creating custom executors
- Changed "Covalent Cloud" to "Covalent" in the main code text

## [0.27.1] - 2022-02-24

### Removed

- Removed AQ-Engineers from CODEOWNERS in order to fix PR review notifications

## [0.27.0] - 2022-02-24

### Added

- Support for positional only, positional or keyword, variable positional, keyword only, variable keyword types of parameters is now added, e.g an electron can now use variable args and variable kwargs if the number/names of parameters are unknown during definition as `def task(*args, **kwargs)` which wasn't possible before.

- `Lattice.args` added to store positional arguments passed to the lattice's workflow function.

- `get_named_params` function added in `_shared_files/utils.py` which will return a tuple containing named positional arguments and named keyword arguments. The names help in showing and storing these parameters in the transport graph.

- Tests to verify whether all kinds of input paramaters are supported by electron or a lattice.

### Changed

- No longer merging positional arguments with keyword arguments, instead they are separately stored in respective nodes in the transport graph.

- `inputs` returned from `_get_inputs` function in `covalent_dispatcher/_core/execution.py` now contains positional as well as keyword arguments which further get passed to the executor.

- Executors now support positional and keyword arguments as inputs to their executable functions.

- Result object's `_inputs` attribute now contains both `args` and `kwargs`.

- `add_node_for_nested_iterables` is renamed to `connect_node_with_others` and `add_node_to_graph` also renamed to `add_collection_node_to_graph` in `electron.py`. Some more variable renames to have appropriate self-explanatory names.

- Nodes and edges in the transport graph now have a better interface to assign attributes to them.

- Edge attribute `variable` renamed to `edge_name`.

- In `serialize` function of the transport graph, if `metadata_only` is True, then only `metadata` attribute of node and `source` and `target` attributes of edge are kept in the then return serialized `data`.

- Updated the tests wherever necessary to reflect the above changes

### Removed

- Deprecated `required_params_passed` since an error will automatically be thrown by the `build_graph` function if any of the required parameters are not passed.

- Removed duplicate attributes from nodes in the transport graph.

## [0.26.1] - 2022-02-23

### Added

- Added Local Executor section to the API read the docs.

## [0.26.0] - 2022-02-23

### Added

- Automated reminders to update the changelog

## [0.25.3] - 2022-02-23

## Added

- Listed common mocking commands in the CONTRIBUTING.md guide.
- Additional guidelines on testing.

## [0.25.2] - 2022-02-21

### Changed

- `backend` metadata name changed to `executor`.
- `_plan_workflow` usage updated to reflect how that executor related information is now stored in the specific executor object.
- Updated tests to reflect the above changes.
- Improved the dispatch cancellation test to provide a robust solution which earlier took 10 minutes to run with uncertainty of failing every now and then.

### Removed

- Removed `TaskExecutionMetadata` as a consequence of removing `execution_args`.

## [0.25.1] - 2022-02-18

### Fixed

- Tracking imports that have been used in the workflow takes less time.

### Added

- User-imports are included in the dispatch_source.py script. Covalent-related imports are commented out.

## [0.25.0] - 2022-02-18

### Added

- UI: Lattice draw() method displays in web UI
- UI: New navigation panel

### Changed

- UI: Animated graph changes, panel opacity

### Fixed

- UI: Fixed "Not Found" pages

## [0.24.21] - 2022-02-18

### Added

- RST document describing the expectations from a tutorial.

## [0.24.20] - 2022-02-17

### Added

- Added how to create custom executors

### Changed

- Changed the description of the hyperlink for choosing executors
- Fixed typos in doc/source/api/getting_started/how_to/execution/creating_custom_executors.ipynb

## [0.24.19] - 2022-02-16

### Added

- CODEOWNERS for certain files.

## [0.24.18] - 2022-02-15

### Added

- The user configuration file can now specify an executor plugin directory.

## [0.24.17] - 2022-02-15

### Added

- Added a how-to for making custom executors.

## [0.24.16] - 2022-02-12

### Added

- Errors now contain the traceback as well as the error message in the result object.
- Added test for `_post_process` in `tests/covalent_dispatcher_tests/_core/execution_test.py`.

### Changed

- Post processing logic in `electron` and dispatcher now relies on the order of execution in the transport graph rather than node's function names to allow for a more reliable pairing of nodes and their outputs.

- Renamed `init_test.py` in `tests/covalent_dispatcher_tests/_core/` to `execution_test.py`.

### Removed

- `exclude_from_postprocess` list which contained some non executable node types removed since only executable nodes are post processed now.

## [0.24.15] - 2022-02-11

### Fixed

- If a user's configuration file does not have a needed exeutor parameter, the default parameter (defined in _shared_files/defaults.py) is used.
- Each executor plugin is no longer initialized upon the import of Covalent. This allows required parameters in executor plugins.

## Changed

- Upon updating the configuration data with a user's configuration file, the complete set is written back to file.

## Added

- Tests for the local and base executors.

## [0.24.14] - 2022-02-11

### Added

- UI: add dashboard cards
- UI: add scaling dots background

### Changed

- UI: reduce sidebar font sizes, refine color theme
- UI: refine scrollbar styling, show on container hover
- UI: format executor parameters as YAML code
- UI: update syntax highlighting scheme
- UI: update index.html description meta tag

## [0.24.13] - 2022-02-11

### Added

- Tests for covalent/_shared_files/config.py

## [0.24.12] - 2022-02-10

### Added

- CodeQL code analyzer

## [0.24.11] - 2022-02-10

### Added

- A new dictionary `_DEFAULT_CONSTRAINTS_DEPRECATED` in defaults.py

### Changed

- The `_DEFAULT_CONSTRAINT_VALUES` dictionary now only contains the `backend` argument

## [0.24.10] - 2022-02-09

### Fixed

- Sporadically failing workflow cancellation test in tests/workflow_stack_test.py

## [0.24.9] - 2022-02-09

## Changed

- Implementation of `_port_from_pid` in covalent_dispatcher/_cli/service.py.

## Added

- Unit tests for command line interface (CLI) functionalities in covalent_dispatcher/_cli/service.py and covalent_dispatcher/_cli/cli.py.

## [0.24.8] - 2022-02-07

### Fixed

- If a user's configuration file does not have a needed parameter, the default parameter (defined in _shared_files/defaults.py) is used.

## [0.24.7] - 2022-02-07

### Added

- Typing: Add Type hint `dispatch_info` parameter.
- Documentation: Updated the return_type description in docstring.

### Changed

- Typing: Change return type annotation to `Generator`.

## [0.24.6] - 2022-02-06

### Added

- Type hint to `deserialize` method of `TransportableObject` of `covalent/_workflow/transport.py`.

### Changed

- Description of `data` in `deserialize` method of `TransportableObject` of `covalent/_workflow/transport.py` from `The serialized transportable object` to `Cloudpickled function`.

## [0.24.5] - 2022-02-05

### Fixed

- Removed dependence on Sentinel module

## [0.24.4] - 2022-02-04

### Added

- Tests across multiple versions of Python and multiple operating systems
- Documentation reflecting supported configurations

## [0.24.3] - 2022-02-04

### Changed

- Typing: Use `bool` in place of `Optional[bool]` as type annotation for `develop` parameter in `covalent_dispatcher.service._graceful_start`
- Typing: Use `Any` in place of `Optional[Any]` as type annotation for `new_value` parameter in `covalent._shared_files.config.get_config`

## [0.24.2] - 2022-02-04

### Fixed

- Updated hyperlink of "How to get the results" from "./collection/query_electron_execution_result" to "./collection/query_multiple_lattice_execution_results" in "doc/source/how_to/index.rst".
- Updated hyperlink of "How to get the result of a particular electron" from "./collection/query_multiple_lattice_execution_results" to "./collection/query_electron_execution_result" in "doc/source/how_to/index.rst".

## [0.24.1] - 2022-02-04

### Changed

- Changelog entries are now required to have the current date to enforce ordering.

## [0.24.0] - 2022-02-03

### Added

- UI: log file output - display in Output tab of all available log file output
- UI: show lattice and electron inputs
- UI: display executor attributes
- UI: display error message on failed status for lattice and electron

### Changed

- UI: re-order sidebar sections according to latest figma designs
- UI: update favicon
- UI: remove dispatch id from tab title
- UI: fit new uuids
- UI: adjust theme text primary and secondary colors

### Fixed

- UI: auto-refresh result state on initial render of listing and graph pages
- UI: graph layout issues: truncate long electron/param names

## [0.23.0] - 2022-02-03

### Added

- Added `BaseDispatcher` class to be used for creating custom dispatchers which allow connection to a dispatcher server.
- `LocalDispatcher` inheriting from `BaseDispatcher` allows connection to a local dispatcher server running on the user's machine.
- Covalent only gives interface to the `LocalDispatcher`'s `dispatch` and `dispatch_sync` methods.
- Tests for both `LocalDispatcher` and `BaseDispatcher` added.

### Changed

- Switched from using `lattice.dispatch` and `lattice.dispatch_sync` to `covalent.dispatch` and `covalent.dispatch_sync`.
- Dispatcher address now is passed as a parameter (`dispatcher_addr`) to `covalent.dispatch` and `covalent.dispatch_sync` instead of a metadata field to lattice.
- Updated tests, how tos, and tutorials to use `covalent.dispatch` and `covalent.dispatch_sync`.
- All the contents of `covalent_dispatcher/_core/__init__.py` are moved to `covalent_dispatcher/_core/execution.py` for better organization. `__init__.py` only contains function imports which are needed by external modules.
- `dispatch`, `dispatch_sync` methods deprecated from `Lattice`.

### Removed

- `_server_dispatch` method removed from `Lattice`.
- `dispatcher` metadata field removed from `lattice`.

## [0.22.19] - 2022-02-03

### Fixed

- `_write_dispatch_to_python_file` isn't called each time a task is saved. It is now only called in the final save in `_run_planned_workflow` (in covalent_dispatcher/_core/__init__.py).

## [0.22.18] - 2022-02-03

### Fixed

- Added type information to result.py

## [0.22.17] - 2022-02-02

### Added

- Replaced `"typing.Optional"` with `"str"` in covalent/executor/base.py
- Added missing type hints to `get_dispatch_context` and `write_streams_to_file` in covalent/executor/base.py, BaseExecutor

## [0.22.16] - 2022-02-02

### Added

- Functions to check if UI and dispatcher servers are running.
- Tests for the `is_ui_running` and `is_server_running` in covalent_dispatcher/_cli/service.py.

## [0.22.15] - 2022-02-01

### Fixed

- Covalent CLI command `covalent purge` will now stop the servers before deleting all the pid files.

### Added

- Test for `purge` method in covalent_dispatcher/_cli/service.py.

### Removed

- Unused `covalent_dispatcher` import from covalent_dispatcher/_cli/service.py.

### Changed

- Moved `_config_manager` import from within the `purge` method to the covalent_dispatcher/_cli/service.py for the purpose of mocking in tests.

## [0.22.14] - 2022-02-01

### Added

- Type hint to `_server_dispatch` method in `covalent/_workflow/lattice.py`.

## [0.22.13] - 2022-01-26

### Fixed

- When the local executor's `log_stdout` and `log_stderr` config variables are relative paths, they should go inside the results directory. Previously that was queried from the config, but now it's queried from the lattice metadata.

### Added

- Tests for the corresponding functions in (`covalent_dispatcher/_core/__init__.py`, `covalent/executor/base.py`, `covalent/executor/executor_plugins/local.py` and `covalent/executor/__init__.py`) affected by the bug fix.

### Changed

- Refactored `_delete_result` in result manager to give the option of deleting the result parent directory.

## [0.22.12] - 2022-01-31

### Added

- Diff check in pypi.yml ensures correct files are packaged

## [0.22.11] - 2022-01-31

### Changed

- Removed codecov token
- Removed Slack notifications from feature branches

## [0.22.10] - 2022-01-29

### Changed

- Running tests, conda, and version workflows on pull requests, not just pushes

## [0.22.9] - 2022-01-27

### Fixed

- Fixing version check action so that it doesn't run on commits that are in develop
- Edited PR template so that markdown checklist appears properly

## [0.22.8] - 2022-01-27

### Fixed

- publish workflow, using `docker buildx` to build images for x86 and ARM, prepare manifest and push to ECR so that pulls will match the correct architecture.
- typo in CONTRIBUTING
- installing `gcc` in Docker image so Docker can build wheels for `dask` and other packages that don't provide ARM wheels

### Changed

- updated versions in `requirements.txt` for `matplotlib` and `dask`

## [0.22.7] - 2022-01-27

### Added

- `MANIFEST.in` did not have `covalent_dispatcher/_service` in it due to which the PyPi package was not being built correctly. Added the `covalent_dispatcher/_service` to the `MANIFEST.in` file.

### Fixed

- setuptools properly including data files during installation

## [0.22.6] - 2022-01-26

### Fixed

- Added service folder in covalent dispatcher to package.

## [0.22.5] - 2022-01-25

### Fixed

- `README.md` images now use master branch's raw image urls hosted on <https://github.com> instead of <https://raw.githubusercontent.com>. Also, switched image rendering from html to markdown.

## [0.22.4] - 2022-01-25

### Fixed

- dispatcher server app included in sdist
- raw image urls properly used

## [0.22.3] - 2022-01-25

### Fixed

- raw image urls used in readme

## [0.22.2] - 2022-01-25

### Fixed

- pypi upload

## [0.22.1] - 2022-01-25

### Added

- Code of conduct
- Manifest.in file
- Citation info
- Action to upload to pypi

### Fixed

- Absolute URLs used in README
- Workflow badges updated URLs
- `install_package_data` -> `include_package_data` in `setup.py`

## [0.22.0] - 2022-01-25

### Changed

- Using public ECR for Docker release

## [0.21.0] - 2022-01-25

### Added

- GitHub pull request templates

## [0.20.0] - 2022-01-25

### Added

- GitHub issue templates

## [0.19.0] - 2022-01-25

### Changed

- Covalent Beta Release

## [0.18.9] - 2022-01-24

### Fixed

- iframe in the docs landing page is now responsive

## [0.18.8] - 2022-01-24

### Changed

- Temporarily removed output tab
- Truncated dispatch id to fit left sidebar, add tooltip to show full id

## [0.18.7] - 2022-01-24

### Changed

- Many stylistic improvements to documentation, README, and CONTRIBUTING.

## [0.18.6] - 2022-01-24

### Added

- Test added to check whether an already decorated function works as expected with Covalent.
- `pennylane` package added to the `requirements-dev.txt` file.

### Changed

- Now using `inspect.signature` instead of `function.__code__` to get the names of function's parameters.

## [0.18.5] - 2022-01-21

### Fixed

- Various CI fixes, including rolling back regression in version validation, caching on s3 hosted badges, applying releases and tags correctly.

## [0.18.4] - 2022-01-21

### Changed

- Removed comments and unused functions in covalent_dispatcher
- `result_class.py` renamed to `result.py`

### Fixed

- Version was not being properly imported inside `covalent/__init__.py`
- `dispatch_sync` was not previously using the `results_dir` metadata field

### Removed

- Credentials in config
- `generate_random_filename_in_cache`
- `is_any_atom`
- `to_json`
- `show_subgraph` option in `draw`
- `calculate_node`

## [0.18.3] - 2022-01-20

### Fixed

- The gunicorn servers now restart more gracefully

## [0.18.2] - 2022-01-21

### Changed

- `tempdir` metadata field removed and replaced with `executor.local.cache_dir`

## [0.18.1] - 2022-01-11

## Added

- Concepts page

## [0.18.0] - 2022-01-20

### Added

- `Result.CANCELLED` status to represent the status of a cancelled dispatch.
- Condition to cancel the whole dispatch if any of the nodes are cancelled.
- `cancel_workflow` function which uses a shared variable provided by Dask (`dask.distributed.Variable`) in a dask client to inform nodes to stop execution.
- Cancel function for dispatcher server API which will allow the server to terminate the dispatch.
- How to notebook for cancelling a dispatched job.
- Test to verify whether cancellation of dispatched jobs is working as expected.
- `cancel` function is available as `covalent.cancel`.

### Changed

- In file `covalent/_shared_files/config.py` instead of using a variable to store and then return the config data, now directly returning the configuration.
- Using `fire_and_forget` to dispatch a job instead of a dictionary of Dask's `Future` objects so that we won't have to manage the lifecycle of those futures.
- The `test_run_dispatcher` test was changed to reflect that the dispatcher no longer uses a dictionary of future objects as it was not being utilized anywhere.

### Removed

- `with dask_client` context was removed as the client created in `covalent_dispatcher/_core/__init__.py` is already being used even without the context. Furthermore, it creates issues when that context is exited which is unnecessary at the first place hence not needed to be resolved.

## [0.17.5] - 2022-01-19

### Changed

- Results directory uses a relative path by default and can be overridden by the environment variable `COVALENT_RESULTS_DIR`.

## [0.17.4] - 2022-01-19

### Changed

- Executor parameters use defaults specified in config TOML
- If relative paths are supplied for stdout and stderr, those files are created inside the results directory

## [0.17.3] - 2022-01-18

### Added

- Sync function
- Covalent CLI tool can restart in developer mode

### Fixed

- Updated the UI address referenced in the README

## [0.17.2] - 2022-01-12

### Added

- Quantum gravity tutorial

### Changed

- Moved VERSION file to top level

## [0.17.1] - 2022-01-19

### Added

- `error` attribute was added to the results object to show which node failed and the reason behind it.
- `stdout` and `stderr` attributes were added to a node's result to store any stdout and stderr printing done inside an electron/node.
- Test to verify whether `stdout` and `stderr` are being stored in the result object.

### Changed

- Redesign of how `redirect_stdout` and `redirect_stderr` contexts in executor now work to allow storing their respective outputs.
- Executors now also return `stdout` and `stderr` strings, along with the execution output, so that they can be stored in their result object.

## [0.17.0] - 2022-01-18

### Added

- Added an attribute `__code__` to electron and lattice which is a copy of their respective function's `__code__` attribute.
- Positional arguments, `args`, are now merged with keyword arguments, `kwargs`, as close as possible to where they are passed. This was done to make sure we support both with minimal changes and without losing the name of variables passed.
- Tests to ensure usage of positional arguments works as intended.

### Changed

- Slight rework to how any print statements in lattice are sent to null.
- Changed `test_dispatcher_functional` in `basic_dispatcher_test.py` to account for the support of `args` and removed a an unnecessary `print` statement.

### Removed

- Removed `args` from electron's `init` as it wasn't being used anywhere.

## [0.16.1] - 2022-01-18

### Changed

- Requirement changed from `dask[complete]` to `dask[distributed]`.

## [0.16.0] - 2022-01-14

### Added

- New UI static demo build
- New UI toolbar functions - orientation, toggle params, minimap
- Sortable and searchable lattice name row

### Changed

- Numerous UI style tweaks, mostly around dispatches table states

### Fixed

- Node sidebar info now updates correctly

## [0.15.11] - 2022-01-18

### Removed

- Unused numpy requirement. Note that numpy is still being installed indirectly as other packages in the requirements rely on it.

## [0.15.10] - 2022-01-16

## Added

- How-to guide for Covalent dispatcher CLI.

## [0.15.9] - 2022-01-18

### Changed

- Switched from using human readable ids to using UUIDs

### Removed

- `human-id` package was removed along with its mention in `requirements.txt` and `meta.yaml`

## [0.15.8] - 2022-01-17

### Removed

- Code breaking text from CLI api documentation.
- Unwanted covalent_dispatcher rst file.

### Changed

- Installation of entire covalent_dispatcher instead of covalent_dispatcher/_service in setup.py.

## [0.15.7] - 2022-01-13

### Fixed

- Functions with multi-line or really long decorators are properly serialized in dispatch_source.py.
- Multi-line Covalent output is properly commented out in dispatch_source.py.

## [0.15.6] - 2022-01-11

### Fixed

- Sub-lattice functions are successfully serialized in the utils.py get_serialized_function_str.

### Added

- Function to scan utilized source files and return a set of imported modules (utils.get_imports_from_source)

## [0.15.5] - 2022-01-12

### Changed

- UI runs on port 47007 and the dispatcher runs on port 48008. This is so that when the servers are later merged, users continue using port 47007 in the browser.
- Small modifications to the documentation
- Small fix to the README

### Removed

- Removed a directory `generated` which was improperly added
- Dispatcher web interface
- sqlalchemy requirement

## [0.15.4] - 2022-01-11

### Changed

- In file `covalent/executor/base.py`, `pickle` was changed to `cloudpickle` because of its universal pickling ability.

### Added

- In docstring of `BaseExecutor`, a note was added specifying that `covalent` with its dependencies is assumed to be installed in the conda environments.
- Above note was also added to the conda env selector how-to.

## [0.15.3] - 2022-01-11

### Changed

- Replaced the generic `RuntimeError` telling users to check if there is an object manipulation taking place inside the lattice to a simple warning. This makes the original error more visible.

## [0.15.2] - 2022-01-11

### Added

- If condition added for handling the case where `__getattr__` of an electron is accessed to detect magic functions.

### Changed

- `ActiveLatticeManager` now subclasses from `threading.local` to make it thread-safe.
- `ValueError` in the lattice manager's `claim` function now also shows the name of the lattice that is currently claimed.
- Changed docstring of `ActiveLatticeManager` to note that now it is thread-safe.
- Sublattice dispatching now no longer deletes the result object file and is dispatched normally instead of in a serverless manner.
- `simulate_nitrogen_and_copper_slab_interaction.ipynb` notebook tutorial now does normal dispatching as well instead of serverless dispatching. Also, now 7 datapoints will be shown instead of 10 earlier.

## [0.15.1] - 2022-01-11

### Fixed

- Passing AWS credentials to reusable workflows as a secret

## [0.15.0] - 2022-01-10

### Added

- Action to push development image to ECR

### Changed

- Made the publish action reusable and callable

## [0.14.1] - 2022-01-02

### Changed

- Updated the README
- Updated classifiers in the setup.py file
- Massaged some RTD pages

## [0.14.0] - 2022-01-07

### Added

- Action to push static UI to S3

## [0.13.2] - 2022-01-07

### Changed

- Completed new UI design work

## [0.13.1] - 2022-01-02

### Added

- Added eventlet requirement

### Changed

- The CLI tool can now manage the UI flask server as well
- [Breaking] The CLI option `-t` has been changed to `-d`, which starts the servers in developer mode and exposes unit tests to the server.

## [0.13.0] - 2022-01-01

### Added

- Config manager in `covalent/_shared_files/config.py`
- Default location for the main config file can be overridden using the environment variable `COVALENT_CONFIG_DIR`
- Ability to set and get configuration using `get_config` and `set_config`

### Changed

- The flask servers now reference the config file
- Defaults reference the config file

### Fixed

- `ValueError` caught when running `covalent stop`
- One of the functional tests was using a malformed path

### Deprecated

- The `electron.to_json` function
- The `generate_random_filename_in_cache` function

### Removed

- The `get_api_token` function

## [0.12.13] - 2022-01-04

## Removed

- Tutorial section headings

## Fixed

- Plot background white color

## [0.12.12] - 2022-01-06

### Fixed

- Having a print statement inside electron and lattice code no longer causes the workflow to fail.

## [0.12.11] - 2022-01-04

### Added

- Completed UI feature set for first release

### Changed

- UI server result serialization improvements
- UI result update webhook no longer fails on request exceptions, logs warning intead

## [0.12.10] - 2021-12-17

### Added

- Astrophysics tutorial

## [0.12.9] - 2022-01-04

### Added

- Added `get_all_node_results` method in `result_class.py` to return result of all node executions.

- Added `test_parallelilization` test to verify whether the execution is now being achieved in parallel.

### Changed

- Removed `LocalCluster` cluster creation usage to a simple `Client` one from Dask.

- Removed unnecessary `to_run` function as we no longer needed to run execution through an asyncio loop.

- Removed `async` from function definition of previously asynchronous functions, `_run_task`, `_run_planned_workflow`, `_plan_workflow`, and `_run_workflow`.

- Removed `uvloop` from requirements.

- Renamed `test_get_results` to `test_get_result`.

- Reran the how to notebooks where execution time was mentioned.

- Changed how `dispatch_info` context manager was working to account for multiple nodes accessing it at the same time.

## [0.12.8] - 2022-01-02

### Changed

- Changed the software license to GNU Affero 3.0

### Removed

- `covalent-ui` directory

## [0.12.7] - 2021-12-29

### Fixed

- Gunicorn logging now uses the `capture-output` flag instead of redirecting stdout and stderr

## [0.12.6] - 2021-12-23

### Changed

- Cleaned up the requirements and moved developer requirements to a separate file inside `tests`

## [0.12.5] - 2021-12-16

### Added

- Conda build CI job

## [0.12.4] - 2021-12-23

### Changed

- Gunicorn server now checks for port availability before starting

### Fixed

- The `covalent start` function now prints the correct port if the server is already running.

## [0.12.3] - 2021-12-14

### Added

- Covalent tutorial comparing quantum support vector machines with support vector machine algorithms implemented in qiskit and scikit-learn.

## [0.12.2] - 2021-12-16

### Fixed

- Now using `--daemon` in gunicorn to start the server, which was the original intention.

## [0.12.1] - 2021-12-16

### Fixed

- Removed finance references from docs
- Fixed some other small errors

### Removed

- Removed one of the failing how-to tests from the functional test suite

## [0.12.0] - 2021-12-16

### Added

- Web UI prototype

## [0.11.1] - 2021-12-14

### Added

- CLI command `covalent status` shows port information

### Fixed

- gunicorn management improved

## [0.11.0] - 2021-12-14

### Added

- Slack notifications for test status

## [0.10.4] - 2021-12-15

### Fixed

- Specifying a non-default results directory in a sub-lattice no longer causes a failure in lattice execution.

## [0.10.3] - 2021-12-14

### Added

- Functional tests for how-to's in documentation

### Changed

- Moved example script to a functional test in the pipeline
- Added a test flag to the CLI tool

## [0.10.2] - 2021-12-14

### Fixed

- Check that only `kwargs` without any default values in the workflow definition need to be passed in `lattice.draw(ax=ax, **kwargs)`.

### Added

- Function to check whether all the parameters without default values for a callable function has been passed added to shared utils.

## [0.10.1] - 2021-12-13

### Fixed

- Content and style fixes for getting started doc.

## [0.10.0] - 2021-12-12

### Changed

- Remove all imports from the `covalent` to the `covalent_dispatcher`, except for `_dispatch_serverless`
- Moved CLI into `covalent_dispatcher`
- Moved executors to `covalent` directory

## [0.9.1] - 2021-12-13

### Fixed

- Updated CONTRIBUTING to clarify docstring style.
- Fixed docstrings for `calculate_node` and `check_constraint_specific_sum`.

## [0.9.0] - 2021-12-10

### Added

- `prefix_separator` for separating non-executable node types from executable ones.

- `subscript_prefix`, `generator_prefix`, `sublattice_prefix`, `attr_prefix` for prefixes of subscripts, generators,
  sublattices, and attributes, when called on an electron and added to the transport graph.

- `exclude_from_postprocess` list of prefixes to denote those nodes which won't be used in post processing the workflow.

- `__int__()`, `__float__()`, `__complex__()` for converting a node to an integer, float, or complex to a value of 0 then handling those types in post processing.

- `__iter__()` generator added to Electron for supporting multiple return values from an electron execution.

- `__getattr__()` added to Electron for supporting attribute access on the node output.

- `__getitem__()` added to Electron for supporting subscripting on the node output.

- `electron_outputs` added as an attribute to lattice.

### Changed

- `electron_list_prefix`, `electron_dict_prefix`, `parameter_prefix` modified to reflect new way to assign prefixes to nodes.

- In `build_graph` instead of ignoring all exceptions, now the exception is shown alongwith the runtime error notifying that object manipulation should be avoided inside a lattice.

- `node_id` changed to `self.node_id` in Electron's `__call__()`.

- `parameter` type electrons now have the default metadata instead of empty dictionary.

- Instead of deserializing and checking whether a sublattice is there, now a `sublattice_prefix` is used to denote when a node is a sublattice.

- In `dispatcher_stack_test`, `test_dispatcher_flow` updated to indicate the new use of `parameter_prefix`.

### Fixed

- When an execution fails due to something happening in `run_workflow`, then result object's status is now failed and the object is saved alongwith throwing the appropriate exception.

## [0.8.5] - 2021-12-10

### Added

- Added tests for choosing specific executors inside electron initialization.
- Added test for choosing specific Conda environments inside electron initialization.

## [0.8.4] - 2021-12-10

### Changed

- Removed _shared_files directory and contents from covalent_dispatcher. Logging in covalent_dispatcher now uses the logger in covalent/_shared_files/logging.py.

## [0.8.3] - 2021-12-10

### Fixed

- Decorator symbols were added to the pseudo-code in the quantum chemistry tutorial.

## [0.8.2] - 2021-12-06

### Added

- Quantum chemistry tutorial.

## [0.8.1] - 2021-12-08

### Added

- Docstrings with typehints for covalent dispatcher functions added.

### Changed

- Replaced `node` to `node_id` in `electron.py`.

- Removed unnecessary `enumerate` in `covalent_dispatcher/_core/__init__.py`.

- Removed `get_node_device_mapping` function from `covalent_dispatcher/_core/__init__.py`
  and moved the definition to directly add the mapping to `workflow_schedule`.

- Replaced iterable length comparison for `executor_specific_exec_cmds` from `if len(executor_specific_exec_cmds) > 0`
  to `if executor_specific_exec_cmds`.

## [0.8.0] - 2021-12-03

### Added

- Executors can now accept the name of a Conda environment. If that environment exists, the operations of any electron using that executor are performed in that Conda environment.

## [0.7.6] - 2021-12-02

### Changed

- How to estimate lattice execution time has been renamed to How to query lattice execution time.
- Change result querying syntax in how-to guides from `lattice.get_result` to
  `covalent.get_result`.
- Choose random port for Dask dashboard address by setting `dashboard_address` to ':0' in
  `LocalCluster`.

## [0.7.5] - 2021-12-02

### Fixed

- "Default" executor plugins are included as part of the package upon install.

## [0.7.4] - 2021-12-02

### Fixed

- Upgraded dask to 2021.10.0 based on a vulnerability report

## [0.7.3] - 2021-12-02

### Added

- Transportable object tests
- Transport graph tests

### Changed

- Variable name node_num to node_id
- Variable name node_idx to node_id

### Fixed

- Transport graph `get_dependencies()` method return type was changed from Dict to List

## [0.7.2] - 2021-12-01

### Fixed

- Date handling in changelog validation

### Removed

- GitLab CI YAML

## [0.7.1] - 2021-12-02

### Added

- A new parameter to a node's result called `sublattice_result` is added.
  This will be of a `Result` type and will contain the result of that sublattice's
  execution. If a normal electron is executed, this will be `None`.

- In `_delete_result` function in `results_manager.py`, an empty results directory
  will now be deleted.

- Name of a sublattice node will also contain `(sublattice)`.

- Added `_dispatch_sync_serverless` which synchronously dispatches without a server
  and waits for a result to be returned. This is the method used to dispatch a sublattice.

- Test for sublatticing is added.

- How-to guide added for sublatticing explaining the new features.

### Changed

- Partially changed `draw` function in `lattice.py` to also draw the subgraph
  of the sublattice when drawing the main graph of the lattice. The change is
  incomplete as we intend to add this feature later.

- Instead of returning `plt`, `draw` now returns the `ax` object.

- `__call__` function in `lattice.py` now runs the lattice's function normally
  instead of dispatching it.

- `_run_task` function now checks whether current node is a sublattice and acts
  accordingly.

### Fixed

- Unnecessary lines to rename the node's name in `covalent_dispatcher/_core/__init__.py` are removed.

- `test_electron_takes_nested_iterables` test was being ignored due to a spelling mistake. Fixed and
  modified to follow the new pattern.

## [0.7.0] - 2021-12-01

### Added

- Electrons can now accept an executor object using the "backend" keyword argument. "backend" can still take a string naming the executor module.
- Electrons and lattices no longer have Slurm metadata associated with the executor, as that information should be contained in the executor object being used as an input argument.
- The "backend" keyword can still be a string specifying the executor module, but only if the executor doesn't need any metadata.
- Executor plugin classes are now directly available to covalent, eg: covalent.executor.LocalExecutor().

## [0.6.7] - 2021-12-01

### Added

- Docstrings without examples for all the functions in core covalent.
- Typehints in those functions as well.
- Used `typing.TYPE_CHECKING` to prevent cyclic imports when writing typehints.

### Changed

- `convert_to_lattice_function` renamed to `convert_to_lattice_function_call`.
- Context managers now raise a `ValueError` instead of a generic `Exception`.

## [0.6.6] - 2021-11-30

### Fixed

- Fixed the version used in the documentation
- Fixed the badge URLs to prevent caching

## [0.6.5] - 2021-11-30

### Fixed

- Broken how-to links

### Removed

- Redundant lines from .gitignore
- *.ipynb from .gitignore

## [0.6.4] - 2021-11-30

### Added

- How-to guides for workflow orchestration.
  - How to construct an electron
  - How to construct a lattice
  - How to add an electron to lattice
  - How to visualize the lattice
  - How to add constraints to lattices
- How-to guides for workflow and subtask execution.
  - How to execute individual electrons
  - How to execute a lattice
  - How to execute multiple lattices
- How-to guides for status querying.
  - How to query electron execution status
  - How to query lattice execution status
  - How to query lattice execution time
- How-to guides for results collection
  - How to query electron execution results
  - How to query lattice execution results
  - How to query multiple lattice execution results
- Str method for the results object.

### Fixed

- Saving the electron execution status when the subtask is running.

## [0.6.3] - 2021-11-29

### Removed

- JWT token requirement.
- Covalent dispatcher login requirement.
- Update covalent login reference in README.md.
- Changed the default dispatcher server port from 5000 to 47007.

## [0.6.2] - 2021-11-28

### Added

- Github action for tests and coverage
- Badges for tests and coverage
- If tests pass then develop is pushed to master
- Add release action which tags and creates a release for minor version upgrades
- Add badges action which runs linter, and upload badges for version, linter score, and platform
- Add publish action (and badge) which builds a Docker image and uploads it to the AWS ECR

## [0.6.1] - 2021-11-27

### Added

- Github action which checks version increment and changelog entry

## [0.6.0] - 2021-11-26

### Added

- New Covalent RTD theme
- sphinx extension sphinx-click for CLI RTD
- Sections in RTD
- init.py in both covalent-dispatcher logger module and cli module for it to be importable in sphinx

### Changed

- docutils version that was conflicting with sphinx

### Removed

- Old aq-theme

## [0.5.1] - 2021-11-25

### Added

- Integration tests combining both covalent and covalent-dispatcher modules to test that
  lattice workflow are properly planned and executed.
- Integration tests for the covalent-dispatcher init module.
- pytest-asyncio added to requirements.

## [0.5.0] - 2021-11-23

### Added

- Results manager file to get results from a file, delete a result, and redispatch a result object.
- Results can also be awaited to only return a result if it has either been completed or failed.
- Results class which is used to store the results with all the information needed to be used again along with saving the results to a file functionality.
- A result object will be a mercurial object which will be updated by the dispatcher and saved to a file throughout the dispatching and execution parts.
- Direct manipulation of the transport graph inside a result object takes place.
- Utility to convert a function definition string to a function and vice-versa.
- Status class to denote the status of a result object and of each node execution in the transport graph.
- Start and end times are now also stored for each node execution as well as for the whole dispatch.
- Logging of `stdout` and `stderr` can be done by passing in the `log_stdout`, `log_stderr` named metadata respectively while dispatching.
- In order to get the result of a certain dispatch, the `dispatch_id`, the `results_dir`, and the `wait` parameter can be passed in. If everything is default, then only the dispatch id is required, waiting will not be done, and the result directory will be in the current working directory with folder name as `results/` inside which every new dispatch will have a new folder named according to their respective dispatch ids, containing:
  - `result.pkl` - (Cloud)pickled result object.
  - `result_info.yaml` - yaml file with high level information about the result and its execution.
  - `dispatch_source.py` - python file generated, containing the original function definitions of lattice and electrons which can be used to dispatch again.

### Changed

- `logfile` named metadata is now `slurm_logfile`.
- Instead of using `jsonpickle`, `cloudpickle` is being used everywhere to maintain consistency.
- `to_json` function uses `json` instead of `jsonpickle` now in electron and lattice definitions.
- `post_processing` moved to the dispatcher, so the dispatcher will now store a finished execution result in the results folder as specified by the user with no requirement of post processing it from the client/user side.
- `run_task` function in dispatcher modified to check if a node has completed execution and return it if it has, else continue its execution. This also takes care of cases if the server has been closed mid execution, then it can be started again from the last saved state, and the user won't have to wait for the whole execution.
- Instead of passing in the transport graph and dispatch id everywhere, the result object is being passed around, except for the `asyncio` part where the dispatch id and results directory is being passed which afterwards lets the core dispatcher know where to get the result object from and operate on it.
- Getting result of parent node executions of the graph, is now being done using the result object's graph. Storing of each execution's result is also done there.
- Tests updated to reflect the changes made. They are also being run in a serverless manner.

### Removed

- `LatticeResult` class removed.
- `jsonpickle` requirement removed.
- `WorkflowExecutionResult`, `TaskExecutionResult`, and `ExecutionError` singleton classes removed.

### Fixed

- Commented out the `jwt_required()` part in `covalent-dispatcher/_service/app.py`, may be removed in later iterations.
- Dispatcher server will now return the error message in the response of getting result if it fails instead of sending every result ever as a response.

## [0.4.3] - 2021-11-23

### Added

- Added a note in Known Issues regarding port conflict warning.

## [0.4.2] - 2021-11-24

### Added

- Added badges to README.md

## [0.4.1] - 2021-11-23

### Changed

- Removed old coverage badge and fixed the badge URL

## [0.4.0] - 2021-11-23

### Added

- Codecov integrations and badge

### Fixed

- Detached pipelines no longer created

## [0.3.0] - 2021-11-23

### Added

- Wrote a Code of Conduct based on <https://www.contributor-covenant.org/>
- Added installation and environment setup details in CONTRIBUTING
- Added Known Issues section to README

## [0.2.0] - 2021-11-22

### Changed

- Removed non-open-source executors from Covalent. The local SLURM executor is now
- a separate repo. Executors are now plugins.

## [0.1.0] - 2021-11-19

### Added

- Pythonic CLI tool. Install the package and run `covalent --help` for a usage description.
- Login and logout functionality.
- Executor registration/deregistration skeleton code.
- Dispatcher service start, stop, status, and restart.

### Changed

- JWT token is stored to file instead of in an environment variable.
- The Dask client attempts to connect to an existing server.

### Removed

- Removed the Bash CLI tool.

### Fixed

- Version assignment in the covalent init file.

## [0.0.3] - 2021-11-17

### Fixed

- Fixed the Dockerfile so that it runs the dispatcher server from the covalent repo.

## [0.0.2] - 2021-11-15

### Changed

- Single line change in ci script so that it doesn't exit after validating the version.
- Using `rules` in `pytest` so that the behavior in test stage is consistent.

## [0.0.1] - 2021-11-15

### Added

- CHANGELOG.md to track changes (this file).
- Semantic versioning in VERSION.
- CI pipeline job to enforce versioning.<|MERGE_RESOLUTION|>--- conflicted
+++ resolved
@@ -5,7 +5,6 @@
 The format is based on [Keep a Changelog](https://keepachangelog.com/en/1.0.0/),
 and this project adheres to [Semantic Versioning](https://semver.org/spec/v2.0.0.html).
 
-<<<<<<< HEAD
 ## [UNRELEASED]
 
 ### Added
@@ -42,13 +41,12 @@
 ### Added
 
 - Slack and webhook notifications
-=======
+
 ## [0.32.10] - 2022-03-23
 
 ### Added
 
 - Picking up dispatch jobs from the queue and ensuring that only one workflow is processed (locally) at any given time.
->>>>>>> e5d21f9b
 
 ## [0.32.9] - 2022-03-23
 
