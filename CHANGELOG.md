--- conflicted
+++ resolved
@@ -7,17 +7,15 @@
 
 ## [UNRELEASED]
 
-<<<<<<< HEAD
 ### Fixed
 
 - The `package-lock.json` file is no longer committed to the codebase
-=======
+
 ## [0.67.2] - 2022-04-07
 
 ### Fixed
 
 - PyPI uploads use a token instead of a username/password pair
->>>>>>> 5111a17a
 
 ## [0.67.1] - 2022-04-07
 
