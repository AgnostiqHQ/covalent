--- conflicted
+++ resolved
@@ -7,12 +7,11 @@
 
 ## [UNRELEASED]
 
-<<<<<<< HEAD
 ### Operations
 
 - Conda package is built and tested on a nightly schedule
 - Conda deployment step is added to `release.yml`
-=======
+
 ## [0.151.1] - 2022-07-22
 
 ### Authors
@@ -110,7 +109,6 @@
 
 - Simplified interface for custom executors. All the boilerplate has
   been moved to `BaseExecutor`.
->>>>>>> e7d46bc7
 
 ## [0.146.0] - 2022-07-20
 
