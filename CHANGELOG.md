# Changelog

All notable changes to this project will be documented in this file.

The format is based on [Keep a Changelog](https://keepachangelog.com/en/1.0.0/),
and this project adheres to [Semantic Versioning](https://semver.org/spec/v2.0.0.html).

## [UNRELEASED]

## [0.200.0] - 2022-10-05

### Authors

- Venkat Bala <15014089+venkatBala@users.noreply.github.com>
- Scott Wyman Neagle <scott@agnostiq.ai>
- Co-authored-by: Faiyaz Hasan <faiyaz@agnostiq.ai>
- Co-authored-by: Will Cunningham <wjcunningham7@gmail.com>
- Will Cunningham <wjcunningham7@users.noreply.github.com>
- Co-authored-by: Alejandro Esquivel <ae@alejandro.ltd>
- Co-authored-by: pre-commit-ci[bot] <66853113+pre-commit-ci[bot]@users.noreply.github.com>
- Aravind <100823292+Aravind-psiog@users.noreply.github.com>
- Co-authored-by: Amalan Jenicious F <amalan.jenicious@psiog.com>
- Co-authored-by: kamalesh.suresh <kamalesh.suresh@psiog.com>
- Co-authored-by: Prasy12 <prasanna.venkatesh@psiog.com>
- Co-authored-by: ArunPsiog <arun.mukesh@psiog.com>
- Co-authored-by: Casey Jao <casey@agnostiq.ai>
- Okechukwu  Emmanuel Ochia <okechukwu@agnostiq.ai>


## Docs

- Updated ECS Executor RTD with config & cloud resources table

### Added

- Ability to view the configuration file on the GUI as settings
- Ability to copy python objects for inputs and results for lattice and electrons

### Fixed

- Minor GUI bugs and improvements

### Docs

<<<<<<< HEAD
- Refactor the `Getting Started` section in the docs
- Add workflow to compute the matrix eigenvalues
- Updated EC2 RTD with config & cloud resources table
=======
- Updated Lambda Executor RTD with config & cloud resources table
- Updated EC2, Braket, and Batch AWS Executors RTD with config & cloud resources table
>>>>>>> 79952e6e

### Operations

- Fixed syntax issues in `nightly.yml`
- Add `repository` arg to checkout in `version`
- fix `octokit` request action route, update env token
- create stable versions for stable releases
- add `fetch-depth: 0` to fetch entire history
- fix regex for matching version
- add `persist-credentials: false` in nightly
- Update `nightly` schedule to midnight EST
- Added CI for Ubuntu 22.04 / Python 3.8, 3.9
- Added CI for Centos 7 / Python 3.9
- Added experimental CI for Debian 11 / Python 3.11rc2
- Renamed Ubuntu images to Debian for accuracy
- Adding boilerplate workflow
- Syntax fixes in release.yml
- Verbose failure messages in boilerplate workflow
- Change license.yml to pip-license-checker action

## [0.199.0] - 2022-09-29

### Authors

- Venkat Bala <15014089+venkatBala@users.noreply.github.com>
- Co-authored-by: Will Cunningham <wjcunningham7@gmail.com>
- Co-authored-by: Scott Wyman Neagle <scott@agnostiq.ai>
- Will Cunningham <wjcunningham7@users.noreply.github.com>
- Sankalp Sanand <sankalp@agnostiq.ai>
- Casey Jao <casey@agnostiq.ai>
- Prasanna Venkatesh <54540812+Prasy12@users.noreply.github.com>
- Co-authored-by: Manjunath PV <manjunath.poilath@psiog.com>
- Co-authored-by: kamalesh.suresh <kamalesh.suresh@psiog.com>
- Co-authored-by: ArunPsiog <arun.mukesh@psiog.com>
- Co-authored-by: RaviPsiog <raviteja.gurram@psiog.com>
- Co-authored-by: pre-commit-ci[bot] <66853113+pre-commit-ci[bot]@users.noreply.github.com>
- Co-authored-by: Faiyaz Hasan <faiyaz@agnostiq.ai>
- Co-authored-by: Alejandro Esquivel <ae@alejandro.ltd>

### Tests

- Fixed `asserts` in stress tests
- Added unit tests for `defaults.py`
- Updated `test_sync()` to match the new function signature.

### Added

- `requirements-client.txt` file added.
- Logs tab on the GUI which displays the covalent logs and also the ability to download the log file.
- Missing copyrights to the file transfer module.

### Fixed

- Config file is now locked during reads and writes to mitigate concurrency issues
- In `defaults.py/get_default_executor`, condition to return `local` or `dask` is now fixed
- Strip "/" from the S3 bucket download "from file path" and the upload "to file path"
- Correctly return stderr in get_node_result

### Changed

- Installation requirements are now split into client side and server side requirements' files.
- `setup.py` modified to install client side requirements only, if `COVALENT_SDK_ONLY` environment variable is present and `True`.
- Updated `requirements.txt` and `tests/requirements.txt`
- Updated `nbconvert` by dependabot
- Split the `ConfigManager` into `Client` and `Server` components
- Update the `set/get/update` config methods to distinguish between the client and server parts
- `get_all_node_results()` uses in memory `Result` instead of DB
- `get_all_node_outputs()` uses in memory Result instead of DB

### Removed

- The DB dependency in `sync()`
- The ability for `sync()` to wait for all dispatches.

### Docs

- Fixed a notebook which was not rendering

### Operations

- Updating all references to local workflows
- Adding `nightly.yml` workflow for nightly CI
- Updated triggers to `tests` and `changelog` workflows
- Enhanced pre-release workflows
- `codecov` passthrough jobs added for when tests are not run
- Tests are run on one platform on pushes to `develop` to keep codecov reports accurate
- Test matrix source triggers changed from `workflow_call` to `schedule` since contexts are inherited
- Removed badges workflow; version badge is now generated using the latest pre-release tag
- Removed unused `push_to_s3` workflow
- Workflows authenticate to AWS using OIDC with specific roles
- Only the recommended platform is tested on pull requests
- Update check blocks to assert the `workflow_call` event type is replaced with `schedule`
- Create a hotfix when pushing to a release branch
- Update nightly trigger to `hourly` for testing
- Update `changelog` action token to `COVALENT_OPS_BOT_TOKEN`
- Remove `benchmark` workflow from `nightly` schedule
- Removed payload dependency from changelog action so it can run on a schedule
- Remove `benchmark` workflow from `nightly` schedule

## [0.198.0] - 2022-09-14

### Authors

- Scott Wyman Neagle <scott@agnostiq.ai>
- Co-authored-by: Will Cunningham <wjcunningham7@gmail.com>


### Operations

- Fix `release.yml` workflow
- Adding a step in `release.yml/docker` job to trigger the AWS executor base image build in the remote repo `covalent-aws-plugins`
- Pass all the necessary inputs for the triggered workflow as part of the HTTP POST request body
- Added MacOS 12 to test matrix


### Changed

- Skipping stalling `dask_executor` functional test
- Database is initialized in `covalent_ui/app.py` instead of in the CLI's `start` method in order to support management via `start-stop-daemon`.
- Convert `COVALENT_SVC_PORT` to `int` when parsing env var
- Skipping stalling `dask_executor` functional test

### Added

- Modified `_DEFAULT_CONSTRAINT_VALUES` to a dataclass called `DefaultMetadataValues`, it is still used as a dictionary everywhere (named `DEFAULT_METADATA_VALUES` instead) but in an object-like manner.
- Modified `_DEFAULT_CONFIG` to also be a dataclass called `DefaultConfig`, which is initialized whenever needed and used like a dictionary (named `DEFAULT_CONFIG`).
- `ConfigManager` is now thread safe since it is initialized whenever needed instead of one object being accessed by multiple processes/threads leading to corruption of the config file.
- Using `contextlib.supress` to ignore `psutil.NoSuchProcess` errors instead of `try/except` with `pass`.
- Filter workflow dispatches by status on the GUI.
- Delete all workflow dispatches present in the database from the GUI and add filter level deletion of workflow dispatches as well. 
- Theme changes as part of latest wireframe.
- Factory functions to generate configurations and default metadata at the time when required. This is because certain values like default executors are only determined when the covalent server starts.
- Respecting the configuration options like default executor, no. of workers, developer mode, etc. when restarting the server.
- Unit tests for `remote_executor.py`
- Added alembic migrations script for DB schema v12
- Environment variables added to `defaults.py` in order to support system services
- Covalent OpenRC init script added

### Removed

- Deprecated `_DEFAULT_CONSTRAINTS_DEPRECATED` removed.
- Confusing `click` argument `no-cluster` instead of flag `--no-cluster` removed; this was also partially responsible for unexpected behaviour with using `no-cluster` option when starting covalent.

### Operations

- Fixed a bug in changelog.yml caused by passing a large list of commits as a var

### Tests

- Updated tests to reflect above changes.
- Updated more tests to DB schema v12
- Improved DB mocking in dispatcher tests

### Fixed

- Removed inheritance of `call_before` metadata related to file transfers from parent electron to collected nodes.
- Executor instances at runtime no longer inadvertently modify
  transport graph nodes when modifying their attributes.
- Syntax error in `tests.yml`

### Docs

- Updated AWS Lambda plugin rtd with mention to its limitations.
- Updated RTD concepts and tutorials to reflect new UI.

## [0.197.0] - 2022-09-08

### Authors

- Will Cunningham <wjcunningham7@users.noreply.github.com>
- Co-authored-by: Scott Wyman Neagle <scott@agnostiq.ai>
- Alejandro Esquivel <ae@alejandro.ltd>
- Co-authored-by: Will Cunningham <wjcunningham7@gmail.com>
- Aravind-psiog <100823292+Aravind-psiog@users.noreply.github.com>
- Faiyaz Hasan <faiyaz@agnostiq.ai>
- Co-authored-by: Venkat Bala <venkat@agnostiq.ai>
- Prasanna Venkatesh <54540812+Prasy12@users.noreply.github.com>
- Co-authored-by: Amalan Jenicious F <amalan.jenicious@psiog.com>
- Okechukwu  Emmanuel Ochia <okechukwu@agnostiq.ai>
- Co-authored-by: pre-commit-ci[bot] <66853113+pre-commit-ci[bot]@users.noreply.github.com>
- Casey Jao <casey@agnostiq.ai>


### Fixed

- Fixed missing lattice and result object attributes after rehydrating from datastore.

### Changed

- Implemented v12 of the DB schema

### Tests

- Enhanced DB tests to check faithfulness of persist and rehydrate operations

### Docs

### Docs
- Update user interface docs for filter and delete features.
- Added credential management page

## [0.196.0] - 2022-09-07

### Authors

- Will Cunningham <wjcunningham7@users.noreply.github.com>
- Co-authored-by: Scott Wyman Neagle <scott@agnostiq.ai>
- Alejandro Esquivel <ae@alejandro.ltd>
- Co-authored-by: Will Cunningham <wjcunningham7@gmail.com>
- Aravind-psiog <100823292+Aravind-psiog@users.noreply.github.com>
- Faiyaz Hasan <faiyaz@agnostiq.ai>
- Co-authored-by: Venkat Bala <venkat@agnostiq.ai>
- Prasanna Venkatesh <54540812+Prasy12@users.noreply.github.com>
- Co-authored-by: Amalan Jenicious F <amalan.jenicious@psiog.com>
- Okechukwu  Emmanuel Ochia <okechukwu@agnostiq.ai>
- Co-authored-by: pre-commit-ci[bot] <66853113+pre-commit-ci[bot]@users.noreply.github.com>
- Casey Jao <casey@agnostiq.ai>


### Changed

- Sublattices are now run completely internally, without any HTTP calls.
- Lattice-level metadata is persisted atomically for sublattices.

## [0.195.0] - 2022-09-06

### Authors

- Will Cunningham <wjcunningham7@users.noreply.github.com>
- Co-authored-by: Scott Wyman Neagle <scott@agnostiq.ai>
- Alejandro Esquivel <ae@alejandro.ltd>
- Co-authored-by: Will Cunningham <wjcunningham7@gmail.com>
- Aravind-psiog <100823292+Aravind-psiog@users.noreply.github.com>
- Faiyaz Hasan <faiyaz@agnostiq.ai>
- Co-authored-by: Venkat Bala <venkat@agnostiq.ai>
- Prasanna Venkatesh <54540812+Prasy12@users.noreply.github.com>
- Co-authored-by: Amalan Jenicious F <amalan.jenicious@psiog.com>
- Okechukwu  Emmanuel Ochia <okechukwu@agnostiq.ai>
- Co-authored-by: pre-commit-ci[bot] <66853113+pre-commit-ci[bot]@users.noreply.github.com>
- Casey Jao <casey@agnostiq.ai>


### Changed

- `import covalent` no longer pulls in the server components

### Operations

- Fixed `tests.yml` where `RECOMMENDED_PLATFORM` was not properly set

## [0.194.0] - 2022-09-06

### Authors

- Will Cunningham <wjcunningham7@users.noreply.github.com>
- Co-authored-by: Scott Wyman Neagle <scott@agnostiq.ai>
- Alejandro Esquivel <ae@alejandro.ltd>
- Co-authored-by: Will Cunningham <wjcunningham7@gmail.com>
- Aravind-psiog <100823292+Aravind-psiog@users.noreply.github.com>
- Faiyaz Hasan <faiyaz@agnostiq.ai>
- Co-authored-by: Venkat Bala <venkat@agnostiq.ai>
- Prasanna Venkatesh <54540812+Prasy12@users.noreply.github.com>
- Co-authored-by: Amalan Jenicious F <amalan.jenicious@psiog.com>
- Okechukwu  Emmanuel Ochia <okechukwu@agnostiq.ai>
- Co-authored-by: pre-commit-ci[bot] <66853113+pre-commit-ci[bot]@users.noreply.github.com>
- Casey Jao <casey@agnostiq.ai>


### Operations

- Added a workflow which checks for missing or extra requirements
- Added pycln to pre-commit hooks #867

### Removed

- PyYAML
- tailer

## [0.193.0] - 2022-09-06

### Authors

- Will Cunningham <wjcunningham7@users.noreply.github.com>
- Co-authored-by: Scott Wyman Neagle <scott@agnostiq.ai>
- Alejandro Esquivel <ae@alejandro.ltd>
- Co-authored-by: Will Cunningham <wjcunningham7@gmail.com>
- Aravind-psiog <100823292+Aravind-psiog@users.noreply.github.com>
- Faiyaz Hasan <faiyaz@agnostiq.ai>
- Co-authored-by: Venkat Bala <venkat@agnostiq.ai>
- Prasanna Venkatesh <54540812+Prasy12@users.noreply.github.com>
- Co-authored-by: Amalan Jenicious F <amalan.jenicious@psiog.com>
- Okechukwu  Emmanuel Ochia <okechukwu@agnostiq.ai>
- Co-authored-by: pre-commit-ci[bot] <66853113+pre-commit-ci[bot]@users.noreply.github.com>
- Casey Jao <casey@agnostiq.ai>


### Changed

- Refactored executor base classes

### Operations

- pre-commit autoupdate

## [0.192.0] - 2022-09-02

### Authors

- Will Cunningham <wjcunningham7@users.noreply.github.com>
- Co-authored-by: Scott Wyman Neagle <scott@agnostiq.ai>
- Alejandro Esquivel <ae@alejandro.ltd>
- Co-authored-by: Will Cunningham <wjcunningham7@gmail.com>
- Aravind-psiog <100823292+Aravind-psiog@users.noreply.github.com>
- Faiyaz Hasan <faiyaz@agnostiq.ai>
- Co-authored-by: Venkat Bala <venkat@agnostiq.ai>
- Prasanna Venkatesh <54540812+Prasy12@users.noreply.github.com>
- Co-authored-by: Amalan Jenicious F <amalan.jenicious@psiog.com>
- Okechukwu  Emmanuel Ochia <okechukwu@agnostiq.ai>
- Co-authored-by: pre-commit-ci[bot] <66853113+pre-commit-ci[bot]@users.noreply.github.com>


### Changed

- Modified how `no_cluster` is passed to `app.py` from the CLI

## [0.191.0] - 2022-09-01

### Authors

- Will Cunningham <wjcunningham7@users.noreply.github.com>
- Co-authored-by: Scott Wyman Neagle <scott@agnostiq.ai>
- Alejandro Esquivel <ae@alejandro.ltd>
- Co-authored-by: Will Cunningham <wjcunningham7@gmail.com>
- Aravind-psiog <100823292+Aravind-psiog@users.noreply.github.com>
- Faiyaz Hasan <faiyaz@agnostiq.ai>
- Co-authored-by: Venkat Bala <venkat@agnostiq.ai>
- Prasanna Venkatesh <54540812+Prasy12@users.noreply.github.com>
- Co-authored-by: Amalan Jenicious F <amalan.jenicious@psiog.com>
- Okechukwu  Emmanuel Ochia <okechukwu@agnostiq.ai>
- Co-authored-by: pre-commit-ci[bot] <66853113+pre-commit-ci[bot]@users.noreply.github.com>


### Added

- Implementation of RemoteExecutor

## [0.190.0] - 2022-09-01

### Authors

- Will Cunningham <wjcunningham7@users.noreply.github.com>
- Co-authored-by: Scott Wyman Neagle <scott@agnostiq.ai>
- Alejandro Esquivel <ae@alejandro.ltd>
- Co-authored-by: Will Cunningham <wjcunningham7@gmail.com>
- Aravind-psiog <100823292+Aravind-psiog@users.noreply.github.com>
- Faiyaz Hasan <faiyaz@agnostiq.ai>
- Co-authored-by: Venkat Bala <venkat@agnostiq.ai>
- Prasanna Venkatesh <54540812+Prasy12@users.noreply.github.com>
- Co-authored-by: Amalan Jenicious F <amalan.jenicious@psiog.com>
- Okechukwu  Emmanuel Ochia <okechukwu@agnostiq.ai>


### Changed

- Renamed `BaseAsyncExecutor` and its references to `AsyncBaseExecutor`.

## [0.189.0] - 2022-08-31

### Authors

- Will Cunningham <wjcunningham7@users.noreply.github.com>
- Co-authored-by: Scott Wyman Neagle <scott@agnostiq.ai>
- Alejandro Esquivel <ae@alejandro.ltd>
- Co-authored-by: Will Cunningham <wjcunningham7@gmail.com>
- Aravind-psiog <100823292+Aravind-psiog@users.noreply.github.com>
- Faiyaz Hasan <faiyaz@agnostiq.ai>
- Co-authored-by: Venkat Bala <venkat@agnostiq.ai>
- Prasanna Venkatesh <54540812+Prasy12@users.noreply.github.com>
- Co-authored-by: Amalan Jenicious F <amalan.jenicious@psiog.com>


### Added

- Added capability to take screenshot of the graph with covalent logo on the GUI.

### Operations

- Changed the environment switches in tests.yml to be `true`/empty instead of 1/0

- Adding `benchmark.yml` workflow

### Tests

- Adding scripts in `tests/stress_tests/benchmarks`

## [0.188.0] - 2022-08-31

### Authors

- Will Cunningham <wjcunningham7@users.noreply.github.com>
- Co-authored-by: Scott Wyman Neagle <scott@agnostiq.ai>
- Alejandro Esquivel <ae@alejandro.ltd>
- Co-authored-by: Will Cunningham <wjcunningham7@gmail.com>
- Aravind-psiog <100823292+Aravind-psiog@users.noreply.github.com>


### Added

- Created a prototype of a production Dockerfile
- The old Dockerfile has been moved to Dockerfile.dev

### Docs

- Added read the docs for user interface
- Added db schema migration error guide in RTD
- Removed `get_data_store` from quantum chemistry tutorial #1046

### Operations

- Front-end test coverage measured and reported in CI
- Added reusable version action

## [0.187.0] - 2022-08-28

### Authors

- Prasanna Venkatesh <54540812+Prasy12@users.noreply.github.com>
- Co-authored-by: Kamalesh-suresh <kamalesh.suresh@psiog.com>
- Co-authored-by: Amalan Jenicious F <amalan.jenicious@psiog.com>
- Co-authored-by: pre-commit-ci[bot] <66853113+pre-commit-ci[bot]@users.noreply.github.com>

### Tests

- Fixed `test_using_executor_names` and `test_internal_sublattice_dispatch` tests to also work with `--no-cluster` option.

### Added

- Added test cases for front-end react components.

## [0.186.0] - 2022-08-25

### Authors

- Sankalp Sanand <sankalp@agnostiq.ai>
- Co-authored-by: Alejandro Esquivel <ae@alejandro.ltd>
- Venkat Bala <venkat@agnostiq.ai>
- Okechukwu  Emmanuel Ochia <okechukwu@agnostiq.ai>
- Co-authored-by: pre-commit-ci[bot] <66853113+pre-commit-ci[bot]@users.noreply.github.com>
- Co-authored-by: Will Cunningham <wjcunningham7@gmail.com>
- Co-authored-by: Scott Wyman Neagle <scott@agnostiq.ai>
- Venkat Bala <15014089+venkatBala@users.noreply.github.com>
- Aravind-psiog <100823292+Aravind-psiog@users.noreply.github.com>
- Co-authored-by: Kamalesh-suresh <kamalesh.suresh@psiog.com>
- Co-authored-by: Prasy12 <prasanna.venkatesh@psiog.com>

### Operations

- Fix conditional logic around dumping of `covalent` logs to stdout in test workflows
- Build test matrix by parsing configs from json
- Dump covalent logs if any of the tests step fail
- changed-files action uses the proper sha in version.yml

### Docs

- Added RTD and header for the AWS EC2 executor plugin.
- Refactored tutorials for better organization

### Added

- Added executor label, node id and node type to graph node UI

### Changed

- Runtime has been modified to be more precise on the lattice and electron sidebar

## [0.185.0] - 2022-08-23

### Authors

- Sankalp Sanand <sankalp@agnostiq.ai>
- Co-authored-by: Alejandro Esquivel <ae@alejandro.ltd>
- Venkat Bala <venkat@agnostiq.ai>

### Added

- Adding `load_tests` subdirectory to tests to facilitate execution of Covalent benchmarks during nightly runs
- Added `locust` requirements to tests `requirements.txt`

## [0.184.2] - 2022-08-23

### Authors

- Sankalp Sanand <sankalp@agnostiq.ai>
- Co-authored-by: Alejandro Esquivel <ae@alejandro.ltd>


### Fixed

- Switched the `render_as_batch` flag in the alembic env context so that `ALTER` commands are supported in SQLite migrations.

### Docs

- Updated custom executor RTD to show a simpler example

### Operations

- pre-commit autoupdate

## [0.184.1] - 2022-08-23

### Authors

- Alejandro Esquivel <ae@alejandro.ltd>
- Venkat Bala <venkat@agnostiq.ai>
- Co-authored-by: Scott Wyman Neagle <scott@agnostiq.ai>
- Casey Jao <casey@agnostiq.ai>
- Sankalp Sanand <sankalp@agnostiq.ai>


### Fixed

- Function's `__doc__` and `__name__` storage in dict/json for transportable object fixed.

### Tests

- Added unit test for the above fix.

## [0.184.0] - 2022-08-22

### Authors

- Alejandro Esquivel <ae@alejandro.ltd>
- Venkat Bala <venkat@agnostiq.ai>
- Co-authored-by: Scott Wyman Neagle <scott@agnostiq.ai>
- Casey Jao <casey@agnostiq.ai>


### Changed

- Electron metadata is serialized earlier during workflow construction
  to reduce unexpected executor pip requirements.
  
### Operations

- Updating conditional logic for the different steps in `release` workflow
- Dependabot update

### Docs

- Removed "How to synchronize lattices" section from RTD

## [0.183.0] - 2022-08-18

### Authors

- Scott Wyman Neagle <scott@agnostiq.ai>
- Venkat Bala <venkat@agnostiq.ai>


### Added

- Adding tests to update patch coverage for the `covalent logs` cli

### Changed

- Modify the `covalent logs` CLI handler to read logs line by line

### Operations

- Update release workflow
- Adding a `wait` input for the Conda action

## [0.182.2] - 2022-08-18

### Authors

- Scott Wyman Neagle <scott@agnostiq.ai>
- Will Cunningham <wjcunningham7@users.noreply.github.com>
- Alejandro Esquivel <ae@alejandro.ltd>
- Co-authored-by: Will Cunningham <wjcunningham7@gmail.com>
- Co-authored-by: Faiyaz Hasan <faiyaz@agnostiq.ai>


### Fixed

- CLI `service.py` tests to run without the server needing to be started.

### Docs

- Added `covalent db` cli command to API section of RTD

### Docs

- Fixed RTD downloads badge image to point to `covalent` rather than `cova`

### Operations

- Use conda skeleton action for build and upload

### Docs

- Updating WCI yaml with new file transfer protocols

## [0.182.1] - 2022-08-17

### Authors

- Will Cunningham <wjcunningham7@users.noreply.github.com>
- Venkat Bala <venkat@agnostiq.ai>
- Co-authored-by: santoshkumarradha <santosh@agnostiq.ai>
- Co-authored-by: pre-commit-ci[bot] <66853113+pre-commit-ci[bot]@users.noreply.github.com>
- Co-authored-by: Santosh kumar <29346072+santoshkumarradha@users.noreply.github.com>
- Co-authored-by: Scott Wyman Neagle <scott@agnostiq.ai>
- Prasanna Venkatesh <54540812+Prasy12@users.noreply.github.com>
- Co-authored-by: Will Cunningham <wjcunningham7@gmail.com>


### Fixed

- lattice.draw() fix on the GUI.

## [0.182.0] - 2022-08-17

### Authors

- Will Cunningham <wjcunningham7@users.noreply.github.com>
- Venkat Bala <venkat@agnostiq.ai>
- Co-authored-by: santoshkumarradha <santosh@agnostiq.ai>
- Co-authored-by: pre-commit-ci[bot] <66853113+pre-commit-ci[bot]@users.noreply.github.com>
- Co-authored-by: Santosh kumar <29346072+santoshkumarradha@users.noreply.github.com>
- Co-authored-by: Scott Wyman Neagle <scott@agnostiq.ai>


### Added

- Update RTD for `AWS Batch` executor
- Removed `AWS Lambda` executor RTD from this branch in order to keep changes atomic

### Changed

- Synced with latest develop

### Docs

- Adding RTD for `AWS Braket` executor
- Adding dropdown menu for the IAM policy
- Delete RTD for other cloud executor to keep changes atomic
- Renamed `executers` folder to `executors`

### Docs

- Updated short release notes

## [0.181.0] - 2022-08-17

### Authors

- Alejandro Esquivel <ae@alejandro.ltd>
- Will Cunningham <wjcunningham7@users.noreply.github.com>
- Scott Wyman Neagle <scott@agnostiq.ai>
- Venkat Bala <venkat@agnostiq.ai>
- Co-authored-by: santoshkumarradha <santosh@agnostiq.ai>
- Co-authored-by: pre-commit-ci[bot] <66853113+pre-commit-ci[bot]@users.noreply.github.com>
- Co-authored-by: Santosh kumar <29346072+santoshkumarradha@users.noreply.github.com>
- Co-authored-by: Will Cunningham <wjcunningham7@gmail.com>
- Prasanna Venkatesh <54540812+Prasy12@users.noreply.github.com>
- Co-authored-by: Kamalesh-suresh <kamalesh.suresh@psiog.com>
- Co-authored-by: Manjunath PV <manjunath.poilath@psiog.com>
- Co-authored-by: ArunPsiog <arun.mukesh@psiog.com>


### Changed

- Lazy loading mechanism on the GUI.

### Fixed

- Displaying electron executor and inputs information on the GUI.
- Animated spinner for running statuses on the GUI.

## Docs

- Add `AWSLambdaExecutor` RTD
- Update `api.rst` to include `cluster` CLI command option
- Added version migration guide section in RTD
- Update RTD for `AWS ECS` executor
- Remove AWS Lambda and Batch RTDs to keep changes atomic
- Adding dropdowns to IAM policy documents
- Updated compatibility matrix
- Updated pip, bash and callable deps how-to guides

### Operations

- NPM install on CentOS done explicitly
- `-y` flag for `conda install`

## [0.180.0] - 2022-08-16

### Authors

- Casey Jao <casey@agnostiq.ai>
- Co-authored-by: Alejandro Esquivel <ae@alejandro.ltd>
- Okechukwu  Emmanuel Ochia <okechukwu@agnostiq.ai>
- Scott Wyman Neagle <scott@agnostiq.ai>
- Co-authored-by: pre-commit-ci[bot] <66853113+pre-commit-ci[bot]@users.noreply.github.com>
- Co-authored-by: Will Cunningham <wjcunningham7@gmail.com>
- Sankalp Sanand <sankalp@agnostiq.ai>


### Removed

- Removed `ct.wait.LONG` etc. constants from covalent's init

### Changed

- `wait` in `_get_result_from_dispatcher` will now use `_results_manager.wait.EXTREME` if `True` has been passed to it.

### Operations

- Prettierified release.yml
- Cleaned up pre-commit-config.yml

### Docs

- Updated Bash Lepton tutorial to conform with the latest Lepton interface changes
- Disabling how-to guide for executing an electron with a specified Conda environment.
- Fixed "How To" for Python leptons

## [0.179.0] - 2022-08-16

### Authors



### Changed

- Changed terser package version on webapp yarn-lock file.

## [0.178.0] - 2022-08-15

### Authors

- Will Cunningham <wjcunningham7@users.noreply.github.com>
- Co-authored-by: Alejandro Esquivel <ae@alejandro.ltd>
- Casey Jao <casey@agnostiq.ai>


### Changed

- Dispatch workflows as asyncio tasks on the FastAPI event loop instead of in separate threads

### Fixed

- Deconflict wait enum with `ct.wait` function; `wait` -> `WAIT`

### Operations

- Conda package is built and tested on a nightly schedule
- Conda deployment step is added to `release.yml`
- Install yarn and npm on Ubuntu whenever the webapp needs to be built

## [0.177.0] - 2022-08-11

### Authors

- Scott Wyman Neagle <scott@agnostiq.ai>
- Co-authored-by: Faiyaz Hasan <faiyaz@agnostiq.ai>
- Casey Jao <casey@agnostiq.ai>
- Venkat Bala <venkat@agnostiq.ai>
- Co-authored-by: pre-commit-ci[bot] <66853113+pre-commit-ci[bot]@users.noreply.github.com>

### Removed

- `while True` in `app.get_result`

### Changed

- Flask route logic to return 503 when the result is not ready

### Tests

- results_manager tests

### Operations

- Fix conditional checks for `pre-release` and `stable` Covalent docker image builds

## [0.176.0] - 2022-08-11

### Authors

- Scott Wyman Neagle <scott@agnostiq.ai>
- Co-authored-by: Faiyaz Hasan <faiyaz@agnostiq.ai>
- Casey Jao <casey@agnostiq.ai>


### Operations

- Update precommit yaml.

### Removed

- `Lattice.check_consumables()`, `_TransportGraph.get_topologically_sorted_graph()`

### Operations

- Trigger webapp build if `build==true`

## [0.175.0] - 2022-08-11

### Authors

- Scott Wyman Neagle <scott@agnostiq.ai>
- Co-authored-by: Faiyaz Hasan <faiyaz@agnostiq.ai>
- Casey Jao <casey@agnostiq.ai>


### Operations

- Trigger Slack alert for failed tests on `workflow_run`

## [0.174.0] - 2022-08-11

### Authors

- Casey Jao <casey@agnostiq.ai>
- Alejandro Esquivel <ae@alejandro.ltd>


### Changed

- Changed return value for TransferFromRemote and TransferToRemote (download/upload) operations to be consistent and always return filepath tuples

### Docs

- Updated docs with File Transfer return value changes and `files` kwarg injections

### Fixed

- Fixed postprocessing workflows that return an electron with an incoming wait_for edge

## [0.173.0] - 2022-08-10

### Authors

- Sankalp Sanand <sankalp@agnostiq.ai>


### Added

- `--hard` and `--yes` flags added to `covalent purge` for hard purging (also deletes the databse) and autoapproving respectively.

### Changed

- `covalent purge` now shows the user a prompt informing them what dirs and files will be deleted.
- Improved shown messages in some commands.

### Tests

- Updated tests to reflect above changes.

## [0.172.0] - 2022-08-10

### Authors

- Will Cunningham <wjcunningham7@users.noreply.github.com>
- Prasanna Venkatesh <54540812+Prasy12@users.noreply.github.com>
- Co-authored-by: pre-commit-ci[bot] <66853113+pre-commit-ci[bot]@users.noreply.github.com>
- Co-authored-by: Aravind-psiog <100823292+Aravind-psiog@users.noreply.github.com>
- Co-authored-by: ArunPsiog <arun.mukesh@psiog.com>
- Co-authored-by: manjunath.poilath <manjunath.poilath@psiog.com>
- Co-authored-by: Kamalesh-suresh <kamalesh.suresh@psiog.com>
- Co-authored-by: Amalan Jenicious F <amalan.jenicious@psiog.com>
- Co-authored-by: M Shrikanth <shrikanth.mohan@psiog.com>
- Co-authored-by: Casey Jao <casey@agnostiq.ai>
- Co-authored-by: Aravind-psiog <aravind.prabaharan@psiog.com>
- Co-authored-by: Will Cunningham <wjcunningham7@gmail.com>
- Co-authored-by: Alejandro Esquivel <ae@alejandro.ltd>


### Changed

- Covalent dispatcher flask web apis ported to FastAPI in `covalent_dispatcher/_service/app.py`
- Unit tests written for Covalent dispatcher flask web apis ported to FastAPI in `covalent_dispatcher_tests/_service/app.test.py`
- Web apis of `covalent_ui` refactored to adhere to v11 DB schema
- Electron graph mini map has been moved next to controls on the GUI.
- Lattice status and count of completed & total electrons has been moved to the top of the graph on the GUI.
- Some of the Flask APIs earlier consumed by the GUI have been deprecated & removed from the code base.
- APIs exposed by the web app back end have been re-factored to adhere to the new DB schema v10

### Added

- Added count of dispatches by status on the dispatch list section of the GUI.
- APIs that the GUI consumes have been re-written using FastAPI. This includes re-factoring of older APIs and adding of new APIs.
- Added COVALENT_SERVER_IFACE_ANY flag for uvicorn to start with 0.0.0.0

### Docs

- ReadTheDocs landing page has been improved

## [0.171.0] - 2022-08-10

### Authors

- Casey Jao <casey@agnostiq.ai>
- Co-authored-by: Scott Wyman Neagle <scott@agnostiq.ai>

### Added

- Added `covalent migrate_legacy_result_object` command to save pickled Result objects to the DataStore

## [0.170.1] - 2022-08-09

### Authors

- Venkat Bala <venkat@agnostiq.ai>

### Fixed

- Remove `attr` import added inadvertently

### Tests

- Fix `start` cli test, update `set_config` call count

## [0.170.0] - 2022-08-08

### Authors

- Venkat Bala <venkat@agnostiq.ai>
- Co-authored-by: pre-commit-ci[bot] <66853113+pre-commit-ci[bot]@users.noreply.github.com>


### Changed

- Temporarily allow executor plugin variable name to be either in uppercase or lowercase

## [0.169.0] - 2022-08-08

### Authors

- Venkat Bala <venkat@agnostiq.ai>
- Co-authored-by: pre-commit-ci[bot] <66853113+pre-commit-ci[bot]@users.noreply.github.com>


### Added

- Adding a `covalent config` convenience CLI to quickly view retrive the covalent configuration

## [0.168.0] - 2022-08-08

### Authors

- Venkat Bala <venkat@agnostiq.ai>
- Co-authored-by: pre-commit-ci[bot] <66853113+pre-commit-ci[bot]@users.noreply.github.com>


### Added

- Adding `setup/teardown` methods as placeholders for any executor specific setup and teardown tasks

## [0.167.0] - 2022-08-08

### Authors

- Poojith U Rao <106616820+poojithurao@users.noreply.github.com>
- Co-authored-by: Venkat Bala <venkat@agnostiq.ai>
- Co-authored-by: Faiyaz Hasan <faiyaz@agnostiq.ai>
- Co-authored-by: pre-commit-ci[bot] <66853113+pre-commit-ci[bot]@users.noreply.github.com>
- Co-authored-by: Alejandro Esquivel <ae@alejandro.ltd>


### Added

- S3 File transfer strategy

### Fixed

- Adding maximum number of retries and timeout parameter to the get result http call.

## [0.166.0] - 2022-08-07

### Authors

- Venkat Bala <venkat@agnostiq.ai>


### Tests

- Update dask cli test to match Covalent Dask cluster configuration


### Changed

- Remove newline from log stream formatter for better log statment output
- Jsonify covalent cluster cli outputs

## [0.165.0] - 2022-08-06

### Authors

- Casey Jao <casey@agnostiq.ai>


### Changed

- Make `BaseExecutor` and `BaseAsyncExecutor` class siblings, not parent and child.

### Operations

- Only validate webapp if the webapp was built

### Tests

- Fixed randomly failing lattice json serialization test

## [0.164.0] - 2022-08-05

### Authors

- Sankalp Sanand <sankalp@agnostiq.ai>
- Faiyaz Hasan <faiyaz@agnostiq.ai>
- Co-authored-by: pre-commit-ci[bot] <66853113+pre-commit-ci[bot]@users.noreply.github.com>
- Co-authored-by: Venkat Bala <venkat@agnostiq.ai>
- Co-authored-by: Will Cunningham <wjcunningham7@gmail.com>


### Changed

- Use `update_config` to modify dask configuration from the cluster process
- Simplify `set_config` logic for dask configuration options on `covalent start`
- Removed default values from click options for dask configuration related values

### Added

- Configured default dask configuration options in `defaults.py`

### Fixed 

- Overwriting config address issue.

### Tests

- Moved misplaced functional/integration tests from the unit tests folder to their respective folders.
- All of the unit tests now use test DB instead of hitting a live DB.
- Updated `tests.yml` so that functional tests are run whenever tests get changed or github actions are changed.
- Several broken tests were also fixed.

## [0.163.0] - 2022-08-04

### Authors

- Alejandro Esquivel <ae@alejandro.ltd>
- Co-authored-by: Casey Jao <casey@agnostiq.ai>
- Will Cunningham <wjcunningham7@users.noreply.github.com>
- Co-authored-by: Scott Wyman Neagle <scott@agnostiq.ai>


### Added

- Added `rsync` dependency in `Dockerfile`

### Removed

- `Makefile` which was previously improperly committed

### Operations

- Functional tests are run only on `develop`
- `tests.yml` can be run manually provided a commit SHA
- `tests.yml` uses a `build` filter to conditionally install and build Covalent if build files are modified
- `docker.yml` is now only for dev work, and is manually triggered given an SHA
- `release.yml` is enhanced to push stable and pre-release images to a public ECR repo

## [0.162.0] - 2022-08-04

### Authors

- Alejandro Esquivel <ae@alejandro.ltd>
- Co-authored-by: Casey Jao <casey@agnostiq.ai>


### Changed

- Updated Base executor to support non-unique `retval_key`s, particularly for use in File Transfer where we may have several CallDeps with the reserved `retval_key` of value `files`.

## [0.161.2] - 2022-08-04

### Authors

- Alejandro Esquivel <ae@alejandro.ltd>
- Co-authored-by: pre-commit-ci[bot] <66853113+pre-commit-ci[bot]@users.noreply.github.com>


### Fixed

- Updated `covalent db migrations` to overwrite `alembic.ini` `script_location` with absolute path to migrations folder
- Updated `covalent db alembic [args]` command to use project root as `cwd` for alembic subprocess  

## [0.161.1] - 2022-08-03

### Authors

- Alejandro Esquivel <ae@alejandro.ltd>
- Scott Wyman Neagle <scott@agnostiq.ai>
- Co-authored-by: Faiyaz Hasan <faiyaz@agnostiq.ai>
- Poojith U Rao <106616820+poojithurao@users.noreply.github.com>
- Co-authored-by: Casey Jao <casey@agnostiq.ai>


### Fixed

- When a list was passed to an electron, the generated electron list
  had metadata copied from the electron. This was resulting in
  call_before and call_after functions being called by the electron
  list as well. The metadata (apart from executor) is now set to
  default values for the electron list.

## [0.161.0] - 2022-08-03

### Authors

- Alejandro Esquivel <ae@alejandro.ltd>
- Scott Wyman Neagle <scott@agnostiq.ai>
- Co-authored-by: Faiyaz Hasan <faiyaz@agnostiq.ai>


### Changed

- Replaced `Session(DispatchDB()._get_data_store().engine)` with `workflow_db.session()`

### Removed

- `DevDataStore` class from `datastore.py`
- workflows manager

## [0.160.1] - 2022-08-02

### Authors

- Alejandro Esquivel <ae@alejandro.ltd>
- Scott Wyman Neagle <scott@agnostiq.ai>


### Fixed

- `script_location` key not found issue when installing with pip (second attempt)

### Docs

- Remove migration guide reference from README

### Operations

- Explicitly check `release == true` in tests.yml

## [0.160.0] - 2022-08-02

### Authors

- Casey Jao <casey@agnostiq.ai>
- Co-authored-by: Faiyaz Hasan <faiyaz@agnostiq.ai>


### Changed

- `Executor.run()` now accepts a `task_metadata` dictionary. Current
  keys consist of `dispatch_id` and `node_id`.

## [0.159.0] - 2022-08-02

### Authors

- Casey Jao <casey@agnostiq.ai>
- Co-authored-by: Faiyaz Hasan <faiyaz@agnostiq.ai>


### Changed

- Database schema has been updated to v11

### Operations

- `paths-filter` will only be run on PRs, i.e on workflow runs, the whole test suite will be run.
- Removed retry action from running on `pytest` steps since they instead use `pytest` retries.
- `codecov.yml` added to enable carry-forward flags
- UI front-end is only built for pull requests when the source changes
- Packaging is only validated on the `develop` branch

## [0.158.0] - 2022-07-29

### Authors

- Okechukwu  Emmanuel Ochia <okechukwu@agnostiq.ai>
- Co-authored-by: Scott Wyman Neagle <scott@agnostiq.ai>
- Will Cunningham <wjcunningham7@users.noreply.github.com>
- Alejandro Esquivel <ae@alejandro.ltd>
- Co-authored-by: pre-commit-ci[bot] <66853113+pre-commit-ci[bot]@users.noreply.github.com>
- Casey Jao <casey@agnostiq.ai>
- Co-authored-by: Faiyaz Hasan <faiyaz@agnostiq.ai>


### Changed

- Construct the result object in the dispatcher `entry_point.py` module in order to avoid the Missing Latticed Id error so frequently.
- Update the sleep statement length to 0.1 seconds in the results.manager.

## [0.157.1] - 2022-07-29

### Authors

- Okechukwu  Emmanuel Ochia <okechukwu@agnostiq.ai>
- Co-authored-by: Scott Wyman Neagle <scott@agnostiq.ai>
- Will Cunningham <wjcunningham7@users.noreply.github.com>
- Alejandro Esquivel <ae@alejandro.ltd>
- Co-authored-by: pre-commit-ci[bot] <66853113+pre-commit-ci[bot]@users.noreply.github.com>
- Casey Jao <casey@agnostiq.ai>

### Fixed

- Pass non-kwargs to electrons in the correct order during dispatch.

## [0.157.0] - 2022-07-28

### Authors

- Okechukwu  Emmanuel Ochia <okechukwu@agnostiq.ai>
- Co-authored-by: Scott Wyman Neagle <scott@agnostiq.ai>
- Will Cunningham <wjcunningham7@users.noreply.github.com>
- Alejandro Esquivel <ae@alejandro.ltd>
- Co-authored-by: pre-commit-ci[bot] <66853113+pre-commit-ci[bot]@users.noreply.github.com>
- Casey Jao <casey@agnostiq.ai>


### Changed

- Expose a public `wait()` function compatible with both calling and dispatching lattices

### Docs

- Updated the RTD on `wait_for()` to use the static `wait()` function

### Operations

- pre-commit autoupdate

### Docs

- Changed the custom executor how-to to be shorter and more concise.
- Re-structured the docs

## [0.156.0] - 2022-07-27

### Authors

- Okechukwu  Emmanuel Ochia <okechukwu@agnostiq.ai>
- Co-authored-by: Scott Wyman Neagle <scott@agnostiq.ai>
- Will Cunningham <wjcunningham7@users.noreply.github.com>
- Alejandro Esquivel <ae@alejandro.ltd>
- Co-authored-by: pre-commit-ci[bot] <66853113+pre-commit-ci[bot]@users.noreply.github.com>


### Added

- Bash decorator is introduced
- Lepton commands can be specified as a list of strings rather than strings alone.

## [0.155.1] - 2022-07-26

### Authors

- Okechukwu  Emmanuel Ochia <okechukwu@agnostiq.ai>
- Co-authored-by: Scott Wyman Neagle <scott@agnostiq.ai>
- Will Cunningham <wjcunningham7@users.noreply.github.com>
- Alejandro Esquivel <ae@alejandro.ltd>
- Co-authored-by: pre-commit-ci[bot] <66853113+pre-commit-ci[bot]@users.noreply.github.com>


### Fixed

- `script_location` key not found issue when running alembic programatically

### Operations

- Fixed syntax errors in `stale.yml` and in `hotfix.yml`
- `docker.yml` triggered after version bump in `develop` instead of before
- Enhanced `tests.yml` to upload coverage reports by domain

## [0.155.0] - 2022-07-26

### Authors

- Alejandro Esquivel <ae@alejandro.ltd>


### Added

- Exposing `alembic {args}` cli commands through: `covalent db alembic {args}`

## [0.154.0] - 2022-07-25

### Authors

- Casey Jao <casey@agnostiq.ai>
- Co-authored-by: Venkat Bala <venkat@agnostiq.ai>
- Alejandro Esquivel <ae@alejandro.ltd>


### Added

- Added methods to programatically fetch information from Alembic without needing subprocess

## [0.153.1] - 2022-07-25

### Authors

- Casey Jao <casey@agnostiq.ai>
- Co-authored-by: Venkat Bala <venkat@agnostiq.ai>


### Fixed

- Stdout and stderr are now captured when using the dask executor.


### Tests

- Fixed Dask cluster CLI tests

## [0.153.0] - 2022-07-25

### Authors

- Faiyaz Hasan <faiyaz@agnostiq.ai>


### Added

- Helper function to load and save files corresponding to the DB filenames.

### Changed

- Files with .txt, .log extensions are stored as strings.
- Get result web request timeout to 2 seconds.

## [0.152.0] - 2022-07-25

### Authors

- Faiyaz Hasan <faiyaz@agnostiq.ai>
- Co-authored-by: Scott Wyman Neagle <scott@agnostiq.ai>


### Changed

- Pass default DataStore object to node value retrieval method in the Results object.

## [0.151.1] - 2022-07-22

### Authors

- Faiyaz Hasan <faiyaz@agnostiq.ai>
- Co-authored-by: Scott Wyman Neagle <scott@agnostiq.ai>


### Fixed

- Adding maximum number of retries and timeout parameter to the get result http call.
- Disabling result_webhook for now.

## [0.151.0] - 2022-07-22

### Authors

- Scott Wyman Neagle <scott@agnostiq.ai>
- Co-authored-by: Will Cunningham <wjcunningham7@gmail.com>
- Sankalp Sanand <sankalp@agnostiq.ai>


### Added

- `BaseAsyncExecutor` has been added which can be inherited by new async-aware executors.

### Changed

- Since tasks were basically submitting the functions to a Dask cluster by default, they have been converted into asyncio `Tasks` instead which support a far larger number of concurrent tasks than previously used `ThreadPool`.

- `tasks_pool` will still be used to schedule tasks which use non-async executors.

- Executor's `executor` will now receive a callable instead of a serialized function. This allows deserializing the function where it is going to be executed while providing a simplified `execute` at the same time.

- `uvloop` is being used instead of the default event loop of `asyncio` for better performance.

- Tests have also been updated to reflect above changes.

### Operations

- Made Santosh the sole owner of `/docs`

## [0.150.0] - 2022-07-22

### Authors

- Faiyaz Hasan <faiyaz@agnostiq.ai>


### Added

- Initialize database tables when the covalent server is started.

## [0.149.0] - 2022-07-21

### Authors

- Scott Wyman Neagle <scott@agnostiq.ai>
- Co-authored-by: Venkat Bala <venkat@agnostiq.ai>


### Removed

- `result.save()`
- `result._write_dispatch_to_python_file()`

## [0.148.0] - 2022-07-21

### Authors

- Alejandro Esquivel <ae@alejandro.ltd>


### Changed

- Changed DataStore default db path to correspond to dispatch db config path

### Operations

- Added workflow to stale and close pull requests


### Docs

- Fixed `get_metadata` calls in examples to remove `results_dir` argument
- Removed YouTube video temporarily

## [0.147.0] - 2022-07-21

### Authors

- Casey Jao <casey@agnostiq.ai>


### Changed

- Simplified interface for custom executors. All the boilerplate has
  been moved to `BaseExecutor`.

## [0.146.0] - 2022-07-20

### Authors

- Casey Jao <casey@agnostiq.ai>
- Co-authored-by: Venkat Bala <venkat@agnostiq.ai>
- Faiyaz Hasan <faiyaz@agnostiq.ai>



### Added

- Ensure that transportable objects are rendered correctly when printing the result object.

### Tests

- Check that user data is not unpickled by the Covalent server process

## [0.145.0] - 2022-07-20

### Authors

- Scott Wyman Neagle <scott@agnostiq.ai>
- Co-authored-by: Venkat Bala <venkat@agnostiq.ai>
- Co-authored-by: Faiyaz Hasan <faiyaz@agnostiq.ai>


### Removed

- `entry_point.get_result()`

### Changed

- get_result to query an HTTP endpoint instead of a DB session

## [0.144.0] - 2022-07-20

### Authors

- Will Cunningham <wjcunningham7@users.noreply.github.com>
- Co-authored-by: Scott Wyman Neagle <scott@agnostiq.ai>
- Alejandro Esquivel <ae@alejandro.ltd>


### Added

- Set up alembic migrations & added migration guide (`alembic/README.md`)

## [0.143.0] - 2022-07-19

### Authors

- Will Cunningham <wjcunningham7@users.noreply.github.com>
- Co-authored-by: Scott Wyman Neagle <scott@agnostiq.ai>


### Changed

- Installation will fail if `cova` is installed while trying to install `covalent`.

## [0.142.0] - 2022-07-19

### Authors

- Poojith U Rao <106616820+poojithurao@users.noreply.github.com>
- Co-authored-by: Will Cunningham <wjcunningham7@gmail.com>
- Anna Hughes <annagwen42@gmail.com>
- Co-authored-by: Poojith <poojith@agnostiq.ai>
- Co-authored-by: Scott Wyman Neagle <scott@agnostiq.ai>
- Casey Jao <casey@agnostiq.ai>
- Co-authored-by: Venkat Bala <venkat@agnostiq.ai>
- Co-authored-by: pre-commit-ci[bot] <66853113+pre-commit-ci[bot]@users.noreply.github.com>
- Faiyaz Hasan <faiyaz@agnostiq.ai>


### Added

- `electron_num`, `completed_electron_num` fields to the Lattice table.

## [0.141.0] - 2022-07-19

### Authors

- Poojith U Rao <106616820+poojithurao@users.noreply.github.com>
- Co-authored-by: Will Cunningham <wjcunningham7@gmail.com>
- Anna Hughes <annagwen42@gmail.com>
- Co-authored-by: Poojith <poojith@agnostiq.ai>
- Co-authored-by: Scott Wyman Neagle <scott@agnostiq.ai>
- Casey Jao <casey@agnostiq.ai>
- Co-authored-by: Venkat Bala <venkat@agnostiq.ai>
- Co-authored-by: pre-commit-ci[bot] <66853113+pre-commit-ci[bot]@users.noreply.github.com>


### Changed

- Deprecate topological sort in favor of inspect in-degree of nodes until they are zero before dispatching task
- Use deepcopy to generate a copy of the metadata dictionary before saving result object to the database

### Docs

- Adding incomplete pennylane kernel tutorial
- Adding quantum ensemble tutorial

## [0.140.0] - 2022-07-19

### Authors

- Faiyaz Hasan <faiyaz@agnostiq.ai>
- Co-authored-by: Venkat Bala <venkat@agnostiq.ai>


### Added

- Fields `deps_filename`, `call_before_filename` and `call_after_filename` to the `Electron` table.
- Re-write the deps / call before and after file contents when inserting / updating electron record in the database.

### Changed

- Modify the test and implementation logic of inserting the electron record with these new fields.
- Field `key` to `key_filename` in `Electron` table.

## [0.139.1] - 2022-07-19

### Authors

- Divyanshu Singh <55018955+divshacker@users.noreply.github.com>
- Co-authored-by: Scott Wyman Neagle <wymnea@protonmail.com>
- Co-authored-by: Scott Wyman Neagle <scott@agnostiq.ai>
- Co-authored-by: Will Cunningham <wjcunningham7@users.noreply.github.com>


### Fixed

- Fixes Reverse IP problem. All References to `0.0.0.0` are changed to `localhost` . More details can be found [here](https://github.com/AgnostiqHQ/covalent/issues/202)

## [0.139.0] - 2022-07-19

### Authors

- Venkat Bala <venkat@agnostiq.ai>
- Co-authored-by: Scott Wyman Neagle <scott@agnostiq.ai>
- Faiyaz Hasan <faiyaz@agnostiq.ai>
- Co-authored-by: Will Cunningham <wjcunningham7@gmail.com>


### Added

- Columns `is_active` in the lattice, eLectron and Electron dependency tables.

### Docs

- Adding a RTD tutorial/steps on creating a custom executor

## [0.138.0] - 2022-07-19

### Authors

- Anna Hughes <annagwen42@gmail.com>
- Co-authored-by: Will Cunningham <wjcunningham7@gmail.com>
- Will Cunningham <wjcunningham7@users.noreply.github.com>
- Co-authored-by: Venkat Bala <venkat@agnostiq.ai>


### Added

- Docker build workflow

### Changed

- Dockerfile uses multi-stage build

### Docs

- New tutorial demonstrating how to solve the MaxCut Problem with QAOA and Covalent

## [0.137.0] - 2022-07-19

### Authors

- Prasanna Venkatesh <54540812+Prasy12@users.noreply.github.com>
- Co-authored-by: Alejandro Esquivel <ae@alejandro.ltd>


### Added

- Ability to hide/show labels on the graph
- Graph layout with elk configurations

### Changed

- Changed API socket calls interval for graph optimization.

### Tests

- Disabled several dask functional tests

## [0.136.0] - 2022-07-18

### Authors

- Scott Wyman Neagle <scott@agnostiq.ai>
- Co-authored-by: Faiyaz Hasan <faiyaz@agnostiq.ai>


### Changed

- Result.save() has been deprecated in favor of Result.persist() and querying the database directly.

## [0.135.0] - 2022-07-18

### Authors

- Casey Jao <casey@agnostiq.ai>
- Co-authored-by: Scott Wyman Neagle <scott@agnostiq.ai>
- Co-authored-by: Alejandro Esquivel <ae@alejandro.ltd>


### Operations

- Psiog is only codeowner of js files
- Fix in changelog action to handle null author when a bot is committing

### Added

- Support injecting return values of calldeps into electrons during workflow execution

## [0.134.0] - 2022-07-15

### Authors

- Casey Jao <casey@agnostiq.ai>
- Co-authored-by: Scott Wyman Neagle <scott@agnostiq.ai>


### Changed

- Covalent server can now process workflows without having their deps installed

## [0.133.0] - 2022-07-15

### Authors

- Will Cunningham <wjcunningham7@users.noreply.github.com>


### Removed

- Removed the deprecated function `draw_inline` as well as the `matplotlib` dependency.

### Operations

- Fixing the retry block for tests

## [0.132.0] - 2022-07-14

### Authors

- Will Cunningham <wjcunningham7@users.noreply.github.com>


### Added

- Bash lepton support reintroduced with some UX modifications to the Lepton class. Leptons which use scripting languages can be specified as either (1) a command run in the shell/console or (2) a call to a function in a library/script. Leptons which use compiled languages must specify a library and a function name.
- The keyword argument `display_name` can be used to override the name appearing in the UI. Particularly useful when the lepton is a command.
- All arguments except for language are now keyword arguments.
- Keyword arguments passed to a Bash lepton are understood to define environment variables within the shell.
- Non-keyword arguments fill in `$1`, `$2`, etc.
- Named outputs enumerate variables within the shell which will be returned to the user. These can be either `Lepton.OUTPUT` or `Lepton.INPUT_OUTPUT` types.

### Added

- New fields to the decomposed result object Database: 

## [0.131.0] - 2022-07-13

### Authors

- Sankalp Sanand <sankalp@agnostiq.ai>
- Co-authored-by: Venkat Bala <venkat@agnostiq.ai>


### Fixed

- `covalent --version` now looks for `covalent` metadata instead of `cova`

### Tests

- Updated the cli test to include whether the correct version number is shown when `covalent --version` is run

### Added

- Method to write electron id corresponding to sublattices in `execution.py` when running `_run_task`.

## [0.130.0] - 2022-07-12

### Authors

- Venkat Bala <venkat@agnostiq.ai>
- Co-authored-by: Scott Wyman Neagle <scott@agnostiq.ai>

### Changed

- Ignoring tests for `cancel_dispatch` and `construct_bash`
- Create a dummy requirements.txt file for pip deps tests
- Fix version of `Werkzeug` package to avoid running into ValueError (unexpected kwarg `as_tuple`)
- Update `customization` how to test by specifying the section header `sdk`

## [0.129.0] - 2022-07-12

### Authors

- Sankalp Sanand <sankalp@agnostiq.ai>
- Co-authored-by: Alejandro Esquivel <ae@alejandro.ltd>

### Added

- Support for `wait_for` type edges when two electrons are connected by their execution side effects instead of output-input relation.

### Changed

- `active_lattice.electron_outputs` now contains the node ids as well for the electron which is being post processed.

## [0.128.1] - 2022-07-12

### Authors

- Faiyaz Hasan <faiyaz@agnostiq.ai>


### Fixed

- `Result.persist` test in `result_test.py`.
- Electron dependency `arg_index` is changed back to Nullable.

## [0.128.0] - 2022-07-12

### Authors

- Okechukwu  Emmanuel Ochia <okechukwu@agnostiq.ai>
- Co-authored-by: Casey Jao <casey@agnostiq.ai>
- Co-authored-by: Alejandro Esquivel <ae@alejandro.ltd>
- Co-authored-by: pre-commit-ci[bot] <66853113+pre-commit-ci[bot]@users.noreply.github.com>

### Added

- File transfer support for leptons

## [0.127.0] - 2022-07-11

### Authors

- Scott Wyman Neagle <scott@agnostiq.ai>
- Co-authored-by: Faiyaz Hasan <faiyaz@agnostiq.ai>
- Co-authored-by: Venkat Bala <venkat@agnostiq.ai>


### Added

- When saving to DB, also persist to the new DB if running in develop mode

### Tests

- Flask app route tests

## [0.126.0] - 2022-07-11

### Authors

- Will Cunningham <wjcunningham7@users.noreply.github.com>
- Alejandro Esquivel <ae@alejandro.ltd>
- Co-authored-by: pre-commit-ci[bot] <66853113+pre-commit-ci[bot]@users.noreply.github.com>
- Co-authored-by: Sankalp Sanand <sankalp@agnostiq.ai>


### Added

- Added Folder class
- Added internal call before/after deps to execute File Transfer operations pre/post electron execution.

### Operations

- Enhanced hotfix action to create branches from existing commits

## [0.125.0] - 2022-07-09

### Authors

- Okechukwu  Emmanuel Ochia <okechukwu@agnostiq.ai>
- Co-authored-by: pre-commit-ci[bot] <66853113+pre-commit-ci[bot]@users.noreply.github.com>
- Co-authored-by: Alejandro Esquivel <ae@alejandro.ltd>
- Venkat Bala <venkat@agnostiq.ai>
- Co-authored-by: Okechukwu Ochia <emmirald@gmail.com>
- Co-authored-by: Scott Wyman Neagle <scott@agnostiq.ai>


### Added

- Dask Cluster CLI functional/unit tests

### Docs

- Updated RTD concepts, how-to-guides, and api docs with electron dependencies.

### Operations

- Separate out running tests and uploading coverage report to circumvent bug in
  retry action

## [0.124.0] - 2022-07-07

### Authors

- Will Cunningham <wjcunningham7@users.noreply.github.com>
- Co-authored-by: Scott Wyman Neagle <scott@agnostiq.ai>
- Faiyaz Hasan <faiyaz@agnostiq.ai>


### Added

- `Result.persist` method in `covalent/_results_manager/result.py`.

### Operations

- Package pre-releases go to `covalent` instead of `cova` on PyPI.

## [0.123.0] - 2022-07-07

### Authors

- Scott Wyman Neagle <scott@agnostiq.ai>
- Co-authored-by: Faiyaz Hasan <faiyaz@agnostiq.ai>
- Will Cunningham <wjcunningham7@users.noreply.github.com>
- Alejandro Esquivel <ae@alejandro.ltd>
- Co-authored-by: pre-commit-ci[bot] <66853113+pre-commit-ci[bot]@users.noreply.github.com>


### Added

- Added Folder class
- Added internal call before/after deps to execute File Transfer operations pre/post electron execution.

### Operations

- `codeql.yml` and `condabuild.yml` run nightly instead of on every PR.
- Style fixes in changelog

## [0.122.1] - 2022-07-06

### Authors

Will Cunningham <wjcunningham7@users.noreply.github.com>
Co-authored-by: Scott Wyman Neagle <scott@agnostiq.ai>


### Operations

- Added license scanner action
- Pre-commit autoupdate

### Tests

- Tests for running workflows with more than one iteration

### Fixed

- Attribute error caused by attempts to retrieve the name from the node function when the node function is set to None

## [0.122.0] - 2022-07-04

### Authors

Faiyaz Hasan <faiyaz@agnostiq.ai>
Co-authored-by: pre-commit-ci[bot] <66853113+pre-commit-ci[bot]@users.noreply.github.com>


### Added

- `covalent/_results_manager/write_result_to_db.py` module and methods to insert / update data in the DB.
- `tests/covalent_tests/results_manager_tests/write_result_to_db_test.py` containing the unit tests for corresponding functions.

### Changed

- Electron `type` column to a string type rather than an `ElectronType` in DB models.
- Primary keys from `BigInteger` to `Integer` in DB models.

## [0.121.0] - 2022-07-04

### Authors

Will Cunningham <wjcunningham7@users.noreply.github.com>
Co-authored-by: Alejandro Esquivel <ae@alejandro.ltd>
Co-authored-by: pre-commit-ci[bot] <66853113+pre-commit-ci[bot]@users.noreply.github.com>


### Removed

- Unused requirements `gunicorn` and `eventlet` in `requirements.txt` as well as `dask` in `tests/requirements.txt`, since it is already included in the core requirements.

### Docs

- Updated the compatibility matrix in the docs.

## [0.120.0] - 2022-07-04

### Authors

Okechukwu  Emmanuel Ochia <okechukwu@agnostiq.ai>
Co-authored-by: Venkat Bala <venkat@agnostiq.ai>
Co-authored-by: pre-commit-ci[bot] <66853113+pre-commit-ci[bot]@users.noreply.github.com>
Co-authored-by: Scott Wyman Neagle <scott@agnostiq.ai>


### Added

- Adding `cluster` CLI options to facilitate interacting with the backend Dask cluster
- Adding options to `covalent start` to enable specifying number of workers, memory limit and threads per worker at cluster startup

### Changed

- Update `DaskAdminWorker` docstring with better explanation

## [0.119.1] - 2022-07-04

### Authors

Scott Wyman Neagle <scott@agnostiq.ai>
Casey Jao <casey@agnostiq.ai>


### Fixed

- `covalent status` checks if the server process is still alive.

### Operations

- Updates to changelog logic to handle multiple authors

## [0.119.0] - 2022-07-03
### Authors
@cjao 


### Added

- Introduce support for pip dependencies

## [0.118.0] - 2022-07-02
### Authors
@AlejandroEsquivel 


### Added

- Introduced File, FileTransfer, and FileTransferStrategy classes to support various File Transfer use cases prior/post electron execution

## [0.117.0] - 2022-07-02
### Authors
@Emmanuel289 


### Added

- Included retry action in 'tests.yaml' workflow.

## [0.116.0] - 2022-06-29
### Authors
@Prasy12 

### Changed

- Changed API socket calls interval for graph optimization.

### Added

- Ability to change to different layouts from the GUI.

## [0.115.0] - 2022-06-28
### Authors
@cjao 


### Added

- Introduce support for `call_before`, `call_after`, and bash dependencies

### Operations

- Unit tests performed on Python 3.10 on Ubuntu and MacOS images as well as 3.9 on MacOS
- Updated codeowners so that AQ Engineers doesn't own this CHANGELOG
- pre-commit autoupdate

## [0.114.0] - 2022-06-23
### Authors
@dependabot[bot] 


### Changed

- Changed eventsource version on webapp yarn-lock file.

### Operations

- Added Github push changelog workflow to append commiters username
- Reusable JavaScript action to parse changelog and update version

## [0.113.0] - 2022-06-21

### Added

- Introduce new db models and object store backends

### Operations

- Syntax fix in hotfix.yml

### Docs

- Added new tutorial: Linear and convolutional autoencoders

## [0.112.0] - 2022-06-20

### Changed

- Changed async version on webapp package-lock file.

## [0.111.0] - 2022-06-20

### Changed

- Changed eventsource version on webapp package-lock file.

### Docs

- Added new tutorial: Covalentified version of the Pennylane Variational Classifier tutorial.

## [0.110.3] - 2022-06-17

### Fixed

- Fix error when parsing electron positional arguments in workflows

### Docs

- Remove hardcoding version info in README.md

## [0.110.2] - 2022-06-10

### Docs

- Fix MNIST tutorial
- Fix Quantum Gravity tutorial
- Update RTD with migration guide compatible with latest release
- Convert all references to `covalent start` from Jupyter notebooks to markdown statements
- Update release notes summary in README.md
- Fixed display issues with figure (in dark mode) and bullet points in tutorials

### Operations

- Added a retry block to the webapp build step in `tests.yml`

## [0.110.1] - 2022-06-10

### Fixed

- Configure dask to not use daemonic processes when creating a cluster

### Operations

- Sync the VERSION file within `covalent` directory to match the root level VERSION
- Manually patch `covalent/VERSION`

## [0.110.0] - 2022-06-10

### Changed

- Web GUI list size and status label colors changed.
- Web GUI graph running icon changed to non-static icon.

### Docs

- Removed references to the Dask executor in RTD as they are no longer needed.

## [0.109.1] - 2022-06-10

### Fixed

- `covalent --version` now works for PyPI releases

## [0.109.0] - 2022-06-10

### Docs

- Update CLI help statements

### Added

- Add CLI functionality to start covalent with/without Dask
- Add CLI support to parse `covalent_ui.log` file

### Operations

- Updating codeowners to establish engineering & psiog ownership

### Docs

- Added new tutorial: Training quantum embedding kernels for classification.

## [0.108.0] - 2022-06-08

### Added

- WCI yaml file

### Docs

- Add pandoc installation updates to contributing guide

## [0.107.0] - 2022-06-07

### Changed

- Skipping stdout/stderr redirection tests until implemented in Dask parent process

### Added

- Simplifed starting the dask cluster using `multiprocessing`
- Added `bokeh==2.4.3` to requirements.txt to enable view Dask dashboard

### Fixed

- Changelog-reminder action now works for PRs from forks.

## [0.106.2] - 2022-06-06

### Fixed

- Specifying the version for package `furo` to `2022.4.7` to prevent breaking doc builds

### Docs

- Added new tutorial: Using Covalent with PennyLane for hybrid computation.

## [0.106.1] - 2022-06-01

### Fixed

- Changelog-reminder action now works for PRs from forks

### Docs

- Removed references to microservices in RTD
- Updated README.md.
- Changed `ct.electron` to `ct.lattice(executor=dask_executor)` in MNIST classifier tutorial

## [0.106.0] - 2022-05-26

### Changed

- Visual theme for Webapp GUI changed in accordance to new theme
- Fonts, colors, icons have been updated

## [0.105.0] - 2022-05-25

### Added

- Add a pre-commit hook for `detect-secrets`.
- Updated the actions in accordance with the migration done in the previous version.

## [0.104.0] - 2022-05-23

### Changed

- Services have been moved to a different codebase. This repo is now hosting the Covalent SDK, local dispatcher backend, Covalent web GUI, and documentation. Version is bumped to `0.104.0` in order to avoid conflicts.
- Update tests to match the current dispatcher api
- Skip testing dask executor until dask executor plugin is made public
- Using 2 thread pools to manage multiple workflows better and the other one for executing electrons in parallel.

### Fixed

- Add psutil and PyYAML to requirements.txt
- Passing the same Electron to multiple inputs of an Electron now works. UI fix pending.
- Dask from `requirements.txt`.

### Removed

- Asyncio usage for electron level concurrency.
- References to dask

### Added

- Functional test added for dask executor with the cluster running locally.
- Scalability tests for different workflows and workflow sizes under `tests/stress_tests/scripts`
- Add sample performance testing workflows under `tests/stress_tests`
- Add pipelines to continuously run the tutorial notebooks
- Create notebook with tasks from RTD

## [0.32.3] - 2022-03-16

### Fixed

- Fix missing UI graph edges between parameters and electrons in certain cases.
- Fix UI crashes in cases where legacy localStorage state was being loaded.

## [0.32.2] - 2022-03-16

### Added

- Images for graphs generated in tutorials and how-tos.
- Note for quantum gravity tutorial to tell users that `tensorflow` doesn't work on M1 Macs.
- `Known Issues` added to `README.md`

### Fixed

- `draw` function usage in tutorials and how-tos now reflects the UI images generated instead of using graphviz.
- Images now render properly in RTD of how-tos.

### Changed

- Reran all the tutorials that could run, generating the outputs again.

## [0.32.1] - 2022-03-15

### Fixed

- CLI now starts server directly in the subprocess instead of as a daemon
- Logs are provided as pipes to Popen instead of using a shell redirect
- Restart behavior fixed
- Default port in `covalent_ui/app.py` uses the config manager

### Removed

- `_graceful_restart` function no longer needed without gunicorn

## [0.32.0] - 2022-03-11

### Added

- Dispatcher microservice API endpoint to dispatch and update workflow.
- Added get runnable task endpoint.

## [0.31.0] - 2022-03-11

### Added

- Runner component's main functionality to run a set of tasks, cancel a task, and get a task's status added to its api.

## [0.30.5] - 2022-03-11

### Updated

- Updated Workflow endpoints & API spec to support upload & download of result objects as pickle files

## [0.30.4] - 2022-03-11

### Fixed

- When executing a task on an alternate Conda environment, Covalent no longer has to be installed on that environment. Previously, a Covalent object (the execution function as a TransportableObject) was passed to the environment. Now it is deserialized to a "normal" Python function, which is passed to the alternate Conda environment.

## [0.30.3] - 2022-03-11

### Fixed

- Fixed the order of output storage in `post_process` which should have been the order in which the electron functions are called instead of being the order in which they are executed. This fixes the order in which the replacement of function calls with their output happens, which further fixes any discrepencies in the results obtained by the user.

- Fixed the `post_process` test to check the order as well.

## [0.30.2] - 2022-03-11

### Changed

- Updated eventlet to 0.31.0

## [0.30.1] - 2022-03-10

### Fixed

- Eliminate unhandled exception in Covalent UI backend when calling fetch_result.

## [0.30.0] - 2022-03-09

### Added

- Skeleton code for writing the different services corresponding to each component in the open source refactor.
- OpenAPI specifications for each of the services.

## [0.29.3] - 2022-03-09

### Fixed

- Covalent UI is built in the Dockerfile, the setup file, the pypi workflow, the tests workflow, and the conda build script.

## [0.29.2] - 2022-03-09

### Added

- Defaults defined in executor plugins are read and used to update the in-memory config, as well as the user config file. But only if the parameter in question wasn't already defined.

### Changed

- Input parameter names and docstrings in _shared_files.config.update_config were changed for clarity.

## [0.29.1] - 2022-03-07

### Changed

- Updated fail-fast strategy to run all tests.

## [0.29.0] - 2022-03-07

### Added

- DispatchDB for storing dispatched results

### Changed

- UI loads dispatches from DispatchDB instead of browser local storage

## [0.28.3] - 2022-03-03

### Fixed

Installed executor plugins don't have to be referred to by their full module name. Eg, use "custom_executor", instead of "covalent_custom_plugin.custom_executor".

## [0.28.2] - 2022-03-03

### Added

- A brief overview of the tutorial structure in the MNIST classification tutorial.

## [0.28.1] - 2022-03-02

### Added

- Conda installation is only supported for Linux in the `Getting Started` guide.
- MNIST classifier tutorial.

### Removed

- Removed handling of default values of function parameters in `get_named_params` in `covalent/_shared_files/utils.py`. So, it is actually being handled by not being handled since now `named_args` and `named_kwargs` will only contain parameters that were passed during the function call and not all of them.

## [0.28.0] - 2022-03-02

### Added

- Lepton support, including for Python modules and C libraries
- How-to guides showing how to use leptons for each of these

## [0.27.6] - 2022-03-01

### Added

- Added feature development basic steps in CONTRIBUTING.md.
- Added section on locally building RTD (read the docs) in the contributing guide.

## [0.27.5] - 2022-03-01

### Fixed

- Missing UI input data after backend change - needed to be derived from graph for electrons, lattice inputs fixed on server-side, combining name and positional args
- Broken UI graph due to variable->edge_name renaming
- Missing UI executor data after server-side renaming

## [0.27.4] - 2022-02-28

### Fixed

- Path used in `covalent/executor/__init__.py` for executor plugin modules needed updating to `covalent/executor/executor_plugins`

### Removed

- Disabled workflow cancellation test due to inconsistent outcomes. Test will be re-enabled after cancellation mechanisms are investigated further.

## [0.27.3] - 2022-02-25

### Added

- Added `USING_DOCKER.md` guide for running docker container.
- Added cli args to covalent UI flask server `covalent_ui/app.py` to modify port and log file path.

### Removed

- Removed gunicorn from cli and Dockerfile.

### Changed

- Updated cli `covalent_dispatcher/_cli/service.py` to run flask server directly, and removed dispatcher and UI flags.
- Using Flask blueprints to merge Dispatcher and UI servers.
- Updated Dockerfile to run flask server directly.
- Creating server PID file manually in `covalent_dispatcher/_cli/service.py`.
- Updated tests and docs to reflect merged servers.
- Changed all mentions of port 47007 (for old UI server) to 48008.

## [0.27.2] - 2022-02-24

### Changed

- Removed unnecessary blockquotes from the How-To guide for creating custom executors
- Changed "Covalent Cloud" to "Covalent" in the main code text

## [0.27.1] - 2022-02-24

### Removed

- Removed AQ-Engineers from CODEOWNERS in order to fix PR review notifications

## [0.27.0] - 2022-02-24

### Added

- Support for positional only, positional or keyword, variable positional, keyword only, variable keyword types of parameters is now added, e.g an electron can now use variable args and variable kwargs if the number/names of parameters are unknown during definition as `def task(*args, **kwargs)` which wasn't possible before.

- `Lattice.args` added to store positional arguments passed to the lattice's workflow function.

- `get_named_params` function added in `_shared_files/utils.py` which will return a tuple containing named positional arguments and named keyword arguments. The names help in showing and storing these parameters in the transport graph.

- Tests to verify whether all kinds of input paramaters are supported by electron or a lattice.

### Changed

- No longer merging positional arguments with keyword arguments, instead they are separately stored in respective nodes in the transport graph.

- `inputs` returned from `_get_inputs` function in `covalent_dispatcher/_core/execution.py` now contains positional as well as keyword arguments which further get passed to the executor.

- Executors now support positional and keyword arguments as inputs to their executable functions.

- Result object's `_inputs` attribute now contains both `args` and `kwargs`.

- `add_node_for_nested_iterables` is renamed to `connect_node_with_others` and `add_node_to_graph` also renamed to `add_collection_node_to_graph` in `electron.py`. Some more variable renames to have appropriate self-explanatory names.

- Nodes and edges in the transport graph now have a better interface to assign attributes to them.

- Edge attribute `variable` renamed to `edge_name`.

- In `serialize` function of the transport graph, if `metadata_only` is True, then only `metadata` attribute of node and `source` and `target` attributes of edge are kept in the then return serialized `data`.

- Updated the tests wherever necessary to reflect the above changes

### Removed

- Deprecated `required_params_passed` since an error will automatically be thrown by the `build_graph` function if any of the required parameters are not passed.

- Removed duplicate attributes from nodes in the transport graph.

## [0.26.1] - 2022-02-23

### Added

- Added Local Executor section to the API read the docs.

## [0.26.0] - 2022-02-23

### Added

- Automated reminders to update the changelog

## [0.25.3] - 2022-02-23

## Added

- Listed common mocking commands in the CONTRIBUTING.md guide.
- Additional guidelines on testing.

## [0.25.2] - 2022-02-21

### Changed

- `backend` metadata name changed to `executor`.
- `_plan_workflow` usage updated to reflect how that executor related information is now stored in the specific executor object.
- Updated tests to reflect the above changes.
- Improved the dispatch cancellation test to provide a robust solution which earlier took 10 minutes to run with uncertainty of failing every now and then.

### Removed

- Removed `TaskExecutionMetadata` as a consequence of removing `execution_args`.

## [0.25.1] - 2022-02-18

### Fixed

- Tracking imports that have been used in the workflow takes less time.

### Added

- User-imports are included in the dispatch_source.py script. Covalent-related imports are commented out.

## [0.25.0] - 2022-02-18

### Added

- UI: Lattice draw() method displays in web UI
- UI: New navigation panel

### Changed

- UI: Animated graph changes, panel opacity

### Fixed

- UI: Fixed "Not Found" pages

## [0.24.21] - 2022-02-18

### Added

- RST document describing the expectations from a tutorial.

## [0.24.20] - 2022-02-17

### Added

- Added how to create custom executors

### Changed

- Changed the description of the hyperlink for choosing executors
- Fixed typos in doc/source/api/getting_started/how_to/execution/creating_custom_executors.ipynb

## [0.24.19] - 2022-02-16

### Added

- CODEOWNERS for certain files.

## [0.24.18] - 2022-02-15

### Added

- The user configuration file can now specify an executor plugin directory.

## [0.24.17] - 2022-02-15

### Added

- Added a how-to for making custom executors.

## [0.24.16] - 2022-02-12

### Added

- Errors now contain the traceback as well as the error message in the result object.
- Added test for `_post_process` in `tests/covalent_dispatcher_tests/_core/execution_test.py`.

### Changed

- Post processing logic in `electron` and dispatcher now relies on the order of execution in the transport graph rather than node's function names to allow for a more reliable pairing of nodes and their outputs.

- Renamed `init_test.py` in `tests/covalent_dispatcher_tests/_core/` to `execution_test.py`.

### Removed

- `exclude_from_postprocess` list which contained some non executable node types removed since only executable nodes are post processed now.

## [0.24.15] - 2022-02-11

### Fixed

- If a user's configuration file does not have a needed exeutor parameter, the default parameter (defined in _shared_files/defaults.py) is used.
- Each executor plugin is no longer initialized upon the import of Covalent. This allows required parameters in executor plugins.

## Changed

- Upon updating the configuration data with a user's configuration file, the complete set is written back to file.

## Added

- Tests for the local and base executors.

## [0.24.14] - 2022-02-11

### Added

- UI: add dashboard cards
- UI: add scaling dots background

### Changed

- UI: reduce sidebar font sizes, refine color theme
- UI: refine scrollbar styling, show on container hover
- UI: format executor parameters as YAML code
- UI: update syntax highlighting scheme
- UI: update index.html description meta tag

## [0.24.13] - 2022-02-11

### Added

- Tests for covalent/_shared_files/config.py

## [0.24.12] - 2022-02-10

### Added

- CodeQL code analyzer

## [0.24.11] - 2022-02-10

### Added

- A new dictionary `_DEFAULT_CONSTRAINTS_DEPRECATED` in defaults.py

### Changed

- The `_DEFAULT_CONSTRAINT_VALUES` dictionary now only contains the `backend` argument

## [0.24.10] - 2022-02-09

### Fixed

- Sporadically failing workflow cancellation test in tests/workflow_stack_test.py

## [0.24.9] - 2022-02-09

## Changed

- Implementation of `_port_from_pid` in covalent_dispatcher/_cli/service.py.

## Added

- Unit tests for command line interface (CLI) functionalities in covalent_dispatcher/_cli/service.py and covalent_dispatcher/_cli/cli.py.

## [0.24.8] - 2022-02-07

### Fixed

- If a user's configuration file does not have a needed parameter, the default parameter (defined in _shared_files/defaults.py) is used.

## [0.24.7] - 2022-02-07

### Added

- Typing: Add Type hint `dispatch_info` parameter.
- Documentation: Updated the return_type description in docstring.

### Changed

- Typing: Change return type annotation to `Generator`.

## [0.24.6] - 2022-02-06

### Added

- Type hint to `deserialize` method of `TransportableObject` of `covalent/_workflow/transport.py`.

### Changed

- Description of `data` in `deserialize` method of `TransportableObject` of `covalent/_workflow/transport.py` from `The serialized transportable object` to `Cloudpickled function`.

## [0.24.5] - 2022-02-05

### Fixed

- Removed dependence on Sentinel module

## [0.24.4] - 2022-02-04

### Added

- Tests across multiple versions of Python and multiple operating systems
- Documentation reflecting supported configurations

## [0.24.3] - 2022-02-04

### Changed

- Typing: Use `bool` in place of `Optional[bool]` as type annotation for `develop` parameter in `covalent_dispatcher.service._graceful_start`
- Typing: Use `Any` in place of `Optional[Any]` as type annotation for `new_value` parameter in `covalent._shared_files.config.get_config`

## [0.24.2] - 2022-02-04

### Fixed

- Updated hyperlink of "How to get the results" from "./collection/query_electron_execution_result" to "./collection/query_multiple_lattice_execution_results" in "doc/source/how_to/index.rst".
- Updated hyperlink of "How to get the result of a particular electron" from "./collection/query_multiple_lattice_execution_results" to "./collection/query_electron_execution_result" in "doc/source/how_to/index.rst".

## [0.24.1] - 2022-02-04

### Changed

- Changelog entries are now required to have the current date to enforce ordering.

## [0.24.0] - 2022-02-03

### Added

- UI: log file output - display in Output tab of all available log file output
- UI: show lattice and electron inputs
- UI: display executor attributes
- UI: display error message on failed status for lattice and electron

### Changed

- UI: re-order sidebar sections according to latest figma designs
- UI: update favicon
- UI: remove dispatch id from tab title
- UI: fit new uuids
- UI: adjust theme text primary and secondary colors

### Fixed

- UI: auto-refresh result state on initial render of listing and graph pages
- UI: graph layout issues: truncate long electron/param names

## [0.23.0] - 2022-02-03

### Added

- Added `BaseDispatcher` class to be used for creating custom dispatchers which allow connection to a dispatcher server.
- `LocalDispatcher` inheriting from `BaseDispatcher` allows connection to a local dispatcher server running on the user's machine.
- Covalent only gives interface to the `LocalDispatcher`'s `dispatch` and `dispatch_sync` methods.
- Tests for both `LocalDispatcher` and `BaseDispatcher` added.

### Changed

- Switched from using `lattice.dispatch` and `lattice.dispatch_sync` to `covalent.dispatch` and `covalent.dispatch_sync`.
- Dispatcher address now is passed as a parameter (`dispatcher_addr`) to `covalent.dispatch` and `covalent.dispatch_sync` instead of a metadata field to lattice.
- Updated tests, how tos, and tutorials to use `covalent.dispatch` and `covalent.dispatch_sync`.
- All the contents of `covalent_dispatcher/_core/__init__.py` are moved to `covalent_dispatcher/_core/execution.py` for better organization. `__init__.py` only contains function imports which are needed by external modules.
- `dispatch`, `dispatch_sync` methods deprecated from `Lattice`.

### Removed

- `_server_dispatch` method removed from `Lattice`.
- `dispatcher` metadata field removed from `lattice`.

## [0.22.19] - 2022-02-03

### Fixed

- `_write_dispatch_to_python_file` isn't called each time a task is saved. It is now only called in the final save in `_run_planned_workflow` (in covalent_dispatcher/_core/__init__.py).

## [0.22.18] - 2022-02-03

### Fixed

- Added type information to result.py

## [0.22.17] - 2022-02-02

### Added

- Replaced `"typing.Optional"` with `"str"` in covalent/executor/base.py
- Added missing type hints to `get_dispatch_context` and `write_streams_to_file` in covalent/executor/base.py, BaseExecutor

## [0.22.16] - 2022-02-02

### Added

- Functions to check if UI and dispatcher servers are running.
- Tests for the `is_ui_running` and `is_server_running` in covalent_dispatcher/_cli/service.py.

## [0.22.15] - 2022-02-01

### Fixed

- Covalent CLI command `covalent purge` will now stop the servers before deleting all the pid files.

### Added

- Test for `purge` method in covalent_dispatcher/_cli/service.py.

### Removed

- Unused `covalent_dispatcher` import from covalent_dispatcher/_cli/service.py.

### Changed

- Moved `_config_manager` import from within the `purge` method to the covalent_dispatcher/_cli/service.py for the purpose of mocking in tests.

## [0.22.14] - 2022-02-01

### Added

- Type hint to `_server_dispatch` method in `covalent/_workflow/lattice.py`.

## [0.22.13] - 2022-01-26

### Fixed

- When the local executor's `log_stdout` and `log_stderr` config variables are relative paths, they should go inside the results directory. Previously that was queried from the config, but now it's queried from the lattice metadata.

### Added

- Tests for the corresponding functions in (`covalent_dispatcher/_core/__init__.py`, `covalent/executor/base.py`, `covalent/executor/executor_plugins/local.py` and `covalent/executor/__init__.py`) affected by the bug fix.

### Changed

- Refactored `_delete_result` in result manager to give the option of deleting the result parent directory.

## [0.22.12] - 2022-01-31

### Added

- Diff check in pypi.yml ensures correct files are packaged

## [0.22.11] - 2022-01-31

### Changed

- Removed codecov token
- Removed Slack notifications from feature branches

## [0.22.10] - 2022-01-29

### Changed

- Running tests, conda, and version workflows on pull requests, not just pushes

## [0.22.9] - 2022-01-27

### Fixed

- Fixing version check action so that it doesn't run on commits that are in develop
- Edited PR template so that markdown checklist appears properly

## [0.22.8] - 2022-01-27

### Fixed

- publish workflow, using `docker buildx` to build images for x86 and ARM, prepare manifest and push to ECR so that pulls will match the correct architecture.
- typo in CONTRIBUTING
- installing `gcc` in Docker image so Docker can build wheels for `dask` and other packages that don't provide ARM wheels

### Changed

- updated versions in `requirements.txt` for `matplotlib` and `dask`

## [0.22.7] - 2022-01-27

### Added

- `MANIFEST.in` did not have `covalent_dispatcher/_service` in it due to which the PyPi package was not being built correctly. Added the `covalent_dispatcher/_service` to the `MANIFEST.in` file.

### Fixed

- setuptools properly including data files during installation

## [0.22.6] - 2022-01-26

### Fixed

- Added service folder in covalent dispatcher to package.

## [0.22.5] - 2022-01-25

### Fixed

- `README.md` images now use master branch's raw image urls hosted on <https://github.com> instead of <https://raw.githubusercontent.com>. Also, switched image rendering from html to markdown.

## [0.22.4] - 2022-01-25

### Fixed

- dispatcher server app included in sdist
- raw image urls properly used

## [0.22.3] - 2022-01-25

### Fixed

- raw image urls used in readme

## [0.22.2] - 2022-01-25

### Fixed

- pypi upload

## [0.22.1] - 2022-01-25

### Added

- Code of conduct
- Manifest.in file
- Citation info
- Action to upload to pypi

### Fixed

- Absolute URLs used in README
- Workflow badges updated URLs
- `install_package_data` -> `include_package_data` in `setup.py`

## [0.22.0] - 2022-01-25

### Changed

- Using public ECR for Docker release

## [0.21.0] - 2022-01-25

### Added

- GitHub pull request templates

## [0.20.0] - 2022-01-25

### Added

- GitHub issue templates

## [0.19.0] - 2022-01-25

### Changed

- Covalent Beta Release

## [0.18.9] - 2022-01-24

### Fixed

- iframe in the docs landing page is now responsive

## [0.18.8] - 2022-01-24

### Changed

- Temporarily removed output tab
- Truncated dispatch id to fit left sidebar, add tooltip to show full id

## [0.18.7] - 2022-01-24

### Changed

- Many stylistic improvements to documentation, README, and CONTRIBUTING.

## [0.18.6] - 2022-01-24

### Added

- Test added to check whether an already decorated function works as expected with Covalent.
- `pennylane` package added to the `requirements-dev.txt` file.

### Changed

- Now using `inspect.signature` instead of `function.__code__` to get the names of function's parameters.

## [0.18.5] - 2022-01-21

### Fixed

- Various CI fixes, including rolling back regression in version validation, caching on s3 hosted badges, applying releases and tags correctly.

## [0.18.4] - 2022-01-21

### Changed

- Removed comments and unused functions in covalent_dispatcher
- `result_class.py` renamed to `result.py`

### Fixed

- Version was not being properly imported inside `covalent/__init__.py`
- `dispatch_sync` was not previously using the `results_dir` metadata field

### Removed

- Credentials in config
- `generate_random_filename_in_cache`
- `is_any_atom`
- `to_json`
- `show_subgraph` option in `draw`
- `calculate_node`

## [0.18.3] - 2022-01-20

### Fixed

- The gunicorn servers now restart more gracefully

## [0.18.2] - 2022-01-21

### Changed

- `tempdir` metadata field removed and replaced with `executor.local.cache_dir`

## [0.18.1] - 2022-01-11

## Added

- Concepts page

## [0.18.0] - 2022-01-20

### Added

- `Result.CANCELLED` status to represent the status of a cancelled dispatch.
- Condition to cancel the whole dispatch if any of the nodes are cancelled.
- `cancel_workflow` function which uses a shared variable provided by Dask (`dask.distributed.Variable`) in a dask client to inform nodes to stop execution.
- Cancel function for dispatcher server API which will allow the server to terminate the dispatch.
- How to notebook for cancelling a dispatched job.
- Test to verify whether cancellation of dispatched jobs is working as expected.
- `cancel` function is available as `covalent.cancel`.

### Changed

- In file `covalent/_shared_files/config.py` instead of using a variable to store and then return the config data, now directly returning the configuration.
- Using `fire_and_forget` to dispatch a job instead of a dictionary of Dask's `Future` objects so that we won't have to manage the lifecycle of those futures.
- The `test_run_dispatcher` test was changed to reflect that the dispatcher no longer uses a dictionary of future objects as it was not being utilized anywhere.

### Removed

- `with dask_client` context was removed as the client created in `covalent_dispatcher/_core/__init__.py` is already being used even without the context. Furthermore, it creates issues when that context is exited which is unnecessary at the first place hence not needed to be resolved.

## [0.17.5] - 2022-01-19

### Changed

- Results directory uses a relative path by default and can be overridden by the environment variable `COVALENT_RESULTS_DIR`.

## [0.17.4] - 2022-01-19

### Changed

- Executor parameters use defaults specified in config TOML
- If relative paths are supplied for stdout and stderr, those files are created inside the results directory

## [0.17.3] - 2022-01-18

### Added

- Sync function
- Covalent CLI tool can restart in developer mode

### Fixed

- Updated the UI address referenced in the README

## [0.17.2] - 2022-01-12

### Added

- Quantum gravity tutorial

### Changed

- Moved VERSION file to top level

## [0.17.1] - 2022-01-19

### Added

- `error` attribute was added to the results object to show which node failed and the reason behind it.
- `stdout` and `stderr` attributes were added to a node's result to store any stdout and stderr printing done inside an electron/node.
- Test to verify whether `stdout` and `stderr` are being stored in the result object.

### Changed

- Redesign of how `redirect_stdout` and `redirect_stderr` contexts in executor now work to allow storing their respective outputs.
- Executors now also return `stdout` and `stderr` strings, along with the execution output, so that they can be stored in their result object.

## [0.17.0] - 2022-01-18

### Added

- Added an attribute `__code__` to electron and lattice which is a copy of their respective function's `__code__` attribute.
- Positional arguments, `args`, are now merged with keyword arguments, `kwargs`, as close as possible to where they are passed. This was done to make sure we support both with minimal changes and without losing the name of variables passed.
- Tests to ensure usage of positional arguments works as intended.

### Changed

- Slight rework to how any print statements in lattice are sent to null.
- Changed `test_dispatcher_functional` in `basic_dispatcher_test.py` to account for the support of `args` and removed a an unnecessary `print` statement.

### Removed

- Removed `args` from electron's `init` as it wasn't being used anywhere.

## [0.16.1] - 2022-01-18

### Changed

- Requirement changed from `dask[complete]` to `dask[distributed]`.

## [0.16.0] - 2022-01-14

### Added

- New UI static demo build
- New UI toolbar functions - orientation, toggle params, minimap
- Sortable and searchable lattice name row

### Changed

- Numerous UI style tweaks, mostly around dispatches table states

### Fixed

- Node sidebar info now updates correctly

## [0.15.11] - 2022-01-18

### Removed

- Unused numpy requirement. Note that numpy is still being installed indirectly as other packages in the requirements rely on it.

## [0.15.10] - 2022-01-16

## Added

- How-to guide for Covalent dispatcher CLI.

## [0.15.9] - 2022-01-18

### Changed

- Switched from using human readable ids to using UUIDs

### Removed

- `human-id` package was removed along with its mention in `requirements.txt` and `meta.yaml`

## [0.15.8] - 2022-01-17

### Removed

- Code breaking text from CLI api documentation.
- Unwanted covalent_dispatcher rst file.

### Changed

- Installation of entire covalent_dispatcher instead of covalent_dispatcher/_service in setup.py.

## [0.15.7] - 2022-01-13

### Fixed

- Functions with multi-line or really long decorators are properly serialized in dispatch_source.py.
- Multi-line Covalent output is properly commented out in dispatch_source.py.

## [0.15.6] - 2022-01-11

### Fixed

- Sub-lattice functions are successfully serialized in the utils.py get_serialized_function_str.

### Added

- Function to scan utilized source files and return a set of imported modules (utils.get_imports_from_source)

## [0.15.5] - 2022-01-12

### Changed

- UI runs on port 47007 and the dispatcher runs on port 48008. This is so that when the servers are later merged, users continue using port 47007 in the browser.
- Small modifications to the documentation
- Small fix to the README

### Removed

- Removed a directory `generated` which was improperly added
- Dispatcher web interface
- sqlalchemy requirement

## [0.15.4] - 2022-01-11

### Changed

- In file `covalent/executor/base.py`, `pickle` was changed to `cloudpickle` because of its universal pickling ability.

### Added

- In docstring of `BaseExecutor`, a note was added specifying that `covalent` with its dependencies is assumed to be installed in the conda environments.
- Above note was also added to the conda env selector how-to.

## [0.15.3] - 2022-01-11

### Changed

- Replaced the generic `RuntimeError` telling users to check if there is an object manipulation taking place inside the lattice to a simple warning. This makes the original error more visible.

## [0.15.2] - 2022-01-11

### Added

- If condition added for handling the case where `__getattr__` of an electron is accessed to detect magic functions.

### Changed

- `ActiveLatticeManager` now subclasses from `threading.local` to make it thread-safe.
- `ValueError` in the lattice manager's `claim` function now also shows the name of the lattice that is currently claimed.
- Changed docstring of `ActiveLatticeManager` to note that now it is thread-safe.
- Sublattice dispatching now no longer deletes the result object file and is dispatched normally instead of in a serverless manner.
- `simulate_nitrogen_and_copper_slab_interaction.ipynb` notebook tutorial now does normal dispatching as well instead of serverless dispatching. Also, now 7 datapoints will be shown instead of 10 earlier.

## [0.15.1] - 2022-01-11

### Fixed

- Passing AWS credentials to reusable workflows as a secret

## [0.15.0] - 2022-01-10

### Added

- Action to push development image to ECR

### Changed

- Made the publish action reusable and callable

## [0.14.1] - 2022-01-02

### Changed

- Updated the README
- Updated classifiers in the setup.py file
- Massaged some RTD pages

## [0.14.0] - 2022-01-07

### Added

- Action to push static UI to S3

## [0.13.2] - 2022-01-07

### Changed

- Completed new UI design work

## [0.13.1] - 2022-01-02

### Added

- Added eventlet requirement

### Changed

- The CLI tool can now manage the UI flask server as well
- [Breaking] The CLI option `-t` has been changed to `-d`, which starts the servers in developer mode and exposes unit tests to the server.

## [0.13.0] - 2022-01-01

### Added

- Config manager in `covalent/_shared_files/config.py`
- Default location for the main config file can be overridden using the environment variable `COVALENT_CONFIG_DIR`
- Ability to set and get configuration using `get_config` and `set_config`

### Changed

- The flask servers now reference the config file
- Defaults reference the config file

### Fixed

- `ValueError` caught when running `covalent stop`
- One of the functional tests was using a malformed path

### Deprecated

- The `electron.to_json` function
- The `generate_random_filename_in_cache` function

### Removed

- The `get_api_token` function

## [0.12.13] - 2022-01-04

## Removed

- Tutorial section headings

## Fixed

- Plot background white color

## [0.12.12] - 2022-01-06

### Fixed

- Having a print statement inside electron and lattice code no longer causes the workflow to fail.

## [0.12.11] - 2022-01-04

### Added

- Completed UI feature set for first release

### Changed

- UI server result serialization improvements
- UI result update webhook no longer fails on request exceptions, logs warning intead

## [0.12.10] - 2021-12-17

### Added

- Astrophysics tutorial

## [0.12.9] - 2022-01-04

### Added

- Added `get_all_node_results` method in `result_class.py` to return result of all node executions.

- Added `test_parallelilization` test to verify whether the execution is now being achieved in parallel.

### Changed

- Removed `LocalCluster` cluster creation usage to a simple `Client` one from Dask.

- Removed unnecessary `to_run` function as we no longer needed to run execution through an asyncio loop.

- Removed `async` from function definition of previously asynchronous functions, `_run_task`, `_run_planned_workflow`, `_plan_workflow`, and `_run_workflow`.

- Removed `uvloop` from requirements.

- Renamed `test_get_results` to `test_get_result`.

- Reran the how to notebooks where execution time was mentioned.

- Changed how `dispatch_info` context manager was working to account for multiple nodes accessing it at the same time.

## [0.12.8] - 2022-01-02

### Changed

- Changed the software license to GNU Affero 3.0

### Removed

- `covalent-ui` directory

## [0.12.7] - 2021-12-29

### Fixed

- Gunicorn logging now uses the `capture-output` flag instead of redirecting stdout and stderr

## [0.12.6] - 2021-12-23

### Changed

- Cleaned up the requirements and moved developer requirements to a separate file inside `tests`

## [0.12.5] - 2021-12-16

### Added

- Conda build CI job

## [0.12.4] - 2021-12-23

### Changed

- Gunicorn server now checks for port availability before starting

### Fixed

- The `covalent start` function now prints the correct port if the server is already running.

## [0.12.3] - 2021-12-14

### Added

- Covalent tutorial comparing quantum support vector machines with support vector machine algorithms implemented in qiskit and scikit-learn.

## [0.12.2] - 2021-12-16

### Fixed

- Now using `--daemon` in gunicorn to start the server, which was the original intention.

## [0.12.1] - 2021-12-16

### Fixed

- Removed finance references from docs
- Fixed some other small errors

### Removed

- Removed one of the failing how-to tests from the functional test suite

## [0.12.0] - 2021-12-16

### Added

- Web UI prototype

## [0.11.1] - 2021-12-14

### Added

- CLI command `covalent status` shows port information

### Fixed

- gunicorn management improved

## [0.11.0] - 2021-12-14

### Added

- Slack notifications for test status

## [0.10.4] - 2021-12-15

### Fixed

- Specifying a non-default results directory in a sub-lattice no longer causes a failure in lattice execution.

## [0.10.3] - 2021-12-14

### Added

- Functional tests for how-to's in documentation

### Changed

- Moved example script to a functional test in the pipeline
- Added a test flag to the CLI tool

## [0.10.2] - 2021-12-14

### Fixed

- Check that only `kwargs` without any default values in the workflow definition need to be passed in `lattice.draw(ax=ax, **kwargs)`.

### Added

- Function to check whether all the parameters without default values for a callable function has been passed added to shared utils.

## [0.10.1] - 2021-12-13

### Fixed

- Content and style fixes for getting started doc.

## [0.10.0] - 2021-12-12

### Changed

- Remove all imports from the `covalent` to the `covalent_dispatcher`, except for `_dispatch_serverless`
- Moved CLI into `covalent_dispatcher`
- Moved executors to `covalent` directory

## [0.9.1] - 2021-12-13

### Fixed

- Updated CONTRIBUTING to clarify docstring style.
- Fixed docstrings for `calculate_node` and `check_constraint_specific_sum`.

## [0.9.0] - 2021-12-10

### Added

- `prefix_separator` for separating non-executable node types from executable ones.

- `subscript_prefix`, `generator_prefix`, `sublattice_prefix`, `attr_prefix` for prefixes of subscripts, generators,
  sublattices, and attributes, when called on an electron and added to the transport graph.

- `exclude_from_postprocess` list of prefixes to denote those nodes which won't be used in post processing the workflow.

- `__int__()`, `__float__()`, `__complex__()` for converting a node to an integer, float, or complex to a value of 0 then handling those types in post processing.

- `__iter__()` generator added to Electron for supporting multiple return values from an electron execution.

- `__getattr__()` added to Electron for supporting attribute access on the node output.

- `__getitem__()` added to Electron for supporting subscripting on the node output.

- `electron_outputs` added as an attribute to lattice.

### Changed

- `electron_list_prefix`, `electron_dict_prefix`, `parameter_prefix` modified to reflect new way to assign prefixes to nodes.

- In `build_graph` instead of ignoring all exceptions, now the exception is shown alongwith the runtime error notifying that object manipulation should be avoided inside a lattice.

- `node_id` changed to `self.node_id` in Electron's `__call__()`.

- `parameter` type electrons now have the default metadata instead of empty dictionary.

- Instead of deserializing and checking whether a sublattice is there, now a `sublattice_prefix` is used to denote when a node is a sublattice.

- In `dispatcher_stack_test`, `test_dispatcher_flow` updated to indicate the new use of `parameter_prefix`.

### Fixed

- When an execution fails due to something happening in `run_workflow`, then result object's status is now failed and the object is saved alongwith throwing the appropriate exception.

## [0.8.5] - 2021-12-10

### Added

- Added tests for choosing specific executors inside electron initialization.
- Added test for choosing specific Conda environments inside electron initialization.

## [0.8.4] - 2021-12-10

### Changed

- Removed _shared_files directory and contents from covalent_dispatcher. Logging in covalent_dispatcher now uses the logger in covalent/_shared_files/logging.py.

## [0.8.3] - 2021-12-10

### Fixed

- Decorator symbols were added to the pseudo-code in the quantum chemistry tutorial.

## [0.8.2] - 2021-12-06

### Added

- Quantum chemistry tutorial.

## [0.8.1] - 2021-12-08

### Added

- Docstrings with typehints for covalent dispatcher functions added.

### Changed

- Replaced `node` to `node_id` in `electron.py`.

- Removed unnecessary `enumerate` in `covalent_dispatcher/_core/__init__.py`.

- Removed `get_node_device_mapping` function from `covalent_dispatcher/_core/__init__.py`
  and moved the definition to directly add the mapping to `workflow_schedule`.

- Replaced iterable length comparison for `executor_specific_exec_cmds` from `if len(executor_specific_exec_cmds) > 0`
  to `if executor_specific_exec_cmds`.

## [0.8.0] - 2021-12-03

### Added

- Executors can now accept the name of a Conda environment. If that environment exists, the operations of any electron using that executor are performed in that Conda environment.

## [0.7.6] - 2021-12-02

### Changed

- How to estimate lattice execution time has been renamed to How to query lattice execution time.
- Change result querying syntax in how-to guides from `lattice.get_result` to
  `covalent.get_result`.
- Choose random port for Dask dashboard address by setting `dashboard_address` to ':0' in
  `LocalCluster`.

## [0.7.5] - 2021-12-02

### Fixed

- "Default" executor plugins are included as part of the package upon install.

## [0.7.4] - 2021-12-02

### Fixed

- Upgraded dask to 2021.10.0 based on a vulnerability report

## [0.7.3] - 2021-12-02

### Added

- Transportable object tests
- Transport graph tests

### Changed

- Variable name node_num to node_id
- Variable name node_idx to node_id

### Fixed

- Transport graph `get_dependencies()` method return type was changed from Dict to List

## [0.7.2] - 2021-12-01

### Fixed

- Date handling in changelog validation

### Removed

- GitLab CI YAML

## [0.7.1] - 2021-12-02

### Added

- A new parameter to a node's result called `sublattice_result` is added.
  This will be of a `Result` type and will contain the result of that sublattice's
  execution. If a normal electron is executed, this will be `None`.

- In `_delete_result` function in `results_manager.py`, an empty results directory
  will now be deleted.

- Name of a sublattice node will also contain `(sublattice)`.

- Added `_dispatch_sync_serverless` which synchronously dispatches without a server
  and waits for a result to be returned. This is the method used to dispatch a sublattice.

- Test for sublatticing is added.

- How-to guide added for sublatticing explaining the new features.

### Changed

- Partially changed `draw` function in `lattice.py` to also draw the subgraph
  of the sublattice when drawing the main graph of the lattice. The change is
  incomplete as we intend to add this feature later.

- Instead of returning `plt`, `draw` now returns the `ax` object.

- `__call__` function in `lattice.py` now runs the lattice's function normally
  instead of dispatching it.

- `_run_task` function now checks whether current node is a sublattice and acts
  accordingly.

### Fixed

- Unnecessary lines to rename the node's name in `covalent_dispatcher/_core/__init__.py` are removed.

- `test_electron_takes_nested_iterables` test was being ignored due to a spelling mistake. Fixed and
  modified to follow the new pattern.

## [0.7.0] - 2021-12-01

### Added

- Electrons can now accept an executor object using the "backend" keyword argument. "backend" can still take a string naming the executor module.
- Electrons and lattices no longer have Slurm metadata associated with the executor, as that information should be contained in the executor object being used as an input argument.
- The "backend" keyword can still be a string specifying the executor module, but only if the executor doesn't need any metadata.
- Executor plugin classes are now directly available to covalent, eg: covalent.executor.LocalExecutor().

## [0.6.7] - 2021-12-01

### Added

- Docstrings without examples for all the functions in core covalent.
- Typehints in those functions as well.
- Used `typing.TYPE_CHECKING` to prevent cyclic imports when writing typehints.

### Changed

- `convert_to_lattice_function` renamed to `convert_to_lattice_function_call`.
- Context managers now raise a `ValueError` instead of a generic `Exception`.

## [0.6.6] - 2021-11-30

### Fixed

- Fixed the version used in the documentation
- Fixed the badge URLs to prevent caching

## [0.6.5] - 2021-11-30

### Fixed

- Broken how-to links

### Removed

- Redundant lines from .gitignore
- *.ipynb from .gitignore

## [0.6.4] - 2021-11-30

### Added

- How-to guides for workflow orchestration.
  - How to construct an electron
  - How to construct a lattice
  - How to add an electron to lattice
  - How to visualize the lattice
  - How to add constraints to lattices
- How-to guides for workflow and subtask execution.
  - How to execute individual electrons
  - How to execute a lattice
  - How to execute multiple lattices
- How-to guides for status querying.
  - How to query electron execution status
  - How to query lattice execution status
  - How to query lattice execution time
- How-to guides for results collection
  - How to query electron execution results
  - How to query lattice execution results
  - How to query multiple lattice execution results
- Str method for the results object.

### Fixed

- Saving the electron execution status when the subtask is running.

## [0.6.3] - 2021-11-29

### Removed

- JWT token requirement.
- Covalent dispatcher login requirement.
- Update covalent login reference in README.md.
- Changed the default dispatcher server port from 5000 to 47007.

## [0.6.2] - 2021-11-28

### Added

- Github action for tests and coverage
- Badges for tests and coverage
- If tests pass then develop is pushed to master
- Add release action which tags and creates a release for minor version upgrades
- Add badges action which runs linter, and upload badges for version, linter score, and platform
- Add publish action (and badge) which builds a Docker image and uploads it to the AWS ECR

## [0.6.1] - 2021-11-27

### Added

- Github action which checks version increment and changelog entry

## [0.6.0] - 2021-11-26

### Added

- New Covalent RTD theme
- sphinx extension sphinx-click for CLI RTD
- Sections in RTD
- init.py in both covalent-dispatcher logger module and cli module for it to be importable in sphinx

### Changed

- docutils version that was conflicting with sphinx

### Removed

- Old aq-theme

## [0.5.1] - 2021-11-25

### Added

- Integration tests combining both covalent and covalent-dispatcher modules to test that
  lattice workflow are properly planned and executed.
- Integration tests for the covalent-dispatcher init module.
- pytest-asyncio added to requirements.

## [0.5.0] - 2021-11-23

### Added

- Results manager file to get results from a file, delete a result, and redispatch a result object.
- Results can also be awaited to only return a result if it has either been completed or failed.
- Results class which is used to store the results with all the information needed to be used again along with saving the results to a file functionality.
- A result object will be a mercurial object which will be updated by the dispatcher and saved to a file throughout the dispatching and execution parts.
- Direct manipulation of the transport graph inside a result object takes place.
- Utility to convert a function definition string to a function and vice-versa.
- Status class to denote the status of a result object and of each node execution in the transport graph.
- Start and end times are now also stored for each node execution as well as for the whole dispatch.
- Logging of `stdout` and `stderr` can be done by passing in the `log_stdout`, `log_stderr` named metadata respectively while dispatching.
- In order to get the result of a certain dispatch, the `dispatch_id`, the `results_dir`, and the `wait` parameter can be passed in. If everything is default, then only the dispatch id is required, waiting will not be done, and the result directory will be in the current working directory with folder name as `results/` inside which every new dispatch will have a new folder named according to their respective dispatch ids, containing:
  - `result.pkl` - (Cloud)pickled result object.
  - `result_info.yaml` - yaml file with high level information about the result and its execution.
  - `dispatch_source.py` - python file generated, containing the original function definitions of lattice and electrons which can be used to dispatch again.

### Changed

- `logfile` named metadata is now `slurm_logfile`.
- Instead of using `jsonpickle`, `cloudpickle` is being used everywhere to maintain consistency.
- `to_json` function uses `json` instead of `jsonpickle` now in electron and lattice definitions.
- `post_processing` moved to the dispatcher, so the dispatcher will now store a finished execution result in the results folder as specified by the user with no requirement of post processing it from the client/user side.
- `run_task` function in dispatcher modified to check if a node has completed execution and return it if it has, else continue its execution. This also takes care of cases if the server has been closed mid execution, then it can be started again from the last saved state, and the user won't have to wait for the whole execution.
- Instead of passing in the transport graph and dispatch id everywhere, the result object is being passed around, except for the `asyncio` part where the dispatch id and results directory is being passed which afterwards lets the core dispatcher know where to get the result object from and operate on it.
- Getting result of parent node executions of the graph, is now being done using the result object's graph. Storing of each execution's result is also done there.
- Tests updated to reflect the changes made. They are also being run in a serverless manner.

### Removed

- `LatticeResult` class removed.
- `jsonpickle` requirement removed.
- `WorkflowExecutionResult`, `TaskExecutionResult`, and `ExecutionError` singleton classes removed.

### Fixed

- Commented out the `jwt_required()` part in `covalent-dispatcher/_service/app.py`, may be removed in later iterations.
- Dispatcher server will now return the error message in the response of getting result if it fails instead of sending every result ever as a response.

## [0.4.3] - 2021-11-23

### Added

- Added a note in Known Issues regarding port conflict warning.

## [0.4.2] - 2021-11-24

### Added

- Added badges to README.md

## [0.4.1] - 2021-11-23

### Changed

- Removed old coverage badge and fixed the badge URL

## [0.4.0] - 2021-11-23

### Added

- Codecov integrations and badge

### Fixed

- Detached pipelines no longer created

## [0.3.0] - 2021-11-23

### Added

- Wrote a Code of Conduct based on <https://www.contributor-covenant.org/>
- Added installation and environment setup details in CONTRIBUTING
- Added Known Issues section to README

## [0.2.0] - 2021-11-22

### Changed

- Removed non-open-source executors from Covalent. The local SLURM executor is now
- a separate repo. Executors are now plugins.

## [0.1.0] - 2021-11-19

### Added

- Pythonic CLI tool. Install the package and run `covalent --help` for a usage description.
- Login and logout functionality.
- Executor registration/deregistration skeleton code.
- Dispatcher service start, stop, status, and restart.

### Changed

- JWT token is stored to file instead of in an environment variable.
- The Dask client attempts to connect to an existing server.

### Removed

- Removed the Bash CLI tool.

### Fixed

- Version assignment in the covalent init file.

## [0.0.3] - 2021-11-17

### Fixed

- Fixed the Dockerfile so that it runs the dispatcher server from the covalent repo.

## [0.0.2] - 2021-11-15

### Changed

- Single line change in ci script so that it doesn't exit after validating the version.
- Using `rules` in `pytest` so that the behavior in test stage is consistent.

## [0.0.1] - 2021-11-15

### Added

- CHANGELOG.md to track changes (this file).
- Semantic versioning in VERSION.
- CI pipeline job to enforce versioning.<|MERGE_RESOLUTION|>--- conflicted
+++ resolved
@@ -42,14 +42,8 @@
 
 ### Docs
 
-<<<<<<< HEAD
-- Refactor the `Getting Started` section in the docs
-- Add workflow to compute the matrix eigenvalues
-- Updated EC2 RTD with config & cloud resources table
-=======
 - Updated Lambda Executor RTD with config & cloud resources table
 - Updated EC2, Braket, and Batch AWS Executors RTD with config & cloud resources table
->>>>>>> 79952e6e
 
 ### Operations
 
