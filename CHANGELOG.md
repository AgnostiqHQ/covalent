--- conflicted
+++ resolved
@@ -7,7 +7,6 @@
 
 ## [UNRELEASED]
 
-<<<<<<< HEAD
 ### Added
 
 - Adding more tests to bring up code coverage
@@ -16,11 +15,10 @@
 ### Changed
 
 - Updating executors and runner to support cancel dispatches and tasks
-=======
+
 ### Fixed
 
 - Redispatch bug.
->>>>>>> 749295d1
 
 ### Changed
 
