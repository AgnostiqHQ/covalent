# Changelog

All notable changes to this project will be documented in this file.

The format is based on [Keep a Changelog](https://keepachangelog.com/en/1.0.0/),
and this project adheres to [Semantic Versioning](https://semver.org/spec/v2.0.0.html).

## [UNRELEASED]

<<<<<<< HEAD
### Fixed

- Fixed high CPU consumption on UI backend by disabling uvicorn reload.
=======
### Docs

- Updated the video URL
>>>>>>> fdd9009b

### Changed

- Disabled ops bot in workflows

## [0.95.0] - 2022-04-25

### Added

- Support for Bash tasks
- How-to guide demonstrating usage
- Unit test for bash lepton

### Docs

- Updated server management how-to guide

## [0.94.0] - 2022-04-25

### Added

- Coverage reports now granular per service plus SDK.

## [0.93.1] - 2022-04-24

### Fixed

- Test action.

### Docs

- Added migration guide from `0.3x` to Read The Docs and `README.md`

## [0.93.0] - 2022-04-22

### Added

- Automatic hotfix action

## [0.92.0] - 2022-04-22


### Changed

- Moved sublattice's node update in parent lattice from `get_runnable_tasks` to `update_workflow` to accurately represent when a sublattice actually starts executing.

### Fixed

- Fixed the cancel url endpoint.

- Cancelling a workflow for lattices and sublattices works even if they are partially run.

## [0.91.0] - 2022-04-21

### Fixed

- Don't send the whole result object when only one node needs to be updated.

- The input arguments are being shown correctly in the UI.

### Changed

- Ensured that the lattice / sublattices tasks order are stored in the tasks queue correctly.

- Accomodated the conditions in tasks queue where remaining tasks are non-executable, in order to correctly update the workflow status.

### Docs

- Update microservice documentation

## [0.90.0] - 2022-04-21

### Added

- Enabled inactive unit tests in Actions.

### Docs

- Updated the Python badge
- Changed a relative URL in the README to an absolute URL
- Added link to SwaggerHub in README

## [0.89.6] - 2022-04-21

### Fixed

- Correctly pass inputs when calling workflows

### Docs

- Restructured the README
- Updated the README
- Updated Getting Started, How-To Configuration Guide, CLI API documentation

## [0.89.5] - 2022-04-20

### Fixed

- Don't duplicate tags
- Release conditions
- Pypi version syntax

## [0.89.4] - 2022-04-20

### Docs

- Updated the how-to notebooks for compatibility with the micro-services refactor.
- Updated machine learning and quantum gravity tutorials to point to the correct web UI address.
- Updated the quantum chemistry tutorial.
- Update the concepts page according to the new web UI.

### Fixed

- Fixed how environment variables are loaded on startup

## [0.89.3] - 2022-04-20

### Fixed

- Push-to-ECR steps for `master` and `develop` workflows.
- Don't specify runs-on for reusable call

## [0.89.2] - 2022-04-19

### Fixed

- Use workflow_call to automatically call reusable workflow

## [0.89.1] - 2022-04-19

### Fixed

- Reusable workflow called at job level

## [0.89.0] - 2022-04-19

### Changed

- Made release.yml callable and moved the pypi job into that workflow

### Docs

- Updated the astronomy tutorial with cosmetic changes

## [0.88.1] - 2022-04-19

### Fixed

- Setup on MacOS installs nats similar to how it's done on Linux.

## [0.88.0] - 2022-04-19

### Changed

- Lattice in the result object is now pickled separately and a different instance of transport graph is used for modifications than the one in lattice in order to prevent unpickling the lattice everytime result object is read/written to.

- Updated tests to match above change.

## [0.87.1] - 2022-04-19

### Fixed

- Detect secrets syntax in Dockerfile

## [0.87.0] - 2022-04-18

### Changed

- Removed unused `DATA_OS_SVC_HOST_URI` env var from docker compose file & Dockerfile placeholders

## [0.86.1] - 2022-04-18

### Fixed

- Updated the README banner url

## [0.86.0] - 2022-04-18

### Changed

- `sync` method now uses `requests` to query the results service

## [0.85.1] - 2022-04-18

### Fixed

- Fix container networking for the local covalent stack in `docker-compose.yml`

## Changed

- UI refresh: updated covalent logo, new font, nav icons, status colors

## [0.85.0] - 2022-04-18

### Changed

- Covalent branding updated using new guidelines

## [0.84.1] - 2022-04-18

### Fixed

- Nats server shuts down properly when using `covalent stop` or `covalent restart`

## [0.84.0] - 2022-04-18

### Changed

- Updated the "How to create a custom executor" how-to Jupyter notebook.

## [0.83.1] - 2022-04-18

### Fixed

- Revert exclude in setup.py

## [0.83.0] - 2022-04-18

### Changed

- Increased `connect_timeout` on Dispatcher Queue Consumer NATS connection

## [0.82.0] - 2022-04-18

### Added

- Add a pre-commit hook for `detect-secrets`.

## [0.81.2] - 2022-04-18

### Fixed

- Dispatcher unit test fixed by removing `turtle` import

## [0.81.1] - 2022-04-14

### Fixed

- Fixed bug where `covalent stop` and `covalent start` would not bring the services back up

## [0.81.0] - 2022-04-14

### Changed

- Made `supervisord` use a specific configuration file instead of looking at root directory.

### Fixed

- Fixed string comparison to determine whether `COVA_SDK` env variable exists or not.

## [0.80.3] - 2022-04-14

### Fixed

- Re-enabling test actions
- Resolving ui backend endpoint in draw function using config manager

## [0.80.2] - 2022-04-14

### Fixed

- Some legacy config variables are removed.
- The config references `ENV_DEST_DIR` everywhere now

## [0.80.1] - 2022-04-14

### Fixed

- Accessing `ENV_DEST_DIR` env var using `os.environ.get`
- Missing requirements `pyyaml`, `jinja`, and `psutil` added to reqs file

## [0.80.0] - 2022-04-14

### Changed

- Repository is restructured to accomodate the microservices

## [0.79.1] - 2022-04-14

### Fixed

- Installation using `pip install -e .` is fixed with regards to the nats installation.
- Several missing `__init__.py` files are now included.

## [0.79.0] - 2022-04-14

### Added

- Covalent `config` cli command to alter config values or display covalent configuration

### Changed

- Removed environment section from Supervisord config in order to read from root `.env` file instead
- Refactored config manager to use project root `.env` file for configuration

## [0.78.0] - 2022-04-13

### Changed

- `ct.get_result` will return result object if no wait is used.

- Using initial resource as 1 until there is better resource management in runner.

### Fixed

- Fix errors in Dockerfiles

- Update Dockerfiles to use `multi-stage` container builds to reduce final image size

- Install all necessary Python modules in all containers

## [0.77.0] - 2022-04-13

### Added

- nats is installed in the wheel build if not otherwise installed.

## [0.76.0] - 2022-04-13

### Added

- `wait` argument to `ct.get_result`.

### Changed

- Switched to the local executor which is compatible with covalent microservices and removed the old executor.

## [0.75.0] - 2022-04-13

### Tests

- Tests for update workflow in Dispatcher service update_workflow.py module.

### Changed

- Implementation of update_workflow_results in update_workflow.py module in Dispatcher service.

## [0.74.0] - 2022-04-12

### Changed

- Removed misnamed dispatcher plugin stuff and now using the interface functions directly (dispatch, dispatch_sync, get_result).

- `ct.dispatch`, `ct.dispatch_sync`, `ct.get_result`, etc. are going to use the covalent services instead.

## [0.73.0] - 2022-04-12

### Changed

- Arguments and keyword arguments to the function are pickled with cloudpickle, allowing objects that are not pickleable with "normal" pickle to be sent to different processes with the multiprocessing module.

## [0.72.0] - 2022-04-12

### Changed

- Updated the example to use a sublattice.

### Fixed

- Fixed updation of result objects for sublattice and parent lattice.
- Fixed the regular expression to show sublattice results in the UI.

## [0.71.0] - 2022-04-11

### Changed

- Updated Supervisord template configuration to bring up NATS server with high priority before all other services

## [0.70.0] - 2022-04-11

### Tests

- Dispatcher service tests for the `dispatch_workflow.py` module.

### Changed

- Minor refactor of `dispatch_workflow.py` module in Dispatcher service.

## [0.69.0] - 2022-04-08

### Added

- Added Microservices section with links to Swagger hub for individual API docs

## [0.68.0] - 2022-04-07

### Added

- Tests for data and results services

## [0.67.4] - 2022-04-07

### Fixed

- Fix handling of webapp url paths by ui_backend.

## [0.67.3] - 2022-04-07

### Fixed

- The `package-lock.json` file is no longer committed to the codebase

## [0.67.2] - 2022-04-07

### Fixed

- PyPI uploads use a token instead of a username/password pair

## [0.67.1] - 2022-04-07

### Fixed

- Switched UI to results service delete API

## [0.67.0] - 2022-04-07

### Added
- Added environment variables to service declarations in ``docker-compose``.
- Added the Dockerfile and docker-compose configurations for the ``queue-consumer``.

## [0.66.0] - 2022-04-07

### Added

- Batch cancellation endpoint to dispatcher, e.g., `DELETE /api/v0/workflow/cancel?dispatch_id1,dispatch_id2`

### Tests

- Added tests for UI backend endpoints

## [0.65.3] - 2022-04-07

### Fixed

- Syntax error in the `tests.yml` workflow

## [0.65.2] - 2022-04-07

### Fixed

- pypi validation using pre-release tag

## [0.65.1] - 2022-04-07

### Fixed

- Don't fail the CI workflow just because we aren't doing a release

## [0.65.0] - 2022-04-06

### Changed

- Only one docker-compose

## [0.64.2] - 2022-04-06

### Fixed

- The `.dockerignore` file now ignores any unnecessary front-end build files

## [0.64.1] - 2022-04-06

### Fixed

- egg_info invocation

## [0.64.0] - 2022-04-06

### Fixed

- Style fixes via `pre-commit run --all-files`

### Changed

- Pushing microservice images to public ECR

## [0.63.1] - 2022-04-06

### Fixed

- Fixed the version validation in pypi workflow

## [0.63.0] - 2022-04-06

### Changed

- Mark pypi releases as pre

## [0.62.1] - 2022-04-06

### Fixed

- Workflows which run on `develop` or `master` will send Slack alerts to the dev team if they fail.

## [0.62.0] - 2022-04-06

### Changed

- Update `covalent-ui` service in `docker-compose.yaml` to ensure that the uvicorn server listens on `0.0.0.0` for all incoming requests
- Using `ENTRYPOINT` in dockerfiles instead of `CMD`
- Remove `command` option from all services in `docker-compose.yml`

## [0.61.1] - 2022-04-06

### Fixed

- Fixed failures in pushing images to ECR.

## [0.61.0] - 2022-04-06

### Changed

- The results and data service now support batch deleting via query strings

## [0.60.0] - 2022-04-06

### Changed

- List type removed from type annotation for the executor argument in electron/lattice/lepton definitions.
- Input executor argument is converted to an executor class object (if it were a string) in electron/lattice/lepton definitions instead of just before execution in execution.py. As a result, calls to _executor_manager.get_executor are removed from execution.py.
- Rewritten tests to take into account the type change of executor identifiers from strings to executor class objects.

### Fixed

- In covalent/executor/__init__.py, `from importlib import metadata` is used instead of `importlib.metadata`.
- Electron.get_op_function.rename now uses the correct separator string when renaming a function.

## [0.59.0] - 2022-04-06

### Changed

- Fixes for making the whole pipeline work in tandem.

## [0.58.0] - 2022-04-06

### Added

- `nats` service in `docker-compose` files

## [0.57.0] - 2022-04-05

### Added

- Variables to assign service hosts

## [0.56.1] - 2022-04-05

### Fixed

- Fixed various module import errors in the containers for the microservices.

### Tests

- Added tests for post-refactor covalent cli commands: start, stop, restart, status, and logs

## [0.56.0] - 2022-04-05

### Changed

- Changed global variable executor_plugin_name to EXECUTOR_PLUGIN_NAME in executors to conform with PEP8.

## [0.55.0] - 2022-04-04

### Changed

- Changed supervisord http server's default to listen on all interfaces, so that covalent can run on any computer in a trusted LAN (without firewalls/auth).

## [0.54.0] - 2022-04-04

### Added

- Draw workflow draft API to ui_backend service


## [0.53.0] - 2022-04-04

### Added

- Added docker-compose file to run covalent microservices.

## [0.52.0] - 2022-04-04

### Added

- Added delete endpoint to data and results services.

## [0.51.0] - 2022-04-04

### Added

- Folders for tests.

### Changed

- Organization of covalent tests.

## [0.50.0] - 2022-04-03

### Added

- Added GET all results endpoint in Results service
- Optional formatting of GET result endpoint that supports: `binary` or `json`

### Changed

- Changed frontend to support updated result service endpoints with json format

### Removed

- Removed redundant local storage cache on frontend

## [0.49.1] - 2022-04-01

### Fixed

- Using `io.BytesIO` in `update_result` in the results service to prevent creation of a new file in the file system.

## [0.49.0] - 2022-04-01

### Added

- Implement an `overwrite` query param in the `upload` method so that we don't create a new object for every result update

## [0.48.0] - 2022-04-01

### Added

- Added updated dispatching and getting result functions with the option to download result as a file.

### Changed

- Hardcoded filepaths to standardized ServiceURL.`get_route(...)` method when making API requests.

## [0.47.2] - 2022-04-01

### Fixed

- Queue consumer import paths fixed
- Syntax errors in the supervisord template fixed

## [0.47.1] - 2022-04-01

### Fixed

- Supervisord now brings up dispatcher queue consumer worker

## [0.47.0] - 2022-04-01

### Changed

- Updated API calls accross services to use standarized env vars from Settings class
- Normalized env vars accross services and updated Supervisord template

## [0.46.0] - 2022-03-31

### Changed

- Consumers of results service now specify `stream=True` in their get requests.

## [0.45.0] - 2022-03-31

### Changed

- Using `Result.RUNNING` instead of str "RUNNING"
- Using process safe `is_empty` method rather than `empty()` method for multiprocessing queue.
- Multprocessing `is_queue` method.

### Added

- Workflow status as running in the `workflow_status_queue`.

### Tests

- Added a test for the `_check_version` method in `covalent/executor/__init__.py`.

## [0.44.0] - 2022-03-31

### Added

- A version check is done at Covalent startup to ensure that executor plugins are compatible.

## [0.43.0] - 2022-03-31

### Added

- Function to call UI update method in the UI microservice for use in the Dispatcher micro-service.
- Refactor updating results and ui into one function.

## [0.42.2] - 2022-03-31

### Fixed

- Using functions for getting result object in cancel endpoint and sending cancel task signal to runner in the dispatcher.

## [0.42.1] - 2022-03-31

### Fixed

- `update_workflow_results` in `update_workflow.py` now also takes care of sending the next set of tasks to the runner.

- Also handling the cases of sublattices in `update_workflow_results`.

## [0.42.0] - 2022-03-31

### Changed

- Moved some unused for-the-future files to the refactor directory and out of the main codebase.

## [0.41.3] - 2022-03-31

### Fixed

- Dispatch DB is now created upon server start.

## [0.41.2] - 2022-03-30

### Fixed

- Oneline bugfix to remove `fetch --unshallow`

## [0.41.1] - 2022-03-30

### Fixed

- Get master version from release tags rather than master branch

## [0.41.0] - 2022-03-30

### Added

- Dockerized the Dispatcher and Runner Services.
- Added required packages for running containerized instances of the Dispatcher and Runner.

## [0.40.0] - 2022-03-30

### Added

- Dockerized the Data and UI-backend services.
- Required packages to run containerized instances of the Data and UI-backend.

## [0.39.1] - 2022-03-30

### Fixed

- Supervisord & Results service integration by making results service port configurable by an env var

## [0.39.0] - 2022-03-29

### Changed

- Runner and dispatcher implementation in order to integrate the microservices partially complete.

## [0.38.0] - 2022-03-29

### Added

- Added UI backend component to serve post-refactor frontend and dispatch websocket messages to UI using Socket.io
- Updated UI socket.io configuration to use different ws path, and using localstorage for fetching all results (temporary)
- Added post-refactor cli commands to use Supervisord to manage local service processes
- Added `covalent logs` and `covalent config` cli commands

## [0.37.1] - 2022-03-29

### Fixed

- Oneline bugfix in tests.yml

## [0.37.0] - 2022-03-29

### Added

- Results management endpoints; GET, PUT, POST for results object
- Checks in setup.py to confirm node version compatibility.
- Instructions in CONTRIBUTING to address some common Debian setup issues.

## [0.36.1] - 2022-03-29

### Fixed

- Filesystem service now reads config from environment variables.

## [0.36.0] - 2022-03-29

### Added

- Picking up dispatch jobs from the queue and ensuring that only one workflow is processed (locally) at any given time.

### Changed

- Dispatcher implementation in order to integrate with Queuer microservice.

## [0.35.0] - 2022-03-29

### Added

- Automated changelog and version management
- Added a Dockerfile to build an image for OS Queuer.
- Added the required packages to run a container instance of the Queuer.

### Fixed

- Single quotes in github env
- Don't use for loops to iterate over a variable in bash
- Issue with checkout actions
- Run tests on changelog workflow completion instead of push to develop to avoid race condition
- Use covalent ops bot token for automated pushes to develop
- sed command syntax in changelog.yml

## [0.34.5] - 2022-03-28

### Fixed

- Moved `example_dispatch.py` into `tests/` directory.

## [0.34.4] - 2022-03-28

### Added

- Unit tests for utils, leptons, and base executor

## [0.34.3] - 2022-03-27

### Added

- Tests for lattice.py

## [0.34.2] - 2022-03-27

### Added

- Unit tests for the base executor, the results manager, the logger, and leptons

## [0.34.1] - 2022-03-24

### Fixed

- Pinned jinja2 to less than 3.1.0 so that nbconvert remains stable in the docs build.

## [0.34.0] - 2022-03-24

### Added

- API endpoints to upload and download files

## [0.33.1] - 2022-03-24

### Fixed

- Retrieving results from running container via HTTP
- Adding tests for Docker image in workflows

## [0.33.0] - 2022-03-24

### Added

- Slack and webhook notifications

## [0.32.9] - 2022-03-23

### Fixed

- Updated OS Queuer imports to remove top level modules `refactor.queuer`

## [0.32.8] - 2022-03-22

### Added

- Websocket notify endpoint with leaky bucket algo implementation to rate limit messages to frontend

## [0.32.7] - 2022-03-22

### Added

- Queuer API submit endpoint to publish dispatch message to MQ & send result file to Data Service
- API Service class for interfacing with local services
- Tests covering submit endpoint and API Service

## [0.32.6] - 2022-03-22

### Fixed

- Input path for external libraries in the Lepton wrapper can (and should) now be a full path to the file.

## [0.32.5] - 2022-03-21

### Fixed

- Fix HTTP status code for blank POST requests.

## [0.32.4] - 2022-03-17

### Fixed

- Docker commands in docs

## [0.32.3] - 2022-03-16

### Fixed

- Fix missing UI graph edges between parameters and electrons in certain cases.
- Fix UI crashes in cases where legacy localStorage state was being loaded.

## [0.32.2] - 2022-03-16

### Added

- Images for graphs generated in tutorials and how-tos.
- Note for quantum gravity tutorial to tell users that `tensorflow` doesn't work on M1 Macs.
- `Known Issues` added to `README.md`

### Fixed

- `draw` function usage in tutorials and how-tos now reflects the UI images generated instead of using graphviz.
- Images now render properly in RTD of how-tos.

### Changed

- Reran all the tutorials that could run, generating the outputs again.

## [0.32.1] - 2022-03-15

### Fixed

- CLI now starts server directly in the subprocess instead of as a daemon
- Logs are provided as pipes to Popen instead of using a shell redirect
- Restart behavior fixed
- Default port in `covalent_ui/app.py` uses the config manager

### Removed

- `_graceful_restart` function no longer needed without gunicorn

## [0.32.0] - 2022-03-11

### Added

- Dispatcher microservice API endpoint to dispatch and update workflow.
- Added get runnable task endpoint.

## [0.31.0] - 2022-03-11

### Added

- Runner component's main functionality to run a set of tasks, cancel a task, and get a task's status added to its api.

## [0.30.5] - 2022-03-11

### Updated

- Updated Workflow endpoints & API spec to support upload & download of result objects as pickle files

## [0.30.4] - 2022-03-11

### Fixed

- When executing a task on an alternate Conda environment, Covalent no longer has to be installed on that environment. Previously, a Covalent object (the execution function as a TransportableObject) was passed to the environment. Now it is deserialized to a "normal" Python function, which is passed to the alternate Conda environment.

## [0.30.3] - 2022-03-11

### Fixed

- Fixed the order of output storage in `post_process` which should have been the order in which the electron functions are called instead of being the order in which they are executed. This fixes the order in which the replacement of function calls with their output happens, which further fixes any discrepencies in the results obtained by the user.

- Fixed the `post_process` test to check the order as well.

## [0.30.2] - 2022-03-11

### Changed

- Updated eventlet to 0.31.0

## [0.30.1] - 2022-03-10

### Fixed

- Eliminate unhandled exception in Covalent UI backend when calling fetch_result.

## [0.30.0] - 2022-03-09

### Added

- Skeleton code for writing the different services corresponding to each component in the open source refactor.
- OpenAPI specifications for each of the services.

## [0.29.3] - 2022-03-09

### Fixed

- Covalent UI is built in the Dockerfile, the setup file, the pypi workflow, the tests workflow, and the conda build script.

## [0.29.2] - 2022-03-09

### Added

- Defaults defined in executor plugins are read and used to update the in-memory config, as well as the user config file. But only if the parameter in question wasn't already defined.

### Changed

- Input parameter names and docstrings in _shared_files.config.update_config were changed for clarity.

## [0.29.1] - 2022-03-07

### Changed

- Updated fail-fast strategy to run all tests.

## [0.29.0] - 2022-03-07

### Added

- DispatchDB for storing dispatched results

### Changed

- UI loads dispatches from DispatchDB instead of browser local storage

## [0.28.3] - 2022-03-03

### Fixed

Installed executor plugins don't have to be referred to by their full module name. Eg, use "custom_executor", instead of "covalent_custom_plugin.custom_executor".

## [0.28.2] - 2022-03-03

### Added

- A brief overview of the tutorial structure in the MNIST classification tutorial.

## [0.28.1] - 2022-03-02

### Added

- Conda installation is only supported for Linux in the `Getting Started` guide.
- MNIST classifier tutorial.

### Removed

- Removed handling of default values of function parameters in `get_named_params` in `covalent/_shared_files/utils.py`. So, it is actually being handled by not being handled since now `named_args` and `named_kwargs` will only contain parameters that were passed during the function call and not all of them.

## [0.28.0] - 2022-03-02

### Added

- Lepton support, including for Python modules and C libraries
- How-to guides showing how to use leptons for each of these

## [0.27.6] - 2022-03-01

### Added

- Added feature development basic steps in CONTRIBUTING.md.
- Added section on locally building RTD (read the docs) in the contributing guide.

## [0.27.5] - 2022-03-01

### Fixed

- Missing UI input data after backend change - needed to be derived from graph for electrons, lattice inputs fixed on server-side, combining name and positional args
- Broken UI graph due to variable->edge_name renaming
- Missing UI executor data after server-side renaming

## [0.27.4] - 2022-02-28

### Fixed

- Path used in `covalent/executor/__init__.py` for executor plugin modules needed updating to `covalent/executor/executor_plugins`

### Removed

- Disabled workflow cancellation test due to inconsistent outcomes. Test will be re-enabled after cancellation mechanisms are investigated further.

## [0.27.3] - 2022-02-25

### Added

- Added `USING_DOCKER.md` guide for running docker container.
- Added cli args to covalent UI flask server `covalent_ui/app.py` to modify port and log file path.

### Removed

- Removed gunicorn from cli and Dockerfile.

### Changed

- Updated cli `covalent_dispatcher/_cli/service.py` to run flask server directly, and removed dispatcher and UI flags.
- Using Flask blueprints to merge Dispatcher and UI servers.
- Updated Dockerfile to run flask server directly.
- Creating server PID file manually in `covalent_dispatcher/_cli/service.py`.
- Updated tests and docs to reflect merged servers.
- Changed all mentions of port 47007 (for old UI server) to 48008.

## [0.27.2] - 2022-02-24

### Changed

- Removed unnecessary blockquotes from the How-To guide for creating custom executors
- Changed "Covalent Cloud" to "Covalent" in the main code text

## [0.27.1] - 2022-02-24

### Removed

- Removed AQ-Engineers from CODEOWNERS in order to fix PR review notifications

## [0.27.0] - 2022-02-24

### Added

- Support for positional only, positional or keyword, variable positional, keyword only, variable keyword types of parameters is now added, e.g an electron can now use variable args and variable kwargs if the number/names of parameters are unknown during definition as `def task(*args, **kwargs)` which wasn't possible before.

- `Lattice.args` added to store positional arguments passed to the lattice's workflow function.

- `get_named_params` function added in `_shared_files/utils.py` which will return a tuple containing named positional arguments and named keyword arguments. The names help in showing and storing these parameters in the transport graph.

- Tests to verify whether all kinds of input paramaters are supported by electron or a lattice.

### Changed

- No longer merging positional arguments with keyword arguments, instead they are separately stored in respective nodes in the transport graph.

- `inputs` returned from `_get_inputs` function in `covalent_dispatcher/_core/execution.py` now contains positional as well as keyword arguments which further get passed to the executor.

- Executors now support positional and keyword arguments as inputs to their executable functions.

- Result object's `_inputs` attribute now contains both `args` and `kwargs`.

- `add_node_for_nested_iterables` is renamed to `connect_node_with_others` and `add_node_to_graph` also renamed to `add_collection_node_to_graph` in `electron.py`. Some more variable renames to have appropriate self-explanatory names.

- Nodes and edges in the transport graph now have a better interface to assign attributes to them.

- Edge attribute `variable` renamed to `edge_name`.

- In `serialize` function of the transport graph, if `metadata_only` is True, then only `metadata` attribute of node and `source` and `target` attributes of edge are kept in the then return serialized `data`.

- Updated the tests wherever necessary to reflect the above changes

### Removed

- Deprecated `required_params_passed` since an error will automatically be thrown by the `build_graph` function if any of the required parameters are not passed.

- Removed duplicate attributes from nodes in the transport graph.

## [0.26.1] - 2022-02-23

### Added

- Added Local Executor section to the API read the docs.

## [0.26.0] - 2022-02-23

### Added

- Automated reminders to update the changelog

## [0.25.3] - 2022-02-23

## Added

- Listed common mocking commands in the CONTRIBUTING.md guide.
- Additional guidelines on testing.

## [0.25.2] - 2022-02-21

### Changed

- `backend` metadata name changed to `executor`.
- `_plan_workflow` usage updated to reflect how that executor related information is now stored in the specific executor object.
- Updated tests to reflect the above changes.
- Improved the dispatch cancellation test to provide a robust solution which earlier took 10 minutes to run with uncertainty of failing every now and then.

### Removed

- Removed `TaskExecutionMetadata` as a consequence of removing `execution_args`.

## [0.25.1] - 2022-02-18

### Fixed

- Tracking imports that have been used in the workflow takes less time.

### Added

- User-imports are included in the dispatch_source.py script. Covalent-related imports are commented out.

## [0.25.0] - 2022-02-18

### Added

- UI: Lattice draw() method displays in web UI
- UI: New navigation panel

### Changed

- UI: Animated graph changes, panel opacity

### Fixed

- UI: Fixed "Not Found" pages

## [0.24.21] - 2022-02-18

### Added

- RST document describing the expectations from a tutorial.

## [0.24.20] - 2022-02-17

### Added

- Added how to create custom executors

### Changed

- Changed the description of the hyperlink for choosing executors
- Fixed typos in doc/source/api/getting_started/how_to/execution/creating_custom_executors.ipynb

## [0.24.19] - 2022-02-16

### Added

- CODEOWNERS for certain files.

## [0.24.18] - 2022-02-15

### Added

- The user configuration file can now specify an executor plugin directory.

## [0.24.17] - 2022-02-15

### Added

- Added a how-to for making custom executors.

## [0.24.16] - 2022-02-12

### Added

- Errors now contain the traceback as well as the error message in the result object.
- Added test for `_post_process` in `tests/covalent_dispatcher_tests/_core/execution_test.py`.

### Changed

- Post processing logic in `electron` and dispatcher now relies on the order of execution in the transport graph rather than node's function names to allow for a more reliable pairing of nodes and their outputs.

- Renamed `init_test.py` in `tests/covalent_dispatcher_tests/_core/` to `execution_test.py`.

### Removed

- `exclude_from_postprocess` list which contained some non executable node types removed since only executable nodes are post processed now.

## [0.24.15] - 2022-02-11

### Fixed

- If a user's configuration file does not have a needed exeutor parameter, the default parameter (defined in _shared_files/defaults.py) is used.
- Each executor plugin is no longer initialized upon the import of Covalent. This allows required parameters in executor plugins.

## Changed

- Upon updating the configuration data with a user's configuration file, the complete set is written back to file.

## Added

- Tests for the local and base executors.

## [0.24.14] - 2022-02-11

### Added

- UI: add dashboard cards
- UI: add scaling dots background

### Changed

- UI: reduce sidebar font sizes, refine color theme
- UI: refine scrollbar styling, show on container hover
- UI: format executor parameters as YAML code
- UI: update syntax highlighting scheme
- UI: update index.html description meta tag

## [0.24.13] - 2022-02-11

### Added

- Tests for covalent/_shared_files/config.py

## [0.24.12] - 2022-02-10

### Added

- CodeQL code analyzer

## [0.24.11] - 2022-02-10

### Added

- A new dictionary `_DEFAULT_CONSTRAINTS_DEPRECATED` in defaults.py

### Changed

- The `_DEFAULT_CONSTRAINT_VALUES` dictionary now only contains the `backend` argument

## [0.24.10] - 2022-02-09

### Fixed

- Sporadically failing workflow cancellation test in tests/workflow_stack_test.py

## [0.24.9] - 2022-02-09

## Changed

- Implementation of `_port_from_pid` in covalent_dispatcher/_cli/service.py.

## Added

- Unit tests for command line interface (CLI) functionalities in covalent_dispatcher/_cli/service.py and covalent_dispatcher/_cli/cli.py.

## [0.24.8] - 2022-02-07

### Fixed

- If a user's configuration file does not have a needed parameter, the default parameter (defined in _shared_files/defaults.py) is used.

## [0.24.7] - 2022-02-07

### Added

- Typing: Add Type hint `dispatch_info` parameter.
- Documentation: Updated the return_type description in docstring.

### Changed

- Typing: Change return type annotation to `Generator`.

## [0.24.6] - 2022-02-06

### Added

- Type hint to `deserialize` method of `TransportableObject` of `covalent/_workflow/transport.py`.

### Changed

- Description of `data` in `deserialize` method of `TransportableObject` of `covalent/_workflow/transport.py` from `The serialized transportable object` to `Cloudpickled function`.

## [0.24.5] - 2022-02-05

### Fixed

- Removed dependence on Sentinel module

## [0.24.4] - 2022-02-04

### Added

- Tests across multiple versions of Python and multiple operating systems
- Documentation reflecting supported configurations

## [0.24.3] - 2022-02-04

### Changed

- Typing: Use `bool` in place of `Optional[bool]` as type annotation for `develop` parameter in `covalent_dispatcher.service._graceful_start`
- Typing: Use `Any` in place of `Optional[Any]` as type annotation for `new_value` parameter in `covalent._shared_files.config.get_config`

## [0.24.2] - 2022-02-04

### Fixed

- Updated hyperlink of "How to get the results" from "./collection/query_electron_execution_result" to "./collection/query_multiple_lattice_execution_results" in "doc/source/how_to/index.rst".
- Updated hyperlink of "How to get the result of a particular electron" from "./collection/query_multiple_lattice_execution_results" to "./collection/query_electron_execution_result" in "doc/source/how_to/index.rst".

## [0.24.1] - 2022-02-04

### Changed

- Changelog entries are now required to have the current date to enforce ordering.

## [0.24.0] - 2022-02-03

### Added

- UI: log file output - display in Output tab of all available log file output
- UI: show lattice and electron inputs
- UI: display executor attributes
- UI: display error message on failed status for lattice and electron

### Changed

- UI: re-order sidebar sections according to latest figma designs
- UI: update favicon
- UI: remove dispatch id from tab title
- UI: fit new uuids
- UI: adjust theme text primary and secondary colors

### Fixed

- UI: auto-refresh result state on initial render of listing and graph pages
- UI: graph layout issues: truncate long electron/param names

## [0.23.0] - 2022-02-03

### Added

- Added `BaseDispatcher` class to be used for creating custom dispatchers which allow connection to a dispatcher server.
- `LocalDispatcher` inheriting from `BaseDispatcher` allows connection to a local dispatcher server running on the user's machine.
- Covalent only gives interface to the `LocalDispatcher`'s `dispatch` and `dispatch_sync` methods.
- Tests for both `LocalDispatcher` and `BaseDispatcher` added.

### Changed

- Switched from using `lattice.dispatch` and `lattice.dispatch_sync` to `covalent.dispatch` and `covalent.dispatch_sync`.
- Dispatcher address now is passed as a parameter (`dispatcher_addr`) to `covalent.dispatch` and `covalent.dispatch_sync` instead of a metadata field to lattice.
- Updated tests, how tos, and tutorials to use `covalent.dispatch` and `covalent.dispatch_sync`.
- All the contents of `covalent_dispatcher/_core/__init__.py` are moved to `covalent_dispatcher/_core/execution.py` for better organization. `__init__.py` only contains function imports which are needed by external modules.
- `dispatch`, `dispatch_sync` methods deprecated from `Lattice`.

### Removed

- `_server_dispatch` method removed from `Lattice`.
- `dispatcher` metadata field removed from `lattice`.

## [0.22.19] - 2022-02-03

### Fixed

- `_write_dispatch_to_python_file` isn't called each time a task is saved. It is now only called in the final save in `_run_planned_workflow` (in covalent_dispatcher/_core/__init__.py).

## [0.22.18] - 2022-02-03

### Fixed

- Added type information to result.py

## [0.22.17] - 2022-02-02

### Added

- Replaced `"typing.Optional"` with `"str"` in covalent/executor/base.py
- Added missing type hints to `get_dispatch_context` and `write_streams_to_file` in covalent/executor/base.py, BaseExecutor

## [0.22.16] - 2022-02-02

### Added

- Functions to check if UI and dispatcher servers are running.
- Tests for the `is_ui_running` and `is_server_running` in covalent_dispatcher/_cli/service.py.

## [0.22.15] - 2022-02-01

### Fixed

- Covalent CLI command `covalent purge` will now stop the servers before deleting all the pid files.

### Added

- Test for `purge` method in covalent_dispatcher/_cli/service.py.

### Removed

- Unused `covalent_dispatcher` import from covalent_dispatcher/_cli/service.py.

### Changed

- Moved `_config_manager` import from within the `purge` method to the covalent_dispatcher/_cli/service.py for the purpose of mocking in tests.

## [0.22.14] - 2022-02-01

### Added

- Type hint to `_server_dispatch` method in `covalent/_workflow/lattice.py`.

## [0.22.13] - 2022-01-26

### Fixed

- When the local executor's `log_stdout` and `log_stderr` config variables are relative paths, they should go inside the results directory. Previously that was queried from the config, but now it's queried from the lattice metadata.

### Added

- Tests for the corresponding functions in (`covalent_dispatcher/_core/__init__.py`, `covalent/executor/base.py`, `covalent/executor/executor_plugins/local.py` and `covalent/executor/__init__.py`) affected by the bug fix.

### Changed

- Refactored `_delete_result` in result manager to give the option of deleting the result parent directory.

## [0.22.12] - 2022-01-31

### Added

- Diff check in pypi.yml ensures correct files are packaged

## [0.22.11] - 2022-01-31

### Changed

- Removed codecov token
- Removed Slack notifications from feature branches

## [0.22.10] - 2022-01-29

### Changed

- Running tests, conda, and version workflows on pull requests, not just pushes

## [0.22.9] - 2022-01-27

### Fixed

- Fixing version check action so that it doesn't run on commits that are in develop
- Edited PR template so that markdown checklist appears properly

## [0.22.8] - 2022-01-27

### Fixed

- publish workflow, using `docker buildx` to build images for x86 and ARM, prepare manifest and push to ECR so that pulls will match the correct architecture.
- typo in CONTRIBUTING
- installing `gcc` in Docker image so Docker can build wheels for `dask` and other packages that don't provide ARM wheels

### Changed

- updated versions in `requirements.txt` for `matplotlib` and `dask`

## [0.22.7] - 2022-01-27

### Added

- `MANIFEST.in` did not have `covalent_dispatcher/_service` in it due to which the PyPi package was not being built correctly. Added the `covalent_dispatcher/_service` to the `MANIFEST.in` file.

### Fixed

- setuptools properly including data files during installation

## [0.22.6] - 2022-01-26

### Fixed

- Added service folder in covalent dispatcher to package.

## [0.22.5] - 2022-01-25

### Fixed

- `README.md` images now use master branch's raw image urls hosted on <https://github.com> instead of <https://raw.githubusercontent.com>. Also, switched image rendering from html to markdown.

## [0.22.4] - 2022-01-25

### Fixed

- dispatcher server app included in sdist
- raw image urls properly used

## [0.22.3] - 2022-01-25

### Fixed

- raw image urls used in readme

## [0.22.2] - 2022-01-25

### Fixed

- pypi upload

## [0.22.1] - 2022-01-25

### Added

- Code of conduct
- Manifest.in file
- Citation info
- Action to upload to pypi

### Fixed

- Absolute URLs used in README
- Workflow badges updated URLs
- `install_package_data` -> `include_package_data` in `setup.py`

## [0.22.0] - 2022-01-25

### Changed

- Using public ECR for Docker release

## [0.21.0] - 2022-01-25

### Added

- GitHub pull request templates

## [0.20.0] - 2022-01-25

### Added

- GitHub issue templates

## [0.19.0] - 2022-01-25

### Changed

- Covalent Beta Release

## [0.18.9] - 2022-01-24

### Fixed

- iframe in the docs landing page is now responsive

## [0.18.8] - 2022-01-24

### Changed

- Temporarily removed output tab
- Truncated dispatch id to fit left sidebar, add tooltip to show full id

## [0.18.7] - 2022-01-24

### Changed

- Many stylistic improvements to documentation, README, and CONTRIBUTING.

## [0.18.6] - 2022-01-24

### Added

- Test added to check whether an already decorated function works as expected with Covalent.
- `pennylane` package added to the `requirements-dev.txt` file.

### Changed

- Now using `inspect.signature` instead of `function.__code__` to get the names of function's parameters.

## [0.18.5] - 2022-01-21

### Fixed

- Various CI fixes, including rolling back regression in version validation, caching on s3 hosted badges, applying releases and tags correctly.

## [0.18.4] - 2022-01-21

### Changed

- Removed comments and unused functions in covalent_dispatcher
- `result_class.py` renamed to `result.py`

### Fixed

- Version was not being properly imported inside `covalent/__init__.py`
- `dispatch_sync` was not previously using the `results_dir` metadata field

### Removed

- Credentials in config
- `generate_random_filename_in_cache`
- `is_any_atom`
- `to_json`
- `show_subgraph` option in `draw`
- `calculate_node`

## [0.18.3] - 2022-01-20

### Fixed

- The gunicorn servers now restart more gracefully

## [0.18.2] - 2022-01-21

### Changed

- `tempdir` metadata field removed and replaced with `executor.local.cache_dir`

## [0.18.1] - 2022-01-11

## Added

- Concepts page

## [0.18.0] - 2022-01-20

### Added

- `Result.CANCELLED` status to represent the status of a cancelled dispatch.
- Condition to cancel the whole dispatch if any of the nodes are cancelled.
- `cancel_workflow` function which uses a shared variable provided by Dask (`dask.distributed.Variable`) in a dask client to inform nodes to stop execution.
- Cancel function for dispatcher server API which will allow the server to terminate the dispatch.
- How to notebook for cancelling a dispatched job.
- Test to verify whether cancellation of dispatched jobs is working as expected.
- `cancel` function is available as `covalent.cancel`.

### Changed

- In file `covalent/_shared_files/config.py` instead of using a variable to store and then return the config data, now directly returning the configuration.
- Using `fire_and_forget` to dispatch a job instead of a dictionary of Dask's `Future` objects so that we won't have to manage the lifecycle of those futures.
- The `test_run_dispatcher` test was changed to reflect that the dispatcher no longer uses a dictionary of future objects as it was not being utilized anywhere.

### Removed

- `with dask_client` context was removed as the client created in `covalent_dispatcher/_core/__init__.py` is already being used even without the context. Furthermore, it creates issues when that context is exited which is unnecessary at the first place hence not needed to be resolved.

## [0.17.5] - 2022-01-19

### Changed

- Results directory uses a relative path by default and can be overridden by the environment variable `COVALENT_RESULTS_DIR`.

## [0.17.4] - 2022-01-19

### Changed

- Executor parameters use defaults specified in config TOML
- If relative paths are supplied for stdout and stderr, those files are created inside the results directory

## [0.17.3] - 2022-01-18

### Added

- Sync function
- Covalent CLI tool can restart in developer mode

### Fixed

- Updated the UI address referenced in the README

## [0.17.2] - 2022-01-12

### Added

- Quantum gravity tutorial

### Changed

- Moved VERSION file to top level

## [0.17.1] - 2022-01-19

### Added

- `error` attribute was added to the results object to show which node failed and the reason behind it.
- `stdout` and `stderr` attributes were added to a node's result to store any stdout and stderr printing done inside an electron/node.
- Test to verify whether `stdout` and `stderr` are being stored in the result object.

### Changed

- Redesign of how `redirect_stdout` and `redirect_stderr` contexts in executor now work to allow storing their respective outputs.
- Executors now also return `stdout` and `stderr` strings, along with the execution output, so that they can be stored in their result object.

## [0.17.0] - 2022-01-18

### Added

- Added an attribute `__code__` to electron and lattice which is a copy of their respective function's `__code__` attribute.
- Positional arguments, `args`, are now merged with keyword arguments, `kwargs`, as close as possible to where they are passed. This was done to make sure we support both with minimal changes and without losing the name of variables passed.
- Tests to ensure usage of positional arguments works as intended.

### Changed

- Slight rework to how any print statements in lattice are sent to null.
- Changed `test_dispatcher_functional` in `basic_dispatcher_test.py` to account for the support of `args` and removed a an unnecessary `print` statement.

### Removed

- Removed `args` from electron's `init` as it wasn't being used anywhere.

## [0.16.1] - 2022-01-18

### Changed

- Requirement changed from `dask[complete]` to `dask[distributed]`.

## [0.16.0] - 2022-01-14

### Added

- New UI static demo build
- New UI toolbar functions - orientation, toggle params, minimap
- Sortable and searchable lattice name row

### Changed

- Numerous UI style tweaks, mostly around dispatches table states

### Fixed

- Node sidebar info now updates correctly

## [0.15.11] - 2022-01-18

### Removed

- Unused numpy requirement. Note that numpy is still being installed indirectly as other packages in the requirements rely on it.

## [0.15.10] - 2022-01-16

## Added

- How-to guide for Covalent dispatcher CLI.

## [0.15.9] - 2022-01-18

### Changed

- Switched from using human readable ids to using UUIDs

### Removed

- `human-id` package was removed along with its mention in `requirements.txt` and `meta.yaml`

## [0.15.8] - 2022-01-17

### Removed

- Code breaking text from CLI api documentation.
- Unwanted covalent_dispatcher rst file.

### Changed

- Installation of entire covalent_dispatcher instead of covalent_dispatcher/_service in setup.py.

## [0.15.7] - 2022-01-13

### Fixed

- Functions with multi-line or really long decorators are properly serialized in dispatch_source.py.
- Multi-line Covalent output is properly commented out in dispatch_source.py.

## [0.15.6] - 2022-01-11

### Fixed

- Sub-lattice functions are successfully serialized in the utils.py get_serialized_function_str.

### Added

- Function to scan utilized source files and return a set of imported modules (utils.get_imports_from_source)

## [0.15.5] - 2022-01-12

### Changed

- UI runs on port 47007 and the dispatcher runs on port 48008. This is so that when the servers are later merged, users continue using port 47007 in the browser.
- Small modifications to the documentation
- Small fix to the README

### Removed

- Removed a directory `generated` which was improperly added
- Dispatcher web interface
- sqlalchemy requirement

## [0.15.4] - 2022-01-11

### Changed

- In file `covalent/executor/base.py`, `pickle` was changed to `cloudpickle` because of its universal pickling ability.

### Added

- In docstring of `BaseExecutor`, a note was added specifying that `covalent` with its dependencies is assumed to be installed in the conda environments.
- Above note was also added to the conda env selector how-to.

## [0.15.3] - 2022-01-11

### Changed

- Replaced the generic `RuntimeError` telling users to check if there is an object manipulation taking place inside the lattice to a simple warning. This makes the original error more visible.

## [0.15.2] - 2022-01-11

### Added

- If condition added for handling the case where `__getattr__` of an electron is accessed to detect magic functions.

### Changed

- `ActiveLatticeManager` now subclasses from `threading.local` to make it thread-safe.
- `ValueError` in the lattice manager's `claim` function now also shows the name of the lattice that is currently claimed.
- Changed docstring of `ActiveLatticeManager` to note that now it is thread-safe.
- Sublattice dispatching now no longer deletes the result object file and is dispatched normally instead of in a serverless manner.
- `simulate_nitrogen_and_copper_slab_interaction.ipynb` notebook tutorial now does normal dispatching as well instead of serverless dispatching. Also, now 7 datapoints will be shown instead of 10 earlier.

## [0.15.1] - 2022-01-11

### Fixed

- Passing AWS credentials to reusable workflows as a secret

## [0.15.0] - 2022-01-10

### Added

- Action to push development image to ECR

### Changed

- Made the publish action reusable and callable

## [0.14.1] - 2022-01-02

### Changed

- Updated the README
- Updated classifiers in the setup.py file
- Massaged some RTD pages

## [0.14.0] - 2022-01-07

### Added

- Action to push static UI to S3

## [0.13.2] - 2022-01-07

### Changed

- Completed new UI design work

## [0.13.1] - 2022-01-02

### Added

- Added eventlet requirement

### Changed

- The CLI tool can now manage the UI flask server as well
- [Breaking] The CLI option `-t` has been changed to `-d`, which starts the servers in developer mode and exposes unit tests to the server.

## [0.13.0] - 2022-01-01

### Added

- Config manager in `covalent/_shared_files/config.py`
- Default location for the main config file can be overridden using the environment variable `COVALENT_CONFIG_DIR`
- Ability to set and get configuration using `get_config` and `set_config`

### Changed

- The flask servers now reference the config file
- Defaults reference the config file

### Fixed

- `ValueError` caught when running `covalent stop`
- One of the functional tests was using a malformed path

### Deprecated

- The `electron.to_json` function
- The `generate_random_filename_in_cache` function

### Removed

- The `get_api_token` function

## [0.12.13] - 2022-01-04

## Removed

- Tutorial section headings

## Fixed

- Plot background white color

## [0.12.12] - 2022-01-06

### Fixed

- Having a print statement inside electron and lattice code no longer causes the workflow to fail.

## [0.12.11] - 2022-01-04

### Added

- Completed UI feature set for first release

### Changed

- UI server result serialization improvements
- UI result update webhook no longer fails on request exceptions, logs warning intead

## [0.12.10] - 2021-12-17

### Added

- Astrophysics tutorial

## [0.12.9] - 2022-01-04

### Added

- Added `get_all_node_results` method in `result_class.py` to return result of all node executions.

- Added `test_parallelilization` test to verify whether the execution is now being achieved in parallel.

### Changed

- Removed `LocalCluster` cluster creation usage to a simple `Client` one from Dask.

- Removed unnecessary `to_run` function as we no longer needed to run execution through an asyncio loop.

- Removed `async` from function definition of previously asynchronous functions, `_run_task`, `_run_planned_workflow`, `_plan_workflow`, and `_run_workflow`.

- Removed `uvloop` from requirements.

- Renamed `test_get_results` to `test_get_result`.

- Reran the how to notebooks where execution time was mentioned.

- Changed how `dispatch_info` context manager was working to account for multiple nodes accessing it at the same time.

## [0.12.8] - 2022-01-02

### Changed

- Changed the software license to GNU Affero 3.0

### Removed

- `covalent-ui` directory

## [0.12.7] - 2021-12-29

### Fixed

- Gunicorn logging now uses the `capture-output` flag instead of redirecting stdout and stderr

## [0.12.6] - 2021-12-23

### Changed

- Cleaned up the requirements and moved developer requirements to a separate file inside `tests`

## [0.12.5] - 2021-12-16

### Added

- Conda build CI job

## [0.12.4] - 2021-12-23

### Changed

- Gunicorn server now checks for port availability before starting

### Fixed

- The `covalent start` function now prints the correct port if the server is already running.

## [0.12.3] - 2021-12-14

### Added

- Covalent tutorial comparing quantum support vector machines with support vector machine algorithms implemented in qiskit and scikit-learn.

## [0.12.2] - 2021-12-16

### Fixed

- Now using `--daemon` in gunicorn to start the server, which was the original intention.

## [0.12.1] - 2021-12-16

### Fixed

- Removed finance references from docs
- Fixed some other small errors

### Removed

- Removed one of the failing how-to tests from the functional test suite

## [0.12.0] - 2021-12-16

### Added

- Web UI prototype

## [0.11.1] - 2021-12-14

### Added

- CLI command `covalent status` shows port information

### Fixed

- gunicorn management improved

## [0.11.0] - 2021-12-14

### Added

- Slack notifications for test status

## [0.10.4] - 2021-12-15

### Fixed

- Specifying a non-default results directory in a sub-lattice no longer causes a failure in lattice execution.

## [0.10.3] - 2021-12-14

### Added

- Functional tests for how-to's in documentation

### Changed

- Moved example script to a functional test in the pipeline
- Added a test flag to the CLI tool

## [0.10.2] - 2021-12-14

### Fixed

- Check that only `kwargs` without any default values in the workflow definition need to be passed in `lattice.draw(ax=ax, **kwargs)`.

### Added

- Function to check whether all the parameters without default values for a callable function has been passed added to shared utils.

## [0.10.1] - 2021-12-13

### Fixed

- Content and style fixes for getting started doc.

## [0.10.0] - 2021-12-12

### Changed

- Remove all imports from the `covalent` to the `covalent_dispatcher`, except for `_dispatch_serverless`
- Moved CLI into `covalent_dispatcher`
- Moved executors to `covalent` directory

## [0.9.1] - 2021-12-13

### Fixed

- Updated CONTRIBUTING to clarify docstring style.
- Fixed docstrings for `calculate_node` and `check_constraint_specific_sum`.

## [0.9.0] - 2021-12-10

### Added

- `prefix_separator` for separating non-executable node types from executable ones.

- `subscript_prefix`, `generator_prefix`, `sublattice_prefix`, `attr_prefix` for prefixes of subscripts, generators,
  sublattices, and attributes, when called on an electron and added to the transport graph.

- `exclude_from_postprocess` list of prefixes to denote those nodes which won't be used in post processing the workflow.

- `__int__()`, `__float__()`, `__complex__()` for converting a node to an integer, float, or complex to a value of 0 then handling those types in post processing.

- `__iter__()` generator added to Electron for supporting multiple return values from an electron execution.

- `__getattr__()` added to Electron for supporting attribute access on the node output.

- `__getitem__()` added to Electron for supporting subscripting on the node output.

- `electron_outputs` added as an attribute to lattice.

### Changed

- `electron_list_prefix`, `electron_dict_prefix`, `parameter_prefix` modified to reflect new way to assign prefixes to nodes.

- In `build_graph` instead of ignoring all exceptions, now the exception is shown alongwith the runtime error notifying that object manipulation should be avoided inside a lattice.

- `node_id` changed to `self.node_id` in Electron's `__call__()`.

- `parameter` type electrons now have the default metadata instead of empty dictionary.

- Instead of deserializing and checking whether a sublattice is there, now a `sublattice_prefix` is used to denote when a node is a sublattice.

- In `dispatcher_stack_test`, `test_dispatcher_flow` updated to indicate the new use of `parameter_prefix`.

### Fixed

- When an execution fails due to something happening in `run_workflow`, then result object's status is now failed and the object is saved alongwith throwing the appropriate exception.

## [0.8.5] - 2021-12-10

### Added

- Added tests for choosing specific executors inside electron initialization.
- Added test for choosing specific Conda environments inside electron initialization.

## [0.8.4] - 2021-12-10

### Changed

- Removed _shared_files directory and contents from covalent_dispatcher. Logging in covalent_dispatcher now uses the logger in covalent/_shared_files/logging.py.

## [0.8.3] - 2021-12-10

### Fixed

- Decorator symbols were added to the pseudo-code in the quantum chemistry tutorial.

## [0.8.2] - 2021-12-06

### Added

- Quantum chemistry tutorial.

## [0.8.1] - 2021-12-08

### Added

- Docstrings with typehints for covalent dispatcher functions added.

### Changed

- Replaced `node` to `node_id` in `electron.py`.

- Removed unnecessary `enumerate` in `covalent_dispatcher/_core/__init__.py`.

- Removed `get_node_device_mapping` function from `covalent_dispatcher/_core/__init__.py`
  and moved the definition to directly add the mapping to `workflow_schedule`.

- Replaced iterable length comparison for `executor_specific_exec_cmds` from `if len(executor_specific_exec_cmds) > 0`
  to `if executor_specific_exec_cmds`.

## [0.8.0] - 2021-12-03

### Added

- Executors can now accept the name of a Conda environment. If that environment exists, the operations of any electron using that executor are performed in that Conda environment.

## [0.7.6] - 2021-12-02

### Changed

- How to estimate lattice execution time has been renamed to How to query lattice execution time.
- Change result querying syntax in how-to guides from `lattice.get_result` to
  `covalent.get_result`.
- Choose random port for Dask dashboard address by setting `dashboard_address` to ':0' in
  `LocalCluster`.

## [0.7.5] - 2021-12-02

### Fixed

- "Default" executor plugins are included as part of the package upon install.

## [0.7.4] - 2021-12-02

### Fixed

- Upgraded dask to 2021.10.0 based on a vulnerability report

## [0.7.3] - 2021-12-02

### Added

- Transportable object tests
- Transport graph tests

### Changed

- Variable name node_num to node_id
- Variable name node_idx to node_id

### Fixed

- Transport graph `get_dependencies()` method return type was changed from Dict to List

## [0.7.2] - 2021-12-01

### Fixed

- Date handling in changelog validation

### Removed

- GitLab CI YAML

## [0.7.1] - 2021-12-02

### Added

- A new parameter to a node's result called `sublattice_result` is added.
  This will be of a `Result` type and will contain the result of that sublattice's
  execution. If a normal electron is executed, this will be `None`.

- In `_delete_result` function in `results_manager.py`, an empty results directory
  will now be deleted.

- Name of a sublattice node will also contain `(sublattice)`.

- Added `_dispatch_sync_serverless` which synchronously dispatches without a server
  and waits for a result to be returned. This is the method used to dispatch a sublattice.

- Test for sublatticing is added.

- How-to guide added for sublatticing explaining the new features.

### Changed

- Partially changed `draw` function in `lattice.py` to also draw the subgraph
  of the sublattice when drawing the main graph of the lattice. The change is
  incomplete as we intend to add this feature later.

- Instead of returning `plt`, `draw` now returns the `ax` object.

- `__call__` function in `lattice.py` now runs the lattice's function normally
  instead of dispatching it.

- `_run_task` function now checks whether current node is a sublattice and acts
  accordingly.

### Fixed

- Unnecessary lines to rename the node's name in `covalent_dispatcher/_core/__init__.py` are removed.

- `test_electron_takes_nested_iterables` test was being ignored due to a spelling mistake. Fixed and
  modified to follow the new pattern.

## [0.7.0] - 2021-12-01

### Added

- Electrons can now accept an executor object using the "backend" keyword argument. "backend" can still take a string naming the executor module.
- Electrons and lattices no longer have Slurm metadata associated with the executor, as that information should be contained in the executor object being used as an input argument.
- The "backend" keyword can still be a string specifying the executor module, but only if the executor doesn't need any metadata.
- Executor plugin classes are now directly available to covalent, eg: covalent.executor.LocalExecutor().

## [0.6.7] - 2021-12-01

### Added

- Docstrings without examples for all the functions in core covalent.
- Typehints in those functions as well.
- Used `typing.TYPE_CHECKING` to prevent cyclic imports when writing typehints.

### Changed

- `convert_to_lattice_function` renamed to `convert_to_lattice_function_call`.
- Context managers now raise a `ValueError` instead of a generic `Exception`.

## [0.6.6] - 2021-11-30

### Fixed

- Fixed the version used in the documentation
- Fixed the badge URLs to prevent caching

## [0.6.5] - 2021-11-30

### Fixed

- Broken how-to links

### Removed

- Redundant lines from .gitignore
- *.ipynb from .gitignore

## [0.6.4] - 2021-11-30

### Added

- How-to guides for workflow orchestration.
  - How to construct an electron
  - How to construct a lattice
  - How to add an electron to lattice
  - How to visualize the lattice
  - How to add constraints to lattices
- How-to guides for workflow and subtask execution.
  - How to execute individual electrons
  - How to execute a lattice
  - How to execute multiple lattices
- How-to guides for status querying.
  - How to query electron execution status
  - How to query lattice execution status
  - How to query lattice execution time
- How-to guides for results collection
  - How to query electron execution results
  - How to query lattice execution results
  - How to query multiple lattice execution results
- Str method for the results object.

### Fixed

- Saving the electron execution status when the subtask is running.

## [0.6.3] - 2021-11-29

### Removed

- JWT token requirement.
- Covalent dispatcher login requirement.
- Update covalent login reference in README.md.
- Changed the default dispatcher server port from 5000 to 47007.

## [0.6.2] - 2021-11-28

### Added

- Github action for tests and coverage
- Badges for tests and coverage
- If tests pass then develop is pushed to master
- Add release action which tags and creates a release for minor version upgrades
- Add badges action which runs linter, and upload badges for version, linter score, and platform
- Add publish action (and badge) which builds a Docker image and uploads it to the AWS ECR

## [0.6.1] - 2021-11-27

### Added

- Github action which checks version increment and changelog entry

## [0.6.0] - 2021-11-26

### Added

- New Covalent RTD theme
- sphinx extension sphinx-click for CLI RTD
- Sections in RTD
- init.py in both covalent-dispatcher logger module and cli module for it to be importable in sphinx

### Changed

- docutils version that was conflicting with sphinx

### Removed

- Old aq-theme

## [0.5.1] - 2021-11-25

### Added

- Integration tests combining both covalent and covalent-dispatcher modules to test that
  lattice workflow are properly planned and executed.
- Integration tests for the covalent-dispatcher init module.
- pytest-asyncio added to requirements.

## [0.5.0] - 2021-11-23

### Added

- Results manager file to get results from a file, delete a result, and redispatch a result object.
- Results can also be awaited to only return a result if it has either been completed or failed.
- Results class which is used to store the results with all the information needed to be used again along with saving the results to a file functionality.
- A result object will be a mercurial object which will be updated by the dispatcher and saved to a file throughout the dispatching and execution parts.
- Direct manipulation of the transport graph inside a result object takes place.
- Utility to convert a function definition string to a function and vice-versa.
- Status class to denote the status of a result object and of each node execution in the transport graph.
- Start and end times are now also stored for each node execution as well as for the whole dispatch.
- Logging of `stdout` and `stderr` can be done by passing in the `log_stdout`, `log_stderr` named metadata respectively while dispatching.
- In order to get the result of a certain dispatch, the `dispatch_id`, the `results_dir`, and the `wait` parameter can be passed in. If everything is default, then only the dispatch id is required, waiting will not be done, and the result directory will be in the current working directory with folder name as `results/` inside which every new dispatch will have a new folder named according to their respective dispatch ids, containing:
  - `result.pkl` - (Cloud)pickled result object.
  - `result_info.yaml` - yaml file with high level information about the result and its execution.
  - `dispatch_source.py` - python file generated, containing the original function definitions of lattice and electrons which can be used to dispatch again.

### Changed

- `logfile` named metadata is now `slurm_logfile`.
- Instead of using `jsonpickle`, `cloudpickle` is being used everywhere to maintain consistency.
- `to_json` function uses `json` instead of `jsonpickle` now in electron and lattice definitions.
- `post_processing` moved to the dispatcher, so the dispatcher will now store a finished execution result in the results folder as specified by the user with no requirement of post processing it from the client/user side.
- `run_task` function in dispatcher modified to check if a node has completed execution and return it if it has, else continue its execution. This also takes care of cases if the server has been closed mid execution, then it can be started again from the last saved state, and the user won't have to wait for the whole execution.
- Instead of passing in the transport graph and dispatch id everywhere, the result object is being passed around, except for the `asyncio` part where the dispatch id and results directory is being passed which afterwards lets the core dispatcher know where to get the result object from and operate on it.
- Getting result of parent node executions of the graph, is now being done using the result object's graph. Storing of each execution's result is also done there.
- Tests updated to reflect the changes made. They are also being run in a serverless manner.

### Removed

- `LatticeResult` class removed.
- `jsonpickle` requirement removed.
- `WorkflowExecutionResult`, `TaskExecutionResult`, and `ExecutionError` singleton classes removed.

### Fixed

- Commented out the `jwt_required()` part in `covalent-dispatcher/_service/app.py`, may be removed in later iterations.
- Dispatcher server will now return the error message in the response of getting result if it fails instead of sending every result ever as a response.

## [0.4.3] - 2021-11-23

### Added

- Added a note in Known Issues regarding port conflict warning.

## [0.4.2] - 2021-11-24

### Added

- Added badges to README.md

## [0.4.1] - 2021-11-23

### Changed

- Removed old coverage badge and fixed the badge URL

## [0.4.0] - 2021-11-23

### Added

- Codecov integrations and badge

### Fixed

- Detached pipelines no longer created

## [0.3.0] - 2021-11-23

### Added

- Wrote a Code of Conduct based on <https://www.contributor-covenant.org/>
- Added installation and environment setup details in CONTRIBUTING
- Added Known Issues section to README

## [0.2.0] - 2021-11-22

### Changed

- Removed non-open-source executors from Covalent. The local SLURM executor is now
- a separate repo. Executors are now plugins.

## [0.1.0] - 2021-11-19

### Added

- Pythonic CLI tool. Install the package and run `covalent --help` for a usage description.
- Login and logout functionality.
- Executor registration/deregistration skeleton code.
- Dispatcher service start, stop, status, and restart.

### Changed

- JWT token is stored to file instead of in an environment variable.
- The Dask client attempts to connect to an existing server.

### Removed

- Removed the Bash CLI tool.

### Fixed

- Version assignment in the covalent init file.

## [0.0.3] - 2021-11-17

### Fixed

- Fixed the Dockerfile so that it runs the dispatcher server from the covalent repo.

## [0.0.2] - 2021-11-15

### Changed

- Single line change in ci script so that it doesn't exit after validating the version.
- Using `rules` in `pytest` so that the behavior in test stage is consistent.

## [0.0.1] - 2021-11-15

### Added

- CHANGELOG.md to track changes (this file).
- Semantic versioning in VERSION.
- CI pipeline job to enforce versioning.<|MERGE_RESOLUTION|>--- conflicted
+++ resolved
@@ -7,15 +7,13 @@
 
 ## [UNRELEASED]
 
-<<<<<<< HEAD
 ### Fixed
 
 - Fixed high CPU consumption on UI backend by disabling uvicorn reload.
-=======
+
 ### Docs
 
 - Updated the video URL
->>>>>>> fdd9009b
 
 ### Changed
 
