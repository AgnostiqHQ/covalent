# Changelog

All notable changes to this project will be documented in this file.

The format is based on [Keep a Changelog](https://keepachangelog.com/en/1.0.0/),
and this project adheres to [Semantic Versioning](https://semver.org/spec/v2.0.0.html).

## [UNRELEASED]

### Added

- Corrected support from distributed Hamiltonian expval calculations
- Exposed qelectron db in sdk result object
- UI changes added for qelectrons and fix for related config file corruption
- UI fix regarding Qelectron not showing up
- Performance optimisation of UI for large Qelectrons
<<<<<<< HEAD
- 
=======
>>>>>>> 3a5281ee
## Tests

- Changed the method for startup and shutdown events for pytest to work with fastapi version 0.93.0
- Fixed test cases to adapt changes to SQLAlchemy version 1.4.49
<<<<<<< HEAD
=======
- Add tests for GUI frontend and backend.
>>>>>>> 3a5281ee

### Docs

- Fix autodoc for SSH, Slurm, AWS Braket, AWS Lambda, AWS EC2, AWS Batch, Google Batch 
- Updated documentation links in README

### Operations

- Respecting node version as specified in `.nvmrc` file for tests workflow
- Bumped versions in pre-commit config
- Added prettier for markdown files.
- Reduce the number of pinned version numbers in the `setup.py`, `requirements.txt`, and `requirements-client.txt`
- Updated the `wci.yml` file with new features
- Bumped pre-commit versions
- Temporarily running nightly hourly to test whether the fix worked
- Reverted to daily frequency for nightly

### Added

- File transfer strategy for GCP storage
- Add CLI status for zombie, stopped process.
- Fix for double locking file in configurations.

### Docs

- Added documentation for Azure Blob Storage file transfers
- Added documentation for Google Cloud Storage file transfers
- Enhanced the quickstart with a set of commonly used features
- Removed duplicate "stop server" warning in the First Experimemnt page
- Fixed typo in quickstart
- Fix autodoc for SSH, Slurm, AWS Braket, AWS Lambda, AWS EC2, AWS Batch, Google Batch 
- Fix autodoc for SSH, Slurm, AWS Braket, AWS Lambda, AWS EC2, AWS Batch, Google Batch 
- Updated documentation links in README
- Updating and reorganizing RTD API documentation
- Adding example links in API documentation

### Changed

- Removed the upper limit from `dask` and `distributed` packages' versions until we find a version which is incompatible with Covalent.
- When the server is stopped, any workflows in a non-terminal state are first cancelled
- Pinned sqlalchemy version with upper limit <2.0.0.
- Added rich support to cli for better printing statements. 

### Tests

- Skipping functional tests for azure blob storage and gcp storage how to guides since they require credentials to run.
- Added testcases for GUI backend.
- Changed the method for startup and shutdown events for pytest to work with fastapi version 0.93.0
- Fixed test cases to adapt changes to SQLAlchemy version 1.4.49
- Ignored remote file transfer how-to functional tests.
- Skipping a UI backend test for now
- Fixed `test_decorated_function` test case in functional tests

### Fixed

- Using `filelock` package now for platform independent file locking of config file. This should fix the failing tests as well as improve compatibility with Windows.
- When stopping the server, we send the proper `SIGINT` signal to uvicorn instead of `SIGKILL` which allows the second part of the FastAPI `lifespan` to execute properly.
- Fixed the outstanding incompatibities between front-end data layer and a postgres database
- Reverted file-lock changes
- Fixed dispatches list UI api caused by pydantic config.
- Fixed graph API.
- Fixed UI backend unit test case.
- Executor and workflow executor data dictionaries are passed to sublattices

## [0.227.0-rc.0] - 2023-06-13

### Authors

- Andrew S. Rosen <asrosen93@gmail.com>
- Co-authored-by: Sankalp Sanand <sankalp@agnostiq.ai>
- Will Cunningham <wjcunningham7@users.noreply.github.com>
- Co-authored-by: pre-commit-ci[bot] <66853113+pre-commit-ci[bot]@users.noreply.github.com>
- Co-authored-by: Casey Jao <casey@agnostiq.ai>


### Added

- File transfer strategy for Azure blob storage

### Fixed

- Read in `README.md` with `encoding="utf-8"` in `setup.py`

### Docs

- Fix `Lattice` docstring in RTD.
- Added a missing `,` to the Slurm docs.

### Operations

- Update the PR template.

## [0.226.0-rc.0] - 2023-06-09

### Authors

- Sankalp Sanand <sankalp@agnostiq.ai>

### Changed

- Reverting nightly frequency back to midnight basis

## [0.225.0-rc.0] - 2023-06-08

### Authors

- Sankalp Sanand <sankalp@agnostiq.ai>
- Madhur Tandon <20173739+madhur-tandon@users.noreply.github.com>
- Prasanna Venkatesh <54540812+Prasy12@users.noreply.github.com>
- Co-authored-by: kamalesh.suresh <kamalesh.suresh@psiog.com>
- Co-authored-by: pre-commit-ci[bot] <66853113+pre-commit-ci[bot]@users.noreply.github.com>
- Co-authored-by: Andrew S. Rosen <asrosen93@gmail.com>
- Faiyaz Hasan <faiyaz@agnostiq.ai>
- Co-authored-by: sriranjani venkatesan <sriranjani.venkatesan@psiog.com>
- Will Cunningham <wjcunningham7@users.noreply.github.com>
- Co-authored-by: kessler-frost <ssanand@hawk.iit.edu>
- Co-authored-by: santoshkumarradha <santosh@agnostiq.ai>
- Co-authored-by: Casey Jao <casey@agnostiq.ai>

### Changed

- Temporarily changing the nightly frequency to every hour

## [0.224.0-rc.0] - 2023-06-04

### Authors

- Sankalp Sanand <sankalp@agnostiq.ai>
- Madhur Tandon <20173739+madhur-tandon@users.noreply.github.com>
- Prasanna Venkatesh <54540812+Prasy12@users.noreply.github.com>
- Co-authored-by: kamalesh.suresh <kamalesh.suresh@psiog.com>
- Co-authored-by: pre-commit-ci[bot] <66853113+pre-commit-ci[bot]@users.noreply.github.com>
- Co-authored-by: Andrew S. Rosen <asrosen93@gmail.com>
- Faiyaz Hasan <faiyaz@agnostiq.ai>
- Co-authored-by: sriranjani venkatesan <sriranjani.venkatesan@psiog.com>
- Will Cunningham <wjcunningham7@users.noreply.github.com>
- Co-authored-by: kessler-frost <ssanand@hawk.iit.edu>
- Co-authored-by: santoshkumarradha <santosh@agnostiq.ai>
- Co-authored-by: Casey Jao <casey@agnostiq.ai>

### Changed

- Error messages are propagated to stdout when the server is not started. These changes are applied to `dispatch`, `redispatch`, and `get_result`.


### Docs

- Fix typo in GCP Batch executor RTD.
- Add steps for setting up GUI for local development in contribution guidelines.

### Fixed

- Resolving correct python executable
- Error handling for random URLs/random dispatchId entered on the GUI
- Fixed support for dynamically assigning `executor` to `Electron` class
- Fixed nightly by activating environment before running tests in `tests.yml`

### Added

- `executor` property to `Electron` class, allowing updation of executor after electron function definition
- Added ability to hide post-processing electrons on the UI.
- Added prettify of names for the graph screen on the UI.
- Ability to specify a `workdir` for `local` and `dask` executors along with `create_unique_workdir` option for each electron / node.
- Heartbeat file is created and updated when the server is running
- Added `SQLiteTrigger` class to the `triggers` module.

### Removed

- Removed unused module `covalent._data_store`
- Stress test files of cpu and sublattice stress tests removed from functional tests suite.

### Operations

- Nightly frequency set to midnight EST

## [0.223.1-rc.0] - 2023-05-17

### Authors

- Janosh Riebesell <janosh.riebesell@gmail.com>
- Co-authored-by: Alejandro Esquivel <ae@alejandro.ltd>

### Fixed

- only pin `aiohttp` downwards to fix install on Python 3.11 [#1654](https://github.com/AgnostiqHQ/covalent/pulls/1654)

## [0.223.0-rc.0] - 2023-05-17

### Authors

- Alejandro Esquivel <ae@alejandro.ltd>
- Madhur Tandon <20173739+madhur-tandon@users.noreply.github.com>
- Sankalp Sanand <sankalp@agnostiq.ai>
- Co-authored-by: kessler-frost <ssanand@hawk.iit.edu>
- Faiyaz Hasan <faiyaz@agnostiq.ai>
- Andrew S. Rosen <asrosen93@gmail.com>
- Co-authored-by: pre-commit-ci[bot] <66853113+pre-commit-ci[bot]@users.noreply.github.com>
- Co-authored-by: Santosh kumar <29346072+santoshkumarradha@users.noreply.github.com>

### Added

- Added the `CloudResourceManager` class
- A new tutorial for a dynamic quantum chemistry workflow

### Tests

- Added tests for the `CloudResourceManager` class

### Docs

- Fix docstring for set_config
- Redispatch feature page in Read the Docs.
- Clarify installation instructions for SLURM plugin in Read the Docs (x2).
- Fix waiting order of electrons in docs inside snippet for adding a dependency when inputs and outputs are independent.
- Expose GCP Batch executor RTD.
- Add GCP Batch executor image in RTD.

### Fixed

- DB path creation now takes place at import time so that the CLI commands don't fail
- Raise error on dispatching a non-lattice
- Helpful message when trying to dispatch a workflow when covalent server is not available
- Open UI preview of transport graph when `lattice.draw()` is invoked and print URL of the same
- Defer creation of server specific config entries until covalent is started
- Functional tests on CI
- Move dask worker space to covalent cache instead of `site-packages`

### Docs

- Updated Feature documentation for Triggers with an example and minor corrections

### Removed

- Duplicate mocks for `UI_SRVDIR`
- Duplicate `_get_cancel_requested` method from `covalent_dispatcher/_core/runner.py`

### Tests

- Re-enable `test_run_workflow_does_not_deserialize`

### Authors

- Madhur Tandon <madhurtandon23@gmail.com>

### Operations

- Removed "already released" check from stable changelog action

## [0.222.0-rc.0] - 2023-04-27

### Authors

- Faiyaz Hasan <faiyaz@agnostiq.ai>
- Co-authored-by: kessler-frost <ssanand@hawk.iit.edu>
- Co-authored-by: Alejandro Esquivel <ae@alejandro.ltd>

### Changed

- Implementation of `TransportableObject` property method to be backwards compatible with version 0.209.1.

### Tests

- Updated QA stress test execution time baseline.

## [0.221.1-rc.0] - 2023-04-26

### Authors

- Madhur Tandon <20173739+madhur-tandon@users.noreply.github.com>
- Co-authored-by: Alejandro Esquivel <ae@alejandro.ltd>
- Faiyaz Hasan <faiyaz@agnostiq.ai>
- Rob de Wit <RCdeWit@users.noreply.github.com>
- Co-authored-by: pre-commit-ci[bot] <66853113+pre-commit-ci[bot]@users.noreply.github.com>
- Sankalp Sanand <sankalp@agnostiq.ai>
- Co-authored-by: kessler-frost <ssanand@hawk.iit.edu>

### Tests

- Move QA scripts from QA repo to Covalent functional tests.

### Docs

- Update requirements file for the tutorials: `1_QuantumMachineLearning/pennylane_kernel/source.ipynb` and `machine_learning/dnn_comparison.ipynb`.
- Add macOS 13 (Ventura) to [compatibility list](doc/source/getting_started/compatibility.rst).
- Fixed broken links and typos in the documentation.

### Authors

- Madhur Tandon <madhurtandon23@gmail.com>

### Fixed

- Result status comparison
- Raise error on extra args/kwargs
- Fixed redispatching and trigger server address passing in base trigger

## [0.221.0-rc.0] - 2023-04-17

### Authors

- Faiyaz Hasan <faiyaz@agnostiq.ai>

### Changed

- Moved TransportableObject from transport.py to a new file transportable_object.py.

## [0.220.0-rc.0] - 2023-04-14

### Authors

- Alejandro Esquivel <ae@alejandro.ltd>
- Faiyaz Hasan <faiyaz@agnostiq.ai>
- Sankalp Sanand <sankalp@agnostiq.ai>
- Co-authored-by: kessler-frost <ssanand@hawk.iit.edu>
- Co-authored-by: pre-commit-ci[bot] <66853113+pre-commit-ci[bot]@users.noreply.github.com>
- Venkat Bala <15014089+venkatBala@users.noreply.github.com>
- Co-authored-by: Santosh kumar <29346072+santoshkumarradha@users.noreply.github.com>
- dwelsch-esi <116022979+dwelsch-esi@users.noreply.github.com>
- Ara Ghukasyan <38226926+araghukas@users.noreply.github.com>

### Operations

- Updating `nightly` frequency (temp)

### Added

- Tutorial for hybrid neural network using Covalent, AWSBatch, and Qiskit Runtime.
- Environment variable that users can set to specify the location where Covalent can find their defined executors.
- Task group id in Electrons.
- Reconstruct postprocessing method.

### Fixed

- Doubling of nodes that are added to the transport graph.
- Ensure postprocessing node end time is added as the workflow end time.
- Functional tests
- Custom executor how to guide, and its loading mechanism in covalent server.
- Broken postprocessing unit test.

### Added

- Postprocessing as electrons.
- Postprocessing class in `postprocessing.py` module for all the different postprocessing helper methods and algorithms.

### Changed

- Postprocessing logic.
- Sublattice logic. Sublattices are now treated as electrons. Once the transport graph has been built, the status get changed to `DISPATCHING` at which point it is executed as another workflow.

### Removed

- Postprocessing from runners.

### Docs

- Updated How-to documents.
- Port of Pennylane's Univariate QVR tutorial using Covalent to this repo.
- Adding troubleshooting guide to RTD's
- Added a note to First Experiment offering initial intro to executors.
- Adding Google Batch executor plugin RTD

## [0.219.0-rc.0] - 2023-03-01

### Authors

- Alejandro Esquivel <ae@alejandro.ltd>
- Faiyaz Hasan <faiyaz@agnostiq.ai>
- Sankalp Sanand <sankalp@agnostiq.ai>
- Co-authored-by: kessler-frost <ssanand@hawk.iit.edu>
- Co-authored-by: pre-commit-ci[bot] <66853113+pre-commit-ci[bot]@users.noreply.github.com>
- Venkat Bala <15014089+venkatBala@users.noreply.github.com>
- Co-authored-by: Santosh kumar <29346072+santoshkumarradha@users.noreply.github.com>

### Docs

- Adding `cancellation` RTD text files

### Added

- `disable_run` option added to enable "saving-only" option on covalent server and not executing the workflow
- `register_triggers`, `stop_triggers` functions added to `LocalDispatcher` class
- `triggers` parameter to the lattice metadata
- `BaseTrigger`, `DirTrigger`, `TimeTrigger` classes added available to be assigned to any lattice enabling the triggers feature
- `TriggerLoader` class added enabling loading of any kind of triggers including user defined ones without requiring installation
- CLI options to start covalent server in triggers only, and no triggers mode
- `is_pending` option added during redispatch to resume execution of a previously "saved-only", i.e pending workflow
- API routes added for Triggers server

### Changed

- Modified `ct.get_result` to allow for status only requests

### Fixed

- UI crashing if time values are null
- No longer adding "http://" every time a dispatcher address is provided in local dispatcher class in order to use the provided address exactly

### Docs

- Added documentation for "Triggers" and a separate section for similar "Features"
- Tutorial guidelines

### Tests

- Updated and added tests to account for all of the above triggers related changes

### Operations

- Lowering number of jest workers as an attempt to fix flaky UI functional tests
- Added exception for nightly to pass if conda release fails

## [0.218.0-rc.0] - 2023-02-21

### Authors

- Will Cunningham <wjcunningham7@users.noreply.github.com>
- Venkat Bala <15014089+venkatBala@users.noreply.github.com>
- Co-authored-by: Santosh kumar <29346072+santoshkumarradha@users.noreply.github.com>
- Co-authored-by: Alejandro Esquivel <ae@alejandro.ltd>
- Faiyaz Hasan <faiyaz@agnostiq.ai>
- Sankalp Sanand <sankalp@agnostiq.ai>
- Co-authored-by: kessler-frost <ssanand@hawk.iit.edu>
- Co-authored-by: Venkat Bala <venkat@agnostiq.ai>

### Added

- Added feature to support cancelling workflow dispatches
- Updating/adding new tests to improve code coverage

### Fixed

- Redispatch bug involving copying reusable nodes from old transport graph to new transport graph.
- Pennylane tutorial notebook.

### Docs

- Redispatch API section.
- Add how to for redispatch.
- Mention redispatch in the concepts section.
- Update `AWS Lambda` executor RTD with steps to extend the base executor image for installing custom packages

### Changed

- Enhanced the Dockerfile to include builds from various sources and a differentiation between SDK and Server builds

### Operations

- Updated pre-commit hook versions
- Updated codecov upload steps in tests workflow to fail if upload to codecov fails

## [0.217.0-rc.0] - 2023-02-12

### Authors

- Faiyaz Hasan <faiyaz@agnostiq.ai>
- dwelsch-esi <116022979+dwelsch-esi@users.noreply.github.com>
- Co-authored-by: dwelsch-memverge <david.welsch@memverge.com>
- Co-authored-by: pre-commit-ci[bot] <66853113+pre-commit-ci[bot]@users.noreply.github.com>
- Co-authored-by: Santosh kumar <29346072+santoshkumarradha@users.noreply.github.com>
- Co-authored-by: Will Cunningham <wjcunningham7@gmail.com>

### Fixed

- Redispatch bug.

### Changed

- Location of function to load result from the database now moved to load module in covalent_dispatcher/\_db folde.

### Added

- API endpoint for redispatching.
- Unit and functional tests for redispatching.

### Docs

- Updated self-deployment (server deployment).

## [0.216.0-rc.0] - 2023-02-05

### Authors

- Venkat Bala <15014089+venkatBala@users.noreply.github.com>
- Co-authored-by: Alejandro Esquivel <ae@alejandro.ltd>
- Faiyaz Hasan <faiyaz@agnostiq.ai>
- Ara Ghukasyan <38226926+araghukas@users.noreply.github.com>

### Removed

- References to specific IBMQ hub/group/project in tutorial 5

### Added

- TransportGraphOps class for diffing operations on transport graphs.
- Added make derived dispatch method.
- Apply electron updates method to \_TransportGraph.

### Operations

- Added job in `nightly` to trigger base executor image builds after a Covalent `pre-release`

## [0.215.0-rc.0] - 2023-02-01

### Authors

- Faiyaz Hasan <faiyaz@agnostiq.ai>
- Alejandro Esquivel <ae@alejandro.ltd>

### Docs

- Added IBMQ tutorial

### Added

- Workflow re-dispatching functionality.

## [0.214.0-rc.0] - 2023-01-25

### Authors

- Faiyaz Hasan <faiyaz@agnostiq.ai>
- Alejandro Esquivel <ae@alejandro.ltd>

### Operations

- Fixed stable-changelog action removed `.catch` added `.on('error')`
- Removed AWS base executor deployment from `release.yml`
- Removed experimental tests from nightly test matrix (will be brought back but in different workflow)
- Updated release workflow to continue if release tag already exists

### Removed

- Slurm executor reference from qaoa tutorial since it's not compatible with conda env at the moment.

### Fixed

- Braket pip installation instructions.

## [0.213.2-rc.0] - 2023-01-21

### Authors

- Will Cunningham <wjcunningham7@users.noreply.github.com>

### Fixed

- Removing the entrypoint for SDK-only install
- Updating client requirements to match server versions

## [0.213.1-rc.0] - 2023-01-20

### Authors

- Faiyaz Hasan <faiyaz@agnostiq.ai>
- Alejandro Esquivel <ae@alejandro.ltd>
- dwelsch-esi <116022979+dwelsch-esi@users.noreply.github.com>

### Fixed

- Load plugins only when COVALENT_PLUGIN_LOAD environment variable has been set to a Truthy value.

### Docs

- Published Self-Deployment Guide

## [0.213.0-rc.0] - 2023-01-18

### Authors

- dwelsch-esi <116022979+dwelsch-esi@users.noreply.github.com>
- Co-authored-by: dwelsch-memverge <david.welsch@memverge.com>
- Co-authored-by: pre-commit-ci[bot] <66853113+pre-commit-ci[bot]@users.noreply.github.com>
- Sankalp Sanand <sankalp@agnostiq.ai>
- Co-authored-by: kessler-frost <ssanand@hawk.iit.edu>
- Co-authored-by: Faiyaz Hasan <faiyaz@agnostiq.ai>
- Co-authored-by: Casey Jao <casey@agnostiq.ai>
- Co-authored-by: Santosh kumar <29346072+santoshkumarradha@users.noreply.github.com>
- Co-authored-by: Will Cunningham <wjcunningham7@gmail.com>
- Will Cunningham <wjcunningham7@users.noreply.github.com>
- Co-authored-by: Alejandro Esquivel <ae@alejandro.ltd>

### Fixed

- MNIST tutorial now shows non-Null outputs and the classifier training log image has been updated.
- Minor changes to tutorials: autoencoder, quantum and classical svm, ensemble classification, iris classification with Pennylane, quantum chemistry, DNN tutorial, qaoa, spacetime tutorial etc.
- The range of `networkx` versions in requirements.txt weren't compatible with each other, thus it is pinned to `2.8.6` now
- SDK-only sdist and installation should now work as expected, not packaging the server

### Added

- Added `dispatcher_addr` argument to `ct.get_result` similar to `ct.dispatch` so that it doesn't always fallback to using the default configured address

### Tests

- Updated `_get_result_from_dispatcher` test to verify whether using a link directly works or not

### Docs

- Revised UI reference. Added Settings page documentation.
- Added broken UI links in README

## [0.212.1-rc.0] - 2023-01-14

### Authors

- Casey Jao <casey@agnostiq.ai>

### Fixed

- Fixed naming of collection nodes (was breaking postprocessing)
- Restored compatibility with stable release of AWS executors

## [0.212.0-rc.0] - 2023-01-13

### Authors

- Prasanna Venkatesh <54540812+Prasy12@users.noreply.github.com>
- Co-authored-by: kamalesh.suresh <kamalesh.suresh@psiog.com>
- Co-authored-by: Amalan Jenicious F <amalan.jenicious@psiog.com>
- Co-authored-by: Alejandro Esquivel <ae@alejandro.ltd>

### Added

- Front-end pending unit tests for the GUI.

## [0.211.1-rc.0] - 2023-01-12

### Authors

- Prasanna Venkatesh <54540812+Prasy12@users.noreply.github.com>
- Co-authored-by: Aravind-psiog <aravind.prabaharan@psiog.com>
- Co-authored-by: ArunPsiog <arun.mukesh@psiog.com>
- Co-authored-by: Alejandro Esquivel <ae@alejandro.ltd>

### Fixed

- Optimization of logs on the GUI for large log file sizes.
- Fixed UI pagination not working for more than 11 pages
- Runtime field counting down for select running dispatches

## [0.211.0-rc.0] - 2023-01-10

### Authors

- Alejandro Esquivel <ae@alejandro.ltd>

### Changed

- Changed decode-uri-component package version on webapp yarn-lock file.
- Changed json5 package version on webapp yarn-lock file.

## [0.210.0-rc.0] - 2023-01-05

### Authors

- Alejandro Esquivel <ae@alejandro.ltd>

### Changed

- Reverted nightly frequency back to once a day

### Docs

- Updated compatibility matrix

## [0.209.1-rc.0] - 2022-12-15

### Authors

- Alejandro Esquivel <ae@alejandro.ltd>
- dwelsch-esi <116022979+dwelsch-esi@users.noreply.github.com>
- Co-authored-by: dwelsch-memverge <david.welsch@memverge.com>
- Co-authored-by: Santosh kumar <29346072+santoshkumarradha@users.noreply.github.com>
- Co-authored-by: pre-commit-ci[bot] <66853113+pre-commit-ci[bot]@users.noreply.github.com>
- Co-authored-by: santoshkumarradha <santosh@agnostiq.ai>
- RaviPsiog <111348352+RaviPsiog@users.noreply.github.com>
- Co-authored-by: RaviPsiog <ravieja.gurram@psiog.com>
- Co-authored-by: Faiyaz Hasan <faiyaz@agnostiq.ai>
- Casey Jao <casey@agnostiq.ai>
- Co-authored-by: Will Cunningham <wjcunningham7@users.noreply.github.com>
- Prasanna Venkatesh <54540812+Prasy12@users.noreply.github.com>
- Ara Ghukasyan <38226926+araghukas@users.noreply.github.com>
- Venkat Bala <15014089+venkatBala@users.noreply.github.com>
- Co-authored-by: Venkat Bala <venkat@agnostiq.ai>

### Fixed

- Removed merge conflict symbols in changelog

## [0.209.0-rc.0] - 2022-12-15

### Authors

- Alejandro Esquivel <ae@alejandro.ltd>
- dwelsch-esi <116022979+dwelsch-esi@users.noreply.github.com>
- Co-authored-by: dwelsch-memverge <david.welsch@memverge.com>
- Co-authored-by: Santosh kumar <29346072+santoshkumarradha@users.noreply.github.com>
- Co-authored-by: pre-commit-ci[bot] <66853113+pre-commit-ci[bot]@users.noreply.github.com>
- Co-authored-by: santoshkumarradha <santosh@agnostiq.ai>
- RaviPsiog <111348352+RaviPsiog@users.noreply.github.com>
- Co-authored-by: RaviPsiog <ravieja.gurram@psiog.com>
- Co-authored-by: Faiyaz Hasan <faiyaz@agnostiq.ai>
- Casey Jao <casey@agnostiq.ai>
- Co-authored-by: Will Cunningham <wjcunningham7@users.noreply.github.com>
- Prasanna Venkatesh <54540812+Prasy12@users.noreply.github.com>
- Ara Ghukasyan <38226926+araghukas@users.noreply.github.com>
- Venkat Bala <15014089+venkatBala@users.noreply.github.com>
- Co-authored-by: Venkat Bala <venkat@agnostiq.ai>

### Added

- Adding support for PostgresQL DB backend
- Added check for `COVALENT_DATABASE_URL`, if exists connect sqlalchemy engine using that
- Adding `COVALENT_DATABASE_USER` and `COVALENT_DATABASE_PASSWORD` environment variables
- Adding `COVALENT_DATABASE_HOSTNAME` and `COVALENT_DATABASE_PORT` environment variables for easy configuration

### Changed

- Updated `requirements.txt` to include `pyscopg2`
- Refactored execution.py into loosely coupled modular pieces

### Fixed

- Build graph now sets all unset lattice constraints from defaults
- Fixed all failing functional tests
- Fixed local executor tests on MacOS by adding ProcessPoolExecutor

### Changed

- Updated `directory` like default environment variable paths to avoid creating redundant nested directories when self-hosting

### Docs

- Adding `Deployment` section for self-hosting guide

### Docs

- Rewrote Concepts section in docs
- Split Concepts into API, server, and UI sections
- Added new examples and graphics for Concepts

### Fixed

- Respecting specified AWS profile & region in remote executed S3 file transfers, defaulting to env vars of execution backend

### Added

- Added `TaskRuntimeError` exception for executor plugin implementations to signal to Covalent that a task raised an
  unhandled exception while running in the executor backend.
- Added environment variable for a remote database backend
- Added support for mysql and postgresql

### Changed

- Docs for Covalent's Slurm plugin updated with explanation for optional `srun` parameters.
- Electron errors are segregated by type; task runtime errors are
  stored in `stderr` while the `error` attribute of a node is reserved
  for exceptions raised by Covalent itself.
- When tasks fail in a workflow, the Lattice ErrorCard in the UI summarizes the failed tasks.

### Fixed

- Electrons will inherit the lattice executors.
- Sublattices inherit the parent lattice executor.
- When several electrons are running concurrently, their stdout and stderr are stored in the correct graph nodes.
- Electron errors now appear in the Electron ErrorCard when one clicks on a failed task in the UI.
- When an electron raises an exception during execution, the local and dask executors now try to recover any output that was already
  written.
- Fixed functional tests.
- Added `requirements-client.txt` to MANIFEST file
- Respecting specified AWS profile & region in remote executed S3 file transfers, defaulting to env vars of execution backend
- Fixed local executor tests on MacOS (second attempt)
- The `initialize_results_dir` method attempts to use an environment variable instead of the results directory in the payload
- Modified certain sqlalchemy commands for postgres compatibility
- Removed references to results_dir in the payload

### Docs

- Added DNN tutorial
- Updated AWS Plugins install instructions
- Updated AWS Plugins documentation (minor fixes)
- Rewrote intro material in README.
- Changed "Citation" in the README.
- Renamed "Release Notes" to "What's New?" in the README. Updated What's New with a description of the newest GUI functionality.
- Added "Quick Start" guide.
- Updated and reorganized doc landing page.
- Rewrote "Getting Started" page.
- Broke out "Installing from Source" instructions to separate page.
- Corrected some API class names in headers.
- Added an executors-and-UI graphic.
- Adding `Deployment` section for self-hosting guide

## [0.208.0-rc.0] - 2022-11-05

### Authors

- Faiyaz Hasan <faiyaz@agnostiq.ai>
- Casey Jao <casey@agnostiq.ai>
- Alejandro Esquivel <ae@alejandro.ltd>

### Operations

- Reverted nightly schedule back to daily at 4:00am
- Added Alejandro to PAUL_BLART group to allow trigerring of releases

### Added

- Support for transferring the contents of folders to and from S3 buckets using the file transfer module.

### Docs

- Rewrote intro material in README.
- Changed "Citation" in the README.
- Renamed "Release Notes" to "What's New?" in the README. Updated What's New with a description of the newest GUI functionality.

### Fixed

- Folder transfer unit test.
- Folder transfer download bug
- Result objects now print correctly when nodes fail

### Changed

- Width of lattice name column on dispatch list GUI.
- Optimzing larger graphs for better performance.

## [0.207.0-rc.0] - 2022-10-26

### Authors

- Alejandro Esquivel <ae@alejandro.ltd>
- Co-authored-by: pre-commit-ci[bot] <66853113+pre-commit-ci[bot]@users.noreply.github.com>

### Changed

- Running migrations automatically if none have run in the past (fresh installs, after purging)

## [0.206.0-rc.0] - 2022-10-26

### Authors

- Akalanka <8133713+boneyag@users.noreply.github.com>
- Co-authored-by: Will Cunningham <wjcunningham7@users.noreply.github.com>
- Co-authored-by: Scott Wyman Neagle <scott@agnostiq.ai>
- Scott Wyman Neagle <wymnea@protonmail.com>
- Co-authored-by: Will Cunningham <wjcunningham7@gmail.com>
- Co-authored-by: Alejandro Esquivel <ae@alejandro.ltd>
- Co-authored-by: Faiyaz Hasan <faiyaz@agnostiq.ai>
- Casey Jao <casey@agnostiq.ai>
- Venkat Bala <15014089+venkatBala@users.noreply.github.com>

### Docs

- Updated AWS Lambda executor docs to address conflict with using public ecr registries

### Docs

- Fixed missing RTD content under API section for covalent, cli, leptons, deps, data transfer

### Fixed

- Enabling logging by default
- Removed debugging output
- Clarify cli output when `covalent db migrate` needs to be run

### Changed

- Single line call to join instead of a for loop
- Updated black, mirrors-prettier, and detect-secrets in pre-commit hooks

### Operations

- Updated hotfix logic to run on a merge to a release branch
- CodeQL workflow uses a test matrix to scan all repos in the Covalent ecosystem

## [0.205.0-rc.0] - 2022-10-19

### Authors

- Alejandro Esquivel <ae@alejandro.ltd>
- Venkat Bala <15014089+venkatBala@users.noreply.github.com>
- Casey Jao <casey@agnostiq.ai>

### Changed

- Made `root_dispatch_id` nullable to circumvent migration issues with sqlite in certain platforms

### Operations

- Updated all CI Slack alerts to all go to the #covalent-ci channel

### Fixed

- Rendering newlines in ErrorCard on the UI for displaying error stacktraces
- VERSION incrementing logic in changelog
- Fixed v11 migration to use render as batch to make DROP operations compatible with sqlite

## [0.204.1-rc.0] - 2022-10-18

### Authors

- Alejandro Esquivel <ae@alejandro.ltd>
- Venkat Bala <15014089+venkatBala@users.noreply.github.com>
- Casey Jao <casey@agnostiq.ai>

### Fixed

- `covalent restart` honors the `sdk.no_cluster` setting

### Docs

- Updated RTD with details about the new AWS lambda executor interface

### Operations

- Removed PAUL_BLART check on build sdist step in release.yml
- Consolidated pre & stable build into one step in release.yml

## [0.204.0-rc.0] - 2022-10-17

### Authors

- Alejandro Esquivel <ae@alejandro.ltd>
- Prasanna Venkatesh <54540812+Prasy12@users.noreply.github.com>
- Co-authored-by: Aravind-psiog <aravind.prabaharan@psiog.com>
- Co-authored-by: Manjunath PV <manjunath.poilath@psiog.com>
- Co-authored-by: pre-commit-ci[bot] <66853113+pre-commit-ci[bot]@users.noreply.github.com>
- Co-authored-by: RaviPsiog <raviteja.gurram@psiog.com>
- Co-authored-by: RaviPsiog <ravieja.gurram@psiog.com>
- Aravind <100823292+Aravind-psiog@users.noreply.github.com>
- Co-authored-by: Prasy12 <prasanna.venkatesh@psiog.com>

### Operations

- Fixing the validate distribution step given changes in -rc0 suffix to version

### Added

- RTD for User Interface
- Minor GUI fixes

### Fixed

- Re-applying default executor fix post config file reunification

## [0.203.0-rc.0] - 2022-10-14

### Authors

- Prasanna Venkatesh <54540812+Prasy12@users.noreply.github.com>
- Co-authored-by: Aravind-psiog <aravind.prabaharan@psiog.com>
- Co-authored-by: kamalesh.suresh <kamalesh.suresh@psiog.com>
- Co-authored-by: pre-commit-ci[bot] <66853113+pre-commit-ci[bot]@users.noreply.github.com>
- Casey Jao <casey@agnostiq.ai>
- Scott Wyman Neagle <wymnea@protonmail.com>
- Co-authored-by: Scott Wyman Neagle <scott@agnostiq.ai>
- Co-authored-by: Alejandro Esquivel <ae@alejandro.ltd>
- Will Cunningham <wjcunningham7@users.noreply.github.com>
- Will Cunningham <wjcunningham7@gmail.com>

### Added

- Ability to use terminal on the GUI.

### Fixed

- Exceptions when instantiating executors are handled
- Covalent start now waits for the server to settle before returning

### Operations

- updated hotfix logic to run on a merge to a release branch
- Fixing js github actions dist by re-building from develop
- Fixing syntax in describe action & compiled action manually

## [0.202.0] - 2022-10-11

### Authors

- Prasanna Venkatesh <54540812+Prasy12@users.noreply.github.com>
- Co-authored-by: ArunPsiog <arun.mukesh@psiog.com>
- Co-authored-by: kamalesh.suresh <kamalesh.suresh@psiog.com>
- Co-authored-by: Amalan Jenicious F <amalan.jenicious@psiog.com>
- Co-authored-by: Alejandro Esquivel <ae@alejandro.ltd>
- Casey Jao <casey@agnostiq.ai>

### Added

- Ability to view sublattices list as part of the main lattice
- Ability to view subalattices graph as part of main lattice

### Fixed

- Electron dependencies are no longer written twice to the DB during a workflow

## [0.201.0] - 2022-10-09

### Authors

- Venkat Bala <15014089+venkatBala@users.noreply.github.com>
- Will Cunningham <wjcunningham7@users.noreply.github.com>
- Co-authored-by: Scott Wyman Neagle <scott@agnostiq.ai>
- Co-authored-by: Alejandro Esquivel <ae@alejandro.ltd>
- Aravind <100823292+Aravind-psiog@users.noreply.github.com>
- Co-authored-by: Amalan Jenicious F <amalan.jenicious@psiog.com>
- Co-authored-by: kamalesh.suresh <kamalesh.suresh@psiog.com>
- Co-authored-by: Prasy12 <prasanna.venkatesh@psiog.com>
- Co-authored-by: ArunPsiog <arun.mukesh@psiog.com>
- Co-authored-by: pre-commit-ci[bot] <66853113+pre-commit-ci[bot]@users.noreply.github.com>
- Co-authored-by: Casey Jao <casey@agnostiq.ai>
- Co-authored-by: Will Cunningham <wjcunningham7@gmail.com>
- Okechukwu Emmanuel Ochia <okechukwu@agnostiq.ai>
- Scott Wyman Neagle <wymnea@protonmail.com>

### Docs

- Added AWS Plugins RTD page

### Fixed

- Updated import statements in alembic `env.py` file to refer to updated location of `DataStore` class
- Imports in entry_point

### Docs

- Fixed the docstring for `get_node_error`

### Changed

- move `upsert_lattice_data()` to dispatcher
- move `upsert_electron_data()` to dispatcher
- move `insert_electron_dependency_data()` to dispatcher
- move `persist()` to dispatcher
- move `get_unique_id()` to dispatcher
- move `initialize_result_object()` to dispatcher

### Removed

- `get_node_value` from `Result`

### Tests

- Updated more functional tests

## [0.200.0] - 2022-10-05

### Authors

- Venkat Bala <15014089+venkatBala@users.noreply.github.com>
- Scott Wyman Neagle <scott@agnostiq.ai>
- Co-authored-by: Faiyaz Hasan <faiyaz@agnostiq.ai>
- Co-authored-by: Will Cunningham <wjcunningham7@gmail.com>
- Will Cunningham <wjcunningham7@users.noreply.github.com>
- Co-authored-by: Alejandro Esquivel <ae@alejandro.ltd>
- Co-authored-by: pre-commit-ci[bot] <66853113+pre-commit-ci[bot]@users.noreply.github.com>
- Aravind <100823292+Aravind-psiog@users.noreply.github.com>
- Co-authored-by: Amalan Jenicious F <amalan.jenicious@psiog.com>
- Co-authored-by: kamalesh.suresh <kamalesh.suresh@psiog.com>
- Co-authored-by: Prasy12 <prasanna.venkatesh@psiog.com>
- Co-authored-by: ArunPsiog <arun.mukesh@psiog.com>
- Co-authored-by: Casey Jao <casey@agnostiq.ai>
- Okechukwu Emmanuel Ochia <okechukwu@agnostiq.ai>

## Docs

- Updated ECS Executor RTD with config & cloud resources table

### Added

- Ability to view the configuration file on the GUI as settings
- Ability to copy python objects for inputs and results for lattice and electrons

### Fixed

- Minor GUI bugs and improvements

### Docs

- Updated Lambda Executor RTD with config & cloud resources table
- Updated EC2, Braket, and Batch AWS Executors RTD with config & cloud resources table

### Operations

- Fixed syntax issues in `nightly.yml`
- Add `repository` arg to checkout in `version`
- fix `octokit` request action route, update env token
- create stable versions for stable releases
- add `fetch-depth: 0` to fetch entire history
- fix regex for matching version
- add `persist-credentials: false` in nightly
- Update `nightly` schedule to midnight EST
- Added CI for Ubuntu 22.04 / Python 3.8, 3.9
- Added CI for Centos 7 / Python 3.9
- Added experimental CI for Debian 11 / Python 3.11rc2
- Renamed Ubuntu images to Debian for accuracy
- Adding boilerplate workflow
- Syntax fixes in release.yml
- Verbose failure messages in boilerplate workflow
- Change license.yml to pip-license-checker action

## [0.199.0] - 2022-09-29

### Authors

- Venkat Bala <15014089+venkatBala@users.noreply.github.com>
- Co-authored-by: Will Cunningham <wjcunningham7@gmail.com>
- Co-authored-by: Scott Wyman Neagle <scott@agnostiq.ai>
- Will Cunningham <wjcunningham7@users.noreply.github.com>
- Sankalp Sanand <sankalp@agnostiq.ai>
- Casey Jao <casey@agnostiq.ai>
- Prasanna Venkatesh <54540812+Prasy12@users.noreply.github.com>
- Co-authored-by: Manjunath PV <manjunath.poilath@psiog.com>
- Co-authored-by: kamalesh.suresh <kamalesh.suresh@psiog.com>
- Co-authored-by: ArunPsiog <arun.mukesh@psiog.com>
- Co-authored-by: RaviPsiog <raviteja.gurram@psiog.com>
- Co-authored-by: pre-commit-ci[bot] <66853113+pre-commit-ci[bot]@users.noreply.github.com>
- Co-authored-by: Faiyaz Hasan <faiyaz@agnostiq.ai>
- Co-authored-by: Alejandro Esquivel <ae@alejandro.ltd>

### Tests

- Fixed `asserts` in stress tests
- Added unit tests for `defaults.py`
- Updated `test_sync()` to match the new function signature.

### Added

- `requirements-client.txt` file added.
- Logs tab on the GUI which displays the covalent logs and also the ability to download the log file.
- Missing copyrights to the file transfer module.

### Fixed

- Config file is now locked during reads and writes to mitigate concurrency issues
- In `defaults.py/get_default_executor`, condition to return `local` or `dask` is now fixed
- Strip "/" from the S3 bucket download "from file path" and the upload "to file path"
- Correctly return stderr in get_node_result

### Changed

- Installation requirements are now split into client side and server side requirements' files.
- `setup.py` modified to install client side requirements only, if `COVALENT_SDK_ONLY` environment variable is present and `True`.
- Updated `requirements.txt` and `tests/requirements.txt`
- Updated `nbconvert` by dependabot
- Split the `ConfigManager` into `Client` and `Server` components
- Update the `set/get/update` config methods to distinguish between the client and server parts
- `get_all_node_results()` uses in memory `Result` instead of DB
- `get_all_node_outputs()` uses in memory Result instead of DB

### Removed

- The DB dependency in `sync()`
- The ability for `sync()` to wait for all dispatches.

### Docs

- Fixed a notebook which was not rendering

### Operations

- Updating all references to local workflows
- Adding `nightly.yml` workflow for nightly CI
- Updated triggers to `tests` and `changelog` workflows
- Enhanced pre-release workflows
- `codecov` passthrough jobs added for when tests are not run
- Tests are run on one platform on pushes to `develop` to keep codecov reports accurate
- Test matrix source triggers changed from `workflow_call` to `schedule` since contexts are inherited
- Removed badges workflow; version badge is now generated using the latest pre-release tag
- Removed unused `push_to_s3` workflow
- Workflows authenticate to AWS using OIDC with specific roles
- Only the recommended platform is tested on pull requests
- Update check blocks to assert the `workflow_call` event type is replaced with `schedule`
- Create a hotfix when pushing to a release branch
- Update nightly trigger to `hourly` for testing
- Update `changelog` action token to `COVALENT_OPS_BOT_TOKEN`
- Remove `benchmark` workflow from `nightly` schedule
- Removed payload dependency from changelog action so it can run on a schedule
- Remove `benchmark` workflow from `nightly` schedule

## [0.198.0] - 2022-09-14

### Authors

- Scott Wyman Neagle <scott@agnostiq.ai>
- Co-authored-by: Will Cunningham <wjcunningham7@gmail.com>

### Operations

- Fix `release.yml` workflow
- Adding a step in `release.yml/docker` job to trigger the AWS executor base image build in the remote repo `covalent-aws-plugins`
- Pass all the necessary inputs for the triggered workflow as part of the HTTP POST request body
- Added MacOS 12 to test matrix

### Changed

- Skipping stalling `dask_executor` functional test
- Database is initialized in `covalent_ui/app.py` instead of in the CLI's `start` method in order to support management via `start-stop-daemon`.
- Convert `COVALENT_SVC_PORT` to `int` when parsing env var
- Skipping stalling `dask_executor` functional test

### Added

- Modified `_DEFAULT_CONSTRAINT_VALUES` to a dataclass called `DefaultMetadataValues`, it is still used as a dictionary everywhere (named `DEFAULT_METADATA_VALUES` instead) but in an object-like manner.
- Modified `_DEFAULT_CONFIG` to also be a dataclass called `DefaultConfig`, which is initialized whenever needed and used like a dictionary (named `DEFAULT_CONFIG`).
- `ConfigManager` is now thread safe since it is initialized whenever needed instead of one object being accessed by multiple processes/threads leading to corruption of the config file.
- Using `contextlib.supress` to ignore `psutil.NoSuchProcess` errors instead of `try/except` with `pass`.
- Filter workflow dispatches by status on the GUI.
- Delete all workflow dispatches present in the database from the GUI and add filter level deletion of workflow dispatches as well.
- Theme changes as part of latest wireframe.
- Factory functions to generate configurations and default metadata at the time when required. This is because certain values like default executors are only determined when the covalent server starts.
- Respecting the configuration options like default executor, no. of workers, developer mode, etc. when restarting the server.
- Unit tests for `remote_executor.py`
- Added alembic migrations script for DB schema v12
- Environment variables added to `defaults.py` in order to support system services
- Covalent OpenRC init script added

### Removed

- Deprecated `_DEFAULT_CONSTRAINTS_DEPRECATED` removed.
- Confusing `click` argument `no-cluster` instead of flag `--no-cluster` removed; this was also partially responsible for unexpected behaviour with using `no-cluster` option when starting covalent.

### Operations

- Fixed a bug in changelog.yml caused by passing a large list of commits as a var

### Tests

- Updated tests to reflect above changes.
- Updated more tests to DB schema v12
- Improved DB mocking in dispatcher tests

### Fixed

- Removed inheritance of `call_before` metadata related to file transfers from parent electron to collected nodes.
- Executor instances at runtime no longer inadvertently modify
  transport graph nodes when modifying their attributes.
- Syntax error in `tests.yml`

### Docs

- Updated AWS Lambda plugin rtd with mention to its limitations.
- Updated RTD concepts and tutorials to reflect new UI.

## [0.197.0] - 2022-09-08

### Authors

- Will Cunningham <wjcunningham7@users.noreply.github.com>
- Co-authored-by: Scott Wyman Neagle <scott@agnostiq.ai>
- Alejandro Esquivel <ae@alejandro.ltd>
- Co-authored-by: Will Cunningham <wjcunningham7@gmail.com>
- Aravind-psiog <100823292+Aravind-psiog@users.noreply.github.com>
- Faiyaz Hasan <faiyaz@agnostiq.ai>
- Co-authored-by: Venkat Bala <venkat@agnostiq.ai>
- Prasanna Venkatesh <54540812+Prasy12@users.noreply.github.com>
- Co-authored-by: Amalan Jenicious F <amalan.jenicious@psiog.com>
- Okechukwu Emmanuel Ochia <okechukwu@agnostiq.ai>
- Co-authored-by: pre-commit-ci[bot] <66853113+pre-commit-ci[bot]@users.noreply.github.com>
- Casey Jao <casey@agnostiq.ai>

### Fixed

- Fixed missing lattice and result object attributes after rehydrating from datastore.

### Changed

- Implemented v12 of the DB schema

### Tests

- Enhanced DB tests to check faithfulness of persist and rehydrate operations

### Docs

- Update user interface docs for filter and delete features.
- Added credential management page

## [0.196.0] - 2022-09-07

### Authors

- Will Cunningham <wjcunningham7@users.noreply.github.com>
- Co-authored-by: Scott Wyman Neagle <scott@agnostiq.ai>
- Alejandro Esquivel <ae@alejandro.ltd>
- Co-authored-by: Will Cunningham <wjcunningham7@gmail.com>
- Aravind-psiog <100823292+Aravind-psiog@users.noreply.github.com>
- Faiyaz Hasan <faiyaz@agnostiq.ai>
- Co-authored-by: Venkat Bala <venkat@agnostiq.ai>
- Prasanna Venkatesh <54540812+Prasy12@users.noreply.github.com>
- Co-authored-by: Amalan Jenicious F <amalan.jenicious@psiog.com>
- Okechukwu Emmanuel Ochia <okechukwu@agnostiq.ai>
- Co-authored-by: pre-commit-ci[bot] <66853113+pre-commit-ci[bot]@users.noreply.github.com>
- Casey Jao <casey@agnostiq.ai>

### Changed

- Sublattices are now run completely internally, without any HTTP calls.
- Lattice-level metadata is persisted atomically for sublattices.

## [0.195.0] - 2022-09-06

### Authors

- Will Cunningham <wjcunningham7@users.noreply.github.com>
- Co-authored-by: Scott Wyman Neagle <scott@agnostiq.ai>
- Alejandro Esquivel <ae@alejandro.ltd>
- Co-authored-by: Will Cunningham <wjcunningham7@gmail.com>
- Aravind-psiog <100823292+Aravind-psiog@users.noreply.github.com>
- Faiyaz Hasan <faiyaz@agnostiq.ai>
- Co-authored-by: Venkat Bala <venkat@agnostiq.ai>
- Prasanna Venkatesh <54540812+Prasy12@users.noreply.github.com>
- Co-authored-by: Amalan Jenicious F <amalan.jenicious@psiog.com>
- Okechukwu Emmanuel Ochia <okechukwu@agnostiq.ai>
- Co-authored-by: pre-commit-ci[bot] <66853113+pre-commit-ci[bot]@users.noreply.github.com>
- Casey Jao <casey@agnostiq.ai>

### Changed

- `import covalent` no longer pulls in the server components

### Operations

- Fixed `tests.yml` where `RECOMMENDED_PLATFORM` was not properly set

## [0.194.0] - 2022-09-06

### Authors

- Will Cunningham <wjcunningham7@users.noreply.github.com>
- Co-authored-by: Scott Wyman Neagle <scott@agnostiq.ai>
- Alejandro Esquivel <ae@alejandro.ltd>
- Co-authored-by: Will Cunningham <wjcunningham7@gmail.com>
- Aravind-psiog <100823292+Aravind-psiog@users.noreply.github.com>
- Faiyaz Hasan <faiyaz@agnostiq.ai>
- Co-authored-by: Venkat Bala <venkat@agnostiq.ai>
- Prasanna Venkatesh <54540812+Prasy12@users.noreply.github.com>
- Co-authored-by: Amalan Jenicious F <amalan.jenicious@psiog.com>
- Okechukwu Emmanuel Ochia <okechukwu@agnostiq.ai>
- Co-authored-by: pre-commit-ci[bot] <66853113+pre-commit-ci[bot]@users.noreply.github.com>
- Casey Jao <casey@agnostiq.ai>

### Operations

- Added a workflow which checks for missing or extra requirements
- Added pycln to pre-commit hooks #867

### Removed

- PyYAML
- tailer

## [0.193.0] - 2022-09-06

### Authors

- Will Cunningham <wjcunningham7@users.noreply.github.com>
- Co-authored-by: Scott Wyman Neagle <scott@agnostiq.ai>
- Alejandro Esquivel <ae@alejandro.ltd>
- Co-authored-by: Will Cunningham <wjcunningham7@gmail.com>
- Aravind-psiog <100823292+Aravind-psiog@users.noreply.github.com>
- Faiyaz Hasan <faiyaz@agnostiq.ai>
- Co-authored-by: Venkat Bala <venkat@agnostiq.ai>
- Prasanna Venkatesh <54540812+Prasy12@users.noreply.github.com>
- Co-authored-by: Amalan Jenicious F <amalan.jenicious@psiog.com>
- Okechukwu Emmanuel Ochia <okechukwu@agnostiq.ai>
- Co-authored-by: pre-commit-ci[bot] <66853113+pre-commit-ci[bot]@users.noreply.github.com>
- Casey Jao <casey@agnostiq.ai>

### Changed

- Refactored executor base classes

### Operations

- pre-commit autoupdate

## [0.192.0] - 2022-09-02

### Authors

- Will Cunningham <wjcunningham7@users.noreply.github.com>
- Co-authored-by: Scott Wyman Neagle <scott@agnostiq.ai>
- Alejandro Esquivel <ae@alejandro.ltd>
- Co-authored-by: Will Cunningham <wjcunningham7@gmail.com>
- Aravind-psiog <100823292+Aravind-psiog@users.noreply.github.com>
- Faiyaz Hasan <faiyaz@agnostiq.ai>
- Co-authored-by: Venkat Bala <venkat@agnostiq.ai>
- Prasanna Venkatesh <54540812+Prasy12@users.noreply.github.com>
- Co-authored-by: Amalan Jenicious F <amalan.jenicious@psiog.com>
- Okechukwu Emmanuel Ochia <okechukwu@agnostiq.ai>
- Co-authored-by: pre-commit-ci[bot] <66853113+pre-commit-ci[bot]@users.noreply.github.com>

### Changed

- Modified how `no_cluster` is passed to `app.py` from the CLI

## [0.191.0] - 2022-09-01

### Authors

- Will Cunningham <wjcunningham7@users.noreply.github.com>
- Co-authored-by: Scott Wyman Neagle <scott@agnostiq.ai>
- Alejandro Esquivel <ae@alejandro.ltd>
- Co-authored-by: Will Cunningham <wjcunningham7@gmail.com>
- Aravind-psiog <100823292+Aravind-psiog@users.noreply.github.com>
- Faiyaz Hasan <faiyaz@agnostiq.ai>
- Co-authored-by: Venkat Bala <venkat@agnostiq.ai>
- Prasanna Venkatesh <54540812+Prasy12@users.noreply.github.com>
- Co-authored-by: Amalan Jenicious F <amalan.jenicious@psiog.com>
- Okechukwu Emmanuel Ochia <okechukwu@agnostiq.ai>
- Co-authored-by: pre-commit-ci[bot] <66853113+pre-commit-ci[bot]@users.noreply.github.com>

### Added

- Implementation of RemoteExecutor

## [0.190.0] - 2022-09-01

### Authors

- Will Cunningham <wjcunningham7@users.noreply.github.com>
- Co-authored-by: Scott Wyman Neagle <scott@agnostiq.ai>
- Alejandro Esquivel <ae@alejandro.ltd>
- Co-authored-by: Will Cunningham <wjcunningham7@gmail.com>
- Aravind-psiog <100823292+Aravind-psiog@users.noreply.github.com>
- Faiyaz Hasan <faiyaz@agnostiq.ai>
- Co-authored-by: Venkat Bala <venkat@agnostiq.ai>
- Prasanna Venkatesh <54540812+Prasy12@users.noreply.github.com>
- Co-authored-by: Amalan Jenicious F <amalan.jenicious@psiog.com>
- Okechukwu Emmanuel Ochia <okechukwu@agnostiq.ai>

### Changed

- Renamed `BaseAsyncExecutor` and its references to `AsyncBaseExecutor`.

## [0.189.0] - 2022-08-31

### Authors

- Will Cunningham <wjcunningham7@users.noreply.github.com>
- Co-authored-by: Scott Wyman Neagle <scott@agnostiq.ai>
- Alejandro Esquivel <ae@alejandro.ltd>
- Co-authored-by: Will Cunningham <wjcunningham7@gmail.com>
- Aravind-psiog <100823292+Aravind-psiog@users.noreply.github.com>
- Faiyaz Hasan <faiyaz@agnostiq.ai>
- Co-authored-by: Venkat Bala <venkat@agnostiq.ai>
- Prasanna Venkatesh <54540812+Prasy12@users.noreply.github.com>
- Co-authored-by: Amalan Jenicious F <amalan.jenicious@psiog.com>

### Added

- Added capability to take screenshot of the graph with covalent logo on the GUI.

### Operations

- Changed the environment switches in tests.yml to be `true`/empty instead of 1/0

- Adding `benchmark.yml` workflow

### Tests

- Adding scripts in `tests/stress_tests/benchmarks`

## [0.188.0] - 2022-08-31

### Authors

- Will Cunningham <wjcunningham7@users.noreply.github.com>
- Co-authored-by: Scott Wyman Neagle <scott@agnostiq.ai>
- Alejandro Esquivel <ae@alejandro.ltd>
- Co-authored-by: Will Cunningham <wjcunningham7@gmail.com>
- Aravind-psiog <100823292+Aravind-psiog@users.noreply.github.com>

### Added

- Created a prototype of a production Dockerfile
- The old Dockerfile has been moved to Dockerfile.dev

### Docs

- Added db schema migration error guide in RTD
- Removed `get_data_store` from quantum chemistry tutorial #1046

### Operations

- Front-end test coverage measured and reported in CI
- Added reusable version action

- Added read the docs for user interface

## [0.187.0] - 2022-08-28

### Authors

- Prasanna Venkatesh <54540812+Prasy12@users.noreply.github.com>
- Co-authored-by: Kamalesh-suresh <kamalesh.suresh@psiog.com>
- Co-authored-by: Amalan Jenicious F <amalan.jenicious@psiog.com>
- Co-authored-by: pre-commit-ci[bot] <66853113+pre-commit-ci[bot]@users.noreply.github.com>

### Tests

- Fixed `test_using_executor_names` and `test_internal_sublattice_dispatch` tests to also work with `--no-cluster` option.

### Added

- Added test cases for front-end react components.

## [0.186.0] - 2022-08-25

### Authors

- Sankalp Sanand <sankalp@agnostiq.ai>
- Co-authored-by: Alejandro Esquivel <ae@alejandro.ltd>
- Venkat Bala <venkat@agnostiq.ai>
- Okechukwu Emmanuel Ochia <okechukwu@agnostiq.ai>
- Co-authored-by: pre-commit-ci[bot] <66853113+pre-commit-ci[bot]@users.noreply.github.com>
- Co-authored-by: Will Cunningham <wjcunningham7@gmail.com>
- Co-authored-by: Scott Wyman Neagle <scott@agnostiq.ai>
- Venkat Bala <15014089+venkatBala@users.noreply.github.com>
- Aravind-psiog <100823292+Aravind-psiog@users.noreply.github.com>
- Co-authored-by: Kamalesh-suresh <kamalesh.suresh@psiog.com>
- Co-authored-by: Prasy12 <prasanna.venkatesh@psiog.com>

### Operations

- Fix conditional logic around dumping of `covalent` logs to stdout in test workflows
- Build test matrix by parsing configs from json
- Dump covalent logs if any of the tests step fail
- changed-files action uses the proper sha in version.yml

### Docs

- Added RTD and header for the AWS EC2 executor plugin.
- Refactored tutorials for better organization

### Added

- Added executor label, node id and node type to graph node UI

### Changed

- Runtime has been modified to be more precise on the lattice and electron sidebar

## [0.185.0] - 2022-08-23

### Authors

- Sankalp Sanand <sankalp@agnostiq.ai>
- Co-authored-by: Alejandro Esquivel <ae@alejandro.ltd>
- Venkat Bala <venkat@agnostiq.ai>

### Added

- Adding `load_tests` subdirectory to tests to facilitate execution of Covalent benchmarks during nightly runs
- Added `locust` requirements to tests `requirements.txt`

## [0.184.2] - 2022-08-23

### Authors

- Sankalp Sanand <sankalp@agnostiq.ai>
- Co-authored-by: Alejandro Esquivel <ae@alejandro.ltd>

### Fixed

- Switched the `render_as_batch` flag in the alembic env context so that `ALTER` commands are supported in SQLite migrations.

### Docs

- Updated custom executor RTD to show a simpler example

### Operations

- pre-commit autoupdate

## [0.184.1] - 2022-08-23

### Authors

- Alejandro Esquivel <ae@alejandro.ltd>
- Venkat Bala <venkat@agnostiq.ai>
- Co-authored-by: Scott Wyman Neagle <scott@agnostiq.ai>
- Casey Jao <casey@agnostiq.ai>
- Sankalp Sanand <sankalp@agnostiq.ai>

### Fixed

- Function's `__doc__` and `__name__` storage in dict/json for transportable object fixed.

### Tests

- Added unit test for the above fix.

## [0.184.0] - 2022-08-22

### Authors

- Alejandro Esquivel <ae@alejandro.ltd>
- Venkat Bala <venkat@agnostiq.ai>
- Co-authored-by: Scott Wyman Neagle <scott@agnostiq.ai>
- Casey Jao <casey@agnostiq.ai>

### Changed

- Electron metadata is serialized earlier during workflow construction
  to reduce unexpected executor pip requirements.

### Operations

- Updating conditional logic for the different steps in `release` workflow
- Dependabot update

### Docs

- Removed "How to synchronize lattices" section from RTD

## [0.183.0] - 2022-08-18

### Authors

- Scott Wyman Neagle <scott@agnostiq.ai>
- Venkat Bala <venkat@agnostiq.ai>

### Added

- Adding tests to update patch coverage for the `covalent logs` cli

### Changed

- Modify the `covalent logs` CLI handler to read logs line by line

### Operations

- Update release workflow
- Adding a `wait` input for the Conda action

## [0.182.2] - 2022-08-18

### Authors

- Scott Wyman Neagle <scott@agnostiq.ai>
- Will Cunningham <wjcunningham7@users.noreply.github.com>
- Alejandro Esquivel <ae@alejandro.ltd>
- Co-authored-by: Will Cunningham <wjcunningham7@gmail.com>
- Co-authored-by: Faiyaz Hasan <faiyaz@agnostiq.ai>

### Fixed

- CLI `service.py` tests to run without the server needing to be started.

### Docs

- Added `covalent db` cli command to API section of RTD

### Docs

- Fixed RTD downloads badge image to point to `covalent` rather than `cova`

### Operations

- Use conda skeleton action for build and upload

### Docs

- Updating WCI yaml with new file transfer protocols

## [0.182.1] - 2022-08-17

### Authors

- Will Cunningham <wjcunningham7@users.noreply.github.com>
- Venkat Bala <venkat@agnostiq.ai>
- Co-authored-by: santoshkumarradha <santosh@agnostiq.ai>
- Co-authored-by: pre-commit-ci[bot] <66853113+pre-commit-ci[bot]@users.noreply.github.com>
- Co-authored-by: Santosh kumar <29346072+santoshkumarradha@users.noreply.github.com>
- Co-authored-by: Scott Wyman Neagle <scott@agnostiq.ai>
- Prasanna Venkatesh <54540812+Prasy12@users.noreply.github.com>
- Co-authored-by: Will Cunningham <wjcunningham7@gmail.com>

### Fixed

- lattice.draw() fix on the GUI.

## [0.182.0] - 2022-08-17

### Authors

- Will Cunningham <wjcunningham7@users.noreply.github.com>
- Venkat Bala <venkat@agnostiq.ai>
- Co-authored-by: santoshkumarradha <santosh@agnostiq.ai>
- Co-authored-by: pre-commit-ci[bot] <66853113+pre-commit-ci[bot]@users.noreply.github.com>
- Co-authored-by: Santosh kumar <29346072+santoshkumarradha@users.noreply.github.com>
- Co-authored-by: Scott Wyman Neagle <scott@agnostiq.ai>

### Added

- Update RTD for `AWS Batch` executor
- Removed `AWS Lambda` executor RTD from this branch in order to keep changes atomic

### Changed

- Synced with latest develop

### Docs

- Adding RTD for `AWS Braket` executor
- Adding dropdown menu for the IAM policy
- Delete RTD for other cloud executor to keep changes atomic
- Renamed `executers` folder to `executors`

### Docs

- Updated short release notes

## [0.181.0] - 2022-08-17

### Authors

- Alejandro Esquivel <ae@alejandro.ltd>
- Will Cunningham <wjcunningham7@users.noreply.github.com>
- Scott Wyman Neagle <scott@agnostiq.ai>
- Venkat Bala <venkat@agnostiq.ai>
- Co-authored-by: santoshkumarradha <santosh@agnostiq.ai>
- Co-authored-by: pre-commit-ci[bot] <66853113+pre-commit-ci[bot]@users.noreply.github.com>
- Co-authored-by: Santosh kumar <29346072+santoshkumarradha@users.noreply.github.com>
- Co-authored-by: Will Cunningham <wjcunningham7@gmail.com>
- Prasanna Venkatesh <54540812+Prasy12@users.noreply.github.com>
- Co-authored-by: Kamalesh-suresh <kamalesh.suresh@psiog.com>
- Co-authored-by: Manjunath PV <manjunath.poilath@psiog.com>
- Co-authored-by: ArunPsiog <arun.mukesh@psiog.com>

### Changed

- Lazy loading mechanism on the GUI.

### Fixed

- Displaying electron executor and inputs information on the GUI.
- Animated spinner for running statuses on the GUI.

## Docs

- Add `AWSLambdaExecutor` RTD
- Update `api.rst` to include `cluster` CLI command option
- Added version migration guide section in RTD
- Update RTD for `AWS ECS` executor
- Remove AWS Lambda and Batch RTDs to keep changes atomic
- Adding dropdowns to IAM policy documents
- Updated compatibility matrix
- Updated pip, bash and callable deps how-to guides

### Operations

- NPM install on CentOS done explicitly
- `-y` flag for `conda install`

## [0.180.0] - 2022-08-16

### Authors

- Casey Jao <casey@agnostiq.ai>
- Co-authored-by: Alejandro Esquivel <ae@alejandro.ltd>
- Okechukwu Emmanuel Ochia <okechukwu@agnostiq.ai>
- Scott Wyman Neagle <scott@agnostiq.ai>
- Co-authored-by: pre-commit-ci[bot] <66853113+pre-commit-ci[bot]@users.noreply.github.com>
- Co-authored-by: Will Cunningham <wjcunningham7@gmail.com>
- Sankalp Sanand <sankalp@agnostiq.ai>

### Removed

- Removed `ct.wait.LONG` etc. constants from covalent's init

### Changed

- `wait` in `_get_result_from_dispatcher` will now use `_results_manager.wait.EXTREME` if `True` has been passed to it.

### Operations

- Prettierified release.yml
- Cleaned up pre-commit-config.yml

### Docs

- Updated Bash Lepton tutorial to conform with the latest Lepton interface changes
- Disabling how-to guide for executing an electron with a specified Conda environment.
- Fixed "How To" for Python leptons

## [0.179.0] - 2022-08-16

### Authors

### Changed

- Changed terser package version on webapp yarn-lock file.

## [0.178.0] - 2022-08-15

### Authors

- Will Cunningham <wjcunningham7@users.noreply.github.com>
- Co-authored-by: Alejandro Esquivel <ae@alejandro.ltd>
- Casey Jao <casey@agnostiq.ai>

### Changed

- Dispatch workflows as asyncio tasks on the FastAPI event loop instead of in separate threads

### Fixed

- Deconflict wait enum with `ct.wait` function; `wait` -> `WAIT`

### Operations

- Conda package is built and tested on a nightly schedule
- Conda deployment step is added to `release.yml`
- Install yarn and npm on Ubuntu whenever the webapp needs to be built

## [0.177.0] - 2022-08-11

### Authors

- Scott Wyman Neagle <scott@agnostiq.ai>
- Co-authored-by: Faiyaz Hasan <faiyaz@agnostiq.ai>
- Casey Jao <casey@agnostiq.ai>
- Venkat Bala <venkat@agnostiq.ai>
- Co-authored-by: pre-commit-ci[bot] <66853113+pre-commit-ci[bot]@users.noreply.github.com>

### Removed

- `while True` in `app.get_result`

### Changed

- Flask route logic to return 503 when the result is not ready

### Tests

- results_manager tests

### Operations

- Fix conditional checks for `pre-release` and `stable` Covalent docker image builds

## [0.176.0] - 2022-08-11

### Authors

- Scott Wyman Neagle <scott@agnostiq.ai>
- Co-authored-by: Faiyaz Hasan <faiyaz@agnostiq.ai>
- Casey Jao <casey@agnostiq.ai>

### Operations

- Update precommit yaml.

### Removed

- `Lattice.check_consumables()`, `_TransportGraph.get_topologically_sorted_graph()`

### Operations

- Trigger webapp build if `build==true`

## [0.175.0] - 2022-08-11

### Authors

- Scott Wyman Neagle <scott@agnostiq.ai>
- Co-authored-by: Faiyaz Hasan <faiyaz@agnostiq.ai>
- Casey Jao <casey@agnostiq.ai>

### Operations

- Trigger Slack alert for failed tests on `workflow_run`

## [0.174.0] - 2022-08-11

### Authors

- Casey Jao <casey@agnostiq.ai>
- Alejandro Esquivel <ae@alejandro.ltd>

### Changed

- Changed return value for TransferFromRemote and TransferToRemote (download/upload) operations to be consistent and always return filepath tuples

### Docs

- Updated docs with File Transfer return value changes and `files` kwarg injections

### Fixed

- Fixed postprocessing workflows that return an electron with an incoming wait_for edge

## [0.173.0] - 2022-08-10

### Authors

- Sankalp Sanand <sankalp@agnostiq.ai>

### Added

- `--hard` and `--yes` flags added to `covalent purge` for hard purging (also deletes the databse) and autoapproving respectively.

### Changed

- `covalent purge` now shows the user a prompt informing them what dirs and files will be deleted.
- Improved shown messages in some commands.

### Tests

- Updated tests to reflect above changes.

## [0.172.0] - 2022-08-10

### Authors

- Will Cunningham <wjcunningham7@users.noreply.github.com>
- Prasanna Venkatesh <54540812+Prasy12@users.noreply.github.com>
- Co-authored-by: pre-commit-ci[bot] <66853113+pre-commit-ci[bot]@users.noreply.github.com>
- Co-authored-by: Aravind-psiog <100823292+Aravind-psiog@users.noreply.github.com>
- Co-authored-by: ArunPsiog <arun.mukesh@psiog.com>
- Co-authored-by: manjunath.poilath <manjunath.poilath@psiog.com>
- Co-authored-by: Kamalesh-suresh <kamalesh.suresh@psiog.com>
- Co-authored-by: Amalan Jenicious F <amalan.jenicious@psiog.com>
- Co-authored-by: M Shrikanth <shrikanth.mohan@psiog.com>
- Co-authored-by: Casey Jao <casey@agnostiq.ai>
- Co-authored-by: Aravind-psiog <aravind.prabaharan@psiog.com>
- Co-authored-by: Will Cunningham <wjcunningham7@gmail.com>
- Co-authored-by: Alejandro Esquivel <ae@alejandro.ltd>

### Changed

- Covalent dispatcher flask web apis ported to FastAPI in `covalent_dispatcher/_service/app.py`
- Unit tests written for Covalent dispatcher flask web apis ported to FastAPI in `covalent_dispatcher_tests/_service/app.test.py`
- Web apis of `covalent_ui` refactored to adhere to v11 DB schema
- Electron graph mini map has been moved next to controls on the GUI.
- Lattice status and count of completed & total electrons has been moved to the top of the graph on the GUI.
- Some of the Flask APIs earlier consumed by the GUI have been deprecated & removed from the code base.
- APIs exposed by the web app back end have been re-factored to adhere to the new DB schema v10

### Added

- Added count of dispatches by status on the dispatch list section of the GUI.
- APIs that the GUI consumes have been re-written using FastAPI. This includes re-factoring of older APIs and adding of new APIs.
- Added COVALENT_SERVER_IFACE_ANY flag for uvicorn to start with 0.0.0.0

### Docs

- ReadTheDocs landing page has been improved

## [0.171.0] - 2022-08-10

### Authors

- Casey Jao <casey@agnostiq.ai>
- Co-authored-by: Scott Wyman Neagle <scott@agnostiq.ai>

### Added

- Added `covalent migrate_legacy_result_object` command to save pickled Result objects to the DataStore

## [0.170.1] - 2022-08-09

### Authors

- Venkat Bala <venkat@agnostiq.ai>

### Fixed

- Remove `attr` import added inadvertently

### Tests

- Fix `start` cli test, update `set_config` call count

## [0.170.0] - 2022-08-08

### Authors

- Venkat Bala <venkat@agnostiq.ai>
- Co-authored-by: pre-commit-ci[bot] <66853113+pre-commit-ci[bot]@users.noreply.github.com>

### Changed

- Temporarily allow executor plugin variable name to be either in uppercase or lowercase

## [0.169.0] - 2022-08-08

### Authors

- Venkat Bala <venkat@agnostiq.ai>
- Co-authored-by: pre-commit-ci[bot] <66853113+pre-commit-ci[bot]@users.noreply.github.com>

### Added

- Adding a `covalent config` convenience CLI to quickly view retrive the covalent configuration

## [0.168.0] - 2022-08-08

### Authors

- Venkat Bala <venkat@agnostiq.ai>
- Co-authored-by: pre-commit-ci[bot] <66853113+pre-commit-ci[bot]@users.noreply.github.com>

### Added

- Adding `setup/teardown` methods as placeholders for any executor specific setup and teardown tasks

## [0.167.0] - 2022-08-08

### Authors

- Poojith U Rao <106616820+poojithurao@users.noreply.github.com>
- Co-authored-by: Venkat Bala <venkat@agnostiq.ai>
- Co-authored-by: Faiyaz Hasan <faiyaz@agnostiq.ai>
- Co-authored-by: pre-commit-ci[bot] <66853113+pre-commit-ci[bot]@users.noreply.github.com>
- Co-authored-by: Alejandro Esquivel <ae@alejandro.ltd>

### Added

- S3 File transfer strategy

### Fixed

- Adding maximum number of retries and timeout parameter to the get result http call.

## [0.166.0] - 2022-08-07

### Authors

- Venkat Bala <venkat@agnostiq.ai>

### Tests

- Update dask cli test to match Covalent Dask cluster configuration

### Changed

- Remove newline from log stream formatter for better log statment output
- Jsonify covalent cluster cli outputs

## [0.165.0] - 2022-08-06

### Authors

- Casey Jao <casey@agnostiq.ai>

### Changed

- Make `BaseExecutor` and `BaseAsyncExecutor` class siblings, not parent and child.

### Operations

- Only validate webapp if the webapp was built

### Tests

- Fixed randomly failing lattice json serialization test

## [0.164.0] - 2022-08-05

### Authors

- Sankalp Sanand <sankalp@agnostiq.ai>
- Faiyaz Hasan <faiyaz@agnostiq.ai>
- Co-authored-by: pre-commit-ci[bot] <66853113+pre-commit-ci[bot]@users.noreply.github.com>
- Co-authored-by: Venkat Bala <venkat@agnostiq.ai>
- Co-authored-by: Will Cunningham <wjcunningham7@gmail.com>

### Changed

- Use `update_config` to modify dask configuration from the cluster process
- Simplify `set_config` logic for dask configuration options on `covalent start`
- Removed default values from click options for dask configuration related values

### Added

- Configured default dask configuration options in `defaults.py`

### Fixed

- Overwriting config address issue.

### Tests

- Moved misplaced functional/integration tests from the unit tests folder to their respective folders.
- All of the unit tests now use test DB instead of hitting a live DB.
- Updated `tests.yml` so that functional tests are run whenever tests get changed or github actions are changed.
- Several broken tests were also fixed.

## [0.163.0] - 2022-08-04

### Authors

- Alejandro Esquivel <ae@alejandro.ltd>
- Co-authored-by: Casey Jao <casey@agnostiq.ai>
- Will Cunningham <wjcunningham7@users.noreply.github.com>
- Co-authored-by: Scott Wyman Neagle <scott@agnostiq.ai>

### Added

- Added `rsync` dependency in `Dockerfile`

### Removed

- `Makefile` which was previously improperly committed

### Operations

- Functional tests are run only on `develop`
- `tests.yml` can be run manually provided a commit SHA
- `tests.yml` uses a `build` filter to conditionally install and build Covalent if build files are modified
- `docker.yml` is now only for dev work, and is manually triggered given an SHA
- `release.yml` is enhanced to push stable and pre-release images to a public ECR repo

## [0.162.0] - 2022-08-04

### Authors

- Alejandro Esquivel <ae@alejandro.ltd>
- Co-authored-by: Casey Jao <casey@agnostiq.ai>

### Changed

- Updated Base executor to support non-unique `retval_key`s, particularly for use in File Transfer where we may have several CallDeps with the reserved `retval_key` of value `files`.

## [0.161.2] - 2022-08-04

### Authors

- Alejandro Esquivel <ae@alejandro.ltd>
- Co-authored-by: pre-commit-ci[bot] <66853113+pre-commit-ci[bot]@users.noreply.github.com>

### Fixed

- Updated `covalent db migrations` to overwrite `alembic.ini` `script_location` with absolute path to migrations folder
- Updated `covalent db alembic [args]` command to use project root as `cwd` for alembic subprocess

## [0.161.1] - 2022-08-03

### Authors

- Alejandro Esquivel <ae@alejandro.ltd>
- Scott Wyman Neagle <scott@agnostiq.ai>
- Co-authored-by: Faiyaz Hasan <faiyaz@agnostiq.ai>
- Poojith U Rao <106616820+poojithurao@users.noreply.github.com>
- Co-authored-by: Casey Jao <casey@agnostiq.ai>

### Fixed

- When a list was passed to an electron, the generated electron list
  had metadata copied from the electron. This was resulting in
  call_before and call_after functions being called by the electron
  list as well. The metadata (apart from executor) is now set to
  default values for the electron list.

## [0.161.0] - 2022-08-03

### Authors

- Alejandro Esquivel <ae@alejandro.ltd>
- Scott Wyman Neagle <scott@agnostiq.ai>
- Co-authored-by: Faiyaz Hasan <faiyaz@agnostiq.ai>

### Changed

- Replaced `Session(DispatchDB()._get_data_store().engine)` with `workflow_db.session()`

### Removed

- `DevDataStore` class from `datastore.py`
- workflows manager

## [0.160.1] - 2022-08-02

### Authors

- Alejandro Esquivel <ae@alejandro.ltd>
- Scott Wyman Neagle <scott@agnostiq.ai>

### Fixed

- `script_location` key not found issue when installing with pip (second attempt)

### Docs

- Remove migration guide reference from README

### Operations

- Explicitly check `release == true` in tests.yml

## [0.160.0] - 2022-08-02

### Authors

- Casey Jao <casey@agnostiq.ai>
- Co-authored-by: Faiyaz Hasan <faiyaz@agnostiq.ai>

### Changed

- `Executor.run()` now accepts a `task_metadata` dictionary. Current
  keys consist of `dispatch_id` and `node_id`.

## [0.159.0] - 2022-08-02

### Authors

- Casey Jao <casey@agnostiq.ai>
- Co-authored-by: Faiyaz Hasan <faiyaz@agnostiq.ai>

### Changed

- Database schema has been updated to v11

### Operations

- `paths-filter` will only be run on PRs, i.e on workflow runs, the whole test suite will be run.
- Removed retry action from running on `pytest` steps since they instead use `pytest` retries.
- `codecov.yml` added to enable carry-forward flags
- UI front-end is only built for pull requests when the source changes
- Packaging is only validated on the `develop` branch

## [0.158.0] - 2022-07-29

### Authors

- Okechukwu Emmanuel Ochia <okechukwu@agnostiq.ai>
- Co-authored-by: Scott Wyman Neagle <scott@agnostiq.ai>
- Will Cunningham <wjcunningham7@users.noreply.github.com>
- Alejandro Esquivel <ae@alejandro.ltd>
- Co-authored-by: pre-commit-ci[bot] <66853113+pre-commit-ci[bot]@users.noreply.github.com>
- Casey Jao <casey@agnostiq.ai>
- Co-authored-by: Faiyaz Hasan <faiyaz@agnostiq.ai>

### Changed

- Construct the result object in the dispatcher `entry_point.py` module in order to avoid the Missing Latticed Id error so frequently.
- Update the sleep statement length to 0.1 seconds in the results.manager.

## [0.157.1] - 2022-07-29

### Authors

- Okechukwu Emmanuel Ochia <okechukwu@agnostiq.ai>
- Co-authored-by: Scott Wyman Neagle <scott@agnostiq.ai>
- Will Cunningham <wjcunningham7@users.noreply.github.com>
- Alejandro Esquivel <ae@alejandro.ltd>
- Co-authored-by: pre-commit-ci[bot] <66853113+pre-commit-ci[bot]@users.noreply.github.com>
- Casey Jao <casey@agnostiq.ai>

### Fixed

- Pass non-kwargs to electrons in the correct order during dispatch.

## [0.157.0] - 2022-07-28

### Authors

- Okechukwu Emmanuel Ochia <okechukwu@agnostiq.ai>
- Co-authored-by: Scott Wyman Neagle <scott@agnostiq.ai>
- Will Cunningham <wjcunningham7@users.noreply.github.com>
- Alejandro Esquivel <ae@alejandro.ltd>
- Co-authored-by: pre-commit-ci[bot] <66853113+pre-commit-ci[bot]@users.noreply.github.com>
- Casey Jao <casey@agnostiq.ai>

### Changed

- Expose a public `wait()` function compatible with both calling and dispatching lattices

### Docs

- Updated the RTD on `wait_for()` to use the static `wait()` function

### Operations

- pre-commit autoupdate

### Docs

- Changed the custom executor how-to to be shorter and more concise.
- Re-structured the docs

## [0.156.0] - 2022-07-27

### Authors

- Okechukwu Emmanuel Ochia <okechukwu@agnostiq.ai>
- Co-authored-by: Scott Wyman Neagle <scott@agnostiq.ai>
- Will Cunningham <wjcunningham7@users.noreply.github.com>
- Alejandro Esquivel <ae@alejandro.ltd>
- Co-authored-by: pre-commit-ci[bot] <66853113+pre-commit-ci[bot]@users.noreply.github.com>

### Added

- Bash decorator is introduced
- Lepton commands can be specified as a list of strings rather than strings alone.

## [0.155.1] - 2022-07-26

### Authors

- Okechukwu Emmanuel Ochia <okechukwu@agnostiq.ai>
- Co-authored-by: Scott Wyman Neagle <scott@agnostiq.ai>
- Will Cunningham <wjcunningham7@users.noreply.github.com>
- Alejandro Esquivel <ae@alejandro.ltd>
- Co-authored-by: pre-commit-ci[bot] <66853113+pre-commit-ci[bot]@users.noreply.github.com>

### Fixed

- `script_location` key not found issue when running alembic programatically

### Operations

- Fixed syntax errors in `stale.yml` and in `hotfix.yml`
- `docker.yml` triggered after version bump in `develop` instead of before
- Enhanced `tests.yml` to upload coverage reports by domain

## [0.155.0] - 2022-07-26

### Authors

- Alejandro Esquivel <ae@alejandro.ltd>

### Added

- Exposing `alembic {args}` cli commands through: `covalent db alembic {args}`

## [0.154.0] - 2022-07-25

### Authors

- Casey Jao <casey@agnostiq.ai>
- Co-authored-by: Venkat Bala <venkat@agnostiq.ai>
- Alejandro Esquivel <ae@alejandro.ltd>

### Added

- Added methods to programatically fetch information from Alembic without needing subprocess

## [0.153.1] - 2022-07-25

### Authors

- Casey Jao <casey@agnostiq.ai>
- Co-authored-by: Venkat Bala <venkat@agnostiq.ai>

### Fixed

- Stdout and stderr are now captured when using the dask executor.

### Tests

- Fixed Dask cluster CLI tests

## [0.153.0] - 2022-07-25

### Authors

- Faiyaz Hasan <faiyaz@agnostiq.ai>

### Added

- Helper function to load and save files corresponding to the DB filenames.

### Changed

- Files with .txt, .log extensions are stored as strings.
- Get result web request timeout to 2 seconds.

## [0.152.0] - 2022-07-25

### Authors

- Faiyaz Hasan <faiyaz@agnostiq.ai>
- Co-authored-by: Scott Wyman Neagle <scott@agnostiq.ai>

### Changed

- Pass default DataStore object to node value retrieval method in the Results object.

## [0.151.1] - 2022-07-22

### Authors

- Faiyaz Hasan <faiyaz@agnostiq.ai>
- Co-authored-by: Scott Wyman Neagle <scott@agnostiq.ai>

### Fixed

- Adding maximum number of retries and timeout parameter to the get result http call.
- Disabling result_webhook for now.

## [0.151.0] - 2022-07-22

### Authors

- Scott Wyman Neagle <scott@agnostiq.ai>
- Co-authored-by: Will Cunningham <wjcunningham7@gmail.com>
- Sankalp Sanand <sankalp@agnostiq.ai>

### Added

- `BaseAsyncExecutor` has been added which can be inherited by new async-aware executors.

### Changed

- Since tasks were basically submitting the functions to a Dask cluster by default, they have been converted into asyncio `Tasks` instead which support a far larger number of concurrent tasks than previously used `ThreadPool`.

- `tasks_pool` will still be used to schedule tasks which use non-async executors.

- Executor's `executor` will now receive a callable instead of a serialized function. This allows deserializing the function where it is going to be executed while providing a simplified `execute` at the same time.

- `uvloop` is being used instead of the default event loop of `asyncio` for better performance.

- Tests have also been updated to reflect above changes.

### Operations

- Made Santosh the sole owner of `/docs`

## [0.150.0] - 2022-07-22

### Authors

- Faiyaz Hasan <faiyaz@agnostiq.ai>

### Added

- Initialize database tables when the covalent server is started.

## [0.149.0] - 2022-07-21

### Authors

- Scott Wyman Neagle <scott@agnostiq.ai>
- Co-authored-by: Venkat Bala <venkat@agnostiq.ai>

### Removed

- `result.save()`
- `result._write_dispatch_to_python_file()`

## [0.148.0] - 2022-07-21

### Authors

- Alejandro Esquivel <ae@alejandro.ltd>

### Changed

- Changed DataStore default db path to correspond to dispatch db config path

### Operations

- Added workflow to stale and close pull requests

### Docs

- Fixed `get_metadata` calls in examples to remove `results_dir` argument
- Removed YouTube video temporarily

## [0.147.0] - 2022-07-21

### Authors

- Casey Jao <casey@agnostiq.ai>

### Changed

- Simplified interface for custom executors. All the boilerplate has
  been moved to `BaseExecutor`.

## [0.146.0] - 2022-07-20

### Authors

- Casey Jao <casey@agnostiq.ai>
- Co-authored-by: Venkat Bala <venkat@agnostiq.ai>
- Faiyaz Hasan <faiyaz@agnostiq.ai>

### Added

- Ensure that transportable objects are rendered correctly when printing the result object.

### Tests

- Check that user data is not unpickled by the Covalent server process

## [0.145.0] - 2022-07-20

### Authors

- Scott Wyman Neagle <scott@agnostiq.ai>
- Co-authored-by: Venkat Bala <venkat@agnostiq.ai>
- Co-authored-by: Faiyaz Hasan <faiyaz@agnostiq.ai>

### Removed

- `entry_point.get_result()`

### Changed

- get_result to query an HTTP endpoint instead of a DB session

## [0.144.0] - 2022-07-20

### Authors

- Will Cunningham <wjcunningham7@users.noreply.github.com>
- Co-authored-by: Scott Wyman Neagle <scott@agnostiq.ai>
- Alejandro Esquivel <ae@alejandro.ltd>

### Added

- Set up alembic migrations & added migration guide (`alembic/README.md`)

## [0.143.0] - 2022-07-19

### Authors

- Will Cunningham <wjcunningham7@users.noreply.github.com>
- Co-authored-by: Scott Wyman Neagle <scott@agnostiq.ai>

### Changed

- Installation will fail if `cova` is installed while trying to install `covalent`.

## [0.142.0] - 2022-07-19

### Authors

- Poojith U Rao <106616820+poojithurao@users.noreply.github.com>
- Co-authored-by: Will Cunningham <wjcunningham7@gmail.com>
- Anna Hughes <annagwen42@gmail.com>
- Co-authored-by: Poojith <poojith@agnostiq.ai>
- Co-authored-by: Scott Wyman Neagle <scott@agnostiq.ai>
- Casey Jao <casey@agnostiq.ai>
- Co-authored-by: Venkat Bala <venkat@agnostiq.ai>
- Co-authored-by: pre-commit-ci[bot] <66853113+pre-commit-ci[bot]@users.noreply.github.com>
- Faiyaz Hasan <faiyaz@agnostiq.ai>

### Added

- `electron_num`, `completed_electron_num` fields to the Lattice table.

## [0.141.0] - 2022-07-19

### Authors

- Poojith U Rao <106616820+poojithurao@users.noreply.github.com>
- Co-authored-by: Will Cunningham <wjcunningham7@gmail.com>
- Anna Hughes <annagwen42@gmail.com>
- Co-authored-by: Poojith <poojith@agnostiq.ai>
- Co-authored-by: Scott Wyman Neagle <scott@agnostiq.ai>
- Casey Jao <casey@agnostiq.ai>
- Co-authored-by: Venkat Bala <venkat@agnostiq.ai>
- Co-authored-by: pre-commit-ci[bot] <66853113+pre-commit-ci[bot]@users.noreply.github.com>

### Changed

- Deprecate topological sort in favor of inspect in-degree of nodes until they are zero before dispatching task
- Use deepcopy to generate a copy of the metadata dictionary before saving result object to the database

### Docs

- Adding incomplete pennylane kernel tutorial
- Adding quantum ensemble tutorial

## [0.140.0] - 2022-07-19

### Authors

- Faiyaz Hasan <faiyaz@agnostiq.ai>
- Co-authored-by: Venkat Bala <venkat@agnostiq.ai>

### Added

- Fields `deps_filename`, `call_before_filename` and `call_after_filename` to the `Electron` table.
- Re-write the deps / call before and after file contents when inserting / updating electron record in the database.

### Changed

- Modify the test and implementation logic of inserting the electron record with these new fields.
- Field `key` to `key_filename` in `Electron` table.

## [0.139.1] - 2022-07-19

### Authors

- Divyanshu Singh <55018955+divshacker@users.noreply.github.com>
- Co-authored-by: Scott Wyman Neagle <wymnea@protonmail.com>
- Co-authored-by: Scott Wyman Neagle <scott@agnostiq.ai>
- Co-authored-by: Will Cunningham <wjcunningham7@users.noreply.github.com>

### Fixed

- Fixes Reverse IP problem. All References to `0.0.0.0` are changed to `localhost` . More details can be found [here](https://github.com/AgnostiqHQ/covalent/issues/202)

## [0.139.0] - 2022-07-19

### Authors

- Venkat Bala <venkat@agnostiq.ai>
- Co-authored-by: Scott Wyman Neagle <scott@agnostiq.ai>
- Faiyaz Hasan <faiyaz@agnostiq.ai>
- Co-authored-by: Will Cunningham <wjcunningham7@gmail.com>

### Added

- Columns `is_active` in the lattice, eLectron and Electron dependency tables.

### Docs

- Adding a RTD tutorial/steps on creating a custom executor

## [0.138.0] - 2022-07-19

### Authors

- Anna Hughes <annagwen42@gmail.com>
- Co-authored-by: Will Cunningham <wjcunningham7@gmail.com>
- Will Cunningham <wjcunningham7@users.noreply.github.com>
- Co-authored-by: Venkat Bala <venkat@agnostiq.ai>

### Added

- Docker build workflow

### Changed

- Dockerfile uses multi-stage build

### Docs

- New tutorial demonstrating how to solve the MaxCut Problem with QAOA and Covalent

## [0.137.0] - 2022-07-19

### Authors

- Prasanna Venkatesh <54540812+Prasy12@users.noreply.github.com>
- Co-authored-by: Alejandro Esquivel <ae@alejandro.ltd>

### Added

- Ability to hide/show labels on the graph
- Graph layout with elk configurations

### Changed

- Changed API socket calls interval for graph optimization.

### Tests

- Disabled several dask functional tests

## [0.136.0] - 2022-07-18

### Authors

- Scott Wyman Neagle <scott@agnostiq.ai>
- Co-authored-by: Faiyaz Hasan <faiyaz@agnostiq.ai>

### Changed

- Result.save() has been deprecated in favor of Result.persist() and querying the database directly.

## [0.135.0] - 2022-07-18

### Authors

- Casey Jao <casey@agnostiq.ai>
- Co-authored-by: Scott Wyman Neagle <scott@agnostiq.ai>
- Co-authored-by: Alejandro Esquivel <ae@alejandro.ltd>

### Operations

- Psiog is only codeowner of js files
- Fix in changelog action to handle null author when a bot is committing

### Added

- Support injecting return values of calldeps into electrons during workflow execution

## [0.134.0] - 2022-07-15

### Authors

- Casey Jao <casey@agnostiq.ai>
- Co-authored-by: Scott Wyman Neagle <scott@agnostiq.ai>

### Changed

- Covalent server can now process workflows without having their deps installed

## [0.133.0] - 2022-07-15

### Authors

- Will Cunningham <wjcunningham7@users.noreply.github.com>

### Removed

- Removed the deprecated function `draw_inline` as well as the `matplotlib` dependency.

### Operations

- Fixing the retry block for tests

## [0.132.0] - 2022-07-14

### Authors

- Will Cunningham <wjcunningham7@users.noreply.github.com>

### Added

- Bash lepton support reintroduced with some UX modifications to the Lepton class. Leptons which use scripting languages can be specified as either (1) a command run in the shell/console or (2) a call to a function in a library/script. Leptons which use compiled languages must specify a library and a function name.
- The keyword argument `display_name` can be used to override the name appearing in the UI. Particularly useful when the lepton is a command.
- All arguments except for language are now keyword arguments.
- Keyword arguments passed to a Bash lepton are understood to define environment variables within the shell.
- Non-keyword arguments fill in `$1`, `$2`, etc.
- Named outputs enumerate variables within the shell which will be returned to the user. These can be either `Lepton.OUTPUT` or `Lepton.INPUT_OUTPUT` types.

### Added

- New fields to the decomposed result object Database:

## [0.131.0] - 2022-07-13

### Authors

- Sankalp Sanand <sankalp@agnostiq.ai>
- Co-authored-by: Venkat Bala <venkat@agnostiq.ai>

### Fixed

- `covalent --version` now looks for `covalent` metadata instead of `cova`

### Tests

- Updated the cli test to include whether the correct version number is shown when `covalent --version` is run

### Added

- Method to write electron id corresponding to sublattices in `execution.py` when running `_run_task`.

## [0.130.0] - 2022-07-12

### Authors

- Venkat Bala <venkat@agnostiq.ai>
- Co-authored-by: Scott Wyman Neagle <scott@agnostiq.ai>

### Changed

- Ignoring tests for `cancel_dispatch` and `construct_bash`
- Create a dummy requirements.txt file for pip deps tests
- Fix version of `Werkzeug` package to avoid running into ValueError (unexpected kwarg `as_tuple`)
- Update `customization` how to test by specifying the section header `sdk`

## [0.129.0] - 2022-07-12

### Authors

- Sankalp Sanand <sankalp@agnostiq.ai>
- Co-authored-by: Alejandro Esquivel <ae@alejandro.ltd>

### Added

- Support for `wait_for` type edges when two electrons are connected by their execution side effects instead of output-input relation.

### Changed

- `active_lattice.electron_outputs` now contains the node ids as well for the electron which is being post processed.

## [0.128.1] - 2022-07-12

### Authors

- Faiyaz Hasan <faiyaz@agnostiq.ai>

### Fixed

- `Result.persist` test in `result_test.py`.
- Electron dependency `arg_index` is changed back to Nullable.

## [0.128.0] - 2022-07-12

### Authors

- Okechukwu Emmanuel Ochia <okechukwu@agnostiq.ai>
- Co-authored-by: Casey Jao <casey@agnostiq.ai>
- Co-authored-by: Alejandro Esquivel <ae@alejandro.ltd>
- Co-authored-by: pre-commit-ci[bot] <66853113+pre-commit-ci[bot]@users.noreply.github.com>

### Added

- File transfer support for leptons

## [0.127.0] - 2022-07-11

### Authors

- Scott Wyman Neagle <scott@agnostiq.ai>
- Co-authored-by: Faiyaz Hasan <faiyaz@agnostiq.ai>
- Co-authored-by: Venkat Bala <venkat@agnostiq.ai>

### Added

- When saving to DB, also persist to the new DB if running in develop mode

### Tests

- Flask app route tests

## [0.126.0] - 2022-07-11

### Authors

- Will Cunningham <wjcunningham7@users.noreply.github.com>
- Alejandro Esquivel <ae@alejandro.ltd>
- Co-authored-by: pre-commit-ci[bot] <66853113+pre-commit-ci[bot]@users.noreply.github.com>
- Co-authored-by: Sankalp Sanand <sankalp@agnostiq.ai>

### Added

- Added Folder class
- Added internal call before/after deps to execute File Transfer operations pre/post electron execution.

### Operations

- Enhanced hotfix action to create branches from existing commits

## [0.125.0] - 2022-07-09

### Authors

- Okechukwu Emmanuel Ochia <okechukwu@agnostiq.ai>
- Co-authored-by: pre-commit-ci[bot] <66853113+pre-commit-ci[bot]@users.noreply.github.com>
- Co-authored-by: Alejandro Esquivel <ae@alejandro.ltd>
- Venkat Bala <venkat@agnostiq.ai>
- Co-authored-by: Okechukwu Ochia <emmirald@gmail.com>
- Co-authored-by: Scott Wyman Neagle <scott@agnostiq.ai>

### Added

- Dask Cluster CLI functional/unit tests

### Docs

- Updated RTD concepts, how-to-guides, and api docs with electron dependencies.

### Operations

- Separate out running tests and uploading coverage report to circumvent bug in
  retry action

## [0.124.0] - 2022-07-07

### Authors

- Will Cunningham <wjcunningham7@users.noreply.github.com>
- Co-authored-by: Scott Wyman Neagle <scott@agnostiq.ai>
- Faiyaz Hasan <faiyaz@agnostiq.ai>

### Added

- `Result.persist` method in `covalent/_results_manager/result.py`.

### Operations

- Package pre-releases go to `covalent` instead of `cova` on PyPI.

## [0.123.0] - 2022-07-07

### Authors

- Scott Wyman Neagle <scott@agnostiq.ai>
- Co-authored-by: Faiyaz Hasan <faiyaz@agnostiq.ai>
- Will Cunningham <wjcunningham7@users.noreply.github.com>
- Alejandro Esquivel <ae@alejandro.ltd>
- Co-authored-by: pre-commit-ci[bot] <66853113+pre-commit-ci[bot]@users.noreply.github.com>

### Added

- Added Folder class
- Added internal call before/after deps to execute File Transfer operations pre/post electron execution.

### Operations

- `codeql.yml` and `condabuild.yml` run nightly instead of on every PR.
- Style fixes in changelog

## [0.122.1] - 2022-07-06

### Authors

Will Cunningham <wjcunningham7@users.noreply.github.com>
Co-authored-by: Scott Wyman Neagle <scott@agnostiq.ai>

### Operations

- Added license scanner action
- Pre-commit autoupdate

### Tests

- Tests for running workflows with more than one iteration

### Fixed

- Attribute error caused by attempts to retrieve the name from the node function when the node function is set to None

## [0.122.0] - 2022-07-04

### Authors

Faiyaz Hasan <faiyaz@agnostiq.ai>
Co-authored-by: pre-commit-ci[bot] <66853113+pre-commit-ci[bot]@users.noreply.github.com>

### Added

- `covalent/_results_manager/write_result_to_db.py` module and methods to insert / update data in the DB.
- `tests/covalent_tests/results_manager_tests/write_result_to_db_test.py` containing the unit tests for corresponding functions.

### Changed

- Electron `type` column to a string type rather than an `ElectronType` in DB models.
- Primary keys from `BigInteger` to `Integer` in DB models.

## [0.121.0] - 2022-07-04

### Authors

Will Cunningham <wjcunningham7@users.noreply.github.com>
Co-authored-by: Alejandro Esquivel <ae@alejandro.ltd>
Co-authored-by: pre-commit-ci[bot] <66853113+pre-commit-ci[bot]@users.noreply.github.com>

### Removed

- Unused requirements `gunicorn` and `eventlet` in `requirements.txt` as well as `dask` in `tests/requirements.txt`, since it is already included in the core requirements.

### Docs

- Updated the compatibility matrix in the docs.

## [0.120.0] - 2022-07-04

### Authors

Okechukwu Emmanuel Ochia <okechukwu@agnostiq.ai>
Co-authored-by: Venkat Bala <venkat@agnostiq.ai>
Co-authored-by: pre-commit-ci[bot] <66853113+pre-commit-ci[bot]@users.noreply.github.com>
Co-authored-by: Scott Wyman Neagle <scott@agnostiq.ai>

### Added

- Adding `cluster` CLI options to facilitate interacting with the backend Dask cluster
- Adding options to `covalent start` to enable specifying number of workers, memory limit and threads per worker at cluster startup

### Changed

- Update `DaskAdminWorker` docstring with better explanation

## [0.119.1] - 2022-07-04

### Authors

Scott Wyman Neagle <scott@agnostiq.ai>
Casey Jao <casey@agnostiq.ai>

### Fixed

- `covalent status` checks if the server process is still alive.

### Operations

- Updates to changelog logic to handle multiple authors

## [0.119.0] - 2022-07-03

### Authors

@cjao

### Added

- Introduce support for pip dependencies

## [0.118.0] - 2022-07-02

### Authors

@AlejandroEsquivel

### Added

- Introduced File, FileTransfer, and FileTransferStrategy classes to support various File Transfer use cases prior/post electron execution

## [0.117.0] - 2022-07-02

### Authors

@Emmanuel289

### Added

- Included retry action in 'tests.yaml' workflow.

## [0.116.0] - 2022-06-29

### Authors

@Prasy12

### Changed

- Changed API socket calls interval for graph optimization.

### Added

- Ability to change to different layouts from the GUI.

## [0.115.0] - 2022-06-28

### Authors

@cjao

### Added

- Introduce support for `call_before`, `call_after`, and bash dependencies

### Operations

- Unit tests performed on Python 3.10 on Ubuntu and MacOS images as well as 3.9 on MacOS
- Updated codeowners so that AQ Engineers doesn't own this CHANGELOG
- pre-commit autoupdate

## [0.114.0] - 2022-06-23

### Authors

@dependabot[bot]

### Changed

- Changed eventsource version on webapp yarn-lock file.

### Operations

- Added Github push changelog workflow to append commiters username
- Reusable JavaScript action to parse changelog and update version

## [0.113.0] - 2022-06-21

### Added

- Introduce new db models and object store backends

### Operations

- Syntax fix in hotfix.yml

### Docs

- Added new tutorial: Linear and convolutional autoencoders

## [0.112.0] - 2022-06-20

### Changed

- Changed async version on webapp package-lock file.

## [0.111.0] - 2022-06-20

### Changed

- Changed eventsource version on webapp package-lock file.

### Docs

- Added new tutorial: Covalentified version of the Pennylane Variational Classifier tutorial.

## [0.110.3] - 2022-06-17

### Fixed

- Fix error when parsing electron positional arguments in workflows

### Docs

- Remove hardcoding version info in README.md

## [0.110.2] - 2022-06-10

### Docs

- Fix MNIST tutorial
- Fix Quantum Gravity tutorial
- Update RTD with migration guide compatible with latest release
- Convert all references to `covalent start` from Jupyter notebooks to markdown statements
- Update release notes summary in README.md
- Fixed display issues with figure (in dark mode) and bullet points in tutorials

### Operations

- Added a retry block to the webapp build step in `tests.yml`

## [0.110.1] - 2022-06-10

### Fixed

- Configure dask to not use daemonic processes when creating a cluster

### Operations

- Sync the VERSION file within `covalent` directory to match the root level VERSION
- Manually patch `covalent/VERSION`

## [0.110.0] - 2022-06-10

### Changed

- Web GUI list size and status label colors changed.
- Web GUI graph running icon changed to non-static icon.

### Docs

- Removed references to the Dask executor in RTD as they are no longer needed.

## [0.109.1] - 2022-06-10

### Fixed

- `covalent --version` now works for PyPI releases

## [0.109.0] - 2022-06-10

### Docs

- Update CLI help statements

### Added

- Add CLI functionality to start covalent with/without Dask
- Add CLI support to parse `covalent_ui.log` file

### Operations

- Updating codeowners to establish engineering & psiog ownership

### Docs

- Added new tutorial: Training quantum embedding kernels for classification.

## [0.108.0] - 2022-06-08

### Added

- WCI yaml file

### Docs

- Add pandoc installation updates to contributing guide

## [0.107.0] - 2022-06-07

### Changed

- Skipping stdout/stderr redirection tests until implemented in Dask parent process

### Added

- Simplifed starting the dask cluster using `multiprocessing`
- Added `bokeh==2.4.3` to requirements.txt to enable view Dask dashboard

### Fixed

- Changelog-reminder action now works for PRs from forks.

## [0.106.2] - 2022-06-06

### Fixed

- Specifying the version for package `furo` to `2022.4.7` to prevent breaking doc builds

### Docs

- Added new tutorial: Using Covalent with PennyLane for hybrid computation.

## [0.106.1] - 2022-06-01

### Fixed

- Changelog-reminder action now works for PRs from forks

### Docs

- Removed references to microservices in RTD
- Updated README.md.
- Changed `ct.electron` to `ct.lattice(executor=dask_executor)` in MNIST classifier tutorial

## [0.106.0] - 2022-05-26

### Changed

- Visual theme for Webapp GUI changed in accordance to new theme
- Fonts, colors, icons have been updated

## [0.105.0] - 2022-05-25

### Added

- Add a pre-commit hook for `detect-secrets`.
- Updated the actions in accordance with the migration done in the previous version.

## [0.104.0] - 2022-05-23

### Changed

- Services have been moved to a different codebase. This repo is now hosting the Covalent SDK, local dispatcher backend, Covalent web GUI, and documentation. Version is bumped to `0.104.0` in order to avoid conflicts.
- Update tests to match the current dispatcher api
- Skip testing dask executor until dask executor plugin is made public
- Using 2 thread pools to manage multiple workflows better and the other one for executing electrons in parallel.

### Fixed

- Add psutil and PyYAML to requirements.txt
- Passing the same Electron to multiple inputs of an Electron now works. UI fix pending.
- Dask from `requirements.txt`.

### Removed

- Asyncio usage for electron level concurrency.
- References to dask

### Added

- Functional test added for dask executor with the cluster running locally.
- Scalability tests for different workflows and workflow sizes under `tests/stress_tests/scripts`
- Add sample performance testing workflows under `tests/stress_tests`
- Add pipelines to continuously run the tutorial notebooks
- Create notebook with tasks from RTD

## [0.32.3] - 2022-03-16

### Fixed

- Fix missing UI graph edges between parameters and electrons in certain cases.
- Fix UI crashes in cases where legacy localStorage state was being loaded.

## [0.32.2] - 2022-03-16

### Added

- Images for graphs generated in tutorials and how-tos.
- Note for quantum gravity tutorial to tell users that `tensorflow` doesn't work on M1 Macs.
- `Known Issues` added to `README.md`

### Fixed

- `draw` function usage in tutorials and how-tos now reflects the UI images generated instead of using graphviz.
- Images now render properly in RTD of how-tos.

### Changed

- Reran all the tutorials that could run, generating the outputs again.

## [0.32.1] - 2022-03-15

### Fixed

- CLI now starts server directly in the subprocess instead of as a daemon
- Logs are provided as pipes to Popen instead of using a shell redirect
- Restart behavior fixed
- Default port in `covalent_ui/app.py` uses the config manager

### Removed

- `_graceful_restart` function no longer needed without gunicorn

## [0.32.0] - 2022-03-11

### Added

- Dispatcher microservice API endpoint to dispatch and update workflow.
- Added get runnable task endpoint.

## [0.31.0] - 2022-03-11

### Added

- Runner component's main functionality to run a set of tasks, cancel a task, and get a task's status added to its api.

## [0.30.5] - 2022-03-11

### Updated

- Updated Workflow endpoints & API spec to support upload & download of result objects as pickle files

## [0.30.4] - 2022-03-11

### Fixed

- When executing a task on an alternate Conda environment, Covalent no longer has to be installed on that environment. Previously, a Covalent object (the execution function as a TransportableObject) was passed to the environment. Now it is deserialized to a "normal" Python function, which is passed to the alternate Conda environment.

## [0.30.3] - 2022-03-11

### Fixed

- Fixed the order of output storage in `post_process` which should have been the order in which the electron functions are called instead of being the order in which they are executed. This fixes the order in which the replacement of function calls with their output happens, which further fixes any discrepencies in the results obtained by the user.

- Fixed the `post_process` test to check the order as well.

## [0.30.2] - 2022-03-11

### Changed

- Updated eventlet to 0.31.0

## [0.30.1] - 2022-03-10

### Fixed

- Eliminate unhandled exception in Covalent UI backend when calling fetch_result.

## [0.30.0] - 2022-03-09

### Added

- Skeleton code for writing the different services corresponding to each component in the open source refactor.
- OpenAPI specifications for each of the services.

## [0.29.3] - 2022-03-09

### Fixed

- Covalent UI is built in the Dockerfile, the setup file, the pypi workflow, the tests workflow, and the conda build script.

## [0.29.2] - 2022-03-09

### Added

- Defaults defined in executor plugins are read and used to update the in-memory config, as well as the user config file. But only if the parameter in question wasn't already defined.

### Changed

- Input parameter names and docstrings in \_shared_files.config.update_config were changed for clarity.

## [0.29.1] - 2022-03-07

### Changed

- Updated fail-fast strategy to run all tests.

## [0.29.0] - 2022-03-07

### Added

- DispatchDB for storing dispatched results

### Changed

- UI loads dispatches from DispatchDB instead of browser local storage

## [0.28.3] - 2022-03-03

### Fixed

Installed executor plugins don't have to be referred to by their full module name. Eg, use "custom_executor", instead of "covalent_custom_plugin.custom_executor".

## [0.28.2] - 2022-03-03

### Added

- A brief overview of the tutorial structure in the MNIST classification tutorial.

## [0.28.1] - 2022-03-02

### Added

- Conda installation is only supported for Linux in the `Getting Started` guide.
- MNIST classifier tutorial.

### Removed

- Removed handling of default values of function parameters in `get_named_params` in `covalent/_shared_files/utils.py`. So, it is actually being handled by not being handled since now `named_args` and `named_kwargs` will only contain parameters that were passed during the function call and not all of them.

## [0.28.0] - 2022-03-02

### Added

- Lepton support, including for Python modules and C libraries
- How-to guides showing how to use leptons for each of these

## [0.27.6] - 2022-03-01

### Added

- Added feature development basic steps in CONTRIBUTING.md.
- Added section on locally building RTD (read the docs) in the contributing guide.

## [0.27.5] - 2022-03-01

### Fixed

- Missing UI input data after backend change - needed to be derived from graph for electrons, lattice inputs fixed on server-side, combining name and positional args
- Broken UI graph due to variable->edge_name renaming
- Missing UI executor data after server-side renaming

## [0.27.4] - 2022-02-28

### Fixed

- Path used in `covalent/executor/__init__.py` for executor plugin modules needed updating to `covalent/executor/executor_plugins`

### Removed

- Disabled workflow cancellation test due to inconsistent outcomes. Test will be re-enabled after cancellation mechanisms are investigated further.

## [0.27.3] - 2022-02-25

### Added

- Added `USING_DOCKER.md` guide for running docker container.
- Added cli args to covalent UI flask server `covalent_ui/app.py` to modify port and log file path.

### Removed

- Removed gunicorn from cli and Dockerfile.

### Changed

- Updated cli `covalent_dispatcher/_cli/service.py` to run flask server directly, and removed dispatcher and UI flags.
- Using Flask blueprints to merge Dispatcher and UI servers.
- Updated Dockerfile to run flask server directly.
- Creating server PID file manually in `covalent_dispatcher/_cli/service.py`.
- Updated tests and docs to reflect merged servers.
- Changed all mentions of port 47007 (for old UI server) to 48008.

## [0.27.2] - 2022-02-24

### Changed

- Removed unnecessary blockquotes from the How-To guide for creating custom executors
- Changed "Covalent Cloud" to "Covalent" in the main code text

## [0.27.1] - 2022-02-24

### Removed

- Removed AQ-Engineers from CODEOWNERS in order to fix PR review notifications

## [0.27.0] - 2022-02-24

### Added

- Support for positional only, positional or keyword, variable positional, keyword only, variable keyword types of parameters is now added, e.g an electron can now use variable args and variable kwargs if the number/names of parameters are unknown during definition as `def task(*args, **kwargs)` which wasn't possible before.

- `Lattice.args` added to store positional arguments passed to the lattice's workflow function.

- `get_named_params` function added in `_shared_files/utils.py` which will return a tuple containing named positional arguments and named keyword arguments. The names help in showing and storing these parameters in the transport graph.

- Tests to verify whether all kinds of input paramaters are supported by electron or a lattice.

### Changed

- No longer merging positional arguments with keyword arguments, instead they are separately stored in respective nodes in the transport graph.

- `inputs` returned from `_get_inputs` function in `covalent_dispatcher/_core/execution.py` now contains positional as well as keyword arguments which further get passed to the executor.

- Executors now support positional and keyword arguments as inputs to their executable functions.

- Result object's `_inputs` attribute now contains both `args` and `kwargs`.

- `add_node_for_nested_iterables` is renamed to `connect_node_with_others` and `add_node_to_graph` also renamed to `add_collection_node_to_graph` in `electron.py`. Some more variable renames to have appropriate self-explanatory names.

- Nodes and edges in the transport graph now have a better interface to assign attributes to them.

- Edge attribute `variable` renamed to `edge_name`.

- In `serialize` function of the transport graph, if `metadata_only` is True, then only `metadata` attribute of node and `source` and `target` attributes of edge are kept in the then return serialized `data`.

- Updated the tests wherever necessary to reflect the above changes

### Removed

- Deprecated `required_params_passed` since an error will automatically be thrown by the `build_graph` function if any of the required parameters are not passed.

- Removed duplicate attributes from nodes in the transport graph.

## [0.26.1] - 2022-02-23

### Added

- Added Local Executor section to the API read the docs.

## [0.26.0] - 2022-02-23

### Added

- Automated reminders to update the changelog

## [0.25.3] - 2022-02-23

## Added

- Listed common mocking commands in the CONTRIBUTING.md guide.
- Additional guidelines on testing.

## [0.25.2] - 2022-02-21

### Changed

- `backend` metadata name changed to `executor`.
- `_plan_workflow` usage updated to reflect how that executor related information is now stored in the specific executor object.
- Updated tests to reflect the above changes.
- Improved the dispatch cancellation test to provide a robust solution which earlier took 10 minutes to run with uncertainty of failing every now and then.

### Removed

- Removed `TaskExecutionMetadata` as a consequence of removing `execution_args`.

## [0.25.1] - 2022-02-18

### Fixed

- Tracking imports that have been used in the workflow takes less time.

### Added

- User-imports are included in the dispatch_source.py script. Covalent-related imports are commented out.

## [0.25.0] - 2022-02-18

### Added

- UI: Lattice draw() method displays in web UI
- UI: New navigation panel

### Changed

- UI: Animated graph changes, panel opacity

### Fixed

- UI: Fixed "Not Found" pages

## [0.24.21] - 2022-02-18

### Added

- RST document describing the expectations from a tutorial.

## [0.24.20] - 2022-02-17

### Added

- Added how to create custom executors

### Changed

- Changed the description of the hyperlink for choosing executors
- Fixed typos in doc/source/api/getting_started/how_to/execution/creating_custom_executors.ipynb

## [0.24.19] - 2022-02-16

### Added

- CODEOWNERS for certain files.

## [0.24.18] - 2022-02-15

### Added

- The user configuration file can now specify an executor plugin directory.

## [0.24.17] - 2022-02-15

### Added

- Added a how-to for making custom executors.

## [0.24.16] - 2022-02-12

### Added

- Errors now contain the traceback as well as the error message in the result object.
- Added test for `_post_process` in `tests/covalent_dispatcher_tests/_core/execution_test.py`.

### Changed

- Post processing logic in `electron` and dispatcher now relies on the order of execution in the transport graph rather than node's function names to allow for a more reliable pairing of nodes and their outputs.

- Renamed `init_test.py` in `tests/covalent_dispatcher_tests/_core/` to `execution_test.py`.

### Removed

- `exclude_from_postprocess` list which contained some non executable node types removed since only executable nodes are post processed now.

## [0.24.15] - 2022-02-11

### Fixed

- If a user's configuration file does not have a needed exeutor parameter, the default parameter (defined in \_shared_files/defaults.py) is used.
- Each executor plugin is no longer initialized upon the import of Covalent. This allows required parameters in executor plugins.

## Changed

- Upon updating the configuration data with a user's configuration file, the complete set is written back to file.

## Added

- Tests for the local and base executors.

## [0.24.14] - 2022-02-11

### Added

- UI: add dashboard cards
- UI: add scaling dots background

### Changed

- UI: reduce sidebar font sizes, refine color theme
- UI: refine scrollbar styling, show on container hover
- UI: format executor parameters as YAML code
- UI: update syntax highlighting scheme
- UI: update index.html description meta tag

## [0.24.13] - 2022-02-11

### Added

- Tests for covalent/\_shared_files/config.py

## [0.24.12] - 2022-02-10

### Added

- CodeQL code analyzer

## [0.24.11] - 2022-02-10

### Added

- A new dictionary `_DEFAULT_CONSTRAINTS_DEPRECATED` in defaults.py

### Changed

- The `_DEFAULT_CONSTRAINT_VALUES` dictionary now only contains the `backend` argument

## [0.24.10] - 2022-02-09

### Fixed

- Sporadically failing workflow cancellation test in tests/workflow_stack_test.py

## [0.24.9] - 2022-02-09

## Changed

- Implementation of `_port_from_pid` in covalent_dispatcher/\_cli/service.py.

## Added

- Unit tests for command line interface (CLI) functionalities in covalent_dispatcher/\_cli/service.py and covalent_dispatcher/\_cli/cli.py.

## [0.24.8] - 2022-02-07

### Fixed

- If a user's configuration file does not have a needed parameter, the default parameter (defined in \_shared_files/defaults.py) is used.

## [0.24.7] - 2022-02-07

### Added

- Typing: Add Type hint `dispatch_info` parameter.
- Documentation: Updated the return_type description in docstring.

### Changed

- Typing: Change return type annotation to `Generator`.

## [0.24.6] - 2022-02-06

### Added

- Type hint to `deserialize` method of `TransportableObject` of `covalent/_workflow/transport.py`.

### Changed

- Description of `data` in `deserialize` method of `TransportableObject` of `covalent/_workflow/transport.py` from `The serialized transportable object` to `Cloudpickled function`.

## [0.24.5] - 2022-02-05

### Fixed

- Removed dependence on Sentinel module

## [0.24.4] - 2022-02-04

### Added

- Tests across multiple versions of Python and multiple operating systems
- Documentation reflecting supported configurations

## [0.24.3] - 2022-02-04

### Changed

- Typing: Use `bool` in place of `Optional[bool]` as type annotation for `develop` parameter in `covalent_dispatcher.service._graceful_start`
- Typing: Use `Any` in place of `Optional[Any]` as type annotation for `new_value` parameter in `covalent._shared_files.config.get_config`

## [0.24.2] - 2022-02-04

### Fixed

- Updated hyperlink of "How to get the results" from "./collection/query_electron_execution_result" to "./collection/query_multiple_lattice_execution_results" in "doc/source/how_to/index.rst".
- Updated hyperlink of "How to get the result of a particular electron" from "./collection/query_multiple_lattice_execution_results" to "./collection/query_electron_execution_result" in "doc/source/how_to/index.rst".

## [0.24.1] - 2022-02-04

### Changed

- Changelog entries are now required to have the current date to enforce ordering.

## [0.24.0] - 2022-02-03

### Added

- UI: log file output - display in Output tab of all available log file output
- UI: show lattice and electron inputs
- UI: display executor attributes
- UI: display error message on failed status for lattice and electron

### Changed

- UI: re-order sidebar sections according to latest figma designs
- UI: update favicon
- UI: remove dispatch id from tab title
- UI: fit new uuids
- UI: adjust theme text primary and secondary colors

### Fixed

- UI: auto-refresh result state on initial render of listing and graph pages
- UI: graph layout issues: truncate long electron/param names

## [0.23.0] - 2022-02-03

### Added

- Added `BaseDispatcher` class to be used for creating custom dispatchers which allow connection to a dispatcher server.
- `LocalDispatcher` inheriting from `BaseDispatcher` allows connection to a local dispatcher server running on the user's machine.
- Covalent only gives interface to the `LocalDispatcher`'s `dispatch` and `dispatch_sync` methods.
- Tests for both `LocalDispatcher` and `BaseDispatcher` added.

### Changed

- Switched from using `lattice.dispatch` and `lattice.dispatch_sync` to `covalent.dispatch` and `covalent.dispatch_sync`.
- Dispatcher address now is passed as a parameter (`dispatcher_addr`) to `covalent.dispatch` and `covalent.dispatch_sync` instead of a metadata field to lattice.
- Updated tests, how tos, and tutorials to use `covalent.dispatch` and `covalent.dispatch_sync`.
- All the contents of `covalent_dispatcher/_core/__init__.py` are moved to `covalent_dispatcher/_core/execution.py` for better organization. `__init__.py` only contains function imports which are needed by external modules.
- `dispatch`, `dispatch_sync` methods deprecated from `Lattice`.

### Removed

- `_server_dispatch` method removed from `Lattice`.
- `dispatcher` metadata field removed from `lattice`.

## [0.22.19] - 2022-02-03

### Fixed

- `_write_dispatch_to_python_file` isn't called each time a task is saved. It is now only called in the final save in `_run_planned_workflow` (in covalent_dispatcher/\_core/**init**.py).

## [0.22.18] - 2022-02-03

### Fixed

- Added type information to result.py

## [0.22.17] - 2022-02-02

### Added

- Replaced `"typing.Optional"` with `"str"` in covalent/executor/base.py
- Added missing type hints to `get_dispatch_context` and `write_streams_to_file` in covalent/executor/base.py, BaseExecutor

## [0.22.16] - 2022-02-02

### Added

- Functions to check if UI and dispatcher servers are running.
- Tests for the `is_ui_running` and `is_server_running` in covalent_dispatcher/\_cli/service.py.

## [0.22.15] - 2022-02-01

### Fixed

- Covalent CLI command `covalent purge` will now stop the servers before deleting all the pid files.

### Added

- Test for `purge` method in covalent_dispatcher/\_cli/service.py.

### Removed

- Unused `covalent_dispatcher` import from covalent_dispatcher/\_cli/service.py.

### Changed

- Moved `_config_manager` import from within the `purge` method to the covalent_dispatcher/\_cli/service.py for the purpose of mocking in tests.

## [0.22.14] - 2022-02-01

### Added

- Type hint to `_server_dispatch` method in `covalent/_workflow/lattice.py`.

## [0.22.13] - 2022-01-26

### Fixed

- When the local executor's `log_stdout` and `log_stderr` config variables are relative paths, they should go inside the results directory. Previously that was queried from the config, but now it's queried from the lattice metadata.

### Added

- Tests for the corresponding functions in (`covalent_dispatcher/_core/__init__.py`, `covalent/executor/base.py`, `covalent/executor/executor_plugins/local.py` and `covalent/executor/__init__.py`) affected by the bug fix.

### Changed

- Refactored `_delete_result` in result manager to give the option of deleting the result parent directory.

## [0.22.12] - 2022-01-31

### Added

- Diff check in pypi.yml ensures correct files are packaged

## [0.22.11] - 2022-01-31

### Changed

- Removed codecov token
- Removed Slack notifications from feature branches

## [0.22.10] - 2022-01-29

### Changed

- Running tests, conda, and version workflows on pull requests, not just pushes

## [0.22.9] - 2022-01-27

### Fixed

- Fixing version check action so that it doesn't run on commits that are in develop
- Edited PR template so that markdown checklist appears properly

## [0.22.8] - 2022-01-27

### Fixed

- publish workflow, using `docker buildx` to build images for x86 and ARM, prepare manifest and push to ECR so that pulls will match the correct architecture.
- typo in CONTRIBUTING
- installing `gcc` in Docker image so Docker can build wheels for `dask` and other packages that don't provide ARM wheels

### Changed

- updated versions in `requirements.txt` for `matplotlib` and `dask`

## [0.22.7] - 2022-01-27

### Added

- `MANIFEST.in` did not have `covalent_dispatcher/_service` in it due to which the PyPi package was not being built correctly. Added the `covalent_dispatcher/_service` to the `MANIFEST.in` file.

### Fixed

- setuptools properly including data files during installation

## [0.22.6] - 2022-01-26

### Fixed

- Added service folder in covalent dispatcher to package.

## [0.22.5] - 2022-01-25

### Fixed

- `README.md` images now use master branch's raw image urls hosted on <https://github.com> instead of <https://raw.githubusercontent.com>. Also, switched image rendering from html to markdown.

## [0.22.4] - 2022-01-25

### Fixed

- dispatcher server app included in sdist
- raw image urls properly used

## [0.22.3] - 2022-01-25

### Fixed

- raw image urls used in readme

## [0.22.2] - 2022-01-25

### Fixed

- pypi upload

## [0.22.1] - 2022-01-25

### Added

- Code of conduct
- Manifest.in file
- Citation info
- Action to upload to pypi

### Fixed

- Absolute URLs used in README
- Workflow badges updated URLs
- `install_package_data` -> `include_package_data` in `setup.py`

## [0.22.0] - 2022-01-25

### Changed

- Using public ECR for Docker release

## [0.21.0] - 2022-01-25

### Added

- GitHub pull request templates

## [0.20.0] - 2022-01-25

### Added

- GitHub issue templates

## [0.19.0] - 2022-01-25

### Changed

- Covalent Beta Release

## [0.18.9] - 2022-01-24

### Fixed

- iframe in the docs landing page is now responsive

## [0.18.8] - 2022-01-24

### Changed

- Temporarily removed output tab
- Truncated dispatch id to fit left sidebar, add tooltip to show full id

## [0.18.7] - 2022-01-24

### Changed

- Many stylistic improvements to documentation, README, and CONTRIBUTING.

## [0.18.6] - 2022-01-24

### Added

- Test added to check whether an already decorated function works as expected with Covalent.
- `pennylane` package added to the `requirements-dev.txt` file.

### Changed

- Now using `inspect.signature` instead of `function.__code__` to get the names of function's parameters.

## [0.18.5] - 2022-01-21

### Fixed

- Various CI fixes, including rolling back regression in version validation, caching on s3 hosted badges, applying releases and tags correctly.

## [0.18.4] - 2022-01-21

### Changed

- Removed comments and unused functions in covalent_dispatcher
- `result_class.py` renamed to `result.py`

### Fixed

- Version was not being properly imported inside `covalent/__init__.py`
- `dispatch_sync` was not previously using the `results_dir` metadata field

### Removed

- Credentials in config
- `generate_random_filename_in_cache`
- `is_any_atom`
- `to_json`
- `show_subgraph` option in `draw`
- `calculate_node`

## [0.18.3] - 2022-01-20

### Fixed

- The gunicorn servers now restart more gracefully

## [0.18.2] - 2022-01-21

### Changed

- `tempdir` metadata field removed and replaced with `executor.local.cache_dir`

## [0.18.1] - 2022-01-11

## Added

- Concepts page

## [0.18.0] - 2022-01-20

### Added

- `Result.CANCELLED` status to represent the status of a cancelled dispatch.
- Condition to cancel the whole dispatch if any of the nodes are cancelled.
- `cancel_workflow` function which uses a shared variable provided by Dask (`dask.distributed.Variable`) in a dask client to inform nodes to stop execution.
- Cancel function for dispatcher server API which will allow the server to terminate the dispatch.
- How to notebook for cancelling a dispatched job.
- Test to verify whether cancellation of dispatched jobs is working as expected.
- `cancel` function is available as `covalent.cancel`.

### Changed

- In file `covalent/_shared_files/config.py` instead of using a variable to store and then return the config data, now directly returning the configuration.
- Using `fire_and_forget` to dispatch a job instead of a dictionary of Dask's `Future` objects so that we won't have to manage the lifecycle of those futures.
- The `test_run_dispatcher` test was changed to reflect that the dispatcher no longer uses a dictionary of future objects as it was not being utilized anywhere.

### Removed

- `with dask_client` context was removed as the client created in `covalent_dispatcher/_core/__init__.py` is already being used even without the context. Furthermore, it creates issues when that context is exited which is unnecessary at the first place hence not needed to be resolved.

## [0.17.5] - 2022-01-19

### Changed

- Results directory uses a relative path by default and can be overridden by the environment variable `COVALENT_RESULTS_DIR`.

## [0.17.4] - 2022-01-19

### Changed

- Executor parameters use defaults specified in config TOML
- If relative paths are supplied for stdout and stderr, those files are created inside the results directory

## [0.17.3] - 2022-01-18

### Added

- Sync function
- Covalent CLI tool can restart in developer mode

### Fixed

- Updated the UI address referenced in the README

## [0.17.2] - 2022-01-12

### Added

- Quantum gravity tutorial

### Changed

- Moved VERSION file to top level

## [0.17.1] - 2022-01-19

### Added

- `error` attribute was added to the results object to show which node failed and the reason behind it.
- `stdout` and `stderr` attributes were added to a node's result to store any stdout and stderr printing done inside an electron/node.
- Test to verify whether `stdout` and `stderr` are being stored in the result object.

### Changed

- Redesign of how `redirect_stdout` and `redirect_stderr` contexts in executor now work to allow storing their respective outputs.
- Executors now also return `stdout` and `stderr` strings, along with the execution output, so that they can be stored in their result object.

## [0.17.0] - 2022-01-18

### Added

- Added an attribute `__code__` to electron and lattice which is a copy of their respective function's `__code__` attribute.
- Positional arguments, `args`, are now merged with keyword arguments, `kwargs`, as close as possible to where they are passed. This was done to make sure we support both with minimal changes and without losing the name of variables passed.
- Tests to ensure usage of positional arguments works as intended.

### Changed

- Slight rework to how any print statements in lattice are sent to null.
- Changed `test_dispatcher_functional` in `basic_dispatcher_test.py` to account for the support of `args` and removed a an unnecessary `print` statement.

### Removed

- Removed `args` from electron's `init` as it wasn't being used anywhere.

## [0.16.1] - 2022-01-18

### Changed

- Requirement changed from `dask[complete]` to `dask[distributed]`.

## [0.16.0] - 2022-01-14

### Added

- New UI static demo build
- New UI toolbar functions - orientation, toggle params, minimap
- Sortable and searchable lattice name row

### Changed

- Numerous UI style tweaks, mostly around dispatches table states

### Fixed

- Node sidebar info now updates correctly

## [0.15.11] - 2022-01-18

### Removed

- Unused numpy requirement. Note that numpy is still being installed indirectly as other packages in the requirements rely on it.

## [0.15.10] - 2022-01-16

## Added

- How-to guide for Covalent dispatcher CLI.

## [0.15.9] - 2022-01-18

### Changed

- Switched from using human readable ids to using UUIDs

### Removed

- `human-id` package was removed along with its mention in `requirements.txt` and `meta.yaml`

## [0.15.8] - 2022-01-17

### Removed

- Code breaking text from CLI api documentation.
- Unwanted covalent_dispatcher rst file.

### Changed

- Installation of entire covalent_dispatcher instead of covalent_dispatcher/\_service in setup.py.

## [0.15.7] - 2022-01-13

### Fixed

- Functions with multi-line or really long decorators are properly serialized in dispatch_source.py.
- Multi-line Covalent output is properly commented out in dispatch_source.py.

## [0.15.6] - 2022-01-11

### Fixed

- Sub-lattice functions are successfully serialized in the utils.py get_serialized_function_str.

### Added

- Function to scan utilized source files and return a set of imported modules (utils.get_imports_from_source)

## [0.15.5] - 2022-01-12

### Changed

- UI runs on port 47007 and the dispatcher runs on port 48008. This is so that when the servers are later merged, users continue using port 47007 in the browser.
- Small modifications to the documentation
- Small fix to the README

### Removed

- Removed a directory `generated` which was improperly added
- Dispatcher web interface
- sqlalchemy requirement

## [0.15.4] - 2022-01-11

### Changed

- In file `covalent/executor/base.py`, `pickle` was changed to `cloudpickle` because of its universal pickling ability.

### Added

- In docstring of `BaseExecutor`, a note was added specifying that `covalent` with its dependencies is assumed to be installed in the conda environments.
- Above note was also added to the conda env selector how-to.

## [0.15.3] - 2022-01-11

### Changed

- Replaced the generic `RuntimeError` telling users to check if there is an object manipulation taking place inside the lattice to a simple warning. This makes the original error more visible.

## [0.15.2] - 2022-01-11

### Added

- If condition added for handling the case where `__getattr__` of an electron is accessed to detect magic functions.

### Changed

- `ActiveLatticeManager` now subclasses from `threading.local` to make it thread-safe.
- `ValueError` in the lattice manager's `claim` function now also shows the name of the lattice that is currently claimed.
- Changed docstring of `ActiveLatticeManager` to note that now it is thread-safe.
- Sublattice dispatching now no longer deletes the result object file and is dispatched normally instead of in a serverless manner.
- `simulate_nitrogen_and_copper_slab_interaction.ipynb` notebook tutorial now does normal dispatching as well instead of serverless dispatching. Also, now 7 datapoints will be shown instead of 10 earlier.

## [0.15.1] - 2022-01-11

### Fixed

- Passing AWS credentials to reusable workflows as a secret

## [0.15.0] - 2022-01-10

### Added

- Action to push development image to ECR

### Changed

- Made the publish action reusable and callable

## [0.14.1] - 2022-01-02

### Changed

- Updated the README
- Updated classifiers in the setup.py file
- Massaged some RTD pages

## [0.14.0] - 2022-01-07

### Added

- Action to push static UI to S3

## [0.13.2] - 2022-01-07

### Changed

- Completed new UI design work

## [0.13.1] - 2022-01-02

### Added

- Added eventlet requirement

### Changed

- The CLI tool can now manage the UI flask server as well
- [Breaking] The CLI option `-t` has been changed to `-d`, which starts the servers in developer mode and exposes unit tests to the server.

## [0.13.0] - 2022-01-01

### Added

- Config manager in `covalent/_shared_files/config.py`
- Default location for the main config file can be overridden using the environment variable `COVALENT_CONFIG_DIR`
- Ability to set and get configuration using `get_config` and `set_config`

### Changed

- The flask servers now reference the config file
- Defaults reference the config file

### Fixed

- `ValueError` caught when running `covalent stop`
- One of the functional tests was using a malformed path

### Deprecated

- The `electron.to_json` function
- The `generate_random_filename_in_cache` function

### Removed

- The `get_api_token` function

## [0.12.13] - 2022-01-04

## Removed

- Tutorial section headings

## Fixed

- Plot background white color

## [0.12.12] - 2022-01-06

### Fixed

- Having a print statement inside electron and lattice code no longer causes the workflow to fail.

## [0.12.11] - 2022-01-04

### Added

- Completed UI feature set for first release

### Changed

- UI server result serialization improvements
- UI result update webhook no longer fails on request exceptions, logs warning intead

## [0.12.10] - 2021-12-17

### Added

- Astrophysics tutorial

## [0.12.9] - 2022-01-04

### Added

- Added `get_all_node_results` method in `result_class.py` to return result of all node executions.

- Added `test_parallelilization` test to verify whether the execution is now being achieved in parallel.

### Changed

- Removed `LocalCluster` cluster creation usage to a simple `Client` one from Dask.

- Removed unnecessary `to_run` function as we no longer needed to run execution through an asyncio loop.

- Removed `async` from function definition of previously asynchronous functions, `_run_task`, `_run_planned_workflow`, `_plan_workflow`, and `_run_workflow`.

- Removed `uvloop` from requirements.

- Renamed `test_get_results` to `test_get_result`.

- Reran the how to notebooks where execution time was mentioned.

- Changed how `dispatch_info` context manager was working to account for multiple nodes accessing it at the same time.

## [0.12.8] - 2022-01-02

### Changed

- Changed the software license to GNU Affero 3.0

### Removed

- `covalent-ui` directory

## [0.12.7] - 2021-12-29

### Fixed

- Gunicorn logging now uses the `capture-output` flag instead of redirecting stdout and stderr

## [0.12.6] - 2021-12-23

### Changed

- Cleaned up the requirements and moved developer requirements to a separate file inside `tests`

## [0.12.5] - 2021-12-16

### Added

- Conda build CI job

## [0.12.4] - 2021-12-23

### Changed

- Gunicorn server now checks for port availability before starting

### Fixed

- The `covalent start` function now prints the correct port if the server is already running.

## [0.12.3] - 2021-12-14

### Added

- Covalent tutorial comparing quantum support vector machines with support vector machine algorithms implemented in qiskit and scikit-learn.

## [0.12.2] - 2021-12-16

### Fixed

- Now using `--daemon` in gunicorn to start the server, which was the original intention.

## [0.12.1] - 2021-12-16

### Fixed

- Removed finance references from docs
- Fixed some other small errors

### Removed

- Removed one of the failing how-to tests from the functional test suite

## [0.12.0] - 2021-12-16

### Added

- Web UI prototype

## [0.11.1] - 2021-12-14

### Added

- CLI command `covalent status` shows port information

### Fixed

- gunicorn management improved

## [0.11.0] - 2021-12-14

### Added

- Slack notifications for test status

## [0.10.4] - 2021-12-15

### Fixed

- Specifying a non-default results directory in a sub-lattice no longer causes a failure in lattice execution.

## [0.10.3] - 2021-12-14

### Added

- Functional tests for how-to's in documentation

### Changed

- Moved example script to a functional test in the pipeline
- Added a test flag to the CLI tool

## [0.10.2] - 2021-12-14

### Fixed

- Check that only `kwargs` without any default values in the workflow definition need to be passed in `lattice.draw(ax=ax, **kwargs)`.

### Added

- Function to check whether all the parameters without default values for a callable function has been passed added to shared utils.

## [0.10.1] - 2021-12-13

### Fixed

- Content and style fixes for getting started doc.

## [0.10.0] - 2021-12-12

### Changed

- Remove all imports from the `covalent` to the `covalent_dispatcher`, except for `_dispatch_serverless`
- Moved CLI into `covalent_dispatcher`
- Moved executors to `covalent` directory

## [0.9.1] - 2021-12-13

### Fixed

- Updated CONTRIBUTING to clarify docstring style.
- Fixed docstrings for `calculate_node` and `check_constraint_specific_sum`.

## [0.9.0] - 2021-12-10

### Added

- `prefix_separator` for separating non-executable node types from executable ones.

- `subscript_prefix`, `generator_prefix`, `sublattice_prefix`, `attr_prefix` for prefixes of subscripts, generators,
  sublattices, and attributes, when called on an electron and added to the transport graph.

- `exclude_from_postprocess` list of prefixes to denote those nodes which won't be used in post processing the workflow.

- `__int__()`, `__float__()`, `__complex__()` for converting a node to an integer, float, or complex to a value of 0 then handling those types in post processing.

- `__iter__()` generator added to Electron for supporting multiple return values from an electron execution.

- `__getattr__()` added to Electron for supporting attribute access on the node output.

- `__getitem__()` added to Electron for supporting subscripting on the node output.

- `electron_outputs` added as an attribute to lattice.

### Changed

- `electron_list_prefix`, `electron_dict_prefix`, `parameter_prefix` modified to reflect new way to assign prefixes to nodes.

- In `build_graph` instead of ignoring all exceptions, now the exception is shown alongwith the runtime error notifying that object manipulation should be avoided inside a lattice.

- `node_id` changed to `self.node_id` in Electron's `__call__()`.

- `parameter` type electrons now have the default metadata instead of empty dictionary.

- Instead of deserializing and checking whether a sublattice is there, now a `sublattice_prefix` is used to denote when a node is a sublattice.

- In `dispatcher_stack_test`, `test_dispatcher_flow` updated to indicate the new use of `parameter_prefix`.

### Fixed

- When an execution fails due to something happening in `run_workflow`, then result object's status is now failed and the object is saved alongwith throwing the appropriate exception.

## [0.8.5] - 2021-12-10

### Added

- Added tests for choosing specific executors inside electron initialization.
- Added test for choosing specific Conda environments inside electron initialization.

## [0.8.4] - 2021-12-10

### Changed

- Removed \_shared_files directory and contents from covalent_dispatcher. Logging in covalent_dispatcher now uses the logger in covalent/\_shared_files/logging.py.

## [0.8.3] - 2021-12-10

### Fixed

- Decorator symbols were added to the pseudo-code in the quantum chemistry tutorial.

## [0.8.2] - 2021-12-06

### Added

- Quantum chemistry tutorial.

## [0.8.1] - 2021-12-08

### Added

- Docstrings with typehints for covalent dispatcher functions added.

### Changed

- Replaced `node` to `node_id` in `electron.py`.

- Removed unnecessary `enumerate` in `covalent_dispatcher/_core/__init__.py`.

- Removed `get_node_device_mapping` function from `covalent_dispatcher/_core/__init__.py`
  and moved the definition to directly add the mapping to `workflow_schedule`.

- Replaced iterable length comparison for `executor_specific_exec_cmds` from `if len(executor_specific_exec_cmds) > 0`
  to `if executor_specific_exec_cmds`.

## [0.8.0] - 2021-12-03

### Added

- Executors can now accept the name of a Conda environment. If that environment exists, the operations of any electron using that executor are performed in that Conda environment.

## [0.7.6] - 2021-12-02

### Changed

- How to estimate lattice execution time has been renamed to How to query lattice execution time.
- Change result querying syntax in how-to guides from `lattice.get_result` to
  `covalent.get_result`.
- Choose random port for Dask dashboard address by setting `dashboard_address` to ':0' in
  `LocalCluster`.

## [0.7.5] - 2021-12-02

### Fixed

- "Default" executor plugins are included as part of the package upon install.

## [0.7.4] - 2021-12-02

### Fixed

- Upgraded dask to 2021.10.0 based on a vulnerability report

## [0.7.3] - 2021-12-02

### Added

- Transportable object tests
- Transport graph tests

### Changed

- Variable name node_num to node_id
- Variable name node_idx to node_id

### Fixed

- Transport graph `get_dependencies()` method return type was changed from Dict to List

## [0.7.2] - 2021-12-01

### Fixed

- Date handling in changelog validation

### Removed

- GitLab CI YAML

## [0.7.1] - 2021-12-02

### Added

- A new parameter to a node's result called `sublattice_result` is added.
  This will be of a `Result` type and will contain the result of that sublattice's
  execution. If a normal electron is executed, this will be `None`.

- In `_delete_result` function in `results_manager.py`, an empty results directory
  will now be deleted.

- Name of a sublattice node will also contain `(sublattice)`.

- Added `_dispatch_sync_serverless` which synchronously dispatches without a server
  and waits for a result to be returned. This is the method used to dispatch a sublattice.

- Test for sublatticing is added.

- How-to guide added for sublatticing explaining the new features.

### Changed

- Partially changed `draw` function in `lattice.py` to also draw the subgraph
  of the sublattice when drawing the main graph of the lattice. The change is
  incomplete as we intend to add this feature later.

- Instead of returning `plt`, `draw` now returns the `ax` object.

- `__call__` function in `lattice.py` now runs the lattice's function normally
  instead of dispatching it.

- `_run_task` function now checks whether current node is a sublattice and acts
  accordingly.

### Fixed

- Unnecessary lines to rename the node's name in `covalent_dispatcher/_core/__init__.py` are removed.

- `test_electron_takes_nested_iterables` test was being ignored due to a spelling mistake. Fixed and
  modified to follow the new pattern.

## [0.7.0] - 2021-12-01

### Added

- Electrons can now accept an executor object using the "backend" keyword argument. "backend" can still take a string naming the executor module.
- Electrons and lattices no longer have Slurm metadata associated with the executor, as that information should be contained in the executor object being used as an input argument.
- The "backend" keyword can still be a string specifying the executor module, but only if the executor doesn't need any metadata.
- Executor plugin classes are now directly available to covalent, eg: covalent.executor.LocalExecutor().

## [0.6.7] - 2021-12-01

### Added

- Docstrings without examples for all the functions in core covalent.
- Typehints in those functions as well.
- Used `typing.TYPE_CHECKING` to prevent cyclic imports when writing typehints.

### Changed

- `convert_to_lattice_function` renamed to `convert_to_lattice_function_call`.
- Context managers now raise a `ValueError` instead of a generic `Exception`.

## [0.6.6] - 2021-11-30

### Fixed

- Fixed the version used in the documentation
- Fixed the badge URLs to prevent caching

## [0.6.5] - 2021-11-30

### Fixed

- Broken how-to links

### Removed

- Redundant lines from .gitignore
- \*.ipynb from .gitignore

## [0.6.4] - 2021-11-30

### Added

- How-to guides for workflow orchestration.
  - How to construct an electron
  - How to construct a lattice
  - How to add an electron to lattice
  - How to visualize the lattice
  - How to add constraints to lattices
- How-to guides for workflow and subtask execution.
  - How to execute individual electrons
  - How to execute a lattice
  - How to execute multiple lattices
- How-to guides for status querying.
  - How to query electron execution status
  - How to query lattice execution status
  - How to query lattice execution time
- How-to guides for results collection
  - How to query electron execution results
  - How to query lattice execution results
  - How to query multiple lattice execution results
- Str method for the results object.

### Fixed

- Saving the electron execution status when the subtask is running.

## [0.6.3] - 2021-11-29

### Removed

- JWT token requirement.
- Covalent dispatcher login requirement.
- Update covalent login reference in README.md.
- Changed the default dispatcher server port from 5000 to 47007.

## [0.6.2] - 2021-11-28

### Added

- Github action for tests and coverage
- Badges for tests and coverage
- If tests pass then develop is pushed to master
- Add release action which tags and creates a release for minor version upgrades
- Add badges action which runs linter, and upload badges for version, linter score, and platform
- Add publish action (and badge) which builds a Docker image and uploads it to the AWS ECR

## [0.6.1] - 2021-11-27

### Added

- Github action which checks version increment and changelog entry

## [0.6.0] - 2021-11-26

### Added

- New Covalent RTD theme
- sphinx extension sphinx-click for CLI RTD
- Sections in RTD
- init.py in both covalent-dispatcher logger module and cli module for it to be importable in sphinx

### Changed

- docutils version that was conflicting with sphinx

### Removed

- Old aq-theme

## [0.5.1] - 2021-11-25

### Added

- Integration tests combining both covalent and covalent-dispatcher modules to test that
  lattice workflow are properly planned and executed.
- Integration tests for the covalent-dispatcher init module.
- pytest-asyncio added to requirements.

## [0.5.0] - 2021-11-23

### Added

- Results manager file to get results from a file, delete a result, and redispatch a result object.
- Results can also be awaited to only return a result if it has either been completed or failed.
- Results class which is used to store the results with all the information needed to be used again along with saving the results to a file functionality.
- A result object will be a mercurial object which will be updated by the dispatcher and saved to a file throughout the dispatching and execution parts.
- Direct manipulation of the transport graph inside a result object takes place.
- Utility to convert a function definition string to a function and vice-versa.
- Status class to denote the status of a result object and of each node execution in the transport graph.
- Start and end times are now also stored for each node execution as well as for the whole dispatch.
- Logging of `stdout` and `stderr` can be done by passing in the `log_stdout`, `log_stderr` named metadata respectively while dispatching.
- In order to get the result of a certain dispatch, the `dispatch_id`, the `results_dir`, and the `wait` parameter can be passed in. If everything is default, then only the dispatch id is required, waiting will not be done, and the result directory will be in the current working directory with folder name as `results/` inside which every new dispatch will have a new folder named according to their respective dispatch ids, containing:
  - `result.pkl` - (Cloud)pickled result object.
  - `result_info.yaml` - yaml file with high level information about the result and its execution.
  - `dispatch_source.py` - python file generated, containing the original function definitions of lattice and electrons which can be used to dispatch again.

### Changed

- `logfile` named metadata is now `slurm_logfile`.
- Instead of using `jsonpickle`, `cloudpickle` is being used everywhere to maintain consistency.
- `to_json` function uses `json` instead of `jsonpickle` now in electron and lattice definitions.
- `post_processing` moved to the dispatcher, so the dispatcher will now store a finished execution result in the results folder as specified by the user with no requirement of post processing it from the client/user side.
- `run_task` function in dispatcher modified to check if a node has completed execution and return it if it has, else continue its execution. This also takes care of cases if the server has been closed mid execution, then it can be started again from the last saved state, and the user won't have to wait for the whole execution.
- Instead of passing in the transport graph and dispatch id everywhere, the result object is being passed around, except for the `asyncio` part where the dispatch id and results directory is being passed which afterwards lets the core dispatcher know where to get the result object from and operate on it.
- Getting result of parent node executions of the graph, is now being done using the result object's graph. Storing of each execution's result is also done there.
- Tests updated to reflect the changes made. They are also being run in a serverless manner.

### Removed

- `LatticeResult` class removed.
- `jsonpickle` requirement removed.
- `WorkflowExecutionResult`, `TaskExecutionResult`, and `ExecutionError` singleton classes removed.

### Fixed

- Commented out the `jwt_required()` part in `covalent-dispatcher/_service/app.py`, may be removed in later iterations.
- Dispatcher server will now return the error message in the response of getting result if it fails instead of sending every result ever as a response.

## [0.4.3] - 2021-11-23

### Added

- Added a note in Known Issues regarding port conflict warning.

## [0.4.2] - 2021-11-24

### Added

- Added badges to README.md

## [0.4.1] - 2021-11-23

### Changed

- Removed old coverage badge and fixed the badge URL

## [0.4.0] - 2021-11-23

### Added

- Codecov integrations and badge

### Fixed

- Detached pipelines no longer created

## [0.3.0] - 2021-11-23

### Added

- Wrote a Code of Conduct based on <https://www.contributor-covenant.org/>
- Added installation and environment setup details in CONTRIBUTING
- Added Known Issues section to README

## [0.2.0] - 2021-11-22

### Changed

- Removed non-open-source executors from Covalent. The local SLURM executor is now
- a separate repo. Executors are now plugins.

## [0.1.0] - 2021-11-19

### Added

- Pythonic CLI tool. Install the package and run `covalent --help` for a usage description.
- Login and logout functionality.
- Executor registration/deregistration skeleton code.
- Dispatcher service start, stop, status, and restart.

### Changed

- JWT token is stored to file instead of in an environment variable.
- The Dask client attempts to connect to an existing server.

### Removed

- Removed the Bash CLI tool.

### Fixed

- Version assignment in the covalent init file.

## [0.0.3] - 2021-11-17

### Fixed

- Fixed the Dockerfile so that it runs the dispatcher server from the covalent repo.

## [0.0.2] - 2021-11-15

### Changed

- Single line change in ci script so that it doesn't exit after validating the version.
- Using `rules` in `pytest` so that the behavior in test stage is consistent.

## [0.0.1] - 2021-11-15

### Added

- CHANGELOG.md to track changes (this file).
- Semantic versioning in VERSION.
- CI pipeline job to enforce versioning.<|MERGE_RESOLUTION|>--- conflicted
+++ resolved
@@ -14,18 +14,12 @@
 - UI changes added for qelectrons and fix for related config file corruption
 - UI fix regarding Qelectron not showing up
 - Performance optimisation of UI for large Qelectrons
-<<<<<<< HEAD
 - 
-=======
->>>>>>> 3a5281ee
 ## Tests
 
 - Changed the method for startup and shutdown events for pytest to work with fastapi version 0.93.0
 - Fixed test cases to adapt changes to SQLAlchemy version 1.4.49
-<<<<<<< HEAD
-=======
 - Add tests for GUI frontend and backend.
->>>>>>> 3a5281ee
 
 ### Docs
 
