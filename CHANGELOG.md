# Changelog

All notable changes to this project will be documented in this file.

The format is based on [Keep a Changelog](https://keepachangelog.com/en/1.0.0/),
and this project adheres to [Semantic Versioning](https://semver.org/spec/v2.0.0.html).

## [UNRELEASED]

<<<<<<< HEAD
### Docs

- Added new tutorial: Training quantum embedding kernels for classification
- Fixed display issues with figure (in dark mode) and bullet points in tutorials
=======
## [0.110.1] - 2022-06-10

### Fixed

- Configure dask to not use daemonic processes when creating a cluster

### Operations

- Sync the VERSION file within `covalent` directory to match the root level VERSION
- Manually patch `covalent/VERSION`
>>>>>>> a0cfaea8

## [0.110.0] - 2022-06-10

### Changed

- Web GUI list size and status label colors changed.
- Web GUI graph running icon changed to non-static icon.

### Docs

- Removed references to the Dask executor in RTD as they are no longer needed.

## [0.109.1] - 2022-06-10

### Fixed

- `covalent --version` now works for PyPI releases

## [0.109.0] - 2022-06-10

### Docs

- Update CLI help statements

### Added

- Add CLI functionality to start covalent with/without Dask
- Add CLI support to parse `covalent_ui.log` file

### Operations

- Updating codeowners to establish engineering & psiog ownership

## [0.108.0] - 2022-06-08

### Added

- WCI yaml file

### Docs

- Add pandoc installation updates to contributing guide

## [0.107.0] - 2022-06-07

### Changed

- Skipping stdout/stderr redirection tests until implemented in Dask parent process

### Added

- Simplifed starting the dask cluster using `multiprocessing`
- Added `bokeh==2.4.3` to requirements.txt to enable view Dask dashboard

### Fixed

- Changelog-reminder action now works for PRs from forks.

## [0.106.2] - 2022-06-06

### Fixed

- Specifying the version for package `furo` to `2022.4.7` to prevent breaking doc builds

### Docs

- Added new tutorial: Using Covalent with PennyLane for hybrid computation.

## [0.106.1] - 2022-06-01

### Fixed

- Changelog-reminder action now works for PRs from forks

### Docs

- Removed references to microservices in RTD
- Updated README.md.
- Changed `ct.electron` to `ct.lattice(executor=dask_executor)` in MNIST classifier tutorial

## [0.106.0] - 2022-05-26

### Changed

- Visual theme for Webapp GUI changed in accordance to new theme
- Fonts, colors, icons have been updated

## [0.105.0] - 2022-05-25

### Added

- Add a pre-commit hook for `detect-secrets`.
- Updated the actions in accordance with the migration done in the previous version.

## [0.104.0] - 2022-05-23

### Changed

- Services have been moved to a different codebase. This repo is now hosting the Covalent SDK, local dispatcher backend, Covalent web GUI, and documentation. Version is bumped to `0.104.0` in order to avoid conflicts.
- Update tests to match the current dispatcher api
- Skip testing dask executor until dask executor plugin is made public
- Using 2 thread pools to manage multiple workflows better and the other one for executing electrons in parallel.

### Fixed

- Add psutil and PyYAML to requirements.txt
- Passing the same Electron to multiple inputs of an Electron now works. UI fix pending.
- Dask from `requirements.txt`.

### Removed

- Asyncio usage for electron level concurrency.
- References to dask

### Added

- Functional test added for dask executor with the cluster running locally.
- Scalability tests for different workflows and workflow sizes under `tests/stress_tests/scripts`
- Add sample performance testing workflows under `tests/stress_tests`
- Add pipelines to continuously run the tutorial notebooks
- Create notebook with tasks from RTD

## [0.32.3] - 2022-03-16

### Fixed

- Fix missing UI graph edges between parameters and electrons in certain cases.
- Fix UI crashes in cases where legacy localStorage state was being loaded.

## [0.32.2] - 2022-03-16

### Added

- Images for graphs generated in tutorials and how-tos.
- Note for quantum gravity tutorial to tell users that `tensorflow` doesn't work on M1 Macs.
- `Known Issues` added to `README.md`

### Fixed

- `draw` function usage in tutorials and how-tos now reflects the UI images generated instead of using graphviz.
- Images now render properly in RTD of how-tos.

### Changed

- Reran all the tutorials that could run, generating the outputs again.

## [0.32.1] - 2022-03-15

### Fixed

- CLI now starts server directly in the subprocess instead of as a daemon
- Logs are provided as pipes to Popen instead of using a shell redirect
- Restart behavior fixed
- Default port in `covalent_ui/app.py` uses the config manager

### Removed

- `_graceful_restart` function no longer needed without gunicorn

## [0.32.0] - 2022-03-11

### Added

- Dispatcher microservice API endpoint to dispatch and update workflow.
- Added get runnable task endpoint.

## [0.31.0] - 2022-03-11

### Added

- Runner component's main functionality to run a set of tasks, cancel a task, and get a task's status added to its api.

## [0.30.5] - 2022-03-11

### Updated

- Updated Workflow endpoints & API spec to support upload & download of result objects as pickle files

## [0.30.4] - 2022-03-11

### Fixed

- When executing a task on an alternate Conda environment, Covalent no longer has to be installed on that environment. Previously, a Covalent object (the execution function as a TransportableObject) was passed to the environment. Now it is deserialized to a "normal" Python function, which is passed to the alternate Conda environment.

## [0.30.3] - 2022-03-11

### Fixed

- Fixed the order of output storage in `post_process` which should have been the order in which the electron functions are called instead of being the order in which they are executed. This fixes the order in which the replacement of function calls with their output happens, which further fixes any discrepencies in the results obtained by the user.

- Fixed the `post_process` test to check the order as well.

## [0.30.2] - 2022-03-11

### Changed

- Updated eventlet to 0.31.0

## [0.30.1] - 2022-03-10

### Fixed

- Eliminate unhandled exception in Covalent UI backend when calling fetch_result.

## [0.30.0] - 2022-03-09

### Added

- Skeleton code for writing the different services corresponding to each component in the open source refactor.
- OpenAPI specifications for each of the services.

## [0.29.3] - 2022-03-09

### Fixed

- Covalent UI is built in the Dockerfile, the setup file, the pypi workflow, the tests workflow, and the conda build script.

## [0.29.2] - 2022-03-09

### Added

- Defaults defined in executor plugins are read and used to update the in-memory config, as well as the user config file. But only if the parameter in question wasn't already defined.

### Changed

- Input parameter names and docstrings in _shared_files.config.update_config were changed for clarity.

## [0.29.1] - 2022-03-07

### Changed

- Updated fail-fast strategy to run all tests.

## [0.29.0] - 2022-03-07

### Added

- DispatchDB for storing dispatched results

### Changed

- UI loads dispatches from DispatchDB instead of browser local storage

## [0.28.3] - 2022-03-03

### Fixed

Installed executor plugins don't have to be referred to by their full module name. Eg, use "custom_executor", instead of "covalent_custom_plugin.custom_executor".

## [0.28.2] - 2022-03-03

### Added

- A brief overview of the tutorial structure in the MNIST classification tutorial.

## [0.28.1] - 2022-03-02

### Added

- Conda installation is only supported for Linux in the `Getting Started` guide.
- MNIST classifier tutorial.

### Removed

- Removed handling of default values of function parameters in `get_named_params` in `covalent/_shared_files/utils.py`. So, it is actually being handled by not being handled since now `named_args` and `named_kwargs` will only contain parameters that were passed during the function call and not all of them.

## [0.28.0] - 2022-03-02

### Added

- Lepton support, including for Python modules and C libraries
- How-to guides showing how to use leptons for each of these

## [0.27.6] - 2022-03-01

### Added

- Added feature development basic steps in CONTRIBUTING.md.
- Added section on locally building RTD (read the docs) in the contributing guide.

## [0.27.5] - 2022-03-01

### Fixed

- Missing UI input data after backend change - needed to be derived from graph for electrons, lattice inputs fixed on server-side, combining name and positional args
- Broken UI graph due to variable->edge_name renaming
- Missing UI executor data after server-side renaming

## [0.27.4] - 2022-02-28

### Fixed

- Path used in `covalent/executor/__init__.py` for executor plugin modules needed updating to `covalent/executor/executor_plugins`

### Removed

- Disabled workflow cancellation test due to inconsistent outcomes. Test will be re-enabled after cancellation mechanisms are investigated further.

## [0.27.3] - 2022-02-25

### Added

- Added `USING_DOCKER.md` guide for running docker container.
- Added cli args to covalent UI flask server `covalent_ui/app.py` to modify port and log file path.

### Removed

- Removed gunicorn from cli and Dockerfile.

### Changed

- Updated cli `covalent_dispatcher/_cli/service.py` to run flask server directly, and removed dispatcher and UI flags.
- Using Flask blueprints to merge Dispatcher and UI servers.
- Updated Dockerfile to run flask server directly.
- Creating server PID file manually in `covalent_dispatcher/_cli/service.py`.
- Updated tests and docs to reflect merged servers.
- Changed all mentions of port 47007 (for old UI server) to 48008.

## [0.27.2] - 2022-02-24

### Changed

- Removed unnecessary blockquotes from the How-To guide for creating custom executors
- Changed "Covalent Cloud" to "Covalent" in the main code text

## [0.27.1] - 2022-02-24

### Removed

- Removed AQ-Engineers from CODEOWNERS in order to fix PR review notifications

## [0.27.0] - 2022-02-24

### Added

- Support for positional only, positional or keyword, variable positional, keyword only, variable keyword types of parameters is now added, e.g an electron can now use variable args and variable kwargs if the number/names of parameters are unknown during definition as `def task(*args, **kwargs)` which wasn't possible before.

- `Lattice.args` added to store positional arguments passed to the lattice's workflow function.

- `get_named_params` function added in `_shared_files/utils.py` which will return a tuple containing named positional arguments and named keyword arguments. The names help in showing and storing these parameters in the transport graph.

- Tests to verify whether all kinds of input paramaters are supported by electron or a lattice.

### Changed

- No longer merging positional arguments with keyword arguments, instead they are separately stored in respective nodes in the transport graph.

- `inputs` returned from `_get_inputs` function in `covalent_dispatcher/_core/execution.py` now contains positional as well as keyword arguments which further get passed to the executor.

- Executors now support positional and keyword arguments as inputs to their executable functions.

- Result object's `_inputs` attribute now contains both `args` and `kwargs`.

- `add_node_for_nested_iterables` is renamed to `connect_node_with_others` and `add_node_to_graph` also renamed to `add_collection_node_to_graph` in `electron.py`. Some more variable renames to have appropriate self-explanatory names.

- Nodes and edges in the transport graph now have a better interface to assign attributes to them.

- Edge attribute `variable` renamed to `edge_name`.

- In `serialize` function of the transport graph, if `metadata_only` is True, then only `metadata` attribute of node and `source` and `target` attributes of edge are kept in the then return serialized `data`.

- Updated the tests wherever necessary to reflect the above changes

### Removed

- Deprecated `required_params_passed` since an error will automatically be thrown by the `build_graph` function if any of the required parameters are not passed.

- Removed duplicate attributes from nodes in the transport graph.

## [0.26.1] - 2022-02-23

### Added

- Added Local Executor section to the API read the docs.

## [0.26.0] - 2022-02-23

### Added

- Automated reminders to update the changelog

## [0.25.3] - 2022-02-23

## Added

- Listed common mocking commands in the CONTRIBUTING.md guide.
- Additional guidelines on testing.

## [0.25.2] - 2022-02-21

### Changed

- `backend` metadata name changed to `executor`.
- `_plan_workflow` usage updated to reflect how that executor related information is now stored in the specific executor object.
- Updated tests to reflect the above changes.
- Improved the dispatch cancellation test to provide a robust solution which earlier took 10 minutes to run with uncertainty of failing every now and then.

### Removed

- Removed `TaskExecutionMetadata` as a consequence of removing `execution_args`.

## [0.25.1] - 2022-02-18

### Fixed

- Tracking imports that have been used in the workflow takes less time.

### Added

- User-imports are included in the dispatch_source.py script. Covalent-related imports are commented out.

## [0.25.0] - 2022-02-18

### Added

- UI: Lattice draw() method displays in web UI
- UI: New navigation panel

### Changed

- UI: Animated graph changes, panel opacity

### Fixed

- UI: Fixed "Not Found" pages

## [0.24.21] - 2022-02-18

### Added

- RST document describing the expectations from a tutorial.

## [0.24.20] - 2022-02-17

### Added

- Added how to create custom executors

### Changed

- Changed the description of the hyperlink for choosing executors
- Fixed typos in doc/source/api/getting_started/how_to/execution/creating_custom_executors.ipynb

## [0.24.19] - 2022-02-16

### Added

- CODEOWNERS for certain files.

## [0.24.18] - 2022-02-15

### Added

- The user configuration file can now specify an executor plugin directory.

## [0.24.17] - 2022-02-15

### Added

- Added a how-to for making custom executors.

## [0.24.16] - 2022-02-12

### Added

- Errors now contain the traceback as well as the error message in the result object.
- Added test for `_post_process` in `tests/covalent_dispatcher_tests/_core/execution_test.py`.

### Changed

- Post processing logic in `electron` and dispatcher now relies on the order of execution in the transport graph rather than node's function names to allow for a more reliable pairing of nodes and their outputs.

- Renamed `init_test.py` in `tests/covalent_dispatcher_tests/_core/` to `execution_test.py`.

### Removed

- `exclude_from_postprocess` list which contained some non executable node types removed since only executable nodes are post processed now.

## [0.24.15] - 2022-02-11

### Fixed

- If a user's configuration file does not have a needed exeutor parameter, the default parameter (defined in _shared_files/defaults.py) is used.
- Each executor plugin is no longer initialized upon the import of Covalent. This allows required parameters in executor plugins.

## Changed

- Upon updating the configuration data with a user's configuration file, the complete set is written back to file.

## Added

- Tests for the local and base executors.

## [0.24.14] - 2022-02-11

### Added

- UI: add dashboard cards
- UI: add scaling dots background

### Changed

- UI: reduce sidebar font sizes, refine color theme
- UI: refine scrollbar styling, show on container hover
- UI: format executor parameters as YAML code
- UI: update syntax highlighting scheme
- UI: update index.html description meta tag

## [0.24.13] - 2022-02-11

### Added

- Tests for covalent/_shared_files/config.py

## [0.24.12] - 2022-02-10

### Added

- CodeQL code analyzer

## [0.24.11] - 2022-02-10

### Added

- A new dictionary `_DEFAULT_CONSTRAINTS_DEPRECATED` in defaults.py

### Changed

- The `_DEFAULT_CONSTRAINT_VALUES` dictionary now only contains the `backend` argument

## [0.24.10] - 2022-02-09

### Fixed

- Sporadically failing workflow cancellation test in tests/workflow_stack_test.py

## [0.24.9] - 2022-02-09

## Changed

- Implementation of `_port_from_pid` in covalent_dispatcher/_cli/service.py.

## Added

- Unit tests for command line interface (CLI) functionalities in covalent_dispatcher/_cli/service.py and covalent_dispatcher/_cli/cli.py.

## [0.24.8] - 2022-02-07

### Fixed

- If a user's configuration file does not have a needed parameter, the default parameter (defined in _shared_files/defaults.py) is used.

## [0.24.7] - 2022-02-07

### Added

- Typing: Add Type hint `dispatch_info` parameter.
- Documentation: Updated the return_type description in docstring.

### Changed

- Typing: Change return type annotation to `Generator`.

## [0.24.6] - 2022-02-06

### Added

- Type hint to `deserialize` method of `TransportableObject` of `covalent/_workflow/transport.py`.

### Changed

- Description of `data` in `deserialize` method of `TransportableObject` of `covalent/_workflow/transport.py` from `The serialized transportable object` to `Cloudpickled function`.

## [0.24.5] - 2022-02-05

### Fixed

- Removed dependence on Sentinel module

## [0.24.4] - 2022-02-04

### Added

- Tests across multiple versions of Python and multiple operating systems
- Documentation reflecting supported configurations

## [0.24.3] - 2022-02-04

### Changed

- Typing: Use `bool` in place of `Optional[bool]` as type annotation for `develop` parameter in `covalent_dispatcher.service._graceful_start`
- Typing: Use `Any` in place of `Optional[Any]` as type annotation for `new_value` parameter in `covalent._shared_files.config.get_config`

## [0.24.2] - 2022-02-04

### Fixed

- Updated hyperlink of "How to get the results" from "./collection/query_electron_execution_result" to "./collection/query_multiple_lattice_execution_results" in "doc/source/how_to/index.rst".
- Updated hyperlink of "How to get the result of a particular electron" from "./collection/query_multiple_lattice_execution_results" to "./collection/query_electron_execution_result" in "doc/source/how_to/index.rst".

## [0.24.1] - 2022-02-04

### Changed

- Changelog entries are now required to have the current date to enforce ordering.

## [0.24.0] - 2022-02-03

### Added

- UI: log file output - display in Output tab of all available log file output
- UI: show lattice and electron inputs
- UI: display executor attributes
- UI: display error message on failed status for lattice and electron

### Changed

- UI: re-order sidebar sections according to latest figma designs
- UI: update favicon
- UI: remove dispatch id from tab title
- UI: fit new uuids
- UI: adjust theme text primary and secondary colors

### Fixed

- UI: auto-refresh result state on initial render of listing and graph pages
- UI: graph layout issues: truncate long electron/param names

## [0.23.0] - 2022-02-03

### Added

- Added `BaseDispatcher` class to be used for creating custom dispatchers which allow connection to a dispatcher server.
- `LocalDispatcher` inheriting from `BaseDispatcher` allows connection to a local dispatcher server running on the user's machine.
- Covalent only gives interface to the `LocalDispatcher`'s `dispatch` and `dispatch_sync` methods.
- Tests for both `LocalDispatcher` and `BaseDispatcher` added.

### Changed

- Switched from using `lattice.dispatch` and `lattice.dispatch_sync` to `covalent.dispatch` and `covalent.dispatch_sync`.
- Dispatcher address now is passed as a parameter (`dispatcher_addr`) to `covalent.dispatch` and `covalent.dispatch_sync` instead of a metadata field to lattice.
- Updated tests, how tos, and tutorials to use `covalent.dispatch` and `covalent.dispatch_sync`.
- All the contents of `covalent_dispatcher/_core/__init__.py` are moved to `covalent_dispatcher/_core/execution.py` for better organization. `__init__.py` only contains function imports which are needed by external modules.
- `dispatch`, `dispatch_sync` methods deprecated from `Lattice`.

### Removed

- `_server_dispatch` method removed from `Lattice`.
- `dispatcher` metadata field removed from `lattice`.

## [0.22.19] - 2022-02-03

### Fixed

- `_write_dispatch_to_python_file` isn't called each time a task is saved. It is now only called in the final save in `_run_planned_workflow` (in covalent_dispatcher/_core/__init__.py).

## [0.22.18] - 2022-02-03

### Fixed

- Added type information to result.py

## [0.22.17] - 2022-02-02

### Added

- Replaced `"typing.Optional"` with `"str"` in covalent/executor/base.py
- Added missing type hints to `get_dispatch_context` and `write_streams_to_file` in covalent/executor/base.py, BaseExecutor

## [0.22.16] - 2022-02-02

### Added

- Functions to check if UI and dispatcher servers are running.
- Tests for the `is_ui_running` and `is_server_running` in covalent_dispatcher/_cli/service.py.

## [0.22.15] - 2022-02-01

### Fixed

- Covalent CLI command `covalent purge` will now stop the servers before deleting all the pid files.

### Added

- Test for `purge` method in covalent_dispatcher/_cli/service.py.

### Removed

- Unused `covalent_dispatcher` import from covalent_dispatcher/_cli/service.py.

### Changed

- Moved `_config_manager` import from within the `purge` method to the covalent_dispatcher/_cli/service.py for the purpose of mocking in tests.

## [0.22.14] - 2022-02-01

### Added

- Type hint to `_server_dispatch` method in `covalent/_workflow/lattice.py`.

## [0.22.13] - 2022-01-26

### Fixed

- When the local executor's `log_stdout` and `log_stderr` config variables are relative paths, they should go inside the results directory. Previously that was queried from the config, but now it's queried from the lattice metadata.

### Added

- Tests for the corresponding functions in (`covalent_dispatcher/_core/__init__.py`, `covalent/executor/base.py`, `covalent/executor/executor_plugins/local.py` and `covalent/executor/__init__.py`) affected by the bug fix.

### Changed

- Refactored `_delete_result` in result manager to give the option of deleting the result parent directory.

## [0.22.12] - 2022-01-31

### Added

- Diff check in pypi.yml ensures correct files are packaged

## [0.22.11] - 2022-01-31

### Changed

- Removed codecov token
- Removed Slack notifications from feature branches

## [0.22.10] - 2022-01-29

### Changed

- Running tests, conda, and version workflows on pull requests, not just pushes

## [0.22.9] - 2022-01-27

### Fixed

- Fixing version check action so that it doesn't run on commits that are in develop
- Edited PR template so that markdown checklist appears properly

## [0.22.8] - 2022-01-27

### Fixed

- publish workflow, using `docker buildx` to build images for x86 and ARM, prepare manifest and push to ECR so that pulls will match the correct architecture.
- typo in CONTRIBUTING
- installing `gcc` in Docker image so Docker can build wheels for `dask` and other packages that don't provide ARM wheels

### Changed

- updated versions in `requirements.txt` for `matplotlib` and `dask`

## [0.22.7] - 2022-01-27

### Added

- `MANIFEST.in` did not have `covalent_dispatcher/_service` in it due to which the PyPi package was not being built correctly. Added the `covalent_dispatcher/_service` to the `MANIFEST.in` file.

### Fixed

- setuptools properly including data files during installation

## [0.22.6] - 2022-01-26

### Fixed

- Added service folder in covalent dispatcher to package.

## [0.22.5] - 2022-01-25

### Fixed

- `README.md` images now use master branch's raw image urls hosted on <https://github.com> instead of <https://raw.githubusercontent.com>. Also, switched image rendering from html to markdown.

## [0.22.4] - 2022-01-25

### Fixed

- dispatcher server app included in sdist
- raw image urls properly used

## [0.22.3] - 2022-01-25

### Fixed

- raw image urls used in readme

## [0.22.2] - 2022-01-25

### Fixed

- pypi upload

## [0.22.1] - 2022-01-25

### Added

- Code of conduct
- Manifest.in file
- Citation info
- Action to upload to pypi

### Fixed

- Absolute URLs used in README
- Workflow badges updated URLs
- `install_package_data` -> `include_package_data` in `setup.py`

## [0.22.0] - 2022-01-25

### Changed

- Using public ECR for Docker release

## [0.21.0] - 2022-01-25

### Added

- GitHub pull request templates

## [0.20.0] - 2022-01-25

### Added

- GitHub issue templates

## [0.19.0] - 2022-01-25

### Changed

- Covalent Beta Release

## [0.18.9] - 2022-01-24

### Fixed

- iframe in the docs landing page is now responsive

## [0.18.8] - 2022-01-24

### Changed

- Temporarily removed output tab
- Truncated dispatch id to fit left sidebar, add tooltip to show full id

## [0.18.7] - 2022-01-24

### Changed

- Many stylistic improvements to documentation, README, and CONTRIBUTING.

## [0.18.6] - 2022-01-24

### Added

- Test added to check whether an already decorated function works as expected with Covalent.
- `pennylane` package added to the `requirements-dev.txt` file.

### Changed

- Now using `inspect.signature` instead of `function.__code__` to get the names of function's parameters.

## [0.18.5] - 2022-01-21

### Fixed

- Various CI fixes, including rolling back regression in version validation, caching on s3 hosted badges, applying releases and tags correctly.

## [0.18.4] - 2022-01-21

### Changed

- Removed comments and unused functions in covalent_dispatcher
- `result_class.py` renamed to `result.py`

### Fixed

- Version was not being properly imported inside `covalent/__init__.py`
- `dispatch_sync` was not previously using the `results_dir` metadata field

### Removed

- Credentials in config
- `generate_random_filename_in_cache`
- `is_any_atom`
- `to_json`
- `show_subgraph` option in `draw`
- `calculate_node`

## [0.18.3] - 2022-01-20

### Fixed

- The gunicorn servers now restart more gracefully

## [0.18.2] - 2022-01-21

### Changed

- `tempdir` metadata field removed and replaced with `executor.local.cache_dir`

## [0.18.1] - 2022-01-11

## Added

- Concepts page

## [0.18.0] - 2022-01-20

### Added

- `Result.CANCELLED` status to represent the status of a cancelled dispatch.
- Condition to cancel the whole dispatch if any of the nodes are cancelled.
- `cancel_workflow` function which uses a shared variable provided by Dask (`dask.distributed.Variable`) in a dask client to inform nodes to stop execution.
- Cancel function for dispatcher server API which will allow the server to terminate the dispatch.
- How to notebook for cancelling a dispatched job.
- Test to verify whether cancellation of dispatched jobs is working as expected.
- `cancel` function is available as `covalent.cancel`.

### Changed

- In file `covalent/_shared_files/config.py` instead of using a variable to store and then return the config data, now directly returning the configuration.
- Using `fire_and_forget` to dispatch a job instead of a dictionary of Dask's `Future` objects so that we won't have to manage the lifecycle of those futures.
- The `test_run_dispatcher` test was changed to reflect that the dispatcher no longer uses a dictionary of future objects as it was not being utilized anywhere.

### Removed

- `with dask_client` context was removed as the client created in `covalent_dispatcher/_core/__init__.py` is already being used even without the context. Furthermore, it creates issues when that context is exited which is unnecessary at the first place hence not needed to be resolved.

## [0.17.5] - 2022-01-19

### Changed

- Results directory uses a relative path by default and can be overridden by the environment variable `COVALENT_RESULTS_DIR`.

## [0.17.4] - 2022-01-19

### Changed

- Executor parameters use defaults specified in config TOML
- If relative paths are supplied for stdout and stderr, those files are created inside the results directory

## [0.17.3] - 2022-01-18

### Added

- Sync function
- Covalent CLI tool can restart in developer mode

### Fixed

- Updated the UI address referenced in the README

## [0.17.2] - 2022-01-12

### Added

- Quantum gravity tutorial

### Changed

- Moved VERSION file to top level

## [0.17.1] - 2022-01-19

### Added

- `error` attribute was added to the results object to show which node failed and the reason behind it.
- `stdout` and `stderr` attributes were added to a node's result to store any stdout and stderr printing done inside an electron/node.
- Test to verify whether `stdout` and `stderr` are being stored in the result object.

### Changed

- Redesign of how `redirect_stdout` and `redirect_stderr` contexts in executor now work to allow storing their respective outputs.
- Executors now also return `stdout` and `stderr` strings, along with the execution output, so that they can be stored in their result object.

## [0.17.0] - 2022-01-18

### Added

- Added an attribute `__code__` to electron and lattice which is a copy of their respective function's `__code__` attribute.
- Positional arguments, `args`, are now merged with keyword arguments, `kwargs`, as close as possible to where they are passed. This was done to make sure we support both with minimal changes and without losing the name of variables passed.
- Tests to ensure usage of positional arguments works as intended.

### Changed

- Slight rework to how any print statements in lattice are sent to null.
- Changed `test_dispatcher_functional` in `basic_dispatcher_test.py` to account for the support of `args` and removed a an unnecessary `print` statement.

### Removed

- Removed `args` from electron's `init` as it wasn't being used anywhere.

## [0.16.1] - 2022-01-18

### Changed

- Requirement changed from `dask[complete]` to `dask[distributed]`.

## [0.16.0] - 2022-01-14

### Added

- New UI static demo build
- New UI toolbar functions - orientation, toggle params, minimap
- Sortable and searchable lattice name row

### Changed

- Numerous UI style tweaks, mostly around dispatches table states

### Fixed

- Node sidebar info now updates correctly

## [0.15.11] - 2022-01-18

### Removed

- Unused numpy requirement. Note that numpy is still being installed indirectly as other packages in the requirements rely on it.

## [0.15.10] - 2022-01-16

## Added

- How-to guide for Covalent dispatcher CLI.

## [0.15.9] - 2022-01-18

### Changed

- Switched from using human readable ids to using UUIDs

### Removed

- `human-id` package was removed along with its mention in `requirements.txt` and `meta.yaml`

## [0.15.8] - 2022-01-17

### Removed

- Code breaking text from CLI api documentation.
- Unwanted covalent_dispatcher rst file.

### Changed

- Installation of entire covalent_dispatcher instead of covalent_dispatcher/_service in setup.py.

## [0.15.7] - 2022-01-13

### Fixed

- Functions with multi-line or really long decorators are properly serialized in dispatch_source.py.
- Multi-line Covalent output is properly commented out in dispatch_source.py.

## [0.15.6] - 2022-01-11

### Fixed

- Sub-lattice functions are successfully serialized in the utils.py get_serialized_function_str.

### Added

- Function to scan utilized source files and return a set of imported modules (utils.get_imports_from_source)

## [0.15.5] - 2022-01-12

### Changed

- UI runs on port 47007 and the dispatcher runs on port 48008. This is so that when the servers are later merged, users continue using port 47007 in the browser.
- Small modifications to the documentation
- Small fix to the README

### Removed

- Removed a directory `generated` which was improperly added
- Dispatcher web interface
- sqlalchemy requirement

## [0.15.4] - 2022-01-11

### Changed

- In file `covalent/executor/base.py`, `pickle` was changed to `cloudpickle` because of its universal pickling ability.

### Added

- In docstring of `BaseExecutor`, a note was added specifying that `covalent` with its dependencies is assumed to be installed in the conda environments.
- Above note was also added to the conda env selector how-to.

## [0.15.3] - 2022-01-11

### Changed

- Replaced the generic `RuntimeError` telling users to check if there is an object manipulation taking place inside the lattice to a simple warning. This makes the original error more visible.

## [0.15.2] - 2022-01-11

### Added

- If condition added for handling the case where `__getattr__` of an electron is accessed to detect magic functions.

### Changed

- `ActiveLatticeManager` now subclasses from `threading.local` to make it thread-safe.
- `ValueError` in the lattice manager's `claim` function now also shows the name of the lattice that is currently claimed.
- Changed docstring of `ActiveLatticeManager` to note that now it is thread-safe.
- Sublattice dispatching now no longer deletes the result object file and is dispatched normally instead of in a serverless manner.
- `simulate_nitrogen_and_copper_slab_interaction.ipynb` notebook tutorial now does normal dispatching as well instead of serverless dispatching. Also, now 7 datapoints will be shown instead of 10 earlier.

## [0.15.1] - 2022-01-11

### Fixed

- Passing AWS credentials to reusable workflows as a secret

## [0.15.0] - 2022-01-10

### Added

- Action to push development image to ECR

### Changed

- Made the publish action reusable and callable

## [0.14.1] - 2022-01-02

### Changed

- Updated the README
- Updated classifiers in the setup.py file
- Massaged some RTD pages

## [0.14.0] - 2022-01-07

### Added

- Action to push static UI to S3

## [0.13.2] - 2022-01-07

### Changed

- Completed new UI design work

## [0.13.1] - 2022-01-02

### Added

- Added eventlet requirement

### Changed

- The CLI tool can now manage the UI flask server as well
- [Breaking] The CLI option `-t` has been changed to `-d`, which starts the servers in developer mode and exposes unit tests to the server.

## [0.13.0] - 2022-01-01

### Added

- Config manager in `covalent/_shared_files/config.py`
- Default location for the main config file can be overridden using the environment variable `COVALENT_CONFIG_DIR`
- Ability to set and get configuration using `get_config` and `set_config`

### Changed

- The flask servers now reference the config file
- Defaults reference the config file

### Fixed

- `ValueError` caught when running `covalent stop`
- One of the functional tests was using a malformed path

### Deprecated

- The `electron.to_json` function
- The `generate_random_filename_in_cache` function

### Removed

- The `get_api_token` function

## [0.12.13] - 2022-01-04

## Removed

- Tutorial section headings

## Fixed

- Plot background white color

## [0.12.12] - 2022-01-06

### Fixed

- Having a print statement inside electron and lattice code no longer causes the workflow to fail.

## [0.12.11] - 2022-01-04

### Added

- Completed UI feature set for first release

### Changed

- UI server result serialization improvements
- UI result update webhook no longer fails on request exceptions, logs warning intead

## [0.12.10] - 2021-12-17

### Added

- Astrophysics tutorial

## [0.12.9] - 2022-01-04

### Added

- Added `get_all_node_results` method in `result_class.py` to return result of all node executions.

- Added `test_parallelilization` test to verify whether the execution is now being achieved in parallel.

### Changed

- Removed `LocalCluster` cluster creation usage to a simple `Client` one from Dask.

- Removed unnecessary `to_run` function as we no longer needed to run execution through an asyncio loop.

- Removed `async` from function definition of previously asynchronous functions, `_run_task`, `_run_planned_workflow`, `_plan_workflow`, and `_run_workflow`.

- Removed `uvloop` from requirements.

- Renamed `test_get_results` to `test_get_result`.

- Reran the how to notebooks where execution time was mentioned.

- Changed how `dispatch_info` context manager was working to account for multiple nodes accessing it at the same time.

## [0.12.8] - 2022-01-02

### Changed

- Changed the software license to GNU Affero 3.0

### Removed

- `covalent-ui` directory

## [0.12.7] - 2021-12-29

### Fixed

- Gunicorn logging now uses the `capture-output` flag instead of redirecting stdout and stderr

## [0.12.6] - 2021-12-23

### Changed

- Cleaned up the requirements and moved developer requirements to a separate file inside `tests`

## [0.12.5] - 2021-12-16

### Added

- Conda build CI job

## [0.12.4] - 2021-12-23

### Changed

- Gunicorn server now checks for port availability before starting

### Fixed

- The `covalent start` function now prints the correct port if the server is already running.

## [0.12.3] - 2021-12-14

### Added

- Covalent tutorial comparing quantum support vector machines with support vector machine algorithms implemented in qiskit and scikit-learn.

## [0.12.2] - 2021-12-16

### Fixed

- Now using `--daemon` in gunicorn to start the server, which was the original intention.

## [0.12.1] - 2021-12-16

### Fixed

- Removed finance references from docs
- Fixed some other small errors

### Removed

- Removed one of the failing how-to tests from the functional test suite

## [0.12.0] - 2021-12-16

### Added

- Web UI prototype

## [0.11.1] - 2021-12-14

### Added

- CLI command `covalent status` shows port information

### Fixed

- gunicorn management improved

## [0.11.0] - 2021-12-14

### Added

- Slack notifications for test status

## [0.10.4] - 2021-12-15

### Fixed

- Specifying a non-default results directory in a sub-lattice no longer causes a failure in lattice execution.

## [0.10.3] - 2021-12-14

### Added

- Functional tests for how-to's in documentation

### Changed

- Moved example script to a functional test in the pipeline
- Added a test flag to the CLI tool

## [0.10.2] - 2021-12-14

### Fixed

- Check that only `kwargs` without any default values in the workflow definition need to be passed in `lattice.draw(ax=ax, **kwargs)`.

### Added

- Function to check whether all the parameters without default values for a callable function has been passed added to shared utils.

## [0.10.1] - 2021-12-13

### Fixed

- Content and style fixes for getting started doc.

## [0.10.0] - 2021-12-12

### Changed

- Remove all imports from the `covalent` to the `covalent_dispatcher`, except for `_dispatch_serverless`
- Moved CLI into `covalent_dispatcher`
- Moved executors to `covalent` directory

## [0.9.1] - 2021-12-13

### Fixed

- Updated CONTRIBUTING to clarify docstring style.
- Fixed docstrings for `calculate_node` and `check_constraint_specific_sum`.

## [0.9.0] - 2021-12-10

### Added

- `prefix_separator` for separating non-executable node types from executable ones.

- `subscript_prefix`, `generator_prefix`, `sublattice_prefix`, `attr_prefix` for prefixes of subscripts, generators,
  sublattices, and attributes, when called on an electron and added to the transport graph.

- `exclude_from_postprocess` list of prefixes to denote those nodes which won't be used in post processing the workflow.

- `__int__()`, `__float__()`, `__complex__()` for converting a node to an integer, float, or complex to a value of 0 then handling those types in post processing.

- `__iter__()` generator added to Electron for supporting multiple return values from an electron execution.

- `__getattr__()` added to Electron for supporting attribute access on the node output.

- `__getitem__()` added to Electron for supporting subscripting on the node output.

- `electron_outputs` added as an attribute to lattice.

### Changed

- `electron_list_prefix`, `electron_dict_prefix`, `parameter_prefix` modified to reflect new way to assign prefixes to nodes.

- In `build_graph` instead of ignoring all exceptions, now the exception is shown alongwith the runtime error notifying that object manipulation should be avoided inside a lattice.

- `node_id` changed to `self.node_id` in Electron's `__call__()`.

- `parameter` type electrons now have the default metadata instead of empty dictionary.

- Instead of deserializing and checking whether a sublattice is there, now a `sublattice_prefix` is used to denote when a node is a sublattice.

- In `dispatcher_stack_test`, `test_dispatcher_flow` updated to indicate the new use of `parameter_prefix`.

### Fixed

- When an execution fails due to something happening in `run_workflow`, then result object's status is now failed and the object is saved alongwith throwing the appropriate exception.

## [0.8.5] - 2021-12-10

### Added

- Added tests for choosing specific executors inside electron initialization.
- Added test for choosing specific Conda environments inside electron initialization.

## [0.8.4] - 2021-12-10

### Changed

- Removed _shared_files directory and contents from covalent_dispatcher. Logging in covalent_dispatcher now uses the logger in covalent/_shared_files/logging.py.

## [0.8.3] - 2021-12-10

### Fixed

- Decorator symbols were added to the pseudo-code in the quantum chemistry tutorial.

## [0.8.2] - 2021-12-06

### Added

- Quantum chemistry tutorial.

## [0.8.1] - 2021-12-08

### Added

- Docstrings with typehints for covalent dispatcher functions added.

### Changed

- Replaced `node` to `node_id` in `electron.py`.

- Removed unnecessary `enumerate` in `covalent_dispatcher/_core/__init__.py`.

- Removed `get_node_device_mapping` function from `covalent_dispatcher/_core/__init__.py`
  and moved the definition to directly add the mapping to `workflow_schedule`.

- Replaced iterable length comparison for `executor_specific_exec_cmds` from `if len(executor_specific_exec_cmds) > 0`
  to `if executor_specific_exec_cmds`.

## [0.8.0] - 2021-12-03

### Added

- Executors can now accept the name of a Conda environment. If that environment exists, the operations of any electron using that executor are performed in that Conda environment.

## [0.7.6] - 2021-12-02

### Changed

- How to estimate lattice execution time has been renamed to How to query lattice execution time.
- Change result querying syntax in how-to guides from `lattice.get_result` to
  `covalent.get_result`.
- Choose random port for Dask dashboard address by setting `dashboard_address` to ':0' in
  `LocalCluster`.

## [0.7.5] - 2021-12-02

### Fixed

- "Default" executor plugins are included as part of the package upon install.

## [0.7.4] - 2021-12-02

### Fixed

- Upgraded dask to 2021.10.0 based on a vulnerability report

## [0.7.3] - 2021-12-02

### Added

- Transportable object tests
- Transport graph tests

### Changed

- Variable name node_num to node_id
- Variable name node_idx to node_id

### Fixed

- Transport graph `get_dependencies()` method return type was changed from Dict to List

## [0.7.2] - 2021-12-01

### Fixed

- Date handling in changelog validation

### Removed

- GitLab CI YAML

## [0.7.1] - 2021-12-02

### Added

- A new parameter to a node's result called `sublattice_result` is added.
  This will be of a `Result` type and will contain the result of that sublattice's
  execution. If a normal electron is executed, this will be `None`.

- In `_delete_result` function in `results_manager.py`, an empty results directory
  will now be deleted.

- Name of a sublattice node will also contain `(sublattice)`.

- Added `_dispatch_sync_serverless` which synchronously dispatches without a server
  and waits for a result to be returned. This is the method used to dispatch a sublattice.

- Test for sublatticing is added.

- How-to guide added for sublatticing explaining the new features.

### Changed

- Partially changed `draw` function in `lattice.py` to also draw the subgraph
  of the sublattice when drawing the main graph of the lattice. The change is
  incomplete as we intend to add this feature later.

- Instead of returning `plt`, `draw` now returns the `ax` object.

- `__call__` function in `lattice.py` now runs the lattice's function normally
  instead of dispatching it.

- `_run_task` function now checks whether current node is a sublattice and acts
  accordingly.

### Fixed

- Unnecessary lines to rename the node's name in `covalent_dispatcher/_core/__init__.py` are removed.

- `test_electron_takes_nested_iterables` test was being ignored due to a spelling mistake. Fixed and
  modified to follow the new pattern.

## [0.7.0] - 2021-12-01

### Added

- Electrons can now accept an executor object using the "backend" keyword argument. "backend" can still take a string naming the executor module.
- Electrons and lattices no longer have Slurm metadata associated with the executor, as that information should be contained in the executor object being used as an input argument.
- The "backend" keyword can still be a string specifying the executor module, but only if the executor doesn't need any metadata.
- Executor plugin classes are now directly available to covalent, eg: covalent.executor.LocalExecutor().

## [0.6.7] - 2021-12-01

### Added

- Docstrings without examples for all the functions in core covalent.
- Typehints in those functions as well.
- Used `typing.TYPE_CHECKING` to prevent cyclic imports when writing typehints.

### Changed

- `convert_to_lattice_function` renamed to `convert_to_lattice_function_call`.
- Context managers now raise a `ValueError` instead of a generic `Exception`.

## [0.6.6] - 2021-11-30

### Fixed

- Fixed the version used in the documentation
- Fixed the badge URLs to prevent caching

## [0.6.5] - 2021-11-30

### Fixed

- Broken how-to links

### Removed

- Redundant lines from .gitignore
- *.ipynb from .gitignore

## [0.6.4] - 2021-11-30

### Added

- How-to guides for workflow orchestration.
  - How to construct an electron
  - How to construct a lattice
  - How to add an electron to lattice
  - How to visualize the lattice
  - How to add constraints to lattices
- How-to guides for workflow and subtask execution.
  - How to execute individual electrons
  - How to execute a lattice
  - How to execute multiple lattices
- How-to guides for status querying.
  - How to query electron execution status
  - How to query lattice execution status
  - How to query lattice execution time
- How-to guides for results collection
  - How to query electron execution results
  - How to query lattice execution results
  - How to query multiple lattice execution results
- Str method for the results object.

### Fixed

- Saving the electron execution status when the subtask is running.

## [0.6.3] - 2021-11-29

### Removed

- JWT token requirement.
- Covalent dispatcher login requirement.
- Update covalent login reference in README.md.
- Changed the default dispatcher server port from 5000 to 47007.

## [0.6.2] - 2021-11-28

### Added

- Github action for tests and coverage
- Badges for tests and coverage
- If tests pass then develop is pushed to master
- Add release action which tags and creates a release for minor version upgrades
- Add badges action which runs linter, and upload badges for version, linter score, and platform
- Add publish action (and badge) which builds a Docker image and uploads it to the AWS ECR

## [0.6.1] - 2021-11-27

### Added

- Github action which checks version increment and changelog entry

## [0.6.0] - 2021-11-26

### Added

- New Covalent RTD theme
- sphinx extension sphinx-click for CLI RTD
- Sections in RTD
- init.py in both covalent-dispatcher logger module and cli module for it to be importable in sphinx

### Changed

- docutils version that was conflicting with sphinx

### Removed

- Old aq-theme

## [0.5.1] - 2021-11-25

### Added

- Integration tests combining both covalent and covalent-dispatcher modules to test that
  lattice workflow are properly planned and executed.
- Integration tests for the covalent-dispatcher init module.
- pytest-asyncio added to requirements.

## [0.5.0] - 2021-11-23

### Added

- Results manager file to get results from a file, delete a result, and redispatch a result object.
- Results can also be awaited to only return a result if it has either been completed or failed.
- Results class which is used to store the results with all the information needed to be used again along with saving the results to a file functionality.
- A result object will be a mercurial object which will be updated by the dispatcher and saved to a file throughout the dispatching and execution parts.
- Direct manipulation of the transport graph inside a result object takes place.
- Utility to convert a function definition string to a function and vice-versa.
- Status class to denote the status of a result object and of each node execution in the transport graph.
- Start and end times are now also stored for each node execution as well as for the whole dispatch.
- Logging of `stdout` and `stderr` can be done by passing in the `log_stdout`, `log_stderr` named metadata respectively while dispatching.
- In order to get the result of a certain dispatch, the `dispatch_id`, the `results_dir`, and the `wait` parameter can be passed in. If everything is default, then only the dispatch id is required, waiting will not be done, and the result directory will be in the current working directory with folder name as `results/` inside which every new dispatch will have a new folder named according to their respective dispatch ids, containing:
  - `result.pkl` - (Cloud)pickled result object.
  - `result_info.yaml` - yaml file with high level information about the result and its execution.
  - `dispatch_source.py` - python file generated, containing the original function definitions of lattice and electrons which can be used to dispatch again.

### Changed

- `logfile` named metadata is now `slurm_logfile`.
- Instead of using `jsonpickle`, `cloudpickle` is being used everywhere to maintain consistency.
- `to_json` function uses `json` instead of `jsonpickle` now in electron and lattice definitions.
- `post_processing` moved to the dispatcher, so the dispatcher will now store a finished execution result in the results folder as specified by the user with no requirement of post processing it from the client/user side.
- `run_task` function in dispatcher modified to check if a node has completed execution and return it if it has, else continue its execution. This also takes care of cases if the server has been closed mid execution, then it can be started again from the last saved state, and the user won't have to wait for the whole execution.
- Instead of passing in the transport graph and dispatch id everywhere, the result object is being passed around, except for the `asyncio` part where the dispatch id and results directory is being passed which afterwards lets the core dispatcher know where to get the result object from and operate on it.
- Getting result of parent node executions of the graph, is now being done using the result object's graph. Storing of each execution's result is also done there.
- Tests updated to reflect the changes made. They are also being run in a serverless manner.

### Removed

- `LatticeResult` class removed.
- `jsonpickle` requirement removed.
- `WorkflowExecutionResult`, `TaskExecutionResult`, and `ExecutionError` singleton classes removed.

### Fixed

- Commented out the `jwt_required()` part in `covalent-dispatcher/_service/app.py`, may be removed in later iterations.
- Dispatcher server will now return the error message in the response of getting result if it fails instead of sending every result ever as a response.

## [0.4.3] - 2021-11-23

### Added

- Added a note in Known Issues regarding port conflict warning.

## [0.4.2] - 2021-11-24

### Added

- Added badges to README.md

## [0.4.1] - 2021-11-23

### Changed

- Removed old coverage badge and fixed the badge URL

## [0.4.0] - 2021-11-23

### Added

- Codecov integrations and badge

### Fixed

- Detached pipelines no longer created

## [0.3.0] - 2021-11-23

### Added

- Wrote a Code of Conduct based on <https://www.contributor-covenant.org/>
- Added installation and environment setup details in CONTRIBUTING
- Added Known Issues section to README

## [0.2.0] - 2021-11-22

### Changed

- Removed non-open-source executors from Covalent. The local SLURM executor is now
- a separate repo. Executors are now plugins.

## [0.1.0] - 2021-11-19

### Added

- Pythonic CLI tool. Install the package and run `covalent --help` for a usage description.
- Login and logout functionality.
- Executor registration/deregistration skeleton code.
- Dispatcher service start, stop, status, and restart.

### Changed

- JWT token is stored to file instead of in an environment variable.
- The Dask client attempts to connect to an existing server.

### Removed

- Removed the Bash CLI tool.

### Fixed

- Version assignment in the covalent init file.

## [0.0.3] - 2021-11-17

### Fixed

- Fixed the Dockerfile so that it runs the dispatcher server from the covalent repo.

## [0.0.2] - 2021-11-15

### Changed

- Single line change in ci script so that it doesn't exit after validating the version.
- Using `rules` in `pytest` so that the behavior in test stage is consistent.

## [0.0.1] - 2021-11-15

### Added

- CHANGELOG.md to track changes (this file).
- Semantic versioning in VERSION.
- CI pipeline job to enforce versioning.<|MERGE_RESOLUTION|>--- conflicted
+++ resolved
@@ -7,12 +7,11 @@
 
 ## [UNRELEASED]
 
-<<<<<<< HEAD
 ### Docs
 
 - Added new tutorial: Training quantum embedding kernels for classification
 - Fixed display issues with figure (in dark mode) and bullet points in tutorials
-=======
+
 ## [0.110.1] - 2022-06-10
 
 ### Fixed
@@ -23,7 +22,6 @@
 
 - Sync the VERSION file within `covalent` directory to match the root level VERSION
 - Manually patch `covalent/VERSION`
->>>>>>> a0cfaea8
 
 ## [0.110.0] - 2022-06-10
 
