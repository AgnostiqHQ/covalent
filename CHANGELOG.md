--- conflicted
+++ resolved
@@ -7,11 +7,10 @@
 
 ## [UNRELEASED]
 
-<<<<<<< HEAD
 ### Fixed
 
 - Oneline bugfix in tests.yml
-=======
+
 ## [0.36.0] - 2022-03-29
 
 ### Added
@@ -20,7 +19,6 @@
 ### Changed
 - Dispatcher implementation in order to integrate with Queuer microservice.
 
->>>>>>> 21f5193e
 
 ## [0.35.0] - 2022-03-29
 
