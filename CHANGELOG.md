# Changelog

All notable changes to this project will be documented in this file.

The format is based on [Keep a Changelog](https://keepachangelog.com/en/1.0.0/),
and this project adheres to [Semantic Versioning](https://semver.org/spec/v2.0.0.html).

## [UNRELEASED]

<<<<<<< HEAD
### Fixed

- Sytnax fix in hotfix workflow
=======
## [0.96.1] - 2022-05-12

### Fixed

- Release action issues with inconsistent GitHub context typing
>>>>>>> 032a6075

## [0.96.0] - 2022-05-12

### Fixed

- Fixed high CPU consumption on UI backend by disabling uvicorn reload.

### Docs

- Updated the video URL

### Changed

- Disabled ops bot in workflows
- Re-enabled ops bot in workflows

## [0.95.0] - 2022-04-25

### Added

- Support for Bash tasks
- How-to guide demonstrating usage
- Unit test for bash lepton

### Docs

- Updated server management how-to guide

## [0.94.0] - 2022-04-25

### Added

- Coverage reports now granular per service plus SDK.

## [0.93.1] - 2022-04-24

### Fixed

- Test action.

### Docs

- Added migration guide from `0.3x` to Read The Docs and `README.md`

## [0.93.0] - 2022-04-22

### Added

- Automatic hotfix action

## [0.92.0] - 2022-04-22


### Changed

- Moved sublattice's node update in parent lattice from `get_runnable_tasks` to `update_workflow` to accurately represent when a sublattice actually starts executing.

### Fixed

- Fixed the cancel url endpoint.

- Cancelling a workflow for lattices and sublattices works even if they are partially run.

## [0.91.0] - 2022-04-21

### Fixed

- Don't send the whole result object when only one node needs to be updated.

- The input arguments are being shown correctly in the UI.

### Changed

- Ensured that the lattice / sublattices tasks order are stored in the tasks queue correctly.

- Accomodated the conditions in tasks queue where remaining tasks are non-executable, in order to correctly update the workflow status.

### Docs

- Update microservice documentation

## [0.90.0] - 2022-04-21

### Added

- Enabled inactive unit tests in Actions.

### Docs

- Updated the Python badge
- Changed a relative URL in the README to an absolute URL
- Added link to SwaggerHub in README

## [0.89.6] - 2022-04-21

### Fixed

- Correctly pass inputs when calling workflows

### Docs

- Restructured the README
- Updated the README
- Updated Getting Started, How-To Configuration Guide, CLI API documentation

## [0.89.5] - 2022-04-20

### Fixed

- Don't duplicate tags
- Release conditions
- Pypi version syntax

## [0.89.4] - 2022-04-20

### Docs

- Updated the how-to notebooks for compatibility with the micro-services refactor.
- Updated machine learning and quantum gravity tutorials to point to the correct web UI address.
- Updated the quantum chemistry tutorial.
- Update the concepts page according to the new web UI.

### Fixed

- Fixed how environment variables are loaded on startup

## [0.89.3] - 2022-04-20

### Fixed

- Push-to-ECR steps for `master` and `develop` workflows.
- Don't specify runs-on for reusable call

## [0.89.2] - 2022-04-19

### Fixed

- Use workflow_call to automatically call reusable workflow

## [0.89.1] - 2022-04-19

### Fixed

- Reusable workflow called at job level

## [0.89.0] - 2022-04-19

### Changed

- Made release.yml callable and moved the pypi job into that workflow

### Docs

- Updated the astronomy tutorial with cosmetic changes

## [0.88.1] - 2022-04-19

### Fixed

- Setup on MacOS installs nats similar to how it's done on Linux.

## [0.88.0] - 2022-04-19

### Changed

- Lattice in the result object is now pickled separately and a different instance of transport graph is used for modifications than the one in lattice in order to prevent unpickling the lattice everytime result object is read/written to.

- Updated tests to match above change.

## [0.87.1] - 2022-04-19

### Fixed

- Detect secrets syntax in Dockerfile

## [0.87.0] - 2022-04-18

### Changed

- Removed unused `DATA_OS_SVC_HOST_URI` env var from docker compose file & Dockerfile placeholders

## [0.86.1] - 2022-04-18

### Fixed

- Updated the README banner url

## [0.86.0] - 2022-04-18

### Changed

- `sync` method now uses `requests` to query the results service

## [0.85.1] - 2022-04-18

### Fixed

- Fix container networking for the local covalent stack in `docker-compose.yml`

## Changed

- UI refresh: updated covalent logo, new font, nav icons, status colors

## [0.85.0] - 2022-04-18

### Changed

- Covalent branding updated using new guidelines

## [0.84.1] - 2022-04-18

### Fixed

- Nats server shuts down properly when using `covalent stop` or `covalent restart`

## [0.84.0] - 2022-04-18

### Changed

- Updated the "How to create a custom executor" how-to Jupyter notebook.

## [0.83.1] - 2022-04-18

### Fixed

- Revert exclude in setup.py

## [0.83.0] - 2022-04-18

### Changed

- Increased `connect_timeout` on Dispatcher Queue Consumer NATS connection

## [0.82.0] - 2022-04-18

### Added

- Add a pre-commit hook for `detect-secrets`.

## [0.81.2] - 2022-04-18

### Fixed

- Dispatcher unit test fixed by removing `turtle` import

## [0.81.1] - 2022-04-14

### Fixed

- Fixed bug where `covalent stop` and `covalent start` would not bring the services back up

## [0.81.0] - 2022-04-14

### Changed

- Made `supervisord` use a specific configuration file instead of looking at root directory.

### Fixed

- Fixed string comparison to determine whether `COVA_SDK` env variable exists or not.

## [0.80.3] - 2022-04-14

### Fixed

- Re-enabling test actions
- Resolving ui backend endpoint in draw function using config manager

## [0.80.2] - 2022-04-14

### Fixed

- Some legacy config variables are removed.
- The config references `ENV_DEST_DIR` everywhere now

## [0.80.1] - 2022-04-14

### Fixed

- Accessing `ENV_DEST_DIR` env var using `os.environ.get`
- Missing requirements `pyyaml`, `jinja`, and `psutil` added to reqs file

## [0.80.0] - 2022-04-14

### Changed

- Repository is restructured to accomodate the microservices

## [0.79.1] - 2022-04-14

### Fixed

- Installation using `pip install -e .` is fixed with regards to the nats installation.
- Several missing `__init__.py` files are now included.

## [0.79.0] - 2022-04-14

### Added

- Covalent `config` cli command to alter config values or display covalent configuration

### Changed

- Removed environment section from Supervisord config in order to read from root `.env` file instead
- Refactored config manager to use project root `.env` file for configuration

## [0.78.0] - 2022-04-13

### Changed

- `ct.get_result` will return result object if no wait is used.

- Using initial resource as 1 until there is better resource management in runner.

### Fixed

- Fix errors in Dockerfiles

- Update Dockerfiles to use `multi-stage` container builds to reduce final image size

- Install all necessary Python modules in all containers

## [0.77.0] - 2022-04-13

### Added

- nats is installed in the wheel build if not otherwise installed.

## [0.76.0] - 2022-04-13

### Added

- `wait` argument to `ct.get_result`.

### Changed

- Switched to the local executor which is compatible with covalent microservices and removed the old executor.

## [0.75.0] - 2022-04-13

### Tests

- Tests for update workflow in Dispatcher service update_workflow.py module.

### Changed

- Implementation of update_workflow_results in update_workflow.py module in Dispatcher service.

## [0.74.0] - 2022-04-12

### Changed

- Removed misnamed dispatcher plugin stuff and now using the interface functions directly (dispatch, dispatch_sync, get_result).

- `ct.dispatch`, `ct.dispatch_sync`, `ct.get_result`, etc. are going to use the covalent services instead.

## [0.73.0] - 2022-04-12

### Changed

- Arguments and keyword arguments to the function are pickled with cloudpickle, allowing objects that are not pickleable with "normal" pickle to be sent to different processes with the multiprocessing module.

## [0.72.0] - 2022-04-12

### Changed

- Updated the example to use a sublattice.

### Fixed

- Fixed updation of result objects for sublattice and parent lattice.
- Fixed the regular expression to show sublattice results in the UI.

## [0.71.0] - 2022-04-11

### Changed

- Updated Supervisord template configuration to bring up NATS server with high priority before all other services

## [0.70.0] - 2022-04-11

### Tests

- Dispatcher service tests for the `dispatch_workflow.py` module.

### Changed

- Minor refactor of `dispatch_workflow.py` module in Dispatcher service.

## [0.69.0] - 2022-04-08

### Added

- Added Microservices section with links to Swagger hub for individual API docs

## [0.68.0] - 2022-04-07

### Added

- Tests for data and results services

## [0.67.4] - 2022-04-07

### Fixed

- Fix handling of webapp url paths by ui_backend.

## [0.67.3] - 2022-04-07

### Fixed

- The `package-lock.json` file is no longer committed to the codebase

## [0.67.2] - 2022-04-07

### Fixed

- PyPI uploads use a token instead of a username/password pair

## [0.67.1] - 2022-04-07

### Fixed

- Switched UI to results service delete API

## [0.67.0] - 2022-04-07

### Added
- Added environment variables to service declarations in ``docker-compose``.
- Added the Dockerfile and docker-compose configurations for the ``queue-consumer``.

## [0.66.0] - 2022-04-07

### Added

- Batch cancellation endpoint to dispatcher, e.g., `DELETE /api/v0/workflow/cancel?dispatch_id1,dispatch_id2`

### Tests

- Added tests for UI backend endpoints

## [0.65.3] - 2022-04-07

### Fixed

- Syntax error in the `tests.yml` workflow

## [0.65.2] - 2022-04-07

### Fixed

- pypi validation using pre-release tag

## [0.65.1] - 2022-04-07

### Fixed

- Don't fail the CI workflow just because we aren't doing a release

## [0.65.0] - 2022-04-06

### Changed

- Only one docker-compose

## [0.64.2] - 2022-04-06

### Fixed

- The `.dockerignore` file now ignores any unnecessary front-end build files

## [0.64.1] - 2022-04-06

### Fixed

- egg_info invocation

## [0.64.0] - 2022-04-06

### Fixed

- Style fixes via `pre-commit run --all-files`

### Changed

- Pushing microservice images to public ECR

## [0.63.1] - 2022-04-06

### Fixed

- Fixed the version validation in pypi workflow

## [0.63.0] - 2022-04-06

### Changed

- Mark pypi releases as pre

## [0.62.1] - 2022-04-06

### Fixed

- Workflows which run on `develop` or `master` will send Slack alerts to the dev team if they fail.

## [0.62.0] - 2022-04-06

### Changed

- Update `covalent-ui` service in `docker-compose.yaml` to ensure that the uvicorn server listens on `0.0.0.0` for all incoming requests
- Using `ENTRYPOINT` in dockerfiles instead of `CMD`
- Remove `command` option from all services in `docker-compose.yml`

## [0.61.1] - 2022-04-06

### Fixed

- Fixed failures in pushing images to ECR.

## [0.61.0] - 2022-04-06

### Changed

- The results and data service now support batch deleting via query strings

## [0.60.0] - 2022-04-06

### Changed

- List type removed from type annotation for the executor argument in electron/lattice/lepton definitions.
- Input executor argument is converted to an executor class object (if it were a string) in electron/lattice/lepton definitions instead of just before execution in execution.py. As a result, calls to _executor_manager.get_executor are removed from execution.py.
- Rewritten tests to take into account the type change of executor identifiers from strings to executor class objects.

### Fixed

- In covalent/executor/__init__.py, `from importlib import metadata` is used instead of `importlib.metadata`.
- Electron.get_op_function.rename now uses the correct separator string when renaming a function.

## [0.59.0] - 2022-04-06

### Changed

- Fixes for making the whole pipeline work in tandem.

## [0.58.0] - 2022-04-06

### Added

- `nats` service in `docker-compose` files

## [0.57.0] - 2022-04-05

### Added

- Variables to assign service hosts

## [0.56.1] - 2022-04-05

### Fixed

- Fixed various module import errors in the containers for the microservices.

### Tests

- Added tests for post-refactor covalent cli commands: start, stop, restart, status, and logs

## [0.56.0] - 2022-04-05

### Changed

- Changed global variable executor_plugin_name to EXECUTOR_PLUGIN_NAME in executors to conform with PEP8.

## [0.55.0] - 2022-04-04

### Changed

- Changed supervisord http server's default to listen on all interfaces, so that covalent can run on any computer in a trusted LAN (without firewalls/auth).

## [0.54.0] - 2022-04-04

### Added

- Draw workflow draft API to ui_backend service


## [0.53.0] - 2022-04-04

### Added

- Added docker-compose file to run covalent microservices.

## [0.52.0] - 2022-04-04

### Added

- Added delete endpoint to data and results services.

## [0.51.0] - 2022-04-04

### Added

- Folders for tests.

### Changed

- Organization of covalent tests.

## [0.50.0] - 2022-04-03

### Added

- Added GET all results endpoint in Results service
- Optional formatting of GET result endpoint that supports: `binary` or `json`

### Changed

- Changed frontend to support updated result service endpoints with json format

### Removed

- Removed redundant local storage cache on frontend

## [0.49.1] - 2022-04-01

### Fixed

- Using `io.BytesIO` in `update_result` in the results service to prevent creation of a new file in the file system.

## [0.49.0] - 2022-04-01

### Added

- Implement an `overwrite` query param in the `upload` method so that we don't create a new object for every result update

## [0.48.0] - 2022-04-01

### Added

- Added updated dispatching and getting result functions with the option to download result as a file.

### Changed

- Hardcoded filepaths to standardized ServiceURL.`get_route(...)` method when making API requests.

## [0.47.2] - 2022-04-01

### Fixed

- Queue consumer import paths fixed
- Syntax errors in the supervisord template fixed

## [0.47.1] - 2022-04-01

### Fixed

- Supervisord now brings up dispatcher queue consumer worker

## [0.47.0] - 2022-04-01

### Changed

- Updated API calls accross services to use standarized env vars from Settings class
- Normalized env vars accross services and updated Supervisord template

## [0.46.0] - 2022-03-31

### Changed

- Consumers of results service now specify `stream=True` in their get requests.

## [0.45.0] - 2022-03-31

### Changed

- Using `Result.RUNNING` instead of str "RUNNING"
- Using process safe `is_empty` method rather than `empty()` method for multiprocessing queue.
- Multprocessing `is_queue` method.

### Added

- Workflow status as running in the `workflow_status_queue`.

### Tests

- Added a test for the `_check_version` method in `covalent/executor/__init__.py`.

## [0.44.0] - 2022-03-31

### Added

- A version check is done at Covalent startup to ensure that executor plugins are compatible.

## [0.43.0] - 2022-03-31

### Added

- Function to call UI update method in the UI microservice for use in the Dispatcher micro-service.
- Refactor updating results and ui into one function.

## [0.42.2] - 2022-03-31

### Fixed

- Using functions for getting result object in cancel endpoint and sending cancel task signal to runner in the dispatcher.

## [0.42.1] - 2022-03-31

### Fixed

- `update_workflow_results` in `update_workflow.py` now also takes care of sending the next set of tasks to the runner.

- Also handling the cases of sublattices in `update_workflow_results`.

## [0.42.0] - 2022-03-31

### Changed

- Moved some unused for-the-future files to the refactor directory and out of the main codebase.

## [0.41.3] - 2022-03-31

### Fixed

- Dispatch DB is now created upon server start.

## [0.41.2] - 2022-03-30

### Fixed

- Oneline bugfix to remove `fetch --unshallow`

## [0.41.1] - 2022-03-30

### Fixed

- Get master version from release tags rather than master branch

## [0.41.0] - 2022-03-30

### Added

- Dockerized the Dispatcher and Runner Services.
- Added required packages for running containerized instances of the Dispatcher and Runner.

## [0.40.0] - 2022-03-30

### Added

- Dockerized the Data and UI-backend services.
- Required packages to run containerized instances of the Data and UI-backend.

## [0.39.1] - 2022-03-30

### Fixed

- Supervisord & Results service integration by making results service port configurable by an env var

## [0.39.0] - 2022-03-29

### Changed

- Runner and dispatcher implementation in order to integrate the microservices partially complete.

## [0.38.0] - 2022-03-29

### Added

- Added UI backend component to serve post-refactor frontend and dispatch websocket messages to UI using Socket.io
- Updated UI socket.io configuration to use different ws path, and using localstorage for fetching all results (temporary)
- Added post-refactor cli commands to use Supervisord to manage local service processes
- Added `covalent logs` and `covalent config` cli commands

## [0.37.1] - 2022-03-29

### Fixed

- Oneline bugfix in tests.yml

## [0.37.0] - 2022-03-29

### Added

- Results management endpoints; GET, PUT, POST for results object
- Checks in setup.py to confirm node version compatibility.
- Instructions in CONTRIBUTING to address some common Debian setup issues.

## [0.36.1] - 2022-03-29

### Fixed

- Filesystem service now reads config from environment variables.

## [0.36.0] - 2022-03-29

### Added

- Picking up dispatch jobs from the queue and ensuring that only one workflow is processed (locally) at any given time.

### Changed

- Dispatcher implementation in order to integrate with Queuer microservice.

## [0.35.0] - 2022-03-29

### Added

- Automated changelog and version management
- Added a Dockerfile to build an image for OS Queuer.
- Added the required packages to run a container instance of the Queuer.

### Fixed

- Single quotes in github env
- Don't use for loops to iterate over a variable in bash
- Issue with checkout actions
- Run tests on changelog workflow completion instead of push to develop to avoid race condition
- Use covalent ops bot token for automated pushes to develop
- sed command syntax in changelog.yml

## [0.34.5] - 2022-03-28

### Fixed

- Moved `example_dispatch.py` into `tests/` directory.

## [0.34.4] - 2022-03-28

### Added

- Unit tests for utils, leptons, and base executor

## [0.34.3] - 2022-03-27

### Added

- Tests for lattice.py

## [0.34.2] - 2022-03-27

### Added

- Unit tests for the base executor, the results manager, the logger, and leptons

## [0.34.1] - 2022-03-24

### Fixed

- Pinned jinja2 to less than 3.1.0 so that nbconvert remains stable in the docs build.

## [0.34.0] - 2022-03-24

### Added

- API endpoints to upload and download files

## [0.33.1] - 2022-03-24

### Fixed

- Retrieving results from running container via HTTP
- Adding tests for Docker image in workflows

## [0.33.0] - 2022-03-24

### Added

- Slack and webhook notifications

## [0.32.9] - 2022-03-23

### Fixed

- Updated OS Queuer imports to remove top level modules `refactor.queuer`

## [0.32.8] - 2022-03-22

### Added

- Websocket notify endpoint with leaky bucket algo implementation to rate limit messages to frontend

## [0.32.7] - 2022-03-22

### Added

- Queuer API submit endpoint to publish dispatch message to MQ & send result file to Data Service
- API Service class for interfacing with local services
- Tests covering submit endpoint and API Service

## [0.32.6] - 2022-03-22

### Fixed

- Input path for external libraries in the Lepton wrapper can (and should) now be a full path to the file.

## [0.32.5] - 2022-03-21

### Fixed

- Fix HTTP status code for blank POST requests.

## [0.32.4] - 2022-03-17

### Fixed

- Docker commands in docs

## [0.32.3] - 2022-03-16

### Fixed

- Fix missing UI graph edges between parameters and electrons in certain cases.
- Fix UI crashes in cases where legacy localStorage state was being loaded.

## [0.32.2] - 2022-03-16

### Added

- Images for graphs generated in tutorials and how-tos.
- Note for quantum gravity tutorial to tell users that `tensorflow` doesn't work on M1 Macs.
- `Known Issues` added to `README.md`

### Fixed

- `draw` function usage in tutorials and how-tos now reflects the UI images generated instead of using graphviz.
- Images now render properly in RTD of how-tos.

### Changed

- Reran all the tutorials that could run, generating the outputs again.

## [0.32.1] - 2022-03-15

### Fixed

- CLI now starts server directly in the subprocess instead of as a daemon
- Logs are provided as pipes to Popen instead of using a shell redirect
- Restart behavior fixed
- Default port in `covalent_ui/app.py` uses the config manager

### Removed

- `_graceful_restart` function no longer needed without gunicorn

## [0.32.0] - 2022-03-11

### Added

- Dispatcher microservice API endpoint to dispatch and update workflow.
- Added get runnable task endpoint.

## [0.31.0] - 2022-03-11

### Added

- Runner component's main functionality to run a set of tasks, cancel a task, and get a task's status added to its api.

## [0.30.5] - 2022-03-11

### Updated

- Updated Workflow endpoints & API spec to support upload & download of result objects as pickle files

## [0.30.4] - 2022-03-11

### Fixed

- When executing a task on an alternate Conda environment, Covalent no longer has to be installed on that environment. Previously, a Covalent object (the execution function as a TransportableObject) was passed to the environment. Now it is deserialized to a "normal" Python function, which is passed to the alternate Conda environment.

## [0.30.3] - 2022-03-11

### Fixed

- Fixed the order of output storage in `post_process` which should have been the order in which the electron functions are called instead of being the order in which they are executed. This fixes the order in which the replacement of function calls with their output happens, which further fixes any discrepencies in the results obtained by the user.

- Fixed the `post_process` test to check the order as well.

## [0.30.2] - 2022-03-11

### Changed

- Updated eventlet to 0.31.0

## [0.30.1] - 2022-03-10

### Fixed

- Eliminate unhandled exception in Covalent UI backend when calling fetch_result.

## [0.30.0] - 2022-03-09

### Added

- Skeleton code for writing the different services corresponding to each component in the open source refactor.
- OpenAPI specifications for each of the services.

## [0.29.3] - 2022-03-09

### Fixed

- Covalent UI is built in the Dockerfile, the setup file, the pypi workflow, the tests workflow, and the conda build script.

## [0.29.2] - 2022-03-09

### Added

- Defaults defined in executor plugins are read and used to update the in-memory config, as well as the user config file. But only if the parameter in question wasn't already defined.

### Changed

- Input parameter names and docstrings in _shared_files.config.update_config were changed for clarity.

## [0.29.1] - 2022-03-07

### Changed

- Updated fail-fast strategy to run all tests.

## [0.29.0] - 2022-03-07

### Added

- DispatchDB for storing dispatched results

### Changed

- UI loads dispatches from DispatchDB instead of browser local storage

## [0.28.3] - 2022-03-03

### Fixed

Installed executor plugins don't have to be referred to by their full module name. Eg, use "custom_executor", instead of "covalent_custom_plugin.custom_executor".

## [0.28.2] - 2022-03-03

### Added

- A brief overview of the tutorial structure in the MNIST classification tutorial.

## [0.28.1] - 2022-03-02

### Added

- Conda installation is only supported for Linux in the `Getting Started` guide.
- MNIST classifier tutorial.

### Removed

- Removed handling of default values of function parameters in `get_named_params` in `covalent/_shared_files/utils.py`. So, it is actually being handled by not being handled since now `named_args` and `named_kwargs` will only contain parameters that were passed during the function call and not all of them.

## [0.28.0] - 2022-03-02

### Added

- Lepton support, including for Python modules and C libraries
- How-to guides showing how to use leptons for each of these

## [0.27.6] - 2022-03-01

### Added

- Added feature development basic steps in CONTRIBUTING.md.
- Added section on locally building RTD (read the docs) in the contributing guide.

## [0.27.5] - 2022-03-01

### Fixed

- Missing UI input data after backend change - needed to be derived from graph for electrons, lattice inputs fixed on server-side, combining name and positional args
- Broken UI graph due to variable->edge_name renaming
- Missing UI executor data after server-side renaming

## [0.27.4] - 2022-02-28

### Fixed

- Path used in `covalent/executor/__init__.py` for executor plugin modules needed updating to `covalent/executor/executor_plugins`

### Removed

- Disabled workflow cancellation test due to inconsistent outcomes. Test will be re-enabled after cancellation mechanisms are investigated further.

## [0.27.3] - 2022-02-25

### Added

- Added `USING_DOCKER.md` guide for running docker container.
- Added cli args to covalent UI flask server `covalent_ui/app.py` to modify port and log file path.

### Removed

- Removed gunicorn from cli and Dockerfile.

### Changed

- Updated cli `covalent_dispatcher/_cli/service.py` to run flask server directly, and removed dispatcher and UI flags.
- Using Flask blueprints to merge Dispatcher and UI servers.
- Updated Dockerfile to run flask server directly.
- Creating server PID file manually in `covalent_dispatcher/_cli/service.py`.
- Updated tests and docs to reflect merged servers.
- Changed all mentions of port 47007 (for old UI server) to 48008.

## [0.27.2] - 2022-02-24

### Changed

- Removed unnecessary blockquotes from the How-To guide for creating custom executors
- Changed "Covalent Cloud" to "Covalent" in the main code text

## [0.27.1] - 2022-02-24

### Removed

- Removed AQ-Engineers from CODEOWNERS in order to fix PR review notifications

## [0.27.0] - 2022-02-24

### Added

- Support for positional only, positional or keyword, variable positional, keyword only, variable keyword types of parameters is now added, e.g an electron can now use variable args and variable kwargs if the number/names of parameters are unknown during definition as `def task(*args, **kwargs)` which wasn't possible before.

- `Lattice.args` added to store positional arguments passed to the lattice's workflow function.

- `get_named_params` function added in `_shared_files/utils.py` which will return a tuple containing named positional arguments and named keyword arguments. The names help in showing and storing these parameters in the transport graph.

- Tests to verify whether all kinds of input paramaters are supported by electron or a lattice.

### Changed

- No longer merging positional arguments with keyword arguments, instead they are separately stored in respective nodes in the transport graph.

- `inputs` returned from `_get_inputs` function in `covalent_dispatcher/_core/execution.py` now contains positional as well as keyword arguments which further get passed to the executor.

- Executors now support positional and keyword arguments as inputs to their executable functions.

- Result object's `_inputs` attribute now contains both `args` and `kwargs`.

- `add_node_for_nested_iterables` is renamed to `connect_node_with_others` and `add_node_to_graph` also renamed to `add_collection_node_to_graph` in `electron.py`. Some more variable renames to have appropriate self-explanatory names.

- Nodes and edges in the transport graph now have a better interface to assign attributes to them.

- Edge attribute `variable` renamed to `edge_name`.

- In `serialize` function of the transport graph, if `metadata_only` is True, then only `metadata` attribute of node and `source` and `target` attributes of edge are kept in the then return serialized `data`.

- Updated the tests wherever necessary to reflect the above changes

### Removed

- Deprecated `required_params_passed` since an error will automatically be thrown by the `build_graph` function if any of the required parameters are not passed.

- Removed duplicate attributes from nodes in the transport graph.

## [0.26.1] - 2022-02-23

### Added

- Added Local Executor section to the API read the docs.

## [0.26.0] - 2022-02-23

### Added

- Automated reminders to update the changelog

## [0.25.3] - 2022-02-23

## Added

- Listed common mocking commands in the CONTRIBUTING.md guide.
- Additional guidelines on testing.

## [0.25.2] - 2022-02-21

### Changed

- `backend` metadata name changed to `executor`.
- `_plan_workflow` usage updated to reflect how that executor related information is now stored in the specific executor object.
- Updated tests to reflect the above changes.
- Improved the dispatch cancellation test to provide a robust solution which earlier took 10 minutes to run with uncertainty of failing every now and then.

### Removed

- Removed `TaskExecutionMetadata` as a consequence of removing `execution_args`.

## [0.25.1] - 2022-02-18

### Fixed

- Tracking imports that have been used in the workflow takes less time.

### Added

- User-imports are included in the dispatch_source.py script. Covalent-related imports are commented out.

## [0.25.0] - 2022-02-18

### Added

- UI: Lattice draw() method displays in web UI
- UI: New navigation panel

### Changed

- UI: Animated graph changes, panel opacity

### Fixed

- UI: Fixed "Not Found" pages

## [0.24.21] - 2022-02-18

### Added

- RST document describing the expectations from a tutorial.

## [0.24.20] - 2022-02-17

### Added

- Added how to create custom executors

### Changed

- Changed the description of the hyperlink for choosing executors
- Fixed typos in doc/source/api/getting_started/how_to/execution/creating_custom_executors.ipynb

## [0.24.19] - 2022-02-16

### Added

- CODEOWNERS for certain files.

## [0.24.18] - 2022-02-15

### Added

- The user configuration file can now specify an executor plugin directory.

## [0.24.17] - 2022-02-15

### Added

- Added a how-to for making custom executors.

## [0.24.16] - 2022-02-12

### Added

- Errors now contain the traceback as well as the error message in the result object.
- Added test for `_post_process` in `tests/covalent_dispatcher_tests/_core/execution_test.py`.

### Changed

- Post processing logic in `electron` and dispatcher now relies on the order of execution in the transport graph rather than node's function names to allow for a more reliable pairing of nodes and their outputs.

- Renamed `init_test.py` in `tests/covalent_dispatcher_tests/_core/` to `execution_test.py`.

### Removed

- `exclude_from_postprocess` list which contained some non executable node types removed since only executable nodes are post processed now.

## [0.24.15] - 2022-02-11

### Fixed

- If a user's configuration file does not have a needed exeutor parameter, the default parameter (defined in _shared_files/defaults.py) is used.
- Each executor plugin is no longer initialized upon the import of Covalent. This allows required parameters in executor plugins.

## Changed

- Upon updating the configuration data with a user's configuration file, the complete set is written back to file.

## Added

- Tests for the local and base executors.

## [0.24.14] - 2022-02-11

### Added

- UI: add dashboard cards
- UI: add scaling dots background

### Changed

- UI: reduce sidebar font sizes, refine color theme
- UI: refine scrollbar styling, show on container hover
- UI: format executor parameters as YAML code
- UI: update syntax highlighting scheme
- UI: update index.html description meta tag

## [0.24.13] - 2022-02-11

### Added

- Tests for covalent/_shared_files/config.py

## [0.24.12] - 2022-02-10

### Added

- CodeQL code analyzer

## [0.24.11] - 2022-02-10

### Added

- A new dictionary `_DEFAULT_CONSTRAINTS_DEPRECATED` in defaults.py

### Changed

- The `_DEFAULT_CONSTRAINT_VALUES` dictionary now only contains the `backend` argument

## [0.24.10] - 2022-02-09

### Fixed

- Sporadically failing workflow cancellation test in tests/workflow_stack_test.py

## [0.24.9] - 2022-02-09

## Changed

- Implementation of `_port_from_pid` in covalent_dispatcher/_cli/service.py.

## Added

- Unit tests for command line interface (CLI) functionalities in covalent_dispatcher/_cli/service.py and covalent_dispatcher/_cli/cli.py.

## [0.24.8] - 2022-02-07

### Fixed

- If a user's configuration file does not have a needed parameter, the default parameter (defined in _shared_files/defaults.py) is used.

## [0.24.7] - 2022-02-07

### Added

- Typing: Add Type hint `dispatch_info` parameter.
- Documentation: Updated the return_type description in docstring.

### Changed

- Typing: Change return type annotation to `Generator`.

## [0.24.6] - 2022-02-06

### Added

- Type hint to `deserialize` method of `TransportableObject` of `covalent/_workflow/transport.py`.

### Changed

- Description of `data` in `deserialize` method of `TransportableObject` of `covalent/_workflow/transport.py` from `The serialized transportable object` to `Cloudpickled function`.

## [0.24.5] - 2022-02-05

### Fixed

- Removed dependence on Sentinel module

## [0.24.4] - 2022-02-04

### Added

- Tests across multiple versions of Python and multiple operating systems
- Documentation reflecting supported configurations

## [0.24.3] - 2022-02-04

### Changed

- Typing: Use `bool` in place of `Optional[bool]` as type annotation for `develop` parameter in `covalent_dispatcher.service._graceful_start`
- Typing: Use `Any` in place of `Optional[Any]` as type annotation for `new_value` parameter in `covalent._shared_files.config.get_config`

## [0.24.2] - 2022-02-04

### Fixed

- Updated hyperlink of "How to get the results" from "./collection/query_electron_execution_result" to "./collection/query_multiple_lattice_execution_results" in "doc/source/how_to/index.rst".
- Updated hyperlink of "How to get the result of a particular electron" from "./collection/query_multiple_lattice_execution_results" to "./collection/query_electron_execution_result" in "doc/source/how_to/index.rst".

## [0.24.1] - 2022-02-04

### Changed

- Changelog entries are now required to have the current date to enforce ordering.

## [0.24.0] - 2022-02-03

### Added

- UI: log file output - display in Output tab of all available log file output
- UI: show lattice and electron inputs
- UI: display executor attributes
- UI: display error message on failed status for lattice and electron

### Changed

- UI: re-order sidebar sections according to latest figma designs
- UI: update favicon
- UI: remove dispatch id from tab title
- UI: fit new uuids
- UI: adjust theme text primary and secondary colors

### Fixed

- UI: auto-refresh result state on initial render of listing and graph pages
- UI: graph layout issues: truncate long electron/param names

## [0.23.0] - 2022-02-03

### Added

- Added `BaseDispatcher` class to be used for creating custom dispatchers which allow connection to a dispatcher server.
- `LocalDispatcher` inheriting from `BaseDispatcher` allows connection to a local dispatcher server running on the user's machine.
- Covalent only gives interface to the `LocalDispatcher`'s `dispatch` and `dispatch_sync` methods.
- Tests for both `LocalDispatcher` and `BaseDispatcher` added.

### Changed

- Switched from using `lattice.dispatch` and `lattice.dispatch_sync` to `covalent.dispatch` and `covalent.dispatch_sync`.
- Dispatcher address now is passed as a parameter (`dispatcher_addr`) to `covalent.dispatch` and `covalent.dispatch_sync` instead of a metadata field to lattice.
- Updated tests, how tos, and tutorials to use `covalent.dispatch` and `covalent.dispatch_sync`.
- All the contents of `covalent_dispatcher/_core/__init__.py` are moved to `covalent_dispatcher/_core/execution.py` for better organization. `__init__.py` only contains function imports which are needed by external modules.
- `dispatch`, `dispatch_sync` methods deprecated from `Lattice`.

### Removed

- `_server_dispatch` method removed from `Lattice`.
- `dispatcher` metadata field removed from `lattice`.

## [0.22.19] - 2022-02-03

### Fixed

- `_write_dispatch_to_python_file` isn't called each time a task is saved. It is now only called in the final save in `_run_planned_workflow` (in covalent_dispatcher/_core/__init__.py).

## [0.22.18] - 2022-02-03

### Fixed

- Added type information to result.py

## [0.22.17] - 2022-02-02

### Added

- Replaced `"typing.Optional"` with `"str"` in covalent/executor/base.py
- Added missing type hints to `get_dispatch_context` and `write_streams_to_file` in covalent/executor/base.py, BaseExecutor

## [0.22.16] - 2022-02-02

### Added

- Functions to check if UI and dispatcher servers are running.
- Tests for the `is_ui_running` and `is_server_running` in covalent_dispatcher/_cli/service.py.

## [0.22.15] - 2022-02-01

### Fixed

- Covalent CLI command `covalent purge` will now stop the servers before deleting all the pid files.

### Added

- Test for `purge` method in covalent_dispatcher/_cli/service.py.

### Removed

- Unused `covalent_dispatcher` import from covalent_dispatcher/_cli/service.py.

### Changed

- Moved `_config_manager` import from within the `purge` method to the covalent_dispatcher/_cli/service.py for the purpose of mocking in tests.

## [0.22.14] - 2022-02-01

### Added

- Type hint to `_server_dispatch` method in `covalent/_workflow/lattice.py`.

## [0.22.13] - 2022-01-26

### Fixed

- When the local executor's `log_stdout` and `log_stderr` config variables are relative paths, they should go inside the results directory. Previously that was queried from the config, but now it's queried from the lattice metadata.

### Added

- Tests for the corresponding functions in (`covalent_dispatcher/_core/__init__.py`, `covalent/executor/base.py`, `covalent/executor/executor_plugins/local.py` and `covalent/executor/__init__.py`) affected by the bug fix.

### Changed

- Refactored `_delete_result` in result manager to give the option of deleting the result parent directory.

## [0.22.12] - 2022-01-31

### Added

- Diff check in pypi.yml ensures correct files are packaged

## [0.22.11] - 2022-01-31

### Changed

- Removed codecov token
- Removed Slack notifications from feature branches

## [0.22.10] - 2022-01-29

### Changed

- Running tests, conda, and version workflows on pull requests, not just pushes

## [0.22.9] - 2022-01-27

### Fixed

- Fixing version check action so that it doesn't run on commits that are in develop
- Edited PR template so that markdown checklist appears properly

## [0.22.8] - 2022-01-27

### Fixed

- publish workflow, using `docker buildx` to build images for x86 and ARM, prepare manifest and push to ECR so that pulls will match the correct architecture.
- typo in CONTRIBUTING
- installing `gcc` in Docker image so Docker can build wheels for `dask` and other packages that don't provide ARM wheels

### Changed

- updated versions in `requirements.txt` for `matplotlib` and `dask`

## [0.22.7] - 2022-01-27

### Added

- `MANIFEST.in` did not have `covalent_dispatcher/_service` in it due to which the PyPi package was not being built correctly. Added the `covalent_dispatcher/_service` to the `MANIFEST.in` file.

### Fixed

- setuptools properly including data files during installation

## [0.22.6] - 2022-01-26

### Fixed

- Added service folder in covalent dispatcher to package.

## [0.22.5] - 2022-01-25

### Fixed

- `README.md` images now use master branch's raw image urls hosted on <https://github.com> instead of <https://raw.githubusercontent.com>. Also, switched image rendering from html to markdown.

## [0.22.4] - 2022-01-25

### Fixed

- dispatcher server app included in sdist
- raw image urls properly used

## [0.22.3] - 2022-01-25

### Fixed

- raw image urls used in readme

## [0.22.2] - 2022-01-25

### Fixed

- pypi upload

## [0.22.1] - 2022-01-25

### Added

- Code of conduct
- Manifest.in file
- Citation info
- Action to upload to pypi

### Fixed

- Absolute URLs used in README
- Workflow badges updated URLs
- `install_package_data` -> `include_package_data` in `setup.py`

## [0.22.0] - 2022-01-25

### Changed

- Using public ECR for Docker release

## [0.21.0] - 2022-01-25

### Added

- GitHub pull request templates

## [0.20.0] - 2022-01-25

### Added

- GitHub issue templates

## [0.19.0] - 2022-01-25

### Changed

- Covalent Beta Release

## [0.18.9] - 2022-01-24

### Fixed

- iframe in the docs landing page is now responsive

## [0.18.8] - 2022-01-24

### Changed

- Temporarily removed output tab
- Truncated dispatch id to fit left sidebar, add tooltip to show full id

## [0.18.7] - 2022-01-24

### Changed

- Many stylistic improvements to documentation, README, and CONTRIBUTING.

## [0.18.6] - 2022-01-24

### Added

- Test added to check whether an already decorated function works as expected with Covalent.
- `pennylane` package added to the `requirements-dev.txt` file.

### Changed

- Now using `inspect.signature` instead of `function.__code__` to get the names of function's parameters.

## [0.18.5] - 2022-01-21

### Fixed

- Various CI fixes, including rolling back regression in version validation, caching on s3 hosted badges, applying releases and tags correctly.

## [0.18.4] - 2022-01-21

### Changed

- Removed comments and unused functions in covalent_dispatcher
- `result_class.py` renamed to `result.py`

### Fixed

- Version was not being properly imported inside `covalent/__init__.py`
- `dispatch_sync` was not previously using the `results_dir` metadata field

### Removed

- Credentials in config
- `generate_random_filename_in_cache`
- `is_any_atom`
- `to_json`
- `show_subgraph` option in `draw`
- `calculate_node`

## [0.18.3] - 2022-01-20

### Fixed

- The gunicorn servers now restart more gracefully

## [0.18.2] - 2022-01-21

### Changed

- `tempdir` metadata field removed and replaced with `executor.local.cache_dir`

## [0.18.1] - 2022-01-11

## Added

- Concepts page

## [0.18.0] - 2022-01-20

### Added

- `Result.CANCELLED` status to represent the status of a cancelled dispatch.
- Condition to cancel the whole dispatch if any of the nodes are cancelled.
- `cancel_workflow` function which uses a shared variable provided by Dask (`dask.distributed.Variable`) in a dask client to inform nodes to stop execution.
- Cancel function for dispatcher server API which will allow the server to terminate the dispatch.
- How to notebook for cancelling a dispatched job.
- Test to verify whether cancellation of dispatched jobs is working as expected.
- `cancel` function is available as `covalent.cancel`.

### Changed

- In file `covalent/_shared_files/config.py` instead of using a variable to store and then return the config data, now directly returning the configuration.
- Using `fire_and_forget` to dispatch a job instead of a dictionary of Dask's `Future` objects so that we won't have to manage the lifecycle of those futures.
- The `test_run_dispatcher` test was changed to reflect that the dispatcher no longer uses a dictionary of future objects as it was not being utilized anywhere.

### Removed

- `with dask_client` context was removed as the client created in `covalent_dispatcher/_core/__init__.py` is already being used even without the context. Furthermore, it creates issues when that context is exited which is unnecessary at the first place hence not needed to be resolved.

## [0.17.5] - 2022-01-19

### Changed

- Results directory uses a relative path by default and can be overridden by the environment variable `COVALENT_RESULTS_DIR`.

## [0.17.4] - 2022-01-19

### Changed

- Executor parameters use defaults specified in config TOML
- If relative paths are supplied for stdout and stderr, those files are created inside the results directory

## [0.17.3] - 2022-01-18

### Added

- Sync function
- Covalent CLI tool can restart in developer mode

### Fixed

- Updated the UI address referenced in the README

## [0.17.2] - 2022-01-12

### Added

- Quantum gravity tutorial

### Changed

- Moved VERSION file to top level

## [0.17.1] - 2022-01-19

### Added

- `error` attribute was added to the results object to show which node failed and the reason behind it.
- `stdout` and `stderr` attributes were added to a node's result to store any stdout and stderr printing done inside an electron/node.
- Test to verify whether `stdout` and `stderr` are being stored in the result object.

### Changed

- Redesign of how `redirect_stdout` and `redirect_stderr` contexts in executor now work to allow storing their respective outputs.
- Executors now also return `stdout` and `stderr` strings, along with the execution output, so that they can be stored in their result object.

## [0.17.0] - 2022-01-18

### Added

- Added an attribute `__code__` to electron and lattice which is a copy of their respective function's `__code__` attribute.
- Positional arguments, `args`, are now merged with keyword arguments, `kwargs`, as close as possible to where they are passed. This was done to make sure we support both with minimal changes and without losing the name of variables passed.
- Tests to ensure usage of positional arguments works as intended.

### Changed

- Slight rework to how any print statements in lattice are sent to null.
- Changed `test_dispatcher_functional` in `basic_dispatcher_test.py` to account for the support of `args` and removed a an unnecessary `print` statement.

### Removed

- Removed `args` from electron's `init` as it wasn't being used anywhere.

## [0.16.1] - 2022-01-18

### Changed

- Requirement changed from `dask[complete]` to `dask[distributed]`.

## [0.16.0] - 2022-01-14

### Added

- New UI static demo build
- New UI toolbar functions - orientation, toggle params, minimap
- Sortable and searchable lattice name row

### Changed

- Numerous UI style tweaks, mostly around dispatches table states

### Fixed

- Node sidebar info now updates correctly

## [0.15.11] - 2022-01-18

### Removed

- Unused numpy requirement. Note that numpy is still being installed indirectly as other packages in the requirements rely on it.

## [0.15.10] - 2022-01-16

## Added

- How-to guide for Covalent dispatcher CLI.

## [0.15.9] - 2022-01-18

### Changed

- Switched from using human readable ids to using UUIDs

### Removed

- `human-id` package was removed along with its mention in `requirements.txt` and `meta.yaml`

## [0.15.8] - 2022-01-17

### Removed

- Code breaking text from CLI api documentation.
- Unwanted covalent_dispatcher rst file.

### Changed

- Installation of entire covalent_dispatcher instead of covalent_dispatcher/_service in setup.py.

## [0.15.7] - 2022-01-13

### Fixed

- Functions with multi-line or really long decorators are properly serialized in dispatch_source.py.
- Multi-line Covalent output is properly commented out in dispatch_source.py.

## [0.15.6] - 2022-01-11

### Fixed

- Sub-lattice functions are successfully serialized in the utils.py get_serialized_function_str.

### Added

- Function to scan utilized source files and return a set of imported modules (utils.get_imports_from_source)

## [0.15.5] - 2022-01-12

### Changed

- UI runs on port 47007 and the dispatcher runs on port 48008. This is so that when the servers are later merged, users continue using port 47007 in the browser.
- Small modifications to the documentation
- Small fix to the README

### Removed

- Removed a directory `generated` which was improperly added
- Dispatcher web interface
- sqlalchemy requirement

## [0.15.4] - 2022-01-11

### Changed

- In file `covalent/executor/base.py`, `pickle` was changed to `cloudpickle` because of its universal pickling ability.

### Added

- In docstring of `BaseExecutor`, a note was added specifying that `covalent` with its dependencies is assumed to be installed in the conda environments.
- Above note was also added to the conda env selector how-to.

## [0.15.3] - 2022-01-11

### Changed

- Replaced the generic `RuntimeError` telling users to check if there is an object manipulation taking place inside the lattice to a simple warning. This makes the original error more visible.

## [0.15.2] - 2022-01-11

### Added

- If condition added for handling the case where `__getattr__` of an electron is accessed to detect magic functions.

### Changed

- `ActiveLatticeManager` now subclasses from `threading.local` to make it thread-safe.
- `ValueError` in the lattice manager's `claim` function now also shows the name of the lattice that is currently claimed.
- Changed docstring of `ActiveLatticeManager` to note that now it is thread-safe.
- Sublattice dispatching now no longer deletes the result object file and is dispatched normally instead of in a serverless manner.
- `simulate_nitrogen_and_copper_slab_interaction.ipynb` notebook tutorial now does normal dispatching as well instead of serverless dispatching. Also, now 7 datapoints will be shown instead of 10 earlier.

## [0.15.1] - 2022-01-11

### Fixed

- Passing AWS credentials to reusable workflows as a secret

## [0.15.0] - 2022-01-10

### Added

- Action to push development image to ECR

### Changed

- Made the publish action reusable and callable

## [0.14.1] - 2022-01-02

### Changed

- Updated the README
- Updated classifiers in the setup.py file
- Massaged some RTD pages

## [0.14.0] - 2022-01-07

### Added

- Action to push static UI to S3

## [0.13.2] - 2022-01-07

### Changed

- Completed new UI design work

## [0.13.1] - 2022-01-02

### Added

- Added eventlet requirement

### Changed

- The CLI tool can now manage the UI flask server as well
- [Breaking] The CLI option `-t` has been changed to `-d`, which starts the servers in developer mode and exposes unit tests to the server.

## [0.13.0] - 2022-01-01

### Added

- Config manager in `covalent/_shared_files/config.py`
- Default location for the main config file can be overridden using the environment variable `COVALENT_CONFIG_DIR`
- Ability to set and get configuration using `get_config` and `set_config`

### Changed

- The flask servers now reference the config file
- Defaults reference the config file

### Fixed

- `ValueError` caught when running `covalent stop`
- One of the functional tests was using a malformed path

### Deprecated

- The `electron.to_json` function
- The `generate_random_filename_in_cache` function

### Removed

- The `get_api_token` function

## [0.12.13] - 2022-01-04

## Removed

- Tutorial section headings

## Fixed

- Plot background white color

## [0.12.12] - 2022-01-06

### Fixed

- Having a print statement inside electron and lattice code no longer causes the workflow to fail.

## [0.12.11] - 2022-01-04

### Added

- Completed UI feature set for first release

### Changed

- UI server result serialization improvements
- UI result update webhook no longer fails on request exceptions, logs warning intead

## [0.12.10] - 2021-12-17

### Added

- Astrophysics tutorial

## [0.12.9] - 2022-01-04

### Added

- Added `get_all_node_results` method in `result_class.py` to return result of all node executions.

- Added `test_parallelilization` test to verify whether the execution is now being achieved in parallel.

### Changed

- Removed `LocalCluster` cluster creation usage to a simple `Client` one from Dask.

- Removed unnecessary `to_run` function as we no longer needed to run execution through an asyncio loop.

- Removed `async` from function definition of previously asynchronous functions, `_run_task`, `_run_planned_workflow`, `_plan_workflow`, and `_run_workflow`.

- Removed `uvloop` from requirements.

- Renamed `test_get_results` to `test_get_result`.

- Reran the how to notebooks where execution time was mentioned.

- Changed how `dispatch_info` context manager was working to account for multiple nodes accessing it at the same time.

## [0.12.8] - 2022-01-02

### Changed

- Changed the software license to GNU Affero 3.0

### Removed

- `covalent-ui` directory

## [0.12.7] - 2021-12-29

### Fixed

- Gunicorn logging now uses the `capture-output` flag instead of redirecting stdout and stderr

## [0.12.6] - 2021-12-23

### Changed

- Cleaned up the requirements and moved developer requirements to a separate file inside `tests`

## [0.12.5] - 2021-12-16

### Added

- Conda build CI job

## [0.12.4] - 2021-12-23

### Changed

- Gunicorn server now checks for port availability before starting

### Fixed

- The `covalent start` function now prints the correct port if the server is already running.

## [0.12.3] - 2021-12-14

### Added

- Covalent tutorial comparing quantum support vector machines with support vector machine algorithms implemented in qiskit and scikit-learn.

## [0.12.2] - 2021-12-16

### Fixed

- Now using `--daemon` in gunicorn to start the server, which was the original intention.

## [0.12.1] - 2021-12-16

### Fixed

- Removed finance references from docs
- Fixed some other small errors

### Removed

- Removed one of the failing how-to tests from the functional test suite

## [0.12.0] - 2021-12-16

### Added

- Web UI prototype

## [0.11.1] - 2021-12-14

### Added

- CLI command `covalent status` shows port information

### Fixed

- gunicorn management improved

## [0.11.0] - 2021-12-14

### Added

- Slack notifications for test status

## [0.10.4] - 2021-12-15

### Fixed

- Specifying a non-default results directory in a sub-lattice no longer causes a failure in lattice execution.

## [0.10.3] - 2021-12-14

### Added

- Functional tests for how-to's in documentation

### Changed

- Moved example script to a functional test in the pipeline
- Added a test flag to the CLI tool

## [0.10.2] - 2021-12-14

### Fixed

- Check that only `kwargs` without any default values in the workflow definition need to be passed in `lattice.draw(ax=ax, **kwargs)`.

### Added

- Function to check whether all the parameters without default values for a callable function has been passed added to shared utils.

## [0.10.1] - 2021-12-13

### Fixed

- Content and style fixes for getting started doc.

## [0.10.0] - 2021-12-12

### Changed

- Remove all imports from the `covalent` to the `covalent_dispatcher`, except for `_dispatch_serverless`
- Moved CLI into `covalent_dispatcher`
- Moved executors to `covalent` directory

## [0.9.1] - 2021-12-13

### Fixed

- Updated CONTRIBUTING to clarify docstring style.
- Fixed docstrings for `calculate_node` and `check_constraint_specific_sum`.

## [0.9.0] - 2021-12-10

### Added

- `prefix_separator` for separating non-executable node types from executable ones.

- `subscript_prefix`, `generator_prefix`, `sublattice_prefix`, `attr_prefix` for prefixes of subscripts, generators,
  sublattices, and attributes, when called on an electron and added to the transport graph.

- `exclude_from_postprocess` list of prefixes to denote those nodes which won't be used in post processing the workflow.

- `__int__()`, `__float__()`, `__complex__()` for converting a node to an integer, float, or complex to a value of 0 then handling those types in post processing.

- `__iter__()` generator added to Electron for supporting multiple return values from an electron execution.

- `__getattr__()` added to Electron for supporting attribute access on the node output.

- `__getitem__()` added to Electron for supporting subscripting on the node output.

- `electron_outputs` added as an attribute to lattice.

### Changed

- `electron_list_prefix`, `electron_dict_prefix`, `parameter_prefix` modified to reflect new way to assign prefixes to nodes.

- In `build_graph` instead of ignoring all exceptions, now the exception is shown alongwith the runtime error notifying that object manipulation should be avoided inside a lattice.

- `node_id` changed to `self.node_id` in Electron's `__call__()`.

- `parameter` type electrons now have the default metadata instead of empty dictionary.

- Instead of deserializing and checking whether a sublattice is there, now a `sublattice_prefix` is used to denote when a node is a sublattice.

- In `dispatcher_stack_test`, `test_dispatcher_flow` updated to indicate the new use of `parameter_prefix`.

### Fixed

- When an execution fails due to something happening in `run_workflow`, then result object's status is now failed and the object is saved alongwith throwing the appropriate exception.

## [0.8.5] - 2021-12-10

### Added

- Added tests for choosing specific executors inside electron initialization.
- Added test for choosing specific Conda environments inside electron initialization.

## [0.8.4] - 2021-12-10

### Changed

- Removed _shared_files directory and contents from covalent_dispatcher. Logging in covalent_dispatcher now uses the logger in covalent/_shared_files/logging.py.

## [0.8.3] - 2021-12-10

### Fixed

- Decorator symbols were added to the pseudo-code in the quantum chemistry tutorial.

## [0.8.2] - 2021-12-06

### Added

- Quantum chemistry tutorial.

## [0.8.1] - 2021-12-08

### Added

- Docstrings with typehints for covalent dispatcher functions added.

### Changed

- Replaced `node` to `node_id` in `electron.py`.

- Removed unnecessary `enumerate` in `covalent_dispatcher/_core/__init__.py`.

- Removed `get_node_device_mapping` function from `covalent_dispatcher/_core/__init__.py`
  and moved the definition to directly add the mapping to `workflow_schedule`.

- Replaced iterable length comparison for `executor_specific_exec_cmds` from `if len(executor_specific_exec_cmds) > 0`
  to `if executor_specific_exec_cmds`.

## [0.8.0] - 2021-12-03

### Added

- Executors can now accept the name of a Conda environment. If that environment exists, the operations of any electron using that executor are performed in that Conda environment.

## [0.7.6] - 2021-12-02

### Changed

- How to estimate lattice execution time has been renamed to How to query lattice execution time.
- Change result querying syntax in how-to guides from `lattice.get_result` to
  `covalent.get_result`.
- Choose random port for Dask dashboard address by setting `dashboard_address` to ':0' in
  `LocalCluster`.

## [0.7.5] - 2021-12-02

### Fixed

- "Default" executor plugins are included as part of the package upon install.

## [0.7.4] - 2021-12-02

### Fixed

- Upgraded dask to 2021.10.0 based on a vulnerability report

## [0.7.3] - 2021-12-02

### Added

- Transportable object tests
- Transport graph tests

### Changed

- Variable name node_num to node_id
- Variable name node_idx to node_id

### Fixed

- Transport graph `get_dependencies()` method return type was changed from Dict to List

## [0.7.2] - 2021-12-01

### Fixed

- Date handling in changelog validation

### Removed

- GitLab CI YAML

## [0.7.1] - 2021-12-02

### Added

- A new parameter to a node's result called `sublattice_result` is added.
  This will be of a `Result` type and will contain the result of that sublattice's
  execution. If a normal electron is executed, this will be `None`.

- In `_delete_result` function in `results_manager.py`, an empty results directory
  will now be deleted.

- Name of a sublattice node will also contain `(sublattice)`.

- Added `_dispatch_sync_serverless` which synchronously dispatches without a server
  and waits for a result to be returned. This is the method used to dispatch a sublattice.

- Test for sublatticing is added.

- How-to guide added for sublatticing explaining the new features.

### Changed

- Partially changed `draw` function in `lattice.py` to also draw the subgraph
  of the sublattice when drawing the main graph of the lattice. The change is
  incomplete as we intend to add this feature later.

- Instead of returning `plt`, `draw` now returns the `ax` object.

- `__call__` function in `lattice.py` now runs the lattice's function normally
  instead of dispatching it.

- `_run_task` function now checks whether current node is a sublattice and acts
  accordingly.

### Fixed

- Unnecessary lines to rename the node's name in `covalent_dispatcher/_core/__init__.py` are removed.

- `test_electron_takes_nested_iterables` test was being ignored due to a spelling mistake. Fixed and
  modified to follow the new pattern.

## [0.7.0] - 2021-12-01

### Added

- Electrons can now accept an executor object using the "backend" keyword argument. "backend" can still take a string naming the executor module.
- Electrons and lattices no longer have Slurm metadata associated with the executor, as that information should be contained in the executor object being used as an input argument.
- The "backend" keyword can still be a string specifying the executor module, but only if the executor doesn't need any metadata.
- Executor plugin classes are now directly available to covalent, eg: covalent.executor.LocalExecutor().

## [0.6.7] - 2021-12-01

### Added

- Docstrings without examples for all the functions in core covalent.
- Typehints in those functions as well.
- Used `typing.TYPE_CHECKING` to prevent cyclic imports when writing typehints.

### Changed

- `convert_to_lattice_function` renamed to `convert_to_lattice_function_call`.
- Context managers now raise a `ValueError` instead of a generic `Exception`.

## [0.6.6] - 2021-11-30

### Fixed

- Fixed the version used in the documentation
- Fixed the badge URLs to prevent caching

## [0.6.5] - 2021-11-30

### Fixed

- Broken how-to links

### Removed

- Redundant lines from .gitignore
- *.ipynb from .gitignore

## [0.6.4] - 2021-11-30

### Added

- How-to guides for workflow orchestration.
  - How to construct an electron
  - How to construct a lattice
  - How to add an electron to lattice
  - How to visualize the lattice
  - How to add constraints to lattices
- How-to guides for workflow and subtask execution.
  - How to execute individual electrons
  - How to execute a lattice
  - How to execute multiple lattices
- How-to guides for status querying.
  - How to query electron execution status
  - How to query lattice execution status
  - How to query lattice execution time
- How-to guides for results collection
  - How to query electron execution results
  - How to query lattice execution results
  - How to query multiple lattice execution results
- Str method for the results object.

### Fixed

- Saving the electron execution status when the subtask is running.

## [0.6.3] - 2021-11-29

### Removed

- JWT token requirement.
- Covalent dispatcher login requirement.
- Update covalent login reference in README.md.
- Changed the default dispatcher server port from 5000 to 47007.

## [0.6.2] - 2021-11-28

### Added

- Github action for tests and coverage
- Badges for tests and coverage
- If tests pass then develop is pushed to master
- Add release action which tags and creates a release for minor version upgrades
- Add badges action which runs linter, and upload badges for version, linter score, and platform
- Add publish action (and badge) which builds a Docker image and uploads it to the AWS ECR

## [0.6.1] - 2021-11-27

### Added

- Github action which checks version increment and changelog entry

## [0.6.0] - 2021-11-26

### Added

- New Covalent RTD theme
- sphinx extension sphinx-click for CLI RTD
- Sections in RTD
- init.py in both covalent-dispatcher logger module and cli module for it to be importable in sphinx

### Changed

- docutils version that was conflicting with sphinx

### Removed

- Old aq-theme

## [0.5.1] - 2021-11-25

### Added

- Integration tests combining both covalent and covalent-dispatcher modules to test that
  lattice workflow are properly planned and executed.
- Integration tests for the covalent-dispatcher init module.
- pytest-asyncio added to requirements.

## [0.5.0] - 2021-11-23

### Added

- Results manager file to get results from a file, delete a result, and redispatch a result object.
- Results can also be awaited to only return a result if it has either been completed or failed.
- Results class which is used to store the results with all the information needed to be used again along with saving the results to a file functionality.
- A result object will be a mercurial object which will be updated by the dispatcher and saved to a file throughout the dispatching and execution parts.
- Direct manipulation of the transport graph inside a result object takes place.
- Utility to convert a function definition string to a function and vice-versa.
- Status class to denote the status of a result object and of each node execution in the transport graph.
- Start and end times are now also stored for each node execution as well as for the whole dispatch.
- Logging of `stdout` and `stderr` can be done by passing in the `log_stdout`, `log_stderr` named metadata respectively while dispatching.
- In order to get the result of a certain dispatch, the `dispatch_id`, the `results_dir`, and the `wait` parameter can be passed in. If everything is default, then only the dispatch id is required, waiting will not be done, and the result directory will be in the current working directory with folder name as `results/` inside which every new dispatch will have a new folder named according to their respective dispatch ids, containing:
  - `result.pkl` - (Cloud)pickled result object.
  - `result_info.yaml` - yaml file with high level information about the result and its execution.
  - `dispatch_source.py` - python file generated, containing the original function definitions of lattice and electrons which can be used to dispatch again.

### Changed

- `logfile` named metadata is now `slurm_logfile`.
- Instead of using `jsonpickle`, `cloudpickle` is being used everywhere to maintain consistency.
- `to_json` function uses `json` instead of `jsonpickle` now in electron and lattice definitions.
- `post_processing` moved to the dispatcher, so the dispatcher will now store a finished execution result in the results folder as specified by the user with no requirement of post processing it from the client/user side.
- `run_task` function in dispatcher modified to check if a node has completed execution and return it if it has, else continue its execution. This also takes care of cases if the server has been closed mid execution, then it can be started again from the last saved state, and the user won't have to wait for the whole execution.
- Instead of passing in the transport graph and dispatch id everywhere, the result object is being passed around, except for the `asyncio` part where the dispatch id and results directory is being passed which afterwards lets the core dispatcher know where to get the result object from and operate on it.
- Getting result of parent node executions of the graph, is now being done using the result object's graph. Storing of each execution's result is also done there.
- Tests updated to reflect the changes made. They are also being run in a serverless manner.

### Removed

- `LatticeResult` class removed.
- `jsonpickle` requirement removed.
- `WorkflowExecutionResult`, `TaskExecutionResult`, and `ExecutionError` singleton classes removed.

### Fixed

- Commented out the `jwt_required()` part in `covalent-dispatcher/_service/app.py`, may be removed in later iterations.
- Dispatcher server will now return the error message in the response of getting result if it fails instead of sending every result ever as a response.

## [0.4.3] - 2021-11-23

### Added

- Added a note in Known Issues regarding port conflict warning.

## [0.4.2] - 2021-11-24

### Added

- Added badges to README.md

## [0.4.1] - 2021-11-23

### Changed

- Removed old coverage badge and fixed the badge URL

## [0.4.0] - 2021-11-23

### Added

- Codecov integrations and badge

### Fixed

- Detached pipelines no longer created

## [0.3.0] - 2021-11-23

### Added

- Wrote a Code of Conduct based on <https://www.contributor-covenant.org/>
- Added installation and environment setup details in CONTRIBUTING
- Added Known Issues section to README

## [0.2.0] - 2021-11-22

### Changed

- Removed non-open-source executors from Covalent. The local SLURM executor is now
- a separate repo. Executors are now plugins.

## [0.1.0] - 2021-11-19

### Added

- Pythonic CLI tool. Install the package and run `covalent --help` for a usage description.
- Login and logout functionality.
- Executor registration/deregistration skeleton code.
- Dispatcher service start, stop, status, and restart.

### Changed

- JWT token is stored to file instead of in an environment variable.
- The Dask client attempts to connect to an existing server.

### Removed

- Removed the Bash CLI tool.

### Fixed

- Version assignment in the covalent init file.

## [0.0.3] - 2021-11-17

### Fixed

- Fixed the Dockerfile so that it runs the dispatcher server from the covalent repo.

## [0.0.2] - 2021-11-15

### Changed

- Single line change in ci script so that it doesn't exit after validating the version.
- Using `rules` in `pytest` so that the behavior in test stage is consistent.

## [0.0.1] - 2021-11-15

### Added

- CHANGELOG.md to track changes (this file).
- Semantic versioning in VERSION.
- CI pipeline job to enforce versioning.<|MERGE_RESOLUTION|>--- conflicted
+++ resolved
@@ -7,17 +7,15 @@
 
 ## [UNRELEASED]
 
-<<<<<<< HEAD
-### Fixed
-
-- Sytnax fix in hotfix workflow
-=======
+### Fixed
+
+- Syntax fix in hotfix workflow
+
 ## [0.96.1] - 2022-05-12
 
 ### Fixed
 
 - Release action issues with inconsistent GitHub context typing
->>>>>>> 032a6075
 
 ## [0.96.0] - 2022-05-12
 
