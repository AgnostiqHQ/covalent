# Changelog

All notable changes to this project will be documented in this file.

The format is based on [Keep a Changelog](https://keepachangelog.com/en/1.0.0/),
and this project adheres to [Semantic Versioning](https://semver.org/spec/v2.0.0.html).

## [UNRELEASED]

<<<<<<< HEAD
### Fixed

- `covalent --version` now looks for `covalent` metadata instead of `cova`

### Tests

- Updated the cli test to include whether the correct version number is shown when `covalent --version` is run
=======
## [0.128.0] - 2022-07-12

### Authors

- Okechukwu  Emmanuel Ochia <okechukwu@agnostiq.ai>
- Co-authored-by: Casey Jao <casey@agnostiq.ai>
- Co-authored-by: Alejandro Esquivel <ae@alejandro.ltd>
- Co-authored-by: pre-commit-ci[bot] <66853113+pre-commit-ci[bot]@users.noreply.github.com>


### Added

- File transfer support for leptons
>>>>>>> 133872a0

## [0.127.0] - 2022-07-11

### Authors

- Scott Wyman Neagle <scott@agnostiq.ai>
- Co-authored-by: Faiyaz Hasan <faiyaz@agnostiq.ai>
- Co-authored-by: Venkat Bala <venkat@agnostiq.ai>


### Added

- When saving to DB, also persist to the new DB if running in develop mode

### Tests

- Flask app route tests

## [0.126.0] - 2022-07-11

### Authors

- Will Cunningham <wjcunningham7@users.noreply.github.com>
- Alejandro Esquivel <ae@alejandro.ltd>
- Co-authored-by: pre-commit-ci[bot] <66853113+pre-commit-ci[bot]@users.noreply.github.com>
- Co-authored-by: Sankalp Sanand <sankalp@agnostiq.ai>


### Added

- Added Folder class
- Added internal call before/after deps to execute File Transfer operations pre/post electron execution.

### Operations

- Enhanced hotfix action to create branches from existing commits

## [0.125.0] - 2022-07-09

### Authors

- Okechukwu  Emmanuel Ochia <okechukwu@agnostiq.ai>
- Co-authored-by: pre-commit-ci[bot] <66853113+pre-commit-ci[bot]@users.noreply.github.com>
- Co-authored-by: Alejandro Esquivel <ae@alejandro.ltd>
- Venkat Bala <venkat@agnostiq.ai>
- Co-authored-by: Okechukwu Ochia <emmirald@gmail.com>
- Co-authored-by: Scott Wyman Neagle <scott@agnostiq.ai>


### Added

- Dask Cluster CLI functional/unit tests

### Docs

- Updated RTD concepts, how-to-guides, and api docs with electron dependencies.

## [0.124.0] - 2022-07-07

### Authors

- Will Cunningham <wjcunningham7@users.noreply.github.com>
- Co-authored-by: Scott Wyman Neagle <scott@agnostiq.ai>
- Faiyaz Hasan <faiyaz@agnostiq.ai>


### Added

- `Result.persist` method in `covalent/_results_manager/result.py`.

### Operations

- Package pre-releases go to `covalent` instead of `cova` on PyPI.

## [0.123.0] - 2022-07-07

### Authors

- Scott Wyman Neagle <scott@agnostiq.ai>
- Co-authored-by: Faiyaz Hasan <faiyaz@agnostiq.ai>
- Will Cunningham <wjcunningham7@users.noreply.github.com>
- Alejandro Esquivel <ae@alejandro.ltd>
- Co-authored-by: pre-commit-ci[bot] <66853113+pre-commit-ci[bot]@users.noreply.github.com>


### Added

- Added Folder class
- Added internal call before/after deps to execute File Transfer operations pre/post electron execution.

### Operations

- `codeql.yml` and `condabuild.yml` run nightly instead of on every PR.
- Style fixes in changelog

## [0.122.1] - 2022-07-06

### Authors

Will Cunningham <wjcunningham7@users.noreply.github.com>
Co-authored-by: Scott Wyman Neagle <scott@agnostiq.ai>


### Operations

- Added license scanner action
- Pre-commit autoupdate

### Tests

- Tests for running workflows with more than one iteration

### Fixed

- Attribute error caused by attempts to retrieve the name from the node function when the node function is set to None

## [0.122.0] - 2022-07-04

### Authors

Faiyaz Hasan <faiyaz@agnostiq.ai>
Co-authored-by: pre-commit-ci[bot] <66853113+pre-commit-ci[bot]@users.noreply.github.com>


### Added

- `covalent/_results_manager/write_result_to_db.py` module and methods to insert / update data in the DB.
- `tests/covalent_tests/results_manager_tests/write_result_to_db_test.py` containing the unit tests for corresponding functions.

### Changed

- Electron `type` column to a string type rather than an `ElectronType` in DB models.
- Primary keys from `BigInteger` to `Integer` in DB models.

## [0.121.0] - 2022-07-04

### Authors

Will Cunningham <wjcunningham7@users.noreply.github.com>
Co-authored-by: Alejandro Esquivel <ae@alejandro.ltd>
Co-authored-by: pre-commit-ci[bot] <66853113+pre-commit-ci[bot]@users.noreply.github.com>


### Removed

- Unused requirements `gunicorn` and `eventlet` in `requirements.txt` as well as `dask` in `tests/requirements.txt`, since it is already included in the core requirements.

### Docs

- Updated the compatibility matrix in the docs.

## [0.120.0] - 2022-07-04

### Authors

Okechukwu  Emmanuel Ochia <okechukwu@agnostiq.ai>
Co-authored-by: Venkat Bala <venkat@agnostiq.ai>
Co-authored-by: pre-commit-ci[bot] <66853113+pre-commit-ci[bot]@users.noreply.github.com>
Co-authored-by: Scott Wyman Neagle <scott@agnostiq.ai>


### Added

- Adding `cluster` CLI options to facilitate interacting with the backend Dask cluster
- Adding options to `covalent start` to enable specifying number of workers, memory limit and threads per worker at cluster startup

### Changed

- Update `DaskAdminWorker` docstring with better explanation

## [0.119.1] - 2022-07-04

### Authors

Scott Wyman Neagle <scott@agnostiq.ai>
Casey Jao <casey@agnostiq.ai>


### Fixed

- `covalent status` checks if the server process is still alive.

### Operations

- Updates to changelog logic to handle multiple authors

## [0.119.0] - 2022-07-03
### Authors
@cjao 


### Added

- Introduce support for pip dependencies

## [0.118.0] - 2022-07-02
### Authors
@AlejandroEsquivel 


### Added

- Introduced File, FileTransfer, and FileTransferStrategy classes to support various File Transfer use cases prior/post electron execution

## [0.117.0] - 2022-07-02
### Authors
@Emmanuel289 


### Added

- Included retry action in 'tests.yaml' workflow.

## [0.116.0] - 2022-06-29
### Authors
@Prasy12 

### Changed

- Changed API socket calls interval for graph optimization.

### Added

- Ability to change to different layouts from the GUI.

## [0.115.0] - 2022-06-28
### Authors
@cjao 


### Added

- Introduce support for `call_before`, `call_after`, and bash dependencies

### Operations

- Unit tests performed on Python 3.10 on Ubuntu and MacOS images as well as 3.9 on MacOS
- Updated codeowners so that AQ Engineers doesn't own this CHANGELOG
- pre-commit autoupdate

## [0.114.0] - 2022-06-23
### Authors
@dependabot[bot] 


### Changed

- Changed eventsource version on webapp yarn-lock file.

### Operations

- Added Github push changelog workflow to append commiters username
- Reusable JavaScript action to parse changelog and update version

## [0.113.0] - 2022-06-21

### Added

- Introduce new db models and object store backends

### Operations

- Syntax fix in hotfix.yml

### Docs

- Added new tutorial: Linear and convolutional autoencoders

## [0.112.0] - 2022-06-20

### Changed

- Changed async version on webapp package-lock file.

## [0.111.0] - 2022-06-20

### Changed

- Changed eventsource version on webapp package-lock file.

### Docs

- Added new tutorial: Covalentified version of the Pennylane Variational Classifier tutorial.

## [0.110.3] - 2022-06-17

### Fixed

- Fix error when parsing electron positional arguments in workflows

### Docs

- Remove hardcoding version info in README.md

## [0.110.2] - 2022-06-10

### Docs

- Fix MNIST tutorial
- Fix Quantum Gravity tutorial
- Update RTD with migration guide compatible with latest release
- Convert all references to `covalent start` from Jupyter notebooks to markdown statements
- Update release notes summary in README.md
- Fixed display issues with figure (in dark mode) and bullet points in tutorials

### Operations

- Added a retry block to the webapp build step in `tests.yml`

## [0.110.1] - 2022-06-10

### Fixed

- Configure dask to not use daemonic processes when creating a cluster

### Operations

- Sync the VERSION file within `covalent` directory to match the root level VERSION
- Manually patch `covalent/VERSION`

## [0.110.0] - 2022-06-10

### Changed

- Web GUI list size and status label colors changed.
- Web GUI graph running icon changed to non-static icon.

### Docs

- Removed references to the Dask executor in RTD as they are no longer needed.

## [0.109.1] - 2022-06-10

### Fixed

- `covalent --version` now works for PyPI releases

## [0.109.0] - 2022-06-10

### Docs

- Update CLI help statements

### Added

- Add CLI functionality to start covalent with/without Dask
- Add CLI support to parse `covalent_ui.log` file

### Operations

- Updating codeowners to establish engineering & psiog ownership

### Docs

- Added new tutorial: Training quantum embedding kernels for classification.

## [0.108.0] - 2022-06-08

### Added

- WCI yaml file

### Docs

- Add pandoc installation updates to contributing guide

## [0.107.0] - 2022-06-07

### Changed

- Skipping stdout/stderr redirection tests until implemented in Dask parent process

### Added

- Simplifed starting the dask cluster using `multiprocessing`
- Added `bokeh==2.4.3` to requirements.txt to enable view Dask dashboard

### Fixed

- Changelog-reminder action now works for PRs from forks.

## [0.106.2] - 2022-06-06

### Fixed

- Specifying the version for package `furo` to `2022.4.7` to prevent breaking doc builds

### Docs

- Added new tutorial: Using Covalent with PennyLane for hybrid computation.

## [0.106.1] - 2022-06-01

### Fixed

- Changelog-reminder action now works for PRs from forks

### Docs

- Removed references to microservices in RTD
- Updated README.md.
- Changed `ct.electron` to `ct.lattice(executor=dask_executor)` in MNIST classifier tutorial

## [0.106.0] - 2022-05-26

### Changed

- Visual theme for Webapp GUI changed in accordance to new theme
- Fonts, colors, icons have been updated

## [0.105.0] - 2022-05-25

### Added

- Add a pre-commit hook for `detect-secrets`.
- Updated the actions in accordance with the migration done in the previous version.

## [0.104.0] - 2022-05-23

### Changed

- Services have been moved to a different codebase. This repo is now hosting the Covalent SDK, local dispatcher backend, Covalent web GUI, and documentation. Version is bumped to `0.104.0` in order to avoid conflicts.
- Update tests to match the current dispatcher api
- Skip testing dask executor until dask executor plugin is made public
- Using 2 thread pools to manage multiple workflows better and the other one for executing electrons in parallel.

### Fixed

- Add psutil and PyYAML to requirements.txt
- Passing the same Electron to multiple inputs of an Electron now works. UI fix pending.
- Dask from `requirements.txt`.

### Removed

- Asyncio usage for electron level concurrency.
- References to dask

### Added

- Functional test added for dask executor with the cluster running locally.
- Scalability tests for different workflows and workflow sizes under `tests/stress_tests/scripts`
- Add sample performance testing workflows under `tests/stress_tests`
- Add pipelines to continuously run the tutorial notebooks
- Create notebook with tasks from RTD

## [0.32.3] - 2022-03-16

### Fixed

- Fix missing UI graph edges between parameters and electrons in certain cases.
- Fix UI crashes in cases where legacy localStorage state was being loaded.

## [0.32.2] - 2022-03-16

### Added

- Images for graphs generated in tutorials and how-tos.
- Note for quantum gravity tutorial to tell users that `tensorflow` doesn't work on M1 Macs.
- `Known Issues` added to `README.md`

### Fixed

- `draw` function usage in tutorials and how-tos now reflects the UI images generated instead of using graphviz.
- Images now render properly in RTD of how-tos.

### Changed

- Reran all the tutorials that could run, generating the outputs again.

## [0.32.1] - 2022-03-15

### Fixed

- CLI now starts server directly in the subprocess instead of as a daemon
- Logs are provided as pipes to Popen instead of using a shell redirect
- Restart behavior fixed
- Default port in `covalent_ui/app.py` uses the config manager

### Removed

- `_graceful_restart` function no longer needed without gunicorn

## [0.32.0] - 2022-03-11

### Added

- Dispatcher microservice API endpoint to dispatch and update workflow.
- Added get runnable task endpoint.

## [0.31.0] - 2022-03-11

### Added

- Runner component's main functionality to run a set of tasks, cancel a task, and get a task's status added to its api.

## [0.30.5] - 2022-03-11

### Updated

- Updated Workflow endpoints & API spec to support upload & download of result objects as pickle files

## [0.30.4] - 2022-03-11

### Fixed

- When executing a task on an alternate Conda environment, Covalent no longer has to be installed on that environment. Previously, a Covalent object (the execution function as a TransportableObject) was passed to the environment. Now it is deserialized to a "normal" Python function, which is passed to the alternate Conda environment.

## [0.30.3] - 2022-03-11

### Fixed

- Fixed the order of output storage in `post_process` which should have been the order in which the electron functions are called instead of being the order in which they are executed. This fixes the order in which the replacement of function calls with their output happens, which further fixes any discrepencies in the results obtained by the user.

- Fixed the `post_process` test to check the order as well.

## [0.30.2] - 2022-03-11

### Changed

- Updated eventlet to 0.31.0

## [0.30.1] - 2022-03-10

### Fixed

- Eliminate unhandled exception in Covalent UI backend when calling fetch_result.

## [0.30.0] - 2022-03-09

### Added

- Skeleton code for writing the different services corresponding to each component in the open source refactor.
- OpenAPI specifications for each of the services.

## [0.29.3] - 2022-03-09

### Fixed

- Covalent UI is built in the Dockerfile, the setup file, the pypi workflow, the tests workflow, and the conda build script.

## [0.29.2] - 2022-03-09

### Added

- Defaults defined in executor plugins are read and used to update the in-memory config, as well as the user config file. But only if the parameter in question wasn't already defined.

### Changed

- Input parameter names and docstrings in _shared_files.config.update_config were changed for clarity.

## [0.29.1] - 2022-03-07

### Changed

- Updated fail-fast strategy to run all tests.

## [0.29.0] - 2022-03-07

### Added

- DispatchDB for storing dispatched results

### Changed

- UI loads dispatches from DispatchDB instead of browser local storage

## [0.28.3] - 2022-03-03

### Fixed

Installed executor plugins don't have to be referred to by their full module name. Eg, use "custom_executor", instead of "covalent_custom_plugin.custom_executor".

## [0.28.2] - 2022-03-03

### Added

- A brief overview of the tutorial structure in the MNIST classification tutorial.

## [0.28.1] - 2022-03-02

### Added

- Conda installation is only supported for Linux in the `Getting Started` guide.
- MNIST classifier tutorial.

### Removed

- Removed handling of default values of function parameters in `get_named_params` in `covalent/_shared_files/utils.py`. So, it is actually being handled by not being handled since now `named_args` and `named_kwargs` will only contain parameters that were passed during the function call and not all of them.

## [0.28.0] - 2022-03-02

### Added

- Lepton support, including for Python modules and C libraries
- How-to guides showing how to use leptons for each of these

## [0.27.6] - 2022-03-01

### Added

- Added feature development basic steps in CONTRIBUTING.md.
- Added section on locally building RTD (read the docs) in the contributing guide.

## [0.27.5] - 2022-03-01

### Fixed

- Missing UI input data after backend change - needed to be derived from graph for electrons, lattice inputs fixed on server-side, combining name and positional args
- Broken UI graph due to variable->edge_name renaming
- Missing UI executor data after server-side renaming

## [0.27.4] - 2022-02-28

### Fixed

- Path used in `covalent/executor/__init__.py` for executor plugin modules needed updating to `covalent/executor/executor_plugins`

### Removed

- Disabled workflow cancellation test due to inconsistent outcomes. Test will be re-enabled after cancellation mechanisms are investigated further.

## [0.27.3] - 2022-02-25

### Added

- Added `USING_DOCKER.md` guide for running docker container.
- Added cli args to covalent UI flask server `covalent_ui/app.py` to modify port and log file path.

### Removed

- Removed gunicorn from cli and Dockerfile.

### Changed

- Updated cli `covalent_dispatcher/_cli/service.py` to run flask server directly, and removed dispatcher and UI flags.
- Using Flask blueprints to merge Dispatcher and UI servers.
- Updated Dockerfile to run flask server directly.
- Creating server PID file manually in `covalent_dispatcher/_cli/service.py`.
- Updated tests and docs to reflect merged servers.
- Changed all mentions of port 47007 (for old UI server) to 48008.

## [0.27.2] - 2022-02-24

### Changed

- Removed unnecessary blockquotes from the How-To guide for creating custom executors
- Changed "Covalent Cloud" to "Covalent" in the main code text

## [0.27.1] - 2022-02-24

### Removed

- Removed AQ-Engineers from CODEOWNERS in order to fix PR review notifications

## [0.27.0] - 2022-02-24

### Added

- Support for positional only, positional or keyword, variable positional, keyword only, variable keyword types of parameters is now added, e.g an electron can now use variable args and variable kwargs if the number/names of parameters are unknown during definition as `def task(*args, **kwargs)` which wasn't possible before.

- `Lattice.args` added to store positional arguments passed to the lattice's workflow function.

- `get_named_params` function added in `_shared_files/utils.py` which will return a tuple containing named positional arguments and named keyword arguments. The names help in showing and storing these parameters in the transport graph.

- Tests to verify whether all kinds of input paramaters are supported by electron or a lattice.

### Changed

- No longer merging positional arguments with keyword arguments, instead they are separately stored in respective nodes in the transport graph.

- `inputs` returned from `_get_inputs` function in `covalent_dispatcher/_core/execution.py` now contains positional as well as keyword arguments which further get passed to the executor.

- Executors now support positional and keyword arguments as inputs to their executable functions.

- Result object's `_inputs` attribute now contains both `args` and `kwargs`.

- `add_node_for_nested_iterables` is renamed to `connect_node_with_others` and `add_node_to_graph` also renamed to `add_collection_node_to_graph` in `electron.py`. Some more variable renames to have appropriate self-explanatory names.

- Nodes and edges in the transport graph now have a better interface to assign attributes to them.

- Edge attribute `variable` renamed to `edge_name`.

- In `serialize` function of the transport graph, if `metadata_only` is True, then only `metadata` attribute of node and `source` and `target` attributes of edge are kept in the then return serialized `data`.

- Updated the tests wherever necessary to reflect the above changes

### Removed

- Deprecated `required_params_passed` since an error will automatically be thrown by the `build_graph` function if any of the required parameters are not passed.

- Removed duplicate attributes from nodes in the transport graph.

## [0.26.1] - 2022-02-23

### Added

- Added Local Executor section to the API read the docs.

## [0.26.0] - 2022-02-23

### Added

- Automated reminders to update the changelog

## [0.25.3] - 2022-02-23

## Added

- Listed common mocking commands in the CONTRIBUTING.md guide.
- Additional guidelines on testing.

## [0.25.2] - 2022-02-21

### Changed

- `backend` metadata name changed to `executor`.
- `_plan_workflow` usage updated to reflect how that executor related information is now stored in the specific executor object.
- Updated tests to reflect the above changes.
- Improved the dispatch cancellation test to provide a robust solution which earlier took 10 minutes to run with uncertainty of failing every now and then.

### Removed

- Removed `TaskExecutionMetadata` as a consequence of removing `execution_args`.

## [0.25.1] - 2022-02-18

### Fixed

- Tracking imports that have been used in the workflow takes less time.

### Added

- User-imports are included in the dispatch_source.py script. Covalent-related imports are commented out.

## [0.25.0] - 2022-02-18

### Added

- UI: Lattice draw() method displays in web UI
- UI: New navigation panel

### Changed

- UI: Animated graph changes, panel opacity

### Fixed

- UI: Fixed "Not Found" pages

## [0.24.21] - 2022-02-18

### Added

- RST document describing the expectations from a tutorial.

## [0.24.20] - 2022-02-17

### Added

- Added how to create custom executors

### Changed

- Changed the description of the hyperlink for choosing executors
- Fixed typos in doc/source/api/getting_started/how_to/execution/creating_custom_executors.ipynb

## [0.24.19] - 2022-02-16

### Added

- CODEOWNERS for certain files.

## [0.24.18] - 2022-02-15

### Added

- The user configuration file can now specify an executor plugin directory.

## [0.24.17] - 2022-02-15

### Added

- Added a how-to for making custom executors.

## [0.24.16] - 2022-02-12

### Added

- Errors now contain the traceback as well as the error message in the result object.
- Added test for `_post_process` in `tests/covalent_dispatcher_tests/_core/execution_test.py`.

### Changed

- Post processing logic in `electron` and dispatcher now relies on the order of execution in the transport graph rather than node's function names to allow for a more reliable pairing of nodes and their outputs.

- Renamed `init_test.py` in `tests/covalent_dispatcher_tests/_core/` to `execution_test.py`.

### Removed

- `exclude_from_postprocess` list which contained some non executable node types removed since only executable nodes are post processed now.

## [0.24.15] - 2022-02-11

### Fixed

- If a user's configuration file does not have a needed exeutor parameter, the default parameter (defined in _shared_files/defaults.py) is used.
- Each executor plugin is no longer initialized upon the import of Covalent. This allows required parameters in executor plugins.

## Changed

- Upon updating the configuration data with a user's configuration file, the complete set is written back to file.

## Added

- Tests for the local and base executors.

## [0.24.14] - 2022-02-11

### Added

- UI: add dashboard cards
- UI: add scaling dots background

### Changed

- UI: reduce sidebar font sizes, refine color theme
- UI: refine scrollbar styling, show on container hover
- UI: format executor parameters as YAML code
- UI: update syntax highlighting scheme
- UI: update index.html description meta tag

## [0.24.13] - 2022-02-11

### Added

- Tests for covalent/_shared_files/config.py

## [0.24.12] - 2022-02-10

### Added

- CodeQL code analyzer

## [0.24.11] - 2022-02-10

### Added

- A new dictionary `_DEFAULT_CONSTRAINTS_DEPRECATED` in defaults.py

### Changed

- The `_DEFAULT_CONSTRAINT_VALUES` dictionary now only contains the `backend` argument

## [0.24.10] - 2022-02-09

### Fixed

- Sporadically failing workflow cancellation test in tests/workflow_stack_test.py

## [0.24.9] - 2022-02-09

## Changed

- Implementation of `_port_from_pid` in covalent_dispatcher/_cli/service.py.

## Added

- Unit tests for command line interface (CLI) functionalities in covalent_dispatcher/_cli/service.py and covalent_dispatcher/_cli/cli.py.

## [0.24.8] - 2022-02-07

### Fixed

- If a user's configuration file does not have a needed parameter, the default parameter (defined in _shared_files/defaults.py) is used.

## [0.24.7] - 2022-02-07

### Added

- Typing: Add Type hint `dispatch_info` parameter.
- Documentation: Updated the return_type description in docstring.

### Changed

- Typing: Change return type annotation to `Generator`.

## [0.24.6] - 2022-02-06

### Added

- Type hint to `deserialize` method of `TransportableObject` of `covalent/_workflow/transport.py`.

### Changed

- Description of `data` in `deserialize` method of `TransportableObject` of `covalent/_workflow/transport.py` from `The serialized transportable object` to `Cloudpickled function`.

## [0.24.5] - 2022-02-05

### Fixed

- Removed dependence on Sentinel module

## [0.24.4] - 2022-02-04

### Added

- Tests across multiple versions of Python and multiple operating systems
- Documentation reflecting supported configurations

## [0.24.3] - 2022-02-04

### Changed

- Typing: Use `bool` in place of `Optional[bool]` as type annotation for `develop` parameter in `covalent_dispatcher.service._graceful_start`
- Typing: Use `Any` in place of `Optional[Any]` as type annotation for `new_value` parameter in `covalent._shared_files.config.get_config`

## [0.24.2] - 2022-02-04

### Fixed

- Updated hyperlink of "How to get the results" from "./collection/query_electron_execution_result" to "./collection/query_multiple_lattice_execution_results" in "doc/source/how_to/index.rst".
- Updated hyperlink of "How to get the result of a particular electron" from "./collection/query_multiple_lattice_execution_results" to "./collection/query_electron_execution_result" in "doc/source/how_to/index.rst".

## [0.24.1] - 2022-02-04

### Changed

- Changelog entries are now required to have the current date to enforce ordering.

## [0.24.0] - 2022-02-03

### Added

- UI: log file output - display in Output tab of all available log file output
- UI: show lattice and electron inputs
- UI: display executor attributes
- UI: display error message on failed status for lattice and electron

### Changed

- UI: re-order sidebar sections according to latest figma designs
- UI: update favicon
- UI: remove dispatch id from tab title
- UI: fit new uuids
- UI: adjust theme text primary and secondary colors

### Fixed

- UI: auto-refresh result state on initial render of listing and graph pages
- UI: graph layout issues: truncate long electron/param names

## [0.23.0] - 2022-02-03

### Added

- Added `BaseDispatcher` class to be used for creating custom dispatchers which allow connection to a dispatcher server.
- `LocalDispatcher` inheriting from `BaseDispatcher` allows connection to a local dispatcher server running on the user's machine.
- Covalent only gives interface to the `LocalDispatcher`'s `dispatch` and `dispatch_sync` methods.
- Tests for both `LocalDispatcher` and `BaseDispatcher` added.

### Changed

- Switched from using `lattice.dispatch` and `lattice.dispatch_sync` to `covalent.dispatch` and `covalent.dispatch_sync`.
- Dispatcher address now is passed as a parameter (`dispatcher_addr`) to `covalent.dispatch` and `covalent.dispatch_sync` instead of a metadata field to lattice.
- Updated tests, how tos, and tutorials to use `covalent.dispatch` and `covalent.dispatch_sync`.
- All the contents of `covalent_dispatcher/_core/__init__.py` are moved to `covalent_dispatcher/_core/execution.py` for better organization. `__init__.py` only contains function imports which are needed by external modules.
- `dispatch`, `dispatch_sync` methods deprecated from `Lattice`.

### Removed

- `_server_dispatch` method removed from `Lattice`.
- `dispatcher` metadata field removed from `lattice`.

## [0.22.19] - 2022-02-03

### Fixed

- `_write_dispatch_to_python_file` isn't called each time a task is saved. It is now only called in the final save in `_run_planned_workflow` (in covalent_dispatcher/_core/__init__.py).

## [0.22.18] - 2022-02-03

### Fixed

- Added type information to result.py

## [0.22.17] - 2022-02-02

### Added

- Replaced `"typing.Optional"` with `"str"` in covalent/executor/base.py
- Added missing type hints to `get_dispatch_context` and `write_streams_to_file` in covalent/executor/base.py, BaseExecutor

## [0.22.16] - 2022-02-02

### Added

- Functions to check if UI and dispatcher servers are running.
- Tests for the `is_ui_running` and `is_server_running` in covalent_dispatcher/_cli/service.py.

## [0.22.15] - 2022-02-01

### Fixed

- Covalent CLI command `covalent purge` will now stop the servers before deleting all the pid files.

### Added

- Test for `purge` method in covalent_dispatcher/_cli/service.py.

### Removed

- Unused `covalent_dispatcher` import from covalent_dispatcher/_cli/service.py.

### Changed

- Moved `_config_manager` import from within the `purge` method to the covalent_dispatcher/_cli/service.py for the purpose of mocking in tests.

## [0.22.14] - 2022-02-01

### Added

- Type hint to `_server_dispatch` method in `covalent/_workflow/lattice.py`.

## [0.22.13] - 2022-01-26

### Fixed

- When the local executor's `log_stdout` and `log_stderr` config variables are relative paths, they should go inside the results directory. Previously that was queried from the config, but now it's queried from the lattice metadata.

### Added

- Tests for the corresponding functions in (`covalent_dispatcher/_core/__init__.py`, `covalent/executor/base.py`, `covalent/executor/executor_plugins/local.py` and `covalent/executor/__init__.py`) affected by the bug fix.

### Changed

- Refactored `_delete_result` in result manager to give the option of deleting the result parent directory.

## [0.22.12] - 2022-01-31

### Added

- Diff check in pypi.yml ensures correct files are packaged

## [0.22.11] - 2022-01-31

### Changed

- Removed codecov token
- Removed Slack notifications from feature branches

## [0.22.10] - 2022-01-29

### Changed

- Running tests, conda, and version workflows on pull requests, not just pushes

## [0.22.9] - 2022-01-27

### Fixed

- Fixing version check action so that it doesn't run on commits that are in develop
- Edited PR template so that markdown checklist appears properly

## [0.22.8] - 2022-01-27

### Fixed

- publish workflow, using `docker buildx` to build images for x86 and ARM, prepare manifest and push to ECR so that pulls will match the correct architecture.
- typo in CONTRIBUTING
- installing `gcc` in Docker image so Docker can build wheels for `dask` and other packages that don't provide ARM wheels

### Changed

- updated versions in `requirements.txt` for `matplotlib` and `dask`

## [0.22.7] - 2022-01-27

### Added

- `MANIFEST.in` did not have `covalent_dispatcher/_service` in it due to which the PyPi package was not being built correctly. Added the `covalent_dispatcher/_service` to the `MANIFEST.in` file.

### Fixed

- setuptools properly including data files during installation

## [0.22.6] - 2022-01-26

### Fixed

- Added service folder in covalent dispatcher to package.

## [0.22.5] - 2022-01-25

### Fixed

- `README.md` images now use master branch's raw image urls hosted on <https://github.com> instead of <https://raw.githubusercontent.com>. Also, switched image rendering from html to markdown.

## [0.22.4] - 2022-01-25

### Fixed

- dispatcher server app included in sdist
- raw image urls properly used

## [0.22.3] - 2022-01-25

### Fixed

- raw image urls used in readme

## [0.22.2] - 2022-01-25

### Fixed

- pypi upload

## [0.22.1] - 2022-01-25

### Added

- Code of conduct
- Manifest.in file
- Citation info
- Action to upload to pypi

### Fixed

- Absolute URLs used in README
- Workflow badges updated URLs
- `install_package_data` -> `include_package_data` in `setup.py`

## [0.22.0] - 2022-01-25

### Changed

- Using public ECR for Docker release

## [0.21.0] - 2022-01-25

### Added

- GitHub pull request templates

## [0.20.0] - 2022-01-25

### Added

- GitHub issue templates

## [0.19.0] - 2022-01-25

### Changed

- Covalent Beta Release

## [0.18.9] - 2022-01-24

### Fixed

- iframe in the docs landing page is now responsive

## [0.18.8] - 2022-01-24

### Changed

- Temporarily removed output tab
- Truncated dispatch id to fit left sidebar, add tooltip to show full id

## [0.18.7] - 2022-01-24

### Changed

- Many stylistic improvements to documentation, README, and CONTRIBUTING.

## [0.18.6] - 2022-01-24

### Added

- Test added to check whether an already decorated function works as expected with Covalent.
- `pennylane` package added to the `requirements-dev.txt` file.

### Changed

- Now using `inspect.signature` instead of `function.__code__` to get the names of function's parameters.

## [0.18.5] - 2022-01-21

### Fixed

- Various CI fixes, including rolling back regression in version validation, caching on s3 hosted badges, applying releases and tags correctly.

## [0.18.4] - 2022-01-21

### Changed

- Removed comments and unused functions in covalent_dispatcher
- `result_class.py` renamed to `result.py`

### Fixed

- Version was not being properly imported inside `covalent/__init__.py`
- `dispatch_sync` was not previously using the `results_dir` metadata field

### Removed

- Credentials in config
- `generate_random_filename_in_cache`
- `is_any_atom`
- `to_json`
- `show_subgraph` option in `draw`
- `calculate_node`

## [0.18.3] - 2022-01-20

### Fixed

- The gunicorn servers now restart more gracefully

## [0.18.2] - 2022-01-21

### Changed

- `tempdir` metadata field removed and replaced with `executor.local.cache_dir`

## [0.18.1] - 2022-01-11

## Added

- Concepts page

## [0.18.0] - 2022-01-20

### Added

- `Result.CANCELLED` status to represent the status of a cancelled dispatch.
- Condition to cancel the whole dispatch if any of the nodes are cancelled.
- `cancel_workflow` function which uses a shared variable provided by Dask (`dask.distributed.Variable`) in a dask client to inform nodes to stop execution.
- Cancel function for dispatcher server API which will allow the server to terminate the dispatch.
- How to notebook for cancelling a dispatched job.
- Test to verify whether cancellation of dispatched jobs is working as expected.
- `cancel` function is available as `covalent.cancel`.

### Changed

- In file `covalent/_shared_files/config.py` instead of using a variable to store and then return the config data, now directly returning the configuration.
- Using `fire_and_forget` to dispatch a job instead of a dictionary of Dask's `Future` objects so that we won't have to manage the lifecycle of those futures.
- The `test_run_dispatcher` test was changed to reflect that the dispatcher no longer uses a dictionary of future objects as it was not being utilized anywhere.

### Removed

- `with dask_client` context was removed as the client created in `covalent_dispatcher/_core/__init__.py` is already being used even without the context. Furthermore, it creates issues when that context is exited which is unnecessary at the first place hence not needed to be resolved.

## [0.17.5] - 2022-01-19

### Changed

- Results directory uses a relative path by default and can be overridden by the environment variable `COVALENT_RESULTS_DIR`.

## [0.17.4] - 2022-01-19

### Changed

- Executor parameters use defaults specified in config TOML
- If relative paths are supplied for stdout and stderr, those files are created inside the results directory

## [0.17.3] - 2022-01-18

### Added

- Sync function
- Covalent CLI tool can restart in developer mode

### Fixed

- Updated the UI address referenced in the README

## [0.17.2] - 2022-01-12

### Added

- Quantum gravity tutorial

### Changed

- Moved VERSION file to top level

## [0.17.1] - 2022-01-19

### Added

- `error` attribute was added to the results object to show which node failed and the reason behind it.
- `stdout` and `stderr` attributes were added to a node's result to store any stdout and stderr printing done inside an electron/node.
- Test to verify whether `stdout` and `stderr` are being stored in the result object.

### Changed

- Redesign of how `redirect_stdout` and `redirect_stderr` contexts in executor now work to allow storing their respective outputs.
- Executors now also return `stdout` and `stderr` strings, along with the execution output, so that they can be stored in their result object.

## [0.17.0] - 2022-01-18

### Added

- Added an attribute `__code__` to electron and lattice which is a copy of their respective function's `__code__` attribute.
- Positional arguments, `args`, are now merged with keyword arguments, `kwargs`, as close as possible to where they are passed. This was done to make sure we support both with minimal changes and without losing the name of variables passed.
- Tests to ensure usage of positional arguments works as intended.

### Changed

- Slight rework to how any print statements in lattice are sent to null.
- Changed `test_dispatcher_functional` in `basic_dispatcher_test.py` to account for the support of `args` and removed a an unnecessary `print` statement.

### Removed

- Removed `args` from electron's `init` as it wasn't being used anywhere.

## [0.16.1] - 2022-01-18

### Changed

- Requirement changed from `dask[complete]` to `dask[distributed]`.

## [0.16.0] - 2022-01-14

### Added

- New UI static demo build
- New UI toolbar functions - orientation, toggle params, minimap
- Sortable and searchable lattice name row

### Changed

- Numerous UI style tweaks, mostly around dispatches table states

### Fixed

- Node sidebar info now updates correctly

## [0.15.11] - 2022-01-18

### Removed

- Unused numpy requirement. Note that numpy is still being installed indirectly as other packages in the requirements rely on it.

## [0.15.10] - 2022-01-16

## Added

- How-to guide for Covalent dispatcher CLI.

## [0.15.9] - 2022-01-18

### Changed

- Switched from using human readable ids to using UUIDs

### Removed

- `human-id` package was removed along with its mention in `requirements.txt` and `meta.yaml`

## [0.15.8] - 2022-01-17

### Removed

- Code breaking text from CLI api documentation.
- Unwanted covalent_dispatcher rst file.

### Changed

- Installation of entire covalent_dispatcher instead of covalent_dispatcher/_service in setup.py.

## [0.15.7] - 2022-01-13

### Fixed

- Functions with multi-line or really long decorators are properly serialized in dispatch_source.py.
- Multi-line Covalent output is properly commented out in dispatch_source.py.

## [0.15.6] - 2022-01-11

### Fixed

- Sub-lattice functions are successfully serialized in the utils.py get_serialized_function_str.

### Added

- Function to scan utilized source files and return a set of imported modules (utils.get_imports_from_source)

## [0.15.5] - 2022-01-12

### Changed

- UI runs on port 47007 and the dispatcher runs on port 48008. This is so that when the servers are later merged, users continue using port 47007 in the browser.
- Small modifications to the documentation
- Small fix to the README

### Removed

- Removed a directory `generated` which was improperly added
- Dispatcher web interface
- sqlalchemy requirement

## [0.15.4] - 2022-01-11

### Changed

- In file `covalent/executor/base.py`, `pickle` was changed to `cloudpickle` because of its universal pickling ability.

### Added

- In docstring of `BaseExecutor`, a note was added specifying that `covalent` with its dependencies is assumed to be installed in the conda environments.
- Above note was also added to the conda env selector how-to.

## [0.15.3] - 2022-01-11

### Changed

- Replaced the generic `RuntimeError` telling users to check if there is an object manipulation taking place inside the lattice to a simple warning. This makes the original error more visible.

## [0.15.2] - 2022-01-11

### Added

- If condition added for handling the case where `__getattr__` of an electron is accessed to detect magic functions.

### Changed

- `ActiveLatticeManager` now subclasses from `threading.local` to make it thread-safe.
- `ValueError` in the lattice manager's `claim` function now also shows the name of the lattice that is currently claimed.
- Changed docstring of `ActiveLatticeManager` to note that now it is thread-safe.
- Sublattice dispatching now no longer deletes the result object file and is dispatched normally instead of in a serverless manner.
- `simulate_nitrogen_and_copper_slab_interaction.ipynb` notebook tutorial now does normal dispatching as well instead of serverless dispatching. Also, now 7 datapoints will be shown instead of 10 earlier.

## [0.15.1] - 2022-01-11

### Fixed

- Passing AWS credentials to reusable workflows as a secret

## [0.15.0] - 2022-01-10

### Added

- Action to push development image to ECR

### Changed

- Made the publish action reusable and callable

## [0.14.1] - 2022-01-02

### Changed

- Updated the README
- Updated classifiers in the setup.py file
- Massaged some RTD pages

## [0.14.0] - 2022-01-07

### Added

- Action to push static UI to S3

## [0.13.2] - 2022-01-07

### Changed

- Completed new UI design work

## [0.13.1] - 2022-01-02

### Added

- Added eventlet requirement

### Changed

- The CLI tool can now manage the UI flask server as well
- [Breaking] The CLI option `-t` has been changed to `-d`, which starts the servers in developer mode and exposes unit tests to the server.

## [0.13.0] - 2022-01-01

### Added

- Config manager in `covalent/_shared_files/config.py`
- Default location for the main config file can be overridden using the environment variable `COVALENT_CONFIG_DIR`
- Ability to set and get configuration using `get_config` and `set_config`

### Changed

- The flask servers now reference the config file
- Defaults reference the config file

### Fixed

- `ValueError` caught when running `covalent stop`
- One of the functional tests was using a malformed path

### Deprecated

- The `electron.to_json` function
- The `generate_random_filename_in_cache` function

### Removed

- The `get_api_token` function

## [0.12.13] - 2022-01-04

## Removed

- Tutorial section headings

## Fixed

- Plot background white color

## [0.12.12] - 2022-01-06

### Fixed

- Having a print statement inside electron and lattice code no longer causes the workflow to fail.

## [0.12.11] - 2022-01-04

### Added

- Completed UI feature set for first release

### Changed

- UI server result serialization improvements
- UI result update webhook no longer fails on request exceptions, logs warning intead

## [0.12.10] - 2021-12-17

### Added

- Astrophysics tutorial

## [0.12.9] - 2022-01-04

### Added

- Added `get_all_node_results` method in `result_class.py` to return result of all node executions.

- Added `test_parallelilization` test to verify whether the execution is now being achieved in parallel.

### Changed

- Removed `LocalCluster` cluster creation usage to a simple `Client` one from Dask.

- Removed unnecessary `to_run` function as we no longer needed to run execution through an asyncio loop.

- Removed `async` from function definition of previously asynchronous functions, `_run_task`, `_run_planned_workflow`, `_plan_workflow`, and `_run_workflow`.

- Removed `uvloop` from requirements.

- Renamed `test_get_results` to `test_get_result`.

- Reran the how to notebooks where execution time was mentioned.

- Changed how `dispatch_info` context manager was working to account for multiple nodes accessing it at the same time.

## [0.12.8] - 2022-01-02

### Changed

- Changed the software license to GNU Affero 3.0

### Removed

- `covalent-ui` directory

## [0.12.7] - 2021-12-29

### Fixed

- Gunicorn logging now uses the `capture-output` flag instead of redirecting stdout and stderr

## [0.12.6] - 2021-12-23

### Changed

- Cleaned up the requirements and moved developer requirements to a separate file inside `tests`

## [0.12.5] - 2021-12-16

### Added

- Conda build CI job

## [0.12.4] - 2021-12-23

### Changed

- Gunicorn server now checks for port availability before starting

### Fixed

- The `covalent start` function now prints the correct port if the server is already running.

## [0.12.3] - 2021-12-14

### Added

- Covalent tutorial comparing quantum support vector machines with support vector machine algorithms implemented in qiskit and scikit-learn.

## [0.12.2] - 2021-12-16

### Fixed

- Now using `--daemon` in gunicorn to start the server, which was the original intention.

## [0.12.1] - 2021-12-16

### Fixed

- Removed finance references from docs
- Fixed some other small errors

### Removed

- Removed one of the failing how-to tests from the functional test suite

## [0.12.0] - 2021-12-16

### Added

- Web UI prototype

## [0.11.1] - 2021-12-14

### Added

- CLI command `covalent status` shows port information

### Fixed

- gunicorn management improved

## [0.11.0] - 2021-12-14

### Added

- Slack notifications for test status

## [0.10.4] - 2021-12-15

### Fixed

- Specifying a non-default results directory in a sub-lattice no longer causes a failure in lattice execution.

## [0.10.3] - 2021-12-14

### Added

- Functional tests for how-to's in documentation

### Changed

- Moved example script to a functional test in the pipeline
- Added a test flag to the CLI tool

## [0.10.2] - 2021-12-14

### Fixed

- Check that only `kwargs` without any default values in the workflow definition need to be passed in `lattice.draw(ax=ax, **kwargs)`.

### Added

- Function to check whether all the parameters without default values for a callable function has been passed added to shared utils.

## [0.10.1] - 2021-12-13

### Fixed

- Content and style fixes for getting started doc.

## [0.10.0] - 2021-12-12

### Changed

- Remove all imports from the `covalent` to the `covalent_dispatcher`, except for `_dispatch_serverless`
- Moved CLI into `covalent_dispatcher`
- Moved executors to `covalent` directory

## [0.9.1] - 2021-12-13

### Fixed

- Updated CONTRIBUTING to clarify docstring style.
- Fixed docstrings for `calculate_node` and `check_constraint_specific_sum`.

## [0.9.0] - 2021-12-10

### Added

- `prefix_separator` for separating non-executable node types from executable ones.

- `subscript_prefix`, `generator_prefix`, `sublattice_prefix`, `attr_prefix` for prefixes of subscripts, generators,
  sublattices, and attributes, when called on an electron and added to the transport graph.

- `exclude_from_postprocess` list of prefixes to denote those nodes which won't be used in post processing the workflow.

- `__int__()`, `__float__()`, `__complex__()` for converting a node to an integer, float, or complex to a value of 0 then handling those types in post processing.

- `__iter__()` generator added to Electron for supporting multiple return values from an electron execution.

- `__getattr__()` added to Electron for supporting attribute access on the node output.

- `__getitem__()` added to Electron for supporting subscripting on the node output.

- `electron_outputs` added as an attribute to lattice.

### Changed

- `electron_list_prefix`, `electron_dict_prefix`, `parameter_prefix` modified to reflect new way to assign prefixes to nodes.

- In `build_graph` instead of ignoring all exceptions, now the exception is shown alongwith the runtime error notifying that object manipulation should be avoided inside a lattice.

- `node_id` changed to `self.node_id` in Electron's `__call__()`.

- `parameter` type electrons now have the default metadata instead of empty dictionary.

- Instead of deserializing and checking whether a sublattice is there, now a `sublattice_prefix` is used to denote when a node is a sublattice.

- In `dispatcher_stack_test`, `test_dispatcher_flow` updated to indicate the new use of `parameter_prefix`.

### Fixed

- When an execution fails due to something happening in `run_workflow`, then result object's status is now failed and the object is saved alongwith throwing the appropriate exception.

## [0.8.5] - 2021-12-10

### Added

- Added tests for choosing specific executors inside electron initialization.
- Added test for choosing specific Conda environments inside electron initialization.

## [0.8.4] - 2021-12-10

### Changed

- Removed _shared_files directory and contents from covalent_dispatcher. Logging in covalent_dispatcher now uses the logger in covalent/_shared_files/logging.py.

## [0.8.3] - 2021-12-10

### Fixed

- Decorator symbols were added to the pseudo-code in the quantum chemistry tutorial.

## [0.8.2] - 2021-12-06

### Added

- Quantum chemistry tutorial.

## [0.8.1] - 2021-12-08

### Added

- Docstrings with typehints for covalent dispatcher functions added.

### Changed

- Replaced `node` to `node_id` in `electron.py`.

- Removed unnecessary `enumerate` in `covalent_dispatcher/_core/__init__.py`.

- Removed `get_node_device_mapping` function from `covalent_dispatcher/_core/__init__.py`
  and moved the definition to directly add the mapping to `workflow_schedule`.

- Replaced iterable length comparison for `executor_specific_exec_cmds` from `if len(executor_specific_exec_cmds) > 0`
  to `if executor_specific_exec_cmds`.

## [0.8.0] - 2021-12-03

### Added

- Executors can now accept the name of a Conda environment. If that environment exists, the operations of any electron using that executor are performed in that Conda environment.

## [0.7.6] - 2021-12-02

### Changed

- How to estimate lattice execution time has been renamed to How to query lattice execution time.
- Change result querying syntax in how-to guides from `lattice.get_result` to
  `covalent.get_result`.
- Choose random port for Dask dashboard address by setting `dashboard_address` to ':0' in
  `LocalCluster`.

## [0.7.5] - 2021-12-02

### Fixed

- "Default" executor plugins are included as part of the package upon install.

## [0.7.4] - 2021-12-02

### Fixed

- Upgraded dask to 2021.10.0 based on a vulnerability report

## [0.7.3] - 2021-12-02

### Added

- Transportable object tests
- Transport graph tests

### Changed

- Variable name node_num to node_id
- Variable name node_idx to node_id

### Fixed

- Transport graph `get_dependencies()` method return type was changed from Dict to List

## [0.7.2] - 2021-12-01

### Fixed

- Date handling in changelog validation

### Removed

- GitLab CI YAML

## [0.7.1] - 2021-12-02

### Added

- A new parameter to a node's result called `sublattice_result` is added.
  This will be of a `Result` type and will contain the result of that sublattice's
  execution. If a normal electron is executed, this will be `None`.

- In `_delete_result` function in `results_manager.py`, an empty results directory
  will now be deleted.

- Name of a sublattice node will also contain `(sublattice)`.

- Added `_dispatch_sync_serverless` which synchronously dispatches without a server
  and waits for a result to be returned. This is the method used to dispatch a sublattice.

- Test for sublatticing is added.

- How-to guide added for sublatticing explaining the new features.

### Changed

- Partially changed `draw` function in `lattice.py` to also draw the subgraph
  of the sublattice when drawing the main graph of the lattice. The change is
  incomplete as we intend to add this feature later.

- Instead of returning `plt`, `draw` now returns the `ax` object.

- `__call__` function in `lattice.py` now runs the lattice's function normally
  instead of dispatching it.

- `_run_task` function now checks whether current node is a sublattice and acts
  accordingly.

### Fixed

- Unnecessary lines to rename the node's name in `covalent_dispatcher/_core/__init__.py` are removed.

- `test_electron_takes_nested_iterables` test was being ignored due to a spelling mistake. Fixed and
  modified to follow the new pattern.

## [0.7.0] - 2021-12-01

### Added

- Electrons can now accept an executor object using the "backend" keyword argument. "backend" can still take a string naming the executor module.
- Electrons and lattices no longer have Slurm metadata associated with the executor, as that information should be contained in the executor object being used as an input argument.
- The "backend" keyword can still be a string specifying the executor module, but only if the executor doesn't need any metadata.
- Executor plugin classes are now directly available to covalent, eg: covalent.executor.LocalExecutor().

## [0.6.7] - 2021-12-01

### Added

- Docstrings without examples for all the functions in core covalent.
- Typehints in those functions as well.
- Used `typing.TYPE_CHECKING` to prevent cyclic imports when writing typehints.

### Changed

- `convert_to_lattice_function` renamed to `convert_to_lattice_function_call`.
- Context managers now raise a `ValueError` instead of a generic `Exception`.

## [0.6.6] - 2021-11-30

### Fixed

- Fixed the version used in the documentation
- Fixed the badge URLs to prevent caching

## [0.6.5] - 2021-11-30

### Fixed

- Broken how-to links

### Removed

- Redundant lines from .gitignore
- *.ipynb from .gitignore

## [0.6.4] - 2021-11-30

### Added

- How-to guides for workflow orchestration.
  - How to construct an electron
  - How to construct a lattice
  - How to add an electron to lattice
  - How to visualize the lattice
  - How to add constraints to lattices
- How-to guides for workflow and subtask execution.
  - How to execute individual electrons
  - How to execute a lattice
  - How to execute multiple lattices
- How-to guides for status querying.
  - How to query electron execution status
  - How to query lattice execution status
  - How to query lattice execution time
- How-to guides for results collection
  - How to query electron execution results
  - How to query lattice execution results
  - How to query multiple lattice execution results
- Str method for the results object.

### Fixed

- Saving the electron execution status when the subtask is running.

## [0.6.3] - 2021-11-29

### Removed

- JWT token requirement.
- Covalent dispatcher login requirement.
- Update covalent login reference in README.md.
- Changed the default dispatcher server port from 5000 to 47007.

## [0.6.2] - 2021-11-28

### Added

- Github action for tests and coverage
- Badges for tests and coverage
- If tests pass then develop is pushed to master
- Add release action which tags and creates a release for minor version upgrades
- Add badges action which runs linter, and upload badges for version, linter score, and platform
- Add publish action (and badge) which builds a Docker image and uploads it to the AWS ECR

## [0.6.1] - 2021-11-27

### Added

- Github action which checks version increment and changelog entry

## [0.6.0] - 2021-11-26

### Added

- New Covalent RTD theme
- sphinx extension sphinx-click for CLI RTD
- Sections in RTD
- init.py in both covalent-dispatcher logger module and cli module for it to be importable in sphinx

### Changed

- docutils version that was conflicting with sphinx

### Removed

- Old aq-theme

## [0.5.1] - 2021-11-25

### Added

- Integration tests combining both covalent and covalent-dispatcher modules to test that
  lattice workflow are properly planned and executed.
- Integration tests for the covalent-dispatcher init module.
- pytest-asyncio added to requirements.

## [0.5.0] - 2021-11-23

### Added

- Results manager file to get results from a file, delete a result, and redispatch a result object.
- Results can also be awaited to only return a result if it has either been completed or failed.
- Results class which is used to store the results with all the information needed to be used again along with saving the results to a file functionality.
- A result object will be a mercurial object which will be updated by the dispatcher and saved to a file throughout the dispatching and execution parts.
- Direct manipulation of the transport graph inside a result object takes place.
- Utility to convert a function definition string to a function and vice-versa.
- Status class to denote the status of a result object and of each node execution in the transport graph.
- Start and end times are now also stored for each node execution as well as for the whole dispatch.
- Logging of `stdout` and `stderr` can be done by passing in the `log_stdout`, `log_stderr` named metadata respectively while dispatching.
- In order to get the result of a certain dispatch, the `dispatch_id`, the `results_dir`, and the `wait` parameter can be passed in. If everything is default, then only the dispatch id is required, waiting will not be done, and the result directory will be in the current working directory with folder name as `results/` inside which every new dispatch will have a new folder named according to their respective dispatch ids, containing:
  - `result.pkl` - (Cloud)pickled result object.
  - `result_info.yaml` - yaml file with high level information about the result and its execution.
  - `dispatch_source.py` - python file generated, containing the original function definitions of lattice and electrons which can be used to dispatch again.

### Changed

- `logfile` named metadata is now `slurm_logfile`.
- Instead of using `jsonpickle`, `cloudpickle` is being used everywhere to maintain consistency.
- `to_json` function uses `json` instead of `jsonpickle` now in electron and lattice definitions.
- `post_processing` moved to the dispatcher, so the dispatcher will now store a finished execution result in the results folder as specified by the user with no requirement of post processing it from the client/user side.
- `run_task` function in dispatcher modified to check if a node has completed execution and return it if it has, else continue its execution. This also takes care of cases if the server has been closed mid execution, then it can be started again from the last saved state, and the user won't have to wait for the whole execution.
- Instead of passing in the transport graph and dispatch id everywhere, the result object is being passed around, except for the `asyncio` part where the dispatch id and results directory is being passed which afterwards lets the core dispatcher know where to get the result object from and operate on it.
- Getting result of parent node executions of the graph, is now being done using the result object's graph. Storing of each execution's result is also done there.
- Tests updated to reflect the changes made. They are also being run in a serverless manner.

### Removed

- `LatticeResult` class removed.
- `jsonpickle` requirement removed.
- `WorkflowExecutionResult`, `TaskExecutionResult`, and `ExecutionError` singleton classes removed.

### Fixed

- Commented out the `jwt_required()` part in `covalent-dispatcher/_service/app.py`, may be removed in later iterations.
- Dispatcher server will now return the error message in the response of getting result if it fails instead of sending every result ever as a response.

## [0.4.3] - 2021-11-23

### Added

- Added a note in Known Issues regarding port conflict warning.

## [0.4.2] - 2021-11-24

### Added

- Added badges to README.md

## [0.4.1] - 2021-11-23

### Changed

- Removed old coverage badge and fixed the badge URL

## [0.4.0] - 2021-11-23

### Added

- Codecov integrations and badge

### Fixed

- Detached pipelines no longer created

## [0.3.0] - 2021-11-23

### Added

- Wrote a Code of Conduct based on <https://www.contributor-covenant.org/>
- Added installation and environment setup details in CONTRIBUTING
- Added Known Issues section to README

## [0.2.0] - 2021-11-22

### Changed

- Removed non-open-source executors from Covalent. The local SLURM executor is now
- a separate repo. Executors are now plugins.

## [0.1.0] - 2021-11-19

### Added

- Pythonic CLI tool. Install the package and run `covalent --help` for a usage description.
- Login and logout functionality.
- Executor registration/deregistration skeleton code.
- Dispatcher service start, stop, status, and restart.

### Changed

- JWT token is stored to file instead of in an environment variable.
- The Dask client attempts to connect to an existing server.

### Removed

- Removed the Bash CLI tool.

### Fixed

- Version assignment in the covalent init file.

## [0.0.3] - 2021-11-17

### Fixed

- Fixed the Dockerfile so that it runs the dispatcher server from the covalent repo.

## [0.0.2] - 2021-11-15

### Changed

- Single line change in ci script so that it doesn't exit after validating the version.
- Using `rules` in `pytest` so that the behavior in test stage is consistent.

## [0.0.1] - 2021-11-15

### Added

- CHANGELOG.md to track changes (this file).
- Semantic versioning in VERSION.
- CI pipeline job to enforce versioning.<|MERGE_RESOLUTION|>--- conflicted
+++ resolved
@@ -7,7 +7,6 @@
 
 ## [UNRELEASED]
 
-<<<<<<< HEAD
 ### Fixed
 
 - `covalent --version` now looks for `covalent` metadata instead of `cova`
@@ -15,7 +14,7 @@
 ### Tests
 
 - Updated the cli test to include whether the correct version number is shown when `covalent --version` is run
-=======
+
 ## [0.128.0] - 2022-07-12
 
 ### Authors
@@ -25,11 +24,9 @@
 - Co-authored-by: Alejandro Esquivel <ae@alejandro.ltd>
 - Co-authored-by: pre-commit-ci[bot] <66853113+pre-commit-ci[bot]@users.noreply.github.com>
 
-
 ### Added
 
 - File transfer support for leptons
->>>>>>> 133872a0
 
 ## [0.127.0] - 2022-07-11
 
