--- conflicted
+++ resolved
@@ -5,13 +5,12 @@
 The format is based on [Keep a Changelog](https://keepachangelog.com/en/1.0.0/),
 and this project adheres to [Semantic Versioning](https://semver.org/spec/v2.0.0.html).
 
-<<<<<<< HEAD
-## [0.24.6] - 2022-02-05
+## [0.24.8] - 2022-02-07
 
 ### Fixed
 
 - If a user's configuration file does not have a needed parameter, the default parameter (defined in _shared_files/defaults.py) is used.
-=======
+
 ## [0.24.7] - 2022-02-07
 
 ### Added
@@ -32,7 +31,6 @@
 ### Changed
 
 - Description of `data` in `deserialize` method of `TransportableObject` of `covalent/_workflow/transport.py` from `The serialized transportable object` to `Cloudpickled function`.
->>>>>>> 5d3e45ec
 
 ## [0.24.5] - 2022-02-05
 
