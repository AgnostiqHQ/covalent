--- conflicted
+++ resolved
@@ -5,32 +5,31 @@
 The format is based on [Keep a Changelog](https://keepachangelog.com/en/1.0.0/),
 and this project adheres to [Semantic Versioning](https://semver.org/spec/v2.0.0.html).
 
-<<<<<<< HEAD
-=======
-## [0.26.1] - 2022-02-23
-
-### Added
-
-- Added Local Executor section to the API
-
-## [0.26.0] - 2022-02-23
-
-### Added
-
-- Automated reminders to update the changelog
-
->>>>>>> bc2e4056
-## [0.25.3] - 2022-02-23
+## [WIP]
 
 ## Added
 
-<<<<<<< HEAD
 - Conda installation is only supported for Linux in the `Getting Started` guide.
 - MNIST classifier tutorial.
-=======
+
+## [0.26.1] - 2022-02-23
+
+### Added
+
+- Added Local Executor section to the API read the docs.
+
+## [0.26.0] - 2022-02-23
+
+### Added
+
+- Automated reminders to update the changelog
+
+## [0.25.3] - 2022-02-23
+
+## Added
+
 - Listed common mocking commands in the CONTRIBUTING.md guide.
 - Additional guidelines on testing.
->>>>>>> bc2e4056
 
 ## [0.25.2] - 2022-02-21
 
