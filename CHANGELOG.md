--- conflicted
+++ resolved
@@ -25,10 +25,7 @@
 ### Docs
 - Revised UI reference. Added Settings page documentation.
 - Added broken UI links in README
-<<<<<<< HEAD
 - Published Self-Deployment Guide
-=======
->>>>>>> 46fd7e95
 
 ## [0.212.1-rc.0] - 2023-01-14
 
