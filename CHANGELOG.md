--- conflicted
+++ resolved
@@ -5,8 +5,7 @@
 The format is based on [Keep a Changelog](https://keepachangelog.com/en/1.0.0/),
 and this project adheres to [Semantic Versioning](https://semver.org/spec/v2.0.0.html).
 
-<<<<<<< HEAD
-## [0.24.9] - 2022-02-09
+## [0.24.14] - 2022-02-09
 
 ### Added
 - UI: add dashboard cards
@@ -19,7 +18,6 @@
 - UI: format executor parameters as YAML code
 - UI: update syntax highlighting scheme
 - UI: update index.html description meta tag
-=======
 ## [0.24.13] - 2022-02-11
 
 ### Added
@@ -57,7 +55,6 @@
 ## Added
 
 - Unit tests for command line interface (CLI) functionalities in covalent_dispatcher/_cli/service.py and covalent_dispatcher/_cli/cli.py.
->>>>>>> ab0a659c
 
 ## [0.24.8] - 2022-02-07
 
