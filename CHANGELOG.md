--- conflicted
+++ resolved
@@ -7,14 +7,13 @@
 
 ## [UNRELEASED]
 
-<<<<<<< HEAD
 ### Changed
 
 - List type removed from type annotation for the executor argument in electron/lattice/lepton definitions.
 - Input executor argument is converted to an executor class object (if it were a string) in electron/lattice/lepton definitions instead of just before execution in execution.py. As a result, calls to _executor_manager.get_executor are removed from execution.py.
 - In covalent/executor/__init__.py, `from importlib import metadata` is used instead of `importlib.metadata`.
 - Rewritten tests to take into account the type change of executor identifiers from strings to executor class objects.
-=======
+
 ## [0.50.0] - 2022-04-03
 
 ### Added
@@ -28,8 +27,7 @@
 
 ### Removed
 
-- Removed redundant local storage cache on frontend  
->>>>>>> 28387831
+- Removed redundant local storage cache on frontend
 
 ## [0.49.1] - 2022-04-01
 
