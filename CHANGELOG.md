--- conflicted
+++ resolved
@@ -7,34 +7,7 @@
 
 ## [UNRELEASED]
 
-<<<<<<< HEAD
-### Fixed
-
-- Fixes Reverse IP problem. All References to `0.0.0.0` are changed to `localhost` . More details can be found [here](https://github.com/AgnostiqHQ/covalent/issues/202)
-
-=======
-### Operations
-
-- Updates to changelog logic to handle multiple authors
-
-## [0.119.0] - 2022-07-03
-### Authors
-@cjao 
-
-
-### Added
-
-- Introduce support for pip dependencies
-
-## [0.118.0] - 2022-07-02
-### Authors
-@AlejandroEsquivel 
-
-
-### Added
-
-- Introduced File, FileTransfer, and FileTransferStrategy classes to support various File Transfer use cases prior/post electron execution
->>>>>>> 7aff2450
+
 
 ## [0.117.0] - 2022-07-02
 ### Authors
