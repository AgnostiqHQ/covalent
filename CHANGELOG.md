# Changelog

All notable changes to this project will be documented in this file.

The format is based on [Keep a Changelog](https://keepachangelog.com/en/1.0.0/),
and this project adheres to [Semantic Versioning](https://semver.org/spec/v2.0.0.html).

## [UNRELEASED]

<<<<<<< HEAD
### Changed

- Replace Nats message queue (MQ) in Queuer with AWS Simple Queue Service (SQS).
- Replace reading from Nats MQ to SQS in `queue_consumer.py`.

### Added

- `boto3` to the requirements.txt file in the root folder.
=======
## [0.99.0] - 2022-05-16

### Changed

- UI redesign phase 2: updates to color theme and typography
>>>>>>> b99a19f2

## [0.98.0] - 2022-05-15

### Changed

- Updated all config & log file paths to reside in `$HOME/.cache/covalent` including `.env`, `supervisord.conf`, and all logs
- Removing previous `cova` package config files on install

## [0.97.1] - 2022-05-13

### Fixed

- Improved Error reporting on S3 Storage Backend for Data Service
## [0.97.0] - 2022-05-13

### Added

- Added S3 Compatibility to Data Service by adding `S3 Storage Backend` strategy.

## [0.96.2] - 2022-05-12

### Fixed

- Syntax fix in hotfix workflow

## [0.96.1] - 2022-05-12

### Fixed

- Release action issues with inconsistent GitHub context typing

## [0.96.0] - 2022-05-12


### Fixed

- Fixed high CPU consumption on UI backend by disabling uvicorn reload.

### Docs

- Updated the video URL

### Changed

- Disabled ops bot in workflows
- Re-enabled ops bot in workflows

## [0.95.0] - 2022-04-25

### Added

- Support for Bash tasks
- How-to guide demonstrating usage
- Unit test for bash lepton

### Docs

- Updated server management how-to guide

## [0.94.0] - 2022-04-25

### Added

- Coverage reports now granular per service plus SDK.

## [0.93.1] - 2022-04-24

### Fixed

- Test action.

### Docs

- Added migration guide from `0.3x` to Read The Docs and `README.md`

## [0.93.0] - 2022-04-22

### Added

- Automatic hotfix action

## [0.92.0] - 2022-04-22


### Changed

- Moved sublattice's node update in parent lattice from `get_runnable_tasks` to `update_workflow` to accurately represent when a sublattice actually starts executing.

### Fixed

- Fixed the cancel url endpoint.

- Cancelling a workflow for lattices and sublattices works even if they are partially run.

## [0.91.0] - 2022-04-21

### Fixed

- Don't send the whole result object when only one node needs to be updated.

- The input arguments are being shown correctly in the UI.

### Changed

- Ensured that the lattice / sublattices tasks order are stored in the tasks queue correctly.

- Accomodated the conditions in tasks queue where remaining tasks are non-executable, in order to correctly update the workflow status.

### Docs

- Update microservice documentation

## [0.90.0] - 2022-04-21

### Added

- Enabled inactive unit tests in Actions.

### Docs

- Updated the Python badge
- Changed a relative URL in the README to an absolute URL
- Added link to SwaggerHub in README

## [0.89.6] - 2022-04-21

### Fixed

- Correctly pass inputs when calling workflows

### Docs

- Restructured the README
- Updated the README
- Updated Getting Started, How-To Configuration Guide, CLI API documentation

## [0.89.5] - 2022-04-20

### Fixed

- Don't duplicate tags
- Release conditions
- Pypi version syntax

## [0.89.4] - 2022-04-20

### Docs

- Updated the how-to notebooks for compatibility with the micro-services refactor.
- Updated machine learning and quantum gravity tutorials to point to the correct web UI address.
- Updated the quantum chemistry tutorial.
- Update the concepts page according to the new web UI.

### Fixed

- Fixed how environment variables are loaded on startup

## [0.89.3] - 2022-04-20

### Fixed

- Push-to-ECR steps for `master` and `develop` workflows.
- Don't specify runs-on for reusable call

## [0.89.2] - 2022-04-19

### Fixed

- Use workflow_call to automatically call reusable workflow

## [0.89.1] - 2022-04-19

### Fixed

- Reusable workflow called at job level

## [0.89.0] - 2022-04-19

### Changed

- Made release.yml callable and moved the pypi job into that workflow

### Docs

- Updated the astronomy tutorial with cosmetic changes

## [0.88.1] - 2022-04-19

### Fixed

- Setup on MacOS installs nats similar to how it's done on Linux.

## [0.88.0] - 2022-04-19

### Changed

- Lattice in the result object is now pickled separately and a different instance of transport graph is used for modifications than the one in lattice in order to prevent unpickling the lattice everytime result object is read/written to.

- Updated tests to match above change.

## [0.87.1] - 2022-04-19

### Fixed

- Detect secrets syntax in Dockerfile

## [0.87.0] - 2022-04-18

### Changed

- Removed unused `DATA_OS_SVC_HOST_URI` env var from docker compose file & Dockerfile placeholders

## [0.86.1] - 2022-04-18

### Fixed

- Updated the README banner url

## [0.86.0] - 2022-04-18

### Changed

- `sync` method now uses `requests` to query the results service

## [0.85.1] - 2022-04-18

### Fixed

- Fix container networking for the local covalent stack in `docker-compose.yml`

## Changed

- UI refresh: updated covalent logo, new font, nav icons, status colors

## [0.85.0] - 2022-04-18

### Changed

- Covalent branding updated using new guidelines

## [0.84.1] - 2022-04-18

### Fixed

- Nats server shuts down properly when using `covalent stop` or `covalent restart`

## [0.84.0] - 2022-04-18

### Changed

- Updated the "How to create a custom executor" how-to Jupyter notebook.

## [0.83.1] - 2022-04-18

### Fixed

- Revert exclude in setup.py

## [0.83.0] - 2022-04-18

### Changed

- Increased `connect_timeout` on Dispatcher Queue Consumer NATS connection

## [0.82.0] - 2022-04-18

### Added

- Add a pre-commit hook for `detect-secrets`.

## [0.81.2] - 2022-04-18

### Fixed

- Dispatcher unit test fixed by removing `turtle` import

## [0.81.1] - 2022-04-14

### Fixed

- Fixed bug where `covalent stop` and `covalent start` would not bring the services back up

## [0.81.0] - 2022-04-14

### Changed

- Made `supervisord` use a specific configuration file instead of looking at root directory.

### Fixed

- Fixed string comparison to determine whether `COVA_SDK` env variable exists or not.

## [0.80.3] - 2022-04-14

### Fixed

- Re-enabling test actions
- Resolving ui backend endpoint in draw function using config manager

## [0.80.2] - 2022-04-14

### Fixed

- Some legacy config variables are removed.
- The config references `ENV_DEST_DIR` everywhere now

## [0.80.1] - 2022-04-14

### Fixed

- Accessing `ENV_DEST_DIR` env var using `os.environ.get`
- Missing requirements `pyyaml`, `jinja`, and `psutil` added to reqs file

## [0.80.0] - 2022-04-14

### Changed

- Repository is restructured to accomodate the microservices

## [0.79.1] - 2022-04-14

### Fixed

- Installation using `pip install -e .` is fixed with regards to the nats installation.
- Several missing `__init__.py` files are now included.

## [0.79.0] - 2022-04-14

### Added

- Covalent `config` cli command to alter config values or display covalent configuration

### Changed

- Removed environment section from Supervisord config in order to read from root `.env` file instead
- Refactored config manager to use project root `.env` file for configuration

## [0.78.0] - 2022-04-13

### Changed

- `ct.get_result` will return result object if no wait is used.

- Using initial resource as 1 until there is better resource management in runner.

### Fixed

- Fix errors in Dockerfiles

- Update Dockerfiles to use `multi-stage` container builds to reduce final image size

- Install all necessary Python modules in all containers

## [0.77.0] - 2022-04-13

### Added

- nats is installed in the wheel build if not otherwise installed.

## [0.76.0] - 2022-04-13

### Added

- `wait` argument to `ct.get_result`.

### Changed

- Switched to the local executor which is compatible with covalent microservices and removed the old executor.

## [0.75.0] - 2022-04-13

### Tests

- Tests for update workflow in Dispatcher service update_workflow.py module.

### Changed

- Implementation of update_workflow_results in update_workflow.py module in Dispatcher service.

## [0.74.0] - 2022-04-12

### Changed

- Removed misnamed dispatcher plugin stuff and now using the interface functions directly (dispatch, dispatch_sync, get_result).

- `ct.dispatch`, `ct.dispatch_sync`, `ct.get_result`, etc. are going to use the covalent services instead.

## [0.73.0] - 2022-04-12

### Changed

- Arguments and keyword arguments to the function are pickled with cloudpickle, allowing objects that are not pickleable with "normal" pickle to be sent to different processes with the multiprocessing module.

## [0.72.0] - 2022-04-12

### Changed

- Updated the example to use a sublattice.

### Fixed

- Fixed updation of result objects for sublattice and parent lattice.
- Fixed the regular expression to show sublattice results in the UI.

## [0.71.0] - 2022-04-11

### Changed

- Updated Supervisord template configuration to bring up NATS server with high priority before all other services

## [0.70.0] - 2022-04-11

### Tests

- Dispatcher service tests for the `dispatch_workflow.py` module.

### Changed

- Minor refactor of `dispatch_workflow.py` module in Dispatcher service.

## [0.69.0] - 2022-04-08

### Added

- Added Microservices section with links to Swagger hub for individual API docs

## [0.68.0] - 2022-04-07

### Added

- Tests for data and results services

## [0.67.4] - 2022-04-07

### Fixed

- Fix handling of webapp url paths by ui_backend.

## [0.67.3] - 2022-04-07

### Fixed

- The `package-lock.json` file is no longer committed to the codebase

## [0.67.2] - 2022-04-07

### Fixed

- PyPI uploads use a token instead of a username/password pair

## [0.67.1] - 2022-04-07

### Fixed

- Switched UI to results service delete API

## [0.67.0] - 2022-04-07

### Added
- Added environment variables to service declarations in ``docker-compose``.
- Added the Dockerfile and docker-compose configurations for the ``queue-consumer``.

## [0.66.0] - 2022-04-07

### Added

- Batch cancellation endpoint to dispatcher, e.g., `DELETE /api/v0/workflow/cancel?dispatch_id1,dispatch_id2`

### Tests

- Added tests for UI backend endpoints

## [0.65.3] - 2022-04-07

### Fixed

- Syntax error in the `tests.yml` workflow

## [0.65.2] - 2022-04-07

### Fixed

- pypi validation using pre-release tag

## [0.65.1] - 2022-04-07

### Fixed

- Don't fail the CI workflow just because we aren't doing a release

## [0.65.0] - 2022-04-06

### Changed

- Only one docker-compose

## [0.64.2] - 2022-04-06

### Fixed

- The `.dockerignore` file now ignores any unnecessary front-end build files

## [0.64.1] - 2022-04-06

### Fixed

- egg_info invocation

## [0.64.0] - 2022-04-06

### Fixed

- Style fixes via `pre-commit run --all-files`

### Changed

- Pushing microservice images to public ECR

## [0.63.1] - 2022-04-06

### Fixed

- Fixed the version validation in pypi workflow

## [0.63.0] - 2022-04-06

### Changed

- Mark pypi releases as pre

## [0.62.1] - 2022-04-06

### Fixed

- Workflows which run on `develop` or `master` will send Slack alerts to the dev team if they fail.

## [0.62.0] - 2022-04-06

### Changed

- Update `covalent-ui` service in `docker-compose.yaml` to ensure that the uvicorn server listens on `0.0.0.0` for all incoming requests
- Using `ENTRYPOINT` in dockerfiles instead of `CMD`
- Remove `command` option from all services in `docker-compose.yml`

## [0.61.1] - 2022-04-06

### Fixed

- Fixed failures in pushing images to ECR.

## [0.61.0] - 2022-04-06

### Changed

- The results and data service now support batch deleting via query strings

## [0.60.0] - 2022-04-06

### Changed

- List type removed from type annotation for the executor argument in electron/lattice/lepton definitions.
- Input executor argument is converted to an executor class object (if it were a string) in electron/lattice/lepton definitions instead of just before execution in execution.py. As a result, calls to _executor_manager.get_executor are removed from execution.py.
- Rewritten tests to take into account the type change of executor identifiers from strings to executor class objects.

### Fixed

- In covalent/executor/__init__.py, `from importlib import metadata` is used instead of `importlib.metadata`.
- Electron.get_op_function.rename now uses the correct separator string when renaming a function.

## [0.59.0] - 2022-04-06

### Changed

- Fixes for making the whole pipeline work in tandem.

## [0.58.0] - 2022-04-06

### Added

- `nats` service in `docker-compose` files

## [0.57.0] - 2022-04-05

### Added

- Variables to assign service hosts

## [0.56.1] - 2022-04-05

### Fixed

- Fixed various module import errors in the containers for the microservices.

### Tests

- Added tests for post-refactor covalent cli commands: start, stop, restart, status, and logs

## [0.56.0] - 2022-04-05

### Changed

- Changed global variable executor_plugin_name to EXECUTOR_PLUGIN_NAME in executors to conform with PEP8.

## [0.55.0] - 2022-04-04

### Changed

- Changed supervisord http server's default to listen on all interfaces, so that covalent can run on any computer in a trusted LAN (without firewalls/auth).

## [0.54.0] - 2022-04-04

### Added

- Draw workflow draft API to ui_backend service


## [0.53.0] - 2022-04-04

### Added

- Added docker-compose file to run covalent microservices.

## [0.52.0] - 2022-04-04

### Added

- Added delete endpoint to data and results services.

## [0.51.0] - 2022-04-04

### Added

- Folders for tests.

### Changed

- Organization of covalent tests.

## [0.50.0] - 2022-04-03

### Added

- Added GET all results endpoint in Results service
- Optional formatting of GET result endpoint that supports: `binary` or `json`

### Changed

- Changed frontend to support updated result service endpoints with json format

### Removed

- Removed redundant local storage cache on frontend

## [0.49.1] - 2022-04-01

### Fixed

- Using `io.BytesIO` in `update_result` in the results service to prevent creation of a new file in the file system.

## [0.49.0] - 2022-04-01

### Added

- Implement an `overwrite` query param in the `upload` method so that we don't create a new object for every result update

## [0.48.0] - 2022-04-01

### Added

- Added updated dispatching and getting result functions with the option to download result as a file.

### Changed

- Hardcoded filepaths to standardized ServiceURL.`get_route(...)` method when making API requests.

## [0.47.2] - 2022-04-01

### Fixed

- Queue consumer import paths fixed
- Syntax errors in the supervisord template fixed

## [0.47.1] - 2022-04-01

### Fixed

- Supervisord now brings up dispatcher queue consumer worker

## [0.47.0] - 2022-04-01

### Changed

- Updated API calls accross services to use standarized env vars from Settings class
- Normalized env vars accross services and updated Supervisord template

## [0.46.0] - 2022-03-31

### Changed

- Consumers of results service now specify `stream=True` in their get requests.

## [0.45.0] - 2022-03-31

### Changed

- Using `Result.RUNNING` instead of str "RUNNING"
- Using process safe `is_empty` method rather than `empty()` method for multiprocessing queue.
- Multprocessing `is_queue` method.

### Added

- Workflow status as running in the `workflow_status_queue`.

### Tests

- Added a test for the `_check_version` method in `covalent/executor/__init__.py`.

## [0.44.0] - 2022-03-31

### Added

- A version check is done at Covalent startup to ensure that executor plugins are compatible.

## [0.43.0] - 2022-03-31

### Added

- Function to call UI update method in the UI microservice for use in the Dispatcher micro-service.
- Refactor updating results and ui into one function.

## [0.42.2] - 2022-03-31

### Fixed

- Using functions for getting result object in cancel endpoint and sending cancel task signal to runner in the dispatcher.

## [0.42.1] - 2022-03-31

### Fixed

- `update_workflow_results` in `update_workflow.py` now also takes care of sending the next set of tasks to the runner.

- Also handling the cases of sublattices in `update_workflow_results`.

## [0.42.0] - 2022-03-31

### Changed

- Moved some unused for-the-future files to the refactor directory and out of the main codebase.

## [0.41.3] - 2022-03-31

### Fixed

- Dispatch DB is now created upon server start.

## [0.41.2] - 2022-03-30

### Fixed

- Oneline bugfix to remove `fetch --unshallow`

## [0.41.1] - 2022-03-30

### Fixed

- Get master version from release tags rather than master branch

## [0.41.0] - 2022-03-30

### Added

- Dockerized the Dispatcher and Runner Services.
- Added required packages for running containerized instances of the Dispatcher and Runner.

## [0.40.0] - 2022-03-30

### Added

- Dockerized the Data and UI-backend services.
- Required packages to run containerized instances of the Data and UI-backend.

## [0.39.1] - 2022-03-30

### Fixed

- Supervisord & Results service integration by making results service port configurable by an env var

## [0.39.0] - 2022-03-29

### Changed

- Runner and dispatcher implementation in order to integrate the microservices partially complete.

## [0.38.0] - 2022-03-29

### Added

- Added UI backend component to serve post-refactor frontend and dispatch websocket messages to UI using Socket.io
- Updated UI socket.io configuration to use different ws path, and using localstorage for fetching all results (temporary)
- Added post-refactor cli commands to use Supervisord to manage local service processes
- Added `covalent logs` and `covalent config` cli commands

## [0.37.1] - 2022-03-29

### Fixed

- Oneline bugfix in tests.yml

## [0.37.0] - 2022-03-29

### Added

- Results management endpoints; GET, PUT, POST for results object
- Checks in setup.py to confirm node version compatibility.
- Instructions in CONTRIBUTING to address some common Debian setup issues.

## [0.36.1] - 2022-03-29

### Fixed

- Filesystem service now reads config from environment variables.

## [0.36.0] - 2022-03-29

### Added

- Picking up dispatch jobs from the queue and ensuring that only one workflow is processed (locally) at any given time.

### Changed

- Dispatcher implementation in order to integrate with Queuer microservice.

## [0.35.0] - 2022-03-29

### Added

- Automated changelog and version management
- Added a Dockerfile to build an image for OS Queuer.
- Added the required packages to run a container instance of the Queuer.

### Fixed

- Single quotes in github env
- Don't use for loops to iterate over a variable in bash
- Issue with checkout actions
- Run tests on changelog workflow completion instead of push to develop to avoid race condition
- Use covalent ops bot token for automated pushes to develop
- sed command syntax in changelog.yml

## [0.34.5] - 2022-03-28

### Fixed

- Moved `example_dispatch.py` into `tests/` directory.

## [0.34.4] - 2022-03-28

### Added

- Unit tests for utils, leptons, and base executor

## [0.34.3] - 2022-03-27

### Added

- Tests for lattice.py

## [0.34.2] - 2022-03-27

### Added

- Unit tests for the base executor, the results manager, the logger, and leptons

## [0.34.1] - 2022-03-24

### Fixed

- Pinned jinja2 to less than 3.1.0 so that nbconvert remains stable in the docs build.

## [0.34.0] - 2022-03-24

### Added

- API endpoints to upload and download files

## [0.33.1] - 2022-03-24

### Fixed

- Retrieving results from running container via HTTP
- Adding tests for Docker image in workflows

## [0.33.0] - 2022-03-24

### Added

- Slack and webhook notifications

## [0.32.9] - 2022-03-23

### Fixed

- Updated OS Queuer imports to remove top level modules `refactor.queuer`

## [0.32.8] - 2022-03-22

### Added

- Websocket notify endpoint with leaky bucket algo implementation to rate limit messages to frontend

## [0.32.7] - 2022-03-22

### Added

- Queuer API submit endpoint to publish dispatch message to MQ & send result file to Data Service
- API Service class for interfacing with local services
- Tests covering submit endpoint and API Service

## [0.32.6] - 2022-03-22

### Fixed

- Input path for external libraries in the Lepton wrapper can (and should) now be a full path to the file.

## [0.32.5] - 2022-03-21

### Fixed

- Fix HTTP status code for blank POST requests.

## [0.32.4] - 2022-03-17

### Fixed

- Docker commands in docs

## [0.32.3] - 2022-03-16

### Fixed

- Fix missing UI graph edges between parameters and electrons in certain cases.
- Fix UI crashes in cases where legacy localStorage state was being loaded.

## [0.32.2] - 2022-03-16

### Added

- Images for graphs generated in tutorials and how-tos.
- Note for quantum gravity tutorial to tell users that `tensorflow` doesn't work on M1 Macs.
- `Known Issues` added to `README.md`

### Fixed

- `draw` function usage in tutorials and how-tos now reflects the UI images generated instead of using graphviz.
- Images now render properly in RTD of how-tos.

### Changed

- Reran all the tutorials that could run, generating the outputs again.

## [0.32.1] - 2022-03-15

### Fixed

- CLI now starts server directly in the subprocess instead of as a daemon
- Logs are provided as pipes to Popen instead of using a shell redirect
- Restart behavior fixed
- Default port in `covalent_ui/app.py` uses the config manager

### Removed

- `_graceful_restart` function no longer needed without gunicorn

## [0.32.0] - 2022-03-11

### Added

- Dispatcher microservice API endpoint to dispatch and update workflow.
- Added get runnable task endpoint.

## [0.31.0] - 2022-03-11

### Added

- Runner component's main functionality to run a set of tasks, cancel a task, and get a task's status added to its api.

## [0.30.5] - 2022-03-11

### Updated

- Updated Workflow endpoints & API spec to support upload & download of result objects as pickle files

## [0.30.4] - 2022-03-11

### Fixed

- When executing a task on an alternate Conda environment, Covalent no longer has to be installed on that environment. Previously, a Covalent object (the execution function as a TransportableObject) was passed to the environment. Now it is deserialized to a "normal" Python function, which is passed to the alternate Conda environment.

## [0.30.3] - 2022-03-11

### Fixed

- Fixed the order of output storage in `post_process` which should have been the order in which the electron functions are called instead of being the order in which they are executed. This fixes the order in which the replacement of function calls with their output happens, which further fixes any discrepencies in the results obtained by the user.

- Fixed the `post_process` test to check the order as well.

## [0.30.2] - 2022-03-11

### Changed

- Updated eventlet to 0.31.0

## [0.30.1] - 2022-03-10

### Fixed

- Eliminate unhandled exception in Covalent UI backend when calling fetch_result.

## [0.30.0] - 2022-03-09

### Added

- Skeleton code for writing the different services corresponding to each component in the open source refactor.
- OpenAPI specifications for each of the services.

## [0.29.3] - 2022-03-09

### Fixed

- Covalent UI is built in the Dockerfile, the setup file, the pypi workflow, the tests workflow, and the conda build script.

## [0.29.2] - 2022-03-09

### Added

- Defaults defined in executor plugins are read and used to update the in-memory config, as well as the user config file. But only if the parameter in question wasn't already defined.

### Changed

- Input parameter names and docstrings in _shared_files.config.update_config were changed for clarity.

## [0.29.1] - 2022-03-07

### Changed

- Updated fail-fast strategy to run all tests.

## [0.29.0] - 2022-03-07

### Added

- DispatchDB for storing dispatched results

### Changed

- UI loads dispatches from DispatchDB instead of browser local storage

## [0.28.3] - 2022-03-03

### Fixed

Installed executor plugins don't have to be referred to by their full module name. Eg, use "custom_executor", instead of "covalent_custom_plugin.custom_executor".

## [0.28.2] - 2022-03-03

### Added

- A brief overview of the tutorial structure in the MNIST classification tutorial.

## [0.28.1] - 2022-03-02

### Added

- Conda installation is only supported for Linux in the `Getting Started` guide.
- MNIST classifier tutorial.

### Removed

- Removed handling of default values of function parameters in `get_named_params` in `covalent/_shared_files/utils.py`. So, it is actually being handled by not being handled since now `named_args` and `named_kwargs` will only contain parameters that were passed during the function call and not all of them.

## [0.28.0] - 2022-03-02

### Added

- Lepton support, including for Python modules and C libraries
- How-to guides showing how to use leptons for each of these

## [0.27.6] - 2022-03-01

### Added

- Added feature development basic steps in CONTRIBUTING.md.
- Added section on locally building RTD (read the docs) in the contributing guide.

## [0.27.5] - 2022-03-01

### Fixed

- Missing UI input data after backend change - needed to be derived from graph for electrons, lattice inputs fixed on server-side, combining name and positional args
- Broken UI graph due to variable->edge_name renaming
- Missing UI executor data after server-side renaming

## [0.27.4] - 2022-02-28

### Fixed

- Path used in `covalent/executor/__init__.py` for executor plugin modules needed updating to `covalent/executor/executor_plugins`

### Removed

- Disabled workflow cancellation test due to inconsistent outcomes. Test will be re-enabled after cancellation mechanisms are investigated further.

## [0.27.3] - 2022-02-25

### Added

- Added `USING_DOCKER.md` guide for running docker container.
- Added cli args to covalent UI flask server `covalent_ui/app.py` to modify port and log file path.

### Removed

- Removed gunicorn from cli and Dockerfile.

### Changed

- Updated cli `covalent_dispatcher/_cli/service.py` to run flask server directly, and removed dispatcher and UI flags.
- Using Flask blueprints to merge Dispatcher and UI servers.
- Updated Dockerfile to run flask server directly.
- Creating server PID file manually in `covalent_dispatcher/_cli/service.py`.
- Updated tests and docs to reflect merged servers.
- Changed all mentions of port 47007 (for old UI server) to 48008.

## [0.27.2] - 2022-02-24

### Changed

- Removed unnecessary blockquotes from the How-To guide for creating custom executors
- Changed "Covalent Cloud" to "Covalent" in the main code text

## [0.27.1] - 2022-02-24

### Removed

- Removed AQ-Engineers from CODEOWNERS in order to fix PR review notifications

## [0.27.0] - 2022-02-24

### Added

- Support for positional only, positional or keyword, variable positional, keyword only, variable keyword types of parameters is now added, e.g an electron can now use variable args and variable kwargs if the number/names of parameters are unknown during definition as `def task(*args, **kwargs)` which wasn't possible before.

- `Lattice.args` added to store positional arguments passed to the lattice's workflow function.

- `get_named_params` function added in `_shared_files/utils.py` which will return a tuple containing named positional arguments and named keyword arguments. The names help in showing and storing these parameters in the transport graph.

- Tests to verify whether all kinds of input paramaters are supported by electron or a lattice.

### Changed

- No longer merging positional arguments with keyword arguments, instead they are separately stored in respective nodes in the transport graph.

- `inputs` returned from `_get_inputs` function in `covalent_dispatcher/_core/execution.py` now contains positional as well as keyword arguments which further get passed to the executor.

- Executors now support positional and keyword arguments as inputs to their executable functions.

- Result object's `_inputs` attribute now contains both `args` and `kwargs`.

- `add_node_for_nested_iterables` is renamed to `connect_node_with_others` and `add_node_to_graph` also renamed to `add_collection_node_to_graph` in `electron.py`. Some more variable renames to have appropriate self-explanatory names.

- Nodes and edges in the transport graph now have a better interface to assign attributes to them.

- Edge attribute `variable` renamed to `edge_name`.

- In `serialize` function of the transport graph, if `metadata_only` is True, then only `metadata` attribute of node and `source` and `target` attributes of edge are kept in the then return serialized `data`.

- Updated the tests wherever necessary to reflect the above changes

### Removed

- Deprecated `required_params_passed` since an error will automatically be thrown by the `build_graph` function if any of the required parameters are not passed.

- Removed duplicate attributes from nodes in the transport graph.

## [0.26.1] - 2022-02-23

### Added

- Added Local Executor section to the API read the docs.

## [0.26.0] - 2022-02-23

### Added

- Automated reminders to update the changelog

## [0.25.3] - 2022-02-23

## Added

- Listed common mocking commands in the CONTRIBUTING.md guide.
- Additional guidelines on testing.

## [0.25.2] - 2022-02-21

### Changed

- `backend` metadata name changed to `executor`.
- `_plan_workflow` usage updated to reflect how that executor related information is now stored in the specific executor object.
- Updated tests to reflect the above changes.
- Improved the dispatch cancellation test to provide a robust solution which earlier took 10 minutes to run with uncertainty of failing every now and then.

### Removed

- Removed `TaskExecutionMetadata` as a consequence of removing `execution_args`.

## [0.25.1] - 2022-02-18

### Fixed

- Tracking imports that have been used in the workflow takes less time.

### Added

- User-imports are included in the dispatch_source.py script. Covalent-related imports are commented out.

## [0.25.0] - 2022-02-18

### Added

- UI: Lattice draw() method displays in web UI
- UI: New navigation panel

### Changed

- UI: Animated graph changes, panel opacity

### Fixed

- UI: Fixed "Not Found" pages

## [0.24.21] - 2022-02-18

### Added

- RST document describing the expectations from a tutorial.

## [0.24.20] - 2022-02-17

### Added

- Added how to create custom executors

### Changed

- Changed the description of the hyperlink for choosing executors
- Fixed typos in doc/source/api/getting_started/how_to/execution/creating_custom_executors.ipynb

## [0.24.19] - 2022-02-16

### Added

- CODEOWNERS for certain files.

## [0.24.18] - 2022-02-15

### Added

- The user configuration file can now specify an executor plugin directory.

## [0.24.17] - 2022-02-15

### Added

- Added a how-to for making custom executors.

## [0.24.16] - 2022-02-12

### Added

- Errors now contain the traceback as well as the error message in the result object.
- Added test for `_post_process` in `tests/covalent_dispatcher_tests/_core/execution_test.py`.

### Changed

- Post processing logic in `electron` and dispatcher now relies on the order of execution in the transport graph rather than node's function names to allow for a more reliable pairing of nodes and their outputs.

- Renamed `init_test.py` in `tests/covalent_dispatcher_tests/_core/` to `execution_test.py`.

### Removed

- `exclude_from_postprocess` list which contained some non executable node types removed since only executable nodes are post processed now.

## [0.24.15] - 2022-02-11

### Fixed

- If a user's configuration file does not have a needed exeutor parameter, the default parameter (defined in _shared_files/defaults.py) is used.
- Each executor plugin is no longer initialized upon the import of Covalent. This allows required parameters in executor plugins.

## Changed

- Upon updating the configuration data with a user's configuration file, the complete set is written back to file.

## Added

- Tests for the local and base executors.

## [0.24.14] - 2022-02-11

### Added

- UI: add dashboard cards
- UI: add scaling dots background

### Changed

- UI: reduce sidebar font sizes, refine color theme
- UI: refine scrollbar styling, show on container hover
- UI: format executor parameters as YAML code
- UI: update syntax highlighting scheme
- UI: update index.html description meta tag

## [0.24.13] - 2022-02-11

### Added

- Tests for covalent/_shared_files/config.py

## [0.24.12] - 2022-02-10

### Added

- CodeQL code analyzer

## [0.24.11] - 2022-02-10

### Added

- A new dictionary `_DEFAULT_CONSTRAINTS_DEPRECATED` in defaults.py

### Changed

- The `_DEFAULT_CONSTRAINT_VALUES` dictionary now only contains the `backend` argument

## [0.24.10] - 2022-02-09

### Fixed

- Sporadically failing workflow cancellation test in tests/workflow_stack_test.py

## [0.24.9] - 2022-02-09

## Changed

- Implementation of `_port_from_pid` in covalent_dispatcher/_cli/service.py.

## Added

- Unit tests for command line interface (CLI) functionalities in covalent_dispatcher/_cli/service.py and covalent_dispatcher/_cli/cli.py.

## [0.24.8] - 2022-02-07

### Fixed

- If a user's configuration file does not have a needed parameter, the default parameter (defined in _shared_files/defaults.py) is used.

## [0.24.7] - 2022-02-07

### Added

- Typing: Add Type hint `dispatch_info` parameter.
- Documentation: Updated the return_type description in docstring.

### Changed

- Typing: Change return type annotation to `Generator`.

## [0.24.6] - 2022-02-06

### Added

- Type hint to `deserialize` method of `TransportableObject` of `covalent/_workflow/transport.py`.

### Changed

- Description of `data` in `deserialize` method of `TransportableObject` of `covalent/_workflow/transport.py` from `The serialized transportable object` to `Cloudpickled function`.

## [0.24.5] - 2022-02-05

### Fixed

- Removed dependence on Sentinel module

## [0.24.4] - 2022-02-04

### Added

- Tests across multiple versions of Python and multiple operating systems
- Documentation reflecting supported configurations

## [0.24.3] - 2022-02-04

### Changed

- Typing: Use `bool` in place of `Optional[bool]` as type annotation for `develop` parameter in `covalent_dispatcher.service._graceful_start`
- Typing: Use `Any` in place of `Optional[Any]` as type annotation for `new_value` parameter in `covalent._shared_files.config.get_config`

## [0.24.2] - 2022-02-04

### Fixed

- Updated hyperlink of "How to get the results" from "./collection/query_electron_execution_result" to "./collection/query_multiple_lattice_execution_results" in "doc/source/how_to/index.rst".
- Updated hyperlink of "How to get the result of a particular electron" from "./collection/query_multiple_lattice_execution_results" to "./collection/query_electron_execution_result" in "doc/source/how_to/index.rst".

## [0.24.1] - 2022-02-04

### Changed

- Changelog entries are now required to have the current date to enforce ordering.

## [0.24.0] - 2022-02-03

### Added

- UI: log file output - display in Output tab of all available log file output
- UI: show lattice and electron inputs
- UI: display executor attributes
- UI: display error message on failed status for lattice and electron

### Changed

- UI: re-order sidebar sections according to latest figma designs
- UI: update favicon
- UI: remove dispatch id from tab title
- UI: fit new uuids
- UI: adjust theme text primary and secondary colors

### Fixed

- UI: auto-refresh result state on initial render of listing and graph pages
- UI: graph layout issues: truncate long electron/param names

## [0.23.0] - 2022-02-03

### Added

- Added `BaseDispatcher` class to be used for creating custom dispatchers which allow connection to a dispatcher server.
- `LocalDispatcher` inheriting from `BaseDispatcher` allows connection to a local dispatcher server running on the user's machine.
- Covalent only gives interface to the `LocalDispatcher`'s `dispatch` and `dispatch_sync` methods.
- Tests for both `LocalDispatcher` and `BaseDispatcher` added.

### Changed

- Switched from using `lattice.dispatch` and `lattice.dispatch_sync` to `covalent.dispatch` and `covalent.dispatch_sync`.
- Dispatcher address now is passed as a parameter (`dispatcher_addr`) to `covalent.dispatch` and `covalent.dispatch_sync` instead of a metadata field to lattice.
- Updated tests, how tos, and tutorials to use `covalent.dispatch` and `covalent.dispatch_sync`.
- All the contents of `covalent_dispatcher/_core/__init__.py` are moved to `covalent_dispatcher/_core/execution.py` for better organization. `__init__.py` only contains function imports which are needed by external modules.
- `dispatch`, `dispatch_sync` methods deprecated from `Lattice`.

### Removed

- `_server_dispatch` method removed from `Lattice`.
- `dispatcher` metadata field removed from `lattice`.

## [0.22.19] - 2022-02-03

### Fixed

- `_write_dispatch_to_python_file` isn't called each time a task is saved. It is now only called in the final save in `_run_planned_workflow` (in covalent_dispatcher/_core/__init__.py).

## [0.22.18] - 2022-02-03

### Fixed

- Added type information to result.py

## [0.22.17] - 2022-02-02

### Added

- Replaced `"typing.Optional"` with `"str"` in covalent/executor/base.py
- Added missing type hints to `get_dispatch_context` and `write_streams_to_file` in covalent/executor/base.py, BaseExecutor

## [0.22.16] - 2022-02-02

### Added

- Functions to check if UI and dispatcher servers are running.
- Tests for the `is_ui_running` and `is_server_running` in covalent_dispatcher/_cli/service.py.

## [0.22.15] - 2022-02-01

### Fixed

- Covalent CLI command `covalent purge` will now stop the servers before deleting all the pid files.

### Added

- Test for `purge` method in covalent_dispatcher/_cli/service.py.

### Removed

- Unused `covalent_dispatcher` import from covalent_dispatcher/_cli/service.py.

### Changed

- Moved `_config_manager` import from within the `purge` method to the covalent_dispatcher/_cli/service.py for the purpose of mocking in tests.

## [0.22.14] - 2022-02-01

### Added

- Type hint to `_server_dispatch` method in `covalent/_workflow/lattice.py`.

## [0.22.13] - 2022-01-26

### Fixed

- When the local executor's `log_stdout` and `log_stderr` config variables are relative paths, they should go inside the results directory. Previously that was queried from the config, but now it's queried from the lattice metadata.

### Added

- Tests for the corresponding functions in (`covalent_dispatcher/_core/__init__.py`, `covalent/executor/base.py`, `covalent/executor/executor_plugins/local.py` and `covalent/executor/__init__.py`) affected by the bug fix.

### Changed

- Refactored `_delete_result` in result manager to give the option of deleting the result parent directory.

## [0.22.12] - 2022-01-31

### Added

- Diff check in pypi.yml ensures correct files are packaged

## [0.22.11] - 2022-01-31

### Changed

- Removed codecov token
- Removed Slack notifications from feature branches

## [0.22.10] - 2022-01-29

### Changed

- Running tests, conda, and version workflows on pull requests, not just pushes

## [0.22.9] - 2022-01-27

### Fixed

- Fixing version check action so that it doesn't run on commits that are in develop
- Edited PR template so that markdown checklist appears properly

## [0.22.8] - 2022-01-27

### Fixed

- publish workflow, using `docker buildx` to build images for x86 and ARM, prepare manifest and push to ECR so that pulls will match the correct architecture.
- typo in CONTRIBUTING
- installing `gcc` in Docker image so Docker can build wheels for `dask` and other packages that don't provide ARM wheels

### Changed

- updated versions in `requirements.txt` for `matplotlib` and `dask`

## [0.22.7] - 2022-01-27

### Added

- `MANIFEST.in` did not have `covalent_dispatcher/_service` in it due to which the PyPi package was not being built correctly. Added the `covalent_dispatcher/_service` to the `MANIFEST.in` file.

### Fixed

- setuptools properly including data files during installation

## [0.22.6] - 2022-01-26

### Fixed

- Added service folder in covalent dispatcher to package.

## [0.22.5] - 2022-01-25

### Fixed

- `README.md` images now use master branch's raw image urls hosted on <https://github.com> instead of <https://raw.githubusercontent.com>. Also, switched image rendering from html to markdown.

## [0.22.4] - 2022-01-25

### Fixed

- dispatcher server app included in sdist
- raw image urls properly used

## [0.22.3] - 2022-01-25

### Fixed

- raw image urls used in readme

## [0.22.2] - 2022-01-25

### Fixed

- pypi upload

## [0.22.1] - 2022-01-25

### Added

- Code of conduct
- Manifest.in file
- Citation info
- Action to upload to pypi

### Fixed

- Absolute URLs used in README
- Workflow badges updated URLs
- `install_package_data` -> `include_package_data` in `setup.py`

## [0.22.0] - 2022-01-25

### Changed

- Using public ECR for Docker release

## [0.21.0] - 2022-01-25

### Added

- GitHub pull request templates

## [0.20.0] - 2022-01-25

### Added

- GitHub issue templates

## [0.19.0] - 2022-01-25

### Changed

- Covalent Beta Release

## [0.18.9] - 2022-01-24

### Fixed

- iframe in the docs landing page is now responsive

## [0.18.8] - 2022-01-24

### Changed

- Temporarily removed output tab
- Truncated dispatch id to fit left sidebar, add tooltip to show full id

## [0.18.7] - 2022-01-24

### Changed

- Many stylistic improvements to documentation, README, and CONTRIBUTING.

## [0.18.6] - 2022-01-24

### Added

- Test added to check whether an already decorated function works as expected with Covalent.
- `pennylane` package added to the `requirements-dev.txt` file.

### Changed

- Now using `inspect.signature` instead of `function.__code__` to get the names of function's parameters.

## [0.18.5] - 2022-01-21

### Fixed

- Various CI fixes, including rolling back regression in version validation, caching on s3 hosted badges, applying releases and tags correctly.

## [0.18.4] - 2022-01-21

### Changed

- Removed comments and unused functions in covalent_dispatcher
- `result_class.py` renamed to `result.py`

### Fixed

- Version was not being properly imported inside `covalent/__init__.py`
- `dispatch_sync` was not previously using the `results_dir` metadata field

### Removed

- Credentials in config
- `generate_random_filename_in_cache`
- `is_any_atom`
- `to_json`
- `show_subgraph` option in `draw`
- `calculate_node`

## [0.18.3] - 2022-01-20

### Fixed

- The gunicorn servers now restart more gracefully

## [0.18.2] - 2022-01-21

### Changed

- `tempdir` metadata field removed and replaced with `executor.local.cache_dir`

## [0.18.1] - 2022-01-11

## Added

- Concepts page

## [0.18.0] - 2022-01-20

### Added

- `Result.CANCELLED` status to represent the status of a cancelled dispatch.
- Condition to cancel the whole dispatch if any of the nodes are cancelled.
- `cancel_workflow` function which uses a shared variable provided by Dask (`dask.distributed.Variable`) in a dask client to inform nodes to stop execution.
- Cancel function for dispatcher server API which will allow the server to terminate the dispatch.
- How to notebook for cancelling a dispatched job.
- Test to verify whether cancellation of dispatched jobs is working as expected.
- `cancel` function is available as `covalent.cancel`.

### Changed

- In file `covalent/_shared_files/config.py` instead of using a variable to store and then return the config data, now directly returning the configuration.
- Using `fire_and_forget` to dispatch a job instead of a dictionary of Dask's `Future` objects so that we won't have to manage the lifecycle of those futures.
- The `test_run_dispatcher` test was changed to reflect that the dispatcher no longer uses a dictionary of future objects as it was not being utilized anywhere.

### Removed

- `with dask_client` context was removed as the client created in `covalent_dispatcher/_core/__init__.py` is already being used even without the context. Furthermore, it creates issues when that context is exited which is unnecessary at the first place hence not needed to be resolved.

## [0.17.5] - 2022-01-19

### Changed

- Results directory uses a relative path by default and can be overridden by the environment variable `COVALENT_RESULTS_DIR`.

## [0.17.4] - 2022-01-19

### Changed

- Executor parameters use defaults specified in config TOML
- If relative paths are supplied for stdout and stderr, those files are created inside the results directory

## [0.17.3] - 2022-01-18

### Added

- Sync function
- Covalent CLI tool can restart in developer mode

### Fixed

- Updated the UI address referenced in the README

## [0.17.2] - 2022-01-12

### Added

- Quantum gravity tutorial

### Changed

- Moved VERSION file to top level

## [0.17.1] - 2022-01-19

### Added

- `error` attribute was added to the results object to show which node failed and the reason behind it.
- `stdout` and `stderr` attributes were added to a node's result to store any stdout and stderr printing done inside an electron/node.
- Test to verify whether `stdout` and `stderr` are being stored in the result object.

### Changed

- Redesign of how `redirect_stdout` and `redirect_stderr` contexts in executor now work to allow storing their respective outputs.
- Executors now also return `stdout` and `stderr` strings, along with the execution output, so that they can be stored in their result object.

## [0.17.0] - 2022-01-18

### Added

- Added an attribute `__code__` to electron and lattice which is a copy of their respective function's `__code__` attribute.
- Positional arguments, `args`, are now merged with keyword arguments, `kwargs`, as close as possible to where they are passed. This was done to make sure we support both with minimal changes and without losing the name of variables passed.
- Tests to ensure usage of positional arguments works as intended.

### Changed

- Slight rework to how any print statements in lattice are sent to null.
- Changed `test_dispatcher_functional` in `basic_dispatcher_test.py` to account for the support of `args` and removed a an unnecessary `print` statement.

### Removed

- Removed `args` from electron's `init` as it wasn't being used anywhere.

## [0.16.1] - 2022-01-18

### Changed

- Requirement changed from `dask[complete]` to `dask[distributed]`.

## [0.16.0] - 2022-01-14

### Added

- New UI static demo build
- New UI toolbar functions - orientation, toggle params, minimap
- Sortable and searchable lattice name row

### Changed

- Numerous UI style tweaks, mostly around dispatches table states

### Fixed

- Node sidebar info now updates correctly

## [0.15.11] - 2022-01-18

### Removed

- Unused numpy requirement. Note that numpy is still being installed indirectly as other packages in the requirements rely on it.

## [0.15.10] - 2022-01-16

## Added

- How-to guide for Covalent dispatcher CLI.

## [0.15.9] - 2022-01-18

### Changed

- Switched from using human readable ids to using UUIDs

### Removed

- `human-id` package was removed along with its mention in `requirements.txt` and `meta.yaml`

## [0.15.8] - 2022-01-17

### Removed

- Code breaking text from CLI api documentation.
- Unwanted covalent_dispatcher rst file.

### Changed

- Installation of entire covalent_dispatcher instead of covalent_dispatcher/_service in setup.py.

## [0.15.7] - 2022-01-13

### Fixed

- Functions with multi-line or really long decorators are properly serialized in dispatch_source.py.
- Multi-line Covalent output is properly commented out in dispatch_source.py.

## [0.15.6] - 2022-01-11

### Fixed

- Sub-lattice functions are successfully serialized in the utils.py get_serialized_function_str.

### Added

- Function to scan utilized source files and return a set of imported modules (utils.get_imports_from_source)

## [0.15.5] - 2022-01-12

### Changed

- UI runs on port 47007 and the dispatcher runs on port 48008. This is so that when the servers are later merged, users continue using port 47007 in the browser.
- Small modifications to the documentation
- Small fix to the README

### Removed

- Removed a directory `generated` which was improperly added
- Dispatcher web interface
- sqlalchemy requirement

## [0.15.4] - 2022-01-11

### Changed

- In file `covalent/executor/base.py`, `pickle` was changed to `cloudpickle` because of its universal pickling ability.

### Added

- In docstring of `BaseExecutor`, a note was added specifying that `covalent` with its dependencies is assumed to be installed in the conda environments.
- Above note was also added to the conda env selector how-to.

## [0.15.3] - 2022-01-11

### Changed

- Replaced the generic `RuntimeError` telling users to check if there is an object manipulation taking place inside the lattice to a simple warning. This makes the original error more visible.

## [0.15.2] - 2022-01-11

### Added

- If condition added for handling the case where `__getattr__` of an electron is accessed to detect magic functions.

### Changed

- `ActiveLatticeManager` now subclasses from `threading.local` to make it thread-safe.
- `ValueError` in the lattice manager's `claim` function now also shows the name of the lattice that is currently claimed.
- Changed docstring of `ActiveLatticeManager` to note that now it is thread-safe.
- Sublattice dispatching now no longer deletes the result object file and is dispatched normally instead of in a serverless manner.
- `simulate_nitrogen_and_copper_slab_interaction.ipynb` notebook tutorial now does normal dispatching as well instead of serverless dispatching. Also, now 7 datapoints will be shown instead of 10 earlier.

## [0.15.1] - 2022-01-11

### Fixed

- Passing AWS credentials to reusable workflows as a secret

## [0.15.0] - 2022-01-10

### Added

- Action to push development image to ECR

### Changed

- Made the publish action reusable and callable

## [0.14.1] - 2022-01-02

### Changed

- Updated the README
- Updated classifiers in the setup.py file
- Massaged some RTD pages

## [0.14.0] - 2022-01-07

### Added

- Action to push static UI to S3

## [0.13.2] - 2022-01-07

### Changed

- Completed new UI design work

## [0.13.1] - 2022-01-02

### Added

- Added eventlet requirement

### Changed

- The CLI tool can now manage the UI flask server as well
- [Breaking] The CLI option `-t` has been changed to `-d`, which starts the servers in developer mode and exposes unit tests to the server.

## [0.13.0] - 2022-01-01

### Added

- Config manager in `covalent/_shared_files/config.py`
- Default location for the main config file can be overridden using the environment variable `COVALENT_CONFIG_DIR`
- Ability to set and get configuration using `get_config` and `set_config`

### Changed

- The flask servers now reference the config file
- Defaults reference the config file

### Fixed

- `ValueError` caught when running `covalent stop`
- One of the functional tests was using a malformed path

### Deprecated

- The `electron.to_json` function
- The `generate_random_filename_in_cache` function

### Removed

- The `get_api_token` function

## [0.12.13] - 2022-01-04

## Removed

- Tutorial section headings

## Fixed

- Plot background white color

## [0.12.12] - 2022-01-06

### Fixed

- Having a print statement inside electron and lattice code no longer causes the workflow to fail.

## [0.12.11] - 2022-01-04

### Added

- Completed UI feature set for first release

### Changed

- UI server result serialization improvements
- UI result update webhook no longer fails on request exceptions, logs warning intead

## [0.12.10] - 2021-12-17

### Added

- Astrophysics tutorial

## [0.12.9] - 2022-01-04

### Added

- Added `get_all_node_results` method in `result_class.py` to return result of all node executions.

- Added `test_parallelilization` test to verify whether the execution is now being achieved in parallel.

### Changed

- Removed `LocalCluster` cluster creation usage to a simple `Client` one from Dask.

- Removed unnecessary `to_run` function as we no longer needed to run execution through an asyncio loop.

- Removed `async` from function definition of previously asynchronous functions, `_run_task`, `_run_planned_workflow`, `_plan_workflow`, and `_run_workflow`.

- Removed `uvloop` from requirements.

- Renamed `test_get_results` to `test_get_result`.

- Reran the how to notebooks where execution time was mentioned.

- Changed how `dispatch_info` context manager was working to account for multiple nodes accessing it at the same time.

## [0.12.8] - 2022-01-02

### Changed

- Changed the software license to GNU Affero 3.0

### Removed

- `covalent-ui` directory

## [0.12.7] - 2021-12-29

### Fixed

- Gunicorn logging now uses the `capture-output` flag instead of redirecting stdout and stderr

## [0.12.6] - 2021-12-23

### Changed

- Cleaned up the requirements and moved developer requirements to a separate file inside `tests`

## [0.12.5] - 2021-12-16

### Added

- Conda build CI job

## [0.12.4] - 2021-12-23

### Changed

- Gunicorn server now checks for port availability before starting

### Fixed

- The `covalent start` function now prints the correct port if the server is already running.

## [0.12.3] - 2021-12-14

### Added

- Covalent tutorial comparing quantum support vector machines with support vector machine algorithms implemented in qiskit and scikit-learn.

## [0.12.2] - 2021-12-16

### Fixed

- Now using `--daemon` in gunicorn to start the server, which was the original intention.

## [0.12.1] - 2021-12-16

### Fixed

- Removed finance references from docs
- Fixed some other small errors

### Removed

- Removed one of the failing how-to tests from the functional test suite

## [0.12.0] - 2021-12-16

### Added

- Web UI prototype

## [0.11.1] - 2021-12-14

### Added

- CLI command `covalent status` shows port information

### Fixed

- gunicorn management improved

## [0.11.0] - 2021-12-14

### Added

- Slack notifications for test status

## [0.10.4] - 2021-12-15

### Fixed

- Specifying a non-default results directory in a sub-lattice no longer causes a failure in lattice execution.

## [0.10.3] - 2021-12-14

### Added

- Functional tests for how-to's in documentation

### Changed

- Moved example script to a functional test in the pipeline
- Added a test flag to the CLI tool

## [0.10.2] - 2021-12-14

### Fixed

- Check that only `kwargs` without any default values in the workflow definition need to be passed in `lattice.draw(ax=ax, **kwargs)`.

### Added

- Function to check whether all the parameters without default values for a callable function has been passed added to shared utils.

## [0.10.1] - 2021-12-13

### Fixed

- Content and style fixes for getting started doc.

## [0.10.0] - 2021-12-12

### Changed

- Remove all imports from the `covalent` to the `covalent_dispatcher`, except for `_dispatch_serverless`
- Moved CLI into `covalent_dispatcher`
- Moved executors to `covalent` directory

## [0.9.1] - 2021-12-13

### Fixed

- Updated CONTRIBUTING to clarify docstring style.
- Fixed docstrings for `calculate_node` and `check_constraint_specific_sum`.

## [0.9.0] - 2021-12-10

### Added

- `prefix_separator` for separating non-executable node types from executable ones.

- `subscript_prefix`, `generator_prefix`, `sublattice_prefix`, `attr_prefix` for prefixes of subscripts, generators,
  sublattices, and attributes, when called on an electron and added to the transport graph.

- `exclude_from_postprocess` list of prefixes to denote those nodes which won't be used in post processing the workflow.

- `__int__()`, `__float__()`, `__complex__()` for converting a node to an integer, float, or complex to a value of 0 then handling those types in post processing.

- `__iter__()` generator added to Electron for supporting multiple return values from an electron execution.

- `__getattr__()` added to Electron for supporting attribute access on the node output.

- `__getitem__()` added to Electron for supporting subscripting on the node output.

- `electron_outputs` added as an attribute to lattice.

### Changed

- `electron_list_prefix`, `electron_dict_prefix`, `parameter_prefix` modified to reflect new way to assign prefixes to nodes.

- In `build_graph` instead of ignoring all exceptions, now the exception is shown alongwith the runtime error notifying that object manipulation should be avoided inside a lattice.

- `node_id` changed to `self.node_id` in Electron's `__call__()`.

- `parameter` type electrons now have the default metadata instead of empty dictionary.

- Instead of deserializing and checking whether a sublattice is there, now a `sublattice_prefix` is used to denote when a node is a sublattice.

- In `dispatcher_stack_test`, `test_dispatcher_flow` updated to indicate the new use of `parameter_prefix`.

### Fixed

- When an execution fails due to something happening in `run_workflow`, then result object's status is now failed and the object is saved alongwith throwing the appropriate exception.

## [0.8.5] - 2021-12-10

### Added

- Added tests for choosing specific executors inside electron initialization.
- Added test for choosing specific Conda environments inside electron initialization.

## [0.8.4] - 2021-12-10

### Changed

- Removed _shared_files directory and contents from covalent_dispatcher. Logging in covalent_dispatcher now uses the logger in covalent/_shared_files/logging.py.

## [0.8.3] - 2021-12-10

### Fixed

- Decorator symbols were added to the pseudo-code in the quantum chemistry tutorial.

## [0.8.2] - 2021-12-06

### Added

- Quantum chemistry tutorial.

## [0.8.1] - 2021-12-08

### Added

- Docstrings with typehints for covalent dispatcher functions added.

### Changed

- Replaced `node` to `node_id` in `electron.py`.

- Removed unnecessary `enumerate` in `covalent_dispatcher/_core/__init__.py`.

- Removed `get_node_device_mapping` function from `covalent_dispatcher/_core/__init__.py`
  and moved the definition to directly add the mapping to `workflow_schedule`.

- Replaced iterable length comparison for `executor_specific_exec_cmds` from `if len(executor_specific_exec_cmds) > 0`
  to `if executor_specific_exec_cmds`.

## [0.8.0] - 2021-12-03

### Added

- Executors can now accept the name of a Conda environment. If that environment exists, the operations of any electron using that executor are performed in that Conda environment.

## [0.7.6] - 2021-12-02

### Changed

- How to estimate lattice execution time has been renamed to How to query lattice execution time.
- Change result querying syntax in how-to guides from `lattice.get_result` to
  `covalent.get_result`.
- Choose random port for Dask dashboard address by setting `dashboard_address` to ':0' in
  `LocalCluster`.

## [0.7.5] - 2021-12-02

### Fixed

- "Default" executor plugins are included as part of the package upon install.

## [0.7.4] - 2021-12-02

### Fixed

- Upgraded dask to 2021.10.0 based on a vulnerability report

## [0.7.3] - 2021-12-02

### Added

- Transportable object tests
- Transport graph tests

### Changed

- Variable name node_num to node_id
- Variable name node_idx to node_id

### Fixed

- Transport graph `get_dependencies()` method return type was changed from Dict to List

## [0.7.2] - 2021-12-01

### Fixed

- Date handling in changelog validation

### Removed

- GitLab CI YAML

## [0.7.1] - 2021-12-02

### Added

- A new parameter to a node's result called `sublattice_result` is added.
  This will be of a `Result` type and will contain the result of that sublattice's
  execution. If a normal electron is executed, this will be `None`.

- In `_delete_result` function in `results_manager.py`, an empty results directory
  will now be deleted.

- Name of a sublattice node will also contain `(sublattice)`.

- Added `_dispatch_sync_serverless` which synchronously dispatches without a server
  and waits for a result to be returned. This is the method used to dispatch a sublattice.

- Test for sublatticing is added.

- How-to guide added for sublatticing explaining the new features.

### Changed

- Partially changed `draw` function in `lattice.py` to also draw the subgraph
  of the sublattice when drawing the main graph of the lattice. The change is
  incomplete as we intend to add this feature later.

- Instead of returning `plt`, `draw` now returns the `ax` object.

- `__call__` function in `lattice.py` now runs the lattice's function normally
  instead of dispatching it.

- `_run_task` function now checks whether current node is a sublattice and acts
  accordingly.

### Fixed

- Unnecessary lines to rename the node's name in `covalent_dispatcher/_core/__init__.py` are removed.

- `test_electron_takes_nested_iterables` test was being ignored due to a spelling mistake. Fixed and
  modified to follow the new pattern.

## [0.7.0] - 2021-12-01

### Added

- Electrons can now accept an executor object using the "backend" keyword argument. "backend" can still take a string naming the executor module.
- Electrons and lattices no longer have Slurm metadata associated with the executor, as that information should be contained in the executor object being used as an input argument.
- The "backend" keyword can still be a string specifying the executor module, but only if the executor doesn't need any metadata.
- Executor plugin classes are now directly available to covalent, eg: covalent.executor.LocalExecutor().

## [0.6.7] - 2021-12-01

### Added

- Docstrings without examples for all the functions in core covalent.
- Typehints in those functions as well.
- Used `typing.TYPE_CHECKING` to prevent cyclic imports when writing typehints.

### Changed

- `convert_to_lattice_function` renamed to `convert_to_lattice_function_call`.
- Context managers now raise a `ValueError` instead of a generic `Exception`.

## [0.6.6] - 2021-11-30

### Fixed

- Fixed the version used in the documentation
- Fixed the badge URLs to prevent caching

## [0.6.5] - 2021-11-30

### Fixed

- Broken how-to links

### Removed

- Redundant lines from .gitignore
- *.ipynb from .gitignore

## [0.6.4] - 2021-11-30

### Added

- How-to guides for workflow orchestration.
  - How to construct an electron
  - How to construct a lattice
  - How to add an electron to lattice
  - How to visualize the lattice
  - How to add constraints to lattices
- How-to guides for workflow and subtask execution.
  - How to execute individual electrons
  - How to execute a lattice
  - How to execute multiple lattices
- How-to guides for status querying.
  - How to query electron execution status
  - How to query lattice execution status
  - How to query lattice execution time
- How-to guides for results collection
  - How to query electron execution results
  - How to query lattice execution results
  - How to query multiple lattice execution results
- Str method for the results object.

### Fixed

- Saving the electron execution status when the subtask is running.

## [0.6.3] - 2021-11-29

### Removed

- JWT token requirement.
- Covalent dispatcher login requirement.
- Update covalent login reference in README.md.
- Changed the default dispatcher server port from 5000 to 47007.

## [0.6.2] - 2021-11-28

### Added

- Github action for tests and coverage
- Badges for tests and coverage
- If tests pass then develop is pushed to master
- Add release action which tags and creates a release for minor version upgrades
- Add badges action which runs linter, and upload badges for version, linter score, and platform
- Add publish action (and badge) which builds a Docker image and uploads it to the AWS ECR

## [0.6.1] - 2021-11-27

### Added

- Github action which checks version increment and changelog entry

## [0.6.0] - 2021-11-26

### Added

- New Covalent RTD theme
- sphinx extension sphinx-click for CLI RTD
- Sections in RTD
- init.py in both covalent-dispatcher logger module and cli module for it to be importable in sphinx

### Changed

- docutils version that was conflicting with sphinx

### Removed

- Old aq-theme

## [0.5.1] - 2021-11-25

### Added

- Integration tests combining both covalent and covalent-dispatcher modules to test that
  lattice workflow are properly planned and executed.
- Integration tests for the covalent-dispatcher init module.
- pytest-asyncio added to requirements.

## [0.5.0] - 2021-11-23

### Added

- Results manager file to get results from a file, delete a result, and redispatch a result object.
- Results can also be awaited to only return a result if it has either been completed or failed.
- Results class which is used to store the results with all the information needed to be used again along with saving the results to a file functionality.
- A result object will be a mercurial object which will be updated by the dispatcher and saved to a file throughout the dispatching and execution parts.
- Direct manipulation of the transport graph inside a result object takes place.
- Utility to convert a function definition string to a function and vice-versa.
- Status class to denote the status of a result object and of each node execution in the transport graph.
- Start and end times are now also stored for each node execution as well as for the whole dispatch.
- Logging of `stdout` and `stderr` can be done by passing in the `log_stdout`, `log_stderr` named metadata respectively while dispatching.
- In order to get the result of a certain dispatch, the `dispatch_id`, the `results_dir`, and the `wait` parameter can be passed in. If everything is default, then only the dispatch id is required, waiting will not be done, and the result directory will be in the current working directory with folder name as `results/` inside which every new dispatch will have a new folder named according to their respective dispatch ids, containing:
  - `result.pkl` - (Cloud)pickled result object.
  - `result_info.yaml` - yaml file with high level information about the result and its execution.
  - `dispatch_source.py` - python file generated, containing the original function definitions of lattice and electrons which can be used to dispatch again.

### Changed

- `logfile` named metadata is now `slurm_logfile`.
- Instead of using `jsonpickle`, `cloudpickle` is being used everywhere to maintain consistency.
- `to_json` function uses `json` instead of `jsonpickle` now in electron and lattice definitions.
- `post_processing` moved to the dispatcher, so the dispatcher will now store a finished execution result in the results folder as specified by the user with no requirement of post processing it from the client/user side.
- `run_task` function in dispatcher modified to check if a node has completed execution and return it if it has, else continue its execution. This also takes care of cases if the server has been closed mid execution, then it can be started again from the last saved state, and the user won't have to wait for the whole execution.
- Instead of passing in the transport graph and dispatch id everywhere, the result object is being passed around, except for the `asyncio` part where the dispatch id and results directory is being passed which afterwards lets the core dispatcher know where to get the result object from and operate on it.
- Getting result of parent node executions of the graph, is now being done using the result object's graph. Storing of each execution's result is also done there.
- Tests updated to reflect the changes made. They are also being run in a serverless manner.

### Removed

- `LatticeResult` class removed.
- `jsonpickle` requirement removed.
- `WorkflowExecutionResult`, `TaskExecutionResult`, and `ExecutionError` singleton classes removed.

### Fixed

- Commented out the `jwt_required()` part in `covalent-dispatcher/_service/app.py`, may be removed in later iterations.
- Dispatcher server will now return the error message in the response of getting result if it fails instead of sending every result ever as a response.

## [0.4.3] - 2021-11-23

### Added

- Added a note in Known Issues regarding port conflict warning.

## [0.4.2] - 2021-11-24

### Added

- Added badges to README.md

## [0.4.1] - 2021-11-23

### Changed

- Removed old coverage badge and fixed the badge URL

## [0.4.0] - 2021-11-23

### Added

- Codecov integrations and badge

### Fixed

- Detached pipelines no longer created

## [0.3.0] - 2021-11-23

### Added

- Wrote a Code of Conduct based on <https://www.contributor-covenant.org/>
- Added installation and environment setup details in CONTRIBUTING
- Added Known Issues section to README

## [0.2.0] - 2021-11-22

### Changed

- Removed non-open-source executors from Covalent. The local SLURM executor is now
- a separate repo. Executors are now plugins.

## [0.1.0] - 2021-11-19

### Added

- Pythonic CLI tool. Install the package and run `covalent --help` for a usage description.
- Login and logout functionality.
- Executor registration/deregistration skeleton code.
- Dispatcher service start, stop, status, and restart.

### Changed

- JWT token is stored to file instead of in an environment variable.
- The Dask client attempts to connect to an existing server.

### Removed

- Removed the Bash CLI tool.

### Fixed

- Version assignment in the covalent init file.

## [0.0.3] - 2021-11-17

### Fixed

- Fixed the Dockerfile so that it runs the dispatcher server from the covalent repo.

## [0.0.2] - 2021-11-15

### Changed

- Single line change in ci script so that it doesn't exit after validating the version.
- Using `rules` in `pytest` so that the behavior in test stage is consistent.

## [0.0.1] - 2021-11-15

### Added

- CHANGELOG.md to track changes (this file).
- Semantic versioning in VERSION.
- CI pipeline job to enforce versioning.<|MERGE_RESOLUTION|>--- conflicted
+++ resolved
@@ -7,7 +7,6 @@
 
 ## [UNRELEASED]
 
-<<<<<<< HEAD
 ### Changed
 
 - Replace Nats message queue (MQ) in Queuer with AWS Simple Queue Service (SQS).
@@ -16,13 +15,12 @@
 ### Added
 
 - `boto3` to the requirements.txt file in the root folder.
-=======
+
 ## [0.99.0] - 2022-05-16
 
 ### Changed
 
 - UI redesign phase 2: updates to color theme and typography
->>>>>>> b99a19f2
 
 ## [0.98.0] - 2022-05-15
 
