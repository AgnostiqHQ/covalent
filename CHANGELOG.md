--- conflicted
+++ resolved
@@ -16,6 +16,7 @@
 
 - Changed `actions/checkout@v3` to `actions/checkout@v4` in CI
 - Dependabot update to npm in changelog action
+- Update tough-cookie to 4.1.3 version
 
 ### Changed
 
@@ -145,11 +146,7 @@
 - When the server is stopped, any workflows in a non-terminal state are first cancelled
 - Pinned sqlalchemy version with upper limit <2.0.0.
 - Added rich support to cli for better printing statements.
-<<<<<<< HEAD
-- Update tough-cookie to 4.1.3 version
-=======
 - Performed minor modifications and rearrangementsto fix the broken tests in the `nightly` workflow.
->>>>>>> 5730b1bf
 
 ### Tests
 
