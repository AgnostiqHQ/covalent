# Changelog

All notable changes to this project will be documented in this file.

The format is based on [Keep a Changelog](https://keepachangelog.com/en/1.0.0/),
and this project adheres to [Semantic Versioning](https://semver.org/spec/v2.0.0.html).

## [UNRELEASED]

<<<<<<< HEAD
=======
## [0.212.1-rc.0] - 2023-01-14

### Authors

- Casey Jao <casey@agnostiq.ai>



>>>>>>> e1bd05f2
### Fixed

- The range of `networkx` versions in requirements.txt weren't compatible with each other, thus it is pinned to `2.8.6` now
- Fixed naming of collection nodes (was breaking postprocessing)
- Restored compatibility with stable release of AWS executors

### Added

- Added `dispatcher_addr` argument to `ct.get_result` similar to `ct.dispatch` so that it doesn't always fallback to using the default configured address

### Tests

- Updated `_get_result_from_dispatcher` test to check whether using a link directly works or not

## [0.212.0-rc.0] - 2023-01-13

### Authors

- Prasanna Venkatesh <54540812+Prasy12@users.noreply.github.com>
- Co-authored-by: kamalesh.suresh <kamalesh.suresh@psiog.com>
- Co-authored-by: Amalan Jenicious F <amalan.jenicious@psiog.com>
- Co-authored-by: Alejandro Esquivel <ae@alejandro.ltd>


### Added

- Front-end pending unit tests for the GUI.

## [0.211.1-rc.0] - 2023-01-12

### Authors

- Prasanna Venkatesh <54540812+Prasy12@users.noreply.github.com>
- Co-authored-by: Aravind-psiog <aravind.prabaharan@psiog.com>
- Co-authored-by: ArunPsiog <arun.mukesh@psiog.com>
- Co-authored-by: Alejandro Esquivel <ae@alejandro.ltd>

### Fixed 

- Optimization of logs on the GUI for large log file sizes. 
- Fixed UI pagination not working for more than 11 pages 
- Runtime field counting down for select running dispatches

## [0.211.0-rc.0] - 2023-01-10

### Authors

- Alejandro Esquivel <ae@alejandro.ltd>


### Changed
- Changed decode-uri-component package version on webapp yarn-lock file.
- Changed json5 package version on webapp yarn-lock file.

## [0.210.0-rc.0] - 2023-01-05

### Authors

- Alejandro Esquivel <ae@alejandro.ltd>


### Changed

- Reverted nightly frequency back to once a day

### Docs

- Updated compatibility matrix

## [0.209.1-rc.0] - 2022-12-15

### Authors

- Alejandro Esquivel <ae@alejandro.ltd>
- dwelsch-esi <116022979+dwelsch-esi@users.noreply.github.com>
- Co-authored-by: dwelsch-memverge <david.welsch@memverge.com>
- Co-authored-by: Santosh kumar <29346072+santoshkumarradha@users.noreply.github.com>
- Co-authored-by: pre-commit-ci[bot] <66853113+pre-commit-ci[bot]@users.noreply.github.com>
- Co-authored-by: santoshkumarradha <santosh@agnostiq.ai>
- RaviPsiog <111348352+RaviPsiog@users.noreply.github.com>
- Co-authored-by: RaviPsiog <ravieja.gurram@psiog.com>
- Co-authored-by: Faiyaz Hasan <faiyaz@agnostiq.ai>
- Casey Jao <casey@agnostiq.ai>
- Co-authored-by: Will Cunningham <wjcunningham7@users.noreply.github.com>
- Prasanna Venkatesh <54540812+Prasy12@users.noreply.github.com>
- Ara Ghukasyan <38226926+araghukas@users.noreply.github.com>
- Venkat Bala <15014089+venkatBala@users.noreply.github.com>
- Co-authored-by: Venkat Bala <venkat@agnostiq.ai>


### Fixed

- Removed merge conflict symbols in changelog

## [0.209.0-rc.0] - 2022-12-15

### Authors

- Alejandro Esquivel <ae@alejandro.ltd>
- dwelsch-esi <116022979+dwelsch-esi@users.noreply.github.com>
- Co-authored-by: dwelsch-memverge <david.welsch@memverge.com>
- Co-authored-by: Santosh kumar <29346072+santoshkumarradha@users.noreply.github.com>
- Co-authored-by: pre-commit-ci[bot] <66853113+pre-commit-ci[bot]@users.noreply.github.com>
- Co-authored-by: santoshkumarradha <santosh@agnostiq.ai>
- RaviPsiog <111348352+RaviPsiog@users.noreply.github.com>
- Co-authored-by: RaviPsiog <ravieja.gurram@psiog.com>
- Co-authored-by: Faiyaz Hasan <faiyaz@agnostiq.ai>
- Casey Jao <casey@agnostiq.ai>
- Co-authored-by: Will Cunningham <wjcunningham7@users.noreply.github.com>
- Prasanna Venkatesh <54540812+Prasy12@users.noreply.github.com>
- Ara Ghukasyan <38226926+araghukas@users.noreply.github.com>
- Venkat Bala <15014089+venkatBala@users.noreply.github.com>
- Co-authored-by: Venkat Bala <venkat@agnostiq.ai>


### Added

- Adding support for PostgresQL DB backend
- Added check for `COVALENT_DATABASE_URL`, if exists connect sqlalchemy engine using that
- Adding `COVALENT_DATABASE_USER` and `COVALENT_DATABASE_PASSWORD` environment variables
- Adding `COVALENT_DATABASE_HOSTNAME` and `COVALENT_DATABASE_PORT` environment variables for easy configuration

### Changed

- Updated `requirements.txt` to include `pyscopg2`
- Refactored execution.py into loosely coupled modular pieces

### Fixed

- Build graph now sets all unset lattice constraints from defaults
- Fixed all failing functional tests
- Fixed local executor tests on MacOS by adding ProcessPoolExecutor

### Changed

- Updated `directory` like default environment variable paths to avoid creating redundant nested directories when self-hosting

### Docs

- Adding `Deployment` section for self-hosting guide

### Docs

- Rewrote Concepts section in docs
- Split Concepts into API, server, and UI sections
- Added new examples and graphics for Concepts

### Fixed

- Respecting specified AWS profile & region in remote executed S3 file transfers, defaulting to env vars of execution backend

### Added

- Added `TaskRuntimeError` exception for executor plugin implementations to signal to Covalent that a task raised an
  unhandled exception while running in the executor backend.
- Added environment variable for a remote database backend
- Added support for mysql and postgresql

### Changed

- Docs for Covalent's Slurm plugin updated with explanation for optional `srun` parameters.
- Electron errors are segregated by type; task runtime errors are
  stored in `stderr` while the `error` attribute of a node is reserved
  for exceptions raised by Covalent itself.
- When tasks fail in a workflow, the Lattice ErrorCard in the UI summarizes the failed tasks.

### Fixed

- Electrons will inherit the lattice executors.
- Sublattices inherit the parent lattice executor.
- When several electrons are running concurrently, their stdout and stderr are stored in the correct graph nodes.
- Electron errors now appear in the Electron ErrorCard when one clicks on a failed task in the UI.
- When an electron raises an exception during execution, the local and dask executors now try to recover any output that was already
  written.
- Fixed functional tests.
- Added `requirements-client.txt` to MANIFEST file
- Respecting specified AWS profile & region in remote executed S3 file transfers, defaulting to env vars of execution backend
- Fixed local executor tests on MacOS (second attempt)
- The `initialize_results_dir` method attempts to use an environment variable instead of the results directory in the payload
- Modified certain sqlalchemy commands for postgres compatibility
- Removed references to results_dir in the payload

### Docs


- Added DNN tutorial
- Updated AWS Plugins install instructions
- Updated AWS Plugins documentation (minor fixes)
- Rewrote intro material in README.
- Changed "Citation" in the README.
- Renamed "Release Notes" to "What's New?" in the README. Updated What's New with a description of the newest GUI functionality.
- Added "Quick Start" guide.
- Updated and reorganized doc landing page.
- Rewrote "Getting Started" page.
- Broke out "Installing from Source" instructions to separate page.
- Corrected some API class names in headers.
- Added an executors-and-UI graphic.
- Adding `Deployment` section for self-hosting guide


## [0.208.0-rc.0] - 2022-11-05

### Authors

- Faiyaz Hasan <faiyaz@agnostiq.ai>
- Casey Jao <casey@agnostiq.ai>
- Alejandro Esquivel <ae@alejandro.ltd>

### Operations

- Reverted nightly schedule back to daily at 4:00am
- Added Alejandro to PAUL_BLART group to allow trigerring of releases

### Added

- Support for transferring the contents of folders to and from S3 buckets using the file transfer module.

### Docs

- Rewrote intro material in README.
- Changed "Citation" in the README.
- Renamed "Release Notes" to "What's New?" in the README. Updated What's New with a description of the newest GUI functionality.

### Fixed

- Folder transfer unit test.
- Folder transfer download bug
- Result objects now print correctly when nodes fail

### Changed

- Width of lattice name column on dispatch list GUI.
- Optimzing larger graphs for better performance.

## [0.207.0-rc.0] - 2022-10-26

### Authors

- Alejandro Esquivel <ae@alejandro.ltd>
- Co-authored-by: pre-commit-ci[bot] <66853113+pre-commit-ci[bot]@users.noreply.github.com>


### Changed

- Running migrations automatically if none have run in the past (fresh installs, after purging)

## [0.206.0-rc.0] - 2022-10-26

### Authors

- Akalanka <8133713+boneyag@users.noreply.github.com>
- Co-authored-by: Will Cunningham <wjcunningham7@users.noreply.github.com>
- Co-authored-by: Scott Wyman Neagle <scott@agnostiq.ai>
- Scott Wyman Neagle <wymnea@protonmail.com>
- Co-authored-by: Will Cunningham <wjcunningham7@gmail.com>
- Co-authored-by: Alejandro Esquivel <ae@alejandro.ltd>
- Co-authored-by: Faiyaz Hasan <faiyaz@agnostiq.ai>
- Casey Jao <casey@agnostiq.ai>
- Venkat Bala <15014089+venkatBala@users.noreply.github.com>


### Docs

- Updated AWS Lambda executor docs to address conflict with using public ecr registries

### Docs

- Fixed missing RTD content under API section for covalent, cli, leptons, deps, data transfer

### Fixed

- Enabling logging by default
- Removed debugging output
- Clarify cli output when `covalent db migrate` needs to be run

### Changed

- Single line call to join instead of a for loop
- Updated black, mirrors-prettier, and detect-secrets in pre-commit hooks

### Operations

- Updated hotfix logic to run on a merge to a release branch
- CodeQL workflow uses a test matrix to scan all repos in the Covalent ecosystem

## [0.205.0-rc.0] - 2022-10-19

### Authors

- Alejandro Esquivel <ae@alejandro.ltd>
- Venkat Bala <15014089+venkatBala@users.noreply.github.com>
- Casey Jao <casey@agnostiq.ai>


### Changed

- Made `root_dispatch_id` nullable to circumvent migration issues with sqlite in certain platforms

### Operations

- Updated all CI Slack alerts to all go to the #covalent-ci channel

### Fixed

- Rendering newlines in ErrorCard on the UI for displaying error stacktraces
- VERSION incrementing logic in changelog
- Fixed v11 migration to use render as batch to make DROP operations compatible with sqlite

## [0.204.1-rc.0] - 2022-10-18

### Authors

- Alejandro Esquivel <ae@alejandro.ltd>
- Venkat Bala <15014089+venkatBala@users.noreply.github.com>
- Casey Jao <casey@agnostiq.ai>


### Fixed

- `covalent restart` honors the `sdk.no_cluster` setting

### Docs

- Updated RTD with details about the new AWS lambda executor interface

### Operations

- Removed PAUL_BLART check on build sdist step in release.yml
- Consolidated pre & stable build into one step in release.yml

## [0.204.0-rc.0] - 2022-10-17

### Authors

- Alejandro Esquivel <ae@alejandro.ltd>
- Prasanna Venkatesh <54540812+Prasy12@users.noreply.github.com>
- Co-authored-by: Aravind-psiog <aravind.prabaharan@psiog.com>
- Co-authored-by: Manjunath PV <manjunath.poilath@psiog.com>
- Co-authored-by: pre-commit-ci[bot] <66853113+pre-commit-ci[bot]@users.noreply.github.com>
- Co-authored-by: RaviPsiog <raviteja.gurram@psiog.com>
- Co-authored-by: RaviPsiog <ravieja.gurram@psiog.com>
- Aravind <100823292+Aravind-psiog@users.noreply.github.com>
- Co-authored-by: Prasy12 <prasanna.venkatesh@psiog.com>


### Operations

- Fixing the validate distribution step given changes in -rc0 suffix to version

### Added

- RTD for User Interface
- Minor GUI fixes

### Fixed

- Re-applying default executor fix post config file reunification

## [0.203.0-rc.0] - 2022-10-14

### Authors

- Prasanna Venkatesh <54540812+Prasy12@users.noreply.github.com>
- Co-authored-by: Aravind-psiog <aravind.prabaharan@psiog.com>
- Co-authored-by: kamalesh.suresh <kamalesh.suresh@psiog.com>
- Co-authored-by: pre-commit-ci[bot] <66853113+pre-commit-ci[bot]@users.noreply.github.com>
- Casey Jao <casey@agnostiq.ai>
- Scott Wyman Neagle <wymnea@protonmail.com>
- Co-authored-by: Scott Wyman Neagle <scott@agnostiq.ai>
- Co-authored-by: Alejandro Esquivel <ae@alejandro.ltd>
- Will Cunningham <wjcunningham7@users.noreply.github.com>
- Will Cunningham <wjcunningham7@gmail.com>


### Added

- Ability to use terminal on the GUI.

### Fixed

- Exceptions when instantiating executors are handled
- Covalent start now waits for the server to settle before returning

### Operations

- updated hotfix logic to run on a merge to a release branch
- Fixing js github actions dist by re-building from develop
- Fixing syntax in describe action & compiled action manually

## [0.202.0] - 2022-10-11

### Authors

- Prasanna Venkatesh <54540812+Prasy12@users.noreply.github.com>
- Co-authored-by: ArunPsiog <arun.mukesh@psiog.com>
- Co-authored-by: kamalesh.suresh <kamalesh.suresh@psiog.com>
- Co-authored-by: Amalan Jenicious F <amalan.jenicious@psiog.com>
- Co-authored-by: Alejandro Esquivel <ae@alejandro.ltd>
- Casey Jao <casey@agnostiq.ai>


### Added

- Ability to view sublattices list as part of the main lattice
- Ability to view subalattices graph as part of main lattice


### Fixed

- Electron dependencies are no longer written twice to the DB during a workflow

## [0.201.0] - 2022-10-09

### Authors

- Venkat Bala <15014089+venkatBala@users.noreply.github.com>
- Will Cunningham <wjcunningham7@users.noreply.github.com>
- Co-authored-by: Scott Wyman Neagle <scott@agnostiq.ai>
- Co-authored-by: Alejandro Esquivel <ae@alejandro.ltd>
- Aravind <100823292+Aravind-psiog@users.noreply.github.com>
- Co-authored-by: Amalan Jenicious F <amalan.jenicious@psiog.com>
- Co-authored-by: kamalesh.suresh <kamalesh.suresh@psiog.com>
- Co-authored-by: Prasy12 <prasanna.venkatesh@psiog.com>
- Co-authored-by: ArunPsiog <arun.mukesh@psiog.com>
- Co-authored-by: pre-commit-ci[bot] <66853113+pre-commit-ci[bot]@users.noreply.github.com>
- Co-authored-by: Casey Jao <casey@agnostiq.ai>
- Co-authored-by: Will Cunningham <wjcunningham7@gmail.com>
- Okechukwu  Emmanuel Ochia <okechukwu@agnostiq.ai>
- Scott Wyman Neagle <wymnea@protonmail.com>


### Docs

- Added AWS Plugins RTD page

### Fixed

- Updated import statements in alembic `env.py` file to refer to updated location of `DataStore` class
- Imports in entry_point

### Docs

- Fixed the docstring for `get_node_error`

### Changed

- move `upsert_lattice_data()` to dispatcher
- move `upsert_electron_data()` to dispatcher
- move `insert_electron_dependency_data()` to dispatcher
- move `persist()` to dispatcher
- move `get_unique_id()` to dispatcher
- move `initialize_result_object()` to dispatcher

### Removed

- `get_node_value` from `Result`

### Tests

- Updated more functional tests

## [0.200.0] - 2022-10-05

### Authors

- Venkat Bala <15014089+venkatBala@users.noreply.github.com>
- Scott Wyman Neagle <scott@agnostiq.ai>
- Co-authored-by: Faiyaz Hasan <faiyaz@agnostiq.ai>
- Co-authored-by: Will Cunningham <wjcunningham7@gmail.com>
- Will Cunningham <wjcunningham7@users.noreply.github.com>
- Co-authored-by: Alejandro Esquivel <ae@alejandro.ltd>
- Co-authored-by: pre-commit-ci[bot] <66853113+pre-commit-ci[bot]@users.noreply.github.com>
- Aravind <100823292+Aravind-psiog@users.noreply.github.com>
- Co-authored-by: Amalan Jenicious F <amalan.jenicious@psiog.com>
- Co-authored-by: kamalesh.suresh <kamalesh.suresh@psiog.com>
- Co-authored-by: Prasy12 <prasanna.venkatesh@psiog.com>
- Co-authored-by: ArunPsiog <arun.mukesh@psiog.com>
- Co-authored-by: Casey Jao <casey@agnostiq.ai>
- Okechukwu  Emmanuel Ochia <okechukwu@agnostiq.ai>


## Docs

- Updated ECS Executor RTD with config & cloud resources table

### Added

- Ability to view the configuration file on the GUI as settings
- Ability to copy python objects for inputs and results for lattice and electrons

### Fixed

- Minor GUI bugs and improvements

### Docs

- Updated Lambda Executor RTD with config & cloud resources table
- Updated EC2, Braket, and Batch AWS Executors RTD with config & cloud resources table

### Operations

- Fixed syntax issues in `nightly.yml`
- Add `repository` arg to checkout in `version`
- fix `octokit` request action route, update env token
- create stable versions for stable releases
- add `fetch-depth: 0` to fetch entire history
- fix regex for matching version
- add `persist-credentials: false` in nightly
- Update `nightly` schedule to midnight EST
- Added CI for Ubuntu 22.04 / Python 3.8, 3.9
- Added CI for Centos 7 / Python 3.9
- Added experimental CI for Debian 11 / Python 3.11rc2
- Renamed Ubuntu images to Debian for accuracy
- Adding boilerplate workflow
- Syntax fixes in release.yml
- Verbose failure messages in boilerplate workflow
- Change license.yml to pip-license-checker action

## [0.199.0] - 2022-09-29

### Authors

- Venkat Bala <15014089+venkatBala@users.noreply.github.com>
- Co-authored-by: Will Cunningham <wjcunningham7@gmail.com>
- Co-authored-by: Scott Wyman Neagle <scott@agnostiq.ai>
- Will Cunningham <wjcunningham7@users.noreply.github.com>
- Sankalp Sanand <sankalp@agnostiq.ai>
- Casey Jao <casey@agnostiq.ai>
- Prasanna Venkatesh <54540812+Prasy12@users.noreply.github.com>
- Co-authored-by: Manjunath PV <manjunath.poilath@psiog.com>
- Co-authored-by: kamalesh.suresh <kamalesh.suresh@psiog.com>
- Co-authored-by: ArunPsiog <arun.mukesh@psiog.com>
- Co-authored-by: RaviPsiog <raviteja.gurram@psiog.com>
- Co-authored-by: pre-commit-ci[bot] <66853113+pre-commit-ci[bot]@users.noreply.github.com>
- Co-authored-by: Faiyaz Hasan <faiyaz@agnostiq.ai>
- Co-authored-by: Alejandro Esquivel <ae@alejandro.ltd>

### Tests

- Fixed `asserts` in stress tests
- Added unit tests for `defaults.py`
- Updated `test_sync()` to match the new function signature.

### Added

- `requirements-client.txt` file added.
- Logs tab on the GUI which displays the covalent logs and also the ability to download the log file.
- Missing copyrights to the file transfer module.

### Fixed

- Config file is now locked during reads and writes to mitigate concurrency issues
- In `defaults.py/get_default_executor`, condition to return `local` or `dask` is now fixed
- Strip "/" from the S3 bucket download "from file path" and the upload "to file path"
- Correctly return stderr in get_node_result

### Changed

- Installation requirements are now split into client side and server side requirements' files.
- `setup.py` modified to install client side requirements only, if `COVALENT_SDK_ONLY` environment variable is present and `True`.
- Updated `requirements.txt` and `tests/requirements.txt`
- Updated `nbconvert` by dependabot
- Split the `ConfigManager` into `Client` and `Server` components
- Update the `set/get/update` config methods to distinguish between the client and server parts
- `get_all_node_results()` uses in memory `Result` instead of DB
- `get_all_node_outputs()` uses in memory Result instead of DB

### Removed

- The DB dependency in `sync()`
- The ability for `sync()` to wait for all dispatches.

### Docs

- Fixed a notebook which was not rendering

### Operations

- Updating all references to local workflows
- Adding `nightly.yml` workflow for nightly CI
- Updated triggers to `tests` and `changelog` workflows
- Enhanced pre-release workflows
- `codecov` passthrough jobs added for when tests are not run
- Tests are run on one platform on pushes to `develop` to keep codecov reports accurate
- Test matrix source triggers changed from `workflow_call` to `schedule` since contexts are inherited
- Removed badges workflow; version badge is now generated using the latest pre-release tag
- Removed unused `push_to_s3` workflow
- Workflows authenticate to AWS using OIDC with specific roles
- Only the recommended platform is tested on pull requests
- Update check blocks to assert the `workflow_call` event type is replaced with `schedule`
- Create a hotfix when pushing to a release branch
- Update nightly trigger to `hourly` for testing
- Update `changelog` action token to `COVALENT_OPS_BOT_TOKEN`
- Remove `benchmark` workflow from `nightly` schedule
- Removed payload dependency from changelog action so it can run on a schedule
- Remove `benchmark` workflow from `nightly` schedule

## [0.198.0] - 2022-09-14

### Authors

- Scott Wyman Neagle <scott@agnostiq.ai>
- Co-authored-by: Will Cunningham <wjcunningham7@gmail.com>


### Operations

- Fix `release.yml` workflow
- Adding a step in `release.yml/docker` job to trigger the AWS executor base image build in the remote repo `covalent-aws-plugins`
- Pass all the necessary inputs for the triggered workflow as part of the HTTP POST request body
- Added MacOS 12 to test matrix


### Changed

- Skipping stalling `dask_executor` functional test
- Database is initialized in `covalent_ui/app.py` instead of in the CLI's `start` method in order to support management via `start-stop-daemon`.
- Convert `COVALENT_SVC_PORT` to `int` when parsing env var
- Skipping stalling `dask_executor` functional test

### Added

- Modified `_DEFAULT_CONSTRAINT_VALUES` to a dataclass called `DefaultMetadataValues`, it is still used as a dictionary everywhere (named `DEFAULT_METADATA_VALUES` instead) but in an object-like manner.
- Modified `_DEFAULT_CONFIG` to also be a dataclass called `DefaultConfig`, which is initialized whenever needed and used like a dictionary (named `DEFAULT_CONFIG`).
- `ConfigManager` is now thread safe since it is initialized whenever needed instead of one object being accessed by multiple processes/threads leading to corruption of the config file.
- Using `contextlib.supress` to ignore `psutil.NoSuchProcess` errors instead of `try/except` with `pass`.
- Filter workflow dispatches by status on the GUI.
- Delete all workflow dispatches present in the database from the GUI and add filter level deletion of workflow dispatches as well.
- Theme changes as part of latest wireframe.
- Factory functions to generate configurations and default metadata at the time when required. This is because certain values like default executors are only determined when the covalent server starts.
- Respecting the configuration options like default executor, no. of workers, developer mode, etc. when restarting the server.
- Unit tests for `remote_executor.py`
- Added alembic migrations script for DB schema v12
- Environment variables added to `defaults.py` in order to support system services
- Covalent OpenRC init script added

### Removed

- Deprecated `_DEFAULT_CONSTRAINTS_DEPRECATED` removed.
- Confusing `click` argument `no-cluster` instead of flag `--no-cluster` removed; this was also partially responsible for unexpected behaviour with using `no-cluster` option when starting covalent.

### Operations

- Fixed a bug in changelog.yml caused by passing a large list of commits as a var

### Tests

- Updated tests to reflect above changes.
- Updated more tests to DB schema v12
- Improved DB mocking in dispatcher tests

### Fixed

- Removed inheritance of `call_before` metadata related to file transfers from parent electron to collected nodes.
- Executor instances at runtime no longer inadvertently modify
  transport graph nodes when modifying their attributes.
- Syntax error in `tests.yml`

### Docs

- Updated AWS Lambda plugin rtd with mention to its limitations.
- Updated RTD concepts and tutorials to reflect new UI.

## [0.197.0] - 2022-09-08

### Authors

- Will Cunningham <wjcunningham7@users.noreply.github.com>
- Co-authored-by: Scott Wyman Neagle <scott@agnostiq.ai>
- Alejandro Esquivel <ae@alejandro.ltd>
- Co-authored-by: Will Cunningham <wjcunningham7@gmail.com>
- Aravind-psiog <100823292+Aravind-psiog@users.noreply.github.com>
- Faiyaz Hasan <faiyaz@agnostiq.ai>
- Co-authored-by: Venkat Bala <venkat@agnostiq.ai>
- Prasanna Venkatesh <54540812+Prasy12@users.noreply.github.com>
- Co-authored-by: Amalan Jenicious F <amalan.jenicious@psiog.com>
- Okechukwu  Emmanuel Ochia <okechukwu@agnostiq.ai>
- Co-authored-by: pre-commit-ci[bot] <66853113+pre-commit-ci[bot]@users.noreply.github.com>
- Casey Jao <casey@agnostiq.ai>


### Fixed

- Fixed missing lattice and result object attributes after rehydrating from datastore.

### Changed

- Implemented v12 of the DB schema

### Tests

- Enhanced DB tests to check faithfulness of persist and rehydrate operations

### Docs
- Update user interface docs for filter and delete features.
- Added credential management page

## [0.196.0] - 2022-09-07

### Authors

- Will Cunningham <wjcunningham7@users.noreply.github.com>
- Co-authored-by: Scott Wyman Neagle <scott@agnostiq.ai>
- Alejandro Esquivel <ae@alejandro.ltd>
- Co-authored-by: Will Cunningham <wjcunningham7@gmail.com>
- Aravind-psiog <100823292+Aravind-psiog@users.noreply.github.com>
- Faiyaz Hasan <faiyaz@agnostiq.ai>
- Co-authored-by: Venkat Bala <venkat@agnostiq.ai>
- Prasanna Venkatesh <54540812+Prasy12@users.noreply.github.com>
- Co-authored-by: Amalan Jenicious F <amalan.jenicious@psiog.com>
- Okechukwu  Emmanuel Ochia <okechukwu@agnostiq.ai>
- Co-authored-by: pre-commit-ci[bot] <66853113+pre-commit-ci[bot]@users.noreply.github.com>
- Casey Jao <casey@agnostiq.ai>


### Changed

- Sublattices are now run completely internally, without any HTTP calls.
- Lattice-level metadata is persisted atomically for sublattices.

## [0.195.0] - 2022-09-06

### Authors

- Will Cunningham <wjcunningham7@users.noreply.github.com>
- Co-authored-by: Scott Wyman Neagle <scott@agnostiq.ai>
- Alejandro Esquivel <ae@alejandro.ltd>
- Co-authored-by: Will Cunningham <wjcunningham7@gmail.com>
- Aravind-psiog <100823292+Aravind-psiog@users.noreply.github.com>
- Faiyaz Hasan <faiyaz@agnostiq.ai>
- Co-authored-by: Venkat Bala <venkat@agnostiq.ai>
- Prasanna Venkatesh <54540812+Prasy12@users.noreply.github.com>
- Co-authored-by: Amalan Jenicious F <amalan.jenicious@psiog.com>
- Okechukwu  Emmanuel Ochia <okechukwu@agnostiq.ai>
- Co-authored-by: pre-commit-ci[bot] <66853113+pre-commit-ci[bot]@users.noreply.github.com>
- Casey Jao <casey@agnostiq.ai>


### Changed

- `import covalent` no longer pulls in the server components

### Operations

- Fixed `tests.yml` where `RECOMMENDED_PLATFORM` was not properly set

## [0.194.0] - 2022-09-06

### Authors

- Will Cunningham <wjcunningham7@users.noreply.github.com>
- Co-authored-by: Scott Wyman Neagle <scott@agnostiq.ai>
- Alejandro Esquivel <ae@alejandro.ltd>
- Co-authored-by: Will Cunningham <wjcunningham7@gmail.com>
- Aravind-psiog <100823292+Aravind-psiog@users.noreply.github.com>
- Faiyaz Hasan <faiyaz@agnostiq.ai>
- Co-authored-by: Venkat Bala <venkat@agnostiq.ai>
- Prasanna Venkatesh <54540812+Prasy12@users.noreply.github.com>
- Co-authored-by: Amalan Jenicious F <amalan.jenicious@psiog.com>
- Okechukwu  Emmanuel Ochia <okechukwu@agnostiq.ai>
- Co-authored-by: pre-commit-ci[bot] <66853113+pre-commit-ci[bot]@users.noreply.github.com>
- Casey Jao <casey@agnostiq.ai>


### Operations

- Added a workflow which checks for missing or extra requirements
- Added pycln to pre-commit hooks #867

### Removed

- PyYAML
- tailer

## [0.193.0] - 2022-09-06

### Authors

- Will Cunningham <wjcunningham7@users.noreply.github.com>
- Co-authored-by: Scott Wyman Neagle <scott@agnostiq.ai>
- Alejandro Esquivel <ae@alejandro.ltd>
- Co-authored-by: Will Cunningham <wjcunningham7@gmail.com>
- Aravind-psiog <100823292+Aravind-psiog@users.noreply.github.com>
- Faiyaz Hasan <faiyaz@agnostiq.ai>
- Co-authored-by: Venkat Bala <venkat@agnostiq.ai>
- Prasanna Venkatesh <54540812+Prasy12@users.noreply.github.com>
- Co-authored-by: Amalan Jenicious F <amalan.jenicious@psiog.com>
- Okechukwu  Emmanuel Ochia <okechukwu@agnostiq.ai>
- Co-authored-by: pre-commit-ci[bot] <66853113+pre-commit-ci[bot]@users.noreply.github.com>
- Casey Jao <casey@agnostiq.ai>


### Changed

- Refactored executor base classes

### Operations

- pre-commit autoupdate

## [0.192.0] - 2022-09-02

### Authors

- Will Cunningham <wjcunningham7@users.noreply.github.com>
- Co-authored-by: Scott Wyman Neagle <scott@agnostiq.ai>
- Alejandro Esquivel <ae@alejandro.ltd>
- Co-authored-by: Will Cunningham <wjcunningham7@gmail.com>
- Aravind-psiog <100823292+Aravind-psiog@users.noreply.github.com>
- Faiyaz Hasan <faiyaz@agnostiq.ai>
- Co-authored-by: Venkat Bala <venkat@agnostiq.ai>
- Prasanna Venkatesh <54540812+Prasy12@users.noreply.github.com>
- Co-authored-by: Amalan Jenicious F <amalan.jenicious@psiog.com>
- Okechukwu  Emmanuel Ochia <okechukwu@agnostiq.ai>
- Co-authored-by: pre-commit-ci[bot] <66853113+pre-commit-ci[bot]@users.noreply.github.com>


### Changed

- Modified how `no_cluster` is passed to `app.py` from the CLI

## [0.191.0] - 2022-09-01

### Authors

- Will Cunningham <wjcunningham7@users.noreply.github.com>
- Co-authored-by: Scott Wyman Neagle <scott@agnostiq.ai>
- Alejandro Esquivel <ae@alejandro.ltd>
- Co-authored-by: Will Cunningham <wjcunningham7@gmail.com>
- Aravind-psiog <100823292+Aravind-psiog@users.noreply.github.com>
- Faiyaz Hasan <faiyaz@agnostiq.ai>
- Co-authored-by: Venkat Bala <venkat@agnostiq.ai>
- Prasanna Venkatesh <54540812+Prasy12@users.noreply.github.com>
- Co-authored-by: Amalan Jenicious F <amalan.jenicious@psiog.com>
- Okechukwu  Emmanuel Ochia <okechukwu@agnostiq.ai>
- Co-authored-by: pre-commit-ci[bot] <66853113+pre-commit-ci[bot]@users.noreply.github.com>


### Added

- Implementation of RemoteExecutor

## [0.190.0] - 2022-09-01

### Authors

- Will Cunningham <wjcunningham7@users.noreply.github.com>
- Co-authored-by: Scott Wyman Neagle <scott@agnostiq.ai>
- Alejandro Esquivel <ae@alejandro.ltd>
- Co-authored-by: Will Cunningham <wjcunningham7@gmail.com>
- Aravind-psiog <100823292+Aravind-psiog@users.noreply.github.com>
- Faiyaz Hasan <faiyaz@agnostiq.ai>
- Co-authored-by: Venkat Bala <venkat@agnostiq.ai>
- Prasanna Venkatesh <54540812+Prasy12@users.noreply.github.com>
- Co-authored-by: Amalan Jenicious F <amalan.jenicious@psiog.com>
- Okechukwu  Emmanuel Ochia <okechukwu@agnostiq.ai>


### Changed

- Renamed `BaseAsyncExecutor` and its references to `AsyncBaseExecutor`.

## [0.189.0] - 2022-08-31

### Authors

- Will Cunningham <wjcunningham7@users.noreply.github.com>
- Co-authored-by: Scott Wyman Neagle <scott@agnostiq.ai>
- Alejandro Esquivel <ae@alejandro.ltd>
- Co-authored-by: Will Cunningham <wjcunningham7@gmail.com>
- Aravind-psiog <100823292+Aravind-psiog@users.noreply.github.com>
- Faiyaz Hasan <faiyaz@agnostiq.ai>
- Co-authored-by: Venkat Bala <venkat@agnostiq.ai>
- Prasanna Venkatesh <54540812+Prasy12@users.noreply.github.com>
- Co-authored-by: Amalan Jenicious F <amalan.jenicious@psiog.com>


### Added

- Added capability to take screenshot of the graph with covalent logo on the GUI.

### Operations

- Changed the environment switches in tests.yml to be `true`/empty instead of 1/0

- Adding `benchmark.yml` workflow

### Tests

- Adding scripts in `tests/stress_tests/benchmarks`

## [0.188.0] - 2022-08-31

### Authors

- Will Cunningham <wjcunningham7@users.noreply.github.com>
- Co-authored-by: Scott Wyman Neagle <scott@agnostiq.ai>
- Alejandro Esquivel <ae@alejandro.ltd>
- Co-authored-by: Will Cunningham <wjcunningham7@gmail.com>
- Aravind-psiog <100823292+Aravind-psiog@users.noreply.github.com>


### Added

- Created a prototype of a production Dockerfile
- The old Dockerfile has been moved to Dockerfile.dev

### Docs

- Added db schema migration error guide in RTD
- Removed `get_data_store` from quantum chemistry tutorial #1046

### Operations

- Front-end test coverage measured and reported in CI
- Added reusable version action

- Added read the docs for user interface

## [0.187.0] - 2022-08-28

### Authors

- Prasanna Venkatesh <54540812+Prasy12@users.noreply.github.com>
- Co-authored-by: Kamalesh-suresh <kamalesh.suresh@psiog.com>
- Co-authored-by: Amalan Jenicious F <amalan.jenicious@psiog.com>
- Co-authored-by: pre-commit-ci[bot] <66853113+pre-commit-ci[bot]@users.noreply.github.com>

### Tests

- Fixed `test_using_executor_names` and `test_internal_sublattice_dispatch` tests to also work with `--no-cluster` option.

### Added

- Added test cases for front-end react components.

## [0.186.0] - 2022-08-25

### Authors

- Sankalp Sanand <sankalp@agnostiq.ai>
- Co-authored-by: Alejandro Esquivel <ae@alejandro.ltd>
- Venkat Bala <venkat@agnostiq.ai>
- Okechukwu  Emmanuel Ochia <okechukwu@agnostiq.ai>
- Co-authored-by: pre-commit-ci[bot] <66853113+pre-commit-ci[bot]@users.noreply.github.com>
- Co-authored-by: Will Cunningham <wjcunningham7@gmail.com>
- Co-authored-by: Scott Wyman Neagle <scott@agnostiq.ai>
- Venkat Bala <15014089+venkatBala@users.noreply.github.com>
- Aravind-psiog <100823292+Aravind-psiog@users.noreply.github.com>
- Co-authored-by: Kamalesh-suresh <kamalesh.suresh@psiog.com>
- Co-authored-by: Prasy12 <prasanna.venkatesh@psiog.com>

### Operations

- Fix conditional logic around dumping of `covalent` logs to stdout in test workflows
- Build test matrix by parsing configs from json
- Dump covalent logs if any of the tests step fail
- changed-files action uses the proper sha in version.yml

### Docs

- Added RTD and header for the AWS EC2 executor plugin.
- Refactored tutorials for better organization

### Added

- Added executor label, node id and node type to graph node UI

### Changed

- Runtime has been modified to be more precise on the lattice and electron sidebar

## [0.185.0] - 2022-08-23

### Authors

- Sankalp Sanand <sankalp@agnostiq.ai>
- Co-authored-by: Alejandro Esquivel <ae@alejandro.ltd>
- Venkat Bala <venkat@agnostiq.ai>

### Added

- Adding `load_tests` subdirectory to tests to facilitate execution of Covalent benchmarks during nightly runs
- Added `locust` requirements to tests `requirements.txt`

## [0.184.2] - 2022-08-23

### Authors

- Sankalp Sanand <sankalp@agnostiq.ai>
- Co-authored-by: Alejandro Esquivel <ae@alejandro.ltd>


### Fixed

- Switched the `render_as_batch` flag in the alembic env context so that `ALTER` commands are supported in SQLite migrations.

### Docs

- Updated custom executor RTD to show a simpler example

### Operations

- pre-commit autoupdate

## [0.184.1] - 2022-08-23

### Authors

- Alejandro Esquivel <ae@alejandro.ltd>
- Venkat Bala <venkat@agnostiq.ai>
- Co-authored-by: Scott Wyman Neagle <scott@agnostiq.ai>
- Casey Jao <casey@agnostiq.ai>
- Sankalp Sanand <sankalp@agnostiq.ai>


### Fixed

- Function's `__doc__` and `__name__` storage in dict/json for transportable object fixed.

### Tests

- Added unit test for the above fix.

## [0.184.0] - 2022-08-22

### Authors

- Alejandro Esquivel <ae@alejandro.ltd>
- Venkat Bala <venkat@agnostiq.ai>
- Co-authored-by: Scott Wyman Neagle <scott@agnostiq.ai>
- Casey Jao <casey@agnostiq.ai>


### Changed

- Electron metadata is serialized earlier during workflow construction
  to reduce unexpected executor pip requirements.

### Operations

- Updating conditional logic for the different steps in `release` workflow
- Dependabot update

### Docs

- Removed "How to synchronize lattices" section from RTD

## [0.183.0] - 2022-08-18

### Authors

- Scott Wyman Neagle <scott@agnostiq.ai>
- Venkat Bala <venkat@agnostiq.ai>


### Added

- Adding tests to update patch coverage for the `covalent logs` cli

### Changed

- Modify the `covalent logs` CLI handler to read logs line by line

### Operations

- Update release workflow
- Adding a `wait` input for the Conda action

## [0.182.2] - 2022-08-18

### Authors

- Scott Wyman Neagle <scott@agnostiq.ai>
- Will Cunningham <wjcunningham7@users.noreply.github.com>
- Alejandro Esquivel <ae@alejandro.ltd>
- Co-authored-by: Will Cunningham <wjcunningham7@gmail.com>
- Co-authored-by: Faiyaz Hasan <faiyaz@agnostiq.ai>


### Fixed

- CLI `service.py` tests to run without the server needing to be started.

### Docs

- Added `covalent db` cli command to API section of RTD

### Docs

- Fixed RTD downloads badge image to point to `covalent` rather than `cova`

### Operations

- Use conda skeleton action for build and upload

### Docs

- Updating WCI yaml with new file transfer protocols

## [0.182.1] - 2022-08-17

### Authors

- Will Cunningham <wjcunningham7@users.noreply.github.com>
- Venkat Bala <venkat@agnostiq.ai>
- Co-authored-by: santoshkumarradha <santosh@agnostiq.ai>
- Co-authored-by: pre-commit-ci[bot] <66853113+pre-commit-ci[bot]@users.noreply.github.com>
- Co-authored-by: Santosh kumar <29346072+santoshkumarradha@users.noreply.github.com>
- Co-authored-by: Scott Wyman Neagle <scott@agnostiq.ai>
- Prasanna Venkatesh <54540812+Prasy12@users.noreply.github.com>
- Co-authored-by: Will Cunningham <wjcunningham7@gmail.com>


### Fixed

- lattice.draw() fix on the GUI.

## [0.182.0] - 2022-08-17

### Authors

- Will Cunningham <wjcunningham7@users.noreply.github.com>
- Venkat Bala <venkat@agnostiq.ai>
- Co-authored-by: santoshkumarradha <santosh@agnostiq.ai>
- Co-authored-by: pre-commit-ci[bot] <66853113+pre-commit-ci[bot]@users.noreply.github.com>
- Co-authored-by: Santosh kumar <29346072+santoshkumarradha@users.noreply.github.com>
- Co-authored-by: Scott Wyman Neagle <scott@agnostiq.ai>


### Added

- Update RTD for `AWS Batch` executor
- Removed `AWS Lambda` executor RTD from this branch in order to keep changes atomic

### Changed

- Synced with latest develop

### Docs

- Adding RTD for `AWS Braket` executor
- Adding dropdown menu for the IAM policy
- Delete RTD for other cloud executor to keep changes atomic
- Renamed `executers` folder to `executors`

### Docs

- Updated short release notes

## [0.181.0] - 2022-08-17

### Authors

- Alejandro Esquivel <ae@alejandro.ltd>
- Will Cunningham <wjcunningham7@users.noreply.github.com>
- Scott Wyman Neagle <scott@agnostiq.ai>
- Venkat Bala <venkat@agnostiq.ai>
- Co-authored-by: santoshkumarradha <santosh@agnostiq.ai>
- Co-authored-by: pre-commit-ci[bot] <66853113+pre-commit-ci[bot]@users.noreply.github.com>
- Co-authored-by: Santosh kumar <29346072+santoshkumarradha@users.noreply.github.com>
- Co-authored-by: Will Cunningham <wjcunningham7@gmail.com>
- Prasanna Venkatesh <54540812+Prasy12@users.noreply.github.com>
- Co-authored-by: Kamalesh-suresh <kamalesh.suresh@psiog.com>
- Co-authored-by: Manjunath PV <manjunath.poilath@psiog.com>
- Co-authored-by: ArunPsiog <arun.mukesh@psiog.com>


### Changed

- Lazy loading mechanism on the GUI.

### Fixed

- Displaying electron executor and inputs information on the GUI.
- Animated spinner for running statuses on the GUI.

## Docs

- Add `AWSLambdaExecutor` RTD
- Update `api.rst` to include `cluster` CLI command option
- Added version migration guide section in RTD
- Update RTD for `AWS ECS` executor
- Remove AWS Lambda and Batch RTDs to keep changes atomic
- Adding dropdowns to IAM policy documents
- Updated compatibility matrix
- Updated pip, bash and callable deps how-to guides

### Operations

- NPM install on CentOS done explicitly
- `-y` flag for `conda install`

## [0.180.0] - 2022-08-16

### Authors

- Casey Jao <casey@agnostiq.ai>
- Co-authored-by: Alejandro Esquivel <ae@alejandro.ltd>
- Okechukwu  Emmanuel Ochia <okechukwu@agnostiq.ai>
- Scott Wyman Neagle <scott@agnostiq.ai>
- Co-authored-by: pre-commit-ci[bot] <66853113+pre-commit-ci[bot]@users.noreply.github.com>
- Co-authored-by: Will Cunningham <wjcunningham7@gmail.com>
- Sankalp Sanand <sankalp@agnostiq.ai>


### Removed

- Removed `ct.wait.LONG` etc. constants from covalent's init

### Changed

- `wait` in `_get_result_from_dispatcher` will now use `_results_manager.wait.EXTREME` if `True` has been passed to it.

### Operations

- Prettierified release.yml
- Cleaned up pre-commit-config.yml

### Docs

- Updated Bash Lepton tutorial to conform with the latest Lepton interface changes
- Disabling how-to guide for executing an electron with a specified Conda environment.
- Fixed "How To" for Python leptons

## [0.179.0] - 2022-08-16

### Authors



### Changed

- Changed terser package version on webapp yarn-lock file.

## [0.178.0] - 2022-08-15

### Authors

- Will Cunningham <wjcunningham7@users.noreply.github.com>
- Co-authored-by: Alejandro Esquivel <ae@alejandro.ltd>
- Casey Jao <casey@agnostiq.ai>


### Changed

- Dispatch workflows as asyncio tasks on the FastAPI event loop instead of in separate threads

### Fixed

- Deconflict wait enum with `ct.wait` function; `wait` -> `WAIT`

### Operations

- Conda package is built and tested on a nightly schedule
- Conda deployment step is added to `release.yml`
- Install yarn and npm on Ubuntu whenever the webapp needs to be built

## [0.177.0] - 2022-08-11

### Authors

- Scott Wyman Neagle <scott@agnostiq.ai>
- Co-authored-by: Faiyaz Hasan <faiyaz@agnostiq.ai>
- Casey Jao <casey@agnostiq.ai>
- Venkat Bala <venkat@agnostiq.ai>
- Co-authored-by: pre-commit-ci[bot] <66853113+pre-commit-ci[bot]@users.noreply.github.com>

### Removed

- `while True` in `app.get_result`

### Changed

- Flask route logic to return 503 when the result is not ready

### Tests

- results_manager tests

### Operations

- Fix conditional checks for `pre-release` and `stable` Covalent docker image builds

## [0.176.0] - 2022-08-11

### Authors

- Scott Wyman Neagle <scott@agnostiq.ai>
- Co-authored-by: Faiyaz Hasan <faiyaz@agnostiq.ai>
- Casey Jao <casey@agnostiq.ai>


### Operations

- Update precommit yaml.

### Removed

- `Lattice.check_consumables()`, `_TransportGraph.get_topologically_sorted_graph()`

### Operations

- Trigger webapp build if `build==true`

## [0.175.0] - 2022-08-11

### Authors

- Scott Wyman Neagle <scott@agnostiq.ai>
- Co-authored-by: Faiyaz Hasan <faiyaz@agnostiq.ai>
- Casey Jao <casey@agnostiq.ai>


### Operations

- Trigger Slack alert for failed tests on `workflow_run`

## [0.174.0] - 2022-08-11

### Authors

- Casey Jao <casey@agnostiq.ai>
- Alejandro Esquivel <ae@alejandro.ltd>


### Changed

- Changed return value for TransferFromRemote and TransferToRemote (download/upload) operations to be consistent and always return filepath tuples

### Docs

- Updated docs with File Transfer return value changes and `files` kwarg injections

### Fixed

- Fixed postprocessing workflows that return an electron with an incoming wait_for edge

## [0.173.0] - 2022-08-10

### Authors

- Sankalp Sanand <sankalp@agnostiq.ai>


### Added

- `--hard` and `--yes` flags added to `covalent purge` for hard purging (also deletes the databse) and autoapproving respectively.

### Changed

- `covalent purge` now shows the user a prompt informing them what dirs and files will be deleted.
- Improved shown messages in some commands.

### Tests

- Updated tests to reflect above changes.

## [0.172.0] - 2022-08-10

### Authors

- Will Cunningham <wjcunningham7@users.noreply.github.com>
- Prasanna Venkatesh <54540812+Prasy12@users.noreply.github.com>
- Co-authored-by: pre-commit-ci[bot] <66853113+pre-commit-ci[bot]@users.noreply.github.com>
- Co-authored-by: Aravind-psiog <100823292+Aravind-psiog@users.noreply.github.com>
- Co-authored-by: ArunPsiog <arun.mukesh@psiog.com>
- Co-authored-by: manjunath.poilath <manjunath.poilath@psiog.com>
- Co-authored-by: Kamalesh-suresh <kamalesh.suresh@psiog.com>
- Co-authored-by: Amalan Jenicious F <amalan.jenicious@psiog.com>
- Co-authored-by: M Shrikanth <shrikanth.mohan@psiog.com>
- Co-authored-by: Casey Jao <casey@agnostiq.ai>
- Co-authored-by: Aravind-psiog <aravind.prabaharan@psiog.com>
- Co-authored-by: Will Cunningham <wjcunningham7@gmail.com>
- Co-authored-by: Alejandro Esquivel <ae@alejandro.ltd>


### Changed

- Covalent dispatcher flask web apis ported to FastAPI in `covalent_dispatcher/_service/app.py`
- Unit tests written for Covalent dispatcher flask web apis ported to FastAPI in `covalent_dispatcher_tests/_service/app.test.py`
- Web apis of `covalent_ui` refactored to adhere to v11 DB schema
- Electron graph mini map has been moved next to controls on the GUI.
- Lattice status and count of completed & total electrons has been moved to the top of the graph on the GUI.
- Some of the Flask APIs earlier consumed by the GUI have been deprecated & removed from the code base.
- APIs exposed by the web app back end have been re-factored to adhere to the new DB schema v10

### Added

- Added count of dispatches by status on the dispatch list section of the GUI.
- APIs that the GUI consumes have been re-written using FastAPI. This includes re-factoring of older APIs and adding of new APIs.
- Added COVALENT_SERVER_IFACE_ANY flag for uvicorn to start with 0.0.0.0

### Docs

- ReadTheDocs landing page has been improved

## [0.171.0] - 2022-08-10

### Authors

- Casey Jao <casey@agnostiq.ai>
- Co-authored-by: Scott Wyman Neagle <scott@agnostiq.ai>

### Added

- Added `covalent migrate_legacy_result_object` command to save pickled Result objects to the DataStore

## [0.170.1] - 2022-08-09

### Authors

- Venkat Bala <venkat@agnostiq.ai>

### Fixed

- Remove `attr` import added inadvertently

### Tests

- Fix `start` cli test, update `set_config` call count

## [0.170.0] - 2022-08-08

### Authors

- Venkat Bala <venkat@agnostiq.ai>
- Co-authored-by: pre-commit-ci[bot] <66853113+pre-commit-ci[bot]@users.noreply.github.com>


### Changed

- Temporarily allow executor plugin variable name to be either in uppercase or lowercase

## [0.169.0] - 2022-08-08

### Authors

- Venkat Bala <venkat@agnostiq.ai>
- Co-authored-by: pre-commit-ci[bot] <66853113+pre-commit-ci[bot]@users.noreply.github.com>


### Added

- Adding a `covalent config` convenience CLI to quickly view retrive the covalent configuration

## [0.168.0] - 2022-08-08

### Authors

- Venkat Bala <venkat@agnostiq.ai>
- Co-authored-by: pre-commit-ci[bot] <66853113+pre-commit-ci[bot]@users.noreply.github.com>


### Added

- Adding `setup/teardown` methods as placeholders for any executor specific setup and teardown tasks

## [0.167.0] - 2022-08-08

### Authors

- Poojith U Rao <106616820+poojithurao@users.noreply.github.com>
- Co-authored-by: Venkat Bala <venkat@agnostiq.ai>
- Co-authored-by: Faiyaz Hasan <faiyaz@agnostiq.ai>
- Co-authored-by: pre-commit-ci[bot] <66853113+pre-commit-ci[bot]@users.noreply.github.com>
- Co-authored-by: Alejandro Esquivel <ae@alejandro.ltd>


### Added

- S3 File transfer strategy

### Fixed

- Adding maximum number of retries and timeout parameter to the get result http call.

## [0.166.0] - 2022-08-07

### Authors

- Venkat Bala <venkat@agnostiq.ai>


### Tests

- Update dask cli test to match Covalent Dask cluster configuration


### Changed

- Remove newline from log stream formatter for better log statment output
- Jsonify covalent cluster cli outputs

## [0.165.0] - 2022-08-06

### Authors

- Casey Jao <casey@agnostiq.ai>


### Changed

- Make `BaseExecutor` and `BaseAsyncExecutor` class siblings, not parent and child.

### Operations

- Only validate webapp if the webapp was built

### Tests

- Fixed randomly failing lattice json serialization test

## [0.164.0] - 2022-08-05

### Authors

- Sankalp Sanand <sankalp@agnostiq.ai>
- Faiyaz Hasan <faiyaz@agnostiq.ai>
- Co-authored-by: pre-commit-ci[bot] <66853113+pre-commit-ci[bot]@users.noreply.github.com>
- Co-authored-by: Venkat Bala <venkat@agnostiq.ai>
- Co-authored-by: Will Cunningham <wjcunningham7@gmail.com>


### Changed

- Use `update_config` to modify dask configuration from the cluster process
- Simplify `set_config` logic for dask configuration options on `covalent start`
- Removed default values from click options for dask configuration related values

### Added

- Configured default dask configuration options in `defaults.py`

### Fixed

- Overwriting config address issue.

### Tests

- Moved misplaced functional/integration tests from the unit tests folder to their respective folders.
- All of the unit tests now use test DB instead of hitting a live DB.
- Updated `tests.yml` so that functional tests are run whenever tests get changed or github actions are changed.
- Several broken tests were also fixed.

## [0.163.0] - 2022-08-04

### Authors

- Alejandro Esquivel <ae@alejandro.ltd>
- Co-authored-by: Casey Jao <casey@agnostiq.ai>
- Will Cunningham <wjcunningham7@users.noreply.github.com>
- Co-authored-by: Scott Wyman Neagle <scott@agnostiq.ai>


### Added

- Added `rsync` dependency in `Dockerfile`

### Removed

- `Makefile` which was previously improperly committed

### Operations

- Functional tests are run only on `develop`
- `tests.yml` can be run manually provided a commit SHA
- `tests.yml` uses a `build` filter to conditionally install and build Covalent if build files are modified
- `docker.yml` is now only for dev work, and is manually triggered given an SHA
- `release.yml` is enhanced to push stable and pre-release images to a public ECR repo

## [0.162.0] - 2022-08-04

### Authors

- Alejandro Esquivel <ae@alejandro.ltd>
- Co-authored-by: Casey Jao <casey@agnostiq.ai>


### Changed

- Updated Base executor to support non-unique `retval_key`s, particularly for use in File Transfer where we may have several CallDeps with the reserved `retval_key` of value `files`.

## [0.161.2] - 2022-08-04

### Authors

- Alejandro Esquivel <ae@alejandro.ltd>
- Co-authored-by: pre-commit-ci[bot] <66853113+pre-commit-ci[bot]@users.noreply.github.com>


### Fixed

- Updated `covalent db migrations` to overwrite `alembic.ini` `script_location` with absolute path to migrations folder
- Updated `covalent db alembic [args]` command to use project root as `cwd` for alembic subprocess  

## [0.161.1] - 2022-08-03

### Authors

- Alejandro Esquivel <ae@alejandro.ltd>
- Scott Wyman Neagle <scott@agnostiq.ai>
- Co-authored-by: Faiyaz Hasan <faiyaz@agnostiq.ai>
- Poojith U Rao <106616820+poojithurao@users.noreply.github.com>
- Co-authored-by: Casey Jao <casey@agnostiq.ai>


### Fixed

- When a list was passed to an electron, the generated electron list
  had metadata copied from the electron. This was resulting in
  call_before and call_after functions being called by the electron
  list as well. The metadata (apart from executor) is now set to
  default values for the electron list.

## [0.161.0] - 2022-08-03

### Authors

- Alejandro Esquivel <ae@alejandro.ltd>
- Scott Wyman Neagle <scott@agnostiq.ai>
- Co-authored-by: Faiyaz Hasan <faiyaz@agnostiq.ai>


### Changed

- Replaced `Session(DispatchDB()._get_data_store().engine)` with `workflow_db.session()`

### Removed

- `DevDataStore` class from `datastore.py`
- workflows manager

## [0.160.1] - 2022-08-02

### Authors

- Alejandro Esquivel <ae@alejandro.ltd>
- Scott Wyman Neagle <scott@agnostiq.ai>


### Fixed

- `script_location` key not found issue when installing with pip (second attempt)

### Docs

- Remove migration guide reference from README

### Operations

- Explicitly check `release == true` in tests.yml

## [0.160.0] - 2022-08-02

### Authors

- Casey Jao <casey@agnostiq.ai>
- Co-authored-by: Faiyaz Hasan <faiyaz@agnostiq.ai>


### Changed

- `Executor.run()` now accepts a `task_metadata` dictionary. Current
  keys consist of `dispatch_id` and `node_id`.

## [0.159.0] - 2022-08-02

### Authors

- Casey Jao <casey@agnostiq.ai>
- Co-authored-by: Faiyaz Hasan <faiyaz@agnostiq.ai>


### Changed

- Database schema has been updated to v11

### Operations

- `paths-filter` will only be run on PRs, i.e on workflow runs, the whole test suite will be run.
- Removed retry action from running on `pytest` steps since they instead use `pytest` retries.
- `codecov.yml` added to enable carry-forward flags
- UI front-end is only built for pull requests when the source changes
- Packaging is only validated on the `develop` branch

## [0.158.0] - 2022-07-29

### Authors

- Okechukwu  Emmanuel Ochia <okechukwu@agnostiq.ai>
- Co-authored-by: Scott Wyman Neagle <scott@agnostiq.ai>
- Will Cunningham <wjcunningham7@users.noreply.github.com>
- Alejandro Esquivel <ae@alejandro.ltd>
- Co-authored-by: pre-commit-ci[bot] <66853113+pre-commit-ci[bot]@users.noreply.github.com>
- Casey Jao <casey@agnostiq.ai>
- Co-authored-by: Faiyaz Hasan <faiyaz@agnostiq.ai>


### Changed

- Construct the result object in the dispatcher `entry_point.py` module in order to avoid the Missing Latticed Id error so frequently.
- Update the sleep statement length to 0.1 seconds in the results.manager.

## [0.157.1] - 2022-07-29

### Authors

- Okechukwu  Emmanuel Ochia <okechukwu@agnostiq.ai>
- Co-authored-by: Scott Wyman Neagle <scott@agnostiq.ai>
- Will Cunningham <wjcunningham7@users.noreply.github.com>
- Alejandro Esquivel <ae@alejandro.ltd>
- Co-authored-by: pre-commit-ci[bot] <66853113+pre-commit-ci[bot]@users.noreply.github.com>
- Casey Jao <casey@agnostiq.ai>

### Fixed

- Pass non-kwargs to electrons in the correct order during dispatch.

## [0.157.0] - 2022-07-28

### Authors

- Okechukwu  Emmanuel Ochia <okechukwu@agnostiq.ai>
- Co-authored-by: Scott Wyman Neagle <scott@agnostiq.ai>
- Will Cunningham <wjcunningham7@users.noreply.github.com>
- Alejandro Esquivel <ae@alejandro.ltd>
- Co-authored-by: pre-commit-ci[bot] <66853113+pre-commit-ci[bot]@users.noreply.github.com>
- Casey Jao <casey@agnostiq.ai>


### Changed

- Expose a public `wait()` function compatible with both calling and dispatching lattices

### Docs

- Updated the RTD on `wait_for()` to use the static `wait()` function

### Operations

- pre-commit autoupdate

### Docs

- Changed the custom executor how-to to be shorter and more concise.
- Re-structured the docs

## [0.156.0] - 2022-07-27

### Authors

- Okechukwu  Emmanuel Ochia <okechukwu@agnostiq.ai>
- Co-authored-by: Scott Wyman Neagle <scott@agnostiq.ai>
- Will Cunningham <wjcunningham7@users.noreply.github.com>
- Alejandro Esquivel <ae@alejandro.ltd>
- Co-authored-by: pre-commit-ci[bot] <66853113+pre-commit-ci[bot]@users.noreply.github.com>


### Added

- Bash decorator is introduced
- Lepton commands can be specified as a list of strings rather than strings alone.

## [0.155.1] - 2022-07-26

### Authors

- Okechukwu  Emmanuel Ochia <okechukwu@agnostiq.ai>
- Co-authored-by: Scott Wyman Neagle <scott@agnostiq.ai>
- Will Cunningham <wjcunningham7@users.noreply.github.com>
- Alejandro Esquivel <ae@alejandro.ltd>
- Co-authored-by: pre-commit-ci[bot] <66853113+pre-commit-ci[bot]@users.noreply.github.com>


### Fixed

- `script_location` key not found issue when running alembic programatically

### Operations

- Fixed syntax errors in `stale.yml` and in `hotfix.yml`
- `docker.yml` triggered after version bump in `develop` instead of before
- Enhanced `tests.yml` to upload coverage reports by domain

## [0.155.0] - 2022-07-26

### Authors

- Alejandro Esquivel <ae@alejandro.ltd>


### Added

- Exposing `alembic {args}` cli commands through: `covalent db alembic {args}`

## [0.154.0] - 2022-07-25

### Authors

- Casey Jao <casey@agnostiq.ai>
- Co-authored-by: Venkat Bala <venkat@agnostiq.ai>
- Alejandro Esquivel <ae@alejandro.ltd>


### Added

- Added methods to programatically fetch information from Alembic without needing subprocess

## [0.153.1] - 2022-07-25

### Authors

- Casey Jao <casey@agnostiq.ai>
- Co-authored-by: Venkat Bala <venkat@agnostiq.ai>


### Fixed

- Stdout and stderr are now captured when using the dask executor.


### Tests

- Fixed Dask cluster CLI tests

## [0.153.0] - 2022-07-25

### Authors

- Faiyaz Hasan <faiyaz@agnostiq.ai>


### Added

- Helper function to load and save files corresponding to the DB filenames.

### Changed

- Files with .txt, .log extensions are stored as strings.
- Get result web request timeout to 2 seconds.

## [0.152.0] - 2022-07-25

### Authors

- Faiyaz Hasan <faiyaz@agnostiq.ai>
- Co-authored-by: Scott Wyman Neagle <scott@agnostiq.ai>


### Changed

- Pass default DataStore object to node value retrieval method in the Results object.

## [0.151.1] - 2022-07-22

### Authors

- Faiyaz Hasan <faiyaz@agnostiq.ai>
- Co-authored-by: Scott Wyman Neagle <scott@agnostiq.ai>


### Fixed

- Adding maximum number of retries and timeout parameter to the get result http call.
- Disabling result_webhook for now.

## [0.151.0] - 2022-07-22

### Authors

- Scott Wyman Neagle <scott@agnostiq.ai>
- Co-authored-by: Will Cunningham <wjcunningham7@gmail.com>
- Sankalp Sanand <sankalp@agnostiq.ai>


### Added

- `BaseAsyncExecutor` has been added which can be inherited by new async-aware executors.

### Changed

- Since tasks were basically submitting the functions to a Dask cluster by default, they have been converted into asyncio `Tasks` instead which support a far larger number of concurrent tasks than previously used `ThreadPool`.

- `tasks_pool` will still be used to schedule tasks which use non-async executors.

- Executor's `executor` will now receive a callable instead of a serialized function. This allows deserializing the function where it is going to be executed while providing a simplified `execute` at the same time.

- `uvloop` is being used instead of the default event loop of `asyncio` for better performance.

- Tests have also been updated to reflect above changes.

### Operations

- Made Santosh the sole owner of `/docs`

## [0.150.0] - 2022-07-22

### Authors

- Faiyaz Hasan <faiyaz@agnostiq.ai>


### Added

- Initialize database tables when the covalent server is started.

## [0.149.0] - 2022-07-21

### Authors

- Scott Wyman Neagle <scott@agnostiq.ai>
- Co-authored-by: Venkat Bala <venkat@agnostiq.ai>


### Removed

- `result.save()`
- `result._write_dispatch_to_python_file()`

## [0.148.0] - 2022-07-21

### Authors

- Alejandro Esquivel <ae@alejandro.ltd>


### Changed

- Changed DataStore default db path to correspond to dispatch db config path

### Operations

- Added workflow to stale and close pull requests


### Docs

- Fixed `get_metadata` calls in examples to remove `results_dir` argument
- Removed YouTube video temporarily

## [0.147.0] - 2022-07-21

### Authors

- Casey Jao <casey@agnostiq.ai>


### Changed

- Simplified interface for custom executors. All the boilerplate has
  been moved to `BaseExecutor`.

## [0.146.0] - 2022-07-20

### Authors

- Casey Jao <casey@agnostiq.ai>
- Co-authored-by: Venkat Bala <venkat@agnostiq.ai>
- Faiyaz Hasan <faiyaz@agnostiq.ai>



### Added

- Ensure that transportable objects are rendered correctly when printing the result object.

### Tests

- Check that user data is not unpickled by the Covalent server process

## [0.145.0] - 2022-07-20

### Authors

- Scott Wyman Neagle <scott@agnostiq.ai>
- Co-authored-by: Venkat Bala <venkat@agnostiq.ai>
- Co-authored-by: Faiyaz Hasan <faiyaz@agnostiq.ai>


### Removed

- `entry_point.get_result()`

### Changed

- get_result to query an HTTP endpoint instead of a DB session

## [0.144.0] - 2022-07-20

### Authors

- Will Cunningham <wjcunningham7@users.noreply.github.com>
- Co-authored-by: Scott Wyman Neagle <scott@agnostiq.ai>
- Alejandro Esquivel <ae@alejandro.ltd>


### Added

- Set up alembic migrations & added migration guide (`alembic/README.md`)

## [0.143.0] - 2022-07-19

### Authors

- Will Cunningham <wjcunningham7@users.noreply.github.com>
- Co-authored-by: Scott Wyman Neagle <scott@agnostiq.ai>


### Changed

- Installation will fail if `cova` is installed while trying to install `covalent`.

## [0.142.0] - 2022-07-19

### Authors

- Poojith U Rao <106616820+poojithurao@users.noreply.github.com>
- Co-authored-by: Will Cunningham <wjcunningham7@gmail.com>
- Anna Hughes <annagwen42@gmail.com>
- Co-authored-by: Poojith <poojith@agnostiq.ai>
- Co-authored-by: Scott Wyman Neagle <scott@agnostiq.ai>
- Casey Jao <casey@agnostiq.ai>
- Co-authored-by: Venkat Bala <venkat@agnostiq.ai>
- Co-authored-by: pre-commit-ci[bot] <66853113+pre-commit-ci[bot]@users.noreply.github.com>
- Faiyaz Hasan <faiyaz@agnostiq.ai>


### Added

- `electron_num`, `completed_electron_num` fields to the Lattice table.

## [0.141.0] - 2022-07-19

### Authors

- Poojith U Rao <106616820+poojithurao@users.noreply.github.com>
- Co-authored-by: Will Cunningham <wjcunningham7@gmail.com>
- Anna Hughes <annagwen42@gmail.com>
- Co-authored-by: Poojith <poojith@agnostiq.ai>
- Co-authored-by: Scott Wyman Neagle <scott@agnostiq.ai>
- Casey Jao <casey@agnostiq.ai>
- Co-authored-by: Venkat Bala <venkat@agnostiq.ai>
- Co-authored-by: pre-commit-ci[bot] <66853113+pre-commit-ci[bot]@users.noreply.github.com>


### Changed

- Deprecate topological sort in favor of inspect in-degree of nodes until they are zero before dispatching task
- Use deepcopy to generate a copy of the metadata dictionary before saving result object to the database

### Docs

- Adding incomplete pennylane kernel tutorial
- Adding quantum ensemble tutorial

## [0.140.0] - 2022-07-19

### Authors

- Faiyaz Hasan <faiyaz@agnostiq.ai>
- Co-authored-by: Venkat Bala <venkat@agnostiq.ai>


### Added

- Fields `deps_filename`, `call_before_filename` and `call_after_filename` to the `Electron` table.
- Re-write the deps / call before and after file contents when inserting / updating electron record in the database.

### Changed

- Modify the test and implementation logic of inserting the electron record with these new fields.
- Field `key` to `key_filename` in `Electron` table.

## [0.139.1] - 2022-07-19

### Authors

- Divyanshu Singh <55018955+divshacker@users.noreply.github.com>
- Co-authored-by: Scott Wyman Neagle <wymnea@protonmail.com>
- Co-authored-by: Scott Wyman Neagle <scott@agnostiq.ai>
- Co-authored-by: Will Cunningham <wjcunningham7@users.noreply.github.com>


### Fixed

- Fixes Reverse IP problem. All References to `0.0.0.0` are changed to `localhost` . More details can be found [here](https://github.com/AgnostiqHQ/covalent/issues/202)

## [0.139.0] - 2022-07-19

### Authors

- Venkat Bala <venkat@agnostiq.ai>
- Co-authored-by: Scott Wyman Neagle <scott@agnostiq.ai>
- Faiyaz Hasan <faiyaz@agnostiq.ai>
- Co-authored-by: Will Cunningham <wjcunningham7@gmail.com>


### Added

- Columns `is_active` in the lattice, eLectron and Electron dependency tables.

### Docs

- Adding a RTD tutorial/steps on creating a custom executor

## [0.138.0] - 2022-07-19

### Authors

- Anna Hughes <annagwen42@gmail.com>
- Co-authored-by: Will Cunningham <wjcunningham7@gmail.com>
- Will Cunningham <wjcunningham7@users.noreply.github.com>
- Co-authored-by: Venkat Bala <venkat@agnostiq.ai>


### Added

- Docker build workflow

### Changed

- Dockerfile uses multi-stage build

### Docs

- New tutorial demonstrating how to solve the MaxCut Problem with QAOA and Covalent

## [0.137.0] - 2022-07-19

### Authors

- Prasanna Venkatesh <54540812+Prasy12@users.noreply.github.com>
- Co-authored-by: Alejandro Esquivel <ae@alejandro.ltd>


### Added

- Ability to hide/show labels on the graph
- Graph layout with elk configurations

### Changed

- Changed API socket calls interval for graph optimization.

### Tests

- Disabled several dask functional tests

## [0.136.0] - 2022-07-18

### Authors

- Scott Wyman Neagle <scott@agnostiq.ai>
- Co-authored-by: Faiyaz Hasan <faiyaz@agnostiq.ai>


### Changed

- Result.save() has been deprecated in favor of Result.persist() and querying the database directly.

## [0.135.0] - 2022-07-18

### Authors

- Casey Jao <casey@agnostiq.ai>
- Co-authored-by: Scott Wyman Neagle <scott@agnostiq.ai>
- Co-authored-by: Alejandro Esquivel <ae@alejandro.ltd>


### Operations

- Psiog is only codeowner of js files
- Fix in changelog action to handle null author when a bot is committing

### Added

- Support injecting return values of calldeps into electrons during workflow execution

## [0.134.0] - 2022-07-15

### Authors

- Casey Jao <casey@agnostiq.ai>
- Co-authored-by: Scott Wyman Neagle <scott@agnostiq.ai>


### Changed

- Covalent server can now process workflows without having their deps installed

## [0.133.0] - 2022-07-15

### Authors

- Will Cunningham <wjcunningham7@users.noreply.github.com>


### Removed

- Removed the deprecated function `draw_inline` as well as the `matplotlib` dependency.

### Operations

- Fixing the retry block for tests

## [0.132.0] - 2022-07-14

### Authors

- Will Cunningham <wjcunningham7@users.noreply.github.com>


### Added

- Bash lepton support reintroduced with some UX modifications to the Lepton class. Leptons which use scripting languages can be specified as either (1) a command run in the shell/console or (2) a call to a function in a library/script. Leptons which use compiled languages must specify a library and a function name.
- The keyword argument `display_name` can be used to override the name appearing in the UI. Particularly useful when the lepton is a command.
- All arguments except for language are now keyword arguments.
- Keyword arguments passed to a Bash lepton are understood to define environment variables within the shell.
- Non-keyword arguments fill in `$1`, `$2`, etc.
- Named outputs enumerate variables within the shell which will be returned to the user. These can be either `Lepton.OUTPUT` or `Lepton.INPUT_OUTPUT` types.

### Added

- New fields to the decomposed result object Database:

## [0.131.0] - 2022-07-13

### Authors

- Sankalp Sanand <sankalp@agnostiq.ai>
- Co-authored-by: Venkat Bala <venkat@agnostiq.ai>


### Fixed

- `covalent --version` now looks for `covalent` metadata instead of `cova`

### Tests

- Updated the cli test to include whether the correct version number is shown when `covalent --version` is run

### Added

- Method to write electron id corresponding to sublattices in `execution.py` when running `_run_task`.

## [0.130.0] - 2022-07-12

### Authors

- Venkat Bala <venkat@agnostiq.ai>
- Co-authored-by: Scott Wyman Neagle <scott@agnostiq.ai>

### Changed

- Ignoring tests for `cancel_dispatch` and `construct_bash`
- Create a dummy requirements.txt file for pip deps tests
- Fix version of `Werkzeug` package to avoid running into ValueError (unexpected kwarg `as_tuple`)
- Update `customization` how to test by specifying the section header `sdk`

## [0.129.0] - 2022-07-12

### Authors

- Sankalp Sanand <sankalp@agnostiq.ai>
- Co-authored-by: Alejandro Esquivel <ae@alejandro.ltd>

### Added

- Support for `wait_for` type edges when two electrons are connected by their execution side effects instead of output-input relation.

### Changed

- `active_lattice.electron_outputs` now contains the node ids as well for the electron which is being post processed.

## [0.128.1] - 2022-07-12

### Authors

- Faiyaz Hasan <faiyaz@agnostiq.ai>


### Fixed

- `Result.persist` test in `result_test.py`.
- Electron dependency `arg_index` is changed back to Nullable.

## [0.128.0] - 2022-07-12

### Authors

- Okechukwu  Emmanuel Ochia <okechukwu@agnostiq.ai>
- Co-authored-by: Casey Jao <casey@agnostiq.ai>
- Co-authored-by: Alejandro Esquivel <ae@alejandro.ltd>
- Co-authored-by: pre-commit-ci[bot] <66853113+pre-commit-ci[bot]@users.noreply.github.com>

### Added

- File transfer support for leptons

## [0.127.0] - 2022-07-11

### Authors

- Scott Wyman Neagle <scott@agnostiq.ai>
- Co-authored-by: Faiyaz Hasan <faiyaz@agnostiq.ai>
- Co-authored-by: Venkat Bala <venkat@agnostiq.ai>


### Added

- When saving to DB, also persist to the new DB if running in develop mode

### Tests

- Flask app route tests

## [0.126.0] - 2022-07-11

### Authors

- Will Cunningham <wjcunningham7@users.noreply.github.com>
- Alejandro Esquivel <ae@alejandro.ltd>
- Co-authored-by: pre-commit-ci[bot] <66853113+pre-commit-ci[bot]@users.noreply.github.com>
- Co-authored-by: Sankalp Sanand <sankalp@agnostiq.ai>


### Added

- Added Folder class
- Added internal call before/after deps to execute File Transfer operations pre/post electron execution.

### Operations

- Enhanced hotfix action to create branches from existing commits

## [0.125.0] - 2022-07-09

### Authors

- Okechukwu  Emmanuel Ochia <okechukwu@agnostiq.ai>
- Co-authored-by: pre-commit-ci[bot] <66853113+pre-commit-ci[bot]@users.noreply.github.com>
- Co-authored-by: Alejandro Esquivel <ae@alejandro.ltd>
- Venkat Bala <venkat@agnostiq.ai>
- Co-authored-by: Okechukwu Ochia <emmirald@gmail.com>
- Co-authored-by: Scott Wyman Neagle <scott@agnostiq.ai>


### Added

- Dask Cluster CLI functional/unit tests

### Docs

- Updated RTD concepts, how-to-guides, and api docs with electron dependencies.

### Operations

- Separate out running tests and uploading coverage report to circumvent bug in
  retry action

## [0.124.0] - 2022-07-07

### Authors

- Will Cunningham <wjcunningham7@users.noreply.github.com>
- Co-authored-by: Scott Wyman Neagle <scott@agnostiq.ai>
- Faiyaz Hasan <faiyaz@agnostiq.ai>


### Added

- `Result.persist` method in `covalent/_results_manager/result.py`.

### Operations

- Package pre-releases go to `covalent` instead of `cova` on PyPI.

## [0.123.0] - 2022-07-07

### Authors

- Scott Wyman Neagle <scott@agnostiq.ai>
- Co-authored-by: Faiyaz Hasan <faiyaz@agnostiq.ai>
- Will Cunningham <wjcunningham7@users.noreply.github.com>
- Alejandro Esquivel <ae@alejandro.ltd>
- Co-authored-by: pre-commit-ci[bot] <66853113+pre-commit-ci[bot]@users.noreply.github.com>


### Added

- Added Folder class
- Added internal call before/after deps to execute File Transfer operations pre/post electron execution.

### Operations

- `codeql.yml` and `condabuild.yml` run nightly instead of on every PR.
- Style fixes in changelog

## [0.122.1] - 2022-07-06

### Authors

Will Cunningham <wjcunningham7@users.noreply.github.com>
Co-authored-by: Scott Wyman Neagle <scott@agnostiq.ai>


### Operations

- Added license scanner action
- Pre-commit autoupdate

### Tests

- Tests for running workflows with more than one iteration

### Fixed

- Attribute error caused by attempts to retrieve the name from the node function when the node function is set to None

## [0.122.0] - 2022-07-04

### Authors

Faiyaz Hasan <faiyaz@agnostiq.ai>
Co-authored-by: pre-commit-ci[bot] <66853113+pre-commit-ci[bot]@users.noreply.github.com>


### Added

- `covalent/_results_manager/write_result_to_db.py` module and methods to insert / update data in the DB.
- `tests/covalent_tests/results_manager_tests/write_result_to_db_test.py` containing the unit tests for corresponding functions.

### Changed

- Electron `type` column to a string type rather than an `ElectronType` in DB models.
- Primary keys from `BigInteger` to `Integer` in DB models.

## [0.121.0] - 2022-07-04

### Authors

Will Cunningham <wjcunningham7@users.noreply.github.com>
Co-authored-by: Alejandro Esquivel <ae@alejandro.ltd>
Co-authored-by: pre-commit-ci[bot] <66853113+pre-commit-ci[bot]@users.noreply.github.com>


### Removed

- Unused requirements `gunicorn` and `eventlet` in `requirements.txt` as well as `dask` in `tests/requirements.txt`, since it is already included in the core requirements.

### Docs

- Updated the compatibility matrix in the docs.

## [0.120.0] - 2022-07-04

### Authors

Okechukwu  Emmanuel Ochia <okechukwu@agnostiq.ai>
Co-authored-by: Venkat Bala <venkat@agnostiq.ai>
Co-authored-by: pre-commit-ci[bot] <66853113+pre-commit-ci[bot]@users.noreply.github.com>
Co-authored-by: Scott Wyman Neagle <scott@agnostiq.ai>


### Added

- Adding `cluster` CLI options to facilitate interacting with the backend Dask cluster
- Adding options to `covalent start` to enable specifying number of workers, memory limit and threads per worker at cluster startup

### Changed

- Update `DaskAdminWorker` docstring with better explanation

## [0.119.1] - 2022-07-04

### Authors

Scott Wyman Neagle <scott@agnostiq.ai>
Casey Jao <casey@agnostiq.ai>


### Fixed

- `covalent status` checks if the server process is still alive.

### Operations

- Updates to changelog logic to handle multiple authors

## [0.119.0] - 2022-07-03
### Authors
@cjao


### Added

- Introduce support for pip dependencies

## [0.118.0] - 2022-07-02
### Authors
@AlejandroEsquivel


### Added

- Introduced File, FileTransfer, and FileTransferStrategy classes to support various File Transfer use cases prior/post electron execution

## [0.117.0] - 2022-07-02
### Authors
@Emmanuel289


### Added

- Included retry action in 'tests.yaml' workflow.

## [0.116.0] - 2022-06-29
### Authors
@Prasy12

### Changed

- Changed API socket calls interval for graph optimization.

### Added

- Ability to change to different layouts from the GUI.

## [0.115.0] - 2022-06-28
### Authors
@cjao


### Added

- Introduce support for `call_before`, `call_after`, and bash dependencies

### Operations

- Unit tests performed on Python 3.10 on Ubuntu and MacOS images as well as 3.9 on MacOS
- Updated codeowners so that AQ Engineers doesn't own this CHANGELOG
- pre-commit autoupdate

## [0.114.0] - 2022-06-23
### Authors
@dependabot[bot]


### Changed

- Changed eventsource version on webapp yarn-lock file.

### Operations

- Added Github push changelog workflow to append commiters username
- Reusable JavaScript action to parse changelog and update version

## [0.113.0] - 2022-06-21

### Added

- Introduce new db models and object store backends

### Operations

- Syntax fix in hotfix.yml

### Docs

- Added new tutorial: Linear and convolutional autoencoders

## [0.112.0] - 2022-06-20

### Changed

- Changed async version on webapp package-lock file.

## [0.111.0] - 2022-06-20

### Changed

- Changed eventsource version on webapp package-lock file.

### Docs

- Added new tutorial: Covalentified version of the Pennylane Variational Classifier tutorial.

## [0.110.3] - 2022-06-17

### Fixed

- Fix error when parsing electron positional arguments in workflows

### Docs

- Remove hardcoding version info in README.md

## [0.110.2] - 2022-06-10

### Docs

- Fix MNIST tutorial
- Fix Quantum Gravity tutorial
- Update RTD with migration guide compatible with latest release
- Convert all references to `covalent start` from Jupyter notebooks to markdown statements
- Update release notes summary in README.md
- Fixed display issues with figure (in dark mode) and bullet points in tutorials

### Operations

- Added a retry block to the webapp build step in `tests.yml`

## [0.110.1] - 2022-06-10

### Fixed

- Configure dask to not use daemonic processes when creating a cluster

### Operations

- Sync the VERSION file within `covalent` directory to match the root level VERSION
- Manually patch `covalent/VERSION`

## [0.110.0] - 2022-06-10

### Changed

- Web GUI list size and status label colors changed.
- Web GUI graph running icon changed to non-static icon.

### Docs

- Removed references to the Dask executor in RTD as they are no longer needed.

## [0.109.1] - 2022-06-10

### Fixed

- `covalent --version` now works for PyPI releases

## [0.109.0] - 2022-06-10

### Docs

- Update CLI help statements

### Added

- Add CLI functionality to start covalent with/without Dask
- Add CLI support to parse `covalent_ui.log` file

### Operations

- Updating codeowners to establish engineering & psiog ownership

### Docs

- Added new tutorial: Training quantum embedding kernels for classification.

## [0.108.0] - 2022-06-08

### Added

- WCI yaml file

### Docs

- Add pandoc installation updates to contributing guide

## [0.107.0] - 2022-06-07

### Changed

- Skipping stdout/stderr redirection tests until implemented in Dask parent process

### Added

- Simplifed starting the dask cluster using `multiprocessing`
- Added `bokeh==2.4.3` to requirements.txt to enable view Dask dashboard

### Fixed

- Changelog-reminder action now works for PRs from forks.

## [0.106.2] - 2022-06-06

### Fixed

- Specifying the version for package `furo` to `2022.4.7` to prevent breaking doc builds

### Docs

- Added new tutorial: Using Covalent with PennyLane for hybrid computation.

## [0.106.1] - 2022-06-01

### Fixed

- Changelog-reminder action now works for PRs from forks

### Docs

- Removed references to microservices in RTD
- Updated README.md.
- Changed `ct.electron` to `ct.lattice(executor=dask_executor)` in MNIST classifier tutorial

## [0.106.0] - 2022-05-26

### Changed

- Visual theme for Webapp GUI changed in accordance to new theme
- Fonts, colors, icons have been updated

## [0.105.0] - 2022-05-25

### Added

- Add a pre-commit hook for `detect-secrets`.
- Updated the actions in accordance with the migration done in the previous version.

## [0.104.0] - 2022-05-23

### Changed

- Services have been moved to a different codebase. This repo is now hosting the Covalent SDK, local dispatcher backend, Covalent web GUI, and documentation. Version is bumped to `0.104.0` in order to avoid conflicts.
- Update tests to match the current dispatcher api
- Skip testing dask executor until dask executor plugin is made public
- Using 2 thread pools to manage multiple workflows better and the other one for executing electrons in parallel.

### Fixed

- Add psutil and PyYAML to requirements.txt
- Passing the same Electron to multiple inputs of an Electron now works. UI fix pending.
- Dask from `requirements.txt`.

### Removed

- Asyncio usage for electron level concurrency.
- References to dask

### Added

- Functional test added for dask executor with the cluster running locally.
- Scalability tests for different workflows and workflow sizes under `tests/stress_tests/scripts`
- Add sample performance testing workflows under `tests/stress_tests`
- Add pipelines to continuously run the tutorial notebooks
- Create notebook with tasks from RTD

## [0.32.3] - 2022-03-16

### Fixed

- Fix missing UI graph edges between parameters and electrons in certain cases.
- Fix UI crashes in cases where legacy localStorage state was being loaded.

## [0.32.2] - 2022-03-16

### Added

- Images for graphs generated in tutorials and how-tos.
- Note for quantum gravity tutorial to tell users that `tensorflow` doesn't work on M1 Macs.
- `Known Issues` added to `README.md`

### Fixed

- `draw` function usage in tutorials and how-tos now reflects the UI images generated instead of using graphviz.
- Images now render properly in RTD of how-tos.

### Changed

- Reran all the tutorials that could run, generating the outputs again.

## [0.32.1] - 2022-03-15

### Fixed

- CLI now starts server directly in the subprocess instead of as a daemon
- Logs are provided as pipes to Popen instead of using a shell redirect
- Restart behavior fixed
- Default port in `covalent_ui/app.py` uses the config manager

### Removed

- `_graceful_restart` function no longer needed without gunicorn

## [0.32.0] - 2022-03-11

### Added

- Dispatcher microservice API endpoint to dispatch and update workflow.
- Added get runnable task endpoint.

## [0.31.0] - 2022-03-11

### Added

- Runner component's main functionality to run a set of tasks, cancel a task, and get a task's status added to its api.

## [0.30.5] - 2022-03-11

### Updated

- Updated Workflow endpoints & API spec to support upload & download of result objects as pickle files

## [0.30.4] - 2022-03-11

### Fixed

- When executing a task on an alternate Conda environment, Covalent no longer has to be installed on that environment. Previously, a Covalent object (the execution function as a TransportableObject) was passed to the environment. Now it is deserialized to a "normal" Python function, which is passed to the alternate Conda environment.

## [0.30.3] - 2022-03-11

### Fixed

- Fixed the order of output storage in `post_process` which should have been the order in which the electron functions are called instead of being the order in which they are executed. This fixes the order in which the replacement of function calls with their output happens, which further fixes any discrepencies in the results obtained by the user.

- Fixed the `post_process` test to check the order as well.

## [0.30.2] - 2022-03-11

### Changed

- Updated eventlet to 0.31.0

## [0.30.1] - 2022-03-10

### Fixed

- Eliminate unhandled exception in Covalent UI backend when calling fetch_result.

## [0.30.0] - 2022-03-09

### Added

- Skeleton code for writing the different services corresponding to each component in the open source refactor.
- OpenAPI specifications for each of the services.

## [0.29.3] - 2022-03-09

### Fixed

- Covalent UI is built in the Dockerfile, the setup file, the pypi workflow, the tests workflow, and the conda build script.

## [0.29.2] - 2022-03-09

### Added

- Defaults defined in executor plugins are read and used to update the in-memory config, as well as the user config file. But only if the parameter in question wasn't already defined.

### Changed

- Input parameter names and docstrings in _shared_files.config.update_config were changed for clarity.

## [0.29.1] - 2022-03-07

### Changed

- Updated fail-fast strategy to run all tests.

## [0.29.0] - 2022-03-07

### Added

- DispatchDB for storing dispatched results

### Changed

- UI loads dispatches from DispatchDB instead of browser local storage

## [0.28.3] - 2022-03-03

### Fixed

Installed executor plugins don't have to be referred to by their full module name. Eg, use "custom_executor", instead of "covalent_custom_plugin.custom_executor".

## [0.28.2] - 2022-03-03

### Added

- A brief overview of the tutorial structure in the MNIST classification tutorial.

## [0.28.1] - 2022-03-02

### Added

- Conda installation is only supported for Linux in the `Getting Started` guide.
- MNIST classifier tutorial.

### Removed

- Removed handling of default values of function parameters in `get_named_params` in `covalent/_shared_files/utils.py`. So, it is actually being handled by not being handled since now `named_args` and `named_kwargs` will only contain parameters that were passed during the function call and not all of them.

## [0.28.0] - 2022-03-02

### Added

- Lepton support, including for Python modules and C libraries
- How-to guides showing how to use leptons for each of these

## [0.27.6] - 2022-03-01

### Added

- Added feature development basic steps in CONTRIBUTING.md.
- Added section on locally building RTD (read the docs) in the contributing guide.

## [0.27.5] - 2022-03-01

### Fixed

- Missing UI input data after backend change - needed to be derived from graph for electrons, lattice inputs fixed on server-side, combining name and positional args
- Broken UI graph due to variable->edge_name renaming
- Missing UI executor data after server-side renaming

## [0.27.4] - 2022-02-28

### Fixed

- Path used in `covalent/executor/__init__.py` for executor plugin modules needed updating to `covalent/executor/executor_plugins`

### Removed

- Disabled workflow cancellation test due to inconsistent outcomes. Test will be re-enabled after cancellation mechanisms are investigated further.

## [0.27.3] - 2022-02-25

### Added

- Added `USING_DOCKER.md` guide for running docker container.
- Added cli args to covalent UI flask server `covalent_ui/app.py` to modify port and log file path.

### Removed

- Removed gunicorn from cli and Dockerfile.

### Changed

- Updated cli `covalent_dispatcher/_cli/service.py` to run flask server directly, and removed dispatcher and UI flags.
- Using Flask blueprints to merge Dispatcher and UI servers.
- Updated Dockerfile to run flask server directly.
- Creating server PID file manually in `covalent_dispatcher/_cli/service.py`.
- Updated tests and docs to reflect merged servers.
- Changed all mentions of port 47007 (for old UI server) to 48008.

## [0.27.2] - 2022-02-24

### Changed

- Removed unnecessary blockquotes from the How-To guide for creating custom executors
- Changed "Covalent Cloud" to "Covalent" in the main code text

## [0.27.1] - 2022-02-24

### Removed

- Removed AQ-Engineers from CODEOWNERS in order to fix PR review notifications

## [0.27.0] - 2022-02-24

### Added

- Support for positional only, positional or keyword, variable positional, keyword only, variable keyword types of parameters is now added, e.g an electron can now use variable args and variable kwargs if the number/names of parameters are unknown during definition as `def task(*args, **kwargs)` which wasn't possible before.

- `Lattice.args` added to store positional arguments passed to the lattice's workflow function.

- `get_named_params` function added in `_shared_files/utils.py` which will return a tuple containing named positional arguments and named keyword arguments. The names help in showing and storing these parameters in the transport graph.

- Tests to verify whether all kinds of input paramaters are supported by electron or a lattice.

### Changed

- No longer merging positional arguments with keyword arguments, instead they are separately stored in respective nodes in the transport graph.

- `inputs` returned from `_get_inputs` function in `covalent_dispatcher/_core/execution.py` now contains positional as well as keyword arguments which further get passed to the executor.

- Executors now support positional and keyword arguments as inputs to their executable functions.

- Result object's `_inputs` attribute now contains both `args` and `kwargs`.

- `add_node_for_nested_iterables` is renamed to `connect_node_with_others` and `add_node_to_graph` also renamed to `add_collection_node_to_graph` in `electron.py`. Some more variable renames to have appropriate self-explanatory names.

- Nodes and edges in the transport graph now have a better interface to assign attributes to them.

- Edge attribute `variable` renamed to `edge_name`.

- In `serialize` function of the transport graph, if `metadata_only` is True, then only `metadata` attribute of node and `source` and `target` attributes of edge are kept in the then return serialized `data`.

- Updated the tests wherever necessary to reflect the above changes

### Removed

- Deprecated `required_params_passed` since an error will automatically be thrown by the `build_graph` function if any of the required parameters are not passed.

- Removed duplicate attributes from nodes in the transport graph.

## [0.26.1] - 2022-02-23

### Added

- Added Local Executor section to the API read the docs.

## [0.26.0] - 2022-02-23

### Added

- Automated reminders to update the changelog

## [0.25.3] - 2022-02-23

## Added

- Listed common mocking commands in the CONTRIBUTING.md guide.
- Additional guidelines on testing.

## [0.25.2] - 2022-02-21

### Changed

- `backend` metadata name changed to `executor`.
- `_plan_workflow` usage updated to reflect how that executor related information is now stored in the specific executor object.
- Updated tests to reflect the above changes.
- Improved the dispatch cancellation test to provide a robust solution which earlier took 10 minutes to run with uncertainty of failing every now and then.

### Removed

- Removed `TaskExecutionMetadata` as a consequence of removing `execution_args`.

## [0.25.1] - 2022-02-18

### Fixed

- Tracking imports that have been used in the workflow takes less time.

### Added

- User-imports are included in the dispatch_source.py script. Covalent-related imports are commented out.

## [0.25.0] - 2022-02-18

### Added

- UI: Lattice draw() method displays in web UI
- UI: New navigation panel

### Changed

- UI: Animated graph changes, panel opacity

### Fixed

- UI: Fixed "Not Found" pages

## [0.24.21] - 2022-02-18

### Added

- RST document describing the expectations from a tutorial.

## [0.24.20] - 2022-02-17

### Added

- Added how to create custom executors

### Changed

- Changed the description of the hyperlink for choosing executors
- Fixed typos in doc/source/api/getting_started/how_to/execution/creating_custom_executors.ipynb

## [0.24.19] - 2022-02-16

### Added

- CODEOWNERS for certain files.

## [0.24.18] - 2022-02-15

### Added

- The user configuration file can now specify an executor plugin directory.

## [0.24.17] - 2022-02-15

### Added

- Added a how-to for making custom executors.

## [0.24.16] - 2022-02-12

### Added

- Errors now contain the traceback as well as the error message in the result object.
- Added test for `_post_process` in `tests/covalent_dispatcher_tests/_core/execution_test.py`.

### Changed

- Post processing logic in `electron` and dispatcher now relies on the order of execution in the transport graph rather than node's function names to allow for a more reliable pairing of nodes and their outputs.

- Renamed `init_test.py` in `tests/covalent_dispatcher_tests/_core/` to `execution_test.py`.

### Removed

- `exclude_from_postprocess` list which contained some non executable node types removed since only executable nodes are post processed now.

## [0.24.15] - 2022-02-11

### Fixed

- If a user's configuration file does not have a needed exeutor parameter, the default parameter (defined in _shared_files/defaults.py) is used.
- Each executor plugin is no longer initialized upon the import of Covalent. This allows required parameters in executor plugins.

## Changed

- Upon updating the configuration data with a user's configuration file, the complete set is written back to file.

## Added

- Tests for the local and base executors.

## [0.24.14] - 2022-02-11

### Added

- UI: add dashboard cards
- UI: add scaling dots background

### Changed

- UI: reduce sidebar font sizes, refine color theme
- UI: refine scrollbar styling, show on container hover
- UI: format executor parameters as YAML code
- UI: update syntax highlighting scheme
- UI: update index.html description meta tag

## [0.24.13] - 2022-02-11

### Added

- Tests for covalent/_shared_files/config.py

## [0.24.12] - 2022-02-10

### Added

- CodeQL code analyzer

## [0.24.11] - 2022-02-10

### Added

- A new dictionary `_DEFAULT_CONSTRAINTS_DEPRECATED` in defaults.py

### Changed

- The `_DEFAULT_CONSTRAINT_VALUES` dictionary now only contains the `backend` argument

## [0.24.10] - 2022-02-09

### Fixed

- Sporadically failing workflow cancellation test in tests/workflow_stack_test.py

## [0.24.9] - 2022-02-09

## Changed

- Implementation of `_port_from_pid` in covalent_dispatcher/_cli/service.py.

## Added

- Unit tests for command line interface (CLI) functionalities in covalent_dispatcher/_cli/service.py and covalent_dispatcher/_cli/cli.py.

## [0.24.8] - 2022-02-07

### Fixed

- If a user's configuration file does not have a needed parameter, the default parameter (defined in _shared_files/defaults.py) is used.

## [0.24.7] - 2022-02-07

### Added

- Typing: Add Type hint `dispatch_info` parameter.
- Documentation: Updated the return_type description in docstring.

### Changed

- Typing: Change return type annotation to `Generator`.

## [0.24.6] - 2022-02-06

### Added

- Type hint to `deserialize` method of `TransportableObject` of `covalent/_workflow/transport.py`.

### Changed

- Description of `data` in `deserialize` method of `TransportableObject` of `covalent/_workflow/transport.py` from `The serialized transportable object` to `Cloudpickled function`.

## [0.24.5] - 2022-02-05

### Fixed

- Removed dependence on Sentinel module

## [0.24.4] - 2022-02-04

### Added

- Tests across multiple versions of Python and multiple operating systems
- Documentation reflecting supported configurations

## [0.24.3] - 2022-02-04

### Changed

- Typing: Use `bool` in place of `Optional[bool]` as type annotation for `develop` parameter in `covalent_dispatcher.service._graceful_start`
- Typing: Use `Any` in place of `Optional[Any]` as type annotation for `new_value` parameter in `covalent._shared_files.config.get_config`

## [0.24.2] - 2022-02-04

### Fixed

- Updated hyperlink of "How to get the results" from "./collection/query_electron_execution_result" to "./collection/query_multiple_lattice_execution_results" in "doc/source/how_to/index.rst".
- Updated hyperlink of "How to get the result of a particular electron" from "./collection/query_multiple_lattice_execution_results" to "./collection/query_electron_execution_result" in "doc/source/how_to/index.rst".

## [0.24.1] - 2022-02-04

### Changed

- Changelog entries are now required to have the current date to enforce ordering.

## [0.24.0] - 2022-02-03

### Added

- UI: log file output - display in Output tab of all available log file output
- UI: show lattice and electron inputs
- UI: display executor attributes
- UI: display error message on failed status for lattice and electron

### Changed

- UI: re-order sidebar sections according to latest figma designs
- UI: update favicon
- UI: remove dispatch id from tab title
- UI: fit new uuids
- UI: adjust theme text primary and secondary colors

### Fixed

- UI: auto-refresh result state on initial render of listing and graph pages
- UI: graph layout issues: truncate long electron/param names

## [0.23.0] - 2022-02-03

### Added

- Added `BaseDispatcher` class to be used for creating custom dispatchers which allow connection to a dispatcher server.
- `LocalDispatcher` inheriting from `BaseDispatcher` allows connection to a local dispatcher server running on the user's machine.
- Covalent only gives interface to the `LocalDispatcher`'s `dispatch` and `dispatch_sync` methods.
- Tests for both `LocalDispatcher` and `BaseDispatcher` added.

### Changed

- Switched from using `lattice.dispatch` and `lattice.dispatch_sync` to `covalent.dispatch` and `covalent.dispatch_sync`.
- Dispatcher address now is passed as a parameter (`dispatcher_addr`) to `covalent.dispatch` and `covalent.dispatch_sync` instead of a metadata field to lattice.
- Updated tests, how tos, and tutorials to use `covalent.dispatch` and `covalent.dispatch_sync`.
- All the contents of `covalent_dispatcher/_core/__init__.py` are moved to `covalent_dispatcher/_core/execution.py` for better organization. `__init__.py` only contains function imports which are needed by external modules.
- `dispatch`, `dispatch_sync` methods deprecated from `Lattice`.

### Removed

- `_server_dispatch` method removed from `Lattice`.
- `dispatcher` metadata field removed from `lattice`.

## [0.22.19] - 2022-02-03

### Fixed

- `_write_dispatch_to_python_file` isn't called each time a task is saved. It is now only called in the final save in `_run_planned_workflow` (in covalent_dispatcher/_core/__init__.py).

## [0.22.18] - 2022-02-03

### Fixed

- Added type information to result.py

## [0.22.17] - 2022-02-02

### Added

- Replaced `"typing.Optional"` with `"str"` in covalent/executor/base.py
- Added missing type hints to `get_dispatch_context` and `write_streams_to_file` in covalent/executor/base.py, BaseExecutor

## [0.22.16] - 2022-02-02

### Added

- Functions to check if UI and dispatcher servers are running.
- Tests for the `is_ui_running` and `is_server_running` in covalent_dispatcher/_cli/service.py.

## [0.22.15] - 2022-02-01

### Fixed

- Covalent CLI command `covalent purge` will now stop the servers before deleting all the pid files.

### Added

- Test for `purge` method in covalent_dispatcher/_cli/service.py.

### Removed

- Unused `covalent_dispatcher` import from covalent_dispatcher/_cli/service.py.

### Changed

- Moved `_config_manager` import from within the `purge` method to the covalent_dispatcher/_cli/service.py for the purpose of mocking in tests.

## [0.22.14] - 2022-02-01

### Added

- Type hint to `_server_dispatch` method in `covalent/_workflow/lattice.py`.

## [0.22.13] - 2022-01-26

### Fixed

- When the local executor's `log_stdout` and `log_stderr` config variables are relative paths, they should go inside the results directory. Previously that was queried from the config, but now it's queried from the lattice metadata.

### Added

- Tests for the corresponding functions in (`covalent_dispatcher/_core/__init__.py`, `covalent/executor/base.py`, `covalent/executor/executor_plugins/local.py` and `covalent/executor/__init__.py`) affected by the bug fix.

### Changed

- Refactored `_delete_result` in result manager to give the option of deleting the result parent directory.

## [0.22.12] - 2022-01-31

### Added

- Diff check in pypi.yml ensures correct files are packaged

## [0.22.11] - 2022-01-31

### Changed

- Removed codecov token
- Removed Slack notifications from feature branches

## [0.22.10] - 2022-01-29

### Changed

- Running tests, conda, and version workflows on pull requests, not just pushes

## [0.22.9] - 2022-01-27

### Fixed

- Fixing version check action so that it doesn't run on commits that are in develop
- Edited PR template so that markdown checklist appears properly

## [0.22.8] - 2022-01-27

### Fixed

- publish workflow, using `docker buildx` to build images for x86 and ARM, prepare manifest and push to ECR so that pulls will match the correct architecture.
- typo in CONTRIBUTING
- installing `gcc` in Docker image so Docker can build wheels for `dask` and other packages that don't provide ARM wheels

### Changed

- updated versions in `requirements.txt` for `matplotlib` and `dask`

## [0.22.7] - 2022-01-27

### Added

- `MANIFEST.in` did not have `covalent_dispatcher/_service` in it due to which the PyPi package was not being built correctly. Added the `covalent_dispatcher/_service` to the `MANIFEST.in` file.

### Fixed

- setuptools properly including data files during installation

## [0.22.6] - 2022-01-26

### Fixed

- Added service folder in covalent dispatcher to package.

## [0.22.5] - 2022-01-25

### Fixed

- `README.md` images now use master branch's raw image urls hosted on <https://github.com> instead of <https://raw.githubusercontent.com>. Also, switched image rendering from html to markdown.

## [0.22.4] - 2022-01-25

### Fixed

- dispatcher server app included in sdist
- raw image urls properly used

## [0.22.3] - 2022-01-25

### Fixed

- raw image urls used in readme

## [0.22.2] - 2022-01-25

### Fixed

- pypi upload

## [0.22.1] - 2022-01-25

### Added

- Code of conduct
- Manifest.in file
- Citation info
- Action to upload to pypi

### Fixed

- Absolute URLs used in README
- Workflow badges updated URLs
- `install_package_data` -> `include_package_data` in `setup.py`

## [0.22.0] - 2022-01-25

### Changed

- Using public ECR for Docker release

## [0.21.0] - 2022-01-25

### Added

- GitHub pull request templates

## [0.20.0] - 2022-01-25

### Added

- GitHub issue templates

## [0.19.0] - 2022-01-25

### Changed

- Covalent Beta Release

## [0.18.9] - 2022-01-24

### Fixed

- iframe in the docs landing page is now responsive

## [0.18.8] - 2022-01-24

### Changed

- Temporarily removed output tab
- Truncated dispatch id to fit left sidebar, add tooltip to show full id

## [0.18.7] - 2022-01-24

### Changed

- Many stylistic improvements to documentation, README, and CONTRIBUTING.

## [0.18.6] - 2022-01-24

### Added

- Test added to check whether an already decorated function works as expected with Covalent.
- `pennylane` package added to the `requirements-dev.txt` file.

### Changed

- Now using `inspect.signature` instead of `function.__code__` to get the names of function's parameters.

## [0.18.5] - 2022-01-21

### Fixed

- Various CI fixes, including rolling back regression in version validation, caching on s3 hosted badges, applying releases and tags correctly.

## [0.18.4] - 2022-01-21

### Changed

- Removed comments and unused functions in covalent_dispatcher
- `result_class.py` renamed to `result.py`

### Fixed

- Version was not being properly imported inside `covalent/__init__.py`
- `dispatch_sync` was not previously using the `results_dir` metadata field

### Removed

- Credentials in config
- `generate_random_filename_in_cache`
- `is_any_atom`
- `to_json`
- `show_subgraph` option in `draw`
- `calculate_node`

## [0.18.3] - 2022-01-20

### Fixed

- The gunicorn servers now restart more gracefully

## [0.18.2] - 2022-01-21

### Changed

- `tempdir` metadata field removed and replaced with `executor.local.cache_dir`

## [0.18.1] - 2022-01-11

## Added

- Concepts page

## [0.18.0] - 2022-01-20

### Added

- `Result.CANCELLED` status to represent the status of a cancelled dispatch.
- Condition to cancel the whole dispatch if any of the nodes are cancelled.
- `cancel_workflow` function which uses a shared variable provided by Dask (`dask.distributed.Variable`) in a dask client to inform nodes to stop execution.
- Cancel function for dispatcher server API which will allow the server to terminate the dispatch.
- How to notebook for cancelling a dispatched job.
- Test to verify whether cancellation of dispatched jobs is working as expected.
- `cancel` function is available as `covalent.cancel`.

### Changed

- In file `covalent/_shared_files/config.py` instead of using a variable to store and then return the config data, now directly returning the configuration.
- Using `fire_and_forget` to dispatch a job instead of a dictionary of Dask's `Future` objects so that we won't have to manage the lifecycle of those futures.
- The `test_run_dispatcher` test was changed to reflect that the dispatcher no longer uses a dictionary of future objects as it was not being utilized anywhere.

### Removed

- `with dask_client` context was removed as the client created in `covalent_dispatcher/_core/__init__.py` is already being used even without the context. Furthermore, it creates issues when that context is exited which is unnecessary at the first place hence not needed to be resolved.

## [0.17.5] - 2022-01-19

### Changed

- Results directory uses a relative path by default and can be overridden by the environment variable `COVALENT_RESULTS_DIR`.

## [0.17.4] - 2022-01-19

### Changed

- Executor parameters use defaults specified in config TOML
- If relative paths are supplied for stdout and stderr, those files are created inside the results directory

## [0.17.3] - 2022-01-18

### Added

- Sync function
- Covalent CLI tool can restart in developer mode

### Fixed

- Updated the UI address referenced in the README

## [0.17.2] - 2022-01-12

### Added

- Quantum gravity tutorial

### Changed

- Moved VERSION file to top level

## [0.17.1] - 2022-01-19

### Added

- `error` attribute was added to the results object to show which node failed and the reason behind it.
- `stdout` and `stderr` attributes were added to a node's result to store any stdout and stderr printing done inside an electron/node.
- Test to verify whether `stdout` and `stderr` are being stored in the result object.

### Changed

- Redesign of how `redirect_stdout` and `redirect_stderr` contexts in executor now work to allow storing their respective outputs.
- Executors now also return `stdout` and `stderr` strings, along with the execution output, so that they can be stored in their result object.

## [0.17.0] - 2022-01-18

### Added

- Added an attribute `__code__` to electron and lattice which is a copy of their respective function's `__code__` attribute.
- Positional arguments, `args`, are now merged with keyword arguments, `kwargs`, as close as possible to where they are passed. This was done to make sure we support both with minimal changes and without losing the name of variables passed.
- Tests to ensure usage of positional arguments works as intended.

### Changed

- Slight rework to how any print statements in lattice are sent to null.
- Changed `test_dispatcher_functional` in `basic_dispatcher_test.py` to account for the support of `args` and removed a an unnecessary `print` statement.

### Removed

- Removed `args` from electron's `init` as it wasn't being used anywhere.

## [0.16.1] - 2022-01-18

### Changed

- Requirement changed from `dask[complete]` to `dask[distributed]`.

## [0.16.0] - 2022-01-14

### Added

- New UI static demo build
- New UI toolbar functions - orientation, toggle params, minimap
- Sortable and searchable lattice name row

### Changed

- Numerous UI style tweaks, mostly around dispatches table states

### Fixed

- Node sidebar info now updates correctly

## [0.15.11] - 2022-01-18

### Removed

- Unused numpy requirement. Note that numpy is still being installed indirectly as other packages in the requirements rely on it.

## [0.15.10] - 2022-01-16

## Added

- How-to guide for Covalent dispatcher CLI.

## [0.15.9] - 2022-01-18

### Changed

- Switched from using human readable ids to using UUIDs

### Removed

- `human-id` package was removed along with its mention in `requirements.txt` and `meta.yaml`

## [0.15.8] - 2022-01-17

### Removed

- Code breaking text from CLI api documentation.
- Unwanted covalent_dispatcher rst file.

### Changed

- Installation of entire covalent_dispatcher instead of covalent_dispatcher/_service in setup.py.

## [0.15.7] - 2022-01-13

### Fixed

- Functions with multi-line or really long decorators are properly serialized in dispatch_source.py.
- Multi-line Covalent output is properly commented out in dispatch_source.py.

## [0.15.6] - 2022-01-11

### Fixed

- Sub-lattice functions are successfully serialized in the utils.py get_serialized_function_str.

### Added

- Function to scan utilized source files and return a set of imported modules (utils.get_imports_from_source)

## [0.15.5] - 2022-01-12

### Changed

- UI runs on port 47007 and the dispatcher runs on port 48008. This is so that when the servers are later merged, users continue using port 47007 in the browser.
- Small modifications to the documentation
- Small fix to the README

### Removed

- Removed a directory `generated` which was improperly added
- Dispatcher web interface
- sqlalchemy requirement

## [0.15.4] - 2022-01-11

### Changed

- In file `covalent/executor/base.py`, `pickle` was changed to `cloudpickle` because of its universal pickling ability.

### Added

- In docstring of `BaseExecutor`, a note was added specifying that `covalent` with its dependencies is assumed to be installed in the conda environments.
- Above note was also added to the conda env selector how-to.

## [0.15.3] - 2022-01-11

### Changed

- Replaced the generic `RuntimeError` telling users to check if there is an object manipulation taking place inside the lattice to a simple warning. This makes the original error more visible.

## [0.15.2] - 2022-01-11

### Added

- If condition added for handling the case where `__getattr__` of an electron is accessed to detect magic functions.

### Changed

- `ActiveLatticeManager` now subclasses from `threading.local` to make it thread-safe.
- `ValueError` in the lattice manager's `claim` function now also shows the name of the lattice that is currently claimed.
- Changed docstring of `ActiveLatticeManager` to note that now it is thread-safe.
- Sublattice dispatching now no longer deletes the result object file and is dispatched normally instead of in a serverless manner.
- `simulate_nitrogen_and_copper_slab_interaction.ipynb` notebook tutorial now does normal dispatching as well instead of serverless dispatching. Also, now 7 datapoints will be shown instead of 10 earlier.

## [0.15.1] - 2022-01-11

### Fixed

- Passing AWS credentials to reusable workflows as a secret

## [0.15.0] - 2022-01-10

### Added

- Action to push development image to ECR

### Changed

- Made the publish action reusable and callable

## [0.14.1] - 2022-01-02

### Changed

- Updated the README
- Updated classifiers in the setup.py file
- Massaged some RTD pages

## [0.14.0] - 2022-01-07

### Added

- Action to push static UI to S3

## [0.13.2] - 2022-01-07

### Changed

- Completed new UI design work

## [0.13.1] - 2022-01-02

### Added

- Added eventlet requirement

### Changed

- The CLI tool can now manage the UI flask server as well
- [Breaking] The CLI option `-t` has been changed to `-d`, which starts the servers in developer mode and exposes unit tests to the server.

## [0.13.0] - 2022-01-01

### Added

- Config manager in `covalent/_shared_files/config.py`
- Default location for the main config file can be overridden using the environment variable `COVALENT_CONFIG_DIR`
- Ability to set and get configuration using `get_config` and `set_config`

### Changed

- The flask servers now reference the config file
- Defaults reference the config file

### Fixed

- `ValueError` caught when running `covalent stop`
- One of the functional tests was using a malformed path

### Deprecated

- The `electron.to_json` function
- The `generate_random_filename_in_cache` function

### Removed

- The `get_api_token` function

## [0.12.13] - 2022-01-04

## Removed

- Tutorial section headings

## Fixed

- Plot background white color

## [0.12.12] - 2022-01-06

### Fixed

- Having a print statement inside electron and lattice code no longer causes the workflow to fail.

## [0.12.11] - 2022-01-04

### Added

- Completed UI feature set for first release

### Changed

- UI server result serialization improvements
- UI result update webhook no longer fails on request exceptions, logs warning intead

## [0.12.10] - 2021-12-17

### Added

- Astrophysics tutorial

## [0.12.9] - 2022-01-04

### Added

- Added `get_all_node_results` method in `result_class.py` to return result of all node executions.

- Added `test_parallelilization` test to verify whether the execution is now being achieved in parallel.

### Changed

- Removed `LocalCluster` cluster creation usage to a simple `Client` one from Dask.

- Removed unnecessary `to_run` function as we no longer needed to run execution through an asyncio loop.

- Removed `async` from function definition of previously asynchronous functions, `_run_task`, `_run_planned_workflow`, `_plan_workflow`, and `_run_workflow`.

- Removed `uvloop` from requirements.

- Renamed `test_get_results` to `test_get_result`.

- Reran the how to notebooks where execution time was mentioned.

- Changed how `dispatch_info` context manager was working to account for multiple nodes accessing it at the same time.

## [0.12.8] - 2022-01-02

### Changed

- Changed the software license to GNU Affero 3.0

### Removed

- `covalent-ui` directory

## [0.12.7] - 2021-12-29

### Fixed

- Gunicorn logging now uses the `capture-output` flag instead of redirecting stdout and stderr

## [0.12.6] - 2021-12-23

### Changed

- Cleaned up the requirements and moved developer requirements to a separate file inside `tests`

## [0.12.5] - 2021-12-16

### Added

- Conda build CI job

## [0.12.4] - 2021-12-23

### Changed

- Gunicorn server now checks for port availability before starting

### Fixed

- The `covalent start` function now prints the correct port if the server is already running.

## [0.12.3] - 2021-12-14

### Added

- Covalent tutorial comparing quantum support vector machines with support vector machine algorithms implemented in qiskit and scikit-learn.

## [0.12.2] - 2021-12-16

### Fixed

- Now using `--daemon` in gunicorn to start the server, which was the original intention.

## [0.12.1] - 2021-12-16

### Fixed

- Removed finance references from docs
- Fixed some other small errors

### Removed

- Removed one of the failing how-to tests from the functional test suite

## [0.12.0] - 2021-12-16

### Added

- Web UI prototype

## [0.11.1] - 2021-12-14

### Added

- CLI command `covalent status` shows port information

### Fixed

- gunicorn management improved

## [0.11.0] - 2021-12-14

### Added

- Slack notifications for test status

## [0.10.4] - 2021-12-15

### Fixed

- Specifying a non-default results directory in a sub-lattice no longer causes a failure in lattice execution.

## [0.10.3] - 2021-12-14

### Added

- Functional tests for how-to's in documentation

### Changed

- Moved example script to a functional test in the pipeline
- Added a test flag to the CLI tool

## [0.10.2] - 2021-12-14

### Fixed

- Check that only `kwargs` without any default values in the workflow definition need to be passed in `lattice.draw(ax=ax, **kwargs)`.

### Added

- Function to check whether all the parameters without default values for a callable function has been passed added to shared utils.

## [0.10.1] - 2021-12-13

### Fixed

- Content and style fixes for getting started doc.

## [0.10.0] - 2021-12-12

### Changed

- Remove all imports from the `covalent` to the `covalent_dispatcher`, except for `_dispatch_serverless`
- Moved CLI into `covalent_dispatcher`
- Moved executors to `covalent` directory

## [0.9.1] - 2021-12-13

### Fixed

- Updated CONTRIBUTING to clarify docstring style.
- Fixed docstrings for `calculate_node` and `check_constraint_specific_sum`.

## [0.9.0] - 2021-12-10

### Added

- `prefix_separator` for separating non-executable node types from executable ones.

- `subscript_prefix`, `generator_prefix`, `sublattice_prefix`, `attr_prefix` for prefixes of subscripts, generators,
  sublattices, and attributes, when called on an electron and added to the transport graph.

- `exclude_from_postprocess` list of prefixes to denote those nodes which won't be used in post processing the workflow.

- `__int__()`, `__float__()`, `__complex__()` for converting a node to an integer, float, or complex to a value of 0 then handling those types in post processing.

- `__iter__()` generator added to Electron for supporting multiple return values from an electron execution.

- `__getattr__()` added to Electron for supporting attribute access on the node output.

- `__getitem__()` added to Electron for supporting subscripting on the node output.

- `electron_outputs` added as an attribute to lattice.

### Changed

- `electron_list_prefix`, `electron_dict_prefix`, `parameter_prefix` modified to reflect new way to assign prefixes to nodes.

- In `build_graph` instead of ignoring all exceptions, now the exception is shown alongwith the runtime error notifying that object manipulation should be avoided inside a lattice.

- `node_id` changed to `self.node_id` in Electron's `__call__()`.

- `parameter` type electrons now have the default metadata instead of empty dictionary.

- Instead of deserializing and checking whether a sublattice is there, now a `sublattice_prefix` is used to denote when a node is a sublattice.

- In `dispatcher_stack_test`, `test_dispatcher_flow` updated to indicate the new use of `parameter_prefix`.

### Fixed

- When an execution fails due to something happening in `run_workflow`, then result object's status is now failed and the object is saved alongwith throwing the appropriate exception.

## [0.8.5] - 2021-12-10

### Added

- Added tests for choosing specific executors inside electron initialization.
- Added test for choosing specific Conda environments inside electron initialization.

## [0.8.4] - 2021-12-10

### Changed

- Removed _shared_files directory and contents from covalent_dispatcher. Logging in covalent_dispatcher now uses the logger in covalent/_shared_files/logging.py.

## [0.8.3] - 2021-12-10

### Fixed

- Decorator symbols were added to the pseudo-code in the quantum chemistry tutorial.

## [0.8.2] - 2021-12-06

### Added

- Quantum chemistry tutorial.

## [0.8.1] - 2021-12-08

### Added

- Docstrings with typehints for covalent dispatcher functions added.

### Changed

- Replaced `node` to `node_id` in `electron.py`.

- Removed unnecessary `enumerate` in `covalent_dispatcher/_core/__init__.py`.

- Removed `get_node_device_mapping` function from `covalent_dispatcher/_core/__init__.py`
  and moved the definition to directly add the mapping to `workflow_schedule`.

- Replaced iterable length comparison for `executor_specific_exec_cmds` from `if len(executor_specific_exec_cmds) > 0`
  to `if executor_specific_exec_cmds`.

## [0.8.0] - 2021-12-03

### Added

- Executors can now accept the name of a Conda environment. If that environment exists, the operations of any electron using that executor are performed in that Conda environment.

## [0.7.6] - 2021-12-02

### Changed

- How to estimate lattice execution time has been renamed to How to query lattice execution time.
- Change result querying syntax in how-to guides from `lattice.get_result` to
  `covalent.get_result`.
- Choose random port for Dask dashboard address by setting `dashboard_address` to ':0' in
  `LocalCluster`.

## [0.7.5] - 2021-12-02

### Fixed

- "Default" executor plugins are included as part of the package upon install.

## [0.7.4] - 2021-12-02

### Fixed

- Upgraded dask to 2021.10.0 based on a vulnerability report

## [0.7.3] - 2021-12-02

### Added

- Transportable object tests
- Transport graph tests

### Changed

- Variable name node_num to node_id
- Variable name node_idx to node_id

### Fixed

- Transport graph `get_dependencies()` method return type was changed from Dict to List

## [0.7.2] - 2021-12-01

### Fixed

- Date handling in changelog validation

### Removed

- GitLab CI YAML

## [0.7.1] - 2021-12-02

### Added

- A new parameter to a node's result called `sublattice_result` is added.
  This will be of a `Result` type and will contain the result of that sublattice's
  execution. If a normal electron is executed, this will be `None`.

- In `_delete_result` function in `results_manager.py`, an empty results directory
  will now be deleted.

- Name of a sublattice node will also contain `(sublattice)`.

- Added `_dispatch_sync_serverless` which synchronously dispatches without a server
  and waits for a result to be returned. This is the method used to dispatch a sublattice.

- Test for sublatticing is added.

- How-to guide added for sublatticing explaining the new features.

### Changed

- Partially changed `draw` function in `lattice.py` to also draw the subgraph
  of the sublattice when drawing the main graph of the lattice. The change is
  incomplete as we intend to add this feature later.

- Instead of returning `plt`, `draw` now returns the `ax` object.

- `__call__` function in `lattice.py` now runs the lattice's function normally
  instead of dispatching it.

- `_run_task` function now checks whether current node is a sublattice and acts
  accordingly.

### Fixed

- Unnecessary lines to rename the node's name in `covalent_dispatcher/_core/__init__.py` are removed.

- `test_electron_takes_nested_iterables` test was being ignored due to a spelling mistake. Fixed and
  modified to follow the new pattern.

## [0.7.0] - 2021-12-01

### Added

- Electrons can now accept an executor object using the "backend" keyword argument. "backend" can still take a string naming the executor module.
- Electrons and lattices no longer have Slurm metadata associated with the executor, as that information should be contained in the executor object being used as an input argument.
- The "backend" keyword can still be a string specifying the executor module, but only if the executor doesn't need any metadata.
- Executor plugin classes are now directly available to covalent, eg: covalent.executor.LocalExecutor().

## [0.6.7] - 2021-12-01

### Added

- Docstrings without examples for all the functions in core covalent.
- Typehints in those functions as well.
- Used `typing.TYPE_CHECKING` to prevent cyclic imports when writing typehints.

### Changed

- `convert_to_lattice_function` renamed to `convert_to_lattice_function_call`.
- Context managers now raise a `ValueError` instead of a generic `Exception`.

## [0.6.6] - 2021-11-30

### Fixed

- Fixed the version used in the documentation
- Fixed the badge URLs to prevent caching

## [0.6.5] - 2021-11-30

### Fixed

- Broken how-to links

### Removed

- Redundant lines from .gitignore
- *.ipynb from .gitignore

## [0.6.4] - 2021-11-30

### Added

- How-to guides for workflow orchestration.
  - How to construct an electron
  - How to construct a lattice
  - How to add an electron to lattice
  - How to visualize the lattice
  - How to add constraints to lattices
- How-to guides for workflow and subtask execution.
  - How to execute individual electrons
  - How to execute a lattice
  - How to execute multiple lattices
- How-to guides for status querying.
  - How to query electron execution status
  - How to query lattice execution status
  - How to query lattice execution time
- How-to guides for results collection
  - How to query electron execution results
  - How to query lattice execution results
  - How to query multiple lattice execution results
- Str method for the results object.

### Fixed

- Saving the electron execution status when the subtask is running.

## [0.6.3] - 2021-11-29

### Removed

- JWT token requirement.
- Covalent dispatcher login requirement.
- Update covalent login reference in README.md.
- Changed the default dispatcher server port from 5000 to 47007.

## [0.6.2] - 2021-11-28

### Added

- Github action for tests and coverage
- Badges for tests and coverage
- If tests pass then develop is pushed to master
- Add release action which tags and creates a release for minor version upgrades
- Add badges action which runs linter, and upload badges for version, linter score, and platform
- Add publish action (and badge) which builds a Docker image and uploads it to the AWS ECR

## [0.6.1] - 2021-11-27

### Added

- Github action which checks version increment and changelog entry

## [0.6.0] - 2021-11-26

### Added

- New Covalent RTD theme
- sphinx extension sphinx-click for CLI RTD
- Sections in RTD
- init.py in both covalent-dispatcher logger module and cli module for it to be importable in sphinx

### Changed

- docutils version that was conflicting with sphinx

### Removed

- Old aq-theme

## [0.5.1] - 2021-11-25

### Added

- Integration tests combining both covalent and covalent-dispatcher modules to test that
  lattice workflow are properly planned and executed.
- Integration tests for the covalent-dispatcher init module.
- pytest-asyncio added to requirements.

## [0.5.0] - 2021-11-23

### Added

- Results manager file to get results from a file, delete a result, and redispatch a result object.
- Results can also be awaited to only return a result if it has either been completed or failed.
- Results class which is used to store the results with all the information needed to be used again along with saving the results to a file functionality.
- A result object will be a mercurial object which will be updated by the dispatcher and saved to a file throughout the dispatching and execution parts.
- Direct manipulation of the transport graph inside a result object takes place.
- Utility to convert a function definition string to a function and vice-versa.
- Status class to denote the status of a result object and of each node execution in the transport graph.
- Start and end times are now also stored for each node execution as well as for the whole dispatch.
- Logging of `stdout` and `stderr` can be done by passing in the `log_stdout`, `log_stderr` named metadata respectively while dispatching.
- In order to get the result of a certain dispatch, the `dispatch_id`, the `results_dir`, and the `wait` parameter can be passed in. If everything is default, then only the dispatch id is required, waiting will not be done, and the result directory will be in the current working directory with folder name as `results/` inside which every new dispatch will have a new folder named according to their respective dispatch ids, containing:
  - `result.pkl` - (Cloud)pickled result object.
  - `result_info.yaml` - yaml file with high level information about the result and its execution.
  - `dispatch_source.py` - python file generated, containing the original function definitions of lattice and electrons which can be used to dispatch again.

### Changed

- `logfile` named metadata is now `slurm_logfile`.
- Instead of using `jsonpickle`, `cloudpickle` is being used everywhere to maintain consistency.
- `to_json` function uses `json` instead of `jsonpickle` now in electron and lattice definitions.
- `post_processing` moved to the dispatcher, so the dispatcher will now store a finished execution result in the results folder as specified by the user with no requirement of post processing it from the client/user side.
- `run_task` function in dispatcher modified to check if a node has completed execution and return it if it has, else continue its execution. This also takes care of cases if the server has been closed mid execution, then it can be started again from the last saved state, and the user won't have to wait for the whole execution.
- Instead of passing in the transport graph and dispatch id everywhere, the result object is being passed around, except for the `asyncio` part where the dispatch id and results directory is being passed which afterwards lets the core dispatcher know where to get the result object from and operate on it.
- Getting result of parent node executions of the graph, is now being done using the result object's graph. Storing of each execution's result is also done there.
- Tests updated to reflect the changes made. They are also being run in a serverless manner.

### Removed

- `LatticeResult` class removed.
- `jsonpickle` requirement removed.
- `WorkflowExecutionResult`, `TaskExecutionResult`, and `ExecutionError` singleton classes removed.

### Fixed

- Commented out the `jwt_required()` part in `covalent-dispatcher/_service/app.py`, may be removed in later iterations.
- Dispatcher server will now return the error message in the response of getting result if it fails instead of sending every result ever as a response.

## [0.4.3] - 2021-11-23

### Added

- Added a note in Known Issues regarding port conflict warning.

## [0.4.2] - 2021-11-24

### Added

- Added badges to README.md

## [0.4.1] - 2021-11-23

### Changed

- Removed old coverage badge and fixed the badge URL

## [0.4.0] - 2021-11-23

### Added

- Codecov integrations and badge

### Fixed

- Detached pipelines no longer created

## [0.3.0] - 2021-11-23

### Added

- Wrote a Code of Conduct based on <https://www.contributor-covenant.org/>
- Added installation and environment setup details in CONTRIBUTING
- Added Known Issues section to README

## [0.2.0] - 2021-11-22

### Changed

- Removed non-open-source executors from Covalent. The local SLURM executor is now
- a separate repo. Executors are now plugins.

## [0.1.0] - 2021-11-19

### Added

- Pythonic CLI tool. Install the package and run `covalent --help` for a usage description.
- Login and logout functionality.
- Executor registration/deregistration skeleton code.
- Dispatcher service start, stop, status, and restart.

### Changed

- JWT token is stored to file instead of in an environment variable.
- The Dask client attempts to connect to an existing server.

### Removed

- Removed the Bash CLI tool.

### Fixed

- Version assignment in the covalent init file.

## [0.0.3] - 2021-11-17

### Fixed

- Fixed the Dockerfile so that it runs the dispatcher server from the covalent repo.

## [0.0.2] - 2021-11-15

### Changed

- Single line change in ci script so that it doesn't exit after validating the version.
- Using `rules` in `pytest` so that the behavior in test stage is consistent.

## [0.0.1] - 2021-11-15

### Added

- CHANGELOG.md to track changes (this file).
- Semantic versioning in VERSION.
- CI pipeline job to enforce versioning.<|MERGE_RESOLUTION|>--- conflicted
+++ resolved
@@ -7,8 +7,7 @@
 
 ## [UNRELEASED]
 
-<<<<<<< HEAD
-=======
+
 ## [0.212.1-rc.0] - 2023-01-14
 
 ### Authors
@@ -16,8 +15,6 @@
 - Casey Jao <casey@agnostiq.ai>
 
 
-
->>>>>>> e1bd05f2
 ### Fixed
 
 - The range of `networkx` versions in requirements.txt weren't compatible with each other, thus it is pinned to `2.8.6` now
