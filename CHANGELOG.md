--- conflicted
+++ resolved
@@ -5,13 +5,12 @@
 The format is based on [Keep a Changelog](https://keepachangelog.com/en/1.0.0/),
 and this project adheres to [Semantic Versioning](https://semver.org/spec/v2.0.0.html).
 
-<<<<<<< HEAD
-## [0.28.4] - 2022-03-07
-
-### Fixed
-
-When executing a task on an alternate Conda environment, Covalent does not have to be installed on that environment.
-=======
+## [0.29.3] - 2022-03-09
+
+### Fixed
+
+- When executing a task on an alternate Conda environment, Covalent does not have to be installed on that environment.
+
 ## [0.29.2] - 2022-03-09
 
 ### Added
@@ -37,7 +36,6 @@
 ### Changed
 
 - UI loads dispatches from DispatchDB instead of browser local storage
->>>>>>> 8b273ab0
 
 ## [0.28.3] - 2022-03-03
 
