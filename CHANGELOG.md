# Changelog

All notable changes to this project will be documented in this file.

The format is based on [Keep a Changelog](https://keepachangelog.com/en/1.0.0/),
and this project adheres to [Semantic Versioning](https://semver.org/spec/v2.0.0.html).

## [UNRELEASED]

<<<<<<< HEAD
### Fixed

- Reusable workflow called at job level
- Use workflow_call to automatically call reusable workflow
=======
## [0.89.1] - 2022-04-19

### Fixed

- Reusable workflow called at job level
>>>>>>> 8a790f41

## [0.89.0] - 2022-04-19

### Changed

- Made release.yml callable and moved the pypi job into that workflow

### Docs

- Updated the astronomy tutorial with cosmetic changes

## [0.88.1] - 2022-04-19

### Fixed

- Setup on MacOS installs nats similar to how it's done on Linux.

## [0.88.0] - 2022-04-19

### Changed

- Lattice in the result object is now pickled separately and a different instance of transport graph is used for modifications than the one in lattice in order to prevent unpickling the lattice everytime result object is read/written to.

- Updated tests to match above change.

## [0.87.1] - 2022-04-19

### Fixed

- Detect secrets syntax in Dockerfile

## [0.87.0] - 2022-04-18

### Changed

- Removed unused `DATA_OS_SVC_HOST_URI` env var from docker compose file & Dockerfile placeholders

## [0.86.1] - 2022-04-18

### Fixed

- Updated the README banner url

## [0.86.0] - 2022-04-18

### Changed

- `sync` method now uses `requests` to query the results service

## [0.85.1] - 2022-04-18

### Fixed

- Fix container networking for the local covalent stack in `docker-compose.yml`

## Changed

- UI refresh: updated covalent logo, new font, nav icons, status colors

## [0.85.0] - 2022-04-18

### Changed

- Covalent branding updated using new guidelines

## [0.84.1] - 2022-04-18

### Fixed

- Nats server shuts down properly when using `covalent stop` or `covalent restart`

## [0.84.0] - 2022-04-18

### Changed

- Updated the "How to create a custom executor" how-to Jupyter notebook.

## [0.83.1] - 2022-04-18

### Fixed

- Revert exclude in setup.py

## [0.83.0] - 2022-04-18

### Changed

- Increased `connect_timeout` on Dispatcher Queue Consumer NATS connection

## [0.82.0] - 2022-04-18

### Added

- Add a pre-commit hook for `detect-secrets`.

## [0.81.2] - 2022-04-18

### Fixed

- Dispatcher unit test fixed by removing `turtle` import

## [0.81.1] - 2022-04-14

### Fixed

- Fixed bug where `covalent stop` and `covalent start` would not bring the services back up

## [0.81.0] - 2022-04-14

### Changed

- Made `supervisord` use a specific configuration file instead of looking at root directory.

### Fixed

- Fixed string comparison to determine whether `COVA_SDK` env variable exists or not.

## [0.80.3] - 2022-04-14

### Fixed

- Re-enabling test actions
- Resolving ui backend endpoint in draw function using config manager

## [0.80.2] - 2022-04-14

### Fixed

- Some legacy config variables are removed.
- The config references `ENV_DEST_DIR` everywhere now

## [0.80.1] - 2022-04-14

### Fixed

- Accessing `ENV_DEST_DIR` env var using `os.environ.get`
- Missing requirements `pyyaml`, `jinja`, and `psutil` added to reqs file

## [0.80.0] - 2022-04-14

### Changed

- Repository is restructured to accomodate the microservices

## [0.79.1] - 2022-04-14

### Fixed

- Installation using `pip install -e .` is fixed with regards to the nats installation.
- Several missing `__init__.py` files are now included.

## [0.79.0] - 2022-04-14

### Added

- Covalent `config` cli command to alter config values or display covalent configuration

### Changed

- Removed environment section from Supervisord config in order to read from root `.env` file instead
- Refactored config manager to use project root `.env` file for configuration

## [0.78.0] - 2022-04-13

### Changed

- `ct.get_result` will return result object if no wait is used.

- Using initial resource as 1 until there is better resource management in runner.

### Fixed

- Fix errors in Dockerfiles

- Update Dockerfiles to use `multi-stage` container builds to reduce final image size

- Install all necessary Python modules in all containers

## [0.77.0] - 2022-04-13

### Added

- nats is installed in the wheel build if not otherwise installed.

## [0.76.0] - 2022-04-13

### Added

- `wait` argument to `ct.get_result`.

### Changed

- Switched to the local executor which is compatible with covalent microservices and removed the old executor.

## [0.75.0] - 2022-04-13

### Tests

- Tests for update workflow in Dispatcher service update_workflow.py module.

### Changed

- Implementation of update_workflow_results in update_workflow.py module in Dispatcher service.

## [0.74.0] - 2022-04-12

### Changed

- Removed misnamed dispatcher plugin stuff and now using the interface functions directly (dispatch, dispatch_sync, get_result).

- `ct.dispatch`, `ct.dispatch_sync`, `ct.get_result`, etc. are going to use the covalent services instead.

## [0.73.0] - 2022-04-12

### Changed

- Arguments and keyword arguments to the function are pickled with cloudpickle, allowing objects that are not pickleable with "normal" pickle to be sent to different processes with the multiprocessing module.

## [0.72.0] - 2022-04-12

### Changed

- Updated the example to use a sublattice.

### Fixed

- Fixed updation of result objects for sublattice and parent lattice.
- Fixed the regular expression to show sublattice results in the UI.

## [0.71.0] - 2022-04-11

### Changed

- Updated Supervisord template configuration to bring up NATS server with high priority before all other services

## [0.70.0] - 2022-04-11

### Tests

- Dispatcher service tests for the `dispatch_workflow.py` module.

### Changed

- Minor refactor of `dispatch_workflow.py` module in Dispatcher service.

## [0.69.0] - 2022-04-08

### Added

- Added Microservices section with links to Swagger hub for individual API docs

## [0.68.0] - 2022-04-07

### Added

- Tests for data and results services

## [0.67.4] - 2022-04-07

### Fixed

- Fix handling of webapp url paths by ui_backend.

## [0.67.3] - 2022-04-07

### Fixed

- The `package-lock.json` file is no longer committed to the codebase

## [0.67.2] - 2022-04-07

### Fixed

- PyPI uploads use a token instead of a username/password pair

## [0.67.1] - 2022-04-07

### Fixed

- Switched UI to results service delete API

## [0.67.0] - 2022-04-07

### Added
- Added environment variables to service declarations in ``docker-compose``.
- Added the Dockerfile and docker-compose configurations for the ``queue-consumer``.

## [0.66.0] - 2022-04-07

### Added

- Batch cancellation endpoint to dispatcher, e.g., `DELETE /api/v0/workflow/cancel?dispatch_id1,dispatch_id2`

### Tests

- Added tests for UI backend endpoints

## [0.65.3] - 2022-04-07

### Fixed

- Syntax error in the `tests.yml` workflow

## [0.65.2] - 2022-04-07

### Fixed

- pypi validation using pre-release tag

## [0.65.1] - 2022-04-07

### Fixed

- Don't fail the CI workflow just because we aren't doing a release

## [0.65.0] - 2022-04-06

### Changed

- Only one docker-compose

## [0.64.2] - 2022-04-06

### Fixed

- The `.dockerignore` file now ignores any unnecessary front-end build files

## [0.64.1] - 2022-04-06

### Fixed

- egg_info invocation

## [0.64.0] - 2022-04-06

### Fixed

- Style fixes via `pre-commit run --all-files`

### Changed

- Pushing microservice images to public ECR

## [0.63.1] - 2022-04-06

### Fixed

- Fixed the version validation in pypi workflow

## [0.63.0] - 2022-04-06

### Changed

- Mark pypi releases as pre

## [0.62.1] - 2022-04-06

### Fixed

- Workflows which run on `develop` or `master` will send Slack alerts to the dev team if they fail.

## [0.62.0] - 2022-04-06

### Changed

- Update `covalent-ui` service in `docker-compose.yaml` to ensure that the uvicorn server listens on `0.0.0.0` for all incoming requests
- Using `ENTRYPOINT` in dockerfiles instead of `CMD`
- Remove `command` option from all services in `docker-compose.yml`

## [0.61.1] - 2022-04-06

### Fixed

- Fixed failures in pushing images to ECR.

## [0.61.0] - 2022-04-06

### Changed

- The results and data service now support batch deleting via query strings

## [0.60.0] - 2022-04-06

### Changed

- List type removed from type annotation for the executor argument in electron/lattice/lepton definitions.
- Input executor argument is converted to an executor class object (if it were a string) in electron/lattice/lepton definitions instead of just before execution in execution.py. As a result, calls to _executor_manager.get_executor are removed from execution.py.
- Rewritten tests to take into account the type change of executor identifiers from strings to executor class objects.

### Fixed

- In covalent/executor/__init__.py, `from importlib import metadata` is used instead of `importlib.metadata`.
- Electron.get_op_function.rename now uses the correct separator string when renaming a function.

## [0.59.0] - 2022-04-06

### Changed

- Fixes for making the whole pipeline work in tandem.

## [0.58.0] - 2022-04-06

### Added

- `nats` service in `docker-compose` files

## [0.57.0] - 2022-04-05

### Added

- Variables to assign service hosts

## [0.56.1] - 2022-04-05

### Fixed

- Fixed various module import errors in the containers for the microservices.

### Tests

- Added tests for post-refactor covalent cli commands: start, stop, restart, status, and logs

## [0.56.0] - 2022-04-05

### Changed

- Changed global variable executor_plugin_name to EXECUTOR_PLUGIN_NAME in executors to conform with PEP8.

## [0.55.0] - 2022-04-04

### Changed

- Changed supervisord http server's default to listen on all interfaces, so that covalent can run on any computer in a trusted LAN (without firewalls/auth).

## [0.54.0] - 2022-04-04

### Added

- Draw workflow draft API to ui_backend service


## [0.53.0] - 2022-04-04

### Added

- Added docker-compose file to run covalent microservices.

## [0.52.0] - 2022-04-04

### Added

- Added delete endpoint to data and results services.

## [0.51.0] - 2022-04-04

### Added

- Folders for tests.

### Changed

- Organization of covalent tests.

## [0.50.0] - 2022-04-03

### Added

- Added GET all results endpoint in Results service
- Optional formatting of GET result endpoint that supports: `binary` or `json`

### Changed

- Changed frontend to support updated result service endpoints with json format

### Removed

- Removed redundant local storage cache on frontend

## [0.49.1] - 2022-04-01

### Fixed

- Using `io.BytesIO` in `update_result` in the results service to prevent creation of a new file in the file system.

## [0.49.0] - 2022-04-01

### Added

- Implement an `overwrite` query param in the `upload` method so that we don't create a new object for every result update

## [0.48.0] - 2022-04-01

### Added

- Added updated dispatching and getting result functions with the option to download result as a file.

### Changed

- Hardcoded filepaths to standardized ServiceURL.`get_route(...)` method when making API requests.

## [0.47.2] - 2022-04-01

### Fixed

- Queue consumer import paths fixed
- Syntax errors in the supervisord template fixed

## [0.47.1] - 2022-04-01

### Fixed

- Supervisord now brings up dispatcher queue consumer worker

## [0.47.0] - 2022-04-01

### Changed

- Updated API calls accross services to use standarized env vars from Settings class
- Normalized env vars accross services and updated Supervisord template

## [0.46.0] - 2022-03-31

### Changed

- Consumers of results service now specify `stream=True` in their get requests.

## [0.45.0] - 2022-03-31

### Changed

- Using `Result.RUNNING` instead of str "RUNNING"
- Using process safe `is_empty` method rather than `empty()` method for multiprocessing queue.
- Multprocessing `is_queue` method.

### Added

- Workflow status as running in the `workflow_status_queue`.

### Tests

- Added a test for the `_check_version` method in `covalent/executor/__init__.py`.

## [0.44.0] - 2022-03-31

### Added

- A version check is done at Covalent startup to ensure that executor plugins are compatible.

## [0.43.0] - 2022-03-31

### Added

- Function to call UI update method in the UI microservice for use in the Dispatcher micro-service.
- Refactor updating results and ui into one function.

## [0.42.2] - 2022-03-31

### Fixed

- Using functions for getting result object in cancel endpoint and sending cancel task signal to runner in the dispatcher.

## [0.42.1] - 2022-03-31

### Fixed

- `update_workflow_results` in `update_workflow.py` now also takes care of sending the next set of tasks to the runner.

- Also handling the cases of sublattices in `update_workflow_results`.

## [0.42.0] - 2022-03-31

### Changed

- Moved some unused for-the-future files to the refactor directory and out of the main codebase.

## [0.41.3] - 2022-03-31

### Fixed

- Dispatch DB is now created upon server start.

## [0.41.2] - 2022-03-30

### Fixed

- Oneline bugfix to remove `fetch --unshallow`

## [0.41.1] - 2022-03-30

### Fixed

- Get master version from release tags rather than master branch

## [0.41.0] - 2022-03-30

### Added

- Dockerized the Dispatcher and Runner Services.
- Added required packages for running containerized instances of the Dispatcher and Runner.

## [0.40.0] - 2022-03-30

### Added

- Dockerized the Data and UI-backend services.
- Required packages to run containerized instances of the Data and UI-backend.

## [0.39.1] - 2022-03-30

### Fixed

- Supervisord & Results service integration by making results service port configurable by an env var

## [0.39.0] - 2022-03-29

### Changed

- Runner and dispatcher implementation in order to integrate the microservices partially complete.

## [0.38.0] - 2022-03-29

### Added

- Added UI backend component to serve post-refactor frontend and dispatch websocket messages to UI using Socket.io
- Updated UI socket.io configuration to use different ws path, and using localstorage for fetching all results (temporary)
- Added post-refactor cli commands to use Supervisord to manage local service processes
- Added `covalent logs` and `covalent config` cli commands

## [0.37.1] - 2022-03-29

### Fixed

- Oneline bugfix in tests.yml

## [0.37.0] - 2022-03-29

### Added

- Results management endpoints; GET, PUT, POST for results object
- Checks in setup.py to confirm node version compatibility.
- Instructions in CONTRIBUTING to address some common Debian setup issues.

## [0.36.1] - 2022-03-29

### Fixed

- Filesystem service now reads config from environment variables.

## [0.36.0] - 2022-03-29

### Added

- Picking up dispatch jobs from the queue and ensuring that only one workflow is processed (locally) at any given time.

### Changed

- Dispatcher implementation in order to integrate with Queuer microservice.

## [0.35.0] - 2022-03-29

### Added

- Automated changelog and version management
- Added a Dockerfile to build an image for OS Queuer.
- Added the required packages to run a container instance of the Queuer.

### Fixed

- Single quotes in github env
- Don't use for loops to iterate over a variable in bash
- Issue with checkout actions
- Run tests on changelog workflow completion instead of push to develop to avoid race condition
- Use covalent ops bot token for automated pushes to develop
- sed command syntax in changelog.yml

## [0.34.5] - 2022-03-28

### Fixed

- Moved `example_dispatch.py` into `tests/` directory.

## [0.34.4] - 2022-03-28

### Added

- Unit tests for utils, leptons, and base executor

## [0.34.3] - 2022-03-27

### Added

- Tests for lattice.py

## [0.34.2] - 2022-03-27

### Added

- Unit tests for the base executor, the results manager, the logger, and leptons

## [0.34.1] - 2022-03-24

### Fixed

- Pinned jinja2 to less than 3.1.0 so that nbconvert remains stable in the docs build.

## [0.34.0] - 2022-03-24

### Added

- API endpoints to upload and download files

## [0.33.1] - 2022-03-24

### Fixed

- Retrieving results from running container via HTTP
- Adding tests for Docker image in workflows

## [0.33.0] - 2022-03-24

### Added

- Slack and webhook notifications

## [0.32.9] - 2022-03-23

### Fixed

- Updated OS Queuer imports to remove top level modules `refactor.queuer`

## [0.32.8] - 2022-03-22

### Added

- Websocket notify endpoint with leaky bucket algo implementation to rate limit messages to frontend

## [0.32.7] - 2022-03-22

### Added

- Queuer API submit endpoint to publish dispatch message to MQ & send result file to Data Service
- API Service class for interfacing with local services
- Tests covering submit endpoint and API Service

## [0.32.6] - 2022-03-22

### Fixed

- Input path for external libraries in the Lepton wrapper can (and should) now be a full path to the file.

## [0.32.5] - 2022-03-21

### Fixed

- Fix HTTP status code for blank POST requests.

## [0.32.4] - 2022-03-17

### Fixed

- Docker commands in docs

## [0.32.3] - 2022-03-16

### Fixed

- Fix missing UI graph edges between parameters and electrons in certain cases.
- Fix UI crashes in cases where legacy localStorage state was being loaded.

## [0.32.2] - 2022-03-16

### Added

- Images for graphs generated in tutorials and how-tos.
- Note for quantum gravity tutorial to tell users that `tensorflow` doesn't work on M1 Macs.
- `Known Issues` added to `README.md`

### Fixed

- `draw` function usage in tutorials and how-tos now reflects the UI images generated instead of using graphviz.
- Images now render properly in RTD of how-tos.

### Changed

- Reran all the tutorials that could run, generating the outputs again.

## [0.32.1] - 2022-03-15

### Fixed

- CLI now starts server directly in the subprocess instead of as a daemon
- Logs are provided as pipes to Popen instead of using a shell redirect
- Restart behavior fixed
- Default port in `covalent_ui/app.py` uses the config manager

### Removed

- `_graceful_restart` function no longer needed without gunicorn

## [0.32.0] - 2022-03-11

### Added

- Dispatcher microservice API endpoint to dispatch and update workflow.
- Added get runnable task endpoint.

## [0.31.0] - 2022-03-11

### Added

- Runner component's main functionality to run a set of tasks, cancel a task, and get a task's status added to its api.

## [0.30.5] - 2022-03-11

### Updated

- Updated Workflow endpoints & API spec to support upload & download of result objects as pickle files

## [0.30.4] - 2022-03-11

### Fixed

- When executing a task on an alternate Conda environment, Covalent no longer has to be installed on that environment. Previously, a Covalent object (the execution function as a TransportableObject) was passed to the environment. Now it is deserialized to a "normal" Python function, which is passed to the alternate Conda environment.

## [0.30.3] - 2022-03-11

### Fixed

- Fixed the order of output storage in `post_process` which should have been the order in which the electron functions are called instead of being the order in which they are executed. This fixes the order in which the replacement of function calls with their output happens, which further fixes any discrepencies in the results obtained by the user.

- Fixed the `post_process` test to check the order as well.

## [0.30.2] - 2022-03-11

### Changed

- Updated eventlet to 0.31.0

## [0.30.1] - 2022-03-10

### Fixed

- Eliminate unhandled exception in Covalent UI backend when calling fetch_result.

## [0.30.0] - 2022-03-09

### Added

- Skeleton code for writing the different services corresponding to each component in the open source refactor.
- OpenAPI specifications for each of the services.

## [0.29.3] - 2022-03-09

### Fixed

- Covalent UI is built in the Dockerfile, the setup file, the pypi workflow, the tests workflow, and the conda build script.

## [0.29.2] - 2022-03-09

### Added

- Defaults defined in executor plugins are read and used to update the in-memory config, as well as the user config file. But only if the parameter in question wasn't already defined.

### Changed

- Input parameter names and docstrings in _shared_files.config.update_config were changed for clarity.

## [0.29.1] - 2022-03-07

### Changed

- Updated fail-fast strategy to run all tests.

## [0.29.0] - 2022-03-07

### Added

- DispatchDB for storing dispatched results

### Changed

- UI loads dispatches from DispatchDB instead of browser local storage

## [0.28.3] - 2022-03-03

### Fixed

Installed executor plugins don't have to be referred to by their full module name. Eg, use "custom_executor", instead of "covalent_custom_plugin.custom_executor".

## [0.28.2] - 2022-03-03

### Added

- A brief overview of the tutorial structure in the MNIST classification tutorial.

## [0.28.1] - 2022-03-02

### Added

- Conda installation is only supported for Linux in the `Getting Started` guide.
- MNIST classifier tutorial.

### Removed

- Removed handling of default values of function parameters in `get_named_params` in `covalent/_shared_files/utils.py`. So, it is actually being handled by not being handled since now `named_args` and `named_kwargs` will only contain parameters that were passed during the function call and not all of them.

## [0.28.0] - 2022-03-02

### Added

- Lepton support, including for Python modules and C libraries
- How-to guides showing how to use leptons for each of these

## [0.27.6] - 2022-03-01

### Added

- Added feature development basic steps in CONTRIBUTING.md.
- Added section on locally building RTD (read the docs) in the contributing guide.

## [0.27.5] - 2022-03-01

### Fixed

- Missing UI input data after backend change - needed to be derived from graph for electrons, lattice inputs fixed on server-side, combining name and positional args
- Broken UI graph due to variable->edge_name renaming
- Missing UI executor data after server-side renaming

## [0.27.4] - 2022-02-28

### Fixed

- Path used in `covalent/executor/__init__.py` for executor plugin modules needed updating to `covalent/executor/executor_plugins`

### Removed

- Disabled workflow cancellation test due to inconsistent outcomes. Test will be re-enabled after cancellation mechanisms are investigated further.

## [0.27.3] - 2022-02-25

### Added

- Added `USING_DOCKER.md` guide for running docker container.
- Added cli args to covalent UI flask server `covalent_ui/app.py` to modify port and log file path.

### Removed

- Removed gunicorn from cli and Dockerfile.

### Changed

- Updated cli `covalent_dispatcher/_cli/service.py` to run flask server directly, and removed dispatcher and UI flags.
- Using Flask blueprints to merge Dispatcher and UI servers.
- Updated Dockerfile to run flask server directly.
- Creating server PID file manually in `covalent_dispatcher/_cli/service.py`.
- Updated tests and docs to reflect merged servers.
- Changed all mentions of port 47007 (for old UI server) to 48008.

## [0.27.2] - 2022-02-24

### Changed

- Removed unnecessary blockquotes from the How-To guide for creating custom executors
- Changed "Covalent Cloud" to "Covalent" in the main code text

## [0.27.1] - 2022-02-24

### Removed

- Removed AQ-Engineers from CODEOWNERS in order to fix PR review notifications

## [0.27.0] - 2022-02-24

### Added

- Support for positional only, positional or keyword, variable positional, keyword only, variable keyword types of parameters is now added, e.g an electron can now use variable args and variable kwargs if the number/names of parameters are unknown during definition as `def task(*args, **kwargs)` which wasn't possible before.

- `Lattice.args` added to store positional arguments passed to the lattice's workflow function.

- `get_named_params` function added in `_shared_files/utils.py` which will return a tuple containing named positional arguments and named keyword arguments. The names help in showing and storing these parameters in the transport graph.

- Tests to verify whether all kinds of input paramaters are supported by electron or a lattice.

### Changed

- No longer merging positional arguments with keyword arguments, instead they are separately stored in respective nodes in the transport graph.

- `inputs` returned from `_get_inputs` function in `covalent_dispatcher/_core/execution.py` now contains positional as well as keyword arguments which further get passed to the executor.

- Executors now support positional and keyword arguments as inputs to their executable functions.

- Result object's `_inputs` attribute now contains both `args` and `kwargs`.

- `add_node_for_nested_iterables` is renamed to `connect_node_with_others` and `add_node_to_graph` also renamed to `add_collection_node_to_graph` in `electron.py`. Some more variable renames to have appropriate self-explanatory names.

- Nodes and edges in the transport graph now have a better interface to assign attributes to them.

- Edge attribute `variable` renamed to `edge_name`.

- In `serialize` function of the transport graph, if `metadata_only` is True, then only `metadata` attribute of node and `source` and `target` attributes of edge are kept in the then return serialized `data`.

- Updated the tests wherever necessary to reflect the above changes

### Removed

- Deprecated `required_params_passed` since an error will automatically be thrown by the `build_graph` function if any of the required parameters are not passed.

- Removed duplicate attributes from nodes in the transport graph.

## [0.26.1] - 2022-02-23

### Added

- Added Local Executor section to the API read the docs.

## [0.26.0] - 2022-02-23

### Added

- Automated reminders to update the changelog

## [0.25.3] - 2022-02-23

## Added

- Listed common mocking commands in the CONTRIBUTING.md guide.
- Additional guidelines on testing.

## [0.25.2] - 2022-02-21

### Changed

- `backend` metadata name changed to `executor`.
- `_plan_workflow` usage updated to reflect how that executor related information is now stored in the specific executor object.
- Updated tests to reflect the above changes.
- Improved the dispatch cancellation test to provide a robust solution which earlier took 10 minutes to run with uncertainty of failing every now and then.

### Removed

- Removed `TaskExecutionMetadata` as a consequence of removing `execution_args`.

## [0.25.1] - 2022-02-18

### Fixed

- Tracking imports that have been used in the workflow takes less time.

### Added

- User-imports are included in the dispatch_source.py script. Covalent-related imports are commented out.

## [0.25.0] - 2022-02-18

### Added

- UI: Lattice draw() method displays in web UI
- UI: New navigation panel

### Changed

- UI: Animated graph changes, panel opacity

### Fixed

- UI: Fixed "Not Found" pages

## [0.24.21] - 2022-02-18

### Added

- RST document describing the expectations from a tutorial.

## [0.24.20] - 2022-02-17

### Added

- Added how to create custom executors

### Changed

- Changed the description of the hyperlink for choosing executors
- Fixed typos in doc/source/api/getting_started/how_to/execution/creating_custom_executors.ipynb

## [0.24.19] - 2022-02-16

### Added

- CODEOWNERS for certain files.

## [0.24.18] - 2022-02-15

### Added

- The user configuration file can now specify an executor plugin directory.

## [0.24.17] - 2022-02-15

### Added

- Added a how-to for making custom executors.

## [0.24.16] - 2022-02-12

### Added

- Errors now contain the traceback as well as the error message in the result object.
- Added test for `_post_process` in `tests/covalent_dispatcher_tests/_core/execution_test.py`.

### Changed

- Post processing logic in `electron` and dispatcher now relies on the order of execution in the transport graph rather than node's function names to allow for a more reliable pairing of nodes and their outputs.

- Renamed `init_test.py` in `tests/covalent_dispatcher_tests/_core/` to `execution_test.py`.

### Removed

- `exclude_from_postprocess` list which contained some non executable node types removed since only executable nodes are post processed now.

## [0.24.15] - 2022-02-11

### Fixed

- If a user's configuration file does not have a needed exeutor parameter, the default parameter (defined in _shared_files/defaults.py) is used.
- Each executor plugin is no longer initialized upon the import of Covalent. This allows required parameters in executor plugins.

## Changed

- Upon updating the configuration data with a user's configuration file, the complete set is written back to file.

## Added

- Tests for the local and base executors.

## [0.24.14] - 2022-02-11

### Added

- UI: add dashboard cards
- UI: add scaling dots background

### Changed

- UI: reduce sidebar font sizes, refine color theme
- UI: refine scrollbar styling, show on container hover
- UI: format executor parameters as YAML code
- UI: update syntax highlighting scheme
- UI: update index.html description meta tag

## [0.24.13] - 2022-02-11

### Added

- Tests for covalent/_shared_files/config.py

## [0.24.12] - 2022-02-10

### Added

- CodeQL code analyzer

## [0.24.11] - 2022-02-10

### Added

- A new dictionary `_DEFAULT_CONSTRAINTS_DEPRECATED` in defaults.py

### Changed

- The `_DEFAULT_CONSTRAINT_VALUES` dictionary now only contains the `backend` argument

## [0.24.10] - 2022-02-09

### Fixed

- Sporadically failing workflow cancellation test in tests/workflow_stack_test.py

## [0.24.9] - 2022-02-09

## Changed

- Implementation of `_port_from_pid` in covalent_dispatcher/_cli/service.py.

## Added

- Unit tests for command line interface (CLI) functionalities in covalent_dispatcher/_cli/service.py and covalent_dispatcher/_cli/cli.py.

## [0.24.8] - 2022-02-07

### Fixed

- If a user's configuration file does not have a needed parameter, the default parameter (defined in _shared_files/defaults.py) is used.

## [0.24.7] - 2022-02-07

### Added

- Typing: Add Type hint `dispatch_info` parameter.
- Documentation: Updated the return_type description in docstring.

### Changed

- Typing: Change return type annotation to `Generator`.

## [0.24.6] - 2022-02-06

### Added

- Type hint to `deserialize` method of `TransportableObject` of `covalent/_workflow/transport.py`.

### Changed

- Description of `data` in `deserialize` method of `TransportableObject` of `covalent/_workflow/transport.py` from `The serialized transportable object` to `Cloudpickled function`.

## [0.24.5] - 2022-02-05

### Fixed

- Removed dependence on Sentinel module

## [0.24.4] - 2022-02-04

### Added

- Tests across multiple versions of Python and multiple operating systems
- Documentation reflecting supported configurations

## [0.24.3] - 2022-02-04

### Changed

- Typing: Use `bool` in place of `Optional[bool]` as type annotation for `develop` parameter in `covalent_dispatcher.service._graceful_start`
- Typing: Use `Any` in place of `Optional[Any]` as type annotation for `new_value` parameter in `covalent._shared_files.config.get_config`

## [0.24.2] - 2022-02-04

### Fixed

- Updated hyperlink of "How to get the results" from "./collection/query_electron_execution_result" to "./collection/query_multiple_lattice_execution_results" in "doc/source/how_to/index.rst".
- Updated hyperlink of "How to get the result of a particular electron" from "./collection/query_multiple_lattice_execution_results" to "./collection/query_electron_execution_result" in "doc/source/how_to/index.rst".

## [0.24.1] - 2022-02-04

### Changed

- Changelog entries are now required to have the current date to enforce ordering.

## [0.24.0] - 2022-02-03

### Added

- UI: log file output - display in Output tab of all available log file output
- UI: show lattice and electron inputs
- UI: display executor attributes
- UI: display error message on failed status for lattice and electron

### Changed

- UI: re-order sidebar sections according to latest figma designs
- UI: update favicon
- UI: remove dispatch id from tab title
- UI: fit new uuids
- UI: adjust theme text primary and secondary colors

### Fixed

- UI: auto-refresh result state on initial render of listing and graph pages
- UI: graph layout issues: truncate long electron/param names

## [0.23.0] - 2022-02-03

### Added

- Added `BaseDispatcher` class to be used for creating custom dispatchers which allow connection to a dispatcher server.
- `LocalDispatcher` inheriting from `BaseDispatcher` allows connection to a local dispatcher server running on the user's machine.
- Covalent only gives interface to the `LocalDispatcher`'s `dispatch` and `dispatch_sync` methods.
- Tests for both `LocalDispatcher` and `BaseDispatcher` added.

### Changed

- Switched from using `lattice.dispatch` and `lattice.dispatch_sync` to `covalent.dispatch` and `covalent.dispatch_sync`.
- Dispatcher address now is passed as a parameter (`dispatcher_addr`) to `covalent.dispatch` and `covalent.dispatch_sync` instead of a metadata field to lattice.
- Updated tests, how tos, and tutorials to use `covalent.dispatch` and `covalent.dispatch_sync`.
- All the contents of `covalent_dispatcher/_core/__init__.py` are moved to `covalent_dispatcher/_core/execution.py` for better organization. `__init__.py` only contains function imports which are needed by external modules.
- `dispatch`, `dispatch_sync` methods deprecated from `Lattice`.

### Removed

- `_server_dispatch` method removed from `Lattice`.
- `dispatcher` metadata field removed from `lattice`.

## [0.22.19] - 2022-02-03

### Fixed

- `_write_dispatch_to_python_file` isn't called each time a task is saved. It is now only called in the final save in `_run_planned_workflow` (in covalent_dispatcher/_core/__init__.py).

## [0.22.18] - 2022-02-03

### Fixed

- Added type information to result.py

## [0.22.17] - 2022-02-02

### Added

- Replaced `"typing.Optional"` with `"str"` in covalent/executor/base.py
- Added missing type hints to `get_dispatch_context` and `write_streams_to_file` in covalent/executor/base.py, BaseExecutor

## [0.22.16] - 2022-02-02

### Added

- Functions to check if UI and dispatcher servers are running.
- Tests for the `is_ui_running` and `is_server_running` in covalent_dispatcher/_cli/service.py.

## [0.22.15] - 2022-02-01

### Fixed

- Covalent CLI command `covalent purge` will now stop the servers before deleting all the pid files.

### Added

- Test for `purge` method in covalent_dispatcher/_cli/service.py.

### Removed

- Unused `covalent_dispatcher` import from covalent_dispatcher/_cli/service.py.

### Changed

- Moved `_config_manager` import from within the `purge` method to the covalent_dispatcher/_cli/service.py for the purpose of mocking in tests.

## [0.22.14] - 2022-02-01

### Added

- Type hint to `_server_dispatch` method in `covalent/_workflow/lattice.py`.

## [0.22.13] - 2022-01-26

### Fixed

- When the local executor's `log_stdout` and `log_stderr` config variables are relative paths, they should go inside the results directory. Previously that was queried from the config, but now it's queried from the lattice metadata.

### Added

- Tests for the corresponding functions in (`covalent_dispatcher/_core/__init__.py`, `covalent/executor/base.py`, `covalent/executor/executor_plugins/local.py` and `covalent/executor/__init__.py`) affected by the bug fix.

### Changed

- Refactored `_delete_result` in result manager to give the option of deleting the result parent directory.

## [0.22.12] - 2022-01-31

### Added

- Diff check in pypi.yml ensures correct files are packaged

## [0.22.11] - 2022-01-31

### Changed

- Removed codecov token
- Removed Slack notifications from feature branches

## [0.22.10] - 2022-01-29

### Changed

- Running tests, conda, and version workflows on pull requests, not just pushes

## [0.22.9] - 2022-01-27

### Fixed

- Fixing version check action so that it doesn't run on commits that are in develop
- Edited PR template so that markdown checklist appears properly

## [0.22.8] - 2022-01-27

### Fixed

- publish workflow, using `docker buildx` to build images for x86 and ARM, prepare manifest and push to ECR so that pulls will match the correct architecture.
- typo in CONTRIBUTING
- installing `gcc` in Docker image so Docker can build wheels for `dask` and other packages that don't provide ARM wheels

### Changed

- updated versions in `requirements.txt` for `matplotlib` and `dask`

## [0.22.7] - 2022-01-27

### Added

- `MANIFEST.in` did not have `covalent_dispatcher/_service` in it due to which the PyPi package was not being built correctly. Added the `covalent_dispatcher/_service` to the `MANIFEST.in` file.

### Fixed

- setuptools properly including data files during installation

## [0.22.6] - 2022-01-26

### Fixed

- Added service folder in covalent dispatcher to package.

## [0.22.5] - 2022-01-25

### Fixed

- `README.md` images now use master branch's raw image urls hosted on <https://github.com> instead of <https://raw.githubusercontent.com>. Also, switched image rendering from html to markdown.

## [0.22.4] - 2022-01-25

### Fixed

- dispatcher server app included in sdist
- raw image urls properly used

## [0.22.3] - 2022-01-25

### Fixed

- raw image urls used in readme

## [0.22.2] - 2022-01-25

### Fixed

- pypi upload

## [0.22.1] - 2022-01-25

### Added

- Code of conduct
- Manifest.in file
- Citation info
- Action to upload to pypi

### Fixed

- Absolute URLs used in README
- Workflow badges updated URLs
- `install_package_data` -> `include_package_data` in `setup.py`

## [0.22.0] - 2022-01-25

### Changed

- Using public ECR for Docker release

## [0.21.0] - 2022-01-25

### Added

- GitHub pull request templates

## [0.20.0] - 2022-01-25

### Added

- GitHub issue templates

## [0.19.0] - 2022-01-25

### Changed

- Covalent Beta Release

## [0.18.9] - 2022-01-24

### Fixed

- iframe in the docs landing page is now responsive

## [0.18.8] - 2022-01-24

### Changed

- Temporarily removed output tab
- Truncated dispatch id to fit left sidebar, add tooltip to show full id

## [0.18.7] - 2022-01-24

### Changed

- Many stylistic improvements to documentation, README, and CONTRIBUTING.

## [0.18.6] - 2022-01-24

### Added

- Test added to check whether an already decorated function works as expected with Covalent.
- `pennylane` package added to the `requirements-dev.txt` file.

### Changed

- Now using `inspect.signature` instead of `function.__code__` to get the names of function's parameters.

## [0.18.5] - 2022-01-21

### Fixed

- Various CI fixes, including rolling back regression in version validation, caching on s3 hosted badges, applying releases and tags correctly.

## [0.18.4] - 2022-01-21

### Changed

- Removed comments and unused functions in covalent_dispatcher
- `result_class.py` renamed to `result.py`

### Fixed

- Version was not being properly imported inside `covalent/__init__.py`
- `dispatch_sync` was not previously using the `results_dir` metadata field

### Removed

- Credentials in config
- `generate_random_filename_in_cache`
- `is_any_atom`
- `to_json`
- `show_subgraph` option in `draw`
- `calculate_node`

## [0.18.3] - 2022-01-20

### Fixed

- The gunicorn servers now restart more gracefully

## [0.18.2] - 2022-01-21

### Changed

- `tempdir` metadata field removed and replaced with `executor.local.cache_dir`

## [0.18.1] - 2022-01-11

## Added

- Concepts page

## [0.18.0] - 2022-01-20

### Added

- `Result.CANCELLED` status to represent the status of a cancelled dispatch.
- Condition to cancel the whole dispatch if any of the nodes are cancelled.
- `cancel_workflow` function which uses a shared variable provided by Dask (`dask.distributed.Variable`) in a dask client to inform nodes to stop execution.
- Cancel function for dispatcher server API which will allow the server to terminate the dispatch.
- How to notebook for cancelling a dispatched job.
- Test to verify whether cancellation of dispatched jobs is working as expected.
- `cancel` function is available as `covalent.cancel`.

### Changed

- In file `covalent/_shared_files/config.py` instead of using a variable to store and then return the config data, now directly returning the configuration.
- Using `fire_and_forget` to dispatch a job instead of a dictionary of Dask's `Future` objects so that we won't have to manage the lifecycle of those futures.
- The `test_run_dispatcher` test was changed to reflect that the dispatcher no longer uses a dictionary of future objects as it was not being utilized anywhere.

### Removed

- `with dask_client` context was removed as the client created in `covalent_dispatcher/_core/__init__.py` is already being used even without the context. Furthermore, it creates issues when that context is exited which is unnecessary at the first place hence not needed to be resolved.

## [0.17.5] - 2022-01-19

### Changed

- Results directory uses a relative path by default and can be overridden by the environment variable `COVALENT_RESULTS_DIR`.

## [0.17.4] - 2022-01-19

### Changed

- Executor parameters use defaults specified in config TOML
- If relative paths are supplied for stdout and stderr, those files are created inside the results directory

## [0.17.3] - 2022-01-18

### Added

- Sync function
- Covalent CLI tool can restart in developer mode

### Fixed

- Updated the UI address referenced in the README

## [0.17.2] - 2022-01-12

### Added

- Quantum gravity tutorial

### Changed

- Moved VERSION file to top level

## [0.17.1] - 2022-01-19

### Added

- `error` attribute was added to the results object to show which node failed and the reason behind it.
- `stdout` and `stderr` attributes were added to a node's result to store any stdout and stderr printing done inside an electron/node.
- Test to verify whether `stdout` and `stderr` are being stored in the result object.

### Changed

- Redesign of how `redirect_stdout` and `redirect_stderr` contexts in executor now work to allow storing their respective outputs.
- Executors now also return `stdout` and `stderr` strings, along with the execution output, so that they can be stored in their result object.

## [0.17.0] - 2022-01-18

### Added

- Added an attribute `__code__` to electron and lattice which is a copy of their respective function's `__code__` attribute.
- Positional arguments, `args`, are now merged with keyword arguments, `kwargs`, as close as possible to where they are passed. This was done to make sure we support both with minimal changes and without losing the name of variables passed.
- Tests to ensure usage of positional arguments works as intended.

### Changed

- Slight rework to how any print statements in lattice are sent to null.
- Changed `test_dispatcher_functional` in `basic_dispatcher_test.py` to account for the support of `args` and removed a an unnecessary `print` statement.

### Removed

- Removed `args` from electron's `init` as it wasn't being used anywhere.

## [0.16.1] - 2022-01-18

### Changed

- Requirement changed from `dask[complete]` to `dask[distributed]`.

## [0.16.0] - 2022-01-14

### Added

- New UI static demo build
- New UI toolbar functions - orientation, toggle params, minimap
- Sortable and searchable lattice name row

### Changed

- Numerous UI style tweaks, mostly around dispatches table states

### Fixed

- Node sidebar info now updates correctly

## [0.15.11] - 2022-01-18

### Removed

- Unused numpy requirement. Note that numpy is still being installed indirectly as other packages in the requirements rely on it.

## [0.15.10] - 2022-01-16

## Added

- How-to guide for Covalent dispatcher CLI.

## [0.15.9] - 2022-01-18

### Changed

- Switched from using human readable ids to using UUIDs

### Removed

- `human-id` package was removed along with its mention in `requirements.txt` and `meta.yaml`

## [0.15.8] - 2022-01-17

### Removed

- Code breaking text from CLI api documentation.
- Unwanted covalent_dispatcher rst file.

### Changed

- Installation of entire covalent_dispatcher instead of covalent_dispatcher/_service in setup.py.

## [0.15.7] - 2022-01-13

### Fixed

- Functions with multi-line or really long decorators are properly serialized in dispatch_source.py.
- Multi-line Covalent output is properly commented out in dispatch_source.py.

## [0.15.6] - 2022-01-11

### Fixed

- Sub-lattice functions are successfully serialized in the utils.py get_serialized_function_str.

### Added

- Function to scan utilized source files and return a set of imported modules (utils.get_imports_from_source)

## [0.15.5] - 2022-01-12

### Changed

- UI runs on port 47007 and the dispatcher runs on port 48008. This is so that when the servers are later merged, users continue using port 47007 in the browser.
- Small modifications to the documentation
- Small fix to the README

### Removed

- Removed a directory `generated` which was improperly added
- Dispatcher web interface
- sqlalchemy requirement

## [0.15.4] - 2022-01-11

### Changed

- In file `covalent/executor/base.py`, `pickle` was changed to `cloudpickle` because of its universal pickling ability.

### Added

- In docstring of `BaseExecutor`, a note was added specifying that `covalent` with its dependencies is assumed to be installed in the conda environments.
- Above note was also added to the conda env selector how-to.

## [0.15.3] - 2022-01-11

### Changed

- Replaced the generic `RuntimeError` telling users to check if there is an object manipulation taking place inside the lattice to a simple warning. This makes the original error more visible.

## [0.15.2] - 2022-01-11

### Added

- If condition added for handling the case where `__getattr__` of an electron is accessed to detect magic functions.

### Changed

- `ActiveLatticeManager` now subclasses from `threading.local` to make it thread-safe.
- `ValueError` in the lattice manager's `claim` function now also shows the name of the lattice that is currently claimed.
- Changed docstring of `ActiveLatticeManager` to note that now it is thread-safe.
- Sublattice dispatching now no longer deletes the result object file and is dispatched normally instead of in a serverless manner.
- `simulate_nitrogen_and_copper_slab_interaction.ipynb` notebook tutorial now does normal dispatching as well instead of serverless dispatching. Also, now 7 datapoints will be shown instead of 10 earlier.

## [0.15.1] - 2022-01-11

### Fixed

- Passing AWS credentials to reusable workflows as a secret

## [0.15.0] - 2022-01-10

### Added

- Action to push development image to ECR

### Changed

- Made the publish action reusable and callable

## [0.14.1] - 2022-01-02

### Changed

- Updated the README
- Updated classifiers in the setup.py file
- Massaged some RTD pages

## [0.14.0] - 2022-01-07

### Added

- Action to push static UI to S3

## [0.13.2] - 2022-01-07

### Changed

- Completed new UI design work

## [0.13.1] - 2022-01-02

### Added

- Added eventlet requirement

### Changed

- The CLI tool can now manage the UI flask server as well
- [Breaking] The CLI option `-t` has been changed to `-d`, which starts the servers in developer mode and exposes unit tests to the server.

## [0.13.0] - 2022-01-01

### Added

- Config manager in `covalent/_shared_files/config.py`
- Default location for the main config file can be overridden using the environment variable `COVALENT_CONFIG_DIR`
- Ability to set and get configuration using `get_config` and `set_config`

### Changed

- The flask servers now reference the config file
- Defaults reference the config file

### Fixed

- `ValueError` caught when running `covalent stop`
- One of the functional tests was using a malformed path

### Deprecated

- The `electron.to_json` function
- The `generate_random_filename_in_cache` function

### Removed

- The `get_api_token` function

## [0.12.13] - 2022-01-04

## Removed

- Tutorial section headings

## Fixed

- Plot background white color

## [0.12.12] - 2022-01-06

### Fixed

- Having a print statement inside electron and lattice code no longer causes the workflow to fail.

## [0.12.11] - 2022-01-04

### Added

- Completed UI feature set for first release

### Changed

- UI server result serialization improvements
- UI result update webhook no longer fails on request exceptions, logs warning intead

## [0.12.10] - 2021-12-17

### Added

- Astrophysics tutorial

## [0.12.9] - 2022-01-04

### Added

- Added `get_all_node_results` method in `result_class.py` to return result of all node executions.

- Added `test_parallelilization` test to verify whether the execution is now being achieved in parallel.

### Changed

- Removed `LocalCluster` cluster creation usage to a simple `Client` one from Dask.

- Removed unnecessary `to_run` function as we no longer needed to run execution through an asyncio loop.

- Removed `async` from function definition of previously asynchronous functions, `_run_task`, `_run_planned_workflow`, `_plan_workflow`, and `_run_workflow`.

- Removed `uvloop` from requirements.

- Renamed `test_get_results` to `test_get_result`.

- Reran the how to notebooks where execution time was mentioned.

- Changed how `dispatch_info` context manager was working to account for multiple nodes accessing it at the same time.

## [0.12.8] - 2022-01-02

### Changed

- Changed the software license to GNU Affero 3.0

### Removed

- `covalent-ui` directory

## [0.12.7] - 2021-12-29

### Fixed

- Gunicorn logging now uses the `capture-output` flag instead of redirecting stdout and stderr

## [0.12.6] - 2021-12-23

### Changed

- Cleaned up the requirements and moved developer requirements to a separate file inside `tests`

## [0.12.5] - 2021-12-16

### Added

- Conda build CI job

## [0.12.4] - 2021-12-23

### Changed

- Gunicorn server now checks for port availability before starting

### Fixed

- The `covalent start` function now prints the correct port if the server is already running.

## [0.12.3] - 2021-12-14

### Added

- Covalent tutorial comparing quantum support vector machines with support vector machine algorithms implemented in qiskit and scikit-learn.

## [0.12.2] - 2021-12-16

### Fixed

- Now using `--daemon` in gunicorn to start the server, which was the original intention.

## [0.12.1] - 2021-12-16

### Fixed

- Removed finance references from docs
- Fixed some other small errors

### Removed

- Removed one of the failing how-to tests from the functional test suite

## [0.12.0] - 2021-12-16

### Added

- Web UI prototype

## [0.11.1] - 2021-12-14

### Added

- CLI command `covalent status` shows port information

### Fixed

- gunicorn management improved

## [0.11.0] - 2021-12-14

### Added

- Slack notifications for test status

## [0.10.4] - 2021-12-15

### Fixed

- Specifying a non-default results directory in a sub-lattice no longer causes a failure in lattice execution.

## [0.10.3] - 2021-12-14

### Added

- Functional tests for how-to's in documentation

### Changed

- Moved example script to a functional test in the pipeline
- Added a test flag to the CLI tool

## [0.10.2] - 2021-12-14

### Fixed

- Check that only `kwargs` without any default values in the workflow definition need to be passed in `lattice.draw(ax=ax, **kwargs)`.

### Added

- Function to check whether all the parameters without default values for a callable function has been passed added to shared utils.

## [0.10.1] - 2021-12-13

### Fixed

- Content and style fixes for getting started doc.

## [0.10.0] - 2021-12-12

### Changed

- Remove all imports from the `covalent` to the `covalent_dispatcher`, except for `_dispatch_serverless`
- Moved CLI into `covalent_dispatcher`
- Moved executors to `covalent` directory

## [0.9.1] - 2021-12-13

### Fixed

- Updated CONTRIBUTING to clarify docstring style.
- Fixed docstrings for `calculate_node` and `check_constraint_specific_sum`.

## [0.9.0] - 2021-12-10

### Added

- `prefix_separator` for separating non-executable node types from executable ones.

- `subscript_prefix`, `generator_prefix`, `sublattice_prefix`, `attr_prefix` for prefixes of subscripts, generators,
  sublattices, and attributes, when called on an electron and added to the transport graph.

- `exclude_from_postprocess` list of prefixes to denote those nodes which won't be used in post processing the workflow.

- `__int__()`, `__float__()`, `__complex__()` for converting a node to an integer, float, or complex to a value of 0 then handling those types in post processing.

- `__iter__()` generator added to Electron for supporting multiple return values from an electron execution.

- `__getattr__()` added to Electron for supporting attribute access on the node output.

- `__getitem__()` added to Electron for supporting subscripting on the node output.

- `electron_outputs` added as an attribute to lattice.

### Changed

- `electron_list_prefix`, `electron_dict_prefix`, `parameter_prefix` modified to reflect new way to assign prefixes to nodes.

- In `build_graph` instead of ignoring all exceptions, now the exception is shown alongwith the runtime error notifying that object manipulation should be avoided inside a lattice.

- `node_id` changed to `self.node_id` in Electron's `__call__()`.

- `parameter` type electrons now have the default metadata instead of empty dictionary.

- Instead of deserializing and checking whether a sublattice is there, now a `sublattice_prefix` is used to denote when a node is a sublattice.

- In `dispatcher_stack_test`, `test_dispatcher_flow` updated to indicate the new use of `parameter_prefix`.

### Fixed

- When an execution fails due to something happening in `run_workflow`, then result object's status is now failed and the object is saved alongwith throwing the appropriate exception.

## [0.8.5] - 2021-12-10

### Added

- Added tests for choosing specific executors inside electron initialization.
- Added test for choosing specific Conda environments inside electron initialization.

## [0.8.4] - 2021-12-10

### Changed

- Removed _shared_files directory and contents from covalent_dispatcher. Logging in covalent_dispatcher now uses the logger in covalent/_shared_files/logging.py.

## [0.8.3] - 2021-12-10

### Fixed

- Decorator symbols were added to the pseudo-code in the quantum chemistry tutorial.

## [0.8.2] - 2021-12-06

### Added

- Quantum chemistry tutorial.

## [0.8.1] - 2021-12-08

### Added

- Docstrings with typehints for covalent dispatcher functions added.

### Changed

- Replaced `node` to `node_id` in `electron.py`.

- Removed unnecessary `enumerate` in `covalent_dispatcher/_core/__init__.py`.

- Removed `get_node_device_mapping` function from `covalent_dispatcher/_core/__init__.py`
  and moved the definition to directly add the mapping to `workflow_schedule`.

- Replaced iterable length comparison for `executor_specific_exec_cmds` from `if len(executor_specific_exec_cmds) > 0`
  to `if executor_specific_exec_cmds`.

## [0.8.0] - 2021-12-03

### Added

- Executors can now accept the name of a Conda environment. If that environment exists, the operations of any electron using that executor are performed in that Conda environment.

## [0.7.6] - 2021-12-02

### Changed

- How to estimate lattice execution time has been renamed to How to query lattice execution time.
- Change result querying syntax in how-to guides from `lattice.get_result` to
  `covalent.get_result`.
- Choose random port for Dask dashboard address by setting `dashboard_address` to ':0' in
  `LocalCluster`.

## [0.7.5] - 2021-12-02

### Fixed

- "Default" executor plugins are included as part of the package upon install.

## [0.7.4] - 2021-12-02

### Fixed

- Upgraded dask to 2021.10.0 based on a vulnerability report

## [0.7.3] - 2021-12-02

### Added

- Transportable object tests
- Transport graph tests

### Changed

- Variable name node_num to node_id
- Variable name node_idx to node_id

### Fixed

- Transport graph `get_dependencies()` method return type was changed from Dict to List

## [0.7.2] - 2021-12-01

### Fixed

- Date handling in changelog validation

### Removed

- GitLab CI YAML

## [0.7.1] - 2021-12-02

### Added

- A new parameter to a node's result called `sublattice_result` is added.
  This will be of a `Result` type and will contain the result of that sublattice's
  execution. If a normal electron is executed, this will be `None`.

- In `_delete_result` function in `results_manager.py`, an empty results directory
  will now be deleted.

- Name of a sublattice node will also contain `(sublattice)`.

- Added `_dispatch_sync_serverless` which synchronously dispatches without a server
  and waits for a result to be returned. This is the method used to dispatch a sublattice.

- Test for sublatticing is added.

- How-to guide added for sublatticing explaining the new features.

### Changed

- Partially changed `draw` function in `lattice.py` to also draw the subgraph
  of the sublattice when drawing the main graph of the lattice. The change is
  incomplete as we intend to add this feature later.

- Instead of returning `plt`, `draw` now returns the `ax` object.

- `__call__` function in `lattice.py` now runs the lattice's function normally
  instead of dispatching it.

- `_run_task` function now checks whether current node is a sublattice and acts
  accordingly.

### Fixed

- Unnecessary lines to rename the node's name in `covalent_dispatcher/_core/__init__.py` are removed.

- `test_electron_takes_nested_iterables` test was being ignored due to a spelling mistake. Fixed and
  modified to follow the new pattern.

## [0.7.0] - 2021-12-01

### Added

- Electrons can now accept an executor object using the "backend" keyword argument. "backend" can still take a string naming the executor module.
- Electrons and lattices no longer have Slurm metadata associated with the executor, as that information should be contained in the executor object being used as an input argument.
- The "backend" keyword can still be a string specifying the executor module, but only if the executor doesn't need any metadata.
- Executor plugin classes are now directly available to covalent, eg: covalent.executor.LocalExecutor().

## [0.6.7] - 2021-12-01

### Added

- Docstrings without examples for all the functions in core covalent.
- Typehints in those functions as well.
- Used `typing.TYPE_CHECKING` to prevent cyclic imports when writing typehints.

### Changed

- `convert_to_lattice_function` renamed to `convert_to_lattice_function_call`.
- Context managers now raise a `ValueError` instead of a generic `Exception`.

## [0.6.6] - 2021-11-30

### Fixed

- Fixed the version used in the documentation
- Fixed the badge URLs to prevent caching

## [0.6.5] - 2021-11-30

### Fixed

- Broken how-to links

### Removed

- Redundant lines from .gitignore
- *.ipynb from .gitignore

## [0.6.4] - 2021-11-30

### Added

- How-to guides for workflow orchestration.
  - How to construct an electron
  - How to construct a lattice
  - How to add an electron to lattice
  - How to visualize the lattice
  - How to add constraints to lattices
- How-to guides for workflow and subtask execution.
  - How to execute individual electrons
  - How to execute a lattice
  - How to execute multiple lattices
- How-to guides for status querying.
  - How to query electron execution status
  - How to query lattice execution status
  - How to query lattice execution time
- How-to guides for results collection
  - How to query electron execution results
  - How to query lattice execution results
  - How to query multiple lattice execution results
- Str method for the results object.

### Fixed

- Saving the electron execution status when the subtask is running.

## [0.6.3] - 2021-11-29

### Removed

- JWT token requirement.
- Covalent dispatcher login requirement.
- Update covalent login reference in README.md.
- Changed the default dispatcher server port from 5000 to 47007.

## [0.6.2] - 2021-11-28

### Added

- Github action for tests and coverage
- Badges for tests and coverage
- If tests pass then develop is pushed to master
- Add release action which tags and creates a release for minor version upgrades
- Add badges action which runs linter, and upload badges for version, linter score, and platform
- Add publish action (and badge) which builds a Docker image and uploads it to the AWS ECR

## [0.6.1] - 2021-11-27

### Added

- Github action which checks version increment and changelog entry

## [0.6.0] - 2021-11-26

### Added

- New Covalent RTD theme
- sphinx extension sphinx-click for CLI RTD
- Sections in RTD
- init.py in both covalent-dispatcher logger module and cli module for it to be importable in sphinx

### Changed

- docutils version that was conflicting with sphinx

### Removed

- Old aq-theme

## [0.5.1] - 2021-11-25

### Added

- Integration tests combining both covalent and covalent-dispatcher modules to test that
  lattice workflow are properly planned and executed.
- Integration tests for the covalent-dispatcher init module.
- pytest-asyncio added to requirements.

## [0.5.0] - 2021-11-23

### Added

- Results manager file to get results from a file, delete a result, and redispatch a result object.
- Results can also be awaited to only return a result if it has either been completed or failed.
- Results class which is used to store the results with all the information needed to be used again along with saving the results to a file functionality.
- A result object will be a mercurial object which will be updated by the dispatcher and saved to a file throughout the dispatching and execution parts.
- Direct manipulation of the transport graph inside a result object takes place.
- Utility to convert a function definition string to a function and vice-versa.
- Status class to denote the status of a result object and of each node execution in the transport graph.
- Start and end times are now also stored for each node execution as well as for the whole dispatch.
- Logging of `stdout` and `stderr` can be done by passing in the `log_stdout`, `log_stderr` named metadata respectively while dispatching.
- In order to get the result of a certain dispatch, the `dispatch_id`, the `results_dir`, and the `wait` parameter can be passed in. If everything is default, then only the dispatch id is required, waiting will not be done, and the result directory will be in the current working directory with folder name as `results/` inside which every new dispatch will have a new folder named according to their respective dispatch ids, containing:
  - `result.pkl` - (Cloud)pickled result object.
  - `result_info.yaml` - yaml file with high level information about the result and its execution.
  - `dispatch_source.py` - python file generated, containing the original function definitions of lattice and electrons which can be used to dispatch again.

### Changed

- `logfile` named metadata is now `slurm_logfile`.
- Instead of using `jsonpickle`, `cloudpickle` is being used everywhere to maintain consistency.
- `to_json` function uses `json` instead of `jsonpickle` now in electron and lattice definitions.
- `post_processing` moved to the dispatcher, so the dispatcher will now store a finished execution result in the results folder as specified by the user with no requirement of post processing it from the client/user side.
- `run_task` function in dispatcher modified to check if a node has completed execution and return it if it has, else continue its execution. This also takes care of cases if the server has been closed mid execution, then it can be started again from the last saved state, and the user won't have to wait for the whole execution.
- Instead of passing in the transport graph and dispatch id everywhere, the result object is being passed around, except for the `asyncio` part where the dispatch id and results directory is being passed which afterwards lets the core dispatcher know where to get the result object from and operate on it.
- Getting result of parent node executions of the graph, is now being done using the result object's graph. Storing of each execution's result is also done there.
- Tests updated to reflect the changes made. They are also being run in a serverless manner.

### Removed

- `LatticeResult` class removed.
- `jsonpickle` requirement removed.
- `WorkflowExecutionResult`, `TaskExecutionResult`, and `ExecutionError` singleton classes removed.

### Fixed

- Commented out the `jwt_required()` part in `covalent-dispatcher/_service/app.py`, may be removed in later iterations.
- Dispatcher server will now return the error message in the response of getting result if it fails instead of sending every result ever as a response.

## [0.4.3] - 2021-11-23

### Added

- Added a note in Known Issues regarding port conflict warning.

## [0.4.2] - 2021-11-24

### Added

- Added badges to README.md

## [0.4.1] - 2021-11-23

### Changed

- Removed old coverage badge and fixed the badge URL

## [0.4.0] - 2021-11-23

### Added

- Codecov integrations and badge

### Fixed

- Detached pipelines no longer created

## [0.3.0] - 2021-11-23

### Added

- Wrote a Code of Conduct based on <https://www.contributor-covenant.org/>
- Added installation and environment setup details in CONTRIBUTING
- Added Known Issues section to README

## [0.2.0] - 2021-11-22

### Changed

- Removed non-open-source executors from Covalent. The local SLURM executor is now
- a separate repo. Executors are now plugins.

## [0.1.0] - 2021-11-19

### Added

- Pythonic CLI tool. Install the package and run `covalent --help` for a usage description.
- Login and logout functionality.
- Executor registration/deregistration skeleton code.
- Dispatcher service start, stop, status, and restart.

### Changed

- JWT token is stored to file instead of in an environment variable.
- The Dask client attempts to connect to an existing server.

### Removed

- Removed the Bash CLI tool.

### Fixed

- Version assignment in the covalent init file.

## [0.0.3] - 2021-11-17

### Fixed

- Fixed the Dockerfile so that it runs the dispatcher server from the covalent repo.

## [0.0.2] - 2021-11-15

### Changed

- Single line change in ci script so that it doesn't exit after validating the version.
- Using `rules` in `pytest` so that the behavior in test stage is consistent.

## [0.0.1] - 2021-11-15

### Added

- CHANGELOG.md to track changes (this file).
- Semantic versioning in VERSION.
- CI pipeline job to enforce versioning.<|MERGE_RESOLUTION|>--- conflicted
+++ resolved
@@ -7,18 +7,15 @@
 
 ## [UNRELEASED]
 
-<<<<<<< HEAD
+### Fixed
+
+- Use workflow_call to automatically call reusable workflow
+
+## [0.89.1] - 2022-04-19
+
 ### Fixed
 
 - Reusable workflow called at job level
-- Use workflow_call to automatically call reusable workflow
-=======
-## [0.89.1] - 2022-04-19
-
-### Fixed
-
-- Reusable workflow called at job level
->>>>>>> 8a790f41
 
 ## [0.89.0] - 2022-04-19
 
