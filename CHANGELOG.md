# Changelog

All notable changes to this project will be documented in this file.

The format is based on [Keep a Changelog](https://keepachangelog.com/en/1.0.0/),
and this project adheres to [Semantic Versioning](https://semver.org/spec/v2.0.0.html).

## [UNRELEASED]

<<<<<<< HEAD
### Changed

- Updated Base executor to support non-unique `retval_key`s, particularly for use in File Transfer where we may have several CallDeps with the reserved `retval_key` of value `files`.
=======
### Operations

- pre-commit autoupdate

## [0.156.0] - 2022-07-27

### Authors

- Okechukwu  Emmanuel Ochia <okechukwu@agnostiq.ai>
- Co-authored-by: Scott Wyman Neagle <scott@agnostiq.ai>
- Will Cunningham <wjcunningham7@users.noreply.github.com>
- Alejandro Esquivel <ae@alejandro.ltd>
- Co-authored-by: pre-commit-ci[bot] <66853113+pre-commit-ci[bot]@users.noreply.github.com>


### Added

- Bash decorator is introduced
- Lepton commands can be specified as a list of strings rather than strings alone.
>>>>>>> ddb5b477

## [0.155.1] - 2022-07-26

### Authors

- Okechukwu  Emmanuel Ochia <okechukwu@agnostiq.ai>
- Co-authored-by: Scott Wyman Neagle <scott@agnostiq.ai>
- Will Cunningham <wjcunningham7@users.noreply.github.com>
- Alejandro Esquivel <ae@alejandro.ltd>
- Co-authored-by: pre-commit-ci[bot] <66853113+pre-commit-ci[bot]@users.noreply.github.com>


### Fixed

- `script_location` key not found issue when running alembic programatically

### Operations

- Fixed syntax errors in `stale.yml` and in `hotfix.yml`
- `docker.yml` triggered after version bump in `develop` instead of before
- Enhanced `tests.yml` to upload coverage reports by domain

## [0.155.0] - 2022-07-26

### Authors

- Alejandro Esquivel <ae@alejandro.ltd>


### Added

- Exposing `alembic {args}` cli commands through: `covalent db alembic {args}`

## [0.154.0] - 2022-07-25

### Authors

- Casey Jao <casey@agnostiq.ai>
- Co-authored-by: Venkat Bala <venkat@agnostiq.ai>
- Alejandro Esquivel <ae@alejandro.ltd>


### Added

- Added methods to programatically fetch information from Alembic without needing subprocess

## [0.153.1] - 2022-07-25

### Authors

- Casey Jao <casey@agnostiq.ai>
- Co-authored-by: Venkat Bala <venkat@agnostiq.ai>


### Fixed

- Stdout and stderr are now captured when using the dask executor.


### Tests

- Fixed Dask cluster CLI tests

## [0.153.0] - 2022-07-25

### Authors

- Faiyaz Hasan <faiyaz@agnostiq.ai>


### Added

- Helper function to load and save files corresponding to the DB filenames.

### Changed

- Files with .txt, .log extensions are stored as strings.
- Get result web request timeout to 2 seconds.

## [0.152.0] - 2022-07-25

### Authors

- Faiyaz Hasan <faiyaz@agnostiq.ai>
- Co-authored-by: Scott Wyman Neagle <scott@agnostiq.ai>


### Changed

- Pass default DataStore object to node value retrieval method in the Results object.

## [0.151.1] - 2022-07-22

### Authors

- Faiyaz Hasan <faiyaz@agnostiq.ai>
- Co-authored-by: Scott Wyman Neagle <scott@agnostiq.ai>


### Fixed

- Adding maximum number of retries and timeout parameter to the get result http call.
- Disabling result_webhook for now.

## [0.151.0] - 2022-07-22

### Authors

- Scott Wyman Neagle <scott@agnostiq.ai>
- Co-authored-by: Will Cunningham <wjcunningham7@gmail.com>
- Sankalp Sanand <sankalp@agnostiq.ai>


### Added

- `BaseAsyncExecutor` has been added which can be inherited by new async-aware executors.

### Changed

- Since tasks were basically submitting the functions to a Dask cluster by default, they have been converted into asyncio `Tasks` instead which support a far larger number of concurrent tasks than previously used `ThreadPool`.

- `tasks_pool` will still be used to schedule tasks which use non-async executors.

- Executor's `executor` will now receive a callable instead of a serialized function. This allows deserializing the function where it is going to be executed while providing a simplified `execute` at the same time.

- `uvloop` is being used instead of the default event loop of `asyncio` for better performance.

- Tests have also been updated to reflect above changes.

### Operations

- Made Santosh the sole owner of `/docs`

## [0.150.0] - 2022-07-22

### Authors

- Faiyaz Hasan <faiyaz@agnostiq.ai>


### Added

- Initialize database tables when the covalent server is started.

## [0.149.0] - 2022-07-21

### Authors

- Scott Wyman Neagle <scott@agnostiq.ai>
- Co-authored-by: Venkat Bala <venkat@agnostiq.ai>


### Removed

- `result.save()`
- `result._write_dispatch_to_python_file()`

## [0.148.0] - 2022-07-21

### Authors

- Alejandro Esquivel <ae@alejandro.ltd>


### Changed

- Changed DataStore default db path to correspond to dispatch db config path

### Operations

- Added workflow to stale and close pull requests


### Docs

- Fixed `get_metadata` calls in examples to remove `results_dir` argument
- Removed YouTube video temporarily

## [0.147.0] - 2022-07-21

### Authors

- Casey Jao <casey@agnostiq.ai>


### Changed

- Simplified interface for custom executors. All the boilerplate has
  been moved to `BaseExecutor`.

## [0.146.0] - 2022-07-20

### Authors

- Casey Jao <casey@agnostiq.ai>
- Co-authored-by: Venkat Bala <venkat@agnostiq.ai>
- Faiyaz Hasan <faiyaz@agnostiq.ai>



### Added

- Ensure that transportable objects are rendered correctly when printing the result object.

### Tests

- Check that user data is not unpickled by the Covalent server process

## [0.145.0] - 2022-07-20

### Authors

- Scott Wyman Neagle <scott@agnostiq.ai>
- Co-authored-by: Venkat Bala <venkat@agnostiq.ai>
- Co-authored-by: Faiyaz Hasan <faiyaz@agnostiq.ai>


### Removed

- `entry_point.get_result()`

### Changed

- get_result to query an HTTP endpoint instead of a DB session

## [0.144.0] - 2022-07-20

### Authors

- Will Cunningham <wjcunningham7@users.noreply.github.com>
- Co-authored-by: Scott Wyman Neagle <scott@agnostiq.ai>
- Alejandro Esquivel <ae@alejandro.ltd>


### Added

- Set up alembic migrations & added migration guide (`alembic/README.md`)

## [0.143.0] - 2022-07-19

### Authors

- Will Cunningham <wjcunningham7@users.noreply.github.com>
- Co-authored-by: Scott Wyman Neagle <scott@agnostiq.ai>


### Changed

- Installation will fail if `cova` is installed while trying to install `covalent`.

## [0.142.0] - 2022-07-19

### Authors

- Poojith U Rao <106616820+poojithurao@users.noreply.github.com>
- Co-authored-by: Will Cunningham <wjcunningham7@gmail.com>
- Anna Hughes <annagwen42@gmail.com>
- Co-authored-by: Poojith <poojith@agnostiq.ai>
- Co-authored-by: Scott Wyman Neagle <scott@agnostiq.ai>
- Casey Jao <casey@agnostiq.ai>
- Co-authored-by: Venkat Bala <venkat@agnostiq.ai>
- Co-authored-by: pre-commit-ci[bot] <66853113+pre-commit-ci[bot]@users.noreply.github.com>
- Faiyaz Hasan <faiyaz@agnostiq.ai>


### Added

- `electron_num`, `completed_electron_num` fields to the Lattice table.

## [0.141.0] - 2022-07-19

### Authors

- Poojith U Rao <106616820+poojithurao@users.noreply.github.com>
- Co-authored-by: Will Cunningham <wjcunningham7@gmail.com>
- Anna Hughes <annagwen42@gmail.com>
- Co-authored-by: Poojith <poojith@agnostiq.ai>
- Co-authored-by: Scott Wyman Neagle <scott@agnostiq.ai>
- Casey Jao <casey@agnostiq.ai>
- Co-authored-by: Venkat Bala <venkat@agnostiq.ai>
- Co-authored-by: pre-commit-ci[bot] <66853113+pre-commit-ci[bot]@users.noreply.github.com>


### Changed

- Deprecate topological sort in favor of inspect in-degree of nodes until they are zero before dispatching task
- Use deepcopy to generate a copy of the metadata dictionary before saving result object to the database

### Docs

- Adding incomplete pennylane kernel tutorial
- Adding quantum ensemble tutorial

## [0.140.0] - 2022-07-19

### Authors

- Faiyaz Hasan <faiyaz@agnostiq.ai>
- Co-authored-by: Venkat Bala <venkat@agnostiq.ai>


### Added

- Fields `deps_filename`, `call_before_filename` and `call_after_filename` to the `Electron` table.
- Re-write the deps / call before and after file contents when inserting / updating electron record in the database.

### Changed

- Modify the test and implementation logic of inserting the electron record with these new fields.
- Field `key` to `key_filename` in `Electron` table.

## [0.139.1] - 2022-07-19

### Authors

- Divyanshu Singh <55018955+divshacker@users.noreply.github.com>
- Co-authored-by: Scott Wyman Neagle <wymnea@protonmail.com>
- Co-authored-by: Scott Wyman Neagle <scott@agnostiq.ai>
- Co-authored-by: Will Cunningham <wjcunningham7@users.noreply.github.com>


### Fixed

- Fixes Reverse IP problem. All References to `0.0.0.0` are changed to `localhost` . More details can be found [here](https://github.com/AgnostiqHQ/covalent/issues/202)

## [0.139.0] - 2022-07-19

### Authors

- Venkat Bala <venkat@agnostiq.ai>
- Co-authored-by: Scott Wyman Neagle <scott@agnostiq.ai>
- Faiyaz Hasan <faiyaz@agnostiq.ai>
- Co-authored-by: Will Cunningham <wjcunningham7@gmail.com>


### Added

- Columns `is_active` in the lattice, eLectron and Electron dependency tables.

### Docs

- Adding a RTD tutorial/steps on creating a custom executor

## [0.138.0] - 2022-07-19

### Authors

- Anna Hughes <annagwen42@gmail.com>
- Co-authored-by: Will Cunningham <wjcunningham7@gmail.com>
- Will Cunningham <wjcunningham7@users.noreply.github.com>
- Co-authored-by: Venkat Bala <venkat@agnostiq.ai>


### Added

- Docker build workflow

### Changed

- Dockerfile uses multi-stage build

### Docs

- New tutorial demonstrating how to solve the MaxCut Problem with QAOA and Covalent

## [0.137.0] - 2022-07-19

### Authors

- Prasanna Venkatesh <54540812+Prasy12@users.noreply.github.com>
- Co-authored-by: Alejandro Esquivel <ae@alejandro.ltd>


### Added

- Ability to hide/show labels on the graph
- Graph layout with elk configurations

### Changed

- Changed API socket calls interval for graph optimization.

### Tests

- Disabled several dask functional tests

## [0.136.0] - 2022-07-18

### Authors

- Scott Wyman Neagle <scott@agnostiq.ai>
- Co-authored-by: Faiyaz Hasan <faiyaz@agnostiq.ai>


### Changed

- Result.save() has been deprecated in favor of Result.persist() and querying the database directly.

## [0.135.0] - 2022-07-18

### Authors

- Casey Jao <casey@agnostiq.ai>
- Co-authored-by: Scott Wyman Neagle <scott@agnostiq.ai>
- Co-authored-by: Alejandro Esquivel <ae@alejandro.ltd>


### Operations

- Psiog is only codeowner of js files
- Fix in changelog action to handle null author when a bot is committing

### Added

- Support injecting return values of calldeps into electrons during workflow execution

## [0.134.0] - 2022-07-15

### Authors

- Casey Jao <casey@agnostiq.ai>
- Co-authored-by: Scott Wyman Neagle <scott@agnostiq.ai>


### Changed

- Covalent server can now process workflows without having their deps installed

## [0.133.0] - 2022-07-15

### Authors

- Will Cunningham <wjcunningham7@users.noreply.github.com>


### Removed

- Removed the deprecated function `draw_inline` as well as the `matplotlib` dependency.

### Operations

- Fixing the retry block for tests

## [0.132.0] - 2022-07-14

### Authors

- Will Cunningham <wjcunningham7@users.noreply.github.com>


### Added

- Bash lepton support reintroduced with some UX modifications to the Lepton class. Leptons which use scripting languages can be specified as either (1) a command run in the shell/console or (2) a call to a function in a library/script. Leptons which use compiled languages must specify a library and a function name.
- The keyword argument `display_name` can be used to override the name appearing in the UI. Particularly useful when the lepton is a command.
- All arguments except for language are now keyword arguments.
- Keyword arguments passed to a Bash lepton are understood to define environment variables within the shell.
- Non-keyword arguments fill in `$1`, `$2`, etc.
- Named outputs enumerate variables within the shell which will be returned to the user. These can be either `Lepton.OUTPUT` or `Lepton.INPUT_OUTPUT` types.

### Added

- New fields to the decomposed result object Database: 

## [0.131.0] - 2022-07-13

### Authors

- Sankalp Sanand <sankalp@agnostiq.ai>
- Co-authored-by: Venkat Bala <venkat@agnostiq.ai>


### Fixed

- `covalent --version` now looks for `covalent` metadata instead of `cova`

### Tests

- Updated the cli test to include whether the correct version number is shown when `covalent --version` is run

### Added

- Method to write electron id corresponding to sublattices in `execution.py` when running `_run_task`.

## [0.130.0] - 2022-07-12

### Authors

- Venkat Bala <venkat@agnostiq.ai>
- Co-authored-by: Scott Wyman Neagle <scott@agnostiq.ai>

### Changed

- Ignoring tests for `cancel_dispatch` and `construct_bash`
- Create a dummy requirements.txt file for pip deps tests
- Fix version of `Werkzeug` package to avoid running into ValueError (unexpected kwarg `as_tuple`)
- Update `customization` how to test by specifying the section header `sdk`

## [0.129.0] - 2022-07-12

### Authors

- Sankalp Sanand <sankalp@agnostiq.ai>
- Co-authored-by: Alejandro Esquivel <ae@alejandro.ltd>

### Added

- Support for `wait_for` type edges when two electrons are connected by their execution side effects instead of output-input relation.

### Changed

- `active_lattice.electron_outputs` now contains the node ids as well for the electron which is being post processed.

## [0.128.1] - 2022-07-12

### Authors

- Faiyaz Hasan <faiyaz@agnostiq.ai>


### Fixed

- `Result.persist` test in `result_test.py`.
- Electron dependency `arg_index` is changed back to Nullable.

## [0.128.0] - 2022-07-12

### Authors

- Okechukwu  Emmanuel Ochia <okechukwu@agnostiq.ai>
- Co-authored-by: Casey Jao <casey@agnostiq.ai>
- Co-authored-by: Alejandro Esquivel <ae@alejandro.ltd>
- Co-authored-by: pre-commit-ci[bot] <66853113+pre-commit-ci[bot]@users.noreply.github.com>

### Added

- File transfer support for leptons

## [0.127.0] - 2022-07-11

### Authors

- Scott Wyman Neagle <scott@agnostiq.ai>
- Co-authored-by: Faiyaz Hasan <faiyaz@agnostiq.ai>
- Co-authored-by: Venkat Bala <venkat@agnostiq.ai>


### Added

- When saving to DB, also persist to the new DB if running in develop mode

### Tests

- Flask app route tests

## [0.126.0] - 2022-07-11

### Authors

- Will Cunningham <wjcunningham7@users.noreply.github.com>
- Alejandro Esquivel <ae@alejandro.ltd>
- Co-authored-by: pre-commit-ci[bot] <66853113+pre-commit-ci[bot]@users.noreply.github.com>
- Co-authored-by: Sankalp Sanand <sankalp@agnostiq.ai>


### Added

- Added Folder class
- Added internal call before/after deps to execute File Transfer operations pre/post electron execution.

### Operations

- Enhanced hotfix action to create branches from existing commits

## [0.125.0] - 2022-07-09

### Authors

- Okechukwu  Emmanuel Ochia <okechukwu@agnostiq.ai>
- Co-authored-by: pre-commit-ci[bot] <66853113+pre-commit-ci[bot]@users.noreply.github.com>
- Co-authored-by: Alejandro Esquivel <ae@alejandro.ltd>
- Venkat Bala <venkat@agnostiq.ai>
- Co-authored-by: Okechukwu Ochia <emmirald@gmail.com>
- Co-authored-by: Scott Wyman Neagle <scott@agnostiq.ai>


### Added

- Dask Cluster CLI functional/unit tests

### Docs

- Updated RTD concepts, how-to-guides, and api docs with electron dependencies.

### Operations

- Separate out running tests and uploading coverage report to circumvent bug in
  retry action

## [0.124.0] - 2022-07-07

### Authors

- Will Cunningham <wjcunningham7@users.noreply.github.com>
- Co-authored-by: Scott Wyman Neagle <scott@agnostiq.ai>
- Faiyaz Hasan <faiyaz@agnostiq.ai>


### Added

- `Result.persist` method in `covalent/_results_manager/result.py`.

### Operations

- Package pre-releases go to `covalent` instead of `cova` on PyPI.

## [0.123.0] - 2022-07-07

### Authors

- Scott Wyman Neagle <scott@agnostiq.ai>
- Co-authored-by: Faiyaz Hasan <faiyaz@agnostiq.ai>
- Will Cunningham <wjcunningham7@users.noreply.github.com>
- Alejandro Esquivel <ae@alejandro.ltd>
- Co-authored-by: pre-commit-ci[bot] <66853113+pre-commit-ci[bot]@users.noreply.github.com>


### Added

- Added Folder class
- Added internal call before/after deps to execute File Transfer operations pre/post electron execution.

### Operations

- `codeql.yml` and `condabuild.yml` run nightly instead of on every PR.
- Style fixes in changelog

## [0.122.1] - 2022-07-06

### Authors

Will Cunningham <wjcunningham7@users.noreply.github.com>
Co-authored-by: Scott Wyman Neagle <scott@agnostiq.ai>


### Operations

- Added license scanner action
- Pre-commit autoupdate

### Tests

- Tests for running workflows with more than one iteration

### Fixed

- Attribute error caused by attempts to retrieve the name from the node function when the node function is set to None

## [0.122.0] - 2022-07-04

### Authors

Faiyaz Hasan <faiyaz@agnostiq.ai>
Co-authored-by: pre-commit-ci[bot] <66853113+pre-commit-ci[bot]@users.noreply.github.com>


### Added

- `covalent/_results_manager/write_result_to_db.py` module and methods to insert / update data in the DB.
- `tests/covalent_tests/results_manager_tests/write_result_to_db_test.py` containing the unit tests for corresponding functions.

### Changed

- Electron `type` column to a string type rather than an `ElectronType` in DB models.
- Primary keys from `BigInteger` to `Integer` in DB models.

## [0.121.0] - 2022-07-04

### Authors

Will Cunningham <wjcunningham7@users.noreply.github.com>
Co-authored-by: Alejandro Esquivel <ae@alejandro.ltd>
Co-authored-by: pre-commit-ci[bot] <66853113+pre-commit-ci[bot]@users.noreply.github.com>


### Removed

- Unused requirements `gunicorn` and `eventlet` in `requirements.txt` as well as `dask` in `tests/requirements.txt`, since it is already included in the core requirements.

### Docs

- Updated the compatibility matrix in the docs.

## [0.120.0] - 2022-07-04

### Authors

Okechukwu  Emmanuel Ochia <okechukwu@agnostiq.ai>
Co-authored-by: Venkat Bala <venkat@agnostiq.ai>
Co-authored-by: pre-commit-ci[bot] <66853113+pre-commit-ci[bot]@users.noreply.github.com>
Co-authored-by: Scott Wyman Neagle <scott@agnostiq.ai>


### Added

- Adding `cluster` CLI options to facilitate interacting with the backend Dask cluster
- Adding options to `covalent start` to enable specifying number of workers, memory limit and threads per worker at cluster startup

### Changed

- Update `DaskAdminWorker` docstring with better explanation

## [0.119.1] - 2022-07-04

### Authors

Scott Wyman Neagle <scott@agnostiq.ai>
Casey Jao <casey@agnostiq.ai>


### Fixed

- `covalent status` checks if the server process is still alive.

### Operations

- Updates to changelog logic to handle multiple authors

## [0.119.0] - 2022-07-03
### Authors
@cjao 


### Added

- Introduce support for pip dependencies

## [0.118.0] - 2022-07-02
### Authors
@AlejandroEsquivel 


### Added

- Introduced File, FileTransfer, and FileTransferStrategy classes to support various File Transfer use cases prior/post electron execution

## [0.117.0] - 2022-07-02
### Authors
@Emmanuel289 


### Added

- Included retry action in 'tests.yaml' workflow.

## [0.116.0] - 2022-06-29
### Authors
@Prasy12 

### Changed

- Changed API socket calls interval for graph optimization.

### Added

- Ability to change to different layouts from the GUI.

## [0.115.0] - 2022-06-28
### Authors
@cjao 


### Added

- Introduce support for `call_before`, `call_after`, and bash dependencies

### Operations

- Unit tests performed on Python 3.10 on Ubuntu and MacOS images as well as 3.9 on MacOS
- Updated codeowners so that AQ Engineers doesn't own this CHANGELOG
- pre-commit autoupdate

## [0.114.0] - 2022-06-23
### Authors
@dependabot[bot] 


### Changed

- Changed eventsource version on webapp yarn-lock file.

### Operations

- Added Github push changelog workflow to append commiters username
- Reusable JavaScript action to parse changelog and update version

## [0.113.0] - 2022-06-21

### Added

- Introduce new db models and object store backends

### Operations

- Syntax fix in hotfix.yml

### Docs

- Added new tutorial: Linear and convolutional autoencoders

## [0.112.0] - 2022-06-20

### Changed

- Changed async version on webapp package-lock file.

## [0.111.0] - 2022-06-20

### Changed

- Changed eventsource version on webapp package-lock file.

### Docs

- Added new tutorial: Covalentified version of the Pennylane Variational Classifier tutorial.

## [0.110.3] - 2022-06-17

### Fixed

- Fix error when parsing electron positional arguments in workflows

### Docs

- Remove hardcoding version info in README.md

## [0.110.2] - 2022-06-10

### Docs

- Fix MNIST tutorial
- Fix Quantum Gravity tutorial
- Update RTD with migration guide compatible with latest release
- Convert all references to `covalent start` from Jupyter notebooks to markdown statements
- Update release notes summary in README.md
- Fixed display issues with figure (in dark mode) and bullet points in tutorials

### Operations

- Added a retry block to the webapp build step in `tests.yml`

## [0.110.1] - 2022-06-10

### Fixed

- Configure dask to not use daemonic processes when creating a cluster

### Operations

- Sync the VERSION file within `covalent` directory to match the root level VERSION
- Manually patch `covalent/VERSION`

## [0.110.0] - 2022-06-10

### Changed

- Web GUI list size and status label colors changed.
- Web GUI graph running icon changed to non-static icon.

### Docs

- Removed references to the Dask executor in RTD as they are no longer needed.

## [0.109.1] - 2022-06-10

### Fixed

- `covalent --version` now works for PyPI releases

## [0.109.0] - 2022-06-10

### Docs

- Update CLI help statements

### Added

- Add CLI functionality to start covalent with/without Dask
- Add CLI support to parse `covalent_ui.log` file

### Operations

- Updating codeowners to establish engineering & psiog ownership

### Docs

- Added new tutorial: Training quantum embedding kernels for classification.

## [0.108.0] - 2022-06-08

### Added

- WCI yaml file

### Docs

- Add pandoc installation updates to contributing guide

## [0.107.0] - 2022-06-07

### Changed

- Skipping stdout/stderr redirection tests until implemented in Dask parent process

### Added

- Simplifed starting the dask cluster using `multiprocessing`
- Added `bokeh==2.4.3` to requirements.txt to enable view Dask dashboard

### Fixed

- Changelog-reminder action now works for PRs from forks.

## [0.106.2] - 2022-06-06

### Fixed

- Specifying the version for package `furo` to `2022.4.7` to prevent breaking doc builds

### Docs

- Added new tutorial: Using Covalent with PennyLane for hybrid computation.

## [0.106.1] - 2022-06-01

### Fixed

- Changelog-reminder action now works for PRs from forks

### Docs

- Removed references to microservices in RTD
- Updated README.md.
- Changed `ct.electron` to `ct.lattice(executor=dask_executor)` in MNIST classifier tutorial

## [0.106.0] - 2022-05-26

### Changed

- Visual theme for Webapp GUI changed in accordance to new theme
- Fonts, colors, icons have been updated

## [0.105.0] - 2022-05-25

### Added

- Add a pre-commit hook for `detect-secrets`.
- Updated the actions in accordance with the migration done in the previous version.

## [0.104.0] - 2022-05-23

### Changed

- Services have been moved to a different codebase. This repo is now hosting the Covalent SDK, local dispatcher backend, Covalent web GUI, and documentation. Version is bumped to `0.104.0` in order to avoid conflicts.
- Update tests to match the current dispatcher api
- Skip testing dask executor until dask executor plugin is made public
- Using 2 thread pools to manage multiple workflows better and the other one for executing electrons in parallel.

### Fixed

- Add psutil and PyYAML to requirements.txt
- Passing the same Electron to multiple inputs of an Electron now works. UI fix pending.
- Dask from `requirements.txt`.

### Removed

- Asyncio usage for electron level concurrency.
- References to dask

### Added

- Functional test added for dask executor with the cluster running locally.
- Scalability tests for different workflows and workflow sizes under `tests/stress_tests/scripts`
- Add sample performance testing workflows under `tests/stress_tests`
- Add pipelines to continuously run the tutorial notebooks
- Create notebook with tasks from RTD

## [0.32.3] - 2022-03-16

### Fixed

- Fix missing UI graph edges between parameters and electrons in certain cases.
- Fix UI crashes in cases where legacy localStorage state was being loaded.

## [0.32.2] - 2022-03-16

### Added

- Images for graphs generated in tutorials and how-tos.
- Note for quantum gravity tutorial to tell users that `tensorflow` doesn't work on M1 Macs.
- `Known Issues` added to `README.md`

### Fixed

- `draw` function usage in tutorials and how-tos now reflects the UI images generated instead of using graphviz.
- Images now render properly in RTD of how-tos.

### Changed

- Reran all the tutorials that could run, generating the outputs again.

## [0.32.1] - 2022-03-15

### Fixed

- CLI now starts server directly in the subprocess instead of as a daemon
- Logs are provided as pipes to Popen instead of using a shell redirect
- Restart behavior fixed
- Default port in `covalent_ui/app.py` uses the config manager

### Removed

- `_graceful_restart` function no longer needed without gunicorn

## [0.32.0] - 2022-03-11

### Added

- Dispatcher microservice API endpoint to dispatch and update workflow.
- Added get runnable task endpoint.

## [0.31.0] - 2022-03-11

### Added

- Runner component's main functionality to run a set of tasks, cancel a task, and get a task's status added to its api.

## [0.30.5] - 2022-03-11

### Updated

- Updated Workflow endpoints & API spec to support upload & download of result objects as pickle files

## [0.30.4] - 2022-03-11

### Fixed

- When executing a task on an alternate Conda environment, Covalent no longer has to be installed on that environment. Previously, a Covalent object (the execution function as a TransportableObject) was passed to the environment. Now it is deserialized to a "normal" Python function, which is passed to the alternate Conda environment.

## [0.30.3] - 2022-03-11

### Fixed

- Fixed the order of output storage in `post_process` which should have been the order in which the electron functions are called instead of being the order in which they are executed. This fixes the order in which the replacement of function calls with their output happens, which further fixes any discrepencies in the results obtained by the user.

- Fixed the `post_process` test to check the order as well.

## [0.30.2] - 2022-03-11

### Changed

- Updated eventlet to 0.31.0

## [0.30.1] - 2022-03-10

### Fixed

- Eliminate unhandled exception in Covalent UI backend when calling fetch_result.

## [0.30.0] - 2022-03-09

### Added

- Skeleton code for writing the different services corresponding to each component in the open source refactor.
- OpenAPI specifications for each of the services.

## [0.29.3] - 2022-03-09

### Fixed

- Covalent UI is built in the Dockerfile, the setup file, the pypi workflow, the tests workflow, and the conda build script.

## [0.29.2] - 2022-03-09

### Added

- Defaults defined in executor plugins are read and used to update the in-memory config, as well as the user config file. But only if the parameter in question wasn't already defined.

### Changed

- Input parameter names and docstrings in _shared_files.config.update_config were changed for clarity.

## [0.29.1] - 2022-03-07

### Changed

- Updated fail-fast strategy to run all tests.

## [0.29.0] - 2022-03-07

### Added

- DispatchDB for storing dispatched results

### Changed

- UI loads dispatches from DispatchDB instead of browser local storage

## [0.28.3] - 2022-03-03

### Fixed

Installed executor plugins don't have to be referred to by their full module name. Eg, use "custom_executor", instead of "covalent_custom_plugin.custom_executor".

## [0.28.2] - 2022-03-03

### Added

- A brief overview of the tutorial structure in the MNIST classification tutorial.

## [0.28.1] - 2022-03-02

### Added

- Conda installation is only supported for Linux in the `Getting Started` guide.
- MNIST classifier tutorial.

### Removed

- Removed handling of default values of function parameters in `get_named_params` in `covalent/_shared_files/utils.py`. So, it is actually being handled by not being handled since now `named_args` and `named_kwargs` will only contain parameters that were passed during the function call and not all of them.

## [0.28.0] - 2022-03-02

### Added

- Lepton support, including for Python modules and C libraries
- How-to guides showing how to use leptons for each of these

## [0.27.6] - 2022-03-01

### Added

- Added feature development basic steps in CONTRIBUTING.md.
- Added section on locally building RTD (read the docs) in the contributing guide.

## [0.27.5] - 2022-03-01

### Fixed

- Missing UI input data after backend change - needed to be derived from graph for electrons, lattice inputs fixed on server-side, combining name and positional args
- Broken UI graph due to variable->edge_name renaming
- Missing UI executor data after server-side renaming

## [0.27.4] - 2022-02-28

### Fixed

- Path used in `covalent/executor/__init__.py` for executor plugin modules needed updating to `covalent/executor/executor_plugins`

### Removed

- Disabled workflow cancellation test due to inconsistent outcomes. Test will be re-enabled after cancellation mechanisms are investigated further.

## [0.27.3] - 2022-02-25

### Added

- Added `USING_DOCKER.md` guide for running docker container.
- Added cli args to covalent UI flask server `covalent_ui/app.py` to modify port and log file path.

### Removed

- Removed gunicorn from cli and Dockerfile.

### Changed

- Updated cli `covalent_dispatcher/_cli/service.py` to run flask server directly, and removed dispatcher and UI flags.
- Using Flask blueprints to merge Dispatcher and UI servers.
- Updated Dockerfile to run flask server directly.
- Creating server PID file manually in `covalent_dispatcher/_cli/service.py`.
- Updated tests and docs to reflect merged servers.
- Changed all mentions of port 47007 (for old UI server) to 48008.

## [0.27.2] - 2022-02-24

### Changed

- Removed unnecessary blockquotes from the How-To guide for creating custom executors
- Changed "Covalent Cloud" to "Covalent" in the main code text

## [0.27.1] - 2022-02-24

### Removed

- Removed AQ-Engineers from CODEOWNERS in order to fix PR review notifications

## [0.27.0] - 2022-02-24

### Added

- Support for positional only, positional or keyword, variable positional, keyword only, variable keyword types of parameters is now added, e.g an electron can now use variable args and variable kwargs if the number/names of parameters are unknown during definition as `def task(*args, **kwargs)` which wasn't possible before.

- `Lattice.args` added to store positional arguments passed to the lattice's workflow function.

- `get_named_params` function added in `_shared_files/utils.py` which will return a tuple containing named positional arguments and named keyword arguments. The names help in showing and storing these parameters in the transport graph.

- Tests to verify whether all kinds of input paramaters are supported by electron or a lattice.

### Changed

- No longer merging positional arguments with keyword arguments, instead they are separately stored in respective nodes in the transport graph.

- `inputs` returned from `_get_inputs` function in `covalent_dispatcher/_core/execution.py` now contains positional as well as keyword arguments which further get passed to the executor.

- Executors now support positional and keyword arguments as inputs to their executable functions.

- Result object's `_inputs` attribute now contains both `args` and `kwargs`.

- `add_node_for_nested_iterables` is renamed to `connect_node_with_others` and `add_node_to_graph` also renamed to `add_collection_node_to_graph` in `electron.py`. Some more variable renames to have appropriate self-explanatory names.

- Nodes and edges in the transport graph now have a better interface to assign attributes to them.

- Edge attribute `variable` renamed to `edge_name`.

- In `serialize` function of the transport graph, if `metadata_only` is True, then only `metadata` attribute of node and `source` and `target` attributes of edge are kept in the then return serialized `data`.

- Updated the tests wherever necessary to reflect the above changes

### Removed

- Deprecated `required_params_passed` since an error will automatically be thrown by the `build_graph` function if any of the required parameters are not passed.

- Removed duplicate attributes from nodes in the transport graph.

## [0.26.1] - 2022-02-23

### Added

- Added Local Executor section to the API read the docs.

## [0.26.0] - 2022-02-23

### Added

- Automated reminders to update the changelog

## [0.25.3] - 2022-02-23

## Added

- Listed common mocking commands in the CONTRIBUTING.md guide.
- Additional guidelines on testing.

## [0.25.2] - 2022-02-21

### Changed

- `backend` metadata name changed to `executor`.
- `_plan_workflow` usage updated to reflect how that executor related information is now stored in the specific executor object.
- Updated tests to reflect the above changes.
- Improved the dispatch cancellation test to provide a robust solution which earlier took 10 minutes to run with uncertainty of failing every now and then.

### Removed

- Removed `TaskExecutionMetadata` as a consequence of removing `execution_args`.

## [0.25.1] - 2022-02-18

### Fixed

- Tracking imports that have been used in the workflow takes less time.

### Added

- User-imports are included in the dispatch_source.py script. Covalent-related imports are commented out.

## [0.25.0] - 2022-02-18

### Added

- UI: Lattice draw() method displays in web UI
- UI: New navigation panel

### Changed

- UI: Animated graph changes, panel opacity

### Fixed

- UI: Fixed "Not Found" pages

## [0.24.21] - 2022-02-18

### Added

- RST document describing the expectations from a tutorial.

## [0.24.20] - 2022-02-17

### Added

- Added how to create custom executors

### Changed

- Changed the description of the hyperlink for choosing executors
- Fixed typos in doc/source/api/getting_started/how_to/execution/creating_custom_executors.ipynb

## [0.24.19] - 2022-02-16

### Added

- CODEOWNERS for certain files.

## [0.24.18] - 2022-02-15

### Added

- The user configuration file can now specify an executor plugin directory.

## [0.24.17] - 2022-02-15

### Added

- Added a how-to for making custom executors.

## [0.24.16] - 2022-02-12

### Added

- Errors now contain the traceback as well as the error message in the result object.
- Added test for `_post_process` in `tests/covalent_dispatcher_tests/_core/execution_test.py`.

### Changed

- Post processing logic in `electron` and dispatcher now relies on the order of execution in the transport graph rather than node's function names to allow for a more reliable pairing of nodes and their outputs.

- Renamed `init_test.py` in `tests/covalent_dispatcher_tests/_core/` to `execution_test.py`.

### Removed

- `exclude_from_postprocess` list which contained some non executable node types removed since only executable nodes are post processed now.

## [0.24.15] - 2022-02-11

### Fixed

- If a user's configuration file does not have a needed exeutor parameter, the default parameter (defined in _shared_files/defaults.py) is used.
- Each executor plugin is no longer initialized upon the import of Covalent. This allows required parameters in executor plugins.

## Changed

- Upon updating the configuration data with a user's configuration file, the complete set is written back to file.

## Added

- Tests for the local and base executors.

## [0.24.14] - 2022-02-11

### Added

- UI: add dashboard cards
- UI: add scaling dots background

### Changed

- UI: reduce sidebar font sizes, refine color theme
- UI: refine scrollbar styling, show on container hover
- UI: format executor parameters as YAML code
- UI: update syntax highlighting scheme
- UI: update index.html description meta tag

## [0.24.13] - 2022-02-11

### Added

- Tests for covalent/_shared_files/config.py

## [0.24.12] - 2022-02-10

### Added

- CodeQL code analyzer

## [0.24.11] - 2022-02-10

### Added

- A new dictionary `_DEFAULT_CONSTRAINTS_DEPRECATED` in defaults.py

### Changed

- The `_DEFAULT_CONSTRAINT_VALUES` dictionary now only contains the `backend` argument

## [0.24.10] - 2022-02-09

### Fixed

- Sporadically failing workflow cancellation test in tests/workflow_stack_test.py

## [0.24.9] - 2022-02-09

## Changed

- Implementation of `_port_from_pid` in covalent_dispatcher/_cli/service.py.

## Added

- Unit tests for command line interface (CLI) functionalities in covalent_dispatcher/_cli/service.py and covalent_dispatcher/_cli/cli.py.

## [0.24.8] - 2022-02-07

### Fixed

- If a user's configuration file does not have a needed parameter, the default parameter (defined in _shared_files/defaults.py) is used.

## [0.24.7] - 2022-02-07

### Added

- Typing: Add Type hint `dispatch_info` parameter.
- Documentation: Updated the return_type description in docstring.

### Changed

- Typing: Change return type annotation to `Generator`.

## [0.24.6] - 2022-02-06

### Added

- Type hint to `deserialize` method of `TransportableObject` of `covalent/_workflow/transport.py`.

### Changed

- Description of `data` in `deserialize` method of `TransportableObject` of `covalent/_workflow/transport.py` from `The serialized transportable object` to `Cloudpickled function`.

## [0.24.5] - 2022-02-05

### Fixed

- Removed dependence on Sentinel module

## [0.24.4] - 2022-02-04

### Added

- Tests across multiple versions of Python and multiple operating systems
- Documentation reflecting supported configurations

## [0.24.3] - 2022-02-04

### Changed

- Typing: Use `bool` in place of `Optional[bool]` as type annotation for `develop` parameter in `covalent_dispatcher.service._graceful_start`
- Typing: Use `Any` in place of `Optional[Any]` as type annotation for `new_value` parameter in `covalent._shared_files.config.get_config`

## [0.24.2] - 2022-02-04

### Fixed

- Updated hyperlink of "How to get the results" from "./collection/query_electron_execution_result" to "./collection/query_multiple_lattice_execution_results" in "doc/source/how_to/index.rst".
- Updated hyperlink of "How to get the result of a particular electron" from "./collection/query_multiple_lattice_execution_results" to "./collection/query_electron_execution_result" in "doc/source/how_to/index.rst".

## [0.24.1] - 2022-02-04

### Changed

- Changelog entries are now required to have the current date to enforce ordering.

## [0.24.0] - 2022-02-03

### Added

- UI: log file output - display in Output tab of all available log file output
- UI: show lattice and electron inputs
- UI: display executor attributes
- UI: display error message on failed status for lattice and electron

### Changed

- UI: re-order sidebar sections according to latest figma designs
- UI: update favicon
- UI: remove dispatch id from tab title
- UI: fit new uuids
- UI: adjust theme text primary and secondary colors

### Fixed

- UI: auto-refresh result state on initial render of listing and graph pages
- UI: graph layout issues: truncate long electron/param names

## [0.23.0] - 2022-02-03

### Added

- Added `BaseDispatcher` class to be used for creating custom dispatchers which allow connection to a dispatcher server.
- `LocalDispatcher` inheriting from `BaseDispatcher` allows connection to a local dispatcher server running on the user's machine.
- Covalent only gives interface to the `LocalDispatcher`'s `dispatch` and `dispatch_sync` methods.
- Tests for both `LocalDispatcher` and `BaseDispatcher` added.

### Changed

- Switched from using `lattice.dispatch` and `lattice.dispatch_sync` to `covalent.dispatch` and `covalent.dispatch_sync`.
- Dispatcher address now is passed as a parameter (`dispatcher_addr`) to `covalent.dispatch` and `covalent.dispatch_sync` instead of a metadata field to lattice.
- Updated tests, how tos, and tutorials to use `covalent.dispatch` and `covalent.dispatch_sync`.
- All the contents of `covalent_dispatcher/_core/__init__.py` are moved to `covalent_dispatcher/_core/execution.py` for better organization. `__init__.py` only contains function imports which are needed by external modules.
- `dispatch`, `dispatch_sync` methods deprecated from `Lattice`.

### Removed

- `_server_dispatch` method removed from `Lattice`.
- `dispatcher` metadata field removed from `lattice`.

## [0.22.19] - 2022-02-03

### Fixed

- `_write_dispatch_to_python_file` isn't called each time a task is saved. It is now only called in the final save in `_run_planned_workflow` (in covalent_dispatcher/_core/__init__.py).

## [0.22.18] - 2022-02-03

### Fixed

- Added type information to result.py

## [0.22.17] - 2022-02-02

### Added

- Replaced `"typing.Optional"` with `"str"` in covalent/executor/base.py
- Added missing type hints to `get_dispatch_context` and `write_streams_to_file` in covalent/executor/base.py, BaseExecutor

## [0.22.16] - 2022-02-02

### Added

- Functions to check if UI and dispatcher servers are running.
- Tests for the `is_ui_running` and `is_server_running` in covalent_dispatcher/_cli/service.py.

## [0.22.15] - 2022-02-01

### Fixed

- Covalent CLI command `covalent purge` will now stop the servers before deleting all the pid files.

### Added

- Test for `purge` method in covalent_dispatcher/_cli/service.py.

### Removed

- Unused `covalent_dispatcher` import from covalent_dispatcher/_cli/service.py.

### Changed

- Moved `_config_manager` import from within the `purge` method to the covalent_dispatcher/_cli/service.py for the purpose of mocking in tests.

## [0.22.14] - 2022-02-01

### Added

- Type hint to `_server_dispatch` method in `covalent/_workflow/lattice.py`.

## [0.22.13] - 2022-01-26

### Fixed

- When the local executor's `log_stdout` and `log_stderr` config variables are relative paths, they should go inside the results directory. Previously that was queried from the config, but now it's queried from the lattice metadata.

### Added

- Tests for the corresponding functions in (`covalent_dispatcher/_core/__init__.py`, `covalent/executor/base.py`, `covalent/executor/executor_plugins/local.py` and `covalent/executor/__init__.py`) affected by the bug fix.

### Changed

- Refactored `_delete_result` in result manager to give the option of deleting the result parent directory.

## [0.22.12] - 2022-01-31

### Added

- Diff check in pypi.yml ensures correct files are packaged

## [0.22.11] - 2022-01-31

### Changed

- Removed codecov token
- Removed Slack notifications from feature branches

## [0.22.10] - 2022-01-29

### Changed

- Running tests, conda, and version workflows on pull requests, not just pushes

## [0.22.9] - 2022-01-27

### Fixed

- Fixing version check action so that it doesn't run on commits that are in develop
- Edited PR template so that markdown checklist appears properly

## [0.22.8] - 2022-01-27

### Fixed

- publish workflow, using `docker buildx` to build images for x86 and ARM, prepare manifest and push to ECR so that pulls will match the correct architecture.
- typo in CONTRIBUTING
- installing `gcc` in Docker image so Docker can build wheels for `dask` and other packages that don't provide ARM wheels

### Changed

- updated versions in `requirements.txt` for `matplotlib` and `dask`

## [0.22.7] - 2022-01-27

### Added

- `MANIFEST.in` did not have `covalent_dispatcher/_service` in it due to which the PyPi package was not being built correctly. Added the `covalent_dispatcher/_service` to the `MANIFEST.in` file.

### Fixed

- setuptools properly including data files during installation

## [0.22.6] - 2022-01-26

### Fixed

- Added service folder in covalent dispatcher to package.

## [0.22.5] - 2022-01-25

### Fixed

- `README.md` images now use master branch's raw image urls hosted on <https://github.com> instead of <https://raw.githubusercontent.com>. Also, switched image rendering from html to markdown.

## [0.22.4] - 2022-01-25

### Fixed

- dispatcher server app included in sdist
- raw image urls properly used

## [0.22.3] - 2022-01-25

### Fixed

- raw image urls used in readme

## [0.22.2] - 2022-01-25

### Fixed

- pypi upload

## [0.22.1] - 2022-01-25

### Added

- Code of conduct
- Manifest.in file
- Citation info
- Action to upload to pypi

### Fixed

- Absolute URLs used in README
- Workflow badges updated URLs
- `install_package_data` -> `include_package_data` in `setup.py`

## [0.22.0] - 2022-01-25

### Changed

- Using public ECR for Docker release

## [0.21.0] - 2022-01-25

### Added

- GitHub pull request templates

## [0.20.0] - 2022-01-25

### Added

- GitHub issue templates

## [0.19.0] - 2022-01-25

### Changed

- Covalent Beta Release

## [0.18.9] - 2022-01-24

### Fixed

- iframe in the docs landing page is now responsive

## [0.18.8] - 2022-01-24

### Changed

- Temporarily removed output tab
- Truncated dispatch id to fit left sidebar, add tooltip to show full id

## [0.18.7] - 2022-01-24

### Changed

- Many stylistic improvements to documentation, README, and CONTRIBUTING.

## [0.18.6] - 2022-01-24

### Added

- Test added to check whether an already decorated function works as expected with Covalent.
- `pennylane` package added to the `requirements-dev.txt` file.

### Changed

- Now using `inspect.signature` instead of `function.__code__` to get the names of function's parameters.

## [0.18.5] - 2022-01-21

### Fixed

- Various CI fixes, including rolling back regression in version validation, caching on s3 hosted badges, applying releases and tags correctly.

## [0.18.4] - 2022-01-21

### Changed

- Removed comments and unused functions in covalent_dispatcher
- `result_class.py` renamed to `result.py`

### Fixed

- Version was not being properly imported inside `covalent/__init__.py`
- `dispatch_sync` was not previously using the `results_dir` metadata field

### Removed

- Credentials in config
- `generate_random_filename_in_cache`
- `is_any_atom`
- `to_json`
- `show_subgraph` option in `draw`
- `calculate_node`

## [0.18.3] - 2022-01-20

### Fixed

- The gunicorn servers now restart more gracefully

## [0.18.2] - 2022-01-21

### Changed

- `tempdir` metadata field removed and replaced with `executor.local.cache_dir`

## [0.18.1] - 2022-01-11

## Added

- Concepts page

## [0.18.0] - 2022-01-20

### Added

- `Result.CANCELLED` status to represent the status of a cancelled dispatch.
- Condition to cancel the whole dispatch if any of the nodes are cancelled.
- `cancel_workflow` function which uses a shared variable provided by Dask (`dask.distributed.Variable`) in a dask client to inform nodes to stop execution.
- Cancel function for dispatcher server API which will allow the server to terminate the dispatch.
- How to notebook for cancelling a dispatched job.
- Test to verify whether cancellation of dispatched jobs is working as expected.
- `cancel` function is available as `covalent.cancel`.

### Changed

- In file `covalent/_shared_files/config.py` instead of using a variable to store and then return the config data, now directly returning the configuration.
- Using `fire_and_forget` to dispatch a job instead of a dictionary of Dask's `Future` objects so that we won't have to manage the lifecycle of those futures.
- The `test_run_dispatcher` test was changed to reflect that the dispatcher no longer uses a dictionary of future objects as it was not being utilized anywhere.

### Removed

- `with dask_client` context was removed as the client created in `covalent_dispatcher/_core/__init__.py` is already being used even without the context. Furthermore, it creates issues when that context is exited which is unnecessary at the first place hence not needed to be resolved.

## [0.17.5] - 2022-01-19

### Changed

- Results directory uses a relative path by default and can be overridden by the environment variable `COVALENT_RESULTS_DIR`.

## [0.17.4] - 2022-01-19

### Changed

- Executor parameters use defaults specified in config TOML
- If relative paths are supplied for stdout and stderr, those files are created inside the results directory

## [0.17.3] - 2022-01-18

### Added

- Sync function
- Covalent CLI tool can restart in developer mode

### Fixed

- Updated the UI address referenced in the README

## [0.17.2] - 2022-01-12

### Added

- Quantum gravity tutorial

### Changed

- Moved VERSION file to top level

## [0.17.1] - 2022-01-19

### Added

- `error` attribute was added to the results object to show which node failed and the reason behind it.
- `stdout` and `stderr` attributes were added to a node's result to store any stdout and stderr printing done inside an electron/node.
- Test to verify whether `stdout` and `stderr` are being stored in the result object.

### Changed

- Redesign of how `redirect_stdout` and `redirect_stderr` contexts in executor now work to allow storing their respective outputs.
- Executors now also return `stdout` and `stderr` strings, along with the execution output, so that they can be stored in their result object.

## [0.17.0] - 2022-01-18

### Added

- Added an attribute `__code__` to electron and lattice which is a copy of their respective function's `__code__` attribute.
- Positional arguments, `args`, are now merged with keyword arguments, `kwargs`, as close as possible to where they are passed. This was done to make sure we support both with minimal changes and without losing the name of variables passed.
- Tests to ensure usage of positional arguments works as intended.

### Changed

- Slight rework to how any print statements in lattice are sent to null.
- Changed `test_dispatcher_functional` in `basic_dispatcher_test.py` to account for the support of `args` and removed a an unnecessary `print` statement.

### Removed

- Removed `args` from electron's `init` as it wasn't being used anywhere.

## [0.16.1] - 2022-01-18

### Changed

- Requirement changed from `dask[complete]` to `dask[distributed]`.

## [0.16.0] - 2022-01-14

### Added

- New UI static demo build
- New UI toolbar functions - orientation, toggle params, minimap
- Sortable and searchable lattice name row

### Changed

- Numerous UI style tweaks, mostly around dispatches table states

### Fixed

- Node sidebar info now updates correctly

## [0.15.11] - 2022-01-18

### Removed

- Unused numpy requirement. Note that numpy is still being installed indirectly as other packages in the requirements rely on it.

## [0.15.10] - 2022-01-16

## Added

- How-to guide for Covalent dispatcher CLI.

## [0.15.9] - 2022-01-18

### Changed

- Switched from using human readable ids to using UUIDs

### Removed

- `human-id` package was removed along with its mention in `requirements.txt` and `meta.yaml`

## [0.15.8] - 2022-01-17

### Removed

- Code breaking text from CLI api documentation.
- Unwanted covalent_dispatcher rst file.

### Changed

- Installation of entire covalent_dispatcher instead of covalent_dispatcher/_service in setup.py.

## [0.15.7] - 2022-01-13

### Fixed

- Functions with multi-line or really long decorators are properly serialized in dispatch_source.py.
- Multi-line Covalent output is properly commented out in dispatch_source.py.

## [0.15.6] - 2022-01-11

### Fixed

- Sub-lattice functions are successfully serialized in the utils.py get_serialized_function_str.

### Added

- Function to scan utilized source files and return a set of imported modules (utils.get_imports_from_source)

## [0.15.5] - 2022-01-12

### Changed

- UI runs on port 47007 and the dispatcher runs on port 48008. This is so that when the servers are later merged, users continue using port 47007 in the browser.
- Small modifications to the documentation
- Small fix to the README

### Removed

- Removed a directory `generated` which was improperly added
- Dispatcher web interface
- sqlalchemy requirement

## [0.15.4] - 2022-01-11

### Changed

- In file `covalent/executor/base.py`, `pickle` was changed to `cloudpickle` because of its universal pickling ability.

### Added

- In docstring of `BaseExecutor`, a note was added specifying that `covalent` with its dependencies is assumed to be installed in the conda environments.
- Above note was also added to the conda env selector how-to.

## [0.15.3] - 2022-01-11

### Changed

- Replaced the generic `RuntimeError` telling users to check if there is an object manipulation taking place inside the lattice to a simple warning. This makes the original error more visible.

## [0.15.2] - 2022-01-11

### Added

- If condition added for handling the case where `__getattr__` of an electron is accessed to detect magic functions.

### Changed

- `ActiveLatticeManager` now subclasses from `threading.local` to make it thread-safe.
- `ValueError` in the lattice manager's `claim` function now also shows the name of the lattice that is currently claimed.
- Changed docstring of `ActiveLatticeManager` to note that now it is thread-safe.
- Sublattice dispatching now no longer deletes the result object file and is dispatched normally instead of in a serverless manner.
- `simulate_nitrogen_and_copper_slab_interaction.ipynb` notebook tutorial now does normal dispatching as well instead of serverless dispatching. Also, now 7 datapoints will be shown instead of 10 earlier.

## [0.15.1] - 2022-01-11

### Fixed

- Passing AWS credentials to reusable workflows as a secret

## [0.15.0] - 2022-01-10

### Added

- Action to push development image to ECR

### Changed

- Made the publish action reusable and callable

## [0.14.1] - 2022-01-02

### Changed

- Updated the README
- Updated classifiers in the setup.py file
- Massaged some RTD pages

## [0.14.0] - 2022-01-07

### Added

- Action to push static UI to S3

## [0.13.2] - 2022-01-07

### Changed

- Completed new UI design work

## [0.13.1] - 2022-01-02

### Added

- Added eventlet requirement

### Changed

- The CLI tool can now manage the UI flask server as well
- [Breaking] The CLI option `-t` has been changed to `-d`, which starts the servers in developer mode and exposes unit tests to the server.

## [0.13.0] - 2022-01-01

### Added

- Config manager in `covalent/_shared_files/config.py`
- Default location for the main config file can be overridden using the environment variable `COVALENT_CONFIG_DIR`
- Ability to set and get configuration using `get_config` and `set_config`

### Changed

- The flask servers now reference the config file
- Defaults reference the config file

### Fixed

- `ValueError` caught when running `covalent stop`
- One of the functional tests was using a malformed path

### Deprecated

- The `electron.to_json` function
- The `generate_random_filename_in_cache` function

### Removed

- The `get_api_token` function

## [0.12.13] - 2022-01-04

## Removed

- Tutorial section headings

## Fixed

- Plot background white color

## [0.12.12] - 2022-01-06

### Fixed

- Having a print statement inside electron and lattice code no longer causes the workflow to fail.

## [0.12.11] - 2022-01-04

### Added

- Completed UI feature set for first release

### Changed

- UI server result serialization improvements
- UI result update webhook no longer fails on request exceptions, logs warning intead

## [0.12.10] - 2021-12-17

### Added

- Astrophysics tutorial

## [0.12.9] - 2022-01-04

### Added

- Added `get_all_node_results` method in `result_class.py` to return result of all node executions.

- Added `test_parallelilization` test to verify whether the execution is now being achieved in parallel.

### Changed

- Removed `LocalCluster` cluster creation usage to a simple `Client` one from Dask.

- Removed unnecessary `to_run` function as we no longer needed to run execution through an asyncio loop.

- Removed `async` from function definition of previously asynchronous functions, `_run_task`, `_run_planned_workflow`, `_plan_workflow`, and `_run_workflow`.

- Removed `uvloop` from requirements.

- Renamed `test_get_results` to `test_get_result`.

- Reran the how to notebooks where execution time was mentioned.

- Changed how `dispatch_info` context manager was working to account for multiple nodes accessing it at the same time.

## [0.12.8] - 2022-01-02

### Changed

- Changed the software license to GNU Affero 3.0

### Removed

- `covalent-ui` directory

## [0.12.7] - 2021-12-29

### Fixed

- Gunicorn logging now uses the `capture-output` flag instead of redirecting stdout and stderr

## [0.12.6] - 2021-12-23

### Changed

- Cleaned up the requirements and moved developer requirements to a separate file inside `tests`

## [0.12.5] - 2021-12-16

### Added

- Conda build CI job

## [0.12.4] - 2021-12-23

### Changed

- Gunicorn server now checks for port availability before starting

### Fixed

- The `covalent start` function now prints the correct port if the server is already running.

## [0.12.3] - 2021-12-14

### Added

- Covalent tutorial comparing quantum support vector machines with support vector machine algorithms implemented in qiskit and scikit-learn.

## [0.12.2] - 2021-12-16

### Fixed

- Now using `--daemon` in gunicorn to start the server, which was the original intention.

## [0.12.1] - 2021-12-16

### Fixed

- Removed finance references from docs
- Fixed some other small errors

### Removed

- Removed one of the failing how-to tests from the functional test suite

## [0.12.0] - 2021-12-16

### Added

- Web UI prototype

## [0.11.1] - 2021-12-14

### Added

- CLI command `covalent status` shows port information

### Fixed

- gunicorn management improved

## [0.11.0] - 2021-12-14

### Added

- Slack notifications for test status

## [0.10.4] - 2021-12-15

### Fixed

- Specifying a non-default results directory in a sub-lattice no longer causes a failure in lattice execution.

## [0.10.3] - 2021-12-14

### Added

- Functional tests for how-to's in documentation

### Changed

- Moved example script to a functional test in the pipeline
- Added a test flag to the CLI tool

## [0.10.2] - 2021-12-14

### Fixed

- Check that only `kwargs` without any default values in the workflow definition need to be passed in `lattice.draw(ax=ax, **kwargs)`.

### Added

- Function to check whether all the parameters without default values for a callable function has been passed added to shared utils.

## [0.10.1] - 2021-12-13

### Fixed

- Content and style fixes for getting started doc.

## [0.10.0] - 2021-12-12

### Changed

- Remove all imports from the `covalent` to the `covalent_dispatcher`, except for `_dispatch_serverless`
- Moved CLI into `covalent_dispatcher`
- Moved executors to `covalent` directory

## [0.9.1] - 2021-12-13

### Fixed

- Updated CONTRIBUTING to clarify docstring style.
- Fixed docstrings for `calculate_node` and `check_constraint_specific_sum`.

## [0.9.0] - 2021-12-10

### Added

- `prefix_separator` for separating non-executable node types from executable ones.

- `subscript_prefix`, `generator_prefix`, `sublattice_prefix`, `attr_prefix` for prefixes of subscripts, generators,
  sublattices, and attributes, when called on an electron and added to the transport graph.

- `exclude_from_postprocess` list of prefixes to denote those nodes which won't be used in post processing the workflow.

- `__int__()`, `__float__()`, `__complex__()` for converting a node to an integer, float, or complex to a value of 0 then handling those types in post processing.

- `__iter__()` generator added to Electron for supporting multiple return values from an electron execution.

- `__getattr__()` added to Electron for supporting attribute access on the node output.

- `__getitem__()` added to Electron for supporting subscripting on the node output.

- `electron_outputs` added as an attribute to lattice.

### Changed

- `electron_list_prefix`, `electron_dict_prefix`, `parameter_prefix` modified to reflect new way to assign prefixes to nodes.

- In `build_graph` instead of ignoring all exceptions, now the exception is shown alongwith the runtime error notifying that object manipulation should be avoided inside a lattice.

- `node_id` changed to `self.node_id` in Electron's `__call__()`.

- `parameter` type electrons now have the default metadata instead of empty dictionary.

- Instead of deserializing and checking whether a sublattice is there, now a `sublattice_prefix` is used to denote when a node is a sublattice.

- In `dispatcher_stack_test`, `test_dispatcher_flow` updated to indicate the new use of `parameter_prefix`.

### Fixed

- When an execution fails due to something happening in `run_workflow`, then result object's status is now failed and the object is saved alongwith throwing the appropriate exception.

## [0.8.5] - 2021-12-10

### Added

- Added tests for choosing specific executors inside electron initialization.
- Added test for choosing specific Conda environments inside electron initialization.

## [0.8.4] - 2021-12-10

### Changed

- Removed _shared_files directory and contents from covalent_dispatcher. Logging in covalent_dispatcher now uses the logger in covalent/_shared_files/logging.py.

## [0.8.3] - 2021-12-10

### Fixed

- Decorator symbols were added to the pseudo-code in the quantum chemistry tutorial.

## [0.8.2] - 2021-12-06

### Added

- Quantum chemistry tutorial.

## [0.8.1] - 2021-12-08

### Added

- Docstrings with typehints for covalent dispatcher functions added.

### Changed

- Replaced `node` to `node_id` in `electron.py`.

- Removed unnecessary `enumerate` in `covalent_dispatcher/_core/__init__.py`.

- Removed `get_node_device_mapping` function from `covalent_dispatcher/_core/__init__.py`
  and moved the definition to directly add the mapping to `workflow_schedule`.

- Replaced iterable length comparison for `executor_specific_exec_cmds` from `if len(executor_specific_exec_cmds) > 0`
  to `if executor_specific_exec_cmds`.

## [0.8.0] - 2021-12-03

### Added

- Executors can now accept the name of a Conda environment. If that environment exists, the operations of any electron using that executor are performed in that Conda environment.

## [0.7.6] - 2021-12-02

### Changed

- How to estimate lattice execution time has been renamed to How to query lattice execution time.
- Change result querying syntax in how-to guides from `lattice.get_result` to
  `covalent.get_result`.
- Choose random port for Dask dashboard address by setting `dashboard_address` to ':0' in
  `LocalCluster`.

## [0.7.5] - 2021-12-02

### Fixed

- "Default" executor plugins are included as part of the package upon install.

## [0.7.4] - 2021-12-02

### Fixed

- Upgraded dask to 2021.10.0 based on a vulnerability report

## [0.7.3] - 2021-12-02

### Added

- Transportable object tests
- Transport graph tests

### Changed

- Variable name node_num to node_id
- Variable name node_idx to node_id

### Fixed

- Transport graph `get_dependencies()` method return type was changed from Dict to List

## [0.7.2] - 2021-12-01

### Fixed

- Date handling in changelog validation

### Removed

- GitLab CI YAML

## [0.7.1] - 2021-12-02

### Added

- A new parameter to a node's result called `sublattice_result` is added.
  This will be of a `Result` type and will contain the result of that sublattice's
  execution. If a normal electron is executed, this will be `None`.

- In `_delete_result` function in `results_manager.py`, an empty results directory
  will now be deleted.

- Name of a sublattice node will also contain `(sublattice)`.

- Added `_dispatch_sync_serverless` which synchronously dispatches without a server
  and waits for a result to be returned. This is the method used to dispatch a sublattice.

- Test for sublatticing is added.

- How-to guide added for sublatticing explaining the new features.

### Changed

- Partially changed `draw` function in `lattice.py` to also draw the subgraph
  of the sublattice when drawing the main graph of the lattice. The change is
  incomplete as we intend to add this feature later.

- Instead of returning `plt`, `draw` now returns the `ax` object.

- `__call__` function in `lattice.py` now runs the lattice's function normally
  instead of dispatching it.

- `_run_task` function now checks whether current node is a sublattice and acts
  accordingly.

### Fixed

- Unnecessary lines to rename the node's name in `covalent_dispatcher/_core/__init__.py` are removed.

- `test_electron_takes_nested_iterables` test was being ignored due to a spelling mistake. Fixed and
  modified to follow the new pattern.

## [0.7.0] - 2021-12-01

### Added

- Electrons can now accept an executor object using the "backend" keyword argument. "backend" can still take a string naming the executor module.
- Electrons and lattices no longer have Slurm metadata associated with the executor, as that information should be contained in the executor object being used as an input argument.
- The "backend" keyword can still be a string specifying the executor module, but only if the executor doesn't need any metadata.
- Executor plugin classes are now directly available to covalent, eg: covalent.executor.LocalExecutor().

## [0.6.7] - 2021-12-01

### Added

- Docstrings without examples for all the functions in core covalent.
- Typehints in those functions as well.
- Used `typing.TYPE_CHECKING` to prevent cyclic imports when writing typehints.

### Changed

- `convert_to_lattice_function` renamed to `convert_to_lattice_function_call`.
- Context managers now raise a `ValueError` instead of a generic `Exception`.

## [0.6.6] - 2021-11-30

### Fixed

- Fixed the version used in the documentation
- Fixed the badge URLs to prevent caching

## [0.6.5] - 2021-11-30

### Fixed

- Broken how-to links

### Removed

- Redundant lines from .gitignore
- *.ipynb from .gitignore

## [0.6.4] - 2021-11-30

### Added

- How-to guides for workflow orchestration.
  - How to construct an electron
  - How to construct a lattice
  - How to add an electron to lattice
  - How to visualize the lattice
  - How to add constraints to lattices
- How-to guides for workflow and subtask execution.
  - How to execute individual electrons
  - How to execute a lattice
  - How to execute multiple lattices
- How-to guides for status querying.
  - How to query electron execution status
  - How to query lattice execution status
  - How to query lattice execution time
- How-to guides for results collection
  - How to query electron execution results
  - How to query lattice execution results
  - How to query multiple lattice execution results
- Str method for the results object.

### Fixed

- Saving the electron execution status when the subtask is running.

## [0.6.3] - 2021-11-29

### Removed

- JWT token requirement.
- Covalent dispatcher login requirement.
- Update covalent login reference in README.md.
- Changed the default dispatcher server port from 5000 to 47007.

## [0.6.2] - 2021-11-28

### Added

- Github action for tests and coverage
- Badges for tests and coverage
- If tests pass then develop is pushed to master
- Add release action which tags and creates a release for minor version upgrades
- Add badges action which runs linter, and upload badges for version, linter score, and platform
- Add publish action (and badge) which builds a Docker image and uploads it to the AWS ECR

## [0.6.1] - 2021-11-27

### Added

- Github action which checks version increment and changelog entry

## [0.6.0] - 2021-11-26

### Added

- New Covalent RTD theme
- sphinx extension sphinx-click for CLI RTD
- Sections in RTD
- init.py in both covalent-dispatcher logger module and cli module for it to be importable in sphinx

### Changed

- docutils version that was conflicting with sphinx

### Removed

- Old aq-theme

## [0.5.1] - 2021-11-25

### Added

- Integration tests combining both covalent and covalent-dispatcher modules to test that
  lattice workflow are properly planned and executed.
- Integration tests for the covalent-dispatcher init module.
- pytest-asyncio added to requirements.

## [0.5.0] - 2021-11-23

### Added

- Results manager file to get results from a file, delete a result, and redispatch a result object.
- Results can also be awaited to only return a result if it has either been completed or failed.
- Results class which is used to store the results with all the information needed to be used again along with saving the results to a file functionality.
- A result object will be a mercurial object which will be updated by the dispatcher and saved to a file throughout the dispatching and execution parts.
- Direct manipulation of the transport graph inside a result object takes place.
- Utility to convert a function definition string to a function and vice-versa.
- Status class to denote the status of a result object and of each node execution in the transport graph.
- Start and end times are now also stored for each node execution as well as for the whole dispatch.
- Logging of `stdout` and `stderr` can be done by passing in the `log_stdout`, `log_stderr` named metadata respectively while dispatching.
- In order to get the result of a certain dispatch, the `dispatch_id`, the `results_dir`, and the `wait` parameter can be passed in. If everything is default, then only the dispatch id is required, waiting will not be done, and the result directory will be in the current working directory with folder name as `results/` inside which every new dispatch will have a new folder named according to their respective dispatch ids, containing:
  - `result.pkl` - (Cloud)pickled result object.
  - `result_info.yaml` - yaml file with high level information about the result and its execution.
  - `dispatch_source.py` - python file generated, containing the original function definitions of lattice and electrons which can be used to dispatch again.

### Changed

- `logfile` named metadata is now `slurm_logfile`.
- Instead of using `jsonpickle`, `cloudpickle` is being used everywhere to maintain consistency.
- `to_json` function uses `json` instead of `jsonpickle` now in electron and lattice definitions.
- `post_processing` moved to the dispatcher, so the dispatcher will now store a finished execution result in the results folder as specified by the user with no requirement of post processing it from the client/user side.
- `run_task` function in dispatcher modified to check if a node has completed execution and return it if it has, else continue its execution. This also takes care of cases if the server has been closed mid execution, then it can be started again from the last saved state, and the user won't have to wait for the whole execution.
- Instead of passing in the transport graph and dispatch id everywhere, the result object is being passed around, except for the `asyncio` part where the dispatch id and results directory is being passed which afterwards lets the core dispatcher know where to get the result object from and operate on it.
- Getting result of parent node executions of the graph, is now being done using the result object's graph. Storing of each execution's result is also done there.
- Tests updated to reflect the changes made. They are also being run in a serverless manner.

### Removed

- `LatticeResult` class removed.
- `jsonpickle` requirement removed.
- `WorkflowExecutionResult`, `TaskExecutionResult`, and `ExecutionError` singleton classes removed.

### Fixed

- Commented out the `jwt_required()` part in `covalent-dispatcher/_service/app.py`, may be removed in later iterations.
- Dispatcher server will now return the error message in the response of getting result if it fails instead of sending every result ever as a response.

## [0.4.3] - 2021-11-23

### Added

- Added a note in Known Issues regarding port conflict warning.

## [0.4.2] - 2021-11-24

### Added

- Added badges to README.md

## [0.4.1] - 2021-11-23

### Changed

- Removed old coverage badge and fixed the badge URL

## [0.4.0] - 2021-11-23

### Added

- Codecov integrations and badge

### Fixed

- Detached pipelines no longer created

## [0.3.0] - 2021-11-23

### Added

- Wrote a Code of Conduct based on <https://www.contributor-covenant.org/>
- Added installation and environment setup details in CONTRIBUTING
- Added Known Issues section to README

## [0.2.0] - 2021-11-22

### Changed

- Removed non-open-source executors from Covalent. The local SLURM executor is now
- a separate repo. Executors are now plugins.

## [0.1.0] - 2021-11-19

### Added

- Pythonic CLI tool. Install the package and run `covalent --help` for a usage description.
- Login and logout functionality.
- Executor registration/deregistration skeleton code.
- Dispatcher service start, stop, status, and restart.

### Changed

- JWT token is stored to file instead of in an environment variable.
- The Dask client attempts to connect to an existing server.

### Removed

- Removed the Bash CLI tool.

### Fixed

- Version assignment in the covalent init file.

## [0.0.3] - 2021-11-17

### Fixed

- Fixed the Dockerfile so that it runs the dispatcher server from the covalent repo.

## [0.0.2] - 2021-11-15

### Changed

- Single line change in ci script so that it doesn't exit after validating the version.
- Using `rules` in `pytest` so that the behavior in test stage is consistent.

## [0.0.1] - 2021-11-15

### Added

- CHANGELOG.md to track changes (this file).
- Semantic versioning in VERSION.
- CI pipeline job to enforce versioning.<|MERGE_RESOLUTION|>--- conflicted
+++ resolved
@@ -7,11 +7,10 @@
 
 ## [UNRELEASED]
 
-<<<<<<< HEAD
 ### Changed
 
 - Updated Base executor to support non-unique `retval_key`s, particularly for use in File Transfer where we may have several CallDeps with the reserved `retval_key` of value `files`.
-=======
+
 ### Operations
 
 - pre-commit autoupdate
@@ -31,7 +30,6 @@
 
 - Bash decorator is introduced
 - Lepton commands can be specified as a list of strings rather than strings alone.
->>>>>>> ddb5b477
 
 ## [0.155.1] - 2022-07-26
 
