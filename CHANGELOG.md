# Changelog

All notable changes to this project will be documented in this file.

The format is based on [Keep a Changelog](https://keepachangelog.com/en/1.0.0/),
and this project adheres to [Semantic Versioning](https://semver.org/spec/v2.0.0.html).

## [UNRELEASED]

### Fixed

- Added covalent version attribute to Remote Executors
- Removed unassigned variable names
- Contributing guidelines steps for installing for the first time
- Updated gitignore to ignore yarn files and folders for latest version of yarn

### Operations

- Updated `black` , `prettier`, `pycln` package versions in pre-commit config
- Changed `actions/checkout@v3` to `actions/checkout@v4` in CI
- Dependabot update to npm in changelog action
- Update tough-cookie to 4.1.3 version
- Added rich support to cli for better printing statements.
- Changed semver from 5.7.1 to 5.7.2 in package.json
- Updated word-wrap to 1.2.4 version

### Changed

- Removed strict version pins on `lmdbm`, `mpire`, `orjson`, and `pennylane`
- Changed license to Apache

### Added 

- Documentation and test cases for database triggers. 

### Docs

- Added federated learning showcase code

## [0.229.0-rc.0] - 2023-09-22

### Authors

- Andrew S. Rosen <asrosen93@gmail.com>
- Alejandro Esquivel <ae@alejandro.ltd>
- Co-authored-by: pre-commit-ci[bot] <66853113+pre-commit-ci[bot]@users.noreply.github.com>
- Co-authored-by: mpvgithub <107603631+mpvgithub@users.noreply.github.com>
- Co-authored-by: Manjunath PV <manjunath.poilath@psiog.com>
- Co-authored-by: Ara Ghukasyan <ara@agnostiq.ai>
- Co-authored-by: Sankalp Sanand <sankalp@agnostiq.ai>
- Co-authored-by: jackbaker1001 <jsbaker1001@gmail.com>
- Co-authored-by: Santosh kumar <29346072+santoshkumarradha@users.noreply.github.com>
- Co-authored-by: Ara Ghukasyan <38226926+araghukas@users.noreply.github.com>
- Co-authored-by: Will Cunningham <will@agnostiq.ai>
- Co-authored-by: sriranjani venkatesan <sriranjani.venkatesan@psiog.com>
- Co-authored-by: ArunPsiog <arun.mukesh@psiog.com>
- Co-authored-by: Prasy12 <prasanna.venkatesh@psiog.com>
- Co-authored-by: Prasanna Venkatesh <54540812+Prasy12@users.noreply.github.com>
- FilipBolt <filipbolt@gmail.com>

### Fixed

- Formatted executor block under Qelectron job details to handle any class-type values
- Fixed test-cases to handle latest pydantic version changes
- Rsync command fixed to recursively copy files when using SSH
- Removed accidentally added migrations build files
- Updated migration script to add a default value for `qelectron_data_exists` in the `electrons` table since it cannot be nullable

### Changed

- Raised the minimum version of Pydantic from 1.10.1 to 2.1.1 in `requirements.txt`
- Electron DAL to use Covalent server's data instead of QServer's data.
- Renamed QCluster's `selector_serialized` attribute so it gets propagated to the qserver.
- Removed `orm_mode = True` in `covalent_ui/api/v1/models/dispatch_model.py` as it is deprecated in Pydantic 2

### Added

- Added a `py.typed` file to support type-checking
- Corrected support from distributed Hamiltonian expval calculations
- Exposed qelectron db in sdk result object
- UI changes added for qelectrons and fix for related config file corruption
- UI fix regarding Qelectron not showing up
- Performance optimisation of UI for large Qelectrons

## Tests

- Changed the method for startup and shutdown events for pytest to work with fastapi version 0.93.0
- Fixed test cases to adapt changes to SQLAlchemy version 1.4.49
- Add tests for GUI frontend and backend.
- Skipped `tests/covalent_ui_backend_tests/end_points/summary_test.py::test_overview` until it gets fixed.

### Docs

- Fix autodoc for SSH, Slurm, AWS Braket, AWS Lambda, AWS EC2, AWS Batch, Google Batch
- Updated documentation links in README
- Added tutorial for redispatching workflows with Streamlit

## [0.228.0-rc.0] - 2023-08-31

### Authors

- Andrew S. Rosen <asrosen93@gmail.com>
- Co-authored-by: Sankalp Sanand <sankalp@agnostiq.ai>
- Will Cunningham <wjcunningham7@users.noreply.github.com>
- Co-authored-by: pre-commit-ci[bot] <66853113+pre-commit-ci[bot]@users.noreply.github.com>
- Co-authored-by: Casey Jao <casey@agnostiq.ai>
- WingCode <smallstar1234@gmail.com>
- Nick Tyler <nicholas.s.tyler.4@gmail.com>
- Co-authored-by: Alejandro Esquivel <ae@alejandro.ltd>
- Aravind <100823292+Aravind-psiog@users.noreply.github.com>
- Co-authored-by: Manjunath PV <manjunath.poilath@psiog.com>
- Co-authored-by: ArunPsiog <arun.mukesh@psiog.com>
- Co-authored-by: RaviPsiog <raviteja.gurram@psiog.com>
- Co-authored-by: Prasy12 <prasanna.venkatesh@psiog.com>
- Co-authored-by: mpvgithub <107603631+mpvgithub@users.noreply.github.com>
- Co-authored-by: Will Cunningham <wjcunningham7@gmail.com>
- dwelsch-esi <116022979+dwelsch-esi@users.noreply.github.com>
- Co-authored-by: dwelsch-memverge <david.welsch@memverge.com>
- Co-authored-by: kessler-frost <ssanand@hawk.iit.edu>
- Faiyaz Hasan <faiyaz@agnostiq.ai>
- Santosh kumar <29346072+santoshkumarradha@users.noreply.github.com>

### Fixed

- Fixed dispatcher address not showing when covalent server starts.
- Fixed the failing tests in the `nightly` workflow.

### Operations

- Respecting node version as specified in `.nvmrc` file for tests workflow
- Bumped versions in pre-commit config
- Added prettier for markdown files.
- Reduce the number of pinned version numbers in the `setup.py`, `requirements.txt`, and `requirements-client.txt`
- Updated the `wci.yml` file with new features
- Bumped pre-commit versions
- Temporarily running nightly hourly to test whether the fix worked
- Reverted to daily frequency for nightly

### Added

- File transfer strategy for GCP storage
- Add CLI status for zombie, stopped process.
- Fix for double locking file in configurations.
- Introduced new data access layer
- Introduced Shutil file transfer strategy for local file transfers

### Fixed

- Reduced server memory consumption during workflow processing

### Docs

- Added documentation for Azure Blob Storage file transfers
- Added documentation for Google Cloud Storage file transfers
- Enhanced the quickstart with a set of commonly used features
- Removed duplicate "stop server" warning in the First Experimemnt page
- Fixed typo in quickstart
- Fix autodoc for SSH, Slurm, AWS Braket, AWS Lambda, AWS EC2, AWS Batch, Google Batch
- Updated documentation links in README
- Updating and reorganizing RTD API documentation
- Adding example links in API documentation

### Changed

- Removed the upper limit from `dask` and `distributed` packages' versions until we find a version which is incompatible with Covalent.
- When the server is stopped, any workflows in a non-terminal state are first cancelled
- Pinned sqlalchemy version with upper limit <2.0.0.
<<<<<<< HEAD
- Migrated core server-side code to new data access layer.
=======
- Added rich support to cli for better printing statements.
- Performed minor modifications and rearrangementsto fix the broken tests in the `nightly` workflow.
>>>>>>> 265092f3

### Tests

- Skipping functional tests for azure blob storage and gcp storage how to guides since they require credentials to run.
- Added testcases for GUI backend.
- Changed the method for startup and shutdown events for pytest to work with fastapi version 0.93.0
- Fixed test cases to adapt changes to SQLAlchemy version 1.4.49
- Ignored remote file transfer how-to functional tests.
- Skipping a UI backend test for now
- Fixed `test_decorated_function` test case in functional tests

### Fixed

- Using `filelock` package now for platform independent file locking of config file. This should fix the failing tests as well as improve compatibility with Windows.
- When stopping the server, we send the proper `SIGINT` signal to uvicorn instead of `SIGKILL` which allows the second part of the FastAPI `lifespan` to execute properly.
- Fixed the outstanding incompatibities between front-end data layer and a postgres database
- Reverted file-lock changes
- Fixed dispatches list UI api caused by pydantic config.
- Fixed graph API.
- Fixed UI backend unit test case.
- Executor and workflow executor data dictionaries are passed to sublattices

## [0.227.0-rc.0] - 2023-06-13

### Authors

- Andrew S. Rosen <asrosen93@gmail.com>
- Co-authored-by: Sankalp Sanand <sankalp@agnostiq.ai>
- Will Cunningham <wjcunningham7@users.noreply.github.com>
- Co-authored-by: pre-commit-ci[bot] <66853113+pre-commit-ci[bot]@users.noreply.github.com>
- Co-authored-by: Casey Jao <casey@agnostiq.ai>

### Added

- File transfer strategy for Azure blob storage

### Fixed

- Read in `README.md` with `encoding="utf-8"` in `setup.py`

### Docs

- Fix `Lattice` docstring in RTD.
- Added a missing `,` to the Slurm docs.

### Operations

- Update the PR template.

## [0.226.0-rc.0] - 2023-06-09

### Authors

- Sankalp Sanand <sankalp@agnostiq.ai>

### Changed

- Reverting nightly frequency back to midnight basis

## [0.225.0-rc.0] - 2023-06-08

### Authors

- Sankalp Sanand <sankalp@agnostiq.ai>
- Madhur Tandon <20173739+madhur-tandon@users.noreply.github.com>
- Prasanna Venkatesh <54540812+Prasy12@users.noreply.github.com>
- Co-authored-by: kamalesh.suresh <kamalesh.suresh@psiog.com>
- Co-authored-by: pre-commit-ci[bot] <66853113+pre-commit-ci[bot]@users.noreply.github.com>
- Co-authored-by: Andrew S. Rosen <asrosen93@gmail.com>
- Faiyaz Hasan <faiyaz@agnostiq.ai>
- Co-authored-by: sriranjani venkatesan <sriranjani.venkatesan@psiog.com>
- Will Cunningham <wjcunningham7@users.noreply.github.com>
- Co-authored-by: kessler-frost <ssanand@hawk.iit.edu>
- Co-authored-by: santoshkumarradha <santosh@agnostiq.ai>
- Co-authored-by: Casey Jao <casey@agnostiq.ai>

### Changed

- Temporarily changing the nightly frequency to every hour

## [0.224.0-rc.0] - 2023-06-04

### Authors

- Sankalp Sanand <sankalp@agnostiq.ai>
- Madhur Tandon <20173739+madhur-tandon@users.noreply.github.com>
- Prasanna Venkatesh <54540812+Prasy12@users.noreply.github.com>
- Co-authored-by: kamalesh.suresh <kamalesh.suresh@psiog.com>
- Co-authored-by: pre-commit-ci[bot] <66853113+pre-commit-ci[bot]@users.noreply.github.com>
- Co-authored-by: Andrew S. Rosen <asrosen93@gmail.com>
- Faiyaz Hasan <faiyaz@agnostiq.ai>
- Co-authored-by: sriranjani venkatesan <sriranjani.venkatesan@psiog.com>
- Will Cunningham <wjcunningham7@users.noreply.github.com>
- Co-authored-by: kessler-frost <ssanand@hawk.iit.edu>
- Co-authored-by: santoshkumarradha <santosh@agnostiq.ai>
- Co-authored-by: Casey Jao <casey@agnostiq.ai>

### Changed

- Error messages are propagated to stdout when the server is not started. These changes are applied to `dispatch`, `redispatch`, and `get_result`.

### Docs

- Fix typo in GCP Batch executor RTD.
- Add steps for setting up GUI for local development in contribution guidelines.

### Fixed

- Resolving correct python executable
- Error handling for random URLs/random dispatchId entered on the GUI
- Fixed support for dynamically assigning `executor` to `Electron` class
- Fixed nightly by activating environment before running tests in `tests.yml`

### Added

- `executor` property to `Electron` class, allowing updation of executor after electron function definition
- Added ability to hide post-processing electrons on the UI.
- Added prettify of names for the graph screen on the UI.
- Ability to specify a `workdir` for `local` and `dask` executors along with `create_unique_workdir` option for each electron / node.
- Heartbeat file is created and updated when the server is running
- Added `SQLiteTrigger` class to the `triggers` module.

### Removed

- Removed unused module `covalent._data_store`
- Stress test files of cpu and sublattice stress tests removed from functional tests suite.

### Operations

- Nightly frequency set to midnight EST

## [0.223.1-rc.0] - 2023-05-17

### Authors

- Janosh Riebesell <janosh.riebesell@gmail.com>
- Co-authored-by: Alejandro Esquivel <ae@alejandro.ltd>

### Fixed

- only pin `aiohttp` downwards to fix install on Python 3.11 [#1654](https://github.com/AgnostiqHQ/covalent/pulls/1654)

## [0.223.0-rc.0] - 2023-05-17

### Authors

- Alejandro Esquivel <ae@alejandro.ltd>
- Madhur Tandon <20173739+madhur-tandon@users.noreply.github.com>
- Sankalp Sanand <sankalp@agnostiq.ai>
- Co-authored-by: kessler-frost <ssanand@hawk.iit.edu>
- Faiyaz Hasan <faiyaz@agnostiq.ai>
- Andrew S. Rosen <asrosen93@gmail.com>
- Co-authored-by: pre-commit-ci[bot] <66853113+pre-commit-ci[bot]@users.noreply.github.com>
- Co-authored-by: Santosh kumar <29346072+santoshkumarradha@users.noreply.github.com>

### Added

- Added the `CloudResourceManager` class
- A new tutorial for a dynamic quantum chemistry workflow

### Tests

- Added tests for the `CloudResourceManager` class

### Docs

- Fix docstring for set_config
- Redispatch feature page in Read the Docs.
- Clarify installation instructions for SLURM plugin in Read the Docs (x2).
- Fix waiting order of electrons in docs inside snippet for adding a dependency when inputs and outputs are independent.
- Expose GCP Batch executor RTD.
- Add GCP Batch executor image in RTD.

### Fixed

- DB path creation now takes place at import time so that the CLI commands don't fail
- Raise error on dispatching a non-lattice
- Helpful message when trying to dispatch a workflow when covalent server is not available
- Open UI preview of transport graph when `lattice.draw()` is invoked and print URL of the same
- Defer creation of server specific config entries until covalent is started
- Functional tests on CI
- Move dask worker space to covalent cache instead of `site-packages`

### Docs

- Updated Feature documentation for Triggers with an example and minor corrections

### Removed

- Duplicate mocks for `UI_SRVDIR`
- Duplicate `_get_cancel_requested` method from `covalent_dispatcher/_core/runner.py`

### Tests

- Re-enable `test_run_workflow_does_not_deserialize`

### Authors

- Madhur Tandon <madhurtandon23@gmail.com>

### Operations

- Removed "already released" check from stable changelog action

## [0.222.0-rc.0] - 2023-04-27

### Authors

- Faiyaz Hasan <faiyaz@agnostiq.ai>
- Co-authored-by: kessler-frost <ssanand@hawk.iit.edu>
- Co-authored-by: Alejandro Esquivel <ae@alejandro.ltd>

### Changed

- Implementation of `TransportableObject` property method to be backwards compatible with version 0.209.1.

### Tests

- Updated QA stress test execution time baseline.

## [0.221.1-rc.0] - 2023-04-26

### Authors

- Madhur Tandon <20173739+madhur-tandon@users.noreply.github.com>
- Co-authored-by: Alejandro Esquivel <ae@alejandro.ltd>
- Faiyaz Hasan <faiyaz@agnostiq.ai>
- Rob de Wit <RCdeWit@users.noreply.github.com>
- Co-authored-by: pre-commit-ci[bot] <66853113+pre-commit-ci[bot]@users.noreply.github.com>
- Sankalp Sanand <sankalp@agnostiq.ai>
- Co-authored-by: kessler-frost <ssanand@hawk.iit.edu>

### Tests

- Move QA scripts from QA repo to Covalent functional tests.

### Docs

- Update requirements file for the tutorials: `1_QuantumMachineLearning/pennylane_kernel/source.ipynb` and `machine_learning/dnn_comparison.ipynb`.
- Add macOS 13 (Ventura) to [compatibility list](doc/source/getting_started/compatibility.rst).
- Fixed broken links and typos in the documentation.

### Authors

- Madhur Tandon <madhurtandon23@gmail.com>

### Fixed

- Result status comparison
- Raise error on extra args/kwargs
- Fixed redispatching and trigger server address passing in base trigger

## [0.221.0-rc.0] - 2023-04-17

### Authors

- Faiyaz Hasan <faiyaz@agnostiq.ai>

### Changed

- Moved TransportableObject from transport.py to a new file transportable_object.py.

## [0.220.0-rc.0] - 2023-04-14

### Authors

- Alejandro Esquivel <ae@alejandro.ltd>
- Faiyaz Hasan <faiyaz@agnostiq.ai>
- Sankalp Sanand <sankalp@agnostiq.ai>
- Co-authored-by: kessler-frost <ssanand@hawk.iit.edu>
- Co-authored-by: pre-commit-ci[bot] <66853113+pre-commit-ci[bot]@users.noreply.github.com>
- Venkat Bala <15014089+venkatBala@users.noreply.github.com>
- Co-authored-by: Santosh kumar <29346072+santoshkumarradha@users.noreply.github.com>
- dwelsch-esi <116022979+dwelsch-esi@users.noreply.github.com>
- Ara Ghukasyan <38226926+araghukas@users.noreply.github.com>

### Operations

- Updating `nightly` frequency (temp)

### Added

- Tutorial for hybrid neural network using Covalent, AWSBatch, and Qiskit Runtime.
- Environment variable that users can set to specify the location where Covalent can find their defined executors.
- Task group id in Electrons.
- Reconstruct postprocessing method.

### Fixed

- Doubling of nodes that are added to the transport graph.
- Ensure postprocessing node end time is added as the workflow end time.
- Functional tests
- Custom executor how to guide, and its loading mechanism in covalent server.
- Broken postprocessing unit test.

### Added

- Postprocessing as electrons.
- Postprocessing class in `postprocessing.py` module for all the different postprocessing helper methods and algorithms.

### Changed

- Postprocessing logic.
- Sublattice logic. Sublattices are now treated as electrons. Once the transport graph has been built, the status get changed to `DISPATCHING` at which point it is executed as another workflow.

### Removed

- Postprocessing from runners.

### Docs

- Updated How-to documents.
- Port of Pennylane's Univariate QVR tutorial using Covalent to this repo.
- Adding troubleshooting guide to RTD's
- Added a note to First Experiment offering initial intro to executors.
- Adding Google Batch executor plugin RTD

## [0.219.0-rc.0] - 2023-03-01

### Authors

- Alejandro Esquivel <ae@alejandro.ltd>
- Faiyaz Hasan <faiyaz@agnostiq.ai>
- Sankalp Sanand <sankalp@agnostiq.ai>
- Co-authored-by: kessler-frost <ssanand@hawk.iit.edu>
- Co-authored-by: pre-commit-ci[bot] <66853113+pre-commit-ci[bot]@users.noreply.github.com>
- Venkat Bala <15014089+venkatBala@users.noreply.github.com>
- Co-authored-by: Santosh kumar <29346072+santoshkumarradha@users.noreply.github.com>

### Docs

- Adding `cancellation` RTD text files

### Added

- `disable_run` option added to enable "saving-only" option on covalent server and not executing the workflow
- `register_triggers`, `stop_triggers` functions added to `LocalDispatcher` class
- `triggers` parameter to the lattice metadata
- `BaseTrigger`, `DirTrigger`, `TimeTrigger` classes added available to be assigned to any lattice enabling the triggers feature
- `TriggerLoader` class added enabling loading of any kind of triggers including user defined ones without requiring installation
- CLI options to start covalent server in triggers only, and no triggers mode
- `is_pending` option added during redispatch to resume execution of a previously "saved-only", i.e pending workflow
- API routes added for Triggers server

### Changed

- Modified `ct.get_result` to allow for status only requests

### Fixed

- UI crashing if time values are null
- No longer adding "http://" every time a dispatcher address is provided in local dispatcher class in order to use the provided address exactly

### Docs

- Added documentation for "Triggers" and a separate section for similar "Features"
- Tutorial guidelines

### Tests

- Updated and added tests to account for all of the above triggers related changes

### Operations

- Lowering number of jest workers as an attempt to fix flaky UI functional tests
- Added exception for nightly to pass if conda release fails

## [0.218.0-rc.0] - 2023-02-21

### Authors

- Will Cunningham <wjcunningham7@users.noreply.github.com>
- Venkat Bala <15014089+venkatBala@users.noreply.github.com>
- Co-authored-by: Santosh kumar <29346072+santoshkumarradha@users.noreply.github.com>
- Co-authored-by: Alejandro Esquivel <ae@alejandro.ltd>
- Faiyaz Hasan <faiyaz@agnostiq.ai>
- Sankalp Sanand <sankalp@agnostiq.ai>
- Co-authored-by: kessler-frost <ssanand@hawk.iit.edu>
- Co-authored-by: Venkat Bala <venkat@agnostiq.ai>

### Added

- Added feature to support cancelling workflow dispatches
- Updating/adding new tests to improve code coverage

### Fixed

- Redispatch bug involving copying reusable nodes from old transport graph to new transport graph.
- Pennylane tutorial notebook.

### Docs

- Redispatch API section.
- Add how to for redispatch.
- Mention redispatch in the concepts section.
- Update `AWS Lambda` executor RTD with steps to extend the base executor image for installing custom packages

### Changed

- Enhanced the Dockerfile to include builds from various sources and a differentiation between SDK and Server builds

### Operations

- Updated pre-commit hook versions
- Updated codecov upload steps in tests workflow to fail if upload to codecov fails

## [0.217.0-rc.0] - 2023-02-12

### Authors

- Faiyaz Hasan <faiyaz@agnostiq.ai>
- dwelsch-esi <116022979+dwelsch-esi@users.noreply.github.com>
- Co-authored-by: dwelsch-memverge <david.welsch@memverge.com>
- Co-authored-by: pre-commit-ci[bot] <66853113+pre-commit-ci[bot]@users.noreply.github.com>
- Co-authored-by: Santosh kumar <29346072+santoshkumarradha@users.noreply.github.com>
- Co-authored-by: Will Cunningham <wjcunningham7@gmail.com>

### Fixed

- Redispatch bug.

### Changed

- Location of function to load result from the database now moved to load module in covalent_dispatcher/\_db folde.

### Added

- API endpoint for redispatching.
- Unit and functional tests for redispatching.

### Docs

- Updated self-deployment (server deployment).

## [0.216.0-rc.0] - 2023-02-05

### Authors

- Venkat Bala <15014089+venkatBala@users.noreply.github.com>
- Co-authored-by: Alejandro Esquivel <ae@alejandro.ltd>
- Faiyaz Hasan <faiyaz@agnostiq.ai>
- Ara Ghukasyan <38226926+araghukas@users.noreply.github.com>

### Removed

- References to specific IBMQ hub/group/project in tutorial 5

### Added

- TransportGraphOps class for diffing operations on transport graphs.
- Added make derived dispatch method.
- Apply electron updates method to \_TransportGraph.

### Operations

- Added job in `nightly` to trigger base executor image builds after a Covalent `pre-release`

## [0.215.0-rc.0] - 2023-02-01

### Authors

- Faiyaz Hasan <faiyaz@agnostiq.ai>
- Alejandro Esquivel <ae@alejandro.ltd>

### Docs

- Added IBMQ tutorial

### Added

- Workflow re-dispatching functionality.

## [0.214.0-rc.0] - 2023-01-25

### Authors

- Faiyaz Hasan <faiyaz@agnostiq.ai>
- Alejandro Esquivel <ae@alejandro.ltd>

### Operations

- Fixed stable-changelog action removed `.catch` added `.on('error')`
- Removed AWS base executor deployment from `release.yml`
- Removed experimental tests from nightly test matrix (will be brought back but in different workflow)
- Updated release workflow to continue if release tag already exists

### Removed

- Slurm executor reference from qaoa tutorial since it's not compatible with conda env at the moment.

### Fixed

- Braket pip installation instructions.

## [0.213.2-rc.0] - 2023-01-21

### Authors

- Will Cunningham <wjcunningham7@users.noreply.github.com>

### Fixed

- Removing the entrypoint for SDK-only install
- Updating client requirements to match server versions

## [0.213.1-rc.0] - 2023-01-20

### Authors

- Faiyaz Hasan <faiyaz@agnostiq.ai>
- Alejandro Esquivel <ae@alejandro.ltd>
- dwelsch-esi <116022979+dwelsch-esi@users.noreply.github.com>

### Fixed

- Load plugins only when COVALENT_PLUGIN_LOAD environment variable has been set to a Truthy value.

### Docs

- Published Self-Deployment Guide

## [0.213.0-rc.0] - 2023-01-18

### Authors

- dwelsch-esi <116022979+dwelsch-esi@users.noreply.github.com>
- Co-authored-by: dwelsch-memverge <david.welsch@memverge.com>
- Co-authored-by: pre-commit-ci[bot] <66853113+pre-commit-ci[bot]@users.noreply.github.com>
- Sankalp Sanand <sankalp@agnostiq.ai>
- Co-authored-by: kessler-frost <ssanand@hawk.iit.edu>
- Co-authored-by: Faiyaz Hasan <faiyaz@agnostiq.ai>
- Co-authored-by: Casey Jao <casey@agnostiq.ai>
- Co-authored-by: Santosh kumar <29346072+santoshkumarradha@users.noreply.github.com>
- Co-authored-by: Will Cunningham <wjcunningham7@gmail.com>
- Will Cunningham <wjcunningham7@users.noreply.github.com>
- Co-authored-by: Alejandro Esquivel <ae@alejandro.ltd>

### Fixed

- MNIST tutorial now shows non-Null outputs and the classifier training log image has been updated.
- Minor changes to tutorials: autoencoder, quantum and classical svm, ensemble classification, iris classification with Pennylane, quantum chemistry, DNN tutorial, qaoa, spacetime tutorial etc.
- The range of `networkx` versions in requirements.txt weren't compatible with each other, thus it is pinned to `2.8.6` now
- SDK-only sdist and installation should now work as expected, not packaging the server

### Added

- Added `dispatcher_addr` argument to `ct.get_result` similar to `ct.dispatch` so that it doesn't always fallback to using the default configured address

### Tests

- Updated `_get_result_from_dispatcher` test to verify whether using a link directly works or not

### Docs

- Revised UI reference. Added Settings page documentation.
- Added broken UI links in README

## [0.212.1-rc.0] - 2023-01-14

### Authors

- Casey Jao <casey@agnostiq.ai>

### Fixed

- Fixed naming of collection nodes (was breaking postprocessing)
- Restored compatibility with stable release of AWS executors

## [0.212.0-rc.0] - 2023-01-13

### Authors

- Prasanna Venkatesh <54540812+Prasy12@users.noreply.github.com>
- Co-authored-by: kamalesh.suresh <kamalesh.suresh@psiog.com>
- Co-authored-by: Amalan Jenicious F <amalan.jenicious@psiog.com>
- Co-authored-by: Alejandro Esquivel <ae@alejandro.ltd>

### Added

- Front-end pending unit tests for the GUI.

## [0.211.1-rc.0] - 2023-01-12

### Authors

- Prasanna Venkatesh <54540812+Prasy12@users.noreply.github.com>
- Co-authored-by: Aravind-psiog <aravind.prabaharan@psiog.com>
- Co-authored-by: ArunPsiog <arun.mukesh@psiog.com>
- Co-authored-by: Alejandro Esquivel <ae@alejandro.ltd>

### Fixed

- Optimization of logs on the GUI for large log file sizes.
- Fixed UI pagination not working for more than 11 pages
- Runtime field counting down for select running dispatches

## [0.211.0-rc.0] - 2023-01-10

### Authors

- Alejandro Esquivel <ae@alejandro.ltd>

### Changed

- Changed decode-uri-component package version on webapp yarn-lock file.
- Changed json5 package version on webapp yarn-lock file.

## [0.210.0-rc.0] - 2023-01-05

### Authors

- Alejandro Esquivel <ae@alejandro.ltd>

### Changed

- Reverted nightly frequency back to once a day

### Docs

- Updated compatibility matrix

## [0.209.1-rc.0] - 2022-12-15

### Authors

- Alejandro Esquivel <ae@alejandro.ltd>
- dwelsch-esi <116022979+dwelsch-esi@users.noreply.github.com>
- Co-authored-by: dwelsch-memverge <david.welsch@memverge.com>
- Co-authored-by: Santosh kumar <29346072+santoshkumarradha@users.noreply.github.com>
- Co-authored-by: pre-commit-ci[bot] <66853113+pre-commit-ci[bot]@users.noreply.github.com>
- Co-authored-by: santoshkumarradha <santosh@agnostiq.ai>
- RaviPsiog <111348352+RaviPsiog@users.noreply.github.com>
- Co-authored-by: RaviPsiog <ravieja.gurram@psiog.com>
- Co-authored-by: Faiyaz Hasan <faiyaz@agnostiq.ai>
- Casey Jao <casey@agnostiq.ai>
- Co-authored-by: Will Cunningham <wjcunningham7@users.noreply.github.com>
- Prasanna Venkatesh <54540812+Prasy12@users.noreply.github.com>
- Ara Ghukasyan <38226926+araghukas@users.noreply.github.com>
- Venkat Bala <15014089+venkatBala@users.noreply.github.com>
- Co-authored-by: Venkat Bala <venkat@agnostiq.ai>

### Fixed

- Removed merge conflict symbols in changelog

## [0.209.0-rc.0] - 2022-12-15

### Authors

- Alejandro Esquivel <ae@alejandro.ltd>
- dwelsch-esi <116022979+dwelsch-esi@users.noreply.github.com>
- Co-authored-by: dwelsch-memverge <david.welsch@memverge.com>
- Co-authored-by: Santosh kumar <29346072+santoshkumarradha@users.noreply.github.com>
- Co-authored-by: pre-commit-ci[bot] <66853113+pre-commit-ci[bot]@users.noreply.github.com>
- Co-authored-by: santoshkumarradha <santosh@agnostiq.ai>
- RaviPsiog <111348352+RaviPsiog@users.noreply.github.com>
- Co-authored-by: RaviPsiog <ravieja.gurram@psiog.com>
- Co-authored-by: Faiyaz Hasan <faiyaz@agnostiq.ai>
- Casey Jao <casey@agnostiq.ai>
- Co-authored-by: Will Cunningham <wjcunningham7@users.noreply.github.com>
- Prasanna Venkatesh <54540812+Prasy12@users.noreply.github.com>
- Ara Ghukasyan <38226926+araghukas@users.noreply.github.com>
- Venkat Bala <15014089+venkatBala@users.noreply.github.com>
- Co-authored-by: Venkat Bala <venkat@agnostiq.ai>

### Added

- Adding support for PostgresQL DB backend
- Added check for `COVALENT_DATABASE_URL`, if exists connect sqlalchemy engine using that
- Adding `COVALENT_DATABASE_USER` and `COVALENT_DATABASE_PASSWORD` environment variables
- Adding `COVALENT_DATABASE_HOSTNAME` and `COVALENT_DATABASE_PORT` environment variables for easy configuration

### Changed

- Updated `requirements.txt` to include `pyscopg2`
- Refactored execution.py into loosely coupled modular pieces

### Fixed

- Build graph now sets all unset lattice constraints from defaults
- Fixed all failing functional tests
- Fixed local executor tests on MacOS by adding ProcessPoolExecutor

### Changed

- Updated `directory` like default environment variable paths to avoid creating redundant nested directories when self-hosting

### Docs

- Adding `Deployment` section for self-hosting guide

### Docs

- Rewrote Concepts section in docs
- Split Concepts into API, server, and UI sections
- Added new examples and graphics for Concepts

### Fixed

- Respecting specified AWS profile & region in remote executed S3 file transfers, defaulting to env vars of execution backend

### Added

- Added `TaskRuntimeError` exception for executor plugin implementations to signal to Covalent that a task raised an
  unhandled exception while running in the executor backend.
- Added environment variable for a remote database backend
- Added support for mysql and postgresql

### Changed

- Docs for Covalent's Slurm plugin updated with explanation for optional `srun` parameters.
- Electron errors are segregated by type; task runtime errors are
  stored in `stderr` while the `error` attribute of a node is reserved
  for exceptions raised by Covalent itself.
- When tasks fail in a workflow, the Lattice ErrorCard in the UI summarizes the failed tasks.

### Fixed

- Electrons will inherit the lattice executors.
- Sublattices inherit the parent lattice executor.
- When several electrons are running concurrently, their stdout and stderr are stored in the correct graph nodes.
- Electron errors now appear in the Electron ErrorCard when one clicks on a failed task in the UI.
- When an electron raises an exception during execution, the local and dask executors now try to recover any output that was already
  written.
- Fixed functional tests.
- Added `requirements-client.txt` to MANIFEST file
- Respecting specified AWS profile & region in remote executed S3 file transfers, defaulting to env vars of execution backend
- Fixed local executor tests on MacOS (second attempt)
- The `initialize_results_dir` method attempts to use an environment variable instead of the results directory in the payload
- Modified certain sqlalchemy commands for postgres compatibility
- Removed references to results_dir in the payload

### Docs

- Added DNN tutorial
- Updated AWS Plugins install instructions
- Updated AWS Plugins documentation (minor fixes)
- Rewrote intro material in README.
- Changed "Citation" in the README.
- Renamed "Release Notes" to "What's New?" in the README. Updated What's New with a description of the newest GUI functionality.
- Added "Quick Start" guide.
- Updated and reorganized doc landing page.
- Rewrote "Getting Started" page.
- Broke out "Installing from Source" instructions to separate page.
- Corrected some API class names in headers.
- Added an executors-and-UI graphic.
- Adding `Deployment` section for self-hosting guide

## [0.208.0-rc.0] - 2022-11-05

### Authors

- Faiyaz Hasan <faiyaz@agnostiq.ai>
- Casey Jao <casey@agnostiq.ai>
- Alejandro Esquivel <ae@alejandro.ltd>

### Operations

- Reverted nightly schedule back to daily at 4:00am
- Added Alejandro to PAUL_BLART group to allow trigerring of releases

### Added

- Support for transferring the contents of folders to and from S3 buckets using the file transfer module.

### Docs

- Rewrote intro material in README.
- Changed "Citation" in the README.
- Renamed "Release Notes" to "What's New?" in the README. Updated What's New with a description of the newest GUI functionality.

### Fixed

- Folder transfer unit test.
- Folder transfer download bug
- Result objects now print correctly when nodes fail

### Changed

- Width of lattice name column on dispatch list GUI.
- Optimzing larger graphs for better performance.

## [0.207.0-rc.0] - 2022-10-26

### Authors

- Alejandro Esquivel <ae@alejandro.ltd>
- Co-authored-by: pre-commit-ci[bot] <66853113+pre-commit-ci[bot]@users.noreply.github.com>

### Changed

- Running migrations automatically if none have run in the past (fresh installs, after purging)

## [0.206.0-rc.0] - 2022-10-26

### Authors

- Akalanka <8133713+boneyag@users.noreply.github.com>
- Co-authored-by: Will Cunningham <wjcunningham7@users.noreply.github.com>
- Co-authored-by: Scott Wyman Neagle <scott@agnostiq.ai>
- Scott Wyman Neagle <wymnea@protonmail.com>
- Co-authored-by: Will Cunningham <wjcunningham7@gmail.com>
- Co-authored-by: Alejandro Esquivel <ae@alejandro.ltd>
- Co-authored-by: Faiyaz Hasan <faiyaz@agnostiq.ai>
- Casey Jao <casey@agnostiq.ai>
- Venkat Bala <15014089+venkatBala@users.noreply.github.com>

### Docs

- Updated AWS Lambda executor docs to address conflict with using public ecr registries

### Docs

- Fixed missing RTD content under API section for covalent, cli, leptons, deps, data transfer

### Fixed

- Enabling logging by default
- Removed debugging output
- Clarify cli output when `covalent db migrate` needs to be run

### Changed

- Single line call to join instead of a for loop
- Updated black, mirrors-prettier, and detect-secrets in pre-commit hooks

### Operations

- Updated hotfix logic to run on a merge to a release branch
- CodeQL workflow uses a test matrix to scan all repos in the Covalent ecosystem

## [0.205.0-rc.0] - 2022-10-19

### Authors

- Alejandro Esquivel <ae@alejandro.ltd>
- Venkat Bala <15014089+venkatBala@users.noreply.github.com>
- Casey Jao <casey@agnostiq.ai>

### Changed

- Made `root_dispatch_id` nullable to circumvent migration issues with sqlite in certain platforms

### Operations

- Updated all CI Slack alerts to all go to the #covalent-ci channel

### Fixed

- Rendering newlines in ErrorCard on the UI for displaying error stacktraces
- VERSION incrementing logic in changelog
- Fixed v11 migration to use render as batch to make DROP operations compatible with sqlite

## [0.204.1-rc.0] - 2022-10-18

### Authors

- Alejandro Esquivel <ae@alejandro.ltd>
- Venkat Bala <15014089+venkatBala@users.noreply.github.com>
- Casey Jao <casey@agnostiq.ai>

### Fixed

- `covalent restart` honors the `sdk.no_cluster` setting

### Docs

- Updated RTD with details about the new AWS lambda executor interface

### Operations

- Removed PAUL_BLART check on build sdist step in release.yml
- Consolidated pre & stable build into one step in release.yml

## [0.204.0-rc.0] - 2022-10-17

### Authors

- Alejandro Esquivel <ae@alejandro.ltd>
- Prasanna Venkatesh <54540812+Prasy12@users.noreply.github.com>
- Co-authored-by: Aravind-psiog <aravind.prabaharan@psiog.com>
- Co-authored-by: Manjunath PV <manjunath.poilath@psiog.com>
- Co-authored-by: pre-commit-ci[bot] <66853113+pre-commit-ci[bot]@users.noreply.github.com>
- Co-authored-by: RaviPsiog <raviteja.gurram@psiog.com>
- Co-authored-by: RaviPsiog <ravieja.gurram@psiog.com>
- Aravind <100823292+Aravind-psiog@users.noreply.github.com>
- Co-authored-by: Prasy12 <prasanna.venkatesh@psiog.com>

### Operations

- Fixing the validate distribution step given changes in -rc0 suffix to version

### Added

- RTD for User Interface
- Minor GUI fixes

### Fixed

- Re-applying default executor fix post config file reunification

## [0.203.0-rc.0] - 2022-10-14

### Authors

- Prasanna Venkatesh <54540812+Prasy12@users.noreply.github.com>
- Co-authored-by: Aravind-psiog <aravind.prabaharan@psiog.com>
- Co-authored-by: kamalesh.suresh <kamalesh.suresh@psiog.com>
- Co-authored-by: pre-commit-ci[bot] <66853113+pre-commit-ci[bot]@users.noreply.github.com>
- Casey Jao <casey@agnostiq.ai>
- Scott Wyman Neagle <wymnea@protonmail.com>
- Co-authored-by: Scott Wyman Neagle <scott@agnostiq.ai>
- Co-authored-by: Alejandro Esquivel <ae@alejandro.ltd>
- Will Cunningham <wjcunningham7@users.noreply.github.com>
- Will Cunningham <wjcunningham7@gmail.com>

### Added

- Ability to use terminal on the GUI.

### Fixed

- Exceptions when instantiating executors are handled
- Covalent start now waits for the server to settle before returning

### Operations

- updated hotfix logic to run on a merge to a release branch
- Fixing js github actions dist by re-building from develop
- Fixing syntax in describe action & compiled action manually

## [0.202.0] - 2022-10-11

### Authors

- Prasanna Venkatesh <54540812+Prasy12@users.noreply.github.com>
- Co-authored-by: ArunPsiog <arun.mukesh@psiog.com>
- Co-authored-by: kamalesh.suresh <kamalesh.suresh@psiog.com>
- Co-authored-by: Amalan Jenicious F <amalan.jenicious@psiog.com>
- Co-authored-by: Alejandro Esquivel <ae@alejandro.ltd>
- Casey Jao <casey@agnostiq.ai>

### Added

- Ability to view sublattices list as part of the main lattice
- Ability to view subalattices graph as part of main lattice

### Fixed

- Electron dependencies are no longer written twice to the DB during a workflow

## [0.201.0] - 2022-10-09

### Authors

- Venkat Bala <15014089+venkatBala@users.noreply.github.com>
- Will Cunningham <wjcunningham7@users.noreply.github.com>
- Co-authored-by: Scott Wyman Neagle <scott@agnostiq.ai>
- Co-authored-by: Alejandro Esquivel <ae@alejandro.ltd>
- Aravind <100823292+Aravind-psiog@users.noreply.github.com>
- Co-authored-by: Amalan Jenicious F <amalan.jenicious@psiog.com>
- Co-authored-by: kamalesh.suresh <kamalesh.suresh@psiog.com>
- Co-authored-by: Prasy12 <prasanna.venkatesh@psiog.com>
- Co-authored-by: ArunPsiog <arun.mukesh@psiog.com>
- Co-authored-by: pre-commit-ci[bot] <66853113+pre-commit-ci[bot]@users.noreply.github.com>
- Co-authored-by: Casey Jao <casey@agnostiq.ai>
- Co-authored-by: Will Cunningham <wjcunningham7@gmail.com>
- Okechukwu Emmanuel Ochia <okechukwu@agnostiq.ai>
- Scott Wyman Neagle <wymnea@protonmail.com>

### Docs

- Added AWS Plugins RTD page

### Fixed

- Updated import statements in alembic `env.py` file to refer to updated location of `DataStore` class
- Imports in entry_point

### Docs

- Fixed the docstring for `get_node_error`

### Changed

- move `upsert_lattice_data()` to dispatcher
- move `upsert_electron_data()` to dispatcher
- move `insert_electron_dependency_data()` to dispatcher
- move `persist()` to dispatcher
- move `get_unique_id()` to dispatcher
- move `initialize_result_object()` to dispatcher

### Removed

- `get_node_value` from `Result`

### Tests

- Updated more functional tests

## [0.200.0] - 2022-10-05

### Authors

- Venkat Bala <15014089+venkatBala@users.noreply.github.com>
- Scott Wyman Neagle <scott@agnostiq.ai>
- Co-authored-by: Faiyaz Hasan <faiyaz@agnostiq.ai>
- Co-authored-by: Will Cunningham <wjcunningham7@gmail.com>
- Will Cunningham <wjcunningham7@users.noreply.github.com>
- Co-authored-by: Alejandro Esquivel <ae@alejandro.ltd>
- Co-authored-by: pre-commit-ci[bot] <66853113+pre-commit-ci[bot]@users.noreply.github.com>
- Aravind <100823292+Aravind-psiog@users.noreply.github.com>
- Co-authored-by: Amalan Jenicious F <amalan.jenicious@psiog.com>
- Co-authored-by: kamalesh.suresh <kamalesh.suresh@psiog.com>
- Co-authored-by: Prasy12 <prasanna.venkatesh@psiog.com>
- Co-authored-by: ArunPsiog <arun.mukesh@psiog.com>
- Co-authored-by: Casey Jao <casey@agnostiq.ai>
- Okechukwu Emmanuel Ochia <okechukwu@agnostiq.ai>

## Docs

- Updated ECS Executor RTD with config & cloud resources table

### Added

- Ability to view the configuration file on the GUI as settings
- Ability to copy python objects for inputs and results for lattice and electrons

### Fixed

- Minor GUI bugs and improvements

### Docs

- Updated Lambda Executor RTD with config & cloud resources table
- Updated EC2, Braket, and Batch AWS Executors RTD with config & cloud resources table

### Operations

- Fixed syntax issues in `nightly.yml`
- Add `repository` arg to checkout in `version`
- fix `octokit` request action route, update env token
- create stable versions for stable releases
- add `fetch-depth: 0` to fetch entire history
- fix regex for matching version
- add `persist-credentials: false` in nightly
- Update `nightly` schedule to midnight EST
- Added CI for Ubuntu 22.04 / Python 3.8, 3.9
- Added CI for Centos 7 / Python 3.9
- Added experimental CI for Debian 11 / Python 3.11rc2
- Renamed Ubuntu images to Debian for accuracy
- Adding boilerplate workflow
- Syntax fixes in release.yml
- Verbose failure messages in boilerplate workflow
- Change license.yml to pip-license-checker action

## [0.199.0] - 2022-09-29

### Authors

- Venkat Bala <15014089+venkatBala@users.noreply.github.com>
- Co-authored-by: Will Cunningham <wjcunningham7@gmail.com>
- Co-authored-by: Scott Wyman Neagle <scott@agnostiq.ai>
- Will Cunningham <wjcunningham7@users.noreply.github.com>
- Sankalp Sanand <sankalp@agnostiq.ai>
- Casey Jao <casey@agnostiq.ai>
- Prasanna Venkatesh <54540812+Prasy12@users.noreply.github.com>
- Co-authored-by: Manjunath PV <manjunath.poilath@psiog.com>
- Co-authored-by: kamalesh.suresh <kamalesh.suresh@psiog.com>
- Co-authored-by: ArunPsiog <arun.mukesh@psiog.com>
- Co-authored-by: RaviPsiog <raviteja.gurram@psiog.com>
- Co-authored-by: pre-commit-ci[bot] <66853113+pre-commit-ci[bot]@users.noreply.github.com>
- Co-authored-by: Faiyaz Hasan <faiyaz@agnostiq.ai>
- Co-authored-by: Alejandro Esquivel <ae@alejandro.ltd>

### Tests

- Fixed `asserts` in stress tests
- Added unit tests for `defaults.py`
- Updated `test_sync()` to match the new function signature.

### Added

- `requirements-client.txt` file added.
- Logs tab on the GUI which displays the covalent logs and also the ability to download the log file.
- Missing copyrights to the file transfer module.

### Fixed

- Config file is now locked during reads and writes to mitigate concurrency issues
- In `defaults.py/get_default_executor`, condition to return `local` or `dask` is now fixed
- Strip "/" from the S3 bucket download "from file path" and the upload "to file path"
- Correctly return stderr in get_node_result

### Changed

- Installation requirements are now split into client side and server side requirements' files.
- `setup.py` modified to install client side requirements only, if `COVALENT_SDK_ONLY` environment variable is present and `True`.
- Updated `requirements.txt` and `tests/requirements.txt`
- Updated `nbconvert` by dependabot
- Split the `ConfigManager` into `Client` and `Server` components
- Update the `set/get/update` config methods to distinguish between the client and server parts
- `get_all_node_results()` uses in memory `Result` instead of DB
- `get_all_node_outputs()` uses in memory Result instead of DB

### Removed

- The DB dependency in `sync()`
- The ability for `sync()` to wait for all dispatches.

### Docs

- Fixed a notebook which was not rendering

### Operations

- Updating all references to local workflows
- Adding `nightly.yml` workflow for nightly CI
- Updated triggers to `tests` and `changelog` workflows
- Enhanced pre-release workflows
- `codecov` passthrough jobs added for when tests are not run
- Tests are run on one platform on pushes to `develop` to keep codecov reports accurate
- Test matrix source triggers changed from `workflow_call` to `schedule` since contexts are inherited
- Removed badges workflow; version badge is now generated using the latest pre-release tag
- Removed unused `push_to_s3` workflow
- Workflows authenticate to AWS using OIDC with specific roles
- Only the recommended platform is tested on pull requests
- Update check blocks to assert the `workflow_call` event type is replaced with `schedule`
- Create a hotfix when pushing to a release branch
- Update nightly trigger to `hourly` for testing
- Update `changelog` action token to `COVALENT_OPS_BOT_TOKEN`
- Remove `benchmark` workflow from `nightly` schedule
- Removed payload dependency from changelog action so it can run on a schedule
- Remove `benchmark` workflow from `nightly` schedule

## [0.198.0] - 2022-09-14

### Authors

- Scott Wyman Neagle <scott@agnostiq.ai>
- Co-authored-by: Will Cunningham <wjcunningham7@gmail.com>

### Operations

- Fix `release.yml` workflow
- Adding a step in `release.yml/docker` job to trigger the AWS executor base image build in the remote repo `covalent-aws-plugins`
- Pass all the necessary inputs for the triggered workflow as part of the HTTP POST request body
- Added MacOS 12 to test matrix

### Changed

- Skipping stalling `dask_executor` functional test
- Database is initialized in `covalent_ui/app.py` instead of in the CLI's `start` method in order to support management via `start-stop-daemon`.
- Convert `COVALENT_SVC_PORT` to `int` when parsing env var
- Skipping stalling `dask_executor` functional test

### Added

- Modified `_DEFAULT_CONSTRAINT_VALUES` to a dataclass called `DefaultMetadataValues`, it is still used as a dictionary everywhere (named `DEFAULT_METADATA_VALUES` instead) but in an object-like manner.
- Modified `_DEFAULT_CONFIG` to also be a dataclass called `DefaultConfig`, which is initialized whenever needed and used like a dictionary (named `DEFAULT_CONFIG`).
- `ConfigManager` is now thread safe since it is initialized whenever needed instead of one object being accessed by multiple processes/threads leading to corruption of the config file.
- Using `contextlib.supress` to ignore `psutil.NoSuchProcess` errors instead of `try/except` with `pass`.
- Filter workflow dispatches by status on the GUI.
- Delete all workflow dispatches present in the database from the GUI and add filter level deletion of workflow dispatches as well.
- Theme changes as part of latest wireframe.
- Factory functions to generate configurations and default metadata at the time when required. This is because certain values like default executors are only determined when the covalent server starts.
- Respecting the configuration options like default executor, no. of workers, developer mode, etc. when restarting the server.
- Unit tests for `remote_executor.py`
- Added alembic migrations script for DB schema v12
- Environment variables added to `defaults.py` in order to support system services
- Covalent OpenRC init script added

### Removed

- Deprecated `_DEFAULT_CONSTRAINTS_DEPRECATED` removed.
- Confusing `click` argument `no-cluster` instead of flag `--no-cluster` removed; this was also partially responsible for unexpected behaviour with using `no-cluster` option when starting covalent.

### Operations

- Fixed a bug in changelog.yml caused by passing a large list of commits as a var

### Tests

- Updated tests to reflect above changes.
- Updated more tests to DB schema v12
- Improved DB mocking in dispatcher tests

### Fixed

- Removed inheritance of `call_before` metadata related to file transfers from parent electron to collected nodes.
- Executor instances at runtime no longer inadvertently modify
  transport graph nodes when modifying their attributes.
- Syntax error in `tests.yml`

### Docs

- Updated AWS Lambda plugin rtd with mention to its limitations.
- Updated RTD concepts and tutorials to reflect new UI.

## [0.197.0] - 2022-09-08

### Authors

- Will Cunningham <wjcunningham7@users.noreply.github.com>
- Co-authored-by: Scott Wyman Neagle <scott@agnostiq.ai>
- Alejandro Esquivel <ae@alejandro.ltd>
- Co-authored-by: Will Cunningham <wjcunningham7@gmail.com>
- Aravind-psiog <100823292+Aravind-psiog@users.noreply.github.com>
- Faiyaz Hasan <faiyaz@agnostiq.ai>
- Co-authored-by: Venkat Bala <venkat@agnostiq.ai>
- Prasanna Venkatesh <54540812+Prasy12@users.noreply.github.com>
- Co-authored-by: Amalan Jenicious F <amalan.jenicious@psiog.com>
- Okechukwu Emmanuel Ochia <okechukwu@agnostiq.ai>
- Co-authored-by: pre-commit-ci[bot] <66853113+pre-commit-ci[bot]@users.noreply.github.com>
- Casey Jao <casey@agnostiq.ai>

### Fixed

- Fixed missing lattice and result object attributes after rehydrating from datastore.

### Changed

- Implemented v12 of the DB schema

### Tests

- Enhanced DB tests to check faithfulness of persist and rehydrate operations

### Docs

- Update user interface docs for filter and delete features.
- Added credential management page

## [0.196.0] - 2022-09-07

### Authors

- Will Cunningham <wjcunningham7@users.noreply.github.com>
- Co-authored-by: Scott Wyman Neagle <scott@agnostiq.ai>
- Alejandro Esquivel <ae@alejandro.ltd>
- Co-authored-by: Will Cunningham <wjcunningham7@gmail.com>
- Aravind-psiog <100823292+Aravind-psiog@users.noreply.github.com>
- Faiyaz Hasan <faiyaz@agnostiq.ai>
- Co-authored-by: Venkat Bala <venkat@agnostiq.ai>
- Prasanna Venkatesh <54540812+Prasy12@users.noreply.github.com>
- Co-authored-by: Amalan Jenicious F <amalan.jenicious@psiog.com>
- Okechukwu Emmanuel Ochia <okechukwu@agnostiq.ai>
- Co-authored-by: pre-commit-ci[bot] <66853113+pre-commit-ci[bot]@users.noreply.github.com>
- Casey Jao <casey@agnostiq.ai>

### Changed

- Sublattices are now run completely internally, without any HTTP calls.
- Lattice-level metadata is persisted atomically for sublattices.

## [0.195.0] - 2022-09-06

### Authors

- Will Cunningham <wjcunningham7@users.noreply.github.com>
- Co-authored-by: Scott Wyman Neagle <scott@agnostiq.ai>
- Alejandro Esquivel <ae@alejandro.ltd>
- Co-authored-by: Will Cunningham <wjcunningham7@gmail.com>
- Aravind-psiog <100823292+Aravind-psiog@users.noreply.github.com>
- Faiyaz Hasan <faiyaz@agnostiq.ai>
- Co-authored-by: Venkat Bala <venkat@agnostiq.ai>
- Prasanna Venkatesh <54540812+Prasy12@users.noreply.github.com>
- Co-authored-by: Amalan Jenicious F <amalan.jenicious@psiog.com>
- Okechukwu Emmanuel Ochia <okechukwu@agnostiq.ai>
- Co-authored-by: pre-commit-ci[bot] <66853113+pre-commit-ci[bot]@users.noreply.github.com>
- Casey Jao <casey@agnostiq.ai>

### Changed

- `import covalent` no longer pulls in the server components

### Operations

- Fixed `tests.yml` where `RECOMMENDED_PLATFORM` was not properly set

## [0.194.0] - 2022-09-06

### Authors

- Will Cunningham <wjcunningham7@users.noreply.github.com>
- Co-authored-by: Scott Wyman Neagle <scott@agnostiq.ai>
- Alejandro Esquivel <ae@alejandro.ltd>
- Co-authored-by: Will Cunningham <wjcunningham7@gmail.com>
- Aravind-psiog <100823292+Aravind-psiog@users.noreply.github.com>
- Faiyaz Hasan <faiyaz@agnostiq.ai>
- Co-authored-by: Venkat Bala <venkat@agnostiq.ai>
- Prasanna Venkatesh <54540812+Prasy12@users.noreply.github.com>
- Co-authored-by: Amalan Jenicious F <amalan.jenicious@psiog.com>
- Okechukwu Emmanuel Ochia <okechukwu@agnostiq.ai>
- Co-authored-by: pre-commit-ci[bot] <66853113+pre-commit-ci[bot]@users.noreply.github.com>
- Casey Jao <casey@agnostiq.ai>

### Operations

- Added a workflow which checks for missing or extra requirements
- Added pycln to pre-commit hooks #867

### Removed

- PyYAML
- tailer

## [0.193.0] - 2022-09-06

### Authors

- Will Cunningham <wjcunningham7@users.noreply.github.com>
- Co-authored-by: Scott Wyman Neagle <scott@agnostiq.ai>
- Alejandro Esquivel <ae@alejandro.ltd>
- Co-authored-by: Will Cunningham <wjcunningham7@gmail.com>
- Aravind-psiog <100823292+Aravind-psiog@users.noreply.github.com>
- Faiyaz Hasan <faiyaz@agnostiq.ai>
- Co-authored-by: Venkat Bala <venkat@agnostiq.ai>
- Prasanna Venkatesh <54540812+Prasy12@users.noreply.github.com>
- Co-authored-by: Amalan Jenicious F <amalan.jenicious@psiog.com>
- Okechukwu Emmanuel Ochia <okechukwu@agnostiq.ai>
- Co-authored-by: pre-commit-ci[bot] <66853113+pre-commit-ci[bot]@users.noreply.github.com>
- Casey Jao <casey@agnostiq.ai>

### Changed

- Refactored executor base classes

### Operations

- pre-commit autoupdate

## [0.192.0] - 2022-09-02

### Authors

- Will Cunningham <wjcunningham7@users.noreply.github.com>
- Co-authored-by: Scott Wyman Neagle <scott@agnostiq.ai>
- Alejandro Esquivel <ae@alejandro.ltd>
- Co-authored-by: Will Cunningham <wjcunningham7@gmail.com>
- Aravind-psiog <100823292+Aravind-psiog@users.noreply.github.com>
- Faiyaz Hasan <faiyaz@agnostiq.ai>
- Co-authored-by: Venkat Bala <venkat@agnostiq.ai>
- Prasanna Venkatesh <54540812+Prasy12@users.noreply.github.com>
- Co-authored-by: Amalan Jenicious F <amalan.jenicious@psiog.com>
- Okechukwu Emmanuel Ochia <okechukwu@agnostiq.ai>
- Co-authored-by: pre-commit-ci[bot] <66853113+pre-commit-ci[bot]@users.noreply.github.com>

### Changed

- Modified how `no_cluster` is passed to `app.py` from the CLI

## [0.191.0] - 2022-09-01

### Authors

- Will Cunningham <wjcunningham7@users.noreply.github.com>
- Co-authored-by: Scott Wyman Neagle <scott@agnostiq.ai>
- Alejandro Esquivel <ae@alejandro.ltd>
- Co-authored-by: Will Cunningham <wjcunningham7@gmail.com>
- Aravind-psiog <100823292+Aravind-psiog@users.noreply.github.com>
- Faiyaz Hasan <faiyaz@agnostiq.ai>
- Co-authored-by: Venkat Bala <venkat@agnostiq.ai>
- Prasanna Venkatesh <54540812+Prasy12@users.noreply.github.com>
- Co-authored-by: Amalan Jenicious F <amalan.jenicious@psiog.com>
- Okechukwu Emmanuel Ochia <okechukwu@agnostiq.ai>
- Co-authored-by: pre-commit-ci[bot] <66853113+pre-commit-ci[bot]@users.noreply.github.com>

### Added

- Implementation of RemoteExecutor

## [0.190.0] - 2022-09-01

### Authors

- Will Cunningham <wjcunningham7@users.noreply.github.com>
- Co-authored-by: Scott Wyman Neagle <scott@agnostiq.ai>
- Alejandro Esquivel <ae@alejandro.ltd>
- Co-authored-by: Will Cunningham <wjcunningham7@gmail.com>
- Aravind-psiog <100823292+Aravind-psiog@users.noreply.github.com>
- Faiyaz Hasan <faiyaz@agnostiq.ai>
- Co-authored-by: Venkat Bala <venkat@agnostiq.ai>
- Prasanna Venkatesh <54540812+Prasy12@users.noreply.github.com>
- Co-authored-by: Amalan Jenicious F <amalan.jenicious@psiog.com>
- Okechukwu Emmanuel Ochia <okechukwu@agnostiq.ai>

### Changed

- Renamed `BaseAsyncExecutor` and its references to `AsyncBaseExecutor`.

## [0.189.0] - 2022-08-31

### Authors

- Will Cunningham <wjcunningham7@users.noreply.github.com>
- Co-authored-by: Scott Wyman Neagle <scott@agnostiq.ai>
- Alejandro Esquivel <ae@alejandro.ltd>
- Co-authored-by: Will Cunningham <wjcunningham7@gmail.com>
- Aravind-psiog <100823292+Aravind-psiog@users.noreply.github.com>
- Faiyaz Hasan <faiyaz@agnostiq.ai>
- Co-authored-by: Venkat Bala <venkat@agnostiq.ai>
- Prasanna Venkatesh <54540812+Prasy12@users.noreply.github.com>
- Co-authored-by: Amalan Jenicious F <amalan.jenicious@psiog.com>

### Added

- Added capability to take screenshot of the graph with covalent logo on the GUI.

### Operations

- Changed the environment switches in tests.yml to be `true`/empty instead of 1/0

- Adding `benchmark.yml` workflow

### Tests

- Adding scripts in `tests/stress_tests/benchmarks`

## [0.188.0] - 2022-08-31

### Authors

- Will Cunningham <wjcunningham7@users.noreply.github.com>
- Co-authored-by: Scott Wyman Neagle <scott@agnostiq.ai>
- Alejandro Esquivel <ae@alejandro.ltd>
- Co-authored-by: Will Cunningham <wjcunningham7@gmail.com>
- Aravind-psiog <100823292+Aravind-psiog@users.noreply.github.com>

### Added

- Created a prototype of a production Dockerfile
- The old Dockerfile has been moved to Dockerfile.dev

### Docs

- Added db schema migration error guide in RTD
- Removed `get_data_store` from quantum chemistry tutorial #1046

### Operations

- Front-end test coverage measured and reported in CI
- Added reusable version action

- Added read the docs for user interface

## [0.187.0] - 2022-08-28

### Authors

- Prasanna Venkatesh <54540812+Prasy12@users.noreply.github.com>
- Co-authored-by: Kamalesh-suresh <kamalesh.suresh@psiog.com>
- Co-authored-by: Amalan Jenicious F <amalan.jenicious@psiog.com>
- Co-authored-by: pre-commit-ci[bot] <66853113+pre-commit-ci[bot]@users.noreply.github.com>

### Tests

- Fixed `test_using_executor_names` and `test_internal_sublattice_dispatch` tests to also work with `--no-cluster` option.

### Added

- Added test cases for front-end react components.

## [0.186.0] - 2022-08-25

### Authors

- Sankalp Sanand <sankalp@agnostiq.ai>
- Co-authored-by: Alejandro Esquivel <ae@alejandro.ltd>
- Venkat Bala <venkat@agnostiq.ai>
- Okechukwu Emmanuel Ochia <okechukwu@agnostiq.ai>
- Co-authored-by: pre-commit-ci[bot] <66853113+pre-commit-ci[bot]@users.noreply.github.com>
- Co-authored-by: Will Cunningham <wjcunningham7@gmail.com>
- Co-authored-by: Scott Wyman Neagle <scott@agnostiq.ai>
- Venkat Bala <15014089+venkatBala@users.noreply.github.com>
- Aravind-psiog <100823292+Aravind-psiog@users.noreply.github.com>
- Co-authored-by: Kamalesh-suresh <kamalesh.suresh@psiog.com>
- Co-authored-by: Prasy12 <prasanna.venkatesh@psiog.com>

### Operations

- Fix conditional logic around dumping of `covalent` logs to stdout in test workflows
- Build test matrix by parsing configs from json
- Dump covalent logs if any of the tests step fail
- changed-files action uses the proper sha in version.yml

### Docs

- Added RTD and header for the AWS EC2 executor plugin.
- Refactored tutorials for better organization

### Added

- Added executor label, node id and node type to graph node UI

### Changed

- Runtime has been modified to be more precise on the lattice and electron sidebar

## [0.185.0] - 2022-08-23

### Authors

- Sankalp Sanand <sankalp@agnostiq.ai>
- Co-authored-by: Alejandro Esquivel <ae@alejandro.ltd>
- Venkat Bala <venkat@agnostiq.ai>

### Added

- Adding `load_tests` subdirectory to tests to facilitate execution of Covalent benchmarks during nightly runs
- Added `locust` requirements to tests `requirements.txt`

## [0.184.2] - 2022-08-23

### Authors

- Sankalp Sanand <sankalp@agnostiq.ai>
- Co-authored-by: Alejandro Esquivel <ae@alejandro.ltd>

### Fixed

- Switched the `render_as_batch` flag in the alembic env context so that `ALTER` commands are supported in SQLite migrations.

### Docs

- Updated custom executor RTD to show a simpler example

### Operations

- pre-commit autoupdate

## [0.184.1] - 2022-08-23

### Authors

- Alejandro Esquivel <ae@alejandro.ltd>
- Venkat Bala <venkat@agnostiq.ai>
- Co-authored-by: Scott Wyman Neagle <scott@agnostiq.ai>
- Casey Jao <casey@agnostiq.ai>
- Sankalp Sanand <sankalp@agnostiq.ai>

### Fixed

- Function's `__doc__` and `__name__` storage in dict/json for transportable object fixed.

### Tests

- Added unit test for the above fix.

## [0.184.0] - 2022-08-22

### Authors

- Alejandro Esquivel <ae@alejandro.ltd>
- Venkat Bala <venkat@agnostiq.ai>
- Co-authored-by: Scott Wyman Neagle <scott@agnostiq.ai>
- Casey Jao <casey@agnostiq.ai>

### Changed

- Electron metadata is serialized earlier during workflow construction
  to reduce unexpected executor pip requirements.

### Operations

- Updating conditional logic for the different steps in `release` workflow
- Dependabot update

### Docs

- Removed "How to synchronize lattices" section from RTD

## [0.183.0] - 2022-08-18

### Authors

- Scott Wyman Neagle <scott@agnostiq.ai>
- Venkat Bala <venkat@agnostiq.ai>

### Added

- Adding tests to update patch coverage for the `covalent logs` cli

### Changed

- Modify the `covalent logs` CLI handler to read logs line by line

### Operations

- Update release workflow
- Adding a `wait` input for the Conda action

## [0.182.2] - 2022-08-18

### Authors

- Scott Wyman Neagle <scott@agnostiq.ai>
- Will Cunningham <wjcunningham7@users.noreply.github.com>
- Alejandro Esquivel <ae@alejandro.ltd>
- Co-authored-by: Will Cunningham <wjcunningham7@gmail.com>
- Co-authored-by: Faiyaz Hasan <faiyaz@agnostiq.ai>

### Fixed

- CLI `service.py` tests to run without the server needing to be started.

### Docs

- Added `covalent db` cli command to API section of RTD

### Docs

- Fixed RTD downloads badge image to point to `covalent` rather than `cova`

### Operations

- Use conda skeleton action for build and upload

### Docs

- Updating WCI yaml with new file transfer protocols

## [0.182.1] - 2022-08-17

### Authors

- Will Cunningham <wjcunningham7@users.noreply.github.com>
- Venkat Bala <venkat@agnostiq.ai>
- Co-authored-by: santoshkumarradha <santosh@agnostiq.ai>
- Co-authored-by: pre-commit-ci[bot] <66853113+pre-commit-ci[bot]@users.noreply.github.com>
- Co-authored-by: Santosh kumar <29346072+santoshkumarradha@users.noreply.github.com>
- Co-authored-by: Scott Wyman Neagle <scott@agnostiq.ai>
- Prasanna Venkatesh <54540812+Prasy12@users.noreply.github.com>
- Co-authored-by: Will Cunningham <wjcunningham7@gmail.com>

### Fixed

- lattice.draw() fix on the GUI.

## [0.182.0] - 2022-08-17

### Authors

- Will Cunningham <wjcunningham7@users.noreply.github.com>
- Venkat Bala <venkat@agnostiq.ai>
- Co-authored-by: santoshkumarradha <santosh@agnostiq.ai>
- Co-authored-by: pre-commit-ci[bot] <66853113+pre-commit-ci[bot]@users.noreply.github.com>
- Co-authored-by: Santosh kumar <29346072+santoshkumarradha@users.noreply.github.com>
- Co-authored-by: Scott Wyman Neagle <scott@agnostiq.ai>

### Added

- Update RTD for `AWS Batch` executor
- Removed `AWS Lambda` executor RTD from this branch in order to keep changes atomic

### Changed

- Synced with latest develop

### Docs

- Adding RTD for `AWS Braket` executor
- Adding dropdown menu for the IAM policy
- Delete RTD for other cloud executor to keep changes atomic
- Renamed `executers` folder to `executors`

### Docs

- Updated short release notes

## [0.181.0] - 2022-08-17

### Authors

- Alejandro Esquivel <ae@alejandro.ltd>
- Will Cunningham <wjcunningham7@users.noreply.github.com>
- Scott Wyman Neagle <scott@agnostiq.ai>
- Venkat Bala <venkat@agnostiq.ai>
- Co-authored-by: santoshkumarradha <santosh@agnostiq.ai>
- Co-authored-by: pre-commit-ci[bot] <66853113+pre-commit-ci[bot]@users.noreply.github.com>
- Co-authored-by: Santosh kumar <29346072+santoshkumarradha@users.noreply.github.com>
- Co-authored-by: Will Cunningham <wjcunningham7@gmail.com>
- Prasanna Venkatesh <54540812+Prasy12@users.noreply.github.com>
- Co-authored-by: Kamalesh-suresh <kamalesh.suresh@psiog.com>
- Co-authored-by: Manjunath PV <manjunath.poilath@psiog.com>
- Co-authored-by: ArunPsiog <arun.mukesh@psiog.com>

### Changed

- Lazy loading mechanism on the GUI.

### Fixed

- Displaying electron executor and inputs information on the GUI.
- Animated spinner for running statuses on the GUI.

## Docs

- Add `AWSLambdaExecutor` RTD
- Update `api.rst` to include `cluster` CLI command option
- Added version migration guide section in RTD
- Update RTD for `AWS ECS` executor
- Remove AWS Lambda and Batch RTDs to keep changes atomic
- Adding dropdowns to IAM policy documents
- Updated compatibility matrix
- Updated pip, bash and callable deps how-to guides

### Operations

- NPM install on CentOS done explicitly
- `-y` flag for `conda install`

## [0.180.0] - 2022-08-16

### Authors

- Casey Jao <casey@agnostiq.ai>
- Co-authored-by: Alejandro Esquivel <ae@alejandro.ltd>
- Okechukwu Emmanuel Ochia <okechukwu@agnostiq.ai>
- Scott Wyman Neagle <scott@agnostiq.ai>
- Co-authored-by: pre-commit-ci[bot] <66853113+pre-commit-ci[bot]@users.noreply.github.com>
- Co-authored-by: Will Cunningham <wjcunningham7@gmail.com>
- Sankalp Sanand <sankalp@agnostiq.ai>

### Removed

- Removed `ct.wait.LONG` etc. constants from covalent's init

### Changed

- `wait` in `_get_result_from_dispatcher` will now use `_results_manager.wait.EXTREME` if `True` has been passed to it.

### Operations

- Prettierified release.yml
- Cleaned up pre-commit-config.yml

### Docs

- Updated Bash Lepton tutorial to conform with the latest Lepton interface changes
- Disabling how-to guide for executing an electron with a specified Conda environment.
- Fixed "How To" for Python leptons

## [0.179.0] - 2022-08-16

### Authors

### Changed

- Changed terser package version on webapp yarn-lock file.

## [0.178.0] - 2022-08-15

### Authors

- Will Cunningham <wjcunningham7@users.noreply.github.com>
- Co-authored-by: Alejandro Esquivel <ae@alejandro.ltd>
- Casey Jao <casey@agnostiq.ai>

### Changed

- Dispatch workflows as asyncio tasks on the FastAPI event loop instead of in separate threads

### Fixed

- Deconflict wait enum with `ct.wait` function; `wait` -> `WAIT`

### Operations

- Conda package is built and tested on a nightly schedule
- Conda deployment step is added to `release.yml`
- Install yarn and npm on Ubuntu whenever the webapp needs to be built

## [0.177.0] - 2022-08-11

### Authors

- Scott Wyman Neagle <scott@agnostiq.ai>
- Co-authored-by: Faiyaz Hasan <faiyaz@agnostiq.ai>
- Casey Jao <casey@agnostiq.ai>
- Venkat Bala <venkat@agnostiq.ai>
- Co-authored-by: pre-commit-ci[bot] <66853113+pre-commit-ci[bot]@users.noreply.github.com>

### Removed

- `while True` in `app.get_result`

### Changed

- Flask route logic to return 503 when the result is not ready

### Tests

- results_manager tests

### Operations

- Fix conditional checks for `pre-release` and `stable` Covalent docker image builds

## [0.176.0] - 2022-08-11

### Authors

- Scott Wyman Neagle <scott@agnostiq.ai>
- Co-authored-by: Faiyaz Hasan <faiyaz@agnostiq.ai>
- Casey Jao <casey@agnostiq.ai>

### Operations

- Update precommit yaml.

### Removed

- `Lattice.check_consumables()`, `_TransportGraph.get_topologically_sorted_graph()`

### Operations

- Trigger webapp build if `build==true`

## [0.175.0] - 2022-08-11

### Authors

- Scott Wyman Neagle <scott@agnostiq.ai>
- Co-authored-by: Faiyaz Hasan <faiyaz@agnostiq.ai>
- Casey Jao <casey@agnostiq.ai>

### Operations

- Trigger Slack alert for failed tests on `workflow_run`

## [0.174.0] - 2022-08-11

### Authors

- Casey Jao <casey@agnostiq.ai>
- Alejandro Esquivel <ae@alejandro.ltd>

### Changed

- Changed return value for TransferFromRemote and TransferToRemote (download/upload) operations to be consistent and always return filepath tuples

### Docs

- Updated docs with File Transfer return value changes and `files` kwarg injections

### Fixed

- Fixed postprocessing workflows that return an electron with an incoming wait_for edge

## [0.173.0] - 2022-08-10

### Authors

- Sankalp Sanand <sankalp@agnostiq.ai>

### Added

- `--hard` and `--yes` flags added to `covalent purge` for hard purging (also deletes the databse) and autoapproving respectively.

### Changed

- `covalent purge` now shows the user a prompt informing them what dirs and files will be deleted.
- Improved shown messages in some commands.

### Tests

- Updated tests to reflect above changes.

## [0.172.0] - 2022-08-10

### Authors

- Will Cunningham <wjcunningham7@users.noreply.github.com>
- Prasanna Venkatesh <54540812+Prasy12@users.noreply.github.com>
- Co-authored-by: pre-commit-ci[bot] <66853113+pre-commit-ci[bot]@users.noreply.github.com>
- Co-authored-by: Aravind-psiog <100823292+Aravind-psiog@users.noreply.github.com>
- Co-authored-by: ArunPsiog <arun.mukesh@psiog.com>
- Co-authored-by: manjunath.poilath <manjunath.poilath@psiog.com>
- Co-authored-by: Kamalesh-suresh <kamalesh.suresh@psiog.com>
- Co-authored-by: Amalan Jenicious F <amalan.jenicious@psiog.com>
- Co-authored-by: M Shrikanth <shrikanth.mohan@psiog.com>
- Co-authored-by: Casey Jao <casey@agnostiq.ai>
- Co-authored-by: Aravind-psiog <aravind.prabaharan@psiog.com>
- Co-authored-by: Will Cunningham <wjcunningham7@gmail.com>
- Co-authored-by: Alejandro Esquivel <ae@alejandro.ltd>

### Changed

- Covalent dispatcher flask web apis ported to FastAPI in `covalent_dispatcher/_service/app.py`
- Unit tests written for Covalent dispatcher flask web apis ported to FastAPI in `covalent_dispatcher_tests/_service/app.test.py`
- Web apis of `covalent_ui` refactored to adhere to v11 DB schema
- Electron graph mini map has been moved next to controls on the GUI.
- Lattice status and count of completed & total electrons has been moved to the top of the graph on the GUI.
- Some of the Flask APIs earlier consumed by the GUI have been deprecated & removed from the code base.
- APIs exposed by the web app back end have been re-factored to adhere to the new DB schema v10

### Added

- Added count of dispatches by status on the dispatch list section of the GUI.
- APIs that the GUI consumes have been re-written using FastAPI. This includes re-factoring of older APIs and adding of new APIs.
- Added COVALENT_SERVER_IFACE_ANY flag for uvicorn to start with 0.0.0.0

### Docs

- ReadTheDocs landing page has been improved

## [0.171.0] - 2022-08-10

### Authors

- Casey Jao <casey@agnostiq.ai>
- Co-authored-by: Scott Wyman Neagle <scott@agnostiq.ai>

### Added

- Added `covalent migrate_legacy_result_object` command to save pickled Result objects to the DataStore

## [0.170.1] - 2022-08-09

### Authors

- Venkat Bala <venkat@agnostiq.ai>

### Fixed

- Remove `attr` import added inadvertently

### Tests

- Fix `start` cli test, update `set_config` call count

## [0.170.0] - 2022-08-08

### Authors

- Venkat Bala <venkat@agnostiq.ai>
- Co-authored-by: pre-commit-ci[bot] <66853113+pre-commit-ci[bot]@users.noreply.github.com>

### Changed

- Temporarily allow executor plugin variable name to be either in uppercase or lowercase

## [0.169.0] - 2022-08-08

### Authors

- Venkat Bala <venkat@agnostiq.ai>
- Co-authored-by: pre-commit-ci[bot] <66853113+pre-commit-ci[bot]@users.noreply.github.com>

### Added

- Adding a `covalent config` convenience CLI to quickly view retrive the covalent configuration

## [0.168.0] - 2022-08-08

### Authors

- Venkat Bala <venkat@agnostiq.ai>
- Co-authored-by: pre-commit-ci[bot] <66853113+pre-commit-ci[bot]@users.noreply.github.com>

### Added

- Adding `setup/teardown` methods as placeholders for any executor specific setup and teardown tasks

## [0.167.0] - 2022-08-08

### Authors

- Poojith U Rao <106616820+poojithurao@users.noreply.github.com>
- Co-authored-by: Venkat Bala <venkat@agnostiq.ai>
- Co-authored-by: Faiyaz Hasan <faiyaz@agnostiq.ai>
- Co-authored-by: pre-commit-ci[bot] <66853113+pre-commit-ci[bot]@users.noreply.github.com>
- Co-authored-by: Alejandro Esquivel <ae@alejandro.ltd>

### Added

- S3 File transfer strategy

### Fixed

- Adding maximum number of retries and timeout parameter to the get result http call.

## [0.166.0] - 2022-08-07

### Authors

- Venkat Bala <venkat@agnostiq.ai>

### Tests

- Update dask cli test to match Covalent Dask cluster configuration

### Changed

- Remove newline from log stream formatter for better log statment output
- Jsonify covalent cluster cli outputs

## [0.165.0] - 2022-08-06

### Authors

- Casey Jao <casey@agnostiq.ai>

### Changed

- Make `BaseExecutor` and `BaseAsyncExecutor` class siblings, not parent and child.

### Operations

- Only validate webapp if the webapp was built

### Tests

- Fixed randomly failing lattice json serialization test

## [0.164.0] - 2022-08-05

### Authors

- Sankalp Sanand <sankalp@agnostiq.ai>
- Faiyaz Hasan <faiyaz@agnostiq.ai>
- Co-authored-by: pre-commit-ci[bot] <66853113+pre-commit-ci[bot]@users.noreply.github.com>
- Co-authored-by: Venkat Bala <venkat@agnostiq.ai>
- Co-authored-by: Will Cunningham <wjcunningham7@gmail.com>

### Changed

- Use `update_config` to modify dask configuration from the cluster process
- Simplify `set_config` logic for dask configuration options on `covalent start`
- Removed default values from click options for dask configuration related values

### Added

- Configured default dask configuration options in `defaults.py`

### Fixed

- Overwriting config address issue.

### Tests

- Moved misplaced functional/integration tests from the unit tests folder to their respective folders.
- All of the unit tests now use test DB instead of hitting a live DB.
- Updated `tests.yml` so that functional tests are run whenever tests get changed or github actions are changed.
- Several broken tests were also fixed.

## [0.163.0] - 2022-08-04

### Authors

- Alejandro Esquivel <ae@alejandro.ltd>
- Co-authored-by: Casey Jao <casey@agnostiq.ai>
- Will Cunningham <wjcunningham7@users.noreply.github.com>
- Co-authored-by: Scott Wyman Neagle <scott@agnostiq.ai>

### Added

- Added `rsync` dependency in `Dockerfile`

### Removed

- `Makefile` which was previously improperly committed

### Operations

- Functional tests are run only on `develop`
- `tests.yml` can be run manually provided a commit SHA
- `tests.yml` uses a `build` filter to conditionally install and build Covalent if build files are modified
- `docker.yml` is now only for dev work, and is manually triggered given an SHA
- `release.yml` is enhanced to push stable and pre-release images to a public ECR repo

## [0.162.0] - 2022-08-04

### Authors

- Alejandro Esquivel <ae@alejandro.ltd>
- Co-authored-by: Casey Jao <casey@agnostiq.ai>

### Changed

- Updated Base executor to support non-unique `retval_key`s, particularly for use in File Transfer where we may have several CallDeps with the reserved `retval_key` of value `files`.

## [0.161.2] - 2022-08-04

### Authors

- Alejandro Esquivel <ae@alejandro.ltd>
- Co-authored-by: pre-commit-ci[bot] <66853113+pre-commit-ci[bot]@users.noreply.github.com>

### Fixed

- Updated `covalent db migrations` to overwrite `alembic.ini` `script_location` with absolute path to migrations folder
- Updated `covalent db alembic [args]` command to use project root as `cwd` for alembic subprocess

## [0.161.1] - 2022-08-03

### Authors

- Alejandro Esquivel <ae@alejandro.ltd>
- Scott Wyman Neagle <scott@agnostiq.ai>
- Co-authored-by: Faiyaz Hasan <faiyaz@agnostiq.ai>
- Poojith U Rao <106616820+poojithurao@users.noreply.github.com>
- Co-authored-by: Casey Jao <casey@agnostiq.ai>

### Fixed

- When a list was passed to an electron, the generated electron list
  had metadata copied from the electron. This was resulting in
  call_before and call_after functions being called by the electron
  list as well. The metadata (apart from executor) is now set to
  default values for the electron list.

## [0.161.0] - 2022-08-03

### Authors

- Alejandro Esquivel <ae@alejandro.ltd>
- Scott Wyman Neagle <scott@agnostiq.ai>
- Co-authored-by: Faiyaz Hasan <faiyaz@agnostiq.ai>

### Changed

- Replaced `Session(DispatchDB()._get_data_store().engine)` with `workflow_db.session()`

### Removed

- `DevDataStore` class from `datastore.py`
- workflows manager

## [0.160.1] - 2022-08-02

### Authors

- Alejandro Esquivel <ae@alejandro.ltd>
- Scott Wyman Neagle <scott@agnostiq.ai>

### Fixed

- `script_location` key not found issue when installing with pip (second attempt)

### Docs

- Remove migration guide reference from README

### Operations

- Explicitly check `release == true` in tests.yml

## [0.160.0] - 2022-08-02

### Authors

- Casey Jao <casey@agnostiq.ai>
- Co-authored-by: Faiyaz Hasan <faiyaz@agnostiq.ai>

### Changed

- `Executor.run()` now accepts a `task_metadata` dictionary. Current
  keys consist of `dispatch_id` and `node_id`.

## [0.159.0] - 2022-08-02

### Authors

- Casey Jao <casey@agnostiq.ai>
- Co-authored-by: Faiyaz Hasan <faiyaz@agnostiq.ai>

### Changed

- Database schema has been updated to v11

### Operations

- `paths-filter` will only be run on PRs, i.e on workflow runs, the whole test suite will be run.
- Removed retry action from running on `pytest` steps since they instead use `pytest` retries.
- `codecov.yml` added to enable carry-forward flags
- UI front-end is only built for pull requests when the source changes
- Packaging is only validated on the `develop` branch

## [0.158.0] - 2022-07-29

### Authors

- Okechukwu Emmanuel Ochia <okechukwu@agnostiq.ai>
- Co-authored-by: Scott Wyman Neagle <scott@agnostiq.ai>
- Will Cunningham <wjcunningham7@users.noreply.github.com>
- Alejandro Esquivel <ae@alejandro.ltd>
- Co-authored-by: pre-commit-ci[bot] <66853113+pre-commit-ci[bot]@users.noreply.github.com>
- Casey Jao <casey@agnostiq.ai>
- Co-authored-by: Faiyaz Hasan <faiyaz@agnostiq.ai>

### Changed

- Construct the result object in the dispatcher `entry_point.py` module in order to avoid the Missing Latticed Id error so frequently.
- Update the sleep statement length to 0.1 seconds in the results.manager.

## [0.157.1] - 2022-07-29

### Authors

- Okechukwu Emmanuel Ochia <okechukwu@agnostiq.ai>
- Co-authored-by: Scott Wyman Neagle <scott@agnostiq.ai>
- Will Cunningham <wjcunningham7@users.noreply.github.com>
- Alejandro Esquivel <ae@alejandro.ltd>
- Co-authored-by: pre-commit-ci[bot] <66853113+pre-commit-ci[bot]@users.noreply.github.com>
- Casey Jao <casey@agnostiq.ai>

### Fixed

- Pass non-kwargs to electrons in the correct order during dispatch.

## [0.157.0] - 2022-07-28

### Authors

- Okechukwu Emmanuel Ochia <okechukwu@agnostiq.ai>
- Co-authored-by: Scott Wyman Neagle <scott@agnostiq.ai>
- Will Cunningham <wjcunningham7@users.noreply.github.com>
- Alejandro Esquivel <ae@alejandro.ltd>
- Co-authored-by: pre-commit-ci[bot] <66853113+pre-commit-ci[bot]@users.noreply.github.com>
- Casey Jao <casey@agnostiq.ai>

### Changed

- Expose a public `wait()` function compatible with both calling and dispatching lattices

### Docs

- Updated the RTD on `wait_for()` to use the static `wait()` function

### Operations

- pre-commit autoupdate

### Docs

- Changed the custom executor how-to to be shorter and more concise.
- Re-structured the docs

## [0.156.0] - 2022-07-27

### Authors

- Okechukwu Emmanuel Ochia <okechukwu@agnostiq.ai>
- Co-authored-by: Scott Wyman Neagle <scott@agnostiq.ai>
- Will Cunningham <wjcunningham7@users.noreply.github.com>
- Alejandro Esquivel <ae@alejandro.ltd>
- Co-authored-by: pre-commit-ci[bot] <66853113+pre-commit-ci[bot]@users.noreply.github.com>

### Added

- Bash decorator is introduced
- Lepton commands can be specified as a list of strings rather than strings alone.

## [0.155.1] - 2022-07-26

### Authors

- Okechukwu Emmanuel Ochia <okechukwu@agnostiq.ai>
- Co-authored-by: Scott Wyman Neagle <scott@agnostiq.ai>
- Will Cunningham <wjcunningham7@users.noreply.github.com>
- Alejandro Esquivel <ae@alejandro.ltd>
- Co-authored-by: pre-commit-ci[bot] <66853113+pre-commit-ci[bot]@users.noreply.github.com>

### Fixed

- `script_location` key not found issue when running alembic programatically

### Operations

- Fixed syntax errors in `stale.yml` and in `hotfix.yml`
- `docker.yml` triggered after version bump in `develop` instead of before
- Enhanced `tests.yml` to upload coverage reports by domain

## [0.155.0] - 2022-07-26

### Authors

- Alejandro Esquivel <ae@alejandro.ltd>

### Added

- Exposing `alembic {args}` cli commands through: `covalent db alembic {args}`

## [0.154.0] - 2022-07-25

### Authors

- Casey Jao <casey@agnostiq.ai>
- Co-authored-by: Venkat Bala <venkat@agnostiq.ai>
- Alejandro Esquivel <ae@alejandro.ltd>

### Added

- Added methods to programatically fetch information from Alembic without needing subprocess

## [0.153.1] - 2022-07-25

### Authors

- Casey Jao <casey@agnostiq.ai>
- Co-authored-by: Venkat Bala <venkat@agnostiq.ai>

### Fixed

- Stdout and stderr are now captured when using the dask executor.

### Tests

- Fixed Dask cluster CLI tests

## [0.153.0] - 2022-07-25

### Authors

- Faiyaz Hasan <faiyaz@agnostiq.ai>

### Added

- Helper function to load and save files corresponding to the DB filenames.

### Changed

- Files with .txt, .log extensions are stored as strings.
- Get result web request timeout to 2 seconds.

## [0.152.0] - 2022-07-25

### Authors

- Faiyaz Hasan <faiyaz@agnostiq.ai>
- Co-authored-by: Scott Wyman Neagle <scott@agnostiq.ai>

### Changed

- Pass default DataStore object to node value retrieval method in the Results object.

## [0.151.1] - 2022-07-22

### Authors

- Faiyaz Hasan <faiyaz@agnostiq.ai>
- Co-authored-by: Scott Wyman Neagle <scott@agnostiq.ai>

### Fixed

- Adding maximum number of retries and timeout parameter to the get result http call.
- Disabling result_webhook for now.

## [0.151.0] - 2022-07-22

### Authors

- Scott Wyman Neagle <scott@agnostiq.ai>
- Co-authored-by: Will Cunningham <wjcunningham7@gmail.com>
- Sankalp Sanand <sankalp@agnostiq.ai>

### Added

- `BaseAsyncExecutor` has been added which can be inherited by new async-aware executors.

### Changed

- Since tasks were basically submitting the functions to a Dask cluster by default, they have been converted into asyncio `Tasks` instead which support a far larger number of concurrent tasks than previously used `ThreadPool`.

- `tasks_pool` will still be used to schedule tasks which use non-async executors.

- Executor's `executor` will now receive a callable instead of a serialized function. This allows deserializing the function where it is going to be executed while providing a simplified `execute` at the same time.

- `uvloop` is being used instead of the default event loop of `asyncio` for better performance.

- Tests have also been updated to reflect above changes.

### Operations

- Made Santosh the sole owner of `/docs`

## [0.150.0] - 2022-07-22

### Authors

- Faiyaz Hasan <faiyaz@agnostiq.ai>

### Added

- Initialize database tables when the covalent server is started.

## [0.149.0] - 2022-07-21

### Authors

- Scott Wyman Neagle <scott@agnostiq.ai>
- Co-authored-by: Venkat Bala <venkat@agnostiq.ai>

### Removed

- `result.save()`
- `result._write_dispatch_to_python_file()`

## [0.148.0] - 2022-07-21

### Authors

- Alejandro Esquivel <ae@alejandro.ltd>

### Changed

- Changed DataStore default db path to correspond to dispatch db config path

### Operations

- Added workflow to stale and close pull requests

### Docs

- Fixed `get_metadata` calls in examples to remove `results_dir` argument
- Removed YouTube video temporarily

## [0.147.0] - 2022-07-21

### Authors

- Casey Jao <casey@agnostiq.ai>

### Changed

- Simplified interface for custom executors. All the boilerplate has
  been moved to `BaseExecutor`.

## [0.146.0] - 2022-07-20

### Authors

- Casey Jao <casey@agnostiq.ai>
- Co-authored-by: Venkat Bala <venkat@agnostiq.ai>
- Faiyaz Hasan <faiyaz@agnostiq.ai>

### Added

- Ensure that transportable objects are rendered correctly when printing the result object.

### Tests

- Check that user data is not unpickled by the Covalent server process

## [0.145.0] - 2022-07-20

### Authors

- Scott Wyman Neagle <scott@agnostiq.ai>
- Co-authored-by: Venkat Bala <venkat@agnostiq.ai>
- Co-authored-by: Faiyaz Hasan <faiyaz@agnostiq.ai>

### Removed

- `entry_point.get_result()`

### Changed

- get_result to query an HTTP endpoint instead of a DB session

## [0.144.0] - 2022-07-20

### Authors

- Will Cunningham <wjcunningham7@users.noreply.github.com>
- Co-authored-by: Scott Wyman Neagle <scott@agnostiq.ai>
- Alejandro Esquivel <ae@alejandro.ltd>

### Added

- Set up alembic migrations & added migration guide (`alembic/README.md`)

## [0.143.0] - 2022-07-19

### Authors

- Will Cunningham <wjcunningham7@users.noreply.github.com>
- Co-authored-by: Scott Wyman Neagle <scott@agnostiq.ai>

### Changed

- Installation will fail if `cova` is installed while trying to install `covalent`.

## [0.142.0] - 2022-07-19

### Authors

- Poojith U Rao <106616820+poojithurao@users.noreply.github.com>
- Co-authored-by: Will Cunningham <wjcunningham7@gmail.com>
- Anna Hughes <annagwen42@gmail.com>
- Co-authored-by: Poojith <poojith@agnostiq.ai>
- Co-authored-by: Scott Wyman Neagle <scott@agnostiq.ai>
- Casey Jao <casey@agnostiq.ai>
- Co-authored-by: Venkat Bala <venkat@agnostiq.ai>
- Co-authored-by: pre-commit-ci[bot] <66853113+pre-commit-ci[bot]@users.noreply.github.com>
- Faiyaz Hasan <faiyaz@agnostiq.ai>

### Added

- `electron_num`, `completed_electron_num` fields to the Lattice table.

## [0.141.0] - 2022-07-19

### Authors

- Poojith U Rao <106616820+poojithurao@users.noreply.github.com>
- Co-authored-by: Will Cunningham <wjcunningham7@gmail.com>
- Anna Hughes <annagwen42@gmail.com>
- Co-authored-by: Poojith <poojith@agnostiq.ai>
- Co-authored-by: Scott Wyman Neagle <scott@agnostiq.ai>
- Casey Jao <casey@agnostiq.ai>
- Co-authored-by: Venkat Bala <venkat@agnostiq.ai>
- Co-authored-by: pre-commit-ci[bot] <66853113+pre-commit-ci[bot]@users.noreply.github.com>

### Changed

- Deprecate topological sort in favor of inspect in-degree of nodes until they are zero before dispatching task
- Use deepcopy to generate a copy of the metadata dictionary before saving result object to the database

### Docs

- Adding incomplete pennylane kernel tutorial
- Adding quantum ensemble tutorial

## [0.140.0] - 2022-07-19

### Authors

- Faiyaz Hasan <faiyaz@agnostiq.ai>
- Co-authored-by: Venkat Bala <venkat@agnostiq.ai>

### Added

- Fields `deps_filename`, `call_before_filename` and `call_after_filename` to the `Electron` table.
- Re-write the deps / call before and after file contents when inserting / updating electron record in the database.

### Changed

- Modify the test and implementation logic of inserting the electron record with these new fields.
- Field `key` to `key_filename` in `Electron` table.

## [0.139.1] - 2022-07-19

### Authors

- Divyanshu Singh <55018955+divshacker@users.noreply.github.com>
- Co-authored-by: Scott Wyman Neagle <wymnea@protonmail.com>
- Co-authored-by: Scott Wyman Neagle <scott@agnostiq.ai>
- Co-authored-by: Will Cunningham <wjcunningham7@users.noreply.github.com>

### Fixed

- Fixes Reverse IP problem. All References to `0.0.0.0` are changed to `localhost` . More details can be found [here](https://github.com/AgnostiqHQ/covalent/issues/202)

## [0.139.0] - 2022-07-19

### Authors

- Venkat Bala <venkat@agnostiq.ai>
- Co-authored-by: Scott Wyman Neagle <scott@agnostiq.ai>
- Faiyaz Hasan <faiyaz@agnostiq.ai>
- Co-authored-by: Will Cunningham <wjcunningham7@gmail.com>

### Added

- Columns `is_active` in the lattice, eLectron and Electron dependency tables.

### Docs

- Adding a RTD tutorial/steps on creating a custom executor

## [0.138.0] - 2022-07-19

### Authors

- Anna Hughes <annagwen42@gmail.com>
- Co-authored-by: Will Cunningham <wjcunningham7@gmail.com>
- Will Cunningham <wjcunningham7@users.noreply.github.com>
- Co-authored-by: Venkat Bala <venkat@agnostiq.ai>

### Added

- Docker build workflow

### Changed

- Dockerfile uses multi-stage build

### Docs

- New tutorial demonstrating how to solve the MaxCut Problem with QAOA and Covalent

## [0.137.0] - 2022-07-19

### Authors

- Prasanna Venkatesh <54540812+Prasy12@users.noreply.github.com>
- Co-authored-by: Alejandro Esquivel <ae@alejandro.ltd>

### Added

- Ability to hide/show labels on the graph
- Graph layout with elk configurations

### Changed

- Changed API socket calls interval for graph optimization.

### Tests

- Disabled several dask functional tests

## [0.136.0] - 2022-07-18

### Authors

- Scott Wyman Neagle <scott@agnostiq.ai>
- Co-authored-by: Faiyaz Hasan <faiyaz@agnostiq.ai>

### Changed

- Result.save() has been deprecated in favor of Result.persist() and querying the database directly.

## [0.135.0] - 2022-07-18

### Authors

- Casey Jao <casey@agnostiq.ai>
- Co-authored-by: Scott Wyman Neagle <scott@agnostiq.ai>
- Co-authored-by: Alejandro Esquivel <ae@alejandro.ltd>

### Operations

- Psiog is only codeowner of js files
- Fix in changelog action to handle null author when a bot is committing

### Added

- Support injecting return values of calldeps into electrons during workflow execution

## [0.134.0] - 2022-07-15

### Authors

- Casey Jao <casey@agnostiq.ai>
- Co-authored-by: Scott Wyman Neagle <scott@agnostiq.ai>

### Changed

- Covalent server can now process workflows without having their deps installed

## [0.133.0] - 2022-07-15

### Authors

- Will Cunningham <wjcunningham7@users.noreply.github.com>

### Removed

- Removed the deprecated function `draw_inline` as well as the `matplotlib` dependency.

### Operations

- Fixing the retry block for tests

## [0.132.0] - 2022-07-14

### Authors

- Will Cunningham <wjcunningham7@users.noreply.github.com>

### Added

- Bash lepton support reintroduced with some UX modifications to the Lepton class. Leptons which use scripting languages can be specified as either (1) a command run in the shell/console or (2) a call to a function in a library/script. Leptons which use compiled languages must specify a library and a function name.
- The keyword argument `display_name` can be used to override the name appearing in the UI. Particularly useful when the lepton is a command.
- All arguments except for language are now keyword arguments.
- Keyword arguments passed to a Bash lepton are understood to define environment variables within the shell.
- Non-keyword arguments fill in `$1`, `$2`, etc.
- Named outputs enumerate variables within the shell which will be returned to the user. These can be either `Lepton.OUTPUT` or `Lepton.INPUT_OUTPUT` types.

### Added

- New fields to the decomposed result object Database:

## [0.131.0] - 2022-07-13

### Authors

- Sankalp Sanand <sankalp@agnostiq.ai>
- Co-authored-by: Venkat Bala <venkat@agnostiq.ai>

### Fixed

- `covalent --version` now looks for `covalent` metadata instead of `cova`

### Tests

- Updated the cli test to include whether the correct version number is shown when `covalent --version` is run

### Added

- Method to write electron id corresponding to sublattices in `execution.py` when running `_run_task`.

## [0.130.0] - 2022-07-12

### Authors

- Venkat Bala <venkat@agnostiq.ai>
- Co-authored-by: Scott Wyman Neagle <scott@agnostiq.ai>

### Changed

- Ignoring tests for `cancel_dispatch` and `construct_bash`
- Create a dummy requirements.txt file for pip deps tests
- Fix version of `Werkzeug` package to avoid running into ValueError (unexpected kwarg `as_tuple`)
- Update `customization` how to test by specifying the section header `sdk`

## [0.129.0] - 2022-07-12

### Authors

- Sankalp Sanand <sankalp@agnostiq.ai>
- Co-authored-by: Alejandro Esquivel <ae@alejandro.ltd>

### Added

- Support for `wait_for` type edges when two electrons are connected by their execution side effects instead of output-input relation.

### Changed

- `active_lattice.electron_outputs` now contains the node ids as well for the electron which is being post processed.

## [0.128.1] - 2022-07-12

### Authors

- Faiyaz Hasan <faiyaz@agnostiq.ai>

### Fixed

- `Result.persist` test in `result_test.py`.
- Electron dependency `arg_index` is changed back to Nullable.

## [0.128.0] - 2022-07-12

### Authors

- Okechukwu Emmanuel Ochia <okechukwu@agnostiq.ai>
- Co-authored-by: Casey Jao <casey@agnostiq.ai>
- Co-authored-by: Alejandro Esquivel <ae@alejandro.ltd>
- Co-authored-by: pre-commit-ci[bot] <66853113+pre-commit-ci[bot]@users.noreply.github.com>

### Added

- File transfer support for leptons

## [0.127.0] - 2022-07-11

### Authors

- Scott Wyman Neagle <scott@agnostiq.ai>
- Co-authored-by: Faiyaz Hasan <faiyaz@agnostiq.ai>
- Co-authored-by: Venkat Bala <venkat@agnostiq.ai>

### Added

- When saving to DB, also persist to the new DB if running in develop mode

### Tests

- Flask app route tests

## [0.126.0] - 2022-07-11

### Authors

- Will Cunningham <wjcunningham7@users.noreply.github.com>
- Alejandro Esquivel <ae@alejandro.ltd>
- Co-authored-by: pre-commit-ci[bot] <66853113+pre-commit-ci[bot]@users.noreply.github.com>
- Co-authored-by: Sankalp Sanand <sankalp@agnostiq.ai>

### Added

- Added Folder class
- Added internal call before/after deps to execute File Transfer operations pre/post electron execution.

### Operations

- Enhanced hotfix action to create branches from existing commits

## [0.125.0] - 2022-07-09

### Authors

- Okechukwu Emmanuel Ochia <okechukwu@agnostiq.ai>
- Co-authored-by: pre-commit-ci[bot] <66853113+pre-commit-ci[bot]@users.noreply.github.com>
- Co-authored-by: Alejandro Esquivel <ae@alejandro.ltd>
- Venkat Bala <venkat@agnostiq.ai>
- Co-authored-by: Okechukwu Ochia <emmirald@gmail.com>
- Co-authored-by: Scott Wyman Neagle <scott@agnostiq.ai>

### Added

- Dask Cluster CLI functional/unit tests

### Docs

- Updated RTD concepts, how-to-guides, and api docs with electron dependencies.

### Operations

- Separate out running tests and uploading coverage report to circumvent bug in
  retry action

## [0.124.0] - 2022-07-07

### Authors

- Will Cunningham <wjcunningham7@users.noreply.github.com>
- Co-authored-by: Scott Wyman Neagle <scott@agnostiq.ai>
- Faiyaz Hasan <faiyaz@agnostiq.ai>

### Added

- `Result.persist` method in `covalent/_results_manager/result.py`.

### Operations

- Package pre-releases go to `covalent` instead of `cova` on PyPI.

## [0.123.0] - 2022-07-07

### Authors

- Scott Wyman Neagle <scott@agnostiq.ai>
- Co-authored-by: Faiyaz Hasan <faiyaz@agnostiq.ai>
- Will Cunningham <wjcunningham7@users.noreply.github.com>
- Alejandro Esquivel <ae@alejandro.ltd>
- Co-authored-by: pre-commit-ci[bot] <66853113+pre-commit-ci[bot]@users.noreply.github.com>

### Added

- Added Folder class
- Added internal call before/after deps to execute File Transfer operations pre/post electron execution.

### Operations

- `codeql.yml` and `condabuild.yml` run nightly instead of on every PR.
- Style fixes in changelog

## [0.122.1] - 2022-07-06

### Authors

Will Cunningham <wjcunningham7@users.noreply.github.com>
Co-authored-by: Scott Wyman Neagle <scott@agnostiq.ai>

### Operations

- Added license scanner action
- Pre-commit autoupdate

### Tests

- Tests for running workflows with more than one iteration

### Fixed

- Attribute error caused by attempts to retrieve the name from the node function when the node function is set to None

## [0.122.0] - 2022-07-04

### Authors

Faiyaz Hasan <faiyaz@agnostiq.ai>
Co-authored-by: pre-commit-ci[bot] <66853113+pre-commit-ci[bot]@users.noreply.github.com>

### Added

- `covalent/_results_manager/write_result_to_db.py` module and methods to insert / update data in the DB.
- `tests/covalent_tests/results_manager_tests/write_result_to_db_test.py` containing the unit tests for corresponding functions.

### Changed

- Electron `type` column to a string type rather than an `ElectronType` in DB models.
- Primary keys from `BigInteger` to `Integer` in DB models.

## [0.121.0] - 2022-07-04

### Authors

Will Cunningham <wjcunningham7@users.noreply.github.com>
Co-authored-by: Alejandro Esquivel <ae@alejandro.ltd>
Co-authored-by: pre-commit-ci[bot] <66853113+pre-commit-ci[bot]@users.noreply.github.com>

### Removed

- Unused requirements `gunicorn` and `eventlet` in `requirements.txt` as well as `dask` in `tests/requirements.txt`, since it is already included in the core requirements.

### Docs

- Updated the compatibility matrix in the docs.

## [0.120.0] - 2022-07-04

### Authors

Okechukwu Emmanuel Ochia <okechukwu@agnostiq.ai>
Co-authored-by: Venkat Bala <venkat@agnostiq.ai>
Co-authored-by: pre-commit-ci[bot] <66853113+pre-commit-ci[bot]@users.noreply.github.com>
Co-authored-by: Scott Wyman Neagle <scott@agnostiq.ai>

### Added

- Adding `cluster` CLI options to facilitate interacting with the backend Dask cluster
- Adding options to `covalent start` to enable specifying number of workers, memory limit and threads per worker at cluster startup

### Changed

- Update `DaskAdminWorker` docstring with better explanation

## [0.119.1] - 2022-07-04

### Authors

Scott Wyman Neagle <scott@agnostiq.ai>
Casey Jao <casey@agnostiq.ai>

### Fixed

- `covalent status` checks if the server process is still alive.

### Operations

- Updates to changelog logic to handle multiple authors

## [0.119.0] - 2022-07-03

### Authors

@cjao

### Added

- Introduce support for pip dependencies

## [0.118.0] - 2022-07-02

### Authors

@AlejandroEsquivel

### Added

- Introduced File, FileTransfer, and FileTransferStrategy classes to support various File Transfer use cases prior/post electron execution

## [0.117.0] - 2022-07-02

### Authors

@Emmanuel289

### Added

- Included retry action in 'tests.yaml' workflow.

## [0.116.0] - 2022-06-29

### Authors

@Prasy12

### Changed

- Changed API socket calls interval for graph optimization.

### Added

- Ability to change to different layouts from the GUI.

## [0.115.0] - 2022-06-28

### Authors

@cjao

### Added

- Introduce support for `call_before`, `call_after`, and bash dependencies

### Operations

- Unit tests performed on Python 3.10 on Ubuntu and MacOS images as well as 3.9 on MacOS
- Updated codeowners so that AQ Engineers doesn't own this CHANGELOG
- pre-commit autoupdate

## [0.114.0] - 2022-06-23

### Authors

@dependabot[bot]

### Changed

- Changed eventsource version on webapp yarn-lock file.

### Operations

- Added Github push changelog workflow to append commiters username
- Reusable JavaScript action to parse changelog and update version

## [0.113.0] - 2022-06-21

### Added

- Introduce new db models and object store backends

### Operations

- Syntax fix in hotfix.yml

### Docs

- Added new tutorial: Linear and convolutional autoencoders

## [0.112.0] - 2022-06-20

### Changed

- Changed async version on webapp package-lock file.

## [0.111.0] - 2022-06-20

### Changed

- Changed eventsource version on webapp package-lock file.

### Docs

- Added new tutorial: Covalentified version of the Pennylane Variational Classifier tutorial.

## [0.110.3] - 2022-06-17

### Fixed

- Fix error when parsing electron positional arguments in workflows

### Docs

- Remove hardcoding version info in README.md

## [0.110.2] - 2022-06-10

### Docs

- Fix MNIST tutorial
- Fix Quantum Gravity tutorial
- Update RTD with migration guide compatible with latest release
- Convert all references to `covalent start` from Jupyter notebooks to markdown statements
- Update release notes summary in README.md
- Fixed display issues with figure (in dark mode) and bullet points in tutorials

### Operations

- Added a retry block to the webapp build step in `tests.yml`

## [0.110.1] - 2022-06-10

### Fixed

- Configure dask to not use daemonic processes when creating a cluster

### Operations

- Sync the VERSION file within `covalent` directory to match the root level VERSION
- Manually patch `covalent/VERSION`

## [0.110.0] - 2022-06-10

### Changed

- Web GUI list size and status label colors changed.
- Web GUI graph running icon changed to non-static icon.

### Docs

- Removed references to the Dask executor in RTD as they are no longer needed.

## [0.109.1] - 2022-06-10

### Fixed

- `covalent --version` now works for PyPI releases

## [0.109.0] - 2022-06-10

### Docs

- Update CLI help statements

### Added

- Add CLI functionality to start covalent with/without Dask
- Add CLI support to parse `covalent_ui.log` file

### Operations

- Updating codeowners to establish engineering & psiog ownership

### Docs

- Added new tutorial: Training quantum embedding kernels for classification.

## [0.108.0] - 2022-06-08

### Added

- WCI yaml file

### Docs

- Add pandoc installation updates to contributing guide

## [0.107.0] - 2022-06-07

### Changed

- Skipping stdout/stderr redirection tests until implemented in Dask parent process

### Added

- Simplifed starting the dask cluster using `multiprocessing`
- Added `bokeh==2.4.3` to requirements.txt to enable view Dask dashboard

### Fixed

- Changelog-reminder action now works for PRs from forks.

## [0.106.2] - 2022-06-06

### Fixed

- Specifying the version for package `furo` to `2022.4.7` to prevent breaking doc builds

### Docs

- Added new tutorial: Using Covalent with PennyLane for hybrid computation.

## [0.106.1] - 2022-06-01

### Fixed

- Changelog-reminder action now works for PRs from forks

### Docs

- Removed references to microservices in RTD
- Updated README.md.
- Changed `ct.electron` to `ct.lattice(executor=dask_executor)` in MNIST classifier tutorial

## [0.106.0] - 2022-05-26

### Changed

- Visual theme for Webapp GUI changed in accordance to new theme
- Fonts, colors, icons have been updated

## [0.105.0] - 2022-05-25

### Added

- Add a pre-commit hook for `detect-secrets`.
- Updated the actions in accordance with the migration done in the previous version.

## [0.104.0] - 2022-05-23

### Changed

- Services have been moved to a different codebase. This repo is now hosting the Covalent SDK, local dispatcher backend, Covalent web GUI, and documentation. Version is bumped to `0.104.0` in order to avoid conflicts.
- Update tests to match the current dispatcher api
- Skip testing dask executor until dask executor plugin is made public
- Using 2 thread pools to manage multiple workflows better and the other one for executing electrons in parallel.

### Fixed

- Add psutil and PyYAML to requirements.txt
- Passing the same Electron to multiple inputs of an Electron now works. UI fix pending.
- Dask from `requirements.txt`.

### Removed

- Asyncio usage for electron level concurrency.
- References to dask

### Added

- Functional test added for dask executor with the cluster running locally.
- Scalability tests for different workflows and workflow sizes under `tests/stress_tests/scripts`
- Add sample performance testing workflows under `tests/stress_tests`
- Add pipelines to continuously run the tutorial notebooks
- Create notebook with tasks from RTD

## [0.32.3] - 2022-03-16

### Fixed

- Fix missing UI graph edges between parameters and electrons in certain cases.
- Fix UI crashes in cases where legacy localStorage state was being loaded.

## [0.32.2] - 2022-03-16

### Added

- Images for graphs generated in tutorials and how-tos.
- Note for quantum gravity tutorial to tell users that `tensorflow` doesn't work on M1 Macs.
- `Known Issues` added to `README.md`

### Fixed

- `draw` function usage in tutorials and how-tos now reflects the UI images generated instead of using graphviz.
- Images now render properly in RTD of how-tos.

### Changed

- Reran all the tutorials that could run, generating the outputs again.

## [0.32.1] - 2022-03-15

### Fixed

- CLI now starts server directly in the subprocess instead of as a daemon
- Logs are provided as pipes to Popen instead of using a shell redirect
- Restart behavior fixed
- Default port in `covalent_ui/app.py` uses the config manager

### Removed

- `_graceful_restart` function no longer needed without gunicorn

## [0.32.0] - 2022-03-11

### Added

- Dispatcher microservice API endpoint to dispatch and update workflow.
- Added get runnable task endpoint.

## [0.31.0] - 2022-03-11

### Added

- Runner component's main functionality to run a set of tasks, cancel a task, and get a task's status added to its api.

## [0.30.5] - 2022-03-11

### Updated

- Updated Workflow endpoints & API spec to support upload & download of result objects as pickle files

## [0.30.4] - 2022-03-11

### Fixed

- When executing a task on an alternate Conda environment, Covalent no longer has to be installed on that environment. Previously, a Covalent object (the execution function as a TransportableObject) was passed to the environment. Now it is deserialized to a "normal" Python function, which is passed to the alternate Conda environment.

## [0.30.3] - 2022-03-11

### Fixed

- Fixed the order of output storage in `post_process` which should have been the order in which the electron functions are called instead of being the order in which they are executed. This fixes the order in which the replacement of function calls with their output happens, which further fixes any discrepencies in the results obtained by the user.

- Fixed the `post_process` test to check the order as well.

## [0.30.2] - 2022-03-11

### Changed

- Updated eventlet to 0.31.0

## [0.30.1] - 2022-03-10

### Fixed

- Eliminate unhandled exception in Covalent UI backend when calling fetch_result.

## [0.30.0] - 2022-03-09

### Added

- Skeleton code for writing the different services corresponding to each component in the open source refactor.
- OpenAPI specifications for each of the services.

## [0.29.3] - 2022-03-09

### Fixed

- Covalent UI is built in the Dockerfile, the setup file, the pypi workflow, the tests workflow, and the conda build script.

## [0.29.2] - 2022-03-09

### Added

- Defaults defined in executor plugins are read and used to update the in-memory config, as well as the user config file. But only if the parameter in question wasn't already defined.

### Changed

- Input parameter names and docstrings in \_shared_files.config.update_config were changed for clarity.

## [0.29.1] - 2022-03-07

### Changed

- Updated fail-fast strategy to run all tests.

## [0.29.0] - 2022-03-07

### Added

- DispatchDB for storing dispatched results

### Changed

- UI loads dispatches from DispatchDB instead of browser local storage

## [0.28.3] - 2022-03-03

### Fixed

Installed executor plugins don't have to be referred to by their full module name. Eg, use "custom_executor", instead of "covalent_custom_plugin.custom_executor".

## [0.28.2] - 2022-03-03

### Added

- A brief overview of the tutorial structure in the MNIST classification tutorial.

## [0.28.1] - 2022-03-02

### Added

- Conda installation is only supported for Linux in the `Getting Started` guide.
- MNIST classifier tutorial.

### Removed

- Removed handling of default values of function parameters in `get_named_params` in `covalent/_shared_files/utils.py`. So, it is actually being handled by not being handled since now `named_args` and `named_kwargs` will only contain parameters that were passed during the function call and not all of them.

## [0.28.0] - 2022-03-02

### Added

- Lepton support, including for Python modules and C libraries
- How-to guides showing how to use leptons for each of these

## [0.27.6] - 2022-03-01

### Added

- Added feature development basic steps in CONTRIBUTING.md.
- Added section on locally building RTD (read the docs) in the contributing guide.

## [0.27.5] - 2022-03-01

### Fixed

- Missing UI input data after backend change - needed to be derived from graph for electrons, lattice inputs fixed on server-side, combining name and positional args
- Broken UI graph due to variable->edge_name renaming
- Missing UI executor data after server-side renaming

## [0.27.4] - 2022-02-28

### Fixed

- Path used in `covalent/executor/__init__.py` for executor plugin modules needed updating to `covalent/executor/executor_plugins`

### Removed

- Disabled workflow cancellation test due to inconsistent outcomes. Test will be re-enabled after cancellation mechanisms are investigated further.

## [0.27.3] - 2022-02-25

### Added

- Added `USING_DOCKER.md` guide for running docker container.
- Added cli args to covalent UI flask server `covalent_ui/app.py` to modify port and log file path.

### Removed

- Removed gunicorn from cli and Dockerfile.

### Changed

- Updated cli `covalent_dispatcher/_cli/service.py` to run flask server directly, and removed dispatcher and UI flags.
- Using Flask blueprints to merge Dispatcher and UI servers.
- Updated Dockerfile to run flask server directly.
- Creating server PID file manually in `covalent_dispatcher/_cli/service.py`.
- Updated tests and docs to reflect merged servers.
- Changed all mentions of port 47007 (for old UI server) to 48008.

## [0.27.2] - 2022-02-24

### Changed

- Removed unnecessary blockquotes from the How-To guide for creating custom executors
- Changed "Covalent Cloud" to "Covalent" in the main code text

## [0.27.1] - 2022-02-24

### Removed

- Removed AQ-Engineers from CODEOWNERS in order to fix PR review notifications

## [0.27.0] - 2022-02-24

### Added

- Support for positional only, positional or keyword, variable positional, keyword only, variable keyword types of parameters is now added, e.g an electron can now use variable args and variable kwargs if the number/names of parameters are unknown during definition as `def task(*args, **kwargs)` which wasn't possible before.

- `Lattice.args` added to store positional arguments passed to the lattice's workflow function.

- `get_named_params` function added in `_shared_files/utils.py` which will return a tuple containing named positional arguments and named keyword arguments. The names help in showing and storing these parameters in the transport graph.

- Tests to verify whether all kinds of input paramaters are supported by electron or a lattice.

### Changed

- No longer merging positional arguments with keyword arguments, instead they are separately stored in respective nodes in the transport graph.

- `inputs` returned from `_get_inputs` function in `covalent_dispatcher/_core/execution.py` now contains positional as well as keyword arguments which further get passed to the executor.

- Executors now support positional and keyword arguments as inputs to their executable functions.

- Result object's `_inputs` attribute now contains both `args` and `kwargs`.

- `add_node_for_nested_iterables` is renamed to `connect_node_with_others` and `add_node_to_graph` also renamed to `add_collection_node_to_graph` in `electron.py`. Some more variable renames to have appropriate self-explanatory names.

- Nodes and edges in the transport graph now have a better interface to assign attributes to them.

- Edge attribute `variable` renamed to `edge_name`.

- In `serialize` function of the transport graph, if `metadata_only` is True, then only `metadata` attribute of node and `source` and `target` attributes of edge are kept in the then return serialized `data`.

- Updated the tests wherever necessary to reflect the above changes

### Removed

- Deprecated `required_params_passed` since an error will automatically be thrown by the `build_graph` function if any of the required parameters are not passed.

- Removed duplicate attributes from nodes in the transport graph.

## [0.26.1] - 2022-02-23

### Added

- Added Local Executor section to the API read the docs.

## [0.26.0] - 2022-02-23

### Added

- Automated reminders to update the changelog

## [0.25.3] - 2022-02-23

## Added

- Listed common mocking commands in the CONTRIBUTING.md guide.
- Additional guidelines on testing.

## [0.25.2] - 2022-02-21

### Changed

- `backend` metadata name changed to `executor`.
- `_plan_workflow` usage updated to reflect how that executor related information is now stored in the specific executor object.
- Updated tests to reflect the above changes.
- Improved the dispatch cancellation test to provide a robust solution which earlier took 10 minutes to run with uncertainty of failing every now and then.

### Removed

- Removed `TaskExecutionMetadata` as a consequence of removing `execution_args`.

## [0.25.1] - 2022-02-18

### Fixed

- Tracking imports that have been used in the workflow takes less time.

### Added

- User-imports are included in the dispatch_source.py script. Covalent-related imports are commented out.

## [0.25.0] - 2022-02-18

### Added

- UI: Lattice draw() method displays in web UI
- UI: New navigation panel

### Changed

- UI: Animated graph changes, panel opacity

### Fixed

- UI: Fixed "Not Found" pages

## [0.24.21] - 2022-02-18

### Added

- RST document describing the expectations from a tutorial.

## [0.24.20] - 2022-02-17

### Added

- Added how to create custom executors

### Changed

- Changed the description of the hyperlink for choosing executors
- Fixed typos in doc/source/api/getting_started/how_to/execution/creating_custom_executors.ipynb

## [0.24.19] - 2022-02-16

### Added

- CODEOWNERS for certain files.

## [0.24.18] - 2022-02-15

### Added

- The user configuration file can now specify an executor plugin directory.

## [0.24.17] - 2022-02-15

### Added

- Added a how-to for making custom executors.

## [0.24.16] - 2022-02-12

### Added

- Errors now contain the traceback as well as the error message in the result object.
- Added test for `_post_process` in `tests/covalent_dispatcher_tests/_core/execution_test.py`.

### Changed

- Post processing logic in `electron` and dispatcher now relies on the order of execution in the transport graph rather than node's function names to allow for a more reliable pairing of nodes and their outputs.

- Renamed `init_test.py` in `tests/covalent_dispatcher_tests/_core/` to `execution_test.py`.

### Removed

- `exclude_from_postprocess` list which contained some non executable node types removed since only executable nodes are post processed now.

## [0.24.15] - 2022-02-11

### Fixed

- If a user's configuration file does not have a needed exeutor parameter, the default parameter (defined in \_shared_files/defaults.py) is used.
- Each executor plugin is no longer initialized upon the import of Covalent. This allows required parameters in executor plugins.

## Changed

- Upon updating the configuration data with a user's configuration file, the complete set is written back to file.

## Added

- Tests for the local and base executors.

## [0.24.14] - 2022-02-11

### Added

- UI: add dashboard cards
- UI: add scaling dots background

### Changed

- UI: reduce sidebar font sizes, refine color theme
- UI: refine scrollbar styling, show on container hover
- UI: format executor parameters as YAML code
- UI: update syntax highlighting scheme
- UI: update index.html description meta tag

## [0.24.13] - 2022-02-11

### Added

- Tests for covalent/\_shared_files/config.py

## [0.24.12] - 2022-02-10

### Added

- CodeQL code analyzer

## [0.24.11] - 2022-02-10

### Added

- A new dictionary `_DEFAULT_CONSTRAINTS_DEPRECATED` in defaults.py

### Changed

- The `_DEFAULT_CONSTRAINT_VALUES` dictionary now only contains the `backend` argument

## [0.24.10] - 2022-02-09

### Fixed

- Sporadically failing workflow cancellation test in tests/workflow_stack_test.py

## [0.24.9] - 2022-02-09

## Changed

- Implementation of `_port_from_pid` in covalent_dispatcher/\_cli/service.py.

## Added

- Unit tests for command line interface (CLI) functionalities in covalent_dispatcher/\_cli/service.py and covalent_dispatcher/\_cli/cli.py.

## [0.24.8] - 2022-02-07

### Fixed

- If a user's configuration file does not have a needed parameter, the default parameter (defined in \_shared_files/defaults.py) is used.

## [0.24.7] - 2022-02-07

### Added

- Typing: Add Type hint `dispatch_info` parameter.
- Documentation: Updated the return_type description in docstring.

### Changed

- Typing: Change return type annotation to `Generator`.

## [0.24.6] - 2022-02-06

### Added

- Type hint to `deserialize` method of `TransportableObject` of `covalent/_workflow/transport.py`.

### Changed

- Description of `data` in `deserialize` method of `TransportableObject` of `covalent/_workflow/transport.py` from `The serialized transportable object` to `Cloudpickled function`.

## [0.24.5] - 2022-02-05

### Fixed

- Removed dependence on Sentinel module

## [0.24.4] - 2022-02-04

### Added

- Tests across multiple versions of Python and multiple operating systems
- Documentation reflecting supported configurations

## [0.24.3] - 2022-02-04

### Changed

- Typing: Use `bool` in place of `Optional[bool]` as type annotation for `develop` parameter in `covalent_dispatcher.service._graceful_start`
- Typing: Use `Any` in place of `Optional[Any]` as type annotation for `new_value` parameter in `covalent._shared_files.config.get_config`

## [0.24.2] - 2022-02-04

### Fixed

- Updated hyperlink of "How to get the results" from "./collection/query_electron_execution_result" to "./collection/query_multiple_lattice_execution_results" in "doc/source/how_to/index.rst".
- Updated hyperlink of "How to get the result of a particular electron" from "./collection/query_multiple_lattice_execution_results" to "./collection/query_electron_execution_result" in "doc/source/how_to/index.rst".

## [0.24.1] - 2022-02-04

### Changed

- Changelog entries are now required to have the current date to enforce ordering.

## [0.24.0] - 2022-02-03

### Added

- UI: log file output - display in Output tab of all available log file output
- UI: show lattice and electron inputs
- UI: display executor attributes
- UI: display error message on failed status for lattice and electron

### Changed

- UI: re-order sidebar sections according to latest figma designs
- UI: update favicon
- UI: remove dispatch id from tab title
- UI: fit new uuids
- UI: adjust theme text primary and secondary colors

### Fixed

- UI: auto-refresh result state on initial render of listing and graph pages
- UI: graph layout issues: truncate long electron/param names

## [0.23.0] - 2022-02-03

### Added

- Added `BaseDispatcher` class to be used for creating custom dispatchers which allow connection to a dispatcher server.
- `LocalDispatcher` inheriting from `BaseDispatcher` allows connection to a local dispatcher server running on the user's machine.
- Covalent only gives interface to the `LocalDispatcher`'s `dispatch` and `dispatch_sync` methods.
- Tests for both `LocalDispatcher` and `BaseDispatcher` added.

### Changed

- Switched from using `lattice.dispatch` and `lattice.dispatch_sync` to `covalent.dispatch` and `covalent.dispatch_sync`.
- Dispatcher address now is passed as a parameter (`dispatcher_addr`) to `covalent.dispatch` and `covalent.dispatch_sync` instead of a metadata field to lattice.
- Updated tests, how tos, and tutorials to use `covalent.dispatch` and `covalent.dispatch_sync`.
- All the contents of `covalent_dispatcher/_core/__init__.py` are moved to `covalent_dispatcher/_core/execution.py` for better organization. `__init__.py` only contains function imports which are needed by external modules.
- `dispatch`, `dispatch_sync` methods deprecated from `Lattice`.

### Removed

- `_server_dispatch` method removed from `Lattice`.
- `dispatcher` metadata field removed from `lattice`.

## [0.22.19] - 2022-02-03

### Fixed

- `_write_dispatch_to_python_file` isn't called each time a task is saved. It is now only called in the final save in `_run_planned_workflow` (in covalent_dispatcher/\_core/**init**.py).

## [0.22.18] - 2022-02-03

### Fixed

- Added type information to result.py

## [0.22.17] - 2022-02-02

### Added

- Replaced `"typing.Optional"` with `"str"` in covalent/executor/base.py
- Added missing type hints to `get_dispatch_context` and `write_streams_to_file` in covalent/executor/base.py, BaseExecutor

## [0.22.16] - 2022-02-02

### Added

- Functions to check if UI and dispatcher servers are running.
- Tests for the `is_ui_running` and `is_server_running` in covalent_dispatcher/\_cli/service.py.

## [0.22.15] - 2022-02-01

### Fixed

- Covalent CLI command `covalent purge` will now stop the servers before deleting all the pid files.

### Added

- Test for `purge` method in covalent_dispatcher/\_cli/service.py.

### Removed

- Unused `covalent_dispatcher` import from covalent_dispatcher/\_cli/service.py.

### Changed

- Moved `_config_manager` import from within the `purge` method to the covalent_dispatcher/\_cli/service.py for the purpose of mocking in tests.

## [0.22.14] - 2022-02-01

### Added

- Type hint to `_server_dispatch` method in `covalent/_workflow/lattice.py`.

## [0.22.13] - 2022-01-26

### Fixed

- When the local executor's `log_stdout` and `log_stderr` config variables are relative paths, they should go inside the results directory. Previously that was queried from the config, but now it's queried from the lattice metadata.

### Added

- Tests for the corresponding functions in (`covalent_dispatcher/_core/__init__.py`, `covalent/executor/base.py`, `covalent/executor/executor_plugins/local.py` and `covalent/executor/__init__.py`) affected by the bug fix.

### Changed

- Refactored `_delete_result` in result manager to give the option of deleting the result parent directory.

## [0.22.12] - 2022-01-31

### Added

- Diff check in pypi.yml ensures correct files are packaged

## [0.22.11] - 2022-01-31

### Changed

- Removed codecov token
- Removed Slack notifications from feature branches

## [0.22.10] - 2022-01-29

### Changed

- Running tests, conda, and version workflows on pull requests, not just pushes

## [0.22.9] - 2022-01-27

### Fixed

- Fixing version check action so that it doesn't run on commits that are in develop
- Edited PR template so that markdown checklist appears properly

## [0.22.8] - 2022-01-27

### Fixed

- publish workflow, using `docker buildx` to build images for x86 and ARM, prepare manifest and push to ECR so that pulls will match the correct architecture.
- typo in CONTRIBUTING
- installing `gcc` in Docker image so Docker can build wheels for `dask` and other packages that don't provide ARM wheels

### Changed

- updated versions in `requirements.txt` for `matplotlib` and `dask`

## [0.22.7] - 2022-01-27

### Added

- `MANIFEST.in` did not have `covalent_dispatcher/_service` in it due to which the PyPi package was not being built correctly. Added the `covalent_dispatcher/_service` to the `MANIFEST.in` file.

### Fixed

- setuptools properly including data files during installation

## [0.22.6] - 2022-01-26

### Fixed

- Added service folder in covalent dispatcher to package.

## [0.22.5] - 2022-01-25

### Fixed

- `README.md` images now use master branch's raw image urls hosted on <https://github.com> instead of <https://raw.githubusercontent.com>. Also, switched image rendering from html to markdown.

## [0.22.4] - 2022-01-25

### Fixed

- dispatcher server app included in sdist
- raw image urls properly used

## [0.22.3] - 2022-01-25

### Fixed

- raw image urls used in readme

## [0.22.2] - 2022-01-25

### Fixed

- pypi upload

## [0.22.1] - 2022-01-25

### Added

- Code of conduct
- Manifest.in file
- Citation info
- Action to upload to pypi

### Fixed

- Absolute URLs used in README
- Workflow badges updated URLs
- `install_package_data` -> `include_package_data` in `setup.py`

## [0.22.0] - 2022-01-25

### Changed

- Using public ECR for Docker release

## [0.21.0] - 2022-01-25

### Added

- GitHub pull request templates

## [0.20.0] - 2022-01-25

### Added

- GitHub issue templates

## [0.19.0] - 2022-01-25

### Changed

- Covalent Beta Release

## [0.18.9] - 2022-01-24

### Fixed

- iframe in the docs landing page is now responsive

## [0.18.8] - 2022-01-24

### Changed

- Temporarily removed output tab
- Truncated dispatch id to fit left sidebar, add tooltip to show full id

## [0.18.7] - 2022-01-24

### Changed

- Many stylistic improvements to documentation, README, and CONTRIBUTING.

## [0.18.6] - 2022-01-24

### Added

- Test added to check whether an already decorated function works as expected with Covalent.
- `pennylane` package added to the `requirements-dev.txt` file.

### Changed

- Now using `inspect.signature` instead of `function.__code__` to get the names of function's parameters.

## [0.18.5] - 2022-01-21

### Fixed

- Various CI fixes, including rolling back regression in version validation, caching on s3 hosted badges, applying releases and tags correctly.

## [0.18.4] - 2022-01-21

### Changed

- Removed comments and unused functions in covalent_dispatcher
- `result_class.py` renamed to `result.py`

### Fixed

- Version was not being properly imported inside `covalent/__init__.py`
- `dispatch_sync` was not previously using the `results_dir` metadata field

### Removed

- Credentials in config
- `generate_random_filename_in_cache`
- `is_any_atom`
- `to_json`
- `show_subgraph` option in `draw`
- `calculate_node`

## [0.18.3] - 2022-01-20

### Fixed

- The gunicorn servers now restart more gracefully

## [0.18.2] - 2022-01-21

### Changed

- `tempdir` metadata field removed and replaced with `executor.local.cache_dir`

## [0.18.1] - 2022-01-11

## Added

- Concepts page

## [0.18.0] - 2022-01-20

### Added

- `Result.CANCELLED` status to represent the status of a cancelled dispatch.
- Condition to cancel the whole dispatch if any of the nodes are cancelled.
- `cancel_workflow` function which uses a shared variable provided by Dask (`dask.distributed.Variable`) in a dask client to inform nodes to stop execution.
- Cancel function for dispatcher server API which will allow the server to terminate the dispatch.
- How to notebook for cancelling a dispatched job.
- Test to verify whether cancellation of dispatched jobs is working as expected.
- `cancel` function is available as `covalent.cancel`.

### Changed

- In file `covalent/_shared_files/config.py` instead of using a variable to store and then return the config data, now directly returning the configuration.
- Using `fire_and_forget` to dispatch a job instead of a dictionary of Dask's `Future` objects so that we won't have to manage the lifecycle of those futures.
- The `test_run_dispatcher` test was changed to reflect that the dispatcher no longer uses a dictionary of future objects as it was not being utilized anywhere.

### Removed

- `with dask_client` context was removed as the client created in `covalent_dispatcher/_core/__init__.py` is already being used even without the context. Furthermore, it creates issues when that context is exited which is unnecessary at the first place hence not needed to be resolved.

## [0.17.5] - 2022-01-19

### Changed

- Results directory uses a relative path by default and can be overridden by the environment variable `COVALENT_RESULTS_DIR`.

## [0.17.4] - 2022-01-19

### Changed

- Executor parameters use defaults specified in config TOML
- If relative paths are supplied for stdout and stderr, those files are created inside the results directory

## [0.17.3] - 2022-01-18

### Added

- Sync function
- Covalent CLI tool can restart in developer mode

### Fixed

- Updated the UI address referenced in the README

## [0.17.2] - 2022-01-12

### Added

- Quantum gravity tutorial

### Changed

- Moved VERSION file to top level

## [0.17.1] - 2022-01-19

### Added

- `error` attribute was added to the results object to show which node failed and the reason behind it.
- `stdout` and `stderr` attributes were added to a node's result to store any stdout and stderr printing done inside an electron/node.
- Test to verify whether `stdout` and `stderr` are being stored in the result object.

### Changed

- Redesign of how `redirect_stdout` and `redirect_stderr` contexts in executor now work to allow storing their respective outputs.
- Executors now also return `stdout` and `stderr` strings, along with the execution output, so that they can be stored in their result object.

## [0.17.0] - 2022-01-18

### Added

- Added an attribute `__code__` to electron and lattice which is a copy of their respective function's `__code__` attribute.
- Positional arguments, `args`, are now merged with keyword arguments, `kwargs`, as close as possible to where they are passed. This was done to make sure we support both with minimal changes and without losing the name of variables passed.
- Tests to ensure usage of positional arguments works as intended.

### Changed

- Slight rework to how any print statements in lattice are sent to null.
- Changed `test_dispatcher_functional` in `basic_dispatcher_test.py` to account for the support of `args` and removed a an unnecessary `print` statement.

### Removed

- Removed `args` from electron's `init` as it wasn't being used anywhere.

## [0.16.1] - 2022-01-18

### Changed

- Requirement changed from `dask[complete]` to `dask[distributed]`.

## [0.16.0] - 2022-01-14

### Added

- New UI static demo build
- New UI toolbar functions - orientation, toggle params, minimap
- Sortable and searchable lattice name row

### Changed

- Numerous UI style tweaks, mostly around dispatches table states

### Fixed

- Node sidebar info now updates correctly

## [0.15.11] - 2022-01-18

### Removed

- Unused numpy requirement. Note that numpy is still being installed indirectly as other packages in the requirements rely on it.

## [0.15.10] - 2022-01-16

## Added

- How-to guide for Covalent dispatcher CLI.

## [0.15.9] - 2022-01-18

### Changed

- Switched from using human readable ids to using UUIDs

### Removed

- `human-id` package was removed along with its mention in `requirements.txt` and `meta.yaml`

## [0.15.8] - 2022-01-17

### Removed

- Code breaking text from CLI api documentation.
- Unwanted covalent_dispatcher rst file.

### Changed

- Installation of entire covalent_dispatcher instead of covalent_dispatcher/\_service in setup.py.

## [0.15.7] - 2022-01-13

### Fixed

- Functions with multi-line or really long decorators are properly serialized in dispatch_source.py.
- Multi-line Covalent output is properly commented out in dispatch_source.py.

## [0.15.6] - 2022-01-11

### Fixed

- Sub-lattice functions are successfully serialized in the utils.py get_serialized_function_str.

### Added

- Function to scan utilized source files and return a set of imported modules (utils.get_imports_from_source)

## [0.15.5] - 2022-01-12

### Changed

- UI runs on port 47007 and the dispatcher runs on port 48008. This is so that when the servers are later merged, users continue using port 47007 in the browser.
- Small modifications to the documentation
- Small fix to the README

### Removed

- Removed a directory `generated` which was improperly added
- Dispatcher web interface
- sqlalchemy requirement

## [0.15.4] - 2022-01-11

### Changed

- In file `covalent/executor/base.py`, `pickle` was changed to `cloudpickle` because of its universal pickling ability.

### Added

- In docstring of `BaseExecutor`, a note was added specifying that `covalent` with its dependencies is assumed to be installed in the conda environments.
- Above note was also added to the conda env selector how-to.

## [0.15.3] - 2022-01-11

### Changed

- Replaced the generic `RuntimeError` telling users to check if there is an object manipulation taking place inside the lattice to a simple warning. This makes the original error more visible.

## [0.15.2] - 2022-01-11

### Added

- If condition added for handling the case where `__getattr__` of an electron is accessed to detect magic functions.

### Changed

- `ActiveLatticeManager` now subclasses from `threading.local` to make it thread-safe.
- `ValueError` in the lattice manager's `claim` function now also shows the name of the lattice that is currently claimed.
- Changed docstring of `ActiveLatticeManager` to note that now it is thread-safe.
- Sublattice dispatching now no longer deletes the result object file and is dispatched normally instead of in a serverless manner.
- `simulate_nitrogen_and_copper_slab_interaction.ipynb` notebook tutorial now does normal dispatching as well instead of serverless dispatching. Also, now 7 datapoints will be shown instead of 10 earlier.

## [0.15.1] - 2022-01-11

### Fixed

- Passing AWS credentials to reusable workflows as a secret

## [0.15.0] - 2022-01-10

### Added

- Action to push development image to ECR

### Changed

- Made the publish action reusable and callable

## [0.14.1] - 2022-01-02

### Changed

- Updated the README
- Updated classifiers in the setup.py file
- Massaged some RTD pages

## [0.14.0] - 2022-01-07

### Added

- Action to push static UI to S3

## [0.13.2] - 2022-01-07

### Changed

- Completed new UI design work

## [0.13.1] - 2022-01-02

### Added

- Added eventlet requirement

### Changed

- The CLI tool can now manage the UI flask server as well
- [Breaking] The CLI option `-t` has been changed to `-d`, which starts the servers in developer mode and exposes unit tests to the server.

## [0.13.0] - 2022-01-01

### Added

- Config manager in `covalent/_shared_files/config.py`
- Default location for the main config file can be overridden using the environment variable `COVALENT_CONFIG_DIR`
- Ability to set and get configuration using `get_config` and `set_config`

### Changed

- The flask servers now reference the config file
- Defaults reference the config file

### Fixed

- `ValueError` caught when running `covalent stop`
- One of the functional tests was using a malformed path

### Deprecated

- The `electron.to_json` function
- The `generate_random_filename_in_cache` function

### Removed

- The `get_api_token` function

## [0.12.13] - 2022-01-04

## Removed

- Tutorial section headings

## Fixed

- Plot background white color

## [0.12.12] - 2022-01-06

### Fixed

- Having a print statement inside electron and lattice code no longer causes the workflow to fail.

## [0.12.11] - 2022-01-04

### Added

- Completed UI feature set for first release

### Changed

- UI server result serialization improvements
- UI result update webhook no longer fails on request exceptions, logs warning intead

## [0.12.10] - 2021-12-17

### Added

- Astrophysics tutorial

## [0.12.9] - 2022-01-04

### Added

- Added `get_all_node_results` method in `result_class.py` to return result of all node executions.

- Added `test_parallelilization` test to verify whether the execution is now being achieved in parallel.

### Changed

- Removed `LocalCluster` cluster creation usage to a simple `Client` one from Dask.

- Removed unnecessary `to_run` function as we no longer needed to run execution through an asyncio loop.

- Removed `async` from function definition of previously asynchronous functions, `_run_task`, `_run_planned_workflow`, `_plan_workflow`, and `_run_workflow`.

- Removed `uvloop` from requirements.

- Renamed `test_get_results` to `test_get_result`.

- Reran the how to notebooks where execution time was mentioned.

- Changed how `dispatch_info` context manager was working to account for multiple nodes accessing it at the same time.

## [0.12.8] - 2022-01-02

### Changed

- Changed the software license to GNU Affero 3.0

### Removed

- `covalent-ui` directory

## [0.12.7] - 2021-12-29

### Fixed

- Gunicorn logging now uses the `capture-output` flag instead of redirecting stdout and stderr

## [0.12.6] - 2021-12-23

### Changed

- Cleaned up the requirements and moved developer requirements to a separate file inside `tests`

## [0.12.5] - 2021-12-16

### Added

- Conda build CI job

## [0.12.4] - 2021-12-23

### Changed

- Gunicorn server now checks for port availability before starting

### Fixed

- The `covalent start` function now prints the correct port if the server is already running.

## [0.12.3] - 2021-12-14

### Added

- Covalent tutorial comparing quantum support vector machines with support vector machine algorithms implemented in qiskit and scikit-learn.

## [0.12.2] - 2021-12-16

### Fixed

- Now using `--daemon` in gunicorn to start the server, which was the original intention.

## [0.12.1] - 2021-12-16

### Fixed

- Removed finance references from docs
- Fixed some other small errors

### Removed

- Removed one of the failing how-to tests from the functional test suite

## [0.12.0] - 2021-12-16

### Added

- Web UI prototype

## [0.11.1] - 2021-12-14

### Added

- CLI command `covalent status` shows port information

### Fixed

- gunicorn management improved

## [0.11.0] - 2021-12-14

### Added

- Slack notifications for test status

## [0.10.4] - 2021-12-15

### Fixed

- Specifying a non-default results directory in a sub-lattice no longer causes a failure in lattice execution.

## [0.10.3] - 2021-12-14

### Added

- Functional tests for how-to's in documentation

### Changed

- Moved example script to a functional test in the pipeline
- Added a test flag to the CLI tool

## [0.10.2] - 2021-12-14

### Fixed

- Check that only `kwargs` without any default values in the workflow definition need to be passed in `lattice.draw(ax=ax, **kwargs)`.

### Added

- Function to check whether all the parameters without default values for a callable function has been passed added to shared utils.

## [0.10.1] - 2021-12-13

### Fixed

- Content and style fixes for getting started doc.

## [0.10.0] - 2021-12-12

### Changed

- Remove all imports from the `covalent` to the `covalent_dispatcher`, except for `_dispatch_serverless`
- Moved CLI into `covalent_dispatcher`
- Moved executors to `covalent` directory

## [0.9.1] - 2021-12-13

### Fixed

- Updated CONTRIBUTING to clarify docstring style.
- Fixed docstrings for `calculate_node` and `check_constraint_specific_sum`.

## [0.9.0] - 2021-12-10

### Added

- `prefix_separator` for separating non-executable node types from executable ones.

- `subscript_prefix`, `generator_prefix`, `sublattice_prefix`, `attr_prefix` for prefixes of subscripts, generators,
  sublattices, and attributes, when called on an electron and added to the transport graph.

- `exclude_from_postprocess` list of prefixes to denote those nodes which won't be used in post processing the workflow.

- `__int__()`, `__float__()`, `__complex__()` for converting a node to an integer, float, or complex to a value of 0 then handling those types in post processing.

- `__iter__()` generator added to Electron for supporting multiple return values from an electron execution.

- `__getattr__()` added to Electron for supporting attribute access on the node output.

- `__getitem__()` added to Electron for supporting subscripting on the node output.

- `electron_outputs` added as an attribute to lattice.

### Changed

- `electron_list_prefix`, `electron_dict_prefix`, `parameter_prefix` modified to reflect new way to assign prefixes to nodes.

- In `build_graph` instead of ignoring all exceptions, now the exception is shown alongwith the runtime error notifying that object manipulation should be avoided inside a lattice.

- `node_id` changed to `self.node_id` in Electron's `__call__()`.

- `parameter` type electrons now have the default metadata instead of empty dictionary.

- Instead of deserializing and checking whether a sublattice is there, now a `sublattice_prefix` is used to denote when a node is a sublattice.

- In `dispatcher_stack_test`, `test_dispatcher_flow` updated to indicate the new use of `parameter_prefix`.

### Fixed

- When an execution fails due to something happening in `run_workflow`, then result object's status is now failed and the object is saved alongwith throwing the appropriate exception.

## [0.8.5] - 2021-12-10

### Added

- Added tests for choosing specific executors inside electron initialization.
- Added test for choosing specific Conda environments inside electron initialization.

## [0.8.4] - 2021-12-10

### Changed

- Removed \_shared_files directory and contents from covalent_dispatcher. Logging in covalent_dispatcher now uses the logger in covalent/\_shared_files/logging.py.

## [0.8.3] - 2021-12-10

### Fixed

- Decorator symbols were added to the pseudo-code in the quantum chemistry tutorial.

## [0.8.2] - 2021-12-06

### Added

- Quantum chemistry tutorial.

## [0.8.1] - 2021-12-08

### Added

- Docstrings with typehints for covalent dispatcher functions added.

### Changed

- Replaced `node` to `node_id` in `electron.py`.

- Removed unnecessary `enumerate` in `covalent_dispatcher/_core/__init__.py`.

- Removed `get_node_device_mapping` function from `covalent_dispatcher/_core/__init__.py`
  and moved the definition to directly add the mapping to `workflow_schedule`.

- Replaced iterable length comparison for `executor_specific_exec_cmds` from `if len(executor_specific_exec_cmds) > 0`
  to `if executor_specific_exec_cmds`.

## [0.8.0] - 2021-12-03

### Added

- Executors can now accept the name of a Conda environment. If that environment exists, the operations of any electron using that executor are performed in that Conda environment.

## [0.7.6] - 2021-12-02

### Changed

- How to estimate lattice execution time has been renamed to How to query lattice execution time.
- Change result querying syntax in how-to guides from `lattice.get_result` to
  `covalent.get_result`.
- Choose random port for Dask dashboard address by setting `dashboard_address` to ':0' in
  `LocalCluster`.

## [0.7.5] - 2021-12-02

### Fixed

- "Default" executor plugins are included as part of the package upon install.

## [0.7.4] - 2021-12-02

### Fixed

- Upgraded dask to 2021.10.0 based on a vulnerability report

## [0.7.3] - 2021-12-02

### Added

- Transportable object tests
- Transport graph tests

### Changed

- Variable name node_num to node_id
- Variable name node_idx to node_id

### Fixed

- Transport graph `get_dependencies()` method return type was changed from Dict to List

## [0.7.2] - 2021-12-01

### Fixed

- Date handling in changelog validation

### Removed

- GitLab CI YAML

## [0.7.1] - 2021-12-02

### Added

- A new parameter to a node's result called `sublattice_result` is added.
  This will be of a `Result` type and will contain the result of that sublattice's
  execution. If a normal electron is executed, this will be `None`.

- In `_delete_result` function in `results_manager.py`, an empty results directory
  will now be deleted.

- Name of a sublattice node will also contain `(sublattice)`.

- Added `_dispatch_sync_serverless` which synchronously dispatches without a server
  and waits for a result to be returned. This is the method used to dispatch a sublattice.

- Test for sublatticing is added.

- How-to guide added for sublatticing explaining the new features.

### Changed

- Partially changed `draw` function in `lattice.py` to also draw the subgraph
  of the sublattice when drawing the main graph of the lattice. The change is
  incomplete as we intend to add this feature later.

- Instead of returning `plt`, `draw` now returns the `ax` object.

- `__call__` function in `lattice.py` now runs the lattice's function normally
  instead of dispatching it.

- `_run_task` function now checks whether current node is a sublattice and acts
  accordingly.

### Fixed

- Unnecessary lines to rename the node's name in `covalent_dispatcher/_core/__init__.py` are removed.

- `test_electron_takes_nested_iterables` test was being ignored due to a spelling mistake. Fixed and
  modified to follow the new pattern.

## [0.7.0] - 2021-12-01

### Added

- Electrons can now accept an executor object using the "backend" keyword argument. "backend" can still take a string naming the executor module.
- Electrons and lattices no longer have Slurm metadata associated with the executor, as that information should be contained in the executor object being used as an input argument.
- The "backend" keyword can still be a string specifying the executor module, but only if the executor doesn't need any metadata.
- Executor plugin classes are now directly available to covalent, eg: covalent.executor.LocalExecutor().

## [0.6.7] - 2021-12-01

### Added

- Docstrings without examples for all the functions in core covalent.
- Typehints in those functions as well.
- Used `typing.TYPE_CHECKING` to prevent cyclic imports when writing typehints.

### Changed

- `convert_to_lattice_function` renamed to `convert_to_lattice_function_call`.
- Context managers now raise a `ValueError` instead of a generic `Exception`.

## [0.6.6] - 2021-11-30

### Fixed

- Fixed the version used in the documentation
- Fixed the badge URLs to prevent caching

## [0.6.5] - 2021-11-30

### Fixed

- Broken how-to links

### Removed

- Redundant lines from .gitignore
- \*.ipynb from .gitignore

## [0.6.4] - 2021-11-30

### Added

- How-to guides for workflow orchestration.
  - How to construct an electron
  - How to construct a lattice
  - How to add an electron to lattice
  - How to visualize the lattice
  - How to add constraints to lattices
- How-to guides for workflow and subtask execution.
  - How to execute individual electrons
  - How to execute a lattice
  - How to execute multiple lattices
- How-to guides for status querying.
  - How to query electron execution status
  - How to query lattice execution status
  - How to query lattice execution time
- How-to guides for results collection
  - How to query electron execution results
  - How to query lattice execution results
  - How to query multiple lattice execution results
- Str method for the results object.

### Fixed

- Saving the electron execution status when the subtask is running.

## [0.6.3] - 2021-11-29

### Removed

- JWT token requirement.
- Covalent dispatcher login requirement.
- Update covalent login reference in README.md.
- Changed the default dispatcher server port from 5000 to 47007.

## [0.6.2] - 2021-11-28

### Added

- Github action for tests and coverage
- Badges for tests and coverage
- If tests pass then develop is pushed to master
- Add release action which tags and creates a release for minor version upgrades
- Add badges action which runs linter, and upload badges for version, linter score, and platform
- Add publish action (and badge) which builds a Docker image and uploads it to the AWS ECR

## [0.6.1] - 2021-11-27

### Added

- Github action which checks version increment and changelog entry

## [0.6.0] - 2021-11-26

### Added

- New Covalent RTD theme
- sphinx extension sphinx-click for CLI RTD
- Sections in RTD
- init.py in both covalent-dispatcher logger module and cli module for it to be importable in sphinx

### Changed

- docutils version that was conflicting with sphinx

### Removed

- Old aq-theme

## [0.5.1] - 2021-11-25

### Added

- Integration tests combining both covalent and covalent-dispatcher modules to test that
  lattice workflow are properly planned and executed.
- Integration tests for the covalent-dispatcher init module.
- pytest-asyncio added to requirements.

## [0.5.0] - 2021-11-23

### Added

- Results manager file to get results from a file, delete a result, and redispatch a result object.
- Results can also be awaited to only return a result if it has either been completed or failed.
- Results class which is used to store the results with all the information needed to be used again along with saving the results to a file functionality.
- A result object will be a mercurial object which will be updated by the dispatcher and saved to a file throughout the dispatching and execution parts.
- Direct manipulation of the transport graph inside a result object takes place.
- Utility to convert a function definition string to a function and vice-versa.
- Status class to denote the status of a result object and of each node execution in the transport graph.
- Start and end times are now also stored for each node execution as well as for the whole dispatch.
- Logging of `stdout` and `stderr` can be done by passing in the `log_stdout`, `log_stderr` named metadata respectively while dispatching.
- In order to get the result of a certain dispatch, the `dispatch_id`, the `results_dir`, and the `wait` parameter can be passed in. If everything is default, then only the dispatch id is required, waiting will not be done, and the result directory will be in the current working directory with folder name as `results/` inside which every new dispatch will have a new folder named according to their respective dispatch ids, containing:
  - `result.pkl` - (Cloud)pickled result object.
  - `result_info.yaml` - yaml file with high level information about the result and its execution.
  - `dispatch_source.py` - python file generated, containing the original function definitions of lattice and electrons which can be used to dispatch again.

### Changed

- `logfile` named metadata is now `slurm_logfile`.
- Instead of using `jsonpickle`, `cloudpickle` is being used everywhere to maintain consistency.
- `to_json` function uses `json` instead of `jsonpickle` now in electron and lattice definitions.
- `post_processing` moved to the dispatcher, so the dispatcher will now store a finished execution result in the results folder as specified by the user with no requirement of post processing it from the client/user side.
- `run_task` function in dispatcher modified to check if a node has completed execution and return it if it has, else continue its execution. This also takes care of cases if the server has been closed mid execution, then it can be started again from the last saved state, and the user won't have to wait for the whole execution.
- Instead of passing in the transport graph and dispatch id everywhere, the result object is being passed around, except for the `asyncio` part where the dispatch id and results directory is being passed which afterwards lets the core dispatcher know where to get the result object from and operate on it.
- Getting result of parent node executions of the graph, is now being done using the result object's graph. Storing of each execution's result is also done there.
- Tests updated to reflect the changes made. They are also being run in a serverless manner.

### Removed

- `LatticeResult` class removed.
- `jsonpickle` requirement removed.
- `WorkflowExecutionResult`, `TaskExecutionResult`, and `ExecutionError` singleton classes removed.

### Fixed

- Commented out the `jwt_required()` part in `covalent-dispatcher/_service/app.py`, may be removed in later iterations.
- Dispatcher server will now return the error message in the response of getting result if it fails instead of sending every result ever as a response.

## [0.4.3] - 2021-11-23

### Added

- Added a note in Known Issues regarding port conflict warning.

## [0.4.2] - 2021-11-24

### Added

- Added badges to README.md

## [0.4.1] - 2021-11-23

### Changed

- Removed old coverage badge and fixed the badge URL

## [0.4.0] - 2021-11-23

### Added

- Codecov integrations and badge

### Fixed

- Detached pipelines no longer created

## [0.3.0] - 2021-11-23

### Added

- Wrote a Code of Conduct based on <https://www.contributor-covenant.org/>
- Added installation and environment setup details in CONTRIBUTING
- Added Known Issues section to README

## [0.2.0] - 2021-11-22

### Changed

- Removed non-open-source executors from Covalent. The local SLURM executor is now
- a separate repo. Executors are now plugins.

## [0.1.0] - 2021-11-19

### Added

- Pythonic CLI tool. Install the package and run `covalent --help` for a usage description.
- Login and logout functionality.
- Executor registration/deregistration skeleton code.
- Dispatcher service start, stop, status, and restart.

### Changed

- JWT token is stored to file instead of in an environment variable.
- The Dask client attempts to connect to an existing server.

### Removed

- Removed the Bash CLI tool.

### Fixed

- Version assignment in the covalent init file.

## [0.0.3] - 2021-11-17

### Fixed

- Fixed the Dockerfile so that it runs the dispatcher server from the covalent repo.

## [0.0.2] - 2021-11-15

### Changed

- Single line change in ci script so that it doesn't exit after validating the version.
- Using `rules` in `pytest` so that the behavior in test stage is consistent.

## [0.0.1] - 2021-11-15

### Added

- CHANGELOG.md to track changes (this file).
- Semantic versioning in VERSION.
- CI pipeline job to enforce versioning.<|MERGE_RESOLUTION|>--- conflicted
+++ resolved
@@ -28,10 +28,11 @@
 
 - Removed strict version pins on `lmdbm`, `mpire`, `orjson`, and `pennylane`
 - Changed license to Apache
-
-### Added 
-
-- Documentation and test cases for database triggers. 
+- Migrated core server-side code to new data access layer.
+
+### Added
+
+- Documentation and test cases for database triggers.
 
 ### Docs
 
@@ -165,12 +166,8 @@
 - Removed the upper limit from `dask` and `distributed` packages' versions until we find a version which is incompatible with Covalent.
 - When the server is stopped, any workflows in a non-terminal state are first cancelled
 - Pinned sqlalchemy version with upper limit <2.0.0.
-<<<<<<< HEAD
-- Migrated core server-side code to new data access layer.
-=======
 - Added rich support to cli for better printing statements.
 - Performed minor modifications and rearrangementsto fix the broken tests in the `nightly` workflow.
->>>>>>> 265092f3
 
 ### Tests
 
