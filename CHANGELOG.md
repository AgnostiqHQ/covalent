# Changelog

All notable changes to this project will be documented in this file.

The format is based on [Keep a Changelog](https://keepachangelog.com/en/1.0.0/),
and this project adheres to [Semantic Versioning](https://semver.org/spec/v2.0.0.html).

## [UNRELEASED]

<<<<<<< HEAD
### Changed

- Bumped versions in pre-commit config
- Added prettier for markdown files.
=======
### Added

- File transfer strategy for GCP storage
- Add CLI status for zombie, stopped process.

### Docs

- Added documentation for Azure Blob Storage file transfers

## [0.227.0-rc.0] - 2023-06-13

### Authors

- Andrew S. Rosen <asrosen93@gmail.com>
- Co-authored-by: Sankalp Sanand <sankalp@agnostiq.ai>
- Will Cunningham <wjcunningham7@users.noreply.github.com>
- Co-authored-by: pre-commit-ci[bot] <66853113+pre-commit-ci[bot]@users.noreply.github.com>
- Co-authored-by: Casey Jao <casey@agnostiq.ai>


### Added

- File transfer strategy for Azure blob storage

### Fixed

- Read in `README.md` with `encoding="utf-8"` in `setup.py`

### Docs

- Fix `Lattice` docstring in RTD.
- Added a missing `,` to the Slurm docs.
>>>>>>> 30549012

### Operations

- Update the PR template.

## [0.226.0-rc.0] - 2023-06-09

### Authors

- Sankalp Sanand <sankalp@agnostiq.ai>

### Changed

- Reverting nightly frequency back to midnight basis

## [0.225.0-rc.0] - 2023-06-08

### Authors

- Sankalp Sanand <sankalp@agnostiq.ai>
- Madhur Tandon <20173739+madhur-tandon@users.noreply.github.com>
- Prasanna Venkatesh <54540812+Prasy12@users.noreply.github.com>
- Co-authored-by: kamalesh.suresh <kamalesh.suresh@psiog.com>
- Co-authored-by: pre-commit-ci[bot] <66853113+pre-commit-ci[bot]@users.noreply.github.com>
- Co-authored-by: Andrew S. Rosen <asrosen93@gmail.com>
- Faiyaz Hasan <faiyaz@agnostiq.ai>
- Co-authored-by: sriranjani venkatesan <sriranjani.venkatesan@psiog.com>
- Will Cunningham <wjcunningham7@users.noreply.github.com>
- Co-authored-by: kessler-frost <ssanand@hawk.iit.edu>
- Co-authored-by: santoshkumarradha <santosh@agnostiq.ai>
- Co-authored-by: Casey Jao <casey@agnostiq.ai>

### Changed

- Temporarily changing the nightly frequency to every hour

## [0.224.0-rc.0] - 2023-06-04

### Authors

- Sankalp Sanand <sankalp@agnostiq.ai>
- Madhur Tandon <20173739+madhur-tandon@users.noreply.github.com>
- Prasanna Venkatesh <54540812+Prasy12@users.noreply.github.com>
- Co-authored-by: kamalesh.suresh <kamalesh.suresh@psiog.com>
- Co-authored-by: pre-commit-ci[bot] <66853113+pre-commit-ci[bot]@users.noreply.github.com>
- Co-authored-by: Andrew S. Rosen <asrosen93@gmail.com>
- Faiyaz Hasan <faiyaz@agnostiq.ai>
- Co-authored-by: sriranjani venkatesan <sriranjani.venkatesan@psiog.com>
- Will Cunningham <wjcunningham7@users.noreply.github.com>
- Co-authored-by: kessler-frost <ssanand@hawk.iit.edu>
- Co-authored-by: santoshkumarradha <santosh@agnostiq.ai>
- Co-authored-by: Casey Jao <casey@agnostiq.ai>

### Changed

- Error messages are propagated to stdout when the server is not started. These changes are applied to `dispatch`, `redispatch`, and `get_result`.


### Docs

- Fix typo in GCP Batch executor RTD.
- Add steps for setting up GUI for local development in contribution guidelines.

### Fixed

- Resolving correct python executable
- Error handling for random URLs/random dispatchId entered on the GUI
- Fixed support for dynamically assigning `executor` to `Electron` class
- Fixed nightly by activating environment before running tests in `tests.yml`

### Added

- `executor` property to `Electron` class, allowing updation of executor after electron function definition
- Added ability to hide post-processing electrons on the UI.
- Added prettify of names for the graph screen on the UI.
- Ability to specify a `workdir` for `local` and `dask` executors along with `create_unique_workdir` option for each electron / node.
- Heartbeat file is created and updated when the server is running
- Added `SQLiteTrigger` class to the `triggers` module.

### Removed

- Removed unused module `covalent._data_store`
- Stress test files of cpu and sublattice stress tests removed from functional tests suite.

### Operations

- Nightly frequency set to midnight EST

## [0.223.1-rc.0] - 2023-05-17

### Authors

- Janosh Riebesell <janosh.riebesell@gmail.com>
- Co-authored-by: Alejandro Esquivel <ae@alejandro.ltd>

### Fixed

- only pin `aiohttp` downwards to fix install on Python 3.11 [#1654](https://github.com/AgnostiqHQ/covalent/pulls/1654)

## [0.223.0-rc.0] - 2023-05-17

### Authors

- Alejandro Esquivel <ae@alejandro.ltd>
- Madhur Tandon <20173739+madhur-tandon@users.noreply.github.com>
- Sankalp Sanand <sankalp@agnostiq.ai>
- Co-authored-by: kessler-frost <ssanand@hawk.iit.edu>
- Faiyaz Hasan <faiyaz@agnostiq.ai>
- Andrew S. Rosen <asrosen93@gmail.com>
- Co-authored-by: pre-commit-ci[bot] <66853113+pre-commit-ci[bot]@users.noreply.github.com>
- Co-authored-by: Santosh kumar <29346072+santoshkumarradha@users.noreply.github.com>

### Added

- Added the `CloudResourceManager` class
- A new tutorial for a dynamic quantum chemistry workflow

### Tests

- Added tests for the `CloudResourceManager` class

### Docs

- Fix docstring for set_config
- Redispatch feature page in Read the Docs.
- Clarify installation instructions for SLURM plugin in Read the Docs (x2).
- Fix waiting order of electrons in docs inside snippet for adding a dependency when inputs and outputs are independent.
- Expose GCP Batch executor RTD.
- Add GCP Batch executor image in RTD.

### Fixed

- DB path creation now takes place at import time so that the CLI commands don't fail
- Raise error on dispatching a non-lattice
- Helpful message when trying to dispatch a workflow when covalent server is not available
- Open UI preview of transport graph when `lattice.draw()` is invoked and print URL of the same
- Defer creation of server specific config entries until covalent is started
- Functional tests on CI
- Move dask worker space to covalent cache instead of `site-packages`

### Docs

- Updated Feature documentation for Triggers with an example and minor corrections

### Removed

- Duplicate mocks for `UI_SRVDIR`
- Duplicate `_get_cancel_requested` method from `covalent_dispatcher/_core/runner.py`

### Tests

- Re-enable `test_run_workflow_does_not_deserialize`

### Authors

- Madhur Tandon <madhurtandon23@gmail.com>

### Operations

- Removed "already released" check from stable changelog action

## [0.222.0-rc.0] - 2023-04-27

### Authors

- Faiyaz Hasan <faiyaz@agnostiq.ai>
- Co-authored-by: kessler-frost <ssanand@hawk.iit.edu>
- Co-authored-by: Alejandro Esquivel <ae@alejandro.ltd>

### Changed

- Implementation of `TransportableObject` property method to be backwards compatible with version 0.209.1.

### Tests

- Updated QA stress test execution time baseline.

## [0.221.1-rc.0] - 2023-04-26

### Authors

- Madhur Tandon <20173739+madhur-tandon@users.noreply.github.com>
- Co-authored-by: Alejandro Esquivel <ae@alejandro.ltd>
- Faiyaz Hasan <faiyaz@agnostiq.ai>
- Rob de Wit <RCdeWit@users.noreply.github.com>
- Co-authored-by: pre-commit-ci[bot] <66853113+pre-commit-ci[bot]@users.noreply.github.com>
- Sankalp Sanand <sankalp@agnostiq.ai>
- Co-authored-by: kessler-frost <ssanand@hawk.iit.edu>

### Tests

- Move QA scripts from QA repo to Covalent functional tests.

### Docs

- Update requirements file for the tutorials: `1_QuantumMachineLearning/pennylane_kernel/source.ipynb` and `machine_learning/dnn_comparison.ipynb`.
- Add macOS 13 (Ventura) to [compatibility list](doc/source/getting_started/compatibility.rst).
- Fixed broken links and typos in the documentation.

### Authors

- Madhur Tandon <madhurtandon23@gmail.com>

### Fixed

- Result status comparison
- Raise error on extra args/kwargs
- Fixed redispatching and trigger server address passing in base trigger

## [0.221.0-rc.0] - 2023-04-17

### Authors

- Faiyaz Hasan <faiyaz@agnostiq.ai>

### Changed

- Moved TransportableObject from transport.py to a new file transportable_object.py.

## [0.220.0-rc.0] - 2023-04-14

### Authors

- Alejandro Esquivel <ae@alejandro.ltd>
- Faiyaz Hasan <faiyaz@agnostiq.ai>
- Sankalp Sanand <sankalp@agnostiq.ai>
- Co-authored-by: kessler-frost <ssanand@hawk.iit.edu>
- Co-authored-by: pre-commit-ci[bot] <66853113+pre-commit-ci[bot]@users.noreply.github.com>
- Venkat Bala <15014089+venkatBala@users.noreply.github.com>
- Co-authored-by: Santosh kumar <29346072+santoshkumarradha@users.noreply.github.com>
- dwelsch-esi <116022979+dwelsch-esi@users.noreply.github.com>
- Ara Ghukasyan <38226926+araghukas@users.noreply.github.com>

### Operations

- Updating `nightly` frequency (temp)

### Added

- Tutorial for hybrid neural network using Covalent, AWSBatch, and Qiskit Runtime.
- Environment variable that users can set to specify the location where Covalent can find their defined executors.
- Task group id in Electrons.
- Reconstruct postprocessing method.

### Fixed

- Doubling of nodes that are added to the transport graph.
- Ensure postprocessing node end time is added as the workflow end time.
- Functional tests
- Custom executor how to guide, and its loading mechanism in covalent server.
- Broken postprocessing unit test.

### Added

- Postprocessing as electrons.
- Postprocessing class in `postprocessing.py` module for all the different postprocessing helper methods and algorithms.

### Changed

- Postprocessing logic.
- Sublattice logic. Sublattices are now treated as electrons. Once the transport graph has been built, the status get changed to `DISPATCHING` at which point it is executed as another workflow.

### Removed

- Postprocessing from runners.

### Docs

- Adding Google Batch executor plugin RTD

### Docs

- Updated How-to documents.
- Port of Pennylane's Univariate QVR tutorial using Covalent to this repo.
- Adding troubleshooting guide to RTD's
- Added a note to First Experiment offering initial intro to executors.

## [0.219.0-rc.0] - 2023-03-01

### Authors

- Alejandro Esquivel <ae@alejandro.ltd>
- Faiyaz Hasan <faiyaz@agnostiq.ai>
- Sankalp Sanand <sankalp@agnostiq.ai>
- Co-authored-by: kessler-frost <ssanand@hawk.iit.edu>
- Co-authored-by: pre-commit-ci[bot] <66853113+pre-commit-ci[bot]@users.noreply.github.com>
- Venkat Bala <15014089+venkatBala@users.noreply.github.com>
- Co-authored-by: Santosh kumar <29346072+santoshkumarradha@users.noreply.github.com>

### Docs

- Adding `cancellation` RTD text files

### Added

- `disable_run` option added to enable "saving-only" option on covalent server and not executing the workflow
- `register_triggers`, `stop_triggers` functions added to `LocalDispatcher` class
- `triggers` parameter to the lattice metadata
- `BaseTrigger`, `DirTrigger`, `TimeTrigger` classes added available to be assigned to any lattice enabling the triggers feature
- `TriggerLoader` class added enabling loading of any kind of triggers including user defined ones without requiring installation
- CLI options to start covalent server in triggers only, and no triggers mode
- `is_pending` option added during redispatch to resume execution of a previously "saved-only", i.e pending workflow
- API routes added for Triggers server

### Changed

- Modified `ct.get_result` to allow for status only requests

### Fixed

- UI crashing if time values are null
- No longer adding "http://" every time a dispatcher address is provided in local dispatcher class in order to use the provided address exactly

### Docs

- Added documentation for "Triggers" and a separate section for similar "Features"
- Tutorial guidelines

### Tests

- Updated and added tests to account for all of the above triggers related changes

### Operations

- Lowering number of jest workers as an attempt to fix flaky UI functional tests
- Added exception for nightly to pass if conda release fails

## [0.218.0-rc.0] - 2023-02-21

### Authors

- Will Cunningham <wjcunningham7@users.noreply.github.com>
- Venkat Bala <15014089+venkatBala@users.noreply.github.com>
- Co-authored-by: Santosh kumar <29346072+santoshkumarradha@users.noreply.github.com>
- Co-authored-by: Alejandro Esquivel <ae@alejandro.ltd>
- Faiyaz Hasan <faiyaz@agnostiq.ai>
- Sankalp Sanand <sankalp@agnostiq.ai>
- Co-authored-by: kessler-frost <ssanand@hawk.iit.edu>
- Co-authored-by: Venkat Bala <venkat@agnostiq.ai>

### Added

- Added feature to support cancelling workflow dispatches
- Updating/adding new tests to improve code coverage

### Fixed

- Redispatch bug involving copying reusable nodes from old transport graph to new transport graph.
- Pennylane tutorial notebook.

### Docs

- Redispatch API section.
- Add how to for redispatch.
- Mention redispatch in the concepts section.
- Update `AWS Lambda` executor RTD with steps to extend the base executor image for installing custom packages

### Changed

- Enhanced the Dockerfile to include builds from various sources and a differentiation between SDK and Server builds

### Operations

- Updated pre-commit hook versions
- Updated codecov upload steps in tests workflow to fail if upload to codecov fails

## [0.217.0-rc.0] - 2023-02-12

### Authors

- Faiyaz Hasan <faiyaz@agnostiq.ai>
- dwelsch-esi <116022979+dwelsch-esi@users.noreply.github.com>
- Co-authored-by: dwelsch-memverge <david.welsch@memverge.com>
- Co-authored-by: pre-commit-ci[bot] <66853113+pre-commit-ci[bot]@users.noreply.github.com>
- Co-authored-by: Santosh kumar <29346072+santoshkumarradha@users.noreply.github.com>
- Co-authored-by: Will Cunningham <wjcunningham7@gmail.com>

### Fixed

- Redispatch bug.

### Changed

- Location of function to load result from the database now moved to load module in covalent_dispatcher/\_db folde.

### Added

- API endpoint for redispatching.
- Unit and functional tests for redispatching.

### Docs

- Updated self-deployment (server deployment).

## [0.216.0-rc.0] - 2023-02-05

### Authors

- Venkat Bala <15014089+venkatBala@users.noreply.github.com>
- Co-authored-by: Alejandro Esquivel <ae@alejandro.ltd>
- Faiyaz Hasan <faiyaz@agnostiq.ai>
- Ara Ghukasyan <38226926+araghukas@users.noreply.github.com>

### Removed

- References to specific IBMQ hub/group/project in tutorial 5

### Added

- TransportGraphOps class for diffing operations on transport graphs.
- Added make derived dispatch method.
- Apply electron updates method to \_TransportGraph.

### Operations

- Added job in `nightly` to trigger base executor image builds after a Covalent `pre-release`

## [0.215.0-rc.0] - 2023-02-01

### Authors

- Faiyaz Hasan <faiyaz@agnostiq.ai>
- Alejandro Esquivel <ae@alejandro.ltd>

### Docs

- Added IBMQ tutorial

### Added

- Workflow re-dispatching functionality.

## [0.214.0-rc.0] - 2023-01-25

### Authors

- Faiyaz Hasan <faiyaz@agnostiq.ai>
- Alejandro Esquivel <ae@alejandro.ltd>

### Operations

- Fixed stable-changelog action removed `.catch` added `.on('error')`
- Removed AWS base executor deployment from `release.yml`
- Removed experimental tests from nightly test matrix (will be brought back but in different workflow)
- Updated release workflow to continue if release tag already exists

### Removed

- Slurm executor reference from qaoa tutorial since it's not compatible with conda env at the moment.

### Fixed

- Braket pip installation instructions.

## [0.213.2-rc.0] - 2023-01-21

### Authors

- Will Cunningham <wjcunningham7@users.noreply.github.com>

### Fixed

- Removing the entrypoint for SDK-only install
- Updating client requirements to match server versions

## [0.213.1-rc.0] - 2023-01-20

### Authors

- Faiyaz Hasan <faiyaz@agnostiq.ai>
- Alejandro Esquivel <ae@alejandro.ltd>
- dwelsch-esi <116022979+dwelsch-esi@users.noreply.github.com>

### Fixed

- Load plugins only when COVALENT_PLUGIN_LOAD environment variable has been set to a Truthy value.

### Docs

- Published Self-Deployment Guide

## [0.213.0-rc.0] - 2023-01-18

### Authors

- dwelsch-esi <116022979+dwelsch-esi@users.noreply.github.com>
- Co-authored-by: dwelsch-memverge <david.welsch@memverge.com>
- Co-authored-by: pre-commit-ci[bot] <66853113+pre-commit-ci[bot]@users.noreply.github.com>
- Sankalp Sanand <sankalp@agnostiq.ai>
- Co-authored-by: kessler-frost <ssanand@hawk.iit.edu>
- Co-authored-by: Faiyaz Hasan <faiyaz@agnostiq.ai>
- Co-authored-by: Casey Jao <casey@agnostiq.ai>
- Co-authored-by: Santosh kumar <29346072+santoshkumarradha@users.noreply.github.com>
- Co-authored-by: Will Cunningham <wjcunningham7@gmail.com>
- Will Cunningham <wjcunningham7@users.noreply.github.com>
- Co-authored-by: Alejandro Esquivel <ae@alejandro.ltd>

### Fixed

- MNIST tutorial now shows non-Null outputs and the classifier training log image has been updated.
- Minor changes to tutorials: autoencoder, quantum and classical svm, ensemble classification, iris classification with Pennylane, quantum chemistry, DNN tutorial, qaoa, spacetime tutorial etc.
- The range of `networkx` versions in requirements.txt weren't compatible with each other, thus it is pinned to `2.8.6` now
- SDK-only sdist and installation should now work as expected, not packaging the server

### Added

- Added `dispatcher_addr` argument to `ct.get_result` similar to `ct.dispatch` so that it doesn't always fallback to using the default configured address

### Tests

- Updated `_get_result_from_dispatcher` test to verify whether using a link directly works or not

### Docs

- Revised UI reference. Added Settings page documentation.
- Added broken UI links in README

## [0.212.1-rc.0] - 2023-01-14

### Authors

- Casey Jao <casey@agnostiq.ai>

### Fixed

- Fixed naming of collection nodes (was breaking postprocessing)
- Restored compatibility with stable release of AWS executors

## [0.212.0-rc.0] - 2023-01-13

### Authors

- Prasanna Venkatesh <54540812+Prasy12@users.noreply.github.com>
- Co-authored-by: kamalesh.suresh <kamalesh.suresh@psiog.com>
- Co-authored-by: Amalan Jenicious F <amalan.jenicious@psiog.com>
- Co-authored-by: Alejandro Esquivel <ae@alejandro.ltd>

### Added

- Front-end pending unit tests for the GUI.

## [0.211.1-rc.0] - 2023-01-12

### Authors

- Prasanna Venkatesh <54540812+Prasy12@users.noreply.github.com>
- Co-authored-by: Aravind-psiog <aravind.prabaharan@psiog.com>
- Co-authored-by: ArunPsiog <arun.mukesh@psiog.com>
- Co-authored-by: Alejandro Esquivel <ae@alejandro.ltd>

### Fixed

- Optimization of logs on the GUI for large log file sizes.
- Fixed UI pagination not working for more than 11 pages
- Runtime field counting down for select running dispatches

## [0.211.0-rc.0] - 2023-01-10

### Authors

- Alejandro Esquivel <ae@alejandro.ltd>

### Changed

- Changed decode-uri-component package version on webapp yarn-lock file.
- Changed json5 package version on webapp yarn-lock file.

## [0.210.0-rc.0] - 2023-01-05

### Authors

- Alejandro Esquivel <ae@alejandro.ltd>

### Changed

- Reverted nightly frequency back to once a day

### Docs

- Updated compatibility matrix

## [0.209.1-rc.0] - 2022-12-15

### Authors

- Alejandro Esquivel <ae@alejandro.ltd>
- dwelsch-esi <116022979+dwelsch-esi@users.noreply.github.com>
- Co-authored-by: dwelsch-memverge <david.welsch@memverge.com>
- Co-authored-by: Santosh kumar <29346072+santoshkumarradha@users.noreply.github.com>
- Co-authored-by: pre-commit-ci[bot] <66853113+pre-commit-ci[bot]@users.noreply.github.com>
- Co-authored-by: santoshkumarradha <santosh@agnostiq.ai>
- RaviPsiog <111348352+RaviPsiog@users.noreply.github.com>
- Co-authored-by: RaviPsiog <ravieja.gurram@psiog.com>
- Co-authored-by: Faiyaz Hasan <faiyaz@agnostiq.ai>
- Casey Jao <casey@agnostiq.ai>
- Co-authored-by: Will Cunningham <wjcunningham7@users.noreply.github.com>
- Prasanna Venkatesh <54540812+Prasy12@users.noreply.github.com>
- Ara Ghukasyan <38226926+araghukas@users.noreply.github.com>
- Venkat Bala <15014089+venkatBala@users.noreply.github.com>
- Co-authored-by: Venkat Bala <venkat@agnostiq.ai>

### Fixed

- Removed merge conflict symbols in changelog

## [0.209.0-rc.0] - 2022-12-15

### Authors

- Alejandro Esquivel <ae@alejandro.ltd>
- dwelsch-esi <116022979+dwelsch-esi@users.noreply.github.com>
- Co-authored-by: dwelsch-memverge <david.welsch@memverge.com>
- Co-authored-by: Santosh kumar <29346072+santoshkumarradha@users.noreply.github.com>
- Co-authored-by: pre-commit-ci[bot] <66853113+pre-commit-ci[bot]@users.noreply.github.com>
- Co-authored-by: santoshkumarradha <santosh@agnostiq.ai>
- RaviPsiog <111348352+RaviPsiog@users.noreply.github.com>
- Co-authored-by: RaviPsiog <ravieja.gurram@psiog.com>
- Co-authored-by: Faiyaz Hasan <faiyaz@agnostiq.ai>
- Casey Jao <casey@agnostiq.ai>
- Co-authored-by: Will Cunningham <wjcunningham7@users.noreply.github.com>
- Prasanna Venkatesh <54540812+Prasy12@users.noreply.github.com>
- Ara Ghukasyan <38226926+araghukas@users.noreply.github.com>
- Venkat Bala <15014089+venkatBala@users.noreply.github.com>
- Co-authored-by: Venkat Bala <venkat@agnostiq.ai>

### Added

- Adding support for PostgresQL DB backend
- Added check for `COVALENT_DATABASE_URL`, if exists connect sqlalchemy engine using that
- Adding `COVALENT_DATABASE_USER` and `COVALENT_DATABASE_PASSWORD` environment variables
- Adding `COVALENT_DATABASE_HOSTNAME` and `COVALENT_DATABASE_PORT` environment variables for easy configuration

### Changed

- Updated `requirements.txt` to include `pyscopg2`
- Refactored execution.py into loosely coupled modular pieces

### Fixed

- Build graph now sets all unset lattice constraints from defaults
- Fixed all failing functional tests
- Fixed local executor tests on MacOS by adding ProcessPoolExecutor

### Changed

- Updated `directory` like default environment variable paths to avoid creating redundant nested directories when self-hosting

### Docs

- Adding `Deployment` section for self-hosting guide

### Docs

- Rewrote Concepts section in docs
- Split Concepts into API, server, and UI sections
- Added new examples and graphics for Concepts

### Fixed

- Respecting specified AWS profile & region in remote executed S3 file transfers, defaulting to env vars of execution backend

### Added

- Added `TaskRuntimeError` exception for executor plugin implementations to signal to Covalent that a task raised an
  unhandled exception while running in the executor backend.
- Added environment variable for a remote database backend
- Added support for mysql and postgresql

### Changed

- Docs for Covalent's Slurm plugin updated with explanation for optional `srun` parameters.
- Electron errors are segregated by type; task runtime errors are
  stored in `stderr` while the `error` attribute of a node is reserved
  for exceptions raised by Covalent itself.
- When tasks fail in a workflow, the Lattice ErrorCard in the UI summarizes the failed tasks.

### Fixed

- Electrons will inherit the lattice executors.
- Sublattices inherit the parent lattice executor.
- When several electrons are running concurrently, their stdout and stderr are stored in the correct graph nodes.
- Electron errors now appear in the Electron ErrorCard when one clicks on a failed task in the UI.
- When an electron raises an exception during execution, the local and dask executors now try to recover any output that was already
  written.
- Fixed functional tests.
- Added `requirements-client.txt` to MANIFEST file
- Respecting specified AWS profile & region in remote executed S3 file transfers, defaulting to env vars of execution backend
- Fixed local executor tests on MacOS (second attempt)
- The `initialize_results_dir` method attempts to use an environment variable instead of the results directory in the payload
- Modified certain sqlalchemy commands for postgres compatibility
- Removed references to results_dir in the payload

### Docs

- Added DNN tutorial
- Updated AWS Plugins install instructions
- Updated AWS Plugins documentation (minor fixes)
- Rewrote intro material in README.
- Changed "Citation" in the README.
- Renamed "Release Notes" to "What's New?" in the README. Updated What's New with a description of the newest GUI functionality.
- Added "Quick Start" guide.
- Updated and reorganized doc landing page.
- Rewrote "Getting Started" page.
- Broke out "Installing from Source" instructions to separate page.
- Corrected some API class names in headers.
- Added an executors-and-UI graphic.
- Adding `Deployment` section for self-hosting guide

## [0.208.0-rc.0] - 2022-11-05

### Authors

- Faiyaz Hasan <faiyaz@agnostiq.ai>
- Casey Jao <casey@agnostiq.ai>
- Alejandro Esquivel <ae@alejandro.ltd>

### Operations

- Reverted nightly schedule back to daily at 4:00am
- Added Alejandro to PAUL_BLART group to allow trigerring of releases

### Added

- Support for transferring the contents of folders to and from S3 buckets using the file transfer module.

### Docs

- Rewrote intro material in README.
- Changed "Citation" in the README.
- Renamed "Release Notes" to "What's New?" in the README. Updated What's New with a description of the newest GUI functionality.

### Fixed

- Folder transfer unit test.
- Folder transfer download bug
- Result objects now print correctly when nodes fail

### Changed

- Width of lattice name column on dispatch list GUI.
- Optimzing larger graphs for better performance.

## [0.207.0-rc.0] - 2022-10-26

### Authors

- Alejandro Esquivel <ae@alejandro.ltd>
- Co-authored-by: pre-commit-ci[bot] <66853113+pre-commit-ci[bot]@users.noreply.github.com>

### Changed

- Running migrations automatically if none have run in the past (fresh installs, after purging)

## [0.206.0-rc.0] - 2022-10-26

### Authors

- Akalanka <8133713+boneyag@users.noreply.github.com>
- Co-authored-by: Will Cunningham <wjcunningham7@users.noreply.github.com>
- Co-authored-by: Scott Wyman Neagle <scott@agnostiq.ai>
- Scott Wyman Neagle <wymnea@protonmail.com>
- Co-authored-by: Will Cunningham <wjcunningham7@gmail.com>
- Co-authored-by: Alejandro Esquivel <ae@alejandro.ltd>
- Co-authored-by: Faiyaz Hasan <faiyaz@agnostiq.ai>
- Casey Jao <casey@agnostiq.ai>
- Venkat Bala <15014089+venkatBala@users.noreply.github.com>

### Docs

- Updated AWS Lambda executor docs to address conflict with using public ecr registries

### Docs

- Fixed missing RTD content under API section for covalent, cli, leptons, deps, data transfer

### Fixed

- Enabling logging by default
- Removed debugging output
- Clarify cli output when `covalent db migrate` needs to be run

### Changed

- Single line call to join instead of a for loop
- Updated black, mirrors-prettier, and detect-secrets in pre-commit hooks

### Operations

- Updated hotfix logic to run on a merge to a release branch
- CodeQL workflow uses a test matrix to scan all repos in the Covalent ecosystem

## [0.205.0-rc.0] - 2022-10-19

### Authors

- Alejandro Esquivel <ae@alejandro.ltd>
- Venkat Bala <15014089+venkatBala@users.noreply.github.com>
- Casey Jao <casey@agnostiq.ai>

### Changed

- Made `root_dispatch_id` nullable to circumvent migration issues with sqlite in certain platforms

### Operations

- Updated all CI Slack alerts to all go to the #covalent-ci channel

### Fixed

- Rendering newlines in ErrorCard on the UI for displaying error stacktraces
- VERSION incrementing logic in changelog
- Fixed v11 migration to use render as batch to make DROP operations compatible with sqlite

## [0.204.1-rc.0] - 2022-10-18

### Authors

- Alejandro Esquivel <ae@alejandro.ltd>
- Venkat Bala <15014089+venkatBala@users.noreply.github.com>
- Casey Jao <casey@agnostiq.ai>

### Fixed

- `covalent restart` honors the `sdk.no_cluster` setting

### Docs

- Updated RTD with details about the new AWS lambda executor interface

### Operations

- Removed PAUL_BLART check on build sdist step in release.yml
- Consolidated pre & stable build into one step in release.yml

## [0.204.0-rc.0] - 2022-10-17

### Authors

- Alejandro Esquivel <ae@alejandro.ltd>
- Prasanna Venkatesh <54540812+Prasy12@users.noreply.github.com>
- Co-authored-by: Aravind-psiog <aravind.prabaharan@psiog.com>
- Co-authored-by: Manjunath PV <manjunath.poilath@psiog.com>
- Co-authored-by: pre-commit-ci[bot] <66853113+pre-commit-ci[bot]@users.noreply.github.com>
- Co-authored-by: RaviPsiog <raviteja.gurram@psiog.com>
- Co-authored-by: RaviPsiog <ravieja.gurram@psiog.com>
- Aravind <100823292+Aravind-psiog@users.noreply.github.com>
- Co-authored-by: Prasy12 <prasanna.venkatesh@psiog.com>

### Operations

- Fixing the validate distribution step given changes in -rc0 suffix to version

### Added

- RTD for User Interface
- Minor GUI fixes

### Fixed

- Re-applying default executor fix post config file reunification

## [0.203.0-rc.0] - 2022-10-14

### Authors

- Prasanna Venkatesh <54540812+Prasy12@users.noreply.github.com>
- Co-authored-by: Aravind-psiog <aravind.prabaharan@psiog.com>
- Co-authored-by: kamalesh.suresh <kamalesh.suresh@psiog.com>
- Co-authored-by: pre-commit-ci[bot] <66853113+pre-commit-ci[bot]@users.noreply.github.com>
- Casey Jao <casey@agnostiq.ai>
- Scott Wyman Neagle <wymnea@protonmail.com>
- Co-authored-by: Scott Wyman Neagle <scott@agnostiq.ai>
- Co-authored-by: Alejandro Esquivel <ae@alejandro.ltd>
- Will Cunningham <wjcunningham7@users.noreply.github.com>
- Will Cunningham <wjcunningham7@gmail.com>

### Added

- Ability to use terminal on the GUI.

### Fixed

- Exceptions when instantiating executors are handled
- Covalent start now waits for the server to settle before returning

### Operations

- updated hotfix logic to run on a merge to a release branch
- Fixing js github actions dist by re-building from develop
- Fixing syntax in describe action & compiled action manually

## [0.202.0] - 2022-10-11

### Authors

- Prasanna Venkatesh <54540812+Prasy12@users.noreply.github.com>
- Co-authored-by: ArunPsiog <arun.mukesh@psiog.com>
- Co-authored-by: kamalesh.suresh <kamalesh.suresh@psiog.com>
- Co-authored-by: Amalan Jenicious F <amalan.jenicious@psiog.com>
- Co-authored-by: Alejandro Esquivel <ae@alejandro.ltd>
- Casey Jao <casey@agnostiq.ai>

### Added

- Ability to view sublattices list as part of the main lattice
- Ability to view subalattices graph as part of main lattice

### Fixed

- Electron dependencies are no longer written twice to the DB during a workflow

## [0.201.0] - 2022-10-09

### Authors

- Venkat Bala <15014089+venkatBala@users.noreply.github.com>
- Will Cunningham <wjcunningham7@users.noreply.github.com>
- Co-authored-by: Scott Wyman Neagle <scott@agnostiq.ai>
- Co-authored-by: Alejandro Esquivel <ae@alejandro.ltd>
- Aravind <100823292+Aravind-psiog@users.noreply.github.com>
- Co-authored-by: Amalan Jenicious F <amalan.jenicious@psiog.com>
- Co-authored-by: kamalesh.suresh <kamalesh.suresh@psiog.com>
- Co-authored-by: Prasy12 <prasanna.venkatesh@psiog.com>
- Co-authored-by: ArunPsiog <arun.mukesh@psiog.com>
- Co-authored-by: pre-commit-ci[bot] <66853113+pre-commit-ci[bot]@users.noreply.github.com>
- Co-authored-by: Casey Jao <casey@agnostiq.ai>
- Co-authored-by: Will Cunningham <wjcunningham7@gmail.com>
- Okechukwu Emmanuel Ochia <okechukwu@agnostiq.ai>
- Scott Wyman Neagle <wymnea@protonmail.com>

### Docs

- Added AWS Plugins RTD page

### Fixed

- Updated import statements in alembic `env.py` file to refer to updated location of `DataStore` class
- Imports in entry_point

### Docs

- Fixed the docstring for `get_node_error`

### Changed

- move `upsert_lattice_data()` to dispatcher
- move `upsert_electron_data()` to dispatcher
- move `insert_electron_dependency_data()` to dispatcher
- move `persist()` to dispatcher
- move `get_unique_id()` to dispatcher
- move `initialize_result_object()` to dispatcher

### Removed

- `get_node_value` from `Result`

### Tests

- Updated more functional tests

## [0.200.0] - 2022-10-05

### Authors

- Venkat Bala <15014089+venkatBala@users.noreply.github.com>
- Scott Wyman Neagle <scott@agnostiq.ai>
- Co-authored-by: Faiyaz Hasan <faiyaz@agnostiq.ai>
- Co-authored-by: Will Cunningham <wjcunningham7@gmail.com>
- Will Cunningham <wjcunningham7@users.noreply.github.com>
- Co-authored-by: Alejandro Esquivel <ae@alejandro.ltd>
- Co-authored-by: pre-commit-ci[bot] <66853113+pre-commit-ci[bot]@users.noreply.github.com>
- Aravind <100823292+Aravind-psiog@users.noreply.github.com>
- Co-authored-by: Amalan Jenicious F <amalan.jenicious@psiog.com>
- Co-authored-by: kamalesh.suresh <kamalesh.suresh@psiog.com>
- Co-authored-by: Prasy12 <prasanna.venkatesh@psiog.com>
- Co-authored-by: ArunPsiog <arun.mukesh@psiog.com>
- Co-authored-by: Casey Jao <casey@agnostiq.ai>
- Okechukwu Emmanuel Ochia <okechukwu@agnostiq.ai>

## Docs

- Updated ECS Executor RTD with config & cloud resources table

### Added

- Ability to view the configuration file on the GUI as settings
- Ability to copy python objects for inputs and results for lattice and electrons

### Fixed

- Minor GUI bugs and improvements

### Docs

- Updated Lambda Executor RTD with config & cloud resources table
- Updated EC2, Braket, and Batch AWS Executors RTD with config & cloud resources table

### Operations

- Fixed syntax issues in `nightly.yml`
- Add `repository` arg to checkout in `version`
- fix `octokit` request action route, update env token
- create stable versions for stable releases
- add `fetch-depth: 0` to fetch entire history
- fix regex for matching version
- add `persist-credentials: false` in nightly
- Update `nightly` schedule to midnight EST
- Added CI for Ubuntu 22.04 / Python 3.8, 3.9
- Added CI for Centos 7 / Python 3.9
- Added experimental CI for Debian 11 / Python 3.11rc2
- Renamed Ubuntu images to Debian for accuracy
- Adding boilerplate workflow
- Syntax fixes in release.yml
- Verbose failure messages in boilerplate workflow
- Change license.yml to pip-license-checker action

## [0.199.0] - 2022-09-29

### Authors

- Venkat Bala <15014089+venkatBala@users.noreply.github.com>
- Co-authored-by: Will Cunningham <wjcunningham7@gmail.com>
- Co-authored-by: Scott Wyman Neagle <scott@agnostiq.ai>
- Will Cunningham <wjcunningham7@users.noreply.github.com>
- Sankalp Sanand <sankalp@agnostiq.ai>
- Casey Jao <casey@agnostiq.ai>
- Prasanna Venkatesh <54540812+Prasy12@users.noreply.github.com>
- Co-authored-by: Manjunath PV <manjunath.poilath@psiog.com>
- Co-authored-by: kamalesh.suresh <kamalesh.suresh@psiog.com>
- Co-authored-by: ArunPsiog <arun.mukesh@psiog.com>
- Co-authored-by: RaviPsiog <raviteja.gurram@psiog.com>
- Co-authored-by: pre-commit-ci[bot] <66853113+pre-commit-ci[bot]@users.noreply.github.com>
- Co-authored-by: Faiyaz Hasan <faiyaz@agnostiq.ai>
- Co-authored-by: Alejandro Esquivel <ae@alejandro.ltd>

### Tests

- Fixed `asserts` in stress tests
- Added unit tests for `defaults.py`
- Updated `test_sync()` to match the new function signature.

### Added

- `requirements-client.txt` file added.
- Logs tab on the GUI which displays the covalent logs and also the ability to download the log file.
- Missing copyrights to the file transfer module.

### Fixed

- Config file is now locked during reads and writes to mitigate concurrency issues
- In `defaults.py/get_default_executor`, condition to return `local` or `dask` is now fixed
- Strip "/" from the S3 bucket download "from file path" and the upload "to file path"
- Correctly return stderr in get_node_result

### Changed

- Installation requirements are now split into client side and server side requirements' files.
- `setup.py` modified to install client side requirements only, if `COVALENT_SDK_ONLY` environment variable is present and `True`.
- Updated `requirements.txt` and `tests/requirements.txt`
- Updated `nbconvert` by dependabot
- Split the `ConfigManager` into `Client` and `Server` components
- Update the `set/get/update` config methods to distinguish between the client and server parts
- `get_all_node_results()` uses in memory `Result` instead of DB
- `get_all_node_outputs()` uses in memory Result instead of DB

### Removed

- The DB dependency in `sync()`
- The ability for `sync()` to wait for all dispatches.

### Docs

- Fixed a notebook which was not rendering

### Operations

- Updating all references to local workflows
- Adding `nightly.yml` workflow for nightly CI
- Updated triggers to `tests` and `changelog` workflows
- Enhanced pre-release workflows
- `codecov` passthrough jobs added for when tests are not run
- Tests are run on one platform on pushes to `develop` to keep codecov reports accurate
- Test matrix source triggers changed from `workflow_call` to `schedule` since contexts are inherited
- Removed badges workflow; version badge is now generated using the latest pre-release tag
- Removed unused `push_to_s3` workflow
- Workflows authenticate to AWS using OIDC with specific roles
- Only the recommended platform is tested on pull requests
- Update check blocks to assert the `workflow_call` event type is replaced with `schedule`
- Create a hotfix when pushing to a release branch
- Update nightly trigger to `hourly` for testing
- Update `changelog` action token to `COVALENT_OPS_BOT_TOKEN`
- Remove `benchmark` workflow from `nightly` schedule
- Removed payload dependency from changelog action so it can run on a schedule
- Remove `benchmark` workflow from `nightly` schedule

## [0.198.0] - 2022-09-14

### Authors

- Scott Wyman Neagle <scott@agnostiq.ai>
- Co-authored-by: Will Cunningham <wjcunningham7@gmail.com>

### Operations

- Fix `release.yml` workflow
- Adding a step in `release.yml/docker` job to trigger the AWS executor base image build in the remote repo `covalent-aws-plugins`
- Pass all the necessary inputs for the triggered workflow as part of the HTTP POST request body
- Added MacOS 12 to test matrix

### Changed

- Skipping stalling `dask_executor` functional test
- Database is initialized in `covalent_ui/app.py` instead of in the CLI's `start` method in order to support management via `start-stop-daemon`.
- Convert `COVALENT_SVC_PORT` to `int` when parsing env var
- Skipping stalling `dask_executor` functional test

### Added

- Modified `_DEFAULT_CONSTRAINT_VALUES` to a dataclass called `DefaultMetadataValues`, it is still used as a dictionary everywhere (named `DEFAULT_METADATA_VALUES` instead) but in an object-like manner.
- Modified `_DEFAULT_CONFIG` to also be a dataclass called `DefaultConfig`, which is initialized whenever needed and used like a dictionary (named `DEFAULT_CONFIG`).
- `ConfigManager` is now thread safe since it is initialized whenever needed instead of one object being accessed by multiple processes/threads leading to corruption of the config file.
- Using `contextlib.supress` to ignore `psutil.NoSuchProcess` errors instead of `try/except` with `pass`.
- Filter workflow dispatches by status on the GUI.
- Delete all workflow dispatches present in the database from the GUI and add filter level deletion of workflow dispatches as well.
- Theme changes as part of latest wireframe.
- Factory functions to generate configurations and default metadata at the time when required. This is because certain values like default executors are only determined when the covalent server starts.
- Respecting the configuration options like default executor, no. of workers, developer mode, etc. when restarting the server.
- Unit tests for `remote_executor.py`
- Added alembic migrations script for DB schema v12
- Environment variables added to `defaults.py` in order to support system services
- Covalent OpenRC init script added

### Removed

- Deprecated `_DEFAULT_CONSTRAINTS_DEPRECATED` removed.
- Confusing `click` argument `no-cluster` instead of flag `--no-cluster` removed; this was also partially responsible for unexpected behaviour with using `no-cluster` option when starting covalent.

### Operations

- Fixed a bug in changelog.yml caused by passing a large list of commits as a var

### Tests

- Updated tests to reflect above changes.
- Updated more tests to DB schema v12
- Improved DB mocking in dispatcher tests

### Fixed

- Removed inheritance of `call_before` metadata related to file transfers from parent electron to collected nodes.
- Executor instances at runtime no longer inadvertently modify
  transport graph nodes when modifying their attributes.
- Syntax error in `tests.yml`

### Docs

- Updated AWS Lambda plugin rtd with mention to its limitations.
- Updated RTD concepts and tutorials to reflect new UI.

## [0.197.0] - 2022-09-08

### Authors

- Will Cunningham <wjcunningham7@users.noreply.github.com>
- Co-authored-by: Scott Wyman Neagle <scott@agnostiq.ai>
- Alejandro Esquivel <ae@alejandro.ltd>
- Co-authored-by: Will Cunningham <wjcunningham7@gmail.com>
- Aravind-psiog <100823292+Aravind-psiog@users.noreply.github.com>
- Faiyaz Hasan <faiyaz@agnostiq.ai>
- Co-authored-by: Venkat Bala <venkat@agnostiq.ai>
- Prasanna Venkatesh <54540812+Prasy12@users.noreply.github.com>
- Co-authored-by: Amalan Jenicious F <amalan.jenicious@psiog.com>
- Okechukwu Emmanuel Ochia <okechukwu@agnostiq.ai>
- Co-authored-by: pre-commit-ci[bot] <66853113+pre-commit-ci[bot]@users.noreply.github.com>
- Casey Jao <casey@agnostiq.ai>

### Fixed

- Fixed missing lattice and result object attributes after rehydrating from datastore.

### Changed

- Implemented v12 of the DB schema

### Tests

- Enhanced DB tests to check faithfulness of persist and rehydrate operations

### Docs

- Update user interface docs for filter and delete features.
- Added credential management page

## [0.196.0] - 2022-09-07

### Authors

- Will Cunningham <wjcunningham7@users.noreply.github.com>
- Co-authored-by: Scott Wyman Neagle <scott@agnostiq.ai>
- Alejandro Esquivel <ae@alejandro.ltd>
- Co-authored-by: Will Cunningham <wjcunningham7@gmail.com>
- Aravind-psiog <100823292+Aravind-psiog@users.noreply.github.com>
- Faiyaz Hasan <faiyaz@agnostiq.ai>
- Co-authored-by: Venkat Bala <venkat@agnostiq.ai>
- Prasanna Venkatesh <54540812+Prasy12@users.noreply.github.com>
- Co-authored-by: Amalan Jenicious F <amalan.jenicious@psiog.com>
- Okechukwu Emmanuel Ochia <okechukwu@agnostiq.ai>
- Co-authored-by: pre-commit-ci[bot] <66853113+pre-commit-ci[bot]@users.noreply.github.com>
- Casey Jao <casey@agnostiq.ai>

### Changed

- Sublattices are now run completely internally, without any HTTP calls.
- Lattice-level metadata is persisted atomically for sublattices.

## [0.195.0] - 2022-09-06

### Authors

- Will Cunningham <wjcunningham7@users.noreply.github.com>
- Co-authored-by: Scott Wyman Neagle <scott@agnostiq.ai>
- Alejandro Esquivel <ae@alejandro.ltd>
- Co-authored-by: Will Cunningham <wjcunningham7@gmail.com>
- Aravind-psiog <100823292+Aravind-psiog@users.noreply.github.com>
- Faiyaz Hasan <faiyaz@agnostiq.ai>
- Co-authored-by: Venkat Bala <venkat@agnostiq.ai>
- Prasanna Venkatesh <54540812+Prasy12@users.noreply.github.com>
- Co-authored-by: Amalan Jenicious F <amalan.jenicious@psiog.com>
- Okechukwu Emmanuel Ochia <okechukwu@agnostiq.ai>
- Co-authored-by: pre-commit-ci[bot] <66853113+pre-commit-ci[bot]@users.noreply.github.com>
- Casey Jao <casey@agnostiq.ai>

### Changed

- `import covalent` no longer pulls in the server components

### Operations

- Fixed `tests.yml` where `RECOMMENDED_PLATFORM` was not properly set

## [0.194.0] - 2022-09-06

### Authors

- Will Cunningham <wjcunningham7@users.noreply.github.com>
- Co-authored-by: Scott Wyman Neagle <scott@agnostiq.ai>
- Alejandro Esquivel <ae@alejandro.ltd>
- Co-authored-by: Will Cunningham <wjcunningham7@gmail.com>
- Aravind-psiog <100823292+Aravind-psiog@users.noreply.github.com>
- Faiyaz Hasan <faiyaz@agnostiq.ai>
- Co-authored-by: Venkat Bala <venkat@agnostiq.ai>
- Prasanna Venkatesh <54540812+Prasy12@users.noreply.github.com>
- Co-authored-by: Amalan Jenicious F <amalan.jenicious@psiog.com>
- Okechukwu Emmanuel Ochia <okechukwu@agnostiq.ai>
- Co-authored-by: pre-commit-ci[bot] <66853113+pre-commit-ci[bot]@users.noreply.github.com>
- Casey Jao <casey@agnostiq.ai>

### Operations

- Added a workflow which checks for missing or extra requirements
- Added pycln to pre-commit hooks #867

### Removed

- PyYAML
- tailer

## [0.193.0] - 2022-09-06

### Authors

- Will Cunningham <wjcunningham7@users.noreply.github.com>
- Co-authored-by: Scott Wyman Neagle <scott@agnostiq.ai>
- Alejandro Esquivel <ae@alejandro.ltd>
- Co-authored-by: Will Cunningham <wjcunningham7@gmail.com>
- Aravind-psiog <100823292+Aravind-psiog@users.noreply.github.com>
- Faiyaz Hasan <faiyaz@agnostiq.ai>
- Co-authored-by: Venkat Bala <venkat@agnostiq.ai>
- Prasanna Venkatesh <54540812+Prasy12@users.noreply.github.com>
- Co-authored-by: Amalan Jenicious F <amalan.jenicious@psiog.com>
- Okechukwu Emmanuel Ochia <okechukwu@agnostiq.ai>
- Co-authored-by: pre-commit-ci[bot] <66853113+pre-commit-ci[bot]@users.noreply.github.com>
- Casey Jao <casey@agnostiq.ai>

### Changed

- Refactored executor base classes

### Operations

- pre-commit autoupdate

## [0.192.0] - 2022-09-02

### Authors

- Will Cunningham <wjcunningham7@users.noreply.github.com>
- Co-authored-by: Scott Wyman Neagle <scott@agnostiq.ai>
- Alejandro Esquivel <ae@alejandro.ltd>
- Co-authored-by: Will Cunningham <wjcunningham7@gmail.com>
- Aravind-psiog <100823292+Aravind-psiog@users.noreply.github.com>
- Faiyaz Hasan <faiyaz@agnostiq.ai>
- Co-authored-by: Venkat Bala <venkat@agnostiq.ai>
- Prasanna Venkatesh <54540812+Prasy12@users.noreply.github.com>
- Co-authored-by: Amalan Jenicious F <amalan.jenicious@psiog.com>
- Okechukwu Emmanuel Ochia <okechukwu@agnostiq.ai>
- Co-authored-by: pre-commit-ci[bot] <66853113+pre-commit-ci[bot]@users.noreply.github.com>

### Changed

- Modified how `no_cluster` is passed to `app.py` from the CLI

## [0.191.0] - 2022-09-01

### Authors

- Will Cunningham <wjcunningham7@users.noreply.github.com>
- Co-authored-by: Scott Wyman Neagle <scott@agnostiq.ai>
- Alejandro Esquivel <ae@alejandro.ltd>
- Co-authored-by: Will Cunningham <wjcunningham7@gmail.com>
- Aravind-psiog <100823292+Aravind-psiog@users.noreply.github.com>
- Faiyaz Hasan <faiyaz@agnostiq.ai>
- Co-authored-by: Venkat Bala <venkat@agnostiq.ai>
- Prasanna Venkatesh <54540812+Prasy12@users.noreply.github.com>
- Co-authored-by: Amalan Jenicious F <amalan.jenicious@psiog.com>
- Okechukwu Emmanuel Ochia <okechukwu@agnostiq.ai>
- Co-authored-by: pre-commit-ci[bot] <66853113+pre-commit-ci[bot]@users.noreply.github.com>

### Added

- Implementation of RemoteExecutor

## [0.190.0] - 2022-09-01

### Authors

- Will Cunningham <wjcunningham7@users.noreply.github.com>
- Co-authored-by: Scott Wyman Neagle <scott@agnostiq.ai>
- Alejandro Esquivel <ae@alejandro.ltd>
- Co-authored-by: Will Cunningham <wjcunningham7@gmail.com>
- Aravind-psiog <100823292+Aravind-psiog@users.noreply.github.com>
- Faiyaz Hasan <faiyaz@agnostiq.ai>
- Co-authored-by: Venkat Bala <venkat@agnostiq.ai>
- Prasanna Venkatesh <54540812+Prasy12@users.noreply.github.com>
- Co-authored-by: Amalan Jenicious F <amalan.jenicious@psiog.com>
- Okechukwu Emmanuel Ochia <okechukwu@agnostiq.ai>

### Changed

- Renamed `BaseAsyncExecutor` and its references to `AsyncBaseExecutor`.

## [0.189.0] - 2022-08-31

### Authors

- Will Cunningham <wjcunningham7@users.noreply.github.com>
- Co-authored-by: Scott Wyman Neagle <scott@agnostiq.ai>
- Alejandro Esquivel <ae@alejandro.ltd>
- Co-authored-by: Will Cunningham <wjcunningham7@gmail.com>
- Aravind-psiog <100823292+Aravind-psiog@users.noreply.github.com>
- Faiyaz Hasan <faiyaz@agnostiq.ai>
- Co-authored-by: Venkat Bala <venkat@agnostiq.ai>
- Prasanna Venkatesh <54540812+Prasy12@users.noreply.github.com>
- Co-authored-by: Amalan Jenicious F <amalan.jenicious@psiog.com>

### Added

- Added capability to take screenshot of the graph with covalent logo on the GUI.

### Operations

- Changed the environment switches in tests.yml to be `true`/empty instead of 1/0

- Adding `benchmark.yml` workflow

### Tests

- Adding scripts in `tests/stress_tests/benchmarks`

## [0.188.0] - 2022-08-31

### Authors

- Will Cunningham <wjcunningham7@users.noreply.github.com>
- Co-authored-by: Scott Wyman Neagle <scott@agnostiq.ai>
- Alejandro Esquivel <ae@alejandro.ltd>
- Co-authored-by: Will Cunningham <wjcunningham7@gmail.com>
- Aravind-psiog <100823292+Aravind-psiog@users.noreply.github.com>

### Added

- Created a prototype of a production Dockerfile
- The old Dockerfile has been moved to Dockerfile.dev

### Docs

- Added db schema migration error guide in RTD
- Removed `get_data_store` from quantum chemistry tutorial #1046

### Operations

- Front-end test coverage measured and reported in CI
- Added reusable version action

- Added read the docs for user interface

## [0.187.0] - 2022-08-28

### Authors

- Prasanna Venkatesh <54540812+Prasy12@users.noreply.github.com>
- Co-authored-by: Kamalesh-suresh <kamalesh.suresh@psiog.com>
- Co-authored-by: Amalan Jenicious F <amalan.jenicious@psiog.com>
- Co-authored-by: pre-commit-ci[bot] <66853113+pre-commit-ci[bot]@users.noreply.github.com>

### Tests

- Fixed `test_using_executor_names` and `test_internal_sublattice_dispatch` tests to also work with `--no-cluster` option.

### Added

- Added test cases for front-end react components.

## [0.186.0] - 2022-08-25

### Authors

- Sankalp Sanand <sankalp@agnostiq.ai>
- Co-authored-by: Alejandro Esquivel <ae@alejandro.ltd>
- Venkat Bala <venkat@agnostiq.ai>
- Okechukwu Emmanuel Ochia <okechukwu@agnostiq.ai>
- Co-authored-by: pre-commit-ci[bot] <66853113+pre-commit-ci[bot]@users.noreply.github.com>
- Co-authored-by: Will Cunningham <wjcunningham7@gmail.com>
- Co-authored-by: Scott Wyman Neagle <scott@agnostiq.ai>
- Venkat Bala <15014089+venkatBala@users.noreply.github.com>
- Aravind-psiog <100823292+Aravind-psiog@users.noreply.github.com>
- Co-authored-by: Kamalesh-suresh <kamalesh.suresh@psiog.com>
- Co-authored-by: Prasy12 <prasanna.venkatesh@psiog.com>

### Operations

- Fix conditional logic around dumping of `covalent` logs to stdout in test workflows
- Build test matrix by parsing configs from json
- Dump covalent logs if any of the tests step fail
- changed-files action uses the proper sha in version.yml

### Docs

- Added RTD and header for the AWS EC2 executor plugin.
- Refactored tutorials for better organization

### Added

- Added executor label, node id and node type to graph node UI

### Changed

- Runtime has been modified to be more precise on the lattice and electron sidebar

## [0.185.0] - 2022-08-23

### Authors

- Sankalp Sanand <sankalp@agnostiq.ai>
- Co-authored-by: Alejandro Esquivel <ae@alejandro.ltd>
- Venkat Bala <venkat@agnostiq.ai>

### Added

- Adding `load_tests` subdirectory to tests to facilitate execution of Covalent benchmarks during nightly runs
- Added `locust` requirements to tests `requirements.txt`

## [0.184.2] - 2022-08-23

### Authors

- Sankalp Sanand <sankalp@agnostiq.ai>
- Co-authored-by: Alejandro Esquivel <ae@alejandro.ltd>

### Fixed

- Switched the `render_as_batch` flag in the alembic env context so that `ALTER` commands are supported in SQLite migrations.

### Docs

- Updated custom executor RTD to show a simpler example

### Operations

- pre-commit autoupdate

## [0.184.1] - 2022-08-23

### Authors

- Alejandro Esquivel <ae@alejandro.ltd>
- Venkat Bala <venkat@agnostiq.ai>
- Co-authored-by: Scott Wyman Neagle <scott@agnostiq.ai>
- Casey Jao <casey@agnostiq.ai>
- Sankalp Sanand <sankalp@agnostiq.ai>

### Fixed

- Function's `__doc__` and `__name__` storage in dict/json for transportable object fixed.

### Tests

- Added unit test for the above fix.

## [0.184.0] - 2022-08-22

### Authors

- Alejandro Esquivel <ae@alejandro.ltd>
- Venkat Bala <venkat@agnostiq.ai>
- Co-authored-by: Scott Wyman Neagle <scott@agnostiq.ai>
- Casey Jao <casey@agnostiq.ai>

### Changed

- Electron metadata is serialized earlier during workflow construction
  to reduce unexpected executor pip requirements.

### Operations

- Updating conditional logic for the different steps in `release` workflow
- Dependabot update

### Docs

- Removed "How to synchronize lattices" section from RTD

## [0.183.0] - 2022-08-18

### Authors

- Scott Wyman Neagle <scott@agnostiq.ai>
- Venkat Bala <venkat@agnostiq.ai>

### Added

- Adding tests to update patch coverage for the `covalent logs` cli

### Changed

- Modify the `covalent logs` CLI handler to read logs line by line

### Operations

- Update release workflow
- Adding a `wait` input for the Conda action

## [0.182.2] - 2022-08-18

### Authors

- Scott Wyman Neagle <scott@agnostiq.ai>
- Will Cunningham <wjcunningham7@users.noreply.github.com>
- Alejandro Esquivel <ae@alejandro.ltd>
- Co-authored-by: Will Cunningham <wjcunningham7@gmail.com>
- Co-authored-by: Faiyaz Hasan <faiyaz@agnostiq.ai>

### Fixed

- CLI `service.py` tests to run without the server needing to be started.

### Docs

- Added `covalent db` cli command to API section of RTD

### Docs

- Fixed RTD downloads badge image to point to `covalent` rather than `cova`

### Operations

- Use conda skeleton action for build and upload

### Docs

- Updating WCI yaml with new file transfer protocols

## [0.182.1] - 2022-08-17

### Authors

- Will Cunningham <wjcunningham7@users.noreply.github.com>
- Venkat Bala <venkat@agnostiq.ai>
- Co-authored-by: santoshkumarradha <santosh@agnostiq.ai>
- Co-authored-by: pre-commit-ci[bot] <66853113+pre-commit-ci[bot]@users.noreply.github.com>
- Co-authored-by: Santosh kumar <29346072+santoshkumarradha@users.noreply.github.com>
- Co-authored-by: Scott Wyman Neagle <scott@agnostiq.ai>
- Prasanna Venkatesh <54540812+Prasy12@users.noreply.github.com>
- Co-authored-by: Will Cunningham <wjcunningham7@gmail.com>

### Fixed

- lattice.draw() fix on the GUI.

## [0.182.0] - 2022-08-17

### Authors

- Will Cunningham <wjcunningham7@users.noreply.github.com>
- Venkat Bala <venkat@agnostiq.ai>
- Co-authored-by: santoshkumarradha <santosh@agnostiq.ai>
- Co-authored-by: pre-commit-ci[bot] <66853113+pre-commit-ci[bot]@users.noreply.github.com>
- Co-authored-by: Santosh kumar <29346072+santoshkumarradha@users.noreply.github.com>
- Co-authored-by: Scott Wyman Neagle <scott@agnostiq.ai>

### Added

- Update RTD for `AWS Batch` executor
- Removed `AWS Lambda` executor RTD from this branch in order to keep changes atomic

### Changed

- Synced with latest develop

### Docs

- Adding RTD for `AWS Braket` executor
- Adding dropdown menu for the IAM policy
- Delete RTD for other cloud executor to keep changes atomic
- Renamed `executers` folder to `executors`

### Docs

- Updated short release notes

## [0.181.0] - 2022-08-17

### Authors

- Alejandro Esquivel <ae@alejandro.ltd>
- Will Cunningham <wjcunningham7@users.noreply.github.com>
- Scott Wyman Neagle <scott@agnostiq.ai>
- Venkat Bala <venkat@agnostiq.ai>
- Co-authored-by: santoshkumarradha <santosh@agnostiq.ai>
- Co-authored-by: pre-commit-ci[bot] <66853113+pre-commit-ci[bot]@users.noreply.github.com>
- Co-authored-by: Santosh kumar <29346072+santoshkumarradha@users.noreply.github.com>
- Co-authored-by: Will Cunningham <wjcunningham7@gmail.com>
- Prasanna Venkatesh <54540812+Prasy12@users.noreply.github.com>
- Co-authored-by: Kamalesh-suresh <kamalesh.suresh@psiog.com>
- Co-authored-by: Manjunath PV <manjunath.poilath@psiog.com>
- Co-authored-by: ArunPsiog <arun.mukesh@psiog.com>

### Changed

- Lazy loading mechanism on the GUI.

### Fixed

- Displaying electron executor and inputs information on the GUI.
- Animated spinner for running statuses on the GUI.

## Docs

- Add `AWSLambdaExecutor` RTD
- Update `api.rst` to include `cluster` CLI command option
- Added version migration guide section in RTD
- Update RTD for `AWS ECS` executor
- Remove AWS Lambda and Batch RTDs to keep changes atomic
- Adding dropdowns to IAM policy documents
- Updated compatibility matrix
- Updated pip, bash and callable deps how-to guides

### Operations

- NPM install on CentOS done explicitly
- `-y` flag for `conda install`

## [0.180.0] - 2022-08-16

### Authors

- Casey Jao <casey@agnostiq.ai>
- Co-authored-by: Alejandro Esquivel <ae@alejandro.ltd>
- Okechukwu Emmanuel Ochia <okechukwu@agnostiq.ai>
- Scott Wyman Neagle <scott@agnostiq.ai>
- Co-authored-by: pre-commit-ci[bot] <66853113+pre-commit-ci[bot]@users.noreply.github.com>
- Co-authored-by: Will Cunningham <wjcunningham7@gmail.com>
- Sankalp Sanand <sankalp@agnostiq.ai>

### Removed

- Removed `ct.wait.LONG` etc. constants from covalent's init

### Changed

- `wait` in `_get_result_from_dispatcher` will now use `_results_manager.wait.EXTREME` if `True` has been passed to it.

### Operations

- Prettierified release.yml
- Cleaned up pre-commit-config.yml

### Docs

- Updated Bash Lepton tutorial to conform with the latest Lepton interface changes
- Disabling how-to guide for executing an electron with a specified Conda environment.
- Fixed "How To" for Python leptons

## [0.179.0] - 2022-08-16

### Authors

### Changed

- Changed terser package version on webapp yarn-lock file.

## [0.178.0] - 2022-08-15

### Authors

- Will Cunningham <wjcunningham7@users.noreply.github.com>
- Co-authored-by: Alejandro Esquivel <ae@alejandro.ltd>
- Casey Jao <casey@agnostiq.ai>

### Changed

- Dispatch workflows as asyncio tasks on the FastAPI event loop instead of in separate threads

### Fixed

- Deconflict wait enum with `ct.wait` function; `wait` -> `WAIT`

### Operations

- Conda package is built and tested on a nightly schedule
- Conda deployment step is added to `release.yml`
- Install yarn and npm on Ubuntu whenever the webapp needs to be built

## [0.177.0] - 2022-08-11

### Authors

- Scott Wyman Neagle <scott@agnostiq.ai>
- Co-authored-by: Faiyaz Hasan <faiyaz@agnostiq.ai>
- Casey Jao <casey@agnostiq.ai>
- Venkat Bala <venkat@agnostiq.ai>
- Co-authored-by: pre-commit-ci[bot] <66853113+pre-commit-ci[bot]@users.noreply.github.com>

### Removed

- `while True` in `app.get_result`

### Changed

- Flask route logic to return 503 when the result is not ready

### Tests

- results_manager tests

### Operations

- Fix conditional checks for `pre-release` and `stable` Covalent docker image builds

## [0.176.0] - 2022-08-11

### Authors

- Scott Wyman Neagle <scott@agnostiq.ai>
- Co-authored-by: Faiyaz Hasan <faiyaz@agnostiq.ai>
- Casey Jao <casey@agnostiq.ai>

### Operations

- Update precommit yaml.

### Removed

- `Lattice.check_consumables()`, `_TransportGraph.get_topologically_sorted_graph()`

### Operations

- Trigger webapp build if `build==true`

## [0.175.0] - 2022-08-11

### Authors

- Scott Wyman Neagle <scott@agnostiq.ai>
- Co-authored-by: Faiyaz Hasan <faiyaz@agnostiq.ai>
- Casey Jao <casey@agnostiq.ai>

### Operations

- Trigger Slack alert for failed tests on `workflow_run`

## [0.174.0] - 2022-08-11

### Authors

- Casey Jao <casey@agnostiq.ai>
- Alejandro Esquivel <ae@alejandro.ltd>

### Changed

- Changed return value for TransferFromRemote and TransferToRemote (download/upload) operations to be consistent and always return filepath tuples

### Docs

- Updated docs with File Transfer return value changes and `files` kwarg injections

### Fixed

- Fixed postprocessing workflows that return an electron with an incoming wait_for edge

## [0.173.0] - 2022-08-10

### Authors

- Sankalp Sanand <sankalp@agnostiq.ai>

### Added

- `--hard` and `--yes` flags added to `covalent purge` for hard purging (also deletes the databse) and autoapproving respectively.

### Changed

- `covalent purge` now shows the user a prompt informing them what dirs and files will be deleted.
- Improved shown messages in some commands.

### Tests

- Updated tests to reflect above changes.

## [0.172.0] - 2022-08-10

### Authors

- Will Cunningham <wjcunningham7@users.noreply.github.com>
- Prasanna Venkatesh <54540812+Prasy12@users.noreply.github.com>
- Co-authored-by: pre-commit-ci[bot] <66853113+pre-commit-ci[bot]@users.noreply.github.com>
- Co-authored-by: Aravind-psiog <100823292+Aravind-psiog@users.noreply.github.com>
- Co-authored-by: ArunPsiog <arun.mukesh@psiog.com>
- Co-authored-by: manjunath.poilath <manjunath.poilath@psiog.com>
- Co-authored-by: Kamalesh-suresh <kamalesh.suresh@psiog.com>
- Co-authored-by: Amalan Jenicious F <amalan.jenicious@psiog.com>
- Co-authored-by: M Shrikanth <shrikanth.mohan@psiog.com>
- Co-authored-by: Casey Jao <casey@agnostiq.ai>
- Co-authored-by: Aravind-psiog <aravind.prabaharan@psiog.com>
- Co-authored-by: Will Cunningham <wjcunningham7@gmail.com>
- Co-authored-by: Alejandro Esquivel <ae@alejandro.ltd>

### Changed

- Covalent dispatcher flask web apis ported to FastAPI in `covalent_dispatcher/_service/app.py`
- Unit tests written for Covalent dispatcher flask web apis ported to FastAPI in `covalent_dispatcher_tests/_service/app.test.py`
- Web apis of `covalent_ui` refactored to adhere to v11 DB schema
- Electron graph mini map has been moved next to controls on the GUI.
- Lattice status and count of completed & total electrons has been moved to the top of the graph on the GUI.
- Some of the Flask APIs earlier consumed by the GUI have been deprecated & removed from the code base.
- APIs exposed by the web app back end have been re-factored to adhere to the new DB schema v10

### Added

- Added count of dispatches by status on the dispatch list section of the GUI.
- APIs that the GUI consumes have been re-written using FastAPI. This includes re-factoring of older APIs and adding of new APIs.
- Added COVALENT_SERVER_IFACE_ANY flag for uvicorn to start with 0.0.0.0

### Docs

- ReadTheDocs landing page has been improved

## [0.171.0] - 2022-08-10

### Authors

- Casey Jao <casey@agnostiq.ai>
- Co-authored-by: Scott Wyman Neagle <scott@agnostiq.ai>

### Added

- Added `covalent migrate_legacy_result_object` command to save pickled Result objects to the DataStore

## [0.170.1] - 2022-08-09

### Authors

- Venkat Bala <venkat@agnostiq.ai>

### Fixed

- Remove `attr` import added inadvertently

### Tests

- Fix `start` cli test, update `set_config` call count

## [0.170.0] - 2022-08-08

### Authors

- Venkat Bala <venkat@agnostiq.ai>
- Co-authored-by: pre-commit-ci[bot] <66853113+pre-commit-ci[bot]@users.noreply.github.com>

### Changed

- Temporarily allow executor plugin variable name to be either in uppercase or lowercase

## [0.169.0] - 2022-08-08

### Authors

- Venkat Bala <venkat@agnostiq.ai>
- Co-authored-by: pre-commit-ci[bot] <66853113+pre-commit-ci[bot]@users.noreply.github.com>

### Added

- Adding a `covalent config` convenience CLI to quickly view retrive the covalent configuration

## [0.168.0] - 2022-08-08

### Authors

- Venkat Bala <venkat@agnostiq.ai>
- Co-authored-by: pre-commit-ci[bot] <66853113+pre-commit-ci[bot]@users.noreply.github.com>

### Added

- Adding `setup/teardown` methods as placeholders for any executor specific setup and teardown tasks

## [0.167.0] - 2022-08-08

### Authors

- Poojith U Rao <106616820+poojithurao@users.noreply.github.com>
- Co-authored-by: Venkat Bala <venkat@agnostiq.ai>
- Co-authored-by: Faiyaz Hasan <faiyaz@agnostiq.ai>
- Co-authored-by: pre-commit-ci[bot] <66853113+pre-commit-ci[bot]@users.noreply.github.com>
- Co-authored-by: Alejandro Esquivel <ae@alejandro.ltd>

### Added

- S3 File transfer strategy

### Fixed

- Adding maximum number of retries and timeout parameter to the get result http call.

## [0.166.0] - 2022-08-07

### Authors

- Venkat Bala <venkat@agnostiq.ai>

### Tests

- Update dask cli test to match Covalent Dask cluster configuration

### Changed

- Remove newline from log stream formatter for better log statment output
- Jsonify covalent cluster cli outputs

## [0.165.0] - 2022-08-06

### Authors

- Casey Jao <casey@agnostiq.ai>

### Changed

- Make `BaseExecutor` and `BaseAsyncExecutor` class siblings, not parent and child.

### Operations

- Only validate webapp if the webapp was built

### Tests

- Fixed randomly failing lattice json serialization test

## [0.164.0] - 2022-08-05

### Authors

- Sankalp Sanand <sankalp@agnostiq.ai>
- Faiyaz Hasan <faiyaz@agnostiq.ai>
- Co-authored-by: pre-commit-ci[bot] <66853113+pre-commit-ci[bot]@users.noreply.github.com>
- Co-authored-by: Venkat Bala <venkat@agnostiq.ai>
- Co-authored-by: Will Cunningham <wjcunningham7@gmail.com>

### Changed

- Use `update_config` to modify dask configuration from the cluster process
- Simplify `set_config` logic for dask configuration options on `covalent start`
- Removed default values from click options for dask configuration related values

### Added

- Configured default dask configuration options in `defaults.py`

### Fixed

- Overwriting config address issue.

### Tests

- Moved misplaced functional/integration tests from the unit tests folder to their respective folders.
- All of the unit tests now use test DB instead of hitting a live DB.
- Updated `tests.yml` so that functional tests are run whenever tests get changed or github actions are changed.
- Several broken tests were also fixed.

## [0.163.0] - 2022-08-04

### Authors

- Alejandro Esquivel <ae@alejandro.ltd>
- Co-authored-by: Casey Jao <casey@agnostiq.ai>
- Will Cunningham <wjcunningham7@users.noreply.github.com>
- Co-authored-by: Scott Wyman Neagle <scott@agnostiq.ai>

### Added

- Added `rsync` dependency in `Dockerfile`

### Removed

- `Makefile` which was previously improperly committed

### Operations

- Functional tests are run only on `develop`
- `tests.yml` can be run manually provided a commit SHA
- `tests.yml` uses a `build` filter to conditionally install and build Covalent if build files are modified
- `docker.yml` is now only for dev work, and is manually triggered given an SHA
- `release.yml` is enhanced to push stable and pre-release images to a public ECR repo

## [0.162.0] - 2022-08-04

### Authors

- Alejandro Esquivel <ae@alejandro.ltd>
- Co-authored-by: Casey Jao <casey@agnostiq.ai>

### Changed

- Updated Base executor to support non-unique `retval_key`s, particularly for use in File Transfer where we may have several CallDeps with the reserved `retval_key` of value `files`.

## [0.161.2] - 2022-08-04

### Authors

- Alejandro Esquivel <ae@alejandro.ltd>
- Co-authored-by: pre-commit-ci[bot] <66853113+pre-commit-ci[bot]@users.noreply.github.com>

### Fixed

- Updated `covalent db migrations` to overwrite `alembic.ini` `script_location` with absolute path to migrations folder
- Updated `covalent db alembic [args]` command to use project root as `cwd` for alembic subprocess

## [0.161.1] - 2022-08-03

### Authors

- Alejandro Esquivel <ae@alejandro.ltd>
- Scott Wyman Neagle <scott@agnostiq.ai>
- Co-authored-by: Faiyaz Hasan <faiyaz@agnostiq.ai>
- Poojith U Rao <106616820+poojithurao@users.noreply.github.com>
- Co-authored-by: Casey Jao <casey@agnostiq.ai>

### Fixed

- When a list was passed to an electron, the generated electron list
  had metadata copied from the electron. This was resulting in
  call_before and call_after functions being called by the electron
  list as well. The metadata (apart from executor) is now set to
  default values for the electron list.

## [0.161.0] - 2022-08-03

### Authors

- Alejandro Esquivel <ae@alejandro.ltd>
- Scott Wyman Neagle <scott@agnostiq.ai>
- Co-authored-by: Faiyaz Hasan <faiyaz@agnostiq.ai>

### Changed

- Replaced `Session(DispatchDB()._get_data_store().engine)` with `workflow_db.session()`

### Removed

- `DevDataStore` class from `datastore.py`
- workflows manager

## [0.160.1] - 2022-08-02

### Authors

- Alejandro Esquivel <ae@alejandro.ltd>
- Scott Wyman Neagle <scott@agnostiq.ai>

### Fixed

- `script_location` key not found issue when installing with pip (second attempt)

### Docs

- Remove migration guide reference from README

### Operations

- Explicitly check `release == true` in tests.yml

## [0.160.0] - 2022-08-02

### Authors

- Casey Jao <casey@agnostiq.ai>
- Co-authored-by: Faiyaz Hasan <faiyaz@agnostiq.ai>

### Changed

- `Executor.run()` now accepts a `task_metadata` dictionary. Current
  keys consist of `dispatch_id` and `node_id`.

## [0.159.0] - 2022-08-02

### Authors

- Casey Jao <casey@agnostiq.ai>
- Co-authored-by: Faiyaz Hasan <faiyaz@agnostiq.ai>

### Changed

- Database schema has been updated to v11

### Operations

- `paths-filter` will only be run on PRs, i.e on workflow runs, the whole test suite will be run.
- Removed retry action from running on `pytest` steps since they instead use `pytest` retries.
- `codecov.yml` added to enable carry-forward flags
- UI front-end is only built for pull requests when the source changes
- Packaging is only validated on the `develop` branch

## [0.158.0] - 2022-07-29

### Authors

- Okechukwu Emmanuel Ochia <okechukwu@agnostiq.ai>
- Co-authored-by: Scott Wyman Neagle <scott@agnostiq.ai>
- Will Cunningham <wjcunningham7@users.noreply.github.com>
- Alejandro Esquivel <ae@alejandro.ltd>
- Co-authored-by: pre-commit-ci[bot] <66853113+pre-commit-ci[bot]@users.noreply.github.com>
- Casey Jao <casey@agnostiq.ai>
- Co-authored-by: Faiyaz Hasan <faiyaz@agnostiq.ai>

### Changed

- Construct the result object in the dispatcher `entry_point.py` module in order to avoid the Missing Latticed Id error so frequently.
- Update the sleep statement length to 0.1 seconds in the results.manager.

## [0.157.1] - 2022-07-29

### Authors

- Okechukwu Emmanuel Ochia <okechukwu@agnostiq.ai>
- Co-authored-by: Scott Wyman Neagle <scott@agnostiq.ai>
- Will Cunningham <wjcunningham7@users.noreply.github.com>
- Alejandro Esquivel <ae@alejandro.ltd>
- Co-authored-by: pre-commit-ci[bot] <66853113+pre-commit-ci[bot]@users.noreply.github.com>
- Casey Jao <casey@agnostiq.ai>

### Fixed

- Pass non-kwargs to electrons in the correct order during dispatch.

## [0.157.0] - 2022-07-28

### Authors

- Okechukwu Emmanuel Ochia <okechukwu@agnostiq.ai>
- Co-authored-by: Scott Wyman Neagle <scott@agnostiq.ai>
- Will Cunningham <wjcunningham7@users.noreply.github.com>
- Alejandro Esquivel <ae@alejandro.ltd>
- Co-authored-by: pre-commit-ci[bot] <66853113+pre-commit-ci[bot]@users.noreply.github.com>
- Casey Jao <casey@agnostiq.ai>

### Changed

- Expose a public `wait()` function compatible with both calling and dispatching lattices

### Docs

- Updated the RTD on `wait_for()` to use the static `wait()` function

### Operations

- pre-commit autoupdate

### Docs

- Changed the custom executor how-to to be shorter and more concise.
- Re-structured the docs

## [0.156.0] - 2022-07-27

### Authors

- Okechukwu Emmanuel Ochia <okechukwu@agnostiq.ai>
- Co-authored-by: Scott Wyman Neagle <scott@agnostiq.ai>
- Will Cunningham <wjcunningham7@users.noreply.github.com>
- Alejandro Esquivel <ae@alejandro.ltd>
- Co-authored-by: pre-commit-ci[bot] <66853113+pre-commit-ci[bot]@users.noreply.github.com>

### Added

- Bash decorator is introduced
- Lepton commands can be specified as a list of strings rather than strings alone.

## [0.155.1] - 2022-07-26

### Authors

- Okechukwu Emmanuel Ochia <okechukwu@agnostiq.ai>
- Co-authored-by: Scott Wyman Neagle <scott@agnostiq.ai>
- Will Cunningham <wjcunningham7@users.noreply.github.com>
- Alejandro Esquivel <ae@alejandro.ltd>
- Co-authored-by: pre-commit-ci[bot] <66853113+pre-commit-ci[bot]@users.noreply.github.com>

### Fixed

- `script_location` key not found issue when running alembic programatically

### Operations

- Fixed syntax errors in `stale.yml` and in `hotfix.yml`
- `docker.yml` triggered after version bump in `develop` instead of before
- Enhanced `tests.yml` to upload coverage reports by domain

## [0.155.0] - 2022-07-26

### Authors

- Alejandro Esquivel <ae@alejandro.ltd>

### Added

- Exposing `alembic {args}` cli commands through: `covalent db alembic {args}`

## [0.154.0] - 2022-07-25

### Authors

- Casey Jao <casey@agnostiq.ai>
- Co-authored-by: Venkat Bala <venkat@agnostiq.ai>
- Alejandro Esquivel <ae@alejandro.ltd>

### Added

- Added methods to programatically fetch information from Alembic without needing subprocess

## [0.153.1] - 2022-07-25

### Authors

- Casey Jao <casey@agnostiq.ai>
- Co-authored-by: Venkat Bala <venkat@agnostiq.ai>

### Fixed

- Stdout and stderr are now captured when using the dask executor.

### Tests

- Fixed Dask cluster CLI tests

## [0.153.0] - 2022-07-25

### Authors

- Faiyaz Hasan <faiyaz@agnostiq.ai>

### Added

- Helper function to load and save files corresponding to the DB filenames.

### Changed

- Files with .txt, .log extensions are stored as strings.
- Get result web request timeout to 2 seconds.

## [0.152.0] - 2022-07-25

### Authors

- Faiyaz Hasan <faiyaz@agnostiq.ai>
- Co-authored-by: Scott Wyman Neagle <scott@agnostiq.ai>

### Changed

- Pass default DataStore object to node value retrieval method in the Results object.

## [0.151.1] - 2022-07-22

### Authors

- Faiyaz Hasan <faiyaz@agnostiq.ai>
- Co-authored-by: Scott Wyman Neagle <scott@agnostiq.ai>

### Fixed

- Adding maximum number of retries and timeout parameter to the get result http call.
- Disabling result_webhook for now.

## [0.151.0] - 2022-07-22

### Authors

- Scott Wyman Neagle <scott@agnostiq.ai>
- Co-authored-by: Will Cunningham <wjcunningham7@gmail.com>
- Sankalp Sanand <sankalp@agnostiq.ai>

### Added

- `BaseAsyncExecutor` has been added which can be inherited by new async-aware executors.

### Changed

- Since tasks were basically submitting the functions to a Dask cluster by default, they have been converted into asyncio `Tasks` instead which support a far larger number of concurrent tasks than previously used `ThreadPool`.

- `tasks_pool` will still be used to schedule tasks which use non-async executors.

- Executor's `executor` will now receive a callable instead of a serialized function. This allows deserializing the function where it is going to be executed while providing a simplified `execute` at the same time.

- `uvloop` is being used instead of the default event loop of `asyncio` for better performance.

- Tests have also been updated to reflect above changes.

### Operations

- Made Santosh the sole owner of `/docs`

## [0.150.0] - 2022-07-22

### Authors

- Faiyaz Hasan <faiyaz@agnostiq.ai>

### Added

- Initialize database tables when the covalent server is started.

## [0.149.0] - 2022-07-21

### Authors

- Scott Wyman Neagle <scott@agnostiq.ai>
- Co-authored-by: Venkat Bala <venkat@agnostiq.ai>

### Removed

- `result.save()`
- `result._write_dispatch_to_python_file()`

## [0.148.0] - 2022-07-21

### Authors

- Alejandro Esquivel <ae@alejandro.ltd>

### Changed

- Changed DataStore default db path to correspond to dispatch db config path

### Operations

- Added workflow to stale and close pull requests

### Docs

- Fixed `get_metadata` calls in examples to remove `results_dir` argument
- Removed YouTube video temporarily

## [0.147.0] - 2022-07-21

### Authors

- Casey Jao <casey@agnostiq.ai>

### Changed

- Simplified interface for custom executors. All the boilerplate has
  been moved to `BaseExecutor`.

## [0.146.0] - 2022-07-20

### Authors

- Casey Jao <casey@agnostiq.ai>
- Co-authored-by: Venkat Bala <venkat@agnostiq.ai>
- Faiyaz Hasan <faiyaz@agnostiq.ai>

### Added

- Ensure that transportable objects are rendered correctly when printing the result object.

### Tests

- Check that user data is not unpickled by the Covalent server process

## [0.145.0] - 2022-07-20

### Authors

- Scott Wyman Neagle <scott@agnostiq.ai>
- Co-authored-by: Venkat Bala <venkat@agnostiq.ai>
- Co-authored-by: Faiyaz Hasan <faiyaz@agnostiq.ai>

### Removed

- `entry_point.get_result()`

### Changed

- get_result to query an HTTP endpoint instead of a DB session

## [0.144.0] - 2022-07-20

### Authors

- Will Cunningham <wjcunningham7@users.noreply.github.com>
- Co-authored-by: Scott Wyman Neagle <scott@agnostiq.ai>
- Alejandro Esquivel <ae@alejandro.ltd>

### Added

- Set up alembic migrations & added migration guide (`alembic/README.md`)

## [0.143.0] - 2022-07-19

### Authors

- Will Cunningham <wjcunningham7@users.noreply.github.com>
- Co-authored-by: Scott Wyman Neagle <scott@agnostiq.ai>

### Changed

- Installation will fail if `cova` is installed while trying to install `covalent`.

## [0.142.0] - 2022-07-19

### Authors

- Poojith U Rao <106616820+poojithurao@users.noreply.github.com>
- Co-authored-by: Will Cunningham <wjcunningham7@gmail.com>
- Anna Hughes <annagwen42@gmail.com>
- Co-authored-by: Poojith <poojith@agnostiq.ai>
- Co-authored-by: Scott Wyman Neagle <scott@agnostiq.ai>
- Casey Jao <casey@agnostiq.ai>
- Co-authored-by: Venkat Bala <venkat@agnostiq.ai>
- Co-authored-by: pre-commit-ci[bot] <66853113+pre-commit-ci[bot]@users.noreply.github.com>
- Faiyaz Hasan <faiyaz@agnostiq.ai>

### Added

- `electron_num`, `completed_electron_num` fields to the Lattice table.

## [0.141.0] - 2022-07-19

### Authors

- Poojith U Rao <106616820+poojithurao@users.noreply.github.com>
- Co-authored-by: Will Cunningham <wjcunningham7@gmail.com>
- Anna Hughes <annagwen42@gmail.com>
- Co-authored-by: Poojith <poojith@agnostiq.ai>
- Co-authored-by: Scott Wyman Neagle <scott@agnostiq.ai>
- Casey Jao <casey@agnostiq.ai>
- Co-authored-by: Venkat Bala <venkat@agnostiq.ai>
- Co-authored-by: pre-commit-ci[bot] <66853113+pre-commit-ci[bot]@users.noreply.github.com>

### Changed

- Deprecate topological sort in favor of inspect in-degree of nodes until they are zero before dispatching task
- Use deepcopy to generate a copy of the metadata dictionary before saving result object to the database

### Docs

- Adding incomplete pennylane kernel tutorial
- Adding quantum ensemble tutorial

## [0.140.0] - 2022-07-19

### Authors

- Faiyaz Hasan <faiyaz@agnostiq.ai>
- Co-authored-by: Venkat Bala <venkat@agnostiq.ai>

### Added

- Fields `deps_filename`, `call_before_filename` and `call_after_filename` to the `Electron` table.
- Re-write the deps / call before and after file contents when inserting / updating electron record in the database.

### Changed

- Modify the test and implementation logic of inserting the electron record with these new fields.
- Field `key` to `key_filename` in `Electron` table.

## [0.139.1] - 2022-07-19

### Authors

- Divyanshu Singh <55018955+divshacker@users.noreply.github.com>
- Co-authored-by: Scott Wyman Neagle <wymnea@protonmail.com>
- Co-authored-by: Scott Wyman Neagle <scott@agnostiq.ai>
- Co-authored-by: Will Cunningham <wjcunningham7@users.noreply.github.com>

### Fixed

- Fixes Reverse IP problem. All References to `0.0.0.0` are changed to `localhost` . More details can be found [here](https://github.com/AgnostiqHQ/covalent/issues/202)

## [0.139.0] - 2022-07-19

### Authors

- Venkat Bala <venkat@agnostiq.ai>
- Co-authored-by: Scott Wyman Neagle <scott@agnostiq.ai>
- Faiyaz Hasan <faiyaz@agnostiq.ai>
- Co-authored-by: Will Cunningham <wjcunningham7@gmail.com>

### Added

- Columns `is_active` in the lattice, eLectron and Electron dependency tables.

### Docs

- Adding a RTD tutorial/steps on creating a custom executor

## [0.138.0] - 2022-07-19

### Authors

- Anna Hughes <annagwen42@gmail.com>
- Co-authored-by: Will Cunningham <wjcunningham7@gmail.com>
- Will Cunningham <wjcunningham7@users.noreply.github.com>
- Co-authored-by: Venkat Bala <venkat@agnostiq.ai>

### Added

- Docker build workflow

### Changed

- Dockerfile uses multi-stage build

### Docs

- New tutorial demonstrating how to solve the MaxCut Problem with QAOA and Covalent

## [0.137.0] - 2022-07-19

### Authors

- Prasanna Venkatesh <54540812+Prasy12@users.noreply.github.com>
- Co-authored-by: Alejandro Esquivel <ae@alejandro.ltd>

### Added

- Ability to hide/show labels on the graph
- Graph layout with elk configurations

### Changed

- Changed API socket calls interval for graph optimization.

### Tests

- Disabled several dask functional tests

## [0.136.0] - 2022-07-18

### Authors

- Scott Wyman Neagle <scott@agnostiq.ai>
- Co-authored-by: Faiyaz Hasan <faiyaz@agnostiq.ai>

### Changed

- Result.save() has been deprecated in favor of Result.persist() and querying the database directly.

## [0.135.0] - 2022-07-18

### Authors

- Casey Jao <casey@agnostiq.ai>
- Co-authored-by: Scott Wyman Neagle <scott@agnostiq.ai>
- Co-authored-by: Alejandro Esquivel <ae@alejandro.ltd>

### Operations

- Psiog is only codeowner of js files
- Fix in changelog action to handle null author when a bot is committing

### Added

- Support injecting return values of calldeps into electrons during workflow execution

## [0.134.0] - 2022-07-15

### Authors

- Casey Jao <casey@agnostiq.ai>
- Co-authored-by: Scott Wyman Neagle <scott@agnostiq.ai>

### Changed

- Covalent server can now process workflows without having their deps installed

## [0.133.0] - 2022-07-15

### Authors

- Will Cunningham <wjcunningham7@users.noreply.github.com>

### Removed

- Removed the deprecated function `draw_inline` as well as the `matplotlib` dependency.

### Operations

- Fixing the retry block for tests

## [0.132.0] - 2022-07-14

### Authors

- Will Cunningham <wjcunningham7@users.noreply.github.com>

### Added

- Bash lepton support reintroduced with some UX modifications to the Lepton class. Leptons which use scripting languages can be specified as either (1) a command run in the shell/console or (2) a call to a function in a library/script. Leptons which use compiled languages must specify a library and a function name.
- The keyword argument `display_name` can be used to override the name appearing in the UI. Particularly useful when the lepton is a command.
- All arguments except for language are now keyword arguments.
- Keyword arguments passed to a Bash lepton are understood to define environment variables within the shell.
- Non-keyword arguments fill in `$1`, `$2`, etc.
- Named outputs enumerate variables within the shell which will be returned to the user. These can be either `Lepton.OUTPUT` or `Lepton.INPUT_OUTPUT` types.

### Added

- New fields to the decomposed result object Database:

## [0.131.0] - 2022-07-13

### Authors

- Sankalp Sanand <sankalp@agnostiq.ai>
- Co-authored-by: Venkat Bala <venkat@agnostiq.ai>

### Fixed

- `covalent --version` now looks for `covalent` metadata instead of `cova`

### Tests

- Updated the cli test to include whether the correct version number is shown when `covalent --version` is run

### Added

- Method to write electron id corresponding to sublattices in `execution.py` when running `_run_task`.

## [0.130.0] - 2022-07-12

### Authors

- Venkat Bala <venkat@agnostiq.ai>
- Co-authored-by: Scott Wyman Neagle <scott@agnostiq.ai>

### Changed

- Ignoring tests for `cancel_dispatch` and `construct_bash`
- Create a dummy requirements.txt file for pip deps tests
- Fix version of `Werkzeug` package to avoid running into ValueError (unexpected kwarg `as_tuple`)
- Update `customization` how to test by specifying the section header `sdk`

## [0.129.0] - 2022-07-12

### Authors

- Sankalp Sanand <sankalp@agnostiq.ai>
- Co-authored-by: Alejandro Esquivel <ae@alejandro.ltd>

### Added

- Support for `wait_for` type edges when two electrons are connected by their execution side effects instead of output-input relation.

### Changed

- `active_lattice.electron_outputs` now contains the node ids as well for the electron which is being post processed.

## [0.128.1] - 2022-07-12

### Authors

- Faiyaz Hasan <faiyaz@agnostiq.ai>

### Fixed

- `Result.persist` test in `result_test.py`.
- Electron dependency `arg_index` is changed back to Nullable.

## [0.128.0] - 2022-07-12

### Authors

- Okechukwu Emmanuel Ochia <okechukwu@agnostiq.ai>
- Co-authored-by: Casey Jao <casey@agnostiq.ai>
- Co-authored-by: Alejandro Esquivel <ae@alejandro.ltd>
- Co-authored-by: pre-commit-ci[bot] <66853113+pre-commit-ci[bot]@users.noreply.github.com>

### Added

- File transfer support for leptons

## [0.127.0] - 2022-07-11

### Authors

- Scott Wyman Neagle <scott@agnostiq.ai>
- Co-authored-by: Faiyaz Hasan <faiyaz@agnostiq.ai>
- Co-authored-by: Venkat Bala <venkat@agnostiq.ai>

### Added

- When saving to DB, also persist to the new DB if running in develop mode

### Tests

- Flask app route tests

## [0.126.0] - 2022-07-11

### Authors

- Will Cunningham <wjcunningham7@users.noreply.github.com>
- Alejandro Esquivel <ae@alejandro.ltd>
- Co-authored-by: pre-commit-ci[bot] <66853113+pre-commit-ci[bot]@users.noreply.github.com>
- Co-authored-by: Sankalp Sanand <sankalp@agnostiq.ai>

### Added

- Added Folder class
- Added internal call before/after deps to execute File Transfer operations pre/post electron execution.

### Operations

- Enhanced hotfix action to create branches from existing commits

## [0.125.0] - 2022-07-09

### Authors

- Okechukwu Emmanuel Ochia <okechukwu@agnostiq.ai>
- Co-authored-by: pre-commit-ci[bot] <66853113+pre-commit-ci[bot]@users.noreply.github.com>
- Co-authored-by: Alejandro Esquivel <ae@alejandro.ltd>
- Venkat Bala <venkat@agnostiq.ai>
- Co-authored-by: Okechukwu Ochia <emmirald@gmail.com>
- Co-authored-by: Scott Wyman Neagle <scott@agnostiq.ai>

### Added

- Dask Cluster CLI functional/unit tests

### Docs

- Updated RTD concepts, how-to-guides, and api docs with electron dependencies.

### Operations

- Separate out running tests and uploading coverage report to circumvent bug in
  retry action

## [0.124.0] - 2022-07-07

### Authors

- Will Cunningham <wjcunningham7@users.noreply.github.com>
- Co-authored-by: Scott Wyman Neagle <scott@agnostiq.ai>
- Faiyaz Hasan <faiyaz@agnostiq.ai>

### Added

- `Result.persist` method in `covalent/_results_manager/result.py`.

### Operations

- Package pre-releases go to `covalent` instead of `cova` on PyPI.

## [0.123.0] - 2022-07-07

### Authors

- Scott Wyman Neagle <scott@agnostiq.ai>
- Co-authored-by: Faiyaz Hasan <faiyaz@agnostiq.ai>
- Will Cunningham <wjcunningham7@users.noreply.github.com>
- Alejandro Esquivel <ae@alejandro.ltd>
- Co-authored-by: pre-commit-ci[bot] <66853113+pre-commit-ci[bot]@users.noreply.github.com>

### Added

- Added Folder class
- Added internal call before/after deps to execute File Transfer operations pre/post electron execution.

### Operations

- `codeql.yml` and `condabuild.yml` run nightly instead of on every PR.
- Style fixes in changelog

## [0.122.1] - 2022-07-06

### Authors

Will Cunningham <wjcunningham7@users.noreply.github.com>
Co-authored-by: Scott Wyman Neagle <scott@agnostiq.ai>

### Operations

- Added license scanner action
- Pre-commit autoupdate

### Tests

- Tests for running workflows with more than one iteration

### Fixed

- Attribute error caused by attempts to retrieve the name from the node function when the node function is set to None

## [0.122.0] - 2022-07-04

### Authors

Faiyaz Hasan <faiyaz@agnostiq.ai>
Co-authored-by: pre-commit-ci[bot] <66853113+pre-commit-ci[bot]@users.noreply.github.com>

### Added

- `covalent/_results_manager/write_result_to_db.py` module and methods to insert / update data in the DB.
- `tests/covalent_tests/results_manager_tests/write_result_to_db_test.py` containing the unit tests for corresponding functions.

### Changed

- Electron `type` column to a string type rather than an `ElectronType` in DB models.
- Primary keys from `BigInteger` to `Integer` in DB models.

## [0.121.0] - 2022-07-04

### Authors

Will Cunningham <wjcunningham7@users.noreply.github.com>
Co-authored-by: Alejandro Esquivel <ae@alejandro.ltd>
Co-authored-by: pre-commit-ci[bot] <66853113+pre-commit-ci[bot]@users.noreply.github.com>

### Removed

- Unused requirements `gunicorn` and `eventlet` in `requirements.txt` as well as `dask` in `tests/requirements.txt`, since it is already included in the core requirements.

### Docs

- Updated the compatibility matrix in the docs.

## [0.120.0] - 2022-07-04

### Authors

Okechukwu Emmanuel Ochia <okechukwu@agnostiq.ai>
Co-authored-by: Venkat Bala <venkat@agnostiq.ai>
Co-authored-by: pre-commit-ci[bot] <66853113+pre-commit-ci[bot]@users.noreply.github.com>
Co-authored-by: Scott Wyman Neagle <scott@agnostiq.ai>

### Added

- Adding `cluster` CLI options to facilitate interacting with the backend Dask cluster
- Adding options to `covalent start` to enable specifying number of workers, memory limit and threads per worker at cluster startup

### Changed

- Update `DaskAdminWorker` docstring with better explanation

## [0.119.1] - 2022-07-04

### Authors

Scott Wyman Neagle <scott@agnostiq.ai>
Casey Jao <casey@agnostiq.ai>

### Fixed

- `covalent status` checks if the server process is still alive.

### Operations

- Updates to changelog logic to handle multiple authors

## [0.119.0] - 2022-07-03

### Authors

@cjao

### Added

- Introduce support for pip dependencies

## [0.118.0] - 2022-07-02

### Authors

@AlejandroEsquivel

### Added

- Introduced File, FileTransfer, and FileTransferStrategy classes to support various File Transfer use cases prior/post electron execution

## [0.117.0] - 2022-07-02

### Authors

@Emmanuel289

### Added

- Included retry action in 'tests.yaml' workflow.

## [0.116.0] - 2022-06-29

### Authors

@Prasy12

### Changed

- Changed API socket calls interval for graph optimization.

### Added

- Ability to change to different layouts from the GUI.

## [0.115.0] - 2022-06-28

### Authors

@cjao

### Added

- Introduce support for `call_before`, `call_after`, and bash dependencies

### Operations

- Unit tests performed on Python 3.10 on Ubuntu and MacOS images as well as 3.9 on MacOS
- Updated codeowners so that AQ Engineers doesn't own this CHANGELOG
- pre-commit autoupdate

## [0.114.0] - 2022-06-23

### Authors

@dependabot[bot]

### Changed

- Changed eventsource version on webapp yarn-lock file.

### Operations

- Added Github push changelog workflow to append commiters username
- Reusable JavaScript action to parse changelog and update version

## [0.113.0] - 2022-06-21

### Added

- Introduce new db models and object store backends

### Operations

- Syntax fix in hotfix.yml

### Docs

- Added new tutorial: Linear and convolutional autoencoders

## [0.112.0] - 2022-06-20

### Changed

- Changed async version on webapp package-lock file.

## [0.111.0] - 2022-06-20

### Changed

- Changed eventsource version on webapp package-lock file.

### Docs

- Added new tutorial: Covalentified version of the Pennylane Variational Classifier tutorial.

## [0.110.3] - 2022-06-17

### Fixed

- Fix error when parsing electron positional arguments in workflows

### Docs

- Remove hardcoding version info in README.md

## [0.110.2] - 2022-06-10

### Docs

- Fix MNIST tutorial
- Fix Quantum Gravity tutorial
- Update RTD with migration guide compatible with latest release
- Convert all references to `covalent start` from Jupyter notebooks to markdown statements
- Update release notes summary in README.md
- Fixed display issues with figure (in dark mode) and bullet points in tutorials

### Operations

- Added a retry block to the webapp build step in `tests.yml`

## [0.110.1] - 2022-06-10

### Fixed

- Configure dask to not use daemonic processes when creating a cluster

### Operations

- Sync the VERSION file within `covalent` directory to match the root level VERSION
- Manually patch `covalent/VERSION`

## [0.110.0] - 2022-06-10

### Changed

- Web GUI list size and status label colors changed.
- Web GUI graph running icon changed to non-static icon.

### Docs

- Removed references to the Dask executor in RTD as they are no longer needed.

## [0.109.1] - 2022-06-10

### Fixed

- `covalent --version` now works for PyPI releases

## [0.109.0] - 2022-06-10

### Docs

- Update CLI help statements

### Added

- Add CLI functionality to start covalent with/without Dask
- Add CLI support to parse `covalent_ui.log` file

### Operations

- Updating codeowners to establish engineering & psiog ownership

### Docs

- Added new tutorial: Training quantum embedding kernels for classification.

## [0.108.0] - 2022-06-08

### Added

- WCI yaml file

### Docs

- Add pandoc installation updates to contributing guide

## [0.107.0] - 2022-06-07

### Changed

- Skipping stdout/stderr redirection tests until implemented in Dask parent process

### Added

- Simplifed starting the dask cluster using `multiprocessing`
- Added `bokeh==2.4.3` to requirements.txt to enable view Dask dashboard

### Fixed

- Changelog-reminder action now works for PRs from forks.

## [0.106.2] - 2022-06-06

### Fixed

- Specifying the version for package `furo` to `2022.4.7` to prevent breaking doc builds

### Docs

- Added new tutorial: Using Covalent with PennyLane for hybrid computation.

## [0.106.1] - 2022-06-01

### Fixed

- Changelog-reminder action now works for PRs from forks

### Docs

- Removed references to microservices in RTD
- Updated README.md.
- Changed `ct.electron` to `ct.lattice(executor=dask_executor)` in MNIST classifier tutorial

## [0.106.0] - 2022-05-26

### Changed

- Visual theme for Webapp GUI changed in accordance to new theme
- Fonts, colors, icons have been updated

## [0.105.0] - 2022-05-25

### Added

- Add a pre-commit hook for `detect-secrets`.
- Updated the actions in accordance with the migration done in the previous version.

## [0.104.0] - 2022-05-23

### Changed

- Services have been moved to a different codebase. This repo is now hosting the Covalent SDK, local dispatcher backend, Covalent web GUI, and documentation. Version is bumped to `0.104.0` in order to avoid conflicts.
- Update tests to match the current dispatcher api
- Skip testing dask executor until dask executor plugin is made public
- Using 2 thread pools to manage multiple workflows better and the other one for executing electrons in parallel.

### Fixed

- Add psutil and PyYAML to requirements.txt
- Passing the same Electron to multiple inputs of an Electron now works. UI fix pending.
- Dask from `requirements.txt`.

### Removed

- Asyncio usage for electron level concurrency.
- References to dask

### Added

- Functional test added for dask executor with the cluster running locally.
- Scalability tests for different workflows and workflow sizes under `tests/stress_tests/scripts`
- Add sample performance testing workflows under `tests/stress_tests`
- Add pipelines to continuously run the tutorial notebooks
- Create notebook with tasks from RTD

## [0.32.3] - 2022-03-16

### Fixed

- Fix missing UI graph edges between parameters and electrons in certain cases.
- Fix UI crashes in cases where legacy localStorage state was being loaded.

## [0.32.2] - 2022-03-16

### Added

- Images for graphs generated in tutorials and how-tos.
- Note for quantum gravity tutorial to tell users that `tensorflow` doesn't work on M1 Macs.
- `Known Issues` added to `README.md`

### Fixed

- `draw` function usage in tutorials and how-tos now reflects the UI images generated instead of using graphviz.
- Images now render properly in RTD of how-tos.

### Changed

- Reran all the tutorials that could run, generating the outputs again.

## [0.32.1] - 2022-03-15

### Fixed

- CLI now starts server directly in the subprocess instead of as a daemon
- Logs are provided as pipes to Popen instead of using a shell redirect
- Restart behavior fixed
- Default port in `covalent_ui/app.py` uses the config manager

### Removed

- `_graceful_restart` function no longer needed without gunicorn

## [0.32.0] - 2022-03-11

### Added

- Dispatcher microservice API endpoint to dispatch and update workflow.
- Added get runnable task endpoint.

## [0.31.0] - 2022-03-11

### Added

- Runner component's main functionality to run a set of tasks, cancel a task, and get a task's status added to its api.

## [0.30.5] - 2022-03-11

### Updated

- Updated Workflow endpoints & API spec to support upload & download of result objects as pickle files

## [0.30.4] - 2022-03-11

### Fixed

- When executing a task on an alternate Conda environment, Covalent no longer has to be installed on that environment. Previously, a Covalent object (the execution function as a TransportableObject) was passed to the environment. Now it is deserialized to a "normal" Python function, which is passed to the alternate Conda environment.

## [0.30.3] - 2022-03-11

### Fixed

- Fixed the order of output storage in `post_process` which should have been the order in which the electron functions are called instead of being the order in which they are executed. This fixes the order in which the replacement of function calls with their output happens, which further fixes any discrepencies in the results obtained by the user.

- Fixed the `post_process` test to check the order as well.

## [0.30.2] - 2022-03-11

### Changed

- Updated eventlet to 0.31.0

## [0.30.1] - 2022-03-10

### Fixed

- Eliminate unhandled exception in Covalent UI backend when calling fetch_result.

## [0.30.0] - 2022-03-09

### Added

- Skeleton code for writing the different services corresponding to each component in the open source refactor.
- OpenAPI specifications for each of the services.

## [0.29.3] - 2022-03-09

### Fixed

- Covalent UI is built in the Dockerfile, the setup file, the pypi workflow, the tests workflow, and the conda build script.

## [0.29.2] - 2022-03-09

### Added

- Defaults defined in executor plugins are read and used to update the in-memory config, as well as the user config file. But only if the parameter in question wasn't already defined.

### Changed

- Input parameter names and docstrings in \_shared_files.config.update_config were changed for clarity.

## [0.29.1] - 2022-03-07

### Changed

- Updated fail-fast strategy to run all tests.

## [0.29.0] - 2022-03-07

### Added

- DispatchDB for storing dispatched results

### Changed

- UI loads dispatches from DispatchDB instead of browser local storage

## [0.28.3] - 2022-03-03

### Fixed

Installed executor plugins don't have to be referred to by their full module name. Eg, use "custom_executor", instead of "covalent_custom_plugin.custom_executor".

## [0.28.2] - 2022-03-03

### Added

- A brief overview of the tutorial structure in the MNIST classification tutorial.

## [0.28.1] - 2022-03-02

### Added

- Conda installation is only supported for Linux in the `Getting Started` guide.
- MNIST classifier tutorial.

### Removed

- Removed handling of default values of function parameters in `get_named_params` in `covalent/_shared_files/utils.py`. So, it is actually being handled by not being handled since now `named_args` and `named_kwargs` will only contain parameters that were passed during the function call and not all of them.

## [0.28.0] - 2022-03-02

### Added

- Lepton support, including for Python modules and C libraries
- How-to guides showing how to use leptons for each of these

## [0.27.6] - 2022-03-01

### Added

- Added feature development basic steps in CONTRIBUTING.md.
- Added section on locally building RTD (read the docs) in the contributing guide.

## [0.27.5] - 2022-03-01

### Fixed

- Missing UI input data after backend change - needed to be derived from graph for electrons, lattice inputs fixed on server-side, combining name and positional args
- Broken UI graph due to variable->edge_name renaming
- Missing UI executor data after server-side renaming

## [0.27.4] - 2022-02-28

### Fixed

- Path used in `covalent/executor/__init__.py` for executor plugin modules needed updating to `covalent/executor/executor_plugins`

### Removed

- Disabled workflow cancellation test due to inconsistent outcomes. Test will be re-enabled after cancellation mechanisms are investigated further.

## [0.27.3] - 2022-02-25

### Added

- Added `USING_DOCKER.md` guide for running docker container.
- Added cli args to covalent UI flask server `covalent_ui/app.py` to modify port and log file path.

### Removed

- Removed gunicorn from cli and Dockerfile.

### Changed

- Updated cli `covalent_dispatcher/_cli/service.py` to run flask server directly, and removed dispatcher and UI flags.
- Using Flask blueprints to merge Dispatcher and UI servers.
- Updated Dockerfile to run flask server directly.
- Creating server PID file manually in `covalent_dispatcher/_cli/service.py`.
- Updated tests and docs to reflect merged servers.
- Changed all mentions of port 47007 (for old UI server) to 48008.

## [0.27.2] - 2022-02-24

### Changed

- Removed unnecessary blockquotes from the How-To guide for creating custom executors
- Changed "Covalent Cloud" to "Covalent" in the main code text

## [0.27.1] - 2022-02-24

### Removed

- Removed AQ-Engineers from CODEOWNERS in order to fix PR review notifications

## [0.27.0] - 2022-02-24

### Added

- Support for positional only, positional or keyword, variable positional, keyword only, variable keyword types of parameters is now added, e.g an electron can now use variable args and variable kwargs if the number/names of parameters are unknown during definition as `def task(*args, **kwargs)` which wasn't possible before.

- `Lattice.args` added to store positional arguments passed to the lattice's workflow function.

- `get_named_params` function added in `_shared_files/utils.py` which will return a tuple containing named positional arguments and named keyword arguments. The names help in showing and storing these parameters in the transport graph.

- Tests to verify whether all kinds of input paramaters are supported by electron or a lattice.

### Changed

- No longer merging positional arguments with keyword arguments, instead they are separately stored in respective nodes in the transport graph.

- `inputs` returned from `_get_inputs` function in `covalent_dispatcher/_core/execution.py` now contains positional as well as keyword arguments which further get passed to the executor.

- Executors now support positional and keyword arguments as inputs to their executable functions.

- Result object's `_inputs` attribute now contains both `args` and `kwargs`.

- `add_node_for_nested_iterables` is renamed to `connect_node_with_others` and `add_node_to_graph` also renamed to `add_collection_node_to_graph` in `electron.py`. Some more variable renames to have appropriate self-explanatory names.

- Nodes and edges in the transport graph now have a better interface to assign attributes to them.

- Edge attribute `variable` renamed to `edge_name`.

- In `serialize` function of the transport graph, if `metadata_only` is True, then only `metadata` attribute of node and `source` and `target` attributes of edge are kept in the then return serialized `data`.

- Updated the tests wherever necessary to reflect the above changes

### Removed

- Deprecated `required_params_passed` since an error will automatically be thrown by the `build_graph` function if any of the required parameters are not passed.

- Removed duplicate attributes from nodes in the transport graph.

## [0.26.1] - 2022-02-23

### Added

- Added Local Executor section to the API read the docs.

## [0.26.0] - 2022-02-23

### Added

- Automated reminders to update the changelog

## [0.25.3] - 2022-02-23

## Added

- Listed common mocking commands in the CONTRIBUTING.md guide.
- Additional guidelines on testing.

## [0.25.2] - 2022-02-21

### Changed

- `backend` metadata name changed to `executor`.
- `_plan_workflow` usage updated to reflect how that executor related information is now stored in the specific executor object.
- Updated tests to reflect the above changes.
- Improved the dispatch cancellation test to provide a robust solution which earlier took 10 minutes to run with uncertainty of failing every now and then.

### Removed

- Removed `TaskExecutionMetadata` as a consequence of removing `execution_args`.

## [0.25.1] - 2022-02-18

### Fixed

- Tracking imports that have been used in the workflow takes less time.

### Added

- User-imports are included in the dispatch_source.py script. Covalent-related imports are commented out.

## [0.25.0] - 2022-02-18

### Added

- UI: Lattice draw() method displays in web UI
- UI: New navigation panel

### Changed

- UI: Animated graph changes, panel opacity

### Fixed

- UI: Fixed "Not Found" pages

## [0.24.21] - 2022-02-18

### Added

- RST document describing the expectations from a tutorial.

## [0.24.20] - 2022-02-17

### Added

- Added how to create custom executors

### Changed

- Changed the description of the hyperlink for choosing executors
- Fixed typos in doc/source/api/getting_started/how_to/execution/creating_custom_executors.ipynb

## [0.24.19] - 2022-02-16

### Added

- CODEOWNERS for certain files.

## [0.24.18] - 2022-02-15

### Added

- The user configuration file can now specify an executor plugin directory.

## [0.24.17] - 2022-02-15

### Added

- Added a how-to for making custom executors.

## [0.24.16] - 2022-02-12

### Added

- Errors now contain the traceback as well as the error message in the result object.
- Added test for `_post_process` in `tests/covalent_dispatcher_tests/_core/execution_test.py`.

### Changed

- Post processing logic in `electron` and dispatcher now relies on the order of execution in the transport graph rather than node's function names to allow for a more reliable pairing of nodes and their outputs.

- Renamed `init_test.py` in `tests/covalent_dispatcher_tests/_core/` to `execution_test.py`.

### Removed

- `exclude_from_postprocess` list which contained some non executable node types removed since only executable nodes are post processed now.

## [0.24.15] - 2022-02-11

### Fixed

- If a user's configuration file does not have a needed exeutor parameter, the default parameter (defined in \_shared_files/defaults.py) is used.
- Each executor plugin is no longer initialized upon the import of Covalent. This allows required parameters in executor plugins.

## Changed

- Upon updating the configuration data with a user's configuration file, the complete set is written back to file.

## Added

- Tests for the local and base executors.

## [0.24.14] - 2022-02-11

### Added

- UI: add dashboard cards
- UI: add scaling dots background

### Changed

- UI: reduce sidebar font sizes, refine color theme
- UI: refine scrollbar styling, show on container hover
- UI: format executor parameters as YAML code
- UI: update syntax highlighting scheme
- UI: update index.html description meta tag

## [0.24.13] - 2022-02-11

### Added

- Tests for covalent/\_shared_files/config.py

## [0.24.12] - 2022-02-10

### Added

- CodeQL code analyzer

## [0.24.11] - 2022-02-10

### Added

- A new dictionary `_DEFAULT_CONSTRAINTS_DEPRECATED` in defaults.py

### Changed

- The `_DEFAULT_CONSTRAINT_VALUES` dictionary now only contains the `backend` argument

## [0.24.10] - 2022-02-09

### Fixed

- Sporadically failing workflow cancellation test in tests/workflow_stack_test.py

## [0.24.9] - 2022-02-09

## Changed

- Implementation of `_port_from_pid` in covalent_dispatcher/\_cli/service.py.

## Added

- Unit tests for command line interface (CLI) functionalities in covalent_dispatcher/\_cli/service.py and covalent_dispatcher/\_cli/cli.py.

## [0.24.8] - 2022-02-07

### Fixed

- If a user's configuration file does not have a needed parameter, the default parameter (defined in \_shared_files/defaults.py) is used.

## [0.24.7] - 2022-02-07

### Added

- Typing: Add Type hint `dispatch_info` parameter.
- Documentation: Updated the return_type description in docstring.

### Changed

- Typing: Change return type annotation to `Generator`.

## [0.24.6] - 2022-02-06

### Added

- Type hint to `deserialize` method of `TransportableObject` of `covalent/_workflow/transport.py`.

### Changed

- Description of `data` in `deserialize` method of `TransportableObject` of `covalent/_workflow/transport.py` from `The serialized transportable object` to `Cloudpickled function`.

## [0.24.5] - 2022-02-05

### Fixed

- Removed dependence on Sentinel module

## [0.24.4] - 2022-02-04

### Added

- Tests across multiple versions of Python and multiple operating systems
- Documentation reflecting supported configurations

## [0.24.3] - 2022-02-04

### Changed

- Typing: Use `bool` in place of `Optional[bool]` as type annotation for `develop` parameter in `covalent_dispatcher.service._graceful_start`
- Typing: Use `Any` in place of `Optional[Any]` as type annotation for `new_value` parameter in `covalent._shared_files.config.get_config`

## [0.24.2] - 2022-02-04

### Fixed

- Updated hyperlink of "How to get the results" from "./collection/query_electron_execution_result" to "./collection/query_multiple_lattice_execution_results" in "doc/source/how_to/index.rst".
- Updated hyperlink of "How to get the result of a particular electron" from "./collection/query_multiple_lattice_execution_results" to "./collection/query_electron_execution_result" in "doc/source/how_to/index.rst".

## [0.24.1] - 2022-02-04

### Changed

- Changelog entries are now required to have the current date to enforce ordering.

## [0.24.0] - 2022-02-03

### Added

- UI: log file output - display in Output tab of all available log file output
- UI: show lattice and electron inputs
- UI: display executor attributes
- UI: display error message on failed status for lattice and electron

### Changed

- UI: re-order sidebar sections according to latest figma designs
- UI: update favicon
- UI: remove dispatch id from tab title
- UI: fit new uuids
- UI: adjust theme text primary and secondary colors

### Fixed

- UI: auto-refresh result state on initial render of listing and graph pages
- UI: graph layout issues: truncate long electron/param names

## [0.23.0] - 2022-02-03

### Added

- Added `BaseDispatcher` class to be used for creating custom dispatchers which allow connection to a dispatcher server.
- `LocalDispatcher` inheriting from `BaseDispatcher` allows connection to a local dispatcher server running on the user's machine.
- Covalent only gives interface to the `LocalDispatcher`'s `dispatch` and `dispatch_sync` methods.
- Tests for both `LocalDispatcher` and `BaseDispatcher` added.

### Changed

- Switched from using `lattice.dispatch` and `lattice.dispatch_sync` to `covalent.dispatch` and `covalent.dispatch_sync`.
- Dispatcher address now is passed as a parameter (`dispatcher_addr`) to `covalent.dispatch` and `covalent.dispatch_sync` instead of a metadata field to lattice.
- Updated tests, how tos, and tutorials to use `covalent.dispatch` and `covalent.dispatch_sync`.
- All the contents of `covalent_dispatcher/_core/__init__.py` are moved to `covalent_dispatcher/_core/execution.py` for better organization. `__init__.py` only contains function imports which are needed by external modules.
- `dispatch`, `dispatch_sync` methods deprecated from `Lattice`.

### Removed

- `_server_dispatch` method removed from `Lattice`.
- `dispatcher` metadata field removed from `lattice`.

## [0.22.19] - 2022-02-03

### Fixed

- `_write_dispatch_to_python_file` isn't called each time a task is saved. It is now only called in the final save in `_run_planned_workflow` (in covalent_dispatcher/\_core/**init**.py).

## [0.22.18] - 2022-02-03

### Fixed

- Added type information to result.py

## [0.22.17] - 2022-02-02

### Added

- Replaced `"typing.Optional"` with `"str"` in covalent/executor/base.py
- Added missing type hints to `get_dispatch_context` and `write_streams_to_file` in covalent/executor/base.py, BaseExecutor

## [0.22.16] - 2022-02-02

### Added

- Functions to check if UI and dispatcher servers are running.
- Tests for the `is_ui_running` and `is_server_running` in covalent_dispatcher/\_cli/service.py.

## [0.22.15] - 2022-02-01

### Fixed

- Covalent CLI command `covalent purge` will now stop the servers before deleting all the pid files.

### Added

- Test for `purge` method in covalent_dispatcher/\_cli/service.py.

### Removed

- Unused `covalent_dispatcher` import from covalent_dispatcher/\_cli/service.py.

### Changed

- Moved `_config_manager` import from within the `purge` method to the covalent_dispatcher/\_cli/service.py for the purpose of mocking in tests.

## [0.22.14] - 2022-02-01

### Added

- Type hint to `_server_dispatch` method in `covalent/_workflow/lattice.py`.

## [0.22.13] - 2022-01-26

### Fixed

- When the local executor's `log_stdout` and `log_stderr` config variables are relative paths, they should go inside the results directory. Previously that was queried from the config, but now it's queried from the lattice metadata.

### Added

- Tests for the corresponding functions in (`covalent_dispatcher/_core/__init__.py`, `covalent/executor/base.py`, `covalent/executor/executor_plugins/local.py` and `covalent/executor/__init__.py`) affected by the bug fix.

### Changed

- Refactored `_delete_result` in result manager to give the option of deleting the result parent directory.

## [0.22.12] - 2022-01-31

### Added

- Diff check in pypi.yml ensures correct files are packaged

## [0.22.11] - 2022-01-31

### Changed

- Removed codecov token
- Removed Slack notifications from feature branches

## [0.22.10] - 2022-01-29

### Changed

- Running tests, conda, and version workflows on pull requests, not just pushes

## [0.22.9] - 2022-01-27

### Fixed

- Fixing version check action so that it doesn't run on commits that are in develop
- Edited PR template so that markdown checklist appears properly

## [0.22.8] - 2022-01-27

### Fixed

- publish workflow, using `docker buildx` to build images for x86 and ARM, prepare manifest and push to ECR so that pulls will match the correct architecture.
- typo in CONTRIBUTING
- installing `gcc` in Docker image so Docker can build wheels for `dask` and other packages that don't provide ARM wheels

### Changed

- updated versions in `requirements.txt` for `matplotlib` and `dask`

## [0.22.7] - 2022-01-27

### Added

- `MANIFEST.in` did not have `covalent_dispatcher/_service` in it due to which the PyPi package was not being built correctly. Added the `covalent_dispatcher/_service` to the `MANIFEST.in` file.

### Fixed

- setuptools properly including data files during installation

## [0.22.6] - 2022-01-26

### Fixed

- Added service folder in covalent dispatcher to package.

## [0.22.5] - 2022-01-25

### Fixed

- `README.md` images now use master branch's raw image urls hosted on <https://github.com> instead of <https://raw.githubusercontent.com>. Also, switched image rendering from html to markdown.

## [0.22.4] - 2022-01-25

### Fixed

- dispatcher server app included in sdist
- raw image urls properly used

## [0.22.3] - 2022-01-25

### Fixed

- raw image urls used in readme

## [0.22.2] - 2022-01-25

### Fixed

- pypi upload

## [0.22.1] - 2022-01-25

### Added

- Code of conduct
- Manifest.in file
- Citation info
- Action to upload to pypi

### Fixed

- Absolute URLs used in README
- Workflow badges updated URLs
- `install_package_data` -> `include_package_data` in `setup.py`

## [0.22.0] - 2022-01-25

### Changed

- Using public ECR for Docker release

## [0.21.0] - 2022-01-25

### Added

- GitHub pull request templates

## [0.20.0] - 2022-01-25

### Added

- GitHub issue templates

## [0.19.0] - 2022-01-25

### Changed

- Covalent Beta Release

## [0.18.9] - 2022-01-24

### Fixed

- iframe in the docs landing page is now responsive

## [0.18.8] - 2022-01-24

### Changed

- Temporarily removed output tab
- Truncated dispatch id to fit left sidebar, add tooltip to show full id

## [0.18.7] - 2022-01-24

### Changed

- Many stylistic improvements to documentation, README, and CONTRIBUTING.

## [0.18.6] - 2022-01-24

### Added

- Test added to check whether an already decorated function works as expected with Covalent.
- `pennylane` package added to the `requirements-dev.txt` file.

### Changed

- Now using `inspect.signature` instead of `function.__code__` to get the names of function's parameters.

## [0.18.5] - 2022-01-21

### Fixed

- Various CI fixes, including rolling back regression in version validation, caching on s3 hosted badges, applying releases and tags correctly.

## [0.18.4] - 2022-01-21

### Changed

- Removed comments and unused functions in covalent_dispatcher
- `result_class.py` renamed to `result.py`

### Fixed

- Version was not being properly imported inside `covalent/__init__.py`
- `dispatch_sync` was not previously using the `results_dir` metadata field

### Removed

- Credentials in config
- `generate_random_filename_in_cache`
- `is_any_atom`
- `to_json`
- `show_subgraph` option in `draw`
- `calculate_node`

## [0.18.3] - 2022-01-20

### Fixed

- The gunicorn servers now restart more gracefully

## [0.18.2] - 2022-01-21

### Changed

- `tempdir` metadata field removed and replaced with `executor.local.cache_dir`

## [0.18.1] - 2022-01-11

## Added

- Concepts page

## [0.18.0] - 2022-01-20

### Added

- `Result.CANCELLED` status to represent the status of a cancelled dispatch.
- Condition to cancel the whole dispatch if any of the nodes are cancelled.
- `cancel_workflow` function which uses a shared variable provided by Dask (`dask.distributed.Variable`) in a dask client to inform nodes to stop execution.
- Cancel function for dispatcher server API which will allow the server to terminate the dispatch.
- How to notebook for cancelling a dispatched job.
- Test to verify whether cancellation of dispatched jobs is working as expected.
- `cancel` function is available as `covalent.cancel`.

### Changed

- In file `covalent/_shared_files/config.py` instead of using a variable to store and then return the config data, now directly returning the configuration.
- Using `fire_and_forget` to dispatch a job instead of a dictionary of Dask's `Future` objects so that we won't have to manage the lifecycle of those futures.
- The `test_run_dispatcher` test was changed to reflect that the dispatcher no longer uses a dictionary of future objects as it was not being utilized anywhere.

### Removed

- `with dask_client` context was removed as the client created in `covalent_dispatcher/_core/__init__.py` is already being used even without the context. Furthermore, it creates issues when that context is exited which is unnecessary at the first place hence not needed to be resolved.

## [0.17.5] - 2022-01-19

### Changed

- Results directory uses a relative path by default and can be overridden by the environment variable `COVALENT_RESULTS_DIR`.

## [0.17.4] - 2022-01-19

### Changed

- Executor parameters use defaults specified in config TOML
- If relative paths are supplied for stdout and stderr, those files are created inside the results directory

## [0.17.3] - 2022-01-18

### Added

- Sync function
- Covalent CLI tool can restart in developer mode

### Fixed

- Updated the UI address referenced in the README

## [0.17.2] - 2022-01-12

### Added

- Quantum gravity tutorial

### Changed

- Moved VERSION file to top level

## [0.17.1] - 2022-01-19

### Added

- `error` attribute was added to the results object to show which node failed and the reason behind it.
- `stdout` and `stderr` attributes were added to a node's result to store any stdout and stderr printing done inside an electron/node.
- Test to verify whether `stdout` and `stderr` are being stored in the result object.

### Changed

- Redesign of how `redirect_stdout` and `redirect_stderr` contexts in executor now work to allow storing their respective outputs.
- Executors now also return `stdout` and `stderr` strings, along with the execution output, so that they can be stored in their result object.

## [0.17.0] - 2022-01-18

### Added

- Added an attribute `__code__` to electron and lattice which is a copy of their respective function's `__code__` attribute.
- Positional arguments, `args`, are now merged with keyword arguments, `kwargs`, as close as possible to where they are passed. This was done to make sure we support both with minimal changes and without losing the name of variables passed.
- Tests to ensure usage of positional arguments works as intended.

### Changed

- Slight rework to how any print statements in lattice are sent to null.
- Changed `test_dispatcher_functional` in `basic_dispatcher_test.py` to account for the support of `args` and removed a an unnecessary `print` statement.

### Removed

- Removed `args` from electron's `init` as it wasn't being used anywhere.

## [0.16.1] - 2022-01-18

### Changed

- Requirement changed from `dask[complete]` to `dask[distributed]`.

## [0.16.0] - 2022-01-14

### Added

- New UI static demo build
- New UI toolbar functions - orientation, toggle params, minimap
- Sortable and searchable lattice name row

### Changed

- Numerous UI style tweaks, mostly around dispatches table states

### Fixed

- Node sidebar info now updates correctly

## [0.15.11] - 2022-01-18

### Removed

- Unused numpy requirement. Note that numpy is still being installed indirectly as other packages in the requirements rely on it.

## [0.15.10] - 2022-01-16

## Added

- How-to guide for Covalent dispatcher CLI.

## [0.15.9] - 2022-01-18

### Changed

- Switched from using human readable ids to using UUIDs

### Removed

- `human-id` package was removed along with its mention in `requirements.txt` and `meta.yaml`

## [0.15.8] - 2022-01-17

### Removed

- Code breaking text from CLI api documentation.
- Unwanted covalent_dispatcher rst file.

### Changed

- Installation of entire covalent_dispatcher instead of covalent_dispatcher/\_service in setup.py.

## [0.15.7] - 2022-01-13

### Fixed

- Functions with multi-line or really long decorators are properly serialized in dispatch_source.py.
- Multi-line Covalent output is properly commented out in dispatch_source.py.

## [0.15.6] - 2022-01-11

### Fixed

- Sub-lattice functions are successfully serialized in the utils.py get_serialized_function_str.

### Added

- Function to scan utilized source files and return a set of imported modules (utils.get_imports_from_source)

## [0.15.5] - 2022-01-12

### Changed

- UI runs on port 47007 and the dispatcher runs on port 48008. This is so that when the servers are later merged, users continue using port 47007 in the browser.
- Small modifications to the documentation
- Small fix to the README

### Removed

- Removed a directory `generated` which was improperly added
- Dispatcher web interface
- sqlalchemy requirement

## [0.15.4] - 2022-01-11

### Changed

- In file `covalent/executor/base.py`, `pickle` was changed to `cloudpickle` because of its universal pickling ability.

### Added

- In docstring of `BaseExecutor`, a note was added specifying that `covalent` with its dependencies is assumed to be installed in the conda environments.
- Above note was also added to the conda env selector how-to.

## [0.15.3] - 2022-01-11

### Changed

- Replaced the generic `RuntimeError` telling users to check if there is an object manipulation taking place inside the lattice to a simple warning. This makes the original error more visible.

## [0.15.2] - 2022-01-11

### Added

- If condition added for handling the case where `__getattr__` of an electron is accessed to detect magic functions.

### Changed

- `ActiveLatticeManager` now subclasses from `threading.local` to make it thread-safe.
- `ValueError` in the lattice manager's `claim` function now also shows the name of the lattice that is currently claimed.
- Changed docstring of `ActiveLatticeManager` to note that now it is thread-safe.
- Sublattice dispatching now no longer deletes the result object file and is dispatched normally instead of in a serverless manner.
- `simulate_nitrogen_and_copper_slab_interaction.ipynb` notebook tutorial now does normal dispatching as well instead of serverless dispatching. Also, now 7 datapoints will be shown instead of 10 earlier.

## [0.15.1] - 2022-01-11

### Fixed

- Passing AWS credentials to reusable workflows as a secret

## [0.15.0] - 2022-01-10

### Added

- Action to push development image to ECR

### Changed

- Made the publish action reusable and callable

## [0.14.1] - 2022-01-02

### Changed

- Updated the README
- Updated classifiers in the setup.py file
- Massaged some RTD pages

## [0.14.0] - 2022-01-07

### Added

- Action to push static UI to S3

## [0.13.2] - 2022-01-07

### Changed

- Completed new UI design work

## [0.13.1] - 2022-01-02

### Added

- Added eventlet requirement

### Changed

- The CLI tool can now manage the UI flask server as well
- [Breaking] The CLI option `-t` has been changed to `-d`, which starts the servers in developer mode and exposes unit tests to the server.

## [0.13.0] - 2022-01-01

### Added

- Config manager in `covalent/_shared_files/config.py`
- Default location for the main config file can be overridden using the environment variable `COVALENT_CONFIG_DIR`
- Ability to set and get configuration using `get_config` and `set_config`

### Changed

- The flask servers now reference the config file
- Defaults reference the config file

### Fixed

- `ValueError` caught when running `covalent stop`
- One of the functional tests was using a malformed path

### Deprecated

- The `electron.to_json` function
- The `generate_random_filename_in_cache` function

### Removed

- The `get_api_token` function

## [0.12.13] - 2022-01-04

## Removed

- Tutorial section headings

## Fixed

- Plot background white color

## [0.12.12] - 2022-01-06

### Fixed

- Having a print statement inside electron and lattice code no longer causes the workflow to fail.

## [0.12.11] - 2022-01-04

### Added

- Completed UI feature set for first release

### Changed

- UI server result serialization improvements
- UI result update webhook no longer fails on request exceptions, logs warning intead

## [0.12.10] - 2021-12-17

### Added

- Astrophysics tutorial

## [0.12.9] - 2022-01-04

### Added

- Added `get_all_node_results` method in `result_class.py` to return result of all node executions.

- Added `test_parallelilization` test to verify whether the execution is now being achieved in parallel.

### Changed

- Removed `LocalCluster` cluster creation usage to a simple `Client` one from Dask.

- Removed unnecessary `to_run` function as we no longer needed to run execution through an asyncio loop.

- Removed `async` from function definition of previously asynchronous functions, `_run_task`, `_run_planned_workflow`, `_plan_workflow`, and `_run_workflow`.

- Removed `uvloop` from requirements.

- Renamed `test_get_results` to `test_get_result`.

- Reran the how to notebooks where execution time was mentioned.

- Changed how `dispatch_info` context manager was working to account for multiple nodes accessing it at the same time.

## [0.12.8] - 2022-01-02

### Changed

- Changed the software license to GNU Affero 3.0

### Removed

- `covalent-ui` directory

## [0.12.7] - 2021-12-29

### Fixed

- Gunicorn logging now uses the `capture-output` flag instead of redirecting stdout and stderr

## [0.12.6] - 2021-12-23

### Changed

- Cleaned up the requirements and moved developer requirements to a separate file inside `tests`

## [0.12.5] - 2021-12-16

### Added

- Conda build CI job

## [0.12.4] - 2021-12-23

### Changed

- Gunicorn server now checks for port availability before starting

### Fixed

- The `covalent start` function now prints the correct port if the server is already running.

## [0.12.3] - 2021-12-14

### Added

- Covalent tutorial comparing quantum support vector machines with support vector machine algorithms implemented in qiskit and scikit-learn.

## [0.12.2] - 2021-12-16

### Fixed

- Now using `--daemon` in gunicorn to start the server, which was the original intention.

## [0.12.1] - 2021-12-16

### Fixed

- Removed finance references from docs
- Fixed some other small errors

### Removed

- Removed one of the failing how-to tests from the functional test suite

## [0.12.0] - 2021-12-16

### Added

- Web UI prototype

## [0.11.1] - 2021-12-14

### Added

- CLI command `covalent status` shows port information

### Fixed

- gunicorn management improved

## [0.11.0] - 2021-12-14

### Added

- Slack notifications for test status

## [0.10.4] - 2021-12-15

### Fixed

- Specifying a non-default results directory in a sub-lattice no longer causes a failure in lattice execution.

## [0.10.3] - 2021-12-14

### Added

- Functional tests for how-to's in documentation

### Changed

- Moved example script to a functional test in the pipeline
- Added a test flag to the CLI tool

## [0.10.2] - 2021-12-14

### Fixed

- Check that only `kwargs` without any default values in the workflow definition need to be passed in `lattice.draw(ax=ax, **kwargs)`.

### Added

- Function to check whether all the parameters without default values for a callable function has been passed added to shared utils.

## [0.10.1] - 2021-12-13

### Fixed

- Content and style fixes for getting started doc.

## [0.10.0] - 2021-12-12

### Changed

- Remove all imports from the `covalent` to the `covalent_dispatcher`, except for `_dispatch_serverless`
- Moved CLI into `covalent_dispatcher`
- Moved executors to `covalent` directory

## [0.9.1] - 2021-12-13

### Fixed

- Updated CONTRIBUTING to clarify docstring style.
- Fixed docstrings for `calculate_node` and `check_constraint_specific_sum`.

## [0.9.0] - 2021-12-10

### Added

- `prefix_separator` for separating non-executable node types from executable ones.

- `subscript_prefix`, `generator_prefix`, `sublattice_prefix`, `attr_prefix` for prefixes of subscripts, generators,
  sublattices, and attributes, when called on an electron and added to the transport graph.

- `exclude_from_postprocess` list of prefixes to denote those nodes which won't be used in post processing the workflow.

- `__int__()`, `__float__()`, `__complex__()` for converting a node to an integer, float, or complex to a value of 0 then handling those types in post processing.

- `__iter__()` generator added to Electron for supporting multiple return values from an electron execution.

- `__getattr__()` added to Electron for supporting attribute access on the node output.

- `__getitem__()` added to Electron for supporting subscripting on the node output.

- `electron_outputs` added as an attribute to lattice.

### Changed

- `electron_list_prefix`, `electron_dict_prefix`, `parameter_prefix` modified to reflect new way to assign prefixes to nodes.

- In `build_graph` instead of ignoring all exceptions, now the exception is shown alongwith the runtime error notifying that object manipulation should be avoided inside a lattice.

- `node_id` changed to `self.node_id` in Electron's `__call__()`.

- `parameter` type electrons now have the default metadata instead of empty dictionary.

- Instead of deserializing and checking whether a sublattice is there, now a `sublattice_prefix` is used to denote when a node is a sublattice.

- In `dispatcher_stack_test`, `test_dispatcher_flow` updated to indicate the new use of `parameter_prefix`.

### Fixed

- When an execution fails due to something happening in `run_workflow`, then result object's status is now failed and the object is saved alongwith throwing the appropriate exception.

## [0.8.5] - 2021-12-10

### Added

- Added tests for choosing specific executors inside electron initialization.
- Added test for choosing specific Conda environments inside electron initialization.

## [0.8.4] - 2021-12-10

### Changed

- Removed \_shared_files directory and contents from covalent_dispatcher. Logging in covalent_dispatcher now uses the logger in covalent/\_shared_files/logging.py.

## [0.8.3] - 2021-12-10

### Fixed

- Decorator symbols were added to the pseudo-code in the quantum chemistry tutorial.

## [0.8.2] - 2021-12-06

### Added

- Quantum chemistry tutorial.

## [0.8.1] - 2021-12-08

### Added

- Docstrings with typehints for covalent dispatcher functions added.

### Changed

- Replaced `node` to `node_id` in `electron.py`.

- Removed unnecessary `enumerate` in `covalent_dispatcher/_core/__init__.py`.

- Removed `get_node_device_mapping` function from `covalent_dispatcher/_core/__init__.py`
  and moved the definition to directly add the mapping to `workflow_schedule`.

- Replaced iterable length comparison for `executor_specific_exec_cmds` from `if len(executor_specific_exec_cmds) > 0`
  to `if executor_specific_exec_cmds`.

## [0.8.0] - 2021-12-03

### Added

- Executors can now accept the name of a Conda environment. If that environment exists, the operations of any electron using that executor are performed in that Conda environment.

## [0.7.6] - 2021-12-02

### Changed

- How to estimate lattice execution time has been renamed to How to query lattice execution time.
- Change result querying syntax in how-to guides from `lattice.get_result` to
  `covalent.get_result`.
- Choose random port for Dask dashboard address by setting `dashboard_address` to ':0' in
  `LocalCluster`.

## [0.7.5] - 2021-12-02

### Fixed

- "Default" executor plugins are included as part of the package upon install.

## [0.7.4] - 2021-12-02

### Fixed

- Upgraded dask to 2021.10.0 based on a vulnerability report

## [0.7.3] - 2021-12-02

### Added

- Transportable object tests
- Transport graph tests

### Changed

- Variable name node_num to node_id
- Variable name node_idx to node_id

### Fixed

- Transport graph `get_dependencies()` method return type was changed from Dict to List

## [0.7.2] - 2021-12-01

### Fixed

- Date handling in changelog validation

### Removed

- GitLab CI YAML

## [0.7.1] - 2021-12-02

### Added

- A new parameter to a node's result called `sublattice_result` is added.
  This will be of a `Result` type and will contain the result of that sublattice's
  execution. If a normal electron is executed, this will be `None`.

- In `_delete_result` function in `results_manager.py`, an empty results directory
  will now be deleted.

- Name of a sublattice node will also contain `(sublattice)`.

- Added `_dispatch_sync_serverless` which synchronously dispatches without a server
  and waits for a result to be returned. This is the method used to dispatch a sublattice.

- Test for sublatticing is added.

- How-to guide added for sublatticing explaining the new features.

### Changed

- Partially changed `draw` function in `lattice.py` to also draw the subgraph
  of the sublattice when drawing the main graph of the lattice. The change is
  incomplete as we intend to add this feature later.

- Instead of returning `plt`, `draw` now returns the `ax` object.

- `__call__` function in `lattice.py` now runs the lattice's function normally
  instead of dispatching it.

- `_run_task` function now checks whether current node is a sublattice and acts
  accordingly.

### Fixed

- Unnecessary lines to rename the node's name in `covalent_dispatcher/_core/__init__.py` are removed.

- `test_electron_takes_nested_iterables` test was being ignored due to a spelling mistake. Fixed and
  modified to follow the new pattern.

## [0.7.0] - 2021-12-01

### Added

- Electrons can now accept an executor object using the "backend" keyword argument. "backend" can still take a string naming the executor module.
- Electrons and lattices no longer have Slurm metadata associated with the executor, as that information should be contained in the executor object being used as an input argument.
- The "backend" keyword can still be a string specifying the executor module, but only if the executor doesn't need any metadata.
- Executor plugin classes are now directly available to covalent, eg: covalent.executor.LocalExecutor().

## [0.6.7] - 2021-12-01

### Added

- Docstrings without examples for all the functions in core covalent.
- Typehints in those functions as well.
- Used `typing.TYPE_CHECKING` to prevent cyclic imports when writing typehints.

### Changed

- `convert_to_lattice_function` renamed to `convert_to_lattice_function_call`.
- Context managers now raise a `ValueError` instead of a generic `Exception`.

## [0.6.6] - 2021-11-30

### Fixed

- Fixed the version used in the documentation
- Fixed the badge URLs to prevent caching

## [0.6.5] - 2021-11-30

### Fixed

- Broken how-to links

### Removed

- Redundant lines from .gitignore
- \*.ipynb from .gitignore

## [0.6.4] - 2021-11-30

### Added

- How-to guides for workflow orchestration.
  - How to construct an electron
  - How to construct a lattice
  - How to add an electron to lattice
  - How to visualize the lattice
  - How to add constraints to lattices
- How-to guides for workflow and subtask execution.
  - How to execute individual electrons
  - How to execute a lattice
  - How to execute multiple lattices
- How-to guides for status querying.
  - How to query electron execution status
  - How to query lattice execution status
  - How to query lattice execution time
- How-to guides for results collection
  - How to query electron execution results
  - How to query lattice execution results
  - How to query multiple lattice execution results
- Str method for the results object.

### Fixed

- Saving the electron execution status when the subtask is running.

## [0.6.3] - 2021-11-29

### Removed

- JWT token requirement.
- Covalent dispatcher login requirement.
- Update covalent login reference in README.md.
- Changed the default dispatcher server port from 5000 to 47007.

## [0.6.2] - 2021-11-28

### Added

- Github action for tests and coverage
- Badges for tests and coverage
- If tests pass then develop is pushed to master
- Add release action which tags and creates a release for minor version upgrades
- Add badges action which runs linter, and upload badges for version, linter score, and platform
- Add publish action (and badge) which builds a Docker image and uploads it to the AWS ECR

## [0.6.1] - 2021-11-27

### Added

- Github action which checks version increment and changelog entry

## [0.6.0] - 2021-11-26

### Added

- New Covalent RTD theme
- sphinx extension sphinx-click for CLI RTD
- Sections in RTD
- init.py in both covalent-dispatcher logger module and cli module for it to be importable in sphinx

### Changed

- docutils version that was conflicting with sphinx

### Removed

- Old aq-theme

## [0.5.1] - 2021-11-25

### Added

- Integration tests combining both covalent and covalent-dispatcher modules to test that
  lattice workflow are properly planned and executed.
- Integration tests for the covalent-dispatcher init module.
- pytest-asyncio added to requirements.

## [0.5.0] - 2021-11-23

### Added

- Results manager file to get results from a file, delete a result, and redispatch a result object.
- Results can also be awaited to only return a result if it has either been completed or failed.
- Results class which is used to store the results with all the information needed to be used again along with saving the results to a file functionality.
- A result object will be a mercurial object which will be updated by the dispatcher and saved to a file throughout the dispatching and execution parts.
- Direct manipulation of the transport graph inside a result object takes place.
- Utility to convert a function definition string to a function and vice-versa.
- Status class to denote the status of a result object and of each node execution in the transport graph.
- Start and end times are now also stored for each node execution as well as for the whole dispatch.
- Logging of `stdout` and `stderr` can be done by passing in the `log_stdout`, `log_stderr` named metadata respectively while dispatching.
- In order to get the result of a certain dispatch, the `dispatch_id`, the `results_dir`, and the `wait` parameter can be passed in. If everything is default, then only the dispatch id is required, waiting will not be done, and the result directory will be in the current working directory with folder name as `results/` inside which every new dispatch will have a new folder named according to their respective dispatch ids, containing:
  - `result.pkl` - (Cloud)pickled result object.
  - `result_info.yaml` - yaml file with high level information about the result and its execution.
  - `dispatch_source.py` - python file generated, containing the original function definitions of lattice and electrons which can be used to dispatch again.

### Changed

- `logfile` named metadata is now `slurm_logfile`.
- Instead of using `jsonpickle`, `cloudpickle` is being used everywhere to maintain consistency.
- `to_json` function uses `json` instead of `jsonpickle` now in electron and lattice definitions.
- `post_processing` moved to the dispatcher, so the dispatcher will now store a finished execution result in the results folder as specified by the user with no requirement of post processing it from the client/user side.
- `run_task` function in dispatcher modified to check if a node has completed execution and return it if it has, else continue its execution. This also takes care of cases if the server has been closed mid execution, then it can be started again from the last saved state, and the user won't have to wait for the whole execution.
- Instead of passing in the transport graph and dispatch id everywhere, the result object is being passed around, except for the `asyncio` part where the dispatch id and results directory is being passed which afterwards lets the core dispatcher know where to get the result object from and operate on it.
- Getting result of parent node executions of the graph, is now being done using the result object's graph. Storing of each execution's result is also done there.
- Tests updated to reflect the changes made. They are also being run in a serverless manner.

### Removed

- `LatticeResult` class removed.
- `jsonpickle` requirement removed.
- `WorkflowExecutionResult`, `TaskExecutionResult`, and `ExecutionError` singleton classes removed.

### Fixed

- Commented out the `jwt_required()` part in `covalent-dispatcher/_service/app.py`, may be removed in later iterations.
- Dispatcher server will now return the error message in the response of getting result if it fails instead of sending every result ever as a response.

## [0.4.3] - 2021-11-23

### Added

- Added a note in Known Issues regarding port conflict warning.

## [0.4.2] - 2021-11-24

### Added

- Added badges to README.md

## [0.4.1] - 2021-11-23

### Changed

- Removed old coverage badge and fixed the badge URL

## [0.4.0] - 2021-11-23

### Added

- Codecov integrations and badge

### Fixed

- Detached pipelines no longer created

## [0.3.0] - 2021-11-23

### Added

- Wrote a Code of Conduct based on <https://www.contributor-covenant.org/>
- Added installation and environment setup details in CONTRIBUTING
- Added Known Issues section to README

## [0.2.0] - 2021-11-22

### Changed

- Removed non-open-source executors from Covalent. The local SLURM executor is now
- a separate repo. Executors are now plugins.

## [0.1.0] - 2021-11-19

### Added

- Pythonic CLI tool. Install the package and run `covalent --help` for a usage description.
- Login and logout functionality.
- Executor registration/deregistration skeleton code.
- Dispatcher service start, stop, status, and restart.

### Changed

- JWT token is stored to file instead of in an environment variable.
- The Dask client attempts to connect to an existing server.

### Removed

- Removed the Bash CLI tool.

### Fixed

- Version assignment in the covalent init file.

## [0.0.3] - 2021-11-17

### Fixed

- Fixed the Dockerfile so that it runs the dispatcher server from the covalent repo.

## [0.0.2] - 2021-11-15

### Changed

- Single line change in ci script so that it doesn't exit after validating the version.
- Using `rules` in `pytest` so that the behavior in test stage is consistent.

## [0.0.1] - 2021-11-15

### Added

- CHANGELOG.md to track changes (this file).
- Semantic versioning in VERSION.
- CI pipeline job to enforce versioning.<|MERGE_RESOLUTION|>--- conflicted
+++ resolved
@@ -7,12 +7,11 @@
 
 ## [UNRELEASED]
 
-<<<<<<< HEAD
 ### Changed
 
 - Bumped versions in pre-commit config
 - Added prettier for markdown files.
-=======
+
 ### Added
 
 - File transfer strategy for GCP storage
@@ -45,7 +44,6 @@
 
 - Fix `Lattice` docstring in RTD.
 - Added a missing `,` to the Slurm docs.
->>>>>>> 30549012
 
 ### Operations
 
