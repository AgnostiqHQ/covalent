--- conflicted
+++ resolved
@@ -7,11 +7,10 @@
 
 ## [UNRELEASED]
 
-<<<<<<< HEAD
 ### Fixed
 
 - The `.dockerignore` file now ignores any unnecessary front-end build files
-=======
+
 ## [0.63.1] - 2022-04-06
 
 ### Fixed
@@ -43,7 +42,6 @@
 ### Fixed
 
 - Fixed failures in pushing images to ECR.
->>>>>>> 74fc2e0f
 
 ## [0.61.0] - 2022-04-06
 
