--- conflicted
+++ resolved
@@ -9,20 +9,16 @@
 
 ### Added
 
-<<<<<<< HEAD
 - `requirements-client.txt` file added.
 
 ### Changed
 
 - Installation requirements are now split into client side and server side requirements' files.
 - `setup.py` modified to install client side requirements only, if `COVALENT_SDK_ONLY` environment variable is present and `True`.
-=======
+
+### Operations
+
 - Updating all references to local workflows
->>>>>>> f59ee530
-
-### Operations
-
-- Updating path references to local workflows
 - Adding `nightly.yml` workflow for nightly CI
 - Updated triggers to `tests` and `changelog` workflows
 
