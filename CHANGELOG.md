--- conflicted
+++ resolved
@@ -7,7 +7,6 @@
 
 ## [UNRELEASED]
 
-<<<<<<< HEAD
 ### Fixed
 
 - Using `filelock` package now for platform independent file locking of config file. This should fix the failing tests as well as improve compatiblity with Windows.
@@ -22,8 +21,6 @@
 - Fix autodoc for SSH, Slurm, AWS Braket, AWS Lambda, AWS EC2, AWS Batch, Google Batch 
 - Updated documentation links in README
 
-=======
->>>>>>> 9d2210f1
 ### Operations
 
 - Bumped versions in pre-commit config
