--- conflicted
+++ resolved
@@ -7,11 +7,9 @@
 
 ## [UNRELEASED]
 
-<<<<<<< HEAD
 ### Added
 
 - File transfer strategy for Azure blob storage
-=======
 
 ### Fixed
 
@@ -22,7 +20,6 @@
 - Fix `Lattice` docstring in RTD.
 - Added a missing `,` to the Slurm docs.
 
->>>>>>> 30fdcf62
 
 ### Operations
 
