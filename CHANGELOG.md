--- conflicted
+++ resolved
@@ -7,11 +7,10 @@
 
 ## [UNRELEASED]
 
-<<<<<<< HEAD
 ### Added
 
 - File transfer support for leptons
-=======
+
 ## [0.127.0] - 2022-07-11
 
 ### Authors
@@ -28,7 +27,6 @@
 ### Tests
 
 - Flask app route tests
->>>>>>> 03dca235
 
 ## [0.126.0] - 2022-07-11
 
