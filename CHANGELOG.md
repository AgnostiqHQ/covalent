--- conflicted
+++ resolved
@@ -7,17 +7,15 @@
 
 ## [UNRELEASED]
 
-<<<<<<< HEAD
 ### Fixed
 
 - The `.dockerignore` file now ignores any unnecessary front-end build files
-=======
+
 ## [0.64.1] - 2022-04-06
 
 ### Fixed
 
 - egg_info invocation
->>>>>>> 4b9688b4
 
 ## [0.64.0] - 2022-04-06
 
