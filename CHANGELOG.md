--- conflicted
+++ resolved
@@ -7,11 +7,14 @@
 
 ## [UNRELEASED]
 
-<<<<<<< HEAD
 ### Changed
 
 - Implementation of `result_object` property method to be backwards compatible with version 0.209.1.
-=======
+
+### Tests
+
+- Updated QA stress test execution time baseline.
+
 ## [0.221.1-rc.0] - 2023-04-26
 
 ### Authors
@@ -19,17 +22,14 @@
 - Madhur Tandon <20173739+madhur-tandon@users.noreply.github.com>
 - Co-authored-by: Alejandro Esquivel <ae@alejandro.ltd>
 - Faiyaz Hasan <faiyaz@agnostiq.ai>
-- Rob de Wit <RCdeWit@users.noreply.github.com>
 - Co-authored-by: pre-commit-ci[bot] <66853113+pre-commit-ci[bot]@users.noreply.github.com>
 - Sankalp Sanand <sankalp@agnostiq.ai>
 - Co-authored-by: kessler-frost <ssanand@hawk.iit.edu>
 
->>>>>>> cfd4420c
 
 ### Tests
 
 - Move QA scripts from QA repo to Covalent functional tests.
-- Updated QA stress test execution time baseline.
 
 ### Docs
 
