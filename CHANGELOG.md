--- conflicted
+++ resolved
@@ -7,17 +7,16 @@
 
 ## [UNRELEASED]
 
-<<<<<<< HEAD
-### Added
-
-- `covalent/_results_manager/write_result_to_db.py` module for saving decomposed result to the database.
-- `tests/covalent_tests/results_manager_tests/write_result_to_db_test.py` containing the unit tests for the module corresponding module.
+### Added
+
+- `covalent/_results_manager/write_result_to_db.py` module and methods to insert / update data in the DB.
+- `tests/covalent_tests/results_manager_tests/write_result_to_db_test.py` containing the unit tests for corresponding functions.
 
 ### Changed
 
 - Electron `type` column to a string type rather than an `ElectronType` in DB models.
 - Primary keys from `BigInteger` to `Integer` in DB models.
-=======
+
 ## [0.119.1] - 2022-07-04
 
 ### Authors
@@ -29,7 +28,6 @@
 ### Fixed
 
 - `covalent status` checks if the server process is still alive.
->>>>>>> 8b86679d
 
 ### Operations
 
