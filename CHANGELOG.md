--- conflicted
+++ resolved
@@ -7,19 +7,13 @@
 
 ## [UNRELEASED]
 
-<<<<<<< HEAD
 ### Added
 
 - Ability to specify a `workdir` for `local` and `dask` executors
 
-### Authors
-
-- Madhur Tandon <madhurtandon23@gmail.com>
-=======
 ### Fixed
 
 - only pin `aiohttp` downwards to fix install on Python 3.11 [#1654](https://github.com/AgnostiqHQ/covalent/pulls/1654)
->>>>>>> 8fc6d986
 
 ## [0.223.0-rc.0] - 2023-05-17
 
