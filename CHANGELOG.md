--- conflicted
+++ resolved
@@ -7,11 +7,10 @@
 
 ## [UNRELEASED]
 
-<<<<<<< HEAD
 ### Fixed
 
 - Fixed postprocessing workflows that return an electron with an incoming wait_for edge
-=======
+
 ## [0.173.0] - 2022-08-10
 
 ### Authors
@@ -31,7 +30,6 @@
 ### Tests
 
 - Updated tests to reflect above changes.
->>>>>>> 74065f62
 
 ## [0.172.0] - 2022-08-10
 
