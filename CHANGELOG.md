# Changelog

All notable changes to this project will be documented in this file.

The format is based on [Keep a Changelog](https://keepachangelog.com/en/1.0.0/),
and this project adheres to [Semantic Versioning](https://semver.org/spec/v2.0.0.html).

## [UNRELEASED]

<<<<<<< HEAD
### Fixed

- Stdout and stderr are now captured when using the dask executor.
=======
## [0.153.0] - 2022-07-25

### Authors

- Faiyaz Hasan <faiyaz@agnostiq.ai>


### Added

- Helper function to load and save files corresponding to the DB filenames.

### Changed

- Files with .txt, .log extensions are stored as strings.
- Get result web request timeout to 2 seconds.

## [0.152.0] - 2022-07-25

### Authors

- Faiyaz Hasan <faiyaz@agnostiq.ai>
- Co-authored-by: Scott Wyman Neagle <scott@agnostiq.ai>


### Changed

- Pass default DataStore object to node value retrieval method in the Results object.
>>>>>>> b35221ed

## [0.151.1] - 2022-07-22

### Authors

- Faiyaz Hasan <faiyaz@agnostiq.ai>
- Co-authored-by: Scott Wyman Neagle <scott@agnostiq.ai>


### Fixed

- Adding maximum number of retries and timeout parameter to the get result http call.
- Disabling result_webhook for now.

## [0.151.0] - 2022-07-22

### Authors

- Scott Wyman Neagle <scott@agnostiq.ai>
- Co-authored-by: Will Cunningham <wjcunningham7@gmail.com>
- Sankalp Sanand <sankalp@agnostiq.ai>


### Added

- `BaseAsyncExecutor` has been added which can be inherited by new async-aware executors.

### Changed

- Since tasks were basically submitting the functions to a Dask cluster by default, they have been converted into asyncio `Tasks` instead which support a far larger number of concurrent tasks than previously used `ThreadPool`.

- `tasks_pool` will still be used to schedule tasks which use non-async executors.

- Executor's `executor` will now receive a callable instead of a serialized function. This allows deserializing the function where it is going to be executed while providing a simplified `execute` at the same time.

- `uvloop` is being used instead of the default event loop of `asyncio` for better performance.

- Tests have also been updated to reflect above changes.

### Operations

- Made Santosh the sole owner of `/docs`

## [0.150.0] - 2022-07-22

### Authors

- Faiyaz Hasan <faiyaz@agnostiq.ai>


### Added

- Initialize database tables when the covalent server is started.

## [0.149.0] - 2022-07-21

### Authors

- Scott Wyman Neagle <scott@agnostiq.ai>
- Co-authored-by: Venkat Bala <venkat@agnostiq.ai>


### Removed

- `result.save()`
- `result._write_dispatch_to_python_file()`

## [0.148.0] - 2022-07-21

### Authors

- Alejandro Esquivel <ae@alejandro.ltd>


### Changed

- Changed DataStore default db path to correspond to dispatch db config path

### Operations

- Added workflow to stale and close pull requests

### Docs

- Fixed `get_metadata` calls in examples to remove `results_dir` argument
- Removed YouTube video temporarily

## [0.147.0] - 2022-07-21

### Authors

- Casey Jao <casey@agnostiq.ai>


### Changed

- Simplified interface for custom executors. All the boilerplate has
  been moved to `BaseExecutor`.

## [0.146.0] - 2022-07-20

### Authors

- Casey Jao <casey@agnostiq.ai>
- Co-authored-by: Venkat Bala <venkat@agnostiq.ai>
- Faiyaz Hasan <faiyaz@agnostiq.ai>



### Added

- Ensure that transportable objects are rendered correctly when printing the result object.

### Tests

- Check that user data is not unpickled by the Covalent server process

## [0.145.0] - 2022-07-20

### Authors

- Scott Wyman Neagle <scott@agnostiq.ai>
- Co-authored-by: Venkat Bala <venkat@agnostiq.ai>
- Co-authored-by: Faiyaz Hasan <faiyaz@agnostiq.ai>


### Removed

- `entry_point.get_result()`

### Changed

- get_result to query an HTTP endpoint instead of a DB session

## [0.144.0] - 2022-07-20

### Authors

- Will Cunningham <wjcunningham7@users.noreply.github.com>
- Co-authored-by: Scott Wyman Neagle <scott@agnostiq.ai>
- Alejandro Esquivel <ae@alejandro.ltd>


### Added

- Set up alembic migrations & added migration guide (`alembic/README.md`)

## [0.143.0] - 2022-07-19

### Authors

- Will Cunningham <wjcunningham7@users.noreply.github.com>
- Co-authored-by: Scott Wyman Neagle <scott@agnostiq.ai>


### Changed

- Installation will fail if `cova` is installed while trying to install `covalent`.

## [0.142.0] - 2022-07-19

### Authors

- Poojith U Rao <106616820+poojithurao@users.noreply.github.com>
- Co-authored-by: Will Cunningham <wjcunningham7@gmail.com>
- Anna Hughes <annagwen42@gmail.com>
- Co-authored-by: Poojith <poojith@agnostiq.ai>
- Co-authored-by: Scott Wyman Neagle <scott@agnostiq.ai>
- Casey Jao <casey@agnostiq.ai>
- Co-authored-by: Venkat Bala <venkat@agnostiq.ai>
- Co-authored-by: pre-commit-ci[bot] <66853113+pre-commit-ci[bot]@users.noreply.github.com>
- Faiyaz Hasan <faiyaz@agnostiq.ai>


### Added

- `electron_num`, `completed_electron_num` fields to the Lattice table.

## [0.141.0] - 2022-07-19

### Authors

- Poojith U Rao <106616820+poojithurao@users.noreply.github.com>
- Co-authored-by: Will Cunningham <wjcunningham7@gmail.com>
- Anna Hughes <annagwen42@gmail.com>
- Co-authored-by: Poojith <poojith@agnostiq.ai>
- Co-authored-by: Scott Wyman Neagle <scott@agnostiq.ai>
- Casey Jao <casey@agnostiq.ai>
- Co-authored-by: Venkat Bala <venkat@agnostiq.ai>
- Co-authored-by: pre-commit-ci[bot] <66853113+pre-commit-ci[bot]@users.noreply.github.com>


### Changed

- Deprecate topological sort in favor of inspect in-degree of nodes until they are zero before dispatching task
- Use deepcopy to generate a copy of the metadata dictionary before saving result object to the database

### Docs

- Adding incomplete pennylane kernel tutorial
- Adding quantum ensemble tutorial

## [0.140.0] - 2022-07-19

### Authors

- Faiyaz Hasan <faiyaz@agnostiq.ai>
- Co-authored-by: Venkat Bala <venkat@agnostiq.ai>


### Added

- Fields `deps_filename`, `call_before_filename` and `call_after_filename` to the `Electron` table.
- Re-write the deps / call before and after file contents when inserting / updating electron record in the database.

### Changed

- Modify the test and implementation logic of inserting the electron record with these new fields.
- Field `key` to `key_filename` in `Electron` table.

## [0.139.1] - 2022-07-19

### Authors

- Divyanshu Singh <55018955+divshacker@users.noreply.github.com>
- Co-authored-by: Scott Wyman Neagle <wymnea@protonmail.com>
- Co-authored-by: Scott Wyman Neagle <scott@agnostiq.ai>
- Co-authored-by: Will Cunningham <wjcunningham7@users.noreply.github.com>


### Fixed

- Fixes Reverse IP problem. All References to `0.0.0.0` are changed to `localhost` . More details can be found [here](https://github.com/AgnostiqHQ/covalent/issues/202)

## [0.139.0] - 2022-07-19

### Authors

- Venkat Bala <venkat@agnostiq.ai>
- Co-authored-by: Scott Wyman Neagle <scott@agnostiq.ai>
- Faiyaz Hasan <faiyaz@agnostiq.ai>
- Co-authored-by: Will Cunningham <wjcunningham7@gmail.com>


### Added

- Columns `is_active` in the lattice, eLectron and Electron dependency tables.

### Docs

- Adding a RTD tutorial/steps on creating a custom executor

## [0.138.0] - 2022-07-19

### Authors

- Anna Hughes <annagwen42@gmail.com>
- Co-authored-by: Will Cunningham <wjcunningham7@gmail.com>
- Will Cunningham <wjcunningham7@users.noreply.github.com>
- Co-authored-by: Venkat Bala <venkat@agnostiq.ai>


### Added

- Docker build workflow

### Changed

- Dockerfile uses multi-stage build

### Docs

- New tutorial demonstrating how to solve the MaxCut Problem with QAOA and Covalent

## [0.137.0] - 2022-07-19

### Authors

- Prasanna Venkatesh <54540812+Prasy12@users.noreply.github.com>
- Co-authored-by: Alejandro Esquivel <ae@alejandro.ltd>


### Added

- Ability to hide/show labels on the graph
- Graph layout with elk configurations

### Changed

- Changed API socket calls interval for graph optimization.

### Tests

- Disabled several dask functional tests

## [0.136.0] - 2022-07-18

### Authors

- Scott Wyman Neagle <scott@agnostiq.ai>
- Co-authored-by: Faiyaz Hasan <faiyaz@agnostiq.ai>


### Changed

- Result.save() has been deprecated in favor of Result.persist() and querying the database directly.

## [0.135.0] - 2022-07-18

### Authors

- Casey Jao <casey@agnostiq.ai>
- Co-authored-by: Scott Wyman Neagle <scott@agnostiq.ai>
- Co-authored-by: Alejandro Esquivel <ae@alejandro.ltd>


### Operations

- Psiog is only codeowner of js files
- Fix in changelog action to handle null author when a bot is committing

### Added

- Support injecting return values of calldeps into electrons during workflow execution

## [0.134.0] - 2022-07-15

### Authors

- Casey Jao <casey@agnostiq.ai>
- Co-authored-by: Scott Wyman Neagle <scott@agnostiq.ai>


### Changed

- Covalent server can now process workflows without having their deps installed

## [0.133.0] - 2022-07-15

### Authors

- Will Cunningham <wjcunningham7@users.noreply.github.com>


### Removed

- Removed the deprecated function `draw_inline` as well as the `matplotlib` dependency.

### Operations

- Fixing the retry block for tests

## [0.132.0] - 2022-07-14

### Authors

- Will Cunningham <wjcunningham7@users.noreply.github.com>


### Added

- Bash lepton support reintroduced with some UX modifications to the Lepton class. Leptons which use scripting languages can be specified as either (1) a command run in the shell/console or (2) a call to a function in a library/script. Leptons which use compiled languages must specify a library and a function name.
- The keyword argument `display_name` can be used to override the name appearing in the UI. Particularly useful when the lepton is a command.
- All arguments except for language are now keyword arguments.
- Keyword arguments passed to a Bash lepton are understood to define environment variables within the shell.
- Non-keyword arguments fill in `$1`, `$2`, etc.
- Named outputs enumerate variables within the shell which will be returned to the user. These can be either `Lepton.OUTPUT` or `Lepton.INPUT_OUTPUT` types.

### Added

- New fields to the decomposed result object Database: 

## [0.131.0] - 2022-07-13

### Authors

- Sankalp Sanand <sankalp@agnostiq.ai>
- Co-authored-by: Venkat Bala <venkat@agnostiq.ai>


### Fixed

- `covalent --version` now looks for `covalent` metadata instead of `cova`

### Tests

- Updated the cli test to include whether the correct version number is shown when `covalent --version` is run

### Added

- Method to write electron id corresponding to sublattices in `execution.py` when running `_run_task`.

## [0.130.0] - 2022-07-12

### Authors

- Venkat Bala <venkat@agnostiq.ai>
- Co-authored-by: Scott Wyman Neagle <scott@agnostiq.ai>

### Changed

- Ignoring tests for `cancel_dispatch` and `construct_bash`
- Create a dummy requirements.txt file for pip deps tests
- Fix version of `Werkzeug` package to avoid running into ValueError (unexpected kwarg `as_tuple`)
- Update `customization` how to test by specifying the section header `sdk`

## [0.129.0] - 2022-07-12

### Authors

- Sankalp Sanand <sankalp@agnostiq.ai>
- Co-authored-by: Alejandro Esquivel <ae@alejandro.ltd>

### Added

- Support for `wait_for` type edges when two electrons are connected by their execution side effects instead of output-input relation.

### Changed

- `active_lattice.electron_outputs` now contains the node ids as well for the electron which is being post processed.

## [0.128.1] - 2022-07-12

### Authors

- Faiyaz Hasan <faiyaz@agnostiq.ai>


### Fixed

- `Result.persist` test in `result_test.py`.
- Electron dependency `arg_index` is changed back to Nullable.

## [0.128.0] - 2022-07-12

### Authors

- Okechukwu  Emmanuel Ochia <okechukwu@agnostiq.ai>
- Co-authored-by: Casey Jao <casey@agnostiq.ai>
- Co-authored-by: Alejandro Esquivel <ae@alejandro.ltd>
- Co-authored-by: pre-commit-ci[bot] <66853113+pre-commit-ci[bot]@users.noreply.github.com>

### Added

- File transfer support for leptons

## [0.127.0] - 2022-07-11

### Authors

- Scott Wyman Neagle <scott@agnostiq.ai>
- Co-authored-by: Faiyaz Hasan <faiyaz@agnostiq.ai>
- Co-authored-by: Venkat Bala <venkat@agnostiq.ai>


### Added

- When saving to DB, also persist to the new DB if running in develop mode

### Tests

- Flask app route tests

## [0.126.0] - 2022-07-11

### Authors

- Will Cunningham <wjcunningham7@users.noreply.github.com>
- Alejandro Esquivel <ae@alejandro.ltd>
- Co-authored-by: pre-commit-ci[bot] <66853113+pre-commit-ci[bot]@users.noreply.github.com>
- Co-authored-by: Sankalp Sanand <sankalp@agnostiq.ai>


### Added

- Added Folder class
- Added internal call before/after deps to execute File Transfer operations pre/post electron execution.

### Operations

- Enhanced hotfix action to create branches from existing commits

## [0.125.0] - 2022-07-09

### Authors

- Okechukwu  Emmanuel Ochia <okechukwu@agnostiq.ai>
- Co-authored-by: pre-commit-ci[bot] <66853113+pre-commit-ci[bot]@users.noreply.github.com>
- Co-authored-by: Alejandro Esquivel <ae@alejandro.ltd>
- Venkat Bala <venkat@agnostiq.ai>
- Co-authored-by: Okechukwu Ochia <emmirald@gmail.com>
- Co-authored-by: Scott Wyman Neagle <scott@agnostiq.ai>


### Added

- Dask Cluster CLI functional/unit tests

### Docs

- Updated RTD concepts, how-to-guides, and api docs with electron dependencies.

### Operations

- Separate out running tests and uploading coverage report to circumvent bug in
  retry action

## [0.124.0] - 2022-07-07

### Authors

- Will Cunningham <wjcunningham7@users.noreply.github.com>
- Co-authored-by: Scott Wyman Neagle <scott@agnostiq.ai>
- Faiyaz Hasan <faiyaz@agnostiq.ai>


### Added

- `Result.persist` method in `covalent/_results_manager/result.py`.

### Operations

- Package pre-releases go to `covalent` instead of `cova` on PyPI.

## [0.123.0] - 2022-07-07

### Authors

- Scott Wyman Neagle <scott@agnostiq.ai>
- Co-authored-by: Faiyaz Hasan <faiyaz@agnostiq.ai>
- Will Cunningham <wjcunningham7@users.noreply.github.com>
- Alejandro Esquivel <ae@alejandro.ltd>
- Co-authored-by: pre-commit-ci[bot] <66853113+pre-commit-ci[bot]@users.noreply.github.com>


### Added

- Added Folder class
- Added internal call before/after deps to execute File Transfer operations pre/post electron execution.

### Operations

- `codeql.yml` and `condabuild.yml` run nightly instead of on every PR.
- Style fixes in changelog

## [0.122.1] - 2022-07-06

### Authors

Will Cunningham <wjcunningham7@users.noreply.github.com>
Co-authored-by: Scott Wyman Neagle <scott@agnostiq.ai>


### Operations

- Added license scanner action
- Pre-commit autoupdate

### Tests

- Tests for running workflows with more than one iteration

### Fixed

- Attribute error caused by attempts to retrieve the name from the node function when the node function is set to None

## [0.122.0] - 2022-07-04

### Authors

Faiyaz Hasan <faiyaz@agnostiq.ai>
Co-authored-by: pre-commit-ci[bot] <66853113+pre-commit-ci[bot]@users.noreply.github.com>


### Added

- `covalent/_results_manager/write_result_to_db.py` module and methods to insert / update data in the DB.
- `tests/covalent_tests/results_manager_tests/write_result_to_db_test.py` containing the unit tests for corresponding functions.

### Changed

- Electron `type` column to a string type rather than an `ElectronType` in DB models.
- Primary keys from `BigInteger` to `Integer` in DB models.

## [0.121.0] - 2022-07-04

### Authors

Will Cunningham <wjcunningham7@users.noreply.github.com>
Co-authored-by: Alejandro Esquivel <ae@alejandro.ltd>
Co-authored-by: pre-commit-ci[bot] <66853113+pre-commit-ci[bot]@users.noreply.github.com>


### Removed

- Unused requirements `gunicorn` and `eventlet` in `requirements.txt` as well as `dask` in `tests/requirements.txt`, since it is already included in the core requirements.

### Docs

- Updated the compatibility matrix in the docs.

## [0.120.0] - 2022-07-04

### Authors

Okechukwu  Emmanuel Ochia <okechukwu@agnostiq.ai>
Co-authored-by: Venkat Bala <venkat@agnostiq.ai>
Co-authored-by: pre-commit-ci[bot] <66853113+pre-commit-ci[bot]@users.noreply.github.com>
Co-authored-by: Scott Wyman Neagle <scott@agnostiq.ai>


### Added

- Adding `cluster` CLI options to facilitate interacting with the backend Dask cluster
- Adding options to `covalent start` to enable specifying number of workers, memory limit and threads per worker at cluster startup

### Changed

- Update `DaskAdminWorker` docstring with better explanation

## [0.119.1] - 2022-07-04

### Authors

Scott Wyman Neagle <scott@agnostiq.ai>
Casey Jao <casey@agnostiq.ai>


### Fixed

- `covalent status` checks if the server process is still alive.

### Operations

- Updates to changelog logic to handle multiple authors

## [0.119.0] - 2022-07-03
### Authors
@cjao 


### Added

- Introduce support for pip dependencies

## [0.118.0] - 2022-07-02
### Authors
@AlejandroEsquivel 


### Added

- Introduced File, FileTransfer, and FileTransferStrategy classes to support various File Transfer use cases prior/post electron execution

## [0.117.0] - 2022-07-02
### Authors
@Emmanuel289 


### Added

- Included retry action in 'tests.yaml' workflow.

## [0.116.0] - 2022-06-29
### Authors
@Prasy12 

### Changed

- Changed API socket calls interval for graph optimization.

### Added

- Ability to change to different layouts from the GUI.

## [0.115.0] - 2022-06-28
### Authors
@cjao 


### Added

- Introduce support for `call_before`, `call_after`, and bash dependencies

### Operations

- Unit tests performed on Python 3.10 on Ubuntu and MacOS images as well as 3.9 on MacOS
- Updated codeowners so that AQ Engineers doesn't own this CHANGELOG
- pre-commit autoupdate

## [0.114.0] - 2022-06-23
### Authors
@dependabot[bot] 


### Changed

- Changed eventsource version on webapp yarn-lock file.

### Operations

- Added Github push changelog workflow to append commiters username
- Reusable JavaScript action to parse changelog and update version

## [0.113.0] - 2022-06-21

### Added

- Introduce new db models and object store backends

### Operations

- Syntax fix in hotfix.yml

### Docs

- Added new tutorial: Linear and convolutional autoencoders

## [0.112.0] - 2022-06-20

### Changed

- Changed async version on webapp package-lock file.

## [0.111.0] - 2022-06-20

### Changed

- Changed eventsource version on webapp package-lock file.

### Docs

- Added new tutorial: Covalentified version of the Pennylane Variational Classifier tutorial.

## [0.110.3] - 2022-06-17

### Fixed

- Fix error when parsing electron positional arguments in workflows

### Docs

- Remove hardcoding version info in README.md

## [0.110.2] - 2022-06-10

### Docs

- Fix MNIST tutorial
- Fix Quantum Gravity tutorial
- Update RTD with migration guide compatible with latest release
- Convert all references to `covalent start` from Jupyter notebooks to markdown statements
- Update release notes summary in README.md
- Fixed display issues with figure (in dark mode) and bullet points in tutorials

### Operations

- Added a retry block to the webapp build step in `tests.yml`

## [0.110.1] - 2022-06-10

### Fixed

- Configure dask to not use daemonic processes when creating a cluster

### Operations

- Sync the VERSION file within `covalent` directory to match the root level VERSION
- Manually patch `covalent/VERSION`

## [0.110.0] - 2022-06-10

### Changed

- Web GUI list size and status label colors changed.
- Web GUI graph running icon changed to non-static icon.

### Docs

- Removed references to the Dask executor in RTD as they are no longer needed.

## [0.109.1] - 2022-06-10

### Fixed

- `covalent --version` now works for PyPI releases

## [0.109.0] - 2022-06-10

### Docs

- Update CLI help statements

### Added

- Add CLI functionality to start covalent with/without Dask
- Add CLI support to parse `covalent_ui.log` file

### Operations

- Updating codeowners to establish engineering & psiog ownership

### Docs

- Added new tutorial: Training quantum embedding kernels for classification.

## [0.108.0] - 2022-06-08

### Added

- WCI yaml file

### Docs

- Add pandoc installation updates to contributing guide

## [0.107.0] - 2022-06-07

### Changed

- Skipping stdout/stderr redirection tests until implemented in Dask parent process

### Added

- Simplifed starting the dask cluster using `multiprocessing`
- Added `bokeh==2.4.3` to requirements.txt to enable view Dask dashboard

### Fixed

- Changelog-reminder action now works for PRs from forks.

## [0.106.2] - 2022-06-06

### Fixed

- Specifying the version for package `furo` to `2022.4.7` to prevent breaking doc builds

### Docs

- Added new tutorial: Using Covalent with PennyLane for hybrid computation.

## [0.106.1] - 2022-06-01

### Fixed

- Changelog-reminder action now works for PRs from forks

### Docs

- Removed references to microservices in RTD
- Updated README.md.
- Changed `ct.electron` to `ct.lattice(executor=dask_executor)` in MNIST classifier tutorial

## [0.106.0] - 2022-05-26

### Changed

- Visual theme for Webapp GUI changed in accordance to new theme
- Fonts, colors, icons have been updated

## [0.105.0] - 2022-05-25

### Added

- Add a pre-commit hook for `detect-secrets`.
- Updated the actions in accordance with the migration done in the previous version.

## [0.104.0] - 2022-05-23

### Changed

- Services have been moved to a different codebase. This repo is now hosting the Covalent SDK, local dispatcher backend, Covalent web GUI, and documentation. Version is bumped to `0.104.0` in order to avoid conflicts.
- Update tests to match the current dispatcher api
- Skip testing dask executor until dask executor plugin is made public
- Using 2 thread pools to manage multiple workflows better and the other one for executing electrons in parallel.

### Fixed

- Add psutil and PyYAML to requirements.txt
- Passing the same Electron to multiple inputs of an Electron now works. UI fix pending.
- Dask from `requirements.txt`.

### Removed

- Asyncio usage for electron level concurrency.
- References to dask

### Added

- Functional test added for dask executor with the cluster running locally.
- Scalability tests for different workflows and workflow sizes under `tests/stress_tests/scripts`
- Add sample performance testing workflows under `tests/stress_tests`
- Add pipelines to continuously run the tutorial notebooks
- Create notebook with tasks from RTD

## [0.32.3] - 2022-03-16

### Fixed

- Fix missing UI graph edges between parameters and electrons in certain cases.
- Fix UI crashes in cases where legacy localStorage state was being loaded.

## [0.32.2] - 2022-03-16

### Added

- Images for graphs generated in tutorials and how-tos.
- Note for quantum gravity tutorial to tell users that `tensorflow` doesn't work on M1 Macs.
- `Known Issues` added to `README.md`

### Fixed

- `draw` function usage in tutorials and how-tos now reflects the UI images generated instead of using graphviz.
- Images now render properly in RTD of how-tos.

### Changed

- Reran all the tutorials that could run, generating the outputs again.

## [0.32.1] - 2022-03-15

### Fixed

- CLI now starts server directly in the subprocess instead of as a daemon
- Logs are provided as pipes to Popen instead of using a shell redirect
- Restart behavior fixed
- Default port in `covalent_ui/app.py` uses the config manager

### Removed

- `_graceful_restart` function no longer needed without gunicorn

## [0.32.0] - 2022-03-11

### Added

- Dispatcher microservice API endpoint to dispatch and update workflow.
- Added get runnable task endpoint.

## [0.31.0] - 2022-03-11

### Added

- Runner component's main functionality to run a set of tasks, cancel a task, and get a task's status added to its api.

## [0.30.5] - 2022-03-11

### Updated

- Updated Workflow endpoints & API spec to support upload & download of result objects as pickle files

## [0.30.4] - 2022-03-11

### Fixed

- When executing a task on an alternate Conda environment, Covalent no longer has to be installed on that environment. Previously, a Covalent object (the execution function as a TransportableObject) was passed to the environment. Now it is deserialized to a "normal" Python function, which is passed to the alternate Conda environment.

## [0.30.3] - 2022-03-11

### Fixed

- Fixed the order of output storage in `post_process` which should have been the order in which the electron functions are called instead of being the order in which they are executed. This fixes the order in which the replacement of function calls with their output happens, which further fixes any discrepencies in the results obtained by the user.

- Fixed the `post_process` test to check the order as well.

## [0.30.2] - 2022-03-11

### Changed

- Updated eventlet to 0.31.0

## [0.30.1] - 2022-03-10

### Fixed

- Eliminate unhandled exception in Covalent UI backend when calling fetch_result.

## [0.30.0] - 2022-03-09

### Added

- Skeleton code for writing the different services corresponding to each component in the open source refactor.
- OpenAPI specifications for each of the services.

## [0.29.3] - 2022-03-09

### Fixed

- Covalent UI is built in the Dockerfile, the setup file, the pypi workflow, the tests workflow, and the conda build script.

## [0.29.2] - 2022-03-09

### Added

- Defaults defined in executor plugins are read and used to update the in-memory config, as well as the user config file. But only if the parameter in question wasn't already defined.

### Changed

- Input parameter names and docstrings in _shared_files.config.update_config were changed for clarity.

## [0.29.1] - 2022-03-07

### Changed

- Updated fail-fast strategy to run all tests.

## [0.29.0] - 2022-03-07

### Added

- DispatchDB for storing dispatched results

### Changed

- UI loads dispatches from DispatchDB instead of browser local storage

## [0.28.3] - 2022-03-03

### Fixed

Installed executor plugins don't have to be referred to by their full module name. Eg, use "custom_executor", instead of "covalent_custom_plugin.custom_executor".

## [0.28.2] - 2022-03-03

### Added

- A brief overview of the tutorial structure in the MNIST classification tutorial.

## [0.28.1] - 2022-03-02

### Added

- Conda installation is only supported for Linux in the `Getting Started` guide.
- MNIST classifier tutorial.

### Removed

- Removed handling of default values of function parameters in `get_named_params` in `covalent/_shared_files/utils.py`. So, it is actually being handled by not being handled since now `named_args` and `named_kwargs` will only contain parameters that were passed during the function call and not all of them.

## [0.28.0] - 2022-03-02

### Added

- Lepton support, including for Python modules and C libraries
- How-to guides showing how to use leptons for each of these

## [0.27.6] - 2022-03-01

### Added

- Added feature development basic steps in CONTRIBUTING.md.
- Added section on locally building RTD (read the docs) in the contributing guide.

## [0.27.5] - 2022-03-01

### Fixed

- Missing UI input data after backend change - needed to be derived from graph for electrons, lattice inputs fixed on server-side, combining name and positional args
- Broken UI graph due to variable->edge_name renaming
- Missing UI executor data after server-side renaming

## [0.27.4] - 2022-02-28

### Fixed

- Path used in `covalent/executor/__init__.py` for executor plugin modules needed updating to `covalent/executor/executor_plugins`

### Removed

- Disabled workflow cancellation test due to inconsistent outcomes. Test will be re-enabled after cancellation mechanisms are investigated further.

## [0.27.3] - 2022-02-25

### Added

- Added `USING_DOCKER.md` guide for running docker container.
- Added cli args to covalent UI flask server `covalent_ui/app.py` to modify port and log file path.

### Removed

- Removed gunicorn from cli and Dockerfile.

### Changed

- Updated cli `covalent_dispatcher/_cli/service.py` to run flask server directly, and removed dispatcher and UI flags.
- Using Flask blueprints to merge Dispatcher and UI servers.
- Updated Dockerfile to run flask server directly.
- Creating server PID file manually in `covalent_dispatcher/_cli/service.py`.
- Updated tests and docs to reflect merged servers.
- Changed all mentions of port 47007 (for old UI server) to 48008.

## [0.27.2] - 2022-02-24

### Changed

- Removed unnecessary blockquotes from the How-To guide for creating custom executors
- Changed "Covalent Cloud" to "Covalent" in the main code text

## [0.27.1] - 2022-02-24

### Removed

- Removed AQ-Engineers from CODEOWNERS in order to fix PR review notifications

## [0.27.0] - 2022-02-24

### Added

- Support for positional only, positional or keyword, variable positional, keyword only, variable keyword types of parameters is now added, e.g an electron can now use variable args and variable kwargs if the number/names of parameters are unknown during definition as `def task(*args, **kwargs)` which wasn't possible before.

- `Lattice.args` added to store positional arguments passed to the lattice's workflow function.

- `get_named_params` function added in `_shared_files/utils.py` which will return a tuple containing named positional arguments and named keyword arguments. The names help in showing and storing these parameters in the transport graph.

- Tests to verify whether all kinds of input paramaters are supported by electron or a lattice.

### Changed

- No longer merging positional arguments with keyword arguments, instead they are separately stored in respective nodes in the transport graph.

- `inputs` returned from `_get_inputs` function in `covalent_dispatcher/_core/execution.py` now contains positional as well as keyword arguments which further get passed to the executor.

- Executors now support positional and keyword arguments as inputs to their executable functions.

- Result object's `_inputs` attribute now contains both `args` and `kwargs`.

- `add_node_for_nested_iterables` is renamed to `connect_node_with_others` and `add_node_to_graph` also renamed to `add_collection_node_to_graph` in `electron.py`. Some more variable renames to have appropriate self-explanatory names.

- Nodes and edges in the transport graph now have a better interface to assign attributes to them.

- Edge attribute `variable` renamed to `edge_name`.

- In `serialize` function of the transport graph, if `metadata_only` is True, then only `metadata` attribute of node and `source` and `target` attributes of edge are kept in the then return serialized `data`.

- Updated the tests wherever necessary to reflect the above changes

### Removed

- Deprecated `required_params_passed` since an error will automatically be thrown by the `build_graph` function if any of the required parameters are not passed.

- Removed duplicate attributes from nodes in the transport graph.

## [0.26.1] - 2022-02-23

### Added

- Added Local Executor section to the API read the docs.

## [0.26.0] - 2022-02-23

### Added

- Automated reminders to update the changelog

## [0.25.3] - 2022-02-23

## Added

- Listed common mocking commands in the CONTRIBUTING.md guide.
- Additional guidelines on testing.

## [0.25.2] - 2022-02-21

### Changed

- `backend` metadata name changed to `executor`.
- `_plan_workflow` usage updated to reflect how that executor related information is now stored in the specific executor object.
- Updated tests to reflect the above changes.
- Improved the dispatch cancellation test to provide a robust solution which earlier took 10 minutes to run with uncertainty of failing every now and then.

### Removed

- Removed `TaskExecutionMetadata` as a consequence of removing `execution_args`.

## [0.25.1] - 2022-02-18

### Fixed

- Tracking imports that have been used in the workflow takes less time.

### Added

- User-imports are included in the dispatch_source.py script. Covalent-related imports are commented out.

## [0.25.0] - 2022-02-18

### Added

- UI: Lattice draw() method displays in web UI
- UI: New navigation panel

### Changed

- UI: Animated graph changes, panel opacity

### Fixed

- UI: Fixed "Not Found" pages

## [0.24.21] - 2022-02-18

### Added

- RST document describing the expectations from a tutorial.

## [0.24.20] - 2022-02-17

### Added

- Added how to create custom executors

### Changed

- Changed the description of the hyperlink for choosing executors
- Fixed typos in doc/source/api/getting_started/how_to/execution/creating_custom_executors.ipynb

## [0.24.19] - 2022-02-16

### Added

- CODEOWNERS for certain files.

## [0.24.18] - 2022-02-15

### Added

- The user configuration file can now specify an executor plugin directory.

## [0.24.17] - 2022-02-15

### Added

- Added a how-to for making custom executors.

## [0.24.16] - 2022-02-12

### Added

- Errors now contain the traceback as well as the error message in the result object.
- Added test for `_post_process` in `tests/covalent_dispatcher_tests/_core/execution_test.py`.

### Changed

- Post processing logic in `electron` and dispatcher now relies on the order of execution in the transport graph rather than node's function names to allow for a more reliable pairing of nodes and their outputs.

- Renamed `init_test.py` in `tests/covalent_dispatcher_tests/_core/` to `execution_test.py`.

### Removed

- `exclude_from_postprocess` list which contained some non executable node types removed since only executable nodes are post processed now.

## [0.24.15] - 2022-02-11

### Fixed

- If a user's configuration file does not have a needed exeutor parameter, the default parameter (defined in _shared_files/defaults.py) is used.
- Each executor plugin is no longer initialized upon the import of Covalent. This allows required parameters in executor plugins.

## Changed

- Upon updating the configuration data with a user's configuration file, the complete set is written back to file.

## Added

- Tests for the local and base executors.

## [0.24.14] - 2022-02-11

### Added

- UI: add dashboard cards
- UI: add scaling dots background

### Changed

- UI: reduce sidebar font sizes, refine color theme
- UI: refine scrollbar styling, show on container hover
- UI: format executor parameters as YAML code
- UI: update syntax highlighting scheme
- UI: update index.html description meta tag

## [0.24.13] - 2022-02-11

### Added

- Tests for covalent/_shared_files/config.py

## [0.24.12] - 2022-02-10

### Added

- CodeQL code analyzer

## [0.24.11] - 2022-02-10

### Added

- A new dictionary `_DEFAULT_CONSTRAINTS_DEPRECATED` in defaults.py

### Changed

- The `_DEFAULT_CONSTRAINT_VALUES` dictionary now only contains the `backend` argument

## [0.24.10] - 2022-02-09

### Fixed

- Sporadically failing workflow cancellation test in tests/workflow_stack_test.py

## [0.24.9] - 2022-02-09

## Changed

- Implementation of `_port_from_pid` in covalent_dispatcher/_cli/service.py.

## Added

- Unit tests for command line interface (CLI) functionalities in covalent_dispatcher/_cli/service.py and covalent_dispatcher/_cli/cli.py.

## [0.24.8] - 2022-02-07

### Fixed

- If a user's configuration file does not have a needed parameter, the default parameter (defined in _shared_files/defaults.py) is used.

## [0.24.7] - 2022-02-07

### Added

- Typing: Add Type hint `dispatch_info` parameter.
- Documentation: Updated the return_type description in docstring.

### Changed

- Typing: Change return type annotation to `Generator`.

## [0.24.6] - 2022-02-06

### Added

- Type hint to `deserialize` method of `TransportableObject` of `covalent/_workflow/transport.py`.

### Changed

- Description of `data` in `deserialize` method of `TransportableObject` of `covalent/_workflow/transport.py` from `The serialized transportable object` to `Cloudpickled function`.

## [0.24.5] - 2022-02-05

### Fixed

- Removed dependence on Sentinel module

## [0.24.4] - 2022-02-04

### Added

- Tests across multiple versions of Python and multiple operating systems
- Documentation reflecting supported configurations

## [0.24.3] - 2022-02-04

### Changed

- Typing: Use `bool` in place of `Optional[bool]` as type annotation for `develop` parameter in `covalent_dispatcher.service._graceful_start`
- Typing: Use `Any` in place of `Optional[Any]` as type annotation for `new_value` parameter in `covalent._shared_files.config.get_config`

## [0.24.2] - 2022-02-04

### Fixed

- Updated hyperlink of "How to get the results" from "./collection/query_electron_execution_result" to "./collection/query_multiple_lattice_execution_results" in "doc/source/how_to/index.rst".
- Updated hyperlink of "How to get the result of a particular electron" from "./collection/query_multiple_lattice_execution_results" to "./collection/query_electron_execution_result" in "doc/source/how_to/index.rst".

## [0.24.1] - 2022-02-04

### Changed

- Changelog entries are now required to have the current date to enforce ordering.

## [0.24.0] - 2022-02-03

### Added

- UI: log file output - display in Output tab of all available log file output
- UI: show lattice and electron inputs
- UI: display executor attributes
- UI: display error message on failed status for lattice and electron

### Changed

- UI: re-order sidebar sections according to latest figma designs
- UI: update favicon
- UI: remove dispatch id from tab title
- UI: fit new uuids
- UI: adjust theme text primary and secondary colors

### Fixed

- UI: auto-refresh result state on initial render of listing and graph pages
- UI: graph layout issues: truncate long electron/param names

## [0.23.0] - 2022-02-03

### Added

- Added `BaseDispatcher` class to be used for creating custom dispatchers which allow connection to a dispatcher server.
- `LocalDispatcher` inheriting from `BaseDispatcher` allows connection to a local dispatcher server running on the user's machine.
- Covalent only gives interface to the `LocalDispatcher`'s `dispatch` and `dispatch_sync` methods.
- Tests for both `LocalDispatcher` and `BaseDispatcher` added.

### Changed

- Switched from using `lattice.dispatch` and `lattice.dispatch_sync` to `covalent.dispatch` and `covalent.dispatch_sync`.
- Dispatcher address now is passed as a parameter (`dispatcher_addr`) to `covalent.dispatch` and `covalent.dispatch_sync` instead of a metadata field to lattice.
- Updated tests, how tos, and tutorials to use `covalent.dispatch` and `covalent.dispatch_sync`.
- All the contents of `covalent_dispatcher/_core/__init__.py` are moved to `covalent_dispatcher/_core/execution.py` for better organization. `__init__.py` only contains function imports which are needed by external modules.
- `dispatch`, `dispatch_sync` methods deprecated from `Lattice`.

### Removed

- `_server_dispatch` method removed from `Lattice`.
- `dispatcher` metadata field removed from `lattice`.

## [0.22.19] - 2022-02-03

### Fixed

- `_write_dispatch_to_python_file` isn't called each time a task is saved. It is now only called in the final save in `_run_planned_workflow` (in covalent_dispatcher/_core/__init__.py).

## [0.22.18] - 2022-02-03

### Fixed

- Added type information to result.py

## [0.22.17] - 2022-02-02

### Added

- Replaced `"typing.Optional"` with `"str"` in covalent/executor/base.py
- Added missing type hints to `get_dispatch_context` and `write_streams_to_file` in covalent/executor/base.py, BaseExecutor

## [0.22.16] - 2022-02-02

### Added

- Functions to check if UI and dispatcher servers are running.
- Tests for the `is_ui_running` and `is_server_running` in covalent_dispatcher/_cli/service.py.

## [0.22.15] - 2022-02-01

### Fixed

- Covalent CLI command `covalent purge` will now stop the servers before deleting all the pid files.

### Added

- Test for `purge` method in covalent_dispatcher/_cli/service.py.

### Removed

- Unused `covalent_dispatcher` import from covalent_dispatcher/_cli/service.py.

### Changed

- Moved `_config_manager` import from within the `purge` method to the covalent_dispatcher/_cli/service.py for the purpose of mocking in tests.

## [0.22.14] - 2022-02-01

### Added

- Type hint to `_server_dispatch` method in `covalent/_workflow/lattice.py`.

## [0.22.13] - 2022-01-26

### Fixed

- When the local executor's `log_stdout` and `log_stderr` config variables are relative paths, they should go inside the results directory. Previously that was queried from the config, but now it's queried from the lattice metadata.

### Added

- Tests for the corresponding functions in (`covalent_dispatcher/_core/__init__.py`, `covalent/executor/base.py`, `covalent/executor/executor_plugins/local.py` and `covalent/executor/__init__.py`) affected by the bug fix.

### Changed

- Refactored `_delete_result` in result manager to give the option of deleting the result parent directory.

## [0.22.12] - 2022-01-31

### Added

- Diff check in pypi.yml ensures correct files are packaged

## [0.22.11] - 2022-01-31

### Changed

- Removed codecov token
- Removed Slack notifications from feature branches

## [0.22.10] - 2022-01-29

### Changed

- Running tests, conda, and version workflows on pull requests, not just pushes

## [0.22.9] - 2022-01-27

### Fixed

- Fixing version check action so that it doesn't run on commits that are in develop
- Edited PR template so that markdown checklist appears properly

## [0.22.8] - 2022-01-27

### Fixed

- publish workflow, using `docker buildx` to build images for x86 and ARM, prepare manifest and push to ECR so that pulls will match the correct architecture.
- typo in CONTRIBUTING
- installing `gcc` in Docker image so Docker can build wheels for `dask` and other packages that don't provide ARM wheels

### Changed

- updated versions in `requirements.txt` for `matplotlib` and `dask`

## [0.22.7] - 2022-01-27

### Added

- `MANIFEST.in` did not have `covalent_dispatcher/_service` in it due to which the PyPi package was not being built correctly. Added the `covalent_dispatcher/_service` to the `MANIFEST.in` file.

### Fixed

- setuptools properly including data files during installation

## [0.22.6] - 2022-01-26

### Fixed

- Added service folder in covalent dispatcher to package.

## [0.22.5] - 2022-01-25

### Fixed

- `README.md` images now use master branch's raw image urls hosted on <https://github.com> instead of <https://raw.githubusercontent.com>. Also, switched image rendering from html to markdown.

## [0.22.4] - 2022-01-25

### Fixed

- dispatcher server app included in sdist
- raw image urls properly used

## [0.22.3] - 2022-01-25

### Fixed

- raw image urls used in readme

## [0.22.2] - 2022-01-25

### Fixed

- pypi upload

## [0.22.1] - 2022-01-25

### Added

- Code of conduct
- Manifest.in file
- Citation info
- Action to upload to pypi

### Fixed

- Absolute URLs used in README
- Workflow badges updated URLs
- `install_package_data` -> `include_package_data` in `setup.py`

## [0.22.0] - 2022-01-25

### Changed

- Using public ECR for Docker release

## [0.21.0] - 2022-01-25

### Added

- GitHub pull request templates

## [0.20.0] - 2022-01-25

### Added

- GitHub issue templates

## [0.19.0] - 2022-01-25

### Changed

- Covalent Beta Release

## [0.18.9] - 2022-01-24

### Fixed

- iframe in the docs landing page is now responsive

## [0.18.8] - 2022-01-24

### Changed

- Temporarily removed output tab
- Truncated dispatch id to fit left sidebar, add tooltip to show full id

## [0.18.7] - 2022-01-24

### Changed

- Many stylistic improvements to documentation, README, and CONTRIBUTING.

## [0.18.6] - 2022-01-24

### Added

- Test added to check whether an already decorated function works as expected with Covalent.
- `pennylane` package added to the `requirements-dev.txt` file.

### Changed

- Now using `inspect.signature` instead of `function.__code__` to get the names of function's parameters.

## [0.18.5] - 2022-01-21

### Fixed

- Various CI fixes, including rolling back regression in version validation, caching on s3 hosted badges, applying releases and tags correctly.

## [0.18.4] - 2022-01-21

### Changed

- Removed comments and unused functions in covalent_dispatcher
- `result_class.py` renamed to `result.py`

### Fixed

- Version was not being properly imported inside `covalent/__init__.py`
- `dispatch_sync` was not previously using the `results_dir` metadata field

### Removed

- Credentials in config
- `generate_random_filename_in_cache`
- `is_any_atom`
- `to_json`
- `show_subgraph` option in `draw`
- `calculate_node`

## [0.18.3] - 2022-01-20

### Fixed

- The gunicorn servers now restart more gracefully

## [0.18.2] - 2022-01-21

### Changed

- `tempdir` metadata field removed and replaced with `executor.local.cache_dir`

## [0.18.1] - 2022-01-11

## Added

- Concepts page

## [0.18.0] - 2022-01-20

### Added

- `Result.CANCELLED` status to represent the status of a cancelled dispatch.
- Condition to cancel the whole dispatch if any of the nodes are cancelled.
- `cancel_workflow` function which uses a shared variable provided by Dask (`dask.distributed.Variable`) in a dask client to inform nodes to stop execution.
- Cancel function for dispatcher server API which will allow the server to terminate the dispatch.
- How to notebook for cancelling a dispatched job.
- Test to verify whether cancellation of dispatched jobs is working as expected.
- `cancel` function is available as `covalent.cancel`.

### Changed

- In file `covalent/_shared_files/config.py` instead of using a variable to store and then return the config data, now directly returning the configuration.
- Using `fire_and_forget` to dispatch a job instead of a dictionary of Dask's `Future` objects so that we won't have to manage the lifecycle of those futures.
- The `test_run_dispatcher` test was changed to reflect that the dispatcher no longer uses a dictionary of future objects as it was not being utilized anywhere.

### Removed

- `with dask_client` context was removed as the client created in `covalent_dispatcher/_core/__init__.py` is already being used even without the context. Furthermore, it creates issues when that context is exited which is unnecessary at the first place hence not needed to be resolved.

## [0.17.5] - 2022-01-19

### Changed

- Results directory uses a relative path by default and can be overridden by the environment variable `COVALENT_RESULTS_DIR`.

## [0.17.4] - 2022-01-19

### Changed

- Executor parameters use defaults specified in config TOML
- If relative paths are supplied for stdout and stderr, those files are created inside the results directory

## [0.17.3] - 2022-01-18

### Added

- Sync function
- Covalent CLI tool can restart in developer mode

### Fixed

- Updated the UI address referenced in the README

## [0.17.2] - 2022-01-12

### Added

- Quantum gravity tutorial

### Changed

- Moved VERSION file to top level

## [0.17.1] - 2022-01-19

### Added

- `error` attribute was added to the results object to show which node failed and the reason behind it.
- `stdout` and `stderr` attributes were added to a node's result to store any stdout and stderr printing done inside an electron/node.
- Test to verify whether `stdout` and `stderr` are being stored in the result object.

### Changed

- Redesign of how `redirect_stdout` and `redirect_stderr` contexts in executor now work to allow storing their respective outputs.
- Executors now also return `stdout` and `stderr` strings, along with the execution output, so that they can be stored in their result object.

## [0.17.0] - 2022-01-18

### Added

- Added an attribute `__code__` to electron and lattice which is a copy of their respective function's `__code__` attribute.
- Positional arguments, `args`, are now merged with keyword arguments, `kwargs`, as close as possible to where they are passed. This was done to make sure we support both with minimal changes and without losing the name of variables passed.
- Tests to ensure usage of positional arguments works as intended.

### Changed

- Slight rework to how any print statements in lattice are sent to null.
- Changed `test_dispatcher_functional` in `basic_dispatcher_test.py` to account for the support of `args` and removed a an unnecessary `print` statement.

### Removed

- Removed `args` from electron's `init` as it wasn't being used anywhere.

## [0.16.1] - 2022-01-18

### Changed

- Requirement changed from `dask[complete]` to `dask[distributed]`.

## [0.16.0] - 2022-01-14

### Added

- New UI static demo build
- New UI toolbar functions - orientation, toggle params, minimap
- Sortable and searchable lattice name row

### Changed

- Numerous UI style tweaks, mostly around dispatches table states

### Fixed

- Node sidebar info now updates correctly

## [0.15.11] - 2022-01-18

### Removed

- Unused numpy requirement. Note that numpy is still being installed indirectly as other packages in the requirements rely on it.

## [0.15.10] - 2022-01-16

## Added

- How-to guide for Covalent dispatcher CLI.

## [0.15.9] - 2022-01-18

### Changed

- Switched from using human readable ids to using UUIDs

### Removed

- `human-id` package was removed along with its mention in `requirements.txt` and `meta.yaml`

## [0.15.8] - 2022-01-17

### Removed

- Code breaking text from CLI api documentation.
- Unwanted covalent_dispatcher rst file.

### Changed

- Installation of entire covalent_dispatcher instead of covalent_dispatcher/_service in setup.py.

## [0.15.7] - 2022-01-13

### Fixed

- Functions with multi-line or really long decorators are properly serialized in dispatch_source.py.
- Multi-line Covalent output is properly commented out in dispatch_source.py.

## [0.15.6] - 2022-01-11

### Fixed

- Sub-lattice functions are successfully serialized in the utils.py get_serialized_function_str.

### Added

- Function to scan utilized source files and return a set of imported modules (utils.get_imports_from_source)

## [0.15.5] - 2022-01-12

### Changed

- UI runs on port 47007 and the dispatcher runs on port 48008. This is so that when the servers are later merged, users continue using port 47007 in the browser.
- Small modifications to the documentation
- Small fix to the README

### Removed

- Removed a directory `generated` which was improperly added
- Dispatcher web interface
- sqlalchemy requirement

## [0.15.4] - 2022-01-11

### Changed

- In file `covalent/executor/base.py`, `pickle` was changed to `cloudpickle` because of its universal pickling ability.

### Added

- In docstring of `BaseExecutor`, a note was added specifying that `covalent` with its dependencies is assumed to be installed in the conda environments.
- Above note was also added to the conda env selector how-to.

## [0.15.3] - 2022-01-11

### Changed

- Replaced the generic `RuntimeError` telling users to check if there is an object manipulation taking place inside the lattice to a simple warning. This makes the original error more visible.

## [0.15.2] - 2022-01-11

### Added

- If condition added for handling the case where `__getattr__` of an electron is accessed to detect magic functions.

### Changed

- `ActiveLatticeManager` now subclasses from `threading.local` to make it thread-safe.
- `ValueError` in the lattice manager's `claim` function now also shows the name of the lattice that is currently claimed.
- Changed docstring of `ActiveLatticeManager` to note that now it is thread-safe.
- Sublattice dispatching now no longer deletes the result object file and is dispatched normally instead of in a serverless manner.
- `simulate_nitrogen_and_copper_slab_interaction.ipynb` notebook tutorial now does normal dispatching as well instead of serverless dispatching. Also, now 7 datapoints will be shown instead of 10 earlier.

## [0.15.1] - 2022-01-11

### Fixed

- Passing AWS credentials to reusable workflows as a secret

## [0.15.0] - 2022-01-10

### Added

- Action to push development image to ECR

### Changed

- Made the publish action reusable and callable

## [0.14.1] - 2022-01-02

### Changed

- Updated the README
- Updated classifiers in the setup.py file
- Massaged some RTD pages

## [0.14.0] - 2022-01-07

### Added

- Action to push static UI to S3

## [0.13.2] - 2022-01-07

### Changed

- Completed new UI design work

## [0.13.1] - 2022-01-02

### Added

- Added eventlet requirement

### Changed

- The CLI tool can now manage the UI flask server as well
- [Breaking] The CLI option `-t` has been changed to `-d`, which starts the servers in developer mode and exposes unit tests to the server.

## [0.13.0] - 2022-01-01

### Added

- Config manager in `covalent/_shared_files/config.py`
- Default location for the main config file can be overridden using the environment variable `COVALENT_CONFIG_DIR`
- Ability to set and get configuration using `get_config` and `set_config`

### Changed

- The flask servers now reference the config file
- Defaults reference the config file

### Fixed

- `ValueError` caught when running `covalent stop`
- One of the functional tests was using a malformed path

### Deprecated

- The `electron.to_json` function
- The `generate_random_filename_in_cache` function

### Removed

- The `get_api_token` function

## [0.12.13] - 2022-01-04

## Removed

- Tutorial section headings

## Fixed

- Plot background white color

## [0.12.12] - 2022-01-06

### Fixed

- Having a print statement inside electron and lattice code no longer causes the workflow to fail.

## [0.12.11] - 2022-01-04

### Added

- Completed UI feature set for first release

### Changed

- UI server result serialization improvements
- UI result update webhook no longer fails on request exceptions, logs warning intead

## [0.12.10] - 2021-12-17

### Added

- Astrophysics tutorial

## [0.12.9] - 2022-01-04

### Added

- Added `get_all_node_results` method in `result_class.py` to return result of all node executions.

- Added `test_parallelilization` test to verify whether the execution is now being achieved in parallel.

### Changed

- Removed `LocalCluster` cluster creation usage to a simple `Client` one from Dask.

- Removed unnecessary `to_run` function as we no longer needed to run execution through an asyncio loop.

- Removed `async` from function definition of previously asynchronous functions, `_run_task`, `_run_planned_workflow`, `_plan_workflow`, and `_run_workflow`.

- Removed `uvloop` from requirements.

- Renamed `test_get_results` to `test_get_result`.

- Reran the how to notebooks where execution time was mentioned.

- Changed how `dispatch_info` context manager was working to account for multiple nodes accessing it at the same time.

## [0.12.8] - 2022-01-02

### Changed

- Changed the software license to GNU Affero 3.0

### Removed

- `covalent-ui` directory

## [0.12.7] - 2021-12-29

### Fixed

- Gunicorn logging now uses the `capture-output` flag instead of redirecting stdout and stderr

## [0.12.6] - 2021-12-23

### Changed

- Cleaned up the requirements and moved developer requirements to a separate file inside `tests`

## [0.12.5] - 2021-12-16

### Added

- Conda build CI job

## [0.12.4] - 2021-12-23

### Changed

- Gunicorn server now checks for port availability before starting

### Fixed

- The `covalent start` function now prints the correct port if the server is already running.

## [0.12.3] - 2021-12-14

### Added

- Covalent tutorial comparing quantum support vector machines with support vector machine algorithms implemented in qiskit and scikit-learn.

## [0.12.2] - 2021-12-16

### Fixed

- Now using `--daemon` in gunicorn to start the server, which was the original intention.

## [0.12.1] - 2021-12-16

### Fixed

- Removed finance references from docs
- Fixed some other small errors

### Removed

- Removed one of the failing how-to tests from the functional test suite

## [0.12.0] - 2021-12-16

### Added

- Web UI prototype

## [0.11.1] - 2021-12-14

### Added

- CLI command `covalent status` shows port information

### Fixed

- gunicorn management improved

## [0.11.0] - 2021-12-14

### Added

- Slack notifications for test status

## [0.10.4] - 2021-12-15

### Fixed

- Specifying a non-default results directory in a sub-lattice no longer causes a failure in lattice execution.

## [0.10.3] - 2021-12-14

### Added

- Functional tests for how-to's in documentation

### Changed

- Moved example script to a functional test in the pipeline
- Added a test flag to the CLI tool

## [0.10.2] - 2021-12-14

### Fixed

- Check that only `kwargs` without any default values in the workflow definition need to be passed in `lattice.draw(ax=ax, **kwargs)`.

### Added

- Function to check whether all the parameters without default values for a callable function has been passed added to shared utils.

## [0.10.1] - 2021-12-13

### Fixed

- Content and style fixes for getting started doc.

## [0.10.0] - 2021-12-12

### Changed

- Remove all imports from the `covalent` to the `covalent_dispatcher`, except for `_dispatch_serverless`
- Moved CLI into `covalent_dispatcher`
- Moved executors to `covalent` directory

## [0.9.1] - 2021-12-13

### Fixed

- Updated CONTRIBUTING to clarify docstring style.
- Fixed docstrings for `calculate_node` and `check_constraint_specific_sum`.

## [0.9.0] - 2021-12-10

### Added

- `prefix_separator` for separating non-executable node types from executable ones.

- `subscript_prefix`, `generator_prefix`, `sublattice_prefix`, `attr_prefix` for prefixes of subscripts, generators,
  sublattices, and attributes, when called on an electron and added to the transport graph.

- `exclude_from_postprocess` list of prefixes to denote those nodes which won't be used in post processing the workflow.

- `__int__()`, `__float__()`, `__complex__()` for converting a node to an integer, float, or complex to a value of 0 then handling those types in post processing.

- `__iter__()` generator added to Electron for supporting multiple return values from an electron execution.

- `__getattr__()` added to Electron for supporting attribute access on the node output.

- `__getitem__()` added to Electron for supporting subscripting on the node output.

- `electron_outputs` added as an attribute to lattice.

### Changed

- `electron_list_prefix`, `electron_dict_prefix`, `parameter_prefix` modified to reflect new way to assign prefixes to nodes.

- In `build_graph` instead of ignoring all exceptions, now the exception is shown alongwith the runtime error notifying that object manipulation should be avoided inside a lattice.

- `node_id` changed to `self.node_id` in Electron's `__call__()`.

- `parameter` type electrons now have the default metadata instead of empty dictionary.

- Instead of deserializing and checking whether a sublattice is there, now a `sublattice_prefix` is used to denote when a node is a sublattice.

- In `dispatcher_stack_test`, `test_dispatcher_flow` updated to indicate the new use of `parameter_prefix`.

### Fixed

- When an execution fails due to something happening in `run_workflow`, then result object's status is now failed and the object is saved alongwith throwing the appropriate exception.

## [0.8.5] - 2021-12-10

### Added

- Added tests for choosing specific executors inside electron initialization.
- Added test for choosing specific Conda environments inside electron initialization.

## [0.8.4] - 2021-12-10

### Changed

- Removed _shared_files directory and contents from covalent_dispatcher. Logging in covalent_dispatcher now uses the logger in covalent/_shared_files/logging.py.

## [0.8.3] - 2021-12-10

### Fixed

- Decorator symbols were added to the pseudo-code in the quantum chemistry tutorial.

## [0.8.2] - 2021-12-06

### Added

- Quantum chemistry tutorial.

## [0.8.1] - 2021-12-08

### Added

- Docstrings with typehints for covalent dispatcher functions added.

### Changed

- Replaced `node` to `node_id` in `electron.py`.

- Removed unnecessary `enumerate` in `covalent_dispatcher/_core/__init__.py`.

- Removed `get_node_device_mapping` function from `covalent_dispatcher/_core/__init__.py`
  and moved the definition to directly add the mapping to `workflow_schedule`.

- Replaced iterable length comparison for `executor_specific_exec_cmds` from `if len(executor_specific_exec_cmds) > 0`
  to `if executor_specific_exec_cmds`.

## [0.8.0] - 2021-12-03

### Added

- Executors can now accept the name of a Conda environment. If that environment exists, the operations of any electron using that executor are performed in that Conda environment.

## [0.7.6] - 2021-12-02

### Changed

- How to estimate lattice execution time has been renamed to How to query lattice execution time.
- Change result querying syntax in how-to guides from `lattice.get_result` to
  `covalent.get_result`.
- Choose random port for Dask dashboard address by setting `dashboard_address` to ':0' in
  `LocalCluster`.

## [0.7.5] - 2021-12-02

### Fixed

- "Default" executor plugins are included as part of the package upon install.

## [0.7.4] - 2021-12-02

### Fixed

- Upgraded dask to 2021.10.0 based on a vulnerability report

## [0.7.3] - 2021-12-02

### Added

- Transportable object tests
- Transport graph tests

### Changed

- Variable name node_num to node_id
- Variable name node_idx to node_id

### Fixed

- Transport graph `get_dependencies()` method return type was changed from Dict to List

## [0.7.2] - 2021-12-01

### Fixed

- Date handling in changelog validation

### Removed

- GitLab CI YAML

## [0.7.1] - 2021-12-02

### Added

- A new parameter to a node's result called `sublattice_result` is added.
  This will be of a `Result` type and will contain the result of that sublattice's
  execution. If a normal electron is executed, this will be `None`.

- In `_delete_result` function in `results_manager.py`, an empty results directory
  will now be deleted.

- Name of a sublattice node will also contain `(sublattice)`.

- Added `_dispatch_sync_serverless` which synchronously dispatches without a server
  and waits for a result to be returned. This is the method used to dispatch a sublattice.

- Test for sublatticing is added.

- How-to guide added for sublatticing explaining the new features.

### Changed

- Partially changed `draw` function in `lattice.py` to also draw the subgraph
  of the sublattice when drawing the main graph of the lattice. The change is
  incomplete as we intend to add this feature later.

- Instead of returning `plt`, `draw` now returns the `ax` object.

- `__call__` function in `lattice.py` now runs the lattice's function normally
  instead of dispatching it.

- `_run_task` function now checks whether current node is a sublattice and acts
  accordingly.

### Fixed

- Unnecessary lines to rename the node's name in `covalent_dispatcher/_core/__init__.py` are removed.

- `test_electron_takes_nested_iterables` test was being ignored due to a spelling mistake. Fixed and
  modified to follow the new pattern.

## [0.7.0] - 2021-12-01

### Added

- Electrons can now accept an executor object using the "backend" keyword argument. "backend" can still take a string naming the executor module.
- Electrons and lattices no longer have Slurm metadata associated with the executor, as that information should be contained in the executor object being used as an input argument.
- The "backend" keyword can still be a string specifying the executor module, but only if the executor doesn't need any metadata.
- Executor plugin classes are now directly available to covalent, eg: covalent.executor.LocalExecutor().

## [0.6.7] - 2021-12-01

### Added

- Docstrings without examples for all the functions in core covalent.
- Typehints in those functions as well.
- Used `typing.TYPE_CHECKING` to prevent cyclic imports when writing typehints.

### Changed

- `convert_to_lattice_function` renamed to `convert_to_lattice_function_call`.
- Context managers now raise a `ValueError` instead of a generic `Exception`.

## [0.6.6] - 2021-11-30

### Fixed

- Fixed the version used in the documentation
- Fixed the badge URLs to prevent caching

## [0.6.5] - 2021-11-30

### Fixed

- Broken how-to links

### Removed

- Redundant lines from .gitignore
- *.ipynb from .gitignore

## [0.6.4] - 2021-11-30

### Added

- How-to guides for workflow orchestration.
  - How to construct an electron
  - How to construct a lattice
  - How to add an electron to lattice
  - How to visualize the lattice
  - How to add constraints to lattices
- How-to guides for workflow and subtask execution.
  - How to execute individual electrons
  - How to execute a lattice
  - How to execute multiple lattices
- How-to guides for status querying.
  - How to query electron execution status
  - How to query lattice execution status
  - How to query lattice execution time
- How-to guides for results collection
  - How to query electron execution results
  - How to query lattice execution results
  - How to query multiple lattice execution results
- Str method for the results object.

### Fixed

- Saving the electron execution status when the subtask is running.

## [0.6.3] - 2021-11-29

### Removed

- JWT token requirement.
- Covalent dispatcher login requirement.
- Update covalent login reference in README.md.
- Changed the default dispatcher server port from 5000 to 47007.

## [0.6.2] - 2021-11-28

### Added

- Github action for tests and coverage
- Badges for tests and coverage
- If tests pass then develop is pushed to master
- Add release action which tags and creates a release for minor version upgrades
- Add badges action which runs linter, and upload badges for version, linter score, and platform
- Add publish action (and badge) which builds a Docker image and uploads it to the AWS ECR

## [0.6.1] - 2021-11-27

### Added

- Github action which checks version increment and changelog entry

## [0.6.0] - 2021-11-26

### Added

- New Covalent RTD theme
- sphinx extension sphinx-click for CLI RTD
- Sections in RTD
- init.py in both covalent-dispatcher logger module and cli module for it to be importable in sphinx

### Changed

- docutils version that was conflicting with sphinx

### Removed

- Old aq-theme

## [0.5.1] - 2021-11-25

### Added

- Integration tests combining both covalent and covalent-dispatcher modules to test that
  lattice workflow are properly planned and executed.
- Integration tests for the covalent-dispatcher init module.
- pytest-asyncio added to requirements.

## [0.5.0] - 2021-11-23

### Added

- Results manager file to get results from a file, delete a result, and redispatch a result object.
- Results can also be awaited to only return a result if it has either been completed or failed.
- Results class which is used to store the results with all the information needed to be used again along with saving the results to a file functionality.
- A result object will be a mercurial object which will be updated by the dispatcher and saved to a file throughout the dispatching and execution parts.
- Direct manipulation of the transport graph inside a result object takes place.
- Utility to convert a function definition string to a function and vice-versa.
- Status class to denote the status of a result object and of each node execution in the transport graph.
- Start and end times are now also stored for each node execution as well as for the whole dispatch.
- Logging of `stdout` and `stderr` can be done by passing in the `log_stdout`, `log_stderr` named metadata respectively while dispatching.
- In order to get the result of a certain dispatch, the `dispatch_id`, the `results_dir`, and the `wait` parameter can be passed in. If everything is default, then only the dispatch id is required, waiting will not be done, and the result directory will be in the current working directory with folder name as `results/` inside which every new dispatch will have a new folder named according to their respective dispatch ids, containing:
  - `result.pkl` - (Cloud)pickled result object.
  - `result_info.yaml` - yaml file with high level information about the result and its execution.
  - `dispatch_source.py` - python file generated, containing the original function definitions of lattice and electrons which can be used to dispatch again.

### Changed

- `logfile` named metadata is now `slurm_logfile`.
- Instead of using `jsonpickle`, `cloudpickle` is being used everywhere to maintain consistency.
- `to_json` function uses `json` instead of `jsonpickle` now in electron and lattice definitions.
- `post_processing` moved to the dispatcher, so the dispatcher will now store a finished execution result in the results folder as specified by the user with no requirement of post processing it from the client/user side.
- `run_task` function in dispatcher modified to check if a node has completed execution and return it if it has, else continue its execution. This also takes care of cases if the server has been closed mid execution, then it can be started again from the last saved state, and the user won't have to wait for the whole execution.
- Instead of passing in the transport graph and dispatch id everywhere, the result object is being passed around, except for the `asyncio` part where the dispatch id and results directory is being passed which afterwards lets the core dispatcher know where to get the result object from and operate on it.
- Getting result of parent node executions of the graph, is now being done using the result object's graph. Storing of each execution's result is also done there.
- Tests updated to reflect the changes made. They are also being run in a serverless manner.

### Removed

- `LatticeResult` class removed.
- `jsonpickle` requirement removed.
- `WorkflowExecutionResult`, `TaskExecutionResult`, and `ExecutionError` singleton classes removed.

### Fixed

- Commented out the `jwt_required()` part in `covalent-dispatcher/_service/app.py`, may be removed in later iterations.
- Dispatcher server will now return the error message in the response of getting result if it fails instead of sending every result ever as a response.

## [0.4.3] - 2021-11-23

### Added

- Added a note in Known Issues regarding port conflict warning.

## [0.4.2] - 2021-11-24

### Added

- Added badges to README.md

## [0.4.1] - 2021-11-23

### Changed

- Removed old coverage badge and fixed the badge URL

## [0.4.0] - 2021-11-23

### Added

- Codecov integrations and badge

### Fixed

- Detached pipelines no longer created

## [0.3.0] - 2021-11-23

### Added

- Wrote a Code of Conduct based on <https://www.contributor-covenant.org/>
- Added installation and environment setup details in CONTRIBUTING
- Added Known Issues section to README

## [0.2.0] - 2021-11-22

### Changed

- Removed non-open-source executors from Covalent. The local SLURM executor is now
- a separate repo. Executors are now plugins.

## [0.1.0] - 2021-11-19

### Added

- Pythonic CLI tool. Install the package and run `covalent --help` for a usage description.
- Login and logout functionality.
- Executor registration/deregistration skeleton code.
- Dispatcher service start, stop, status, and restart.

### Changed

- JWT token is stored to file instead of in an environment variable.
- The Dask client attempts to connect to an existing server.

### Removed

- Removed the Bash CLI tool.

### Fixed

- Version assignment in the covalent init file.

## [0.0.3] - 2021-11-17

### Fixed

- Fixed the Dockerfile so that it runs the dispatcher server from the covalent repo.

## [0.0.2] - 2021-11-15

### Changed

- Single line change in ci script so that it doesn't exit after validating the version.
- Using `rules` in `pytest` so that the behavior in test stage is consistent.

## [0.0.1] - 2021-11-15

### Added

- CHANGELOG.md to track changes (this file).
- Semantic versioning in VERSION.
- CI pipeline job to enforce versioning.<|MERGE_RESOLUTION|>--- conflicted
+++ resolved
@@ -7,11 +7,10 @@
 
 ## [UNRELEASED]
 
-<<<<<<< HEAD
 ### Fixed
 
 - Stdout and stderr are now captured when using the dask executor.
-=======
+
 ## [0.153.0] - 2022-07-25
 
 ### Authors
@@ -39,7 +38,6 @@
 ### Changed
 
 - Pass default DataStore object to node value retrieval method in the Results object.
->>>>>>> b35221ed
 
 ## [0.151.1] - 2022-07-22
 
