# Changelog

All notable changes to this project will be documented in this file.

The format is based on [Keep a Changelog](https://keepachangelog.com/en/1.0.0/),
and this project adheres to [Semantic Versioning](https://semver.org/spec/v2.0.0.html).

## [0.30.2] - 2022-03-11

<<<<<<< HEAD
### Fixed

- Fixed the order of output storage in `post_process` which should have been the order in which the electron functions are called instead of being the order in which they are executed. This fixes the order in which the replacement of function calls with their output happens, which further fixes any discrepencies in the results obtained by the user.

- Fixed the `post_process` test to check the order as well.
=======
### Changed

- Updated eventlet to 0.31.0
>>>>>>> 0751b418

## [0.30.1] - 2022-03-10

### Fixed

- Eliminate unhandled exception in Covalent UI backend when calling fetch_result.

## [0.30.0] - 2022-03-09

### Added

- Skeleton code for writing the different services corresponding to each component in the open source refactor.
- OpenAPI specifications for each of the services.

## [0.29.3] - 2022-03-09

### Fixed

- Covalent UI is built in the Dockerfile, the setup file, the pypi workflow, the tests workflow, and the conda build script.

## [0.29.2] - 2022-03-09

### Added

- Defaults defined in executor plugins are read and used to update the in-memory config, as well as the user config file. But only if the parameter in question wasn't already defined.

### Changed

- Input parameter names and docstrings in _shared_files.config.update_config were changed for clarity.

## [0.29.1] - 2022-03-07

### Changed

- Updated fail-fast strategy to run all tests.

## [0.29.0] - 2022-03-07

### Added

- DispatchDB for storing dispatched results

### Changed

- UI loads dispatches from DispatchDB instead of browser local storage

## [0.28.3] - 2022-03-03

### Fixed

Installed executor plugins don't have to be referred to by their full module name. Eg, use "custom_executor", instead of "covalent_custom_plugin.custom_executor".

## [0.28.2] - 2022-03-03

### Added

- A brief overview of the tutorial structure in the MNIST classification tutorial.

## [0.28.1] - 2022-03-02

### Added

- Conda installation is only supported for Linux in the `Getting Started` guide.
- MNIST classifier tutorial.

### Removed

- Removed handling of default values of function parameters in `get_named_params` in `covalent/_shared_files/utils.py`. So, it is actually being handled by not being handled since now `named_args` and `named_kwargs` will only contain parameters that were passed during the function call and not all of them.

## [0.28.0] - 2022-03-02

### Added

- Lepton support, including for Python modules and C libraries
- How-to guides showing how to use leptons for each of these

## [0.27.6] - 2022-03-01

### Added

- Added feature development basic steps in CONTRIBUTING.md.
- Added section on locally building RTD (read the docs) in the contributing guide.

## [0.27.5] - 2022-03-01

### Fixed

- Missing UI input data after backend change - needed to be derived from graph for electrons, lattice inputs fixed on server-side, combining name and positional args
- Broken UI graph due to variable->edge_name renaming
- Missing UI executor data after server-side renaming

## [0.27.4] - 2022-02-28

### Fixed

- Path used in `covalent/executor/__init__.py` for executor plugin modules needed updating to `covalent/executor/executor_plugins`

### Removed

- Disabled workflow cancellation test due to inconsistent outcomes. Test will be re-enabled after cancellation mechanisms are investigated further.

## [0.27.3] - 2022-02-25

### Added

- Added `USING_DOCKER.md` guide for running docker container.
- Added cli args to covalent UI flask server `covalent_ui/app.py` to modify port and log file path.

### Removed

- Removed gunicorn from cli and Dockerfile.

### Changed

- Updated cli `covalent_dispatcher/_cli/service.py` to run flask server directly, and removed dispatcher and UI flags.
- Using Flask blueprints to merge Dispatcher and UI servers.
- Updated Dockerfile to run flask server directly.
- Creating server PID file manually in `covalent_dispatcher/_cli/service.py`.
- Updated tests and docs to reflect merged servers.
- Changed all mentions of port 47007 (for old UI server) to 48008.

## [0.27.2] - 2022-02-24

### Changed

- Removed unnecessary blockquotes from the How-To guide for creating custom executors
- Changed "Covalent Cloud" to "Covalent" in the main code text

## [0.27.1] - 2022-02-24

### Removed

- Removed AQ-Engineers from CODEOWNERS in order to fix PR review notifications

## [0.27.0] - 2022-02-24

### Added

- Support for positional only, positional or keyword, variable positional, keyword only, variable keyword types of parameters is now added, e.g an electron can now use variable args and variable kwargs if the number/names of parameters are unknown during definition as `def task(*args, **kwargs)` which wasn't possible before.

- `Lattice.args` added to store positional arguments passed to the lattice's workflow function.

- `get_named_params` function added in `_shared_files/utils.py` which will return a tuple containing named positional arguments and named keyword arguments. The names help in showing and storing these parameters in the transport graph.

- Tests to verify whether all kinds of input paramaters are supported by electron or a lattice.

### Changed

- No longer merging positional arguments with keyword arguments, instead they are separately stored in respective nodes in the transport graph.

- `inputs` returned from `_get_inputs` function in `covalent_dispatcher/_core/execution.py` now contains positional as well as keyword arguments which further get passed to the executor.

- Executors now support positional and keyword arguments as inputs to their executable functions.

- Result object's `_inputs` attribute now contains both `args` and `kwargs`.

- `add_node_for_nested_iterables` is renamed to `connect_node_with_others` and `add_node_to_graph` also renamed to `add_collection_node_to_graph` in `electron.py`. Some more variable renames to have appropriate self-explanatory names.

- Nodes and edges in the transport graph now have a better interface to assign attributes to them.

- Edge attribute `variable` renamed to `edge_name`.

- In `serialize` function of the transport graph, if `metadata_only` is True, then only `metadata` attribute of node and `source` and `target` attributes of edge are kept in the then return serialized `data`.

- Updated the tests wherever necessary to reflect the above changes

### Removed

- Deprecated `required_params_passed` since an error will automatically be thrown by the `build_graph` function if any of the required parameters are not passed.

- Removed duplicate attributes from nodes in the transport graph.

## [0.26.1] - 2022-02-23

### Added

- Added Local Executor section to the API read the docs.

## [0.26.0] - 2022-02-23

### Added

- Automated reminders to update the changelog

## [0.25.3] - 2022-02-23

## Added

- Listed common mocking commands in the CONTRIBUTING.md guide.
- Additional guidelines on testing.

## [0.25.2] - 2022-02-21

### Changed

- `backend` metadata name changed to `executor`.
- `_plan_workflow` usage updated to reflect how that executor related information is now stored in the specific executor object.
- Updated tests to reflect the above changes.
- Improved the dispatch cancellation test to provide a robust solution which earlier took 10 minutes to run with uncertainty of failing every now and then.

### Removed

- Removed `TaskExecutionMetadata` as a consequence of removing `execution_args`.

## [0.25.1] - 2022-02-18

### Fixed

- Tracking imports that have been used in the workflow takes less time.

### Added

- User-imports are included in the dispatch_source.py script. Covalent-related imports are commented out.

## [0.25.0] - 2022-02-18

### Added

- UI: Lattice draw() method displays in web UI
- UI: New navigation panel

### Changed

- UI: Animated graph changes, panel opacity

### Fixed

- UI: Fixed "Not Found" pages

## [0.24.21] - 2022-02-18

### Added

- RST document describing the expectations from a tutorial.

## [0.24.20] - 2022-02-17

### Added

- Added how to create custom executors

### Changed

- Changed the description of the hyperlink for choosing executors
- Fixed typos in doc/source/api/getting_started/how_to/execution/creating_custom_executors.ipynb

## [0.24.19] - 2022-02-16

### Added

- CODEOWNERS for certain files.

## [0.24.18] - 2022-02-15

### Added

- The user configuration file can now specify an executor plugin directory.

## [0.24.17] - 2022-02-15

### Added

- Added a how-to for making custom executors.

## [0.24.16] - 2022-02-12

### Added

- Errors now contain the traceback as well as the error message in the result object.
- Added test for `_post_process` in `tests/covalent_dispatcher_tests/_core/execution_test.py`.

### Changed

- Post processing logic in `electron` and dispatcher now relies on the order of execution in the transport graph rather than node's function names to allow for a more reliable pairing of nodes and their outputs.

- Renamed `init_test.py` in `tests/covalent_dispatcher_tests/_core/` to `execution_test.py`.

### Removed

- `exclude_from_postprocess` list which contained some non executable node types removed since only executable nodes are post processed now.

## [0.24.15] - 2022-02-11

### Fixed

- If a user's configuration file does not have a needed exeutor parameter, the default parameter (defined in _shared_files/defaults.py) is used.
- Each executor plugin is no longer initialized upon the import of Covalent. This allows required parameters in executor plugins.

## Changed

- Upon updating the configuration data with a user's configuration file, the complete set is written back to file.

## Added

- Tests for the local and base executors.

## [0.24.14] - 2022-02-11

### Added

- UI: add dashboard cards
- UI: add scaling dots background

### Changed

- UI: reduce sidebar font sizes, refine color theme
- UI: refine scrollbar styling, show on container hover
- UI: format executor parameters as YAML code
- UI: update syntax highlighting scheme
- UI: update index.html description meta tag

## [0.24.13] - 2022-02-11

### Added

- Tests for covalent/_shared_files/config.py

## [0.24.12] - 2022-02-10

### Added

- CodeQL code analyzer

## [0.24.11] - 2022-02-10

### Added

- A new dictionary `_DEFAULT_CONSTRAINTS_DEPRECATED` in defaults.py

### Changed

- The `_DEFAULT_CONSTRAINT_VALUES` dictionary now only contains the `backend` argument

## [0.24.10] - 2022-02-09

### Fixed

- Sporadically failing workflow cancellation test in tests/workflow_stack_test.py

## [0.24.9] - 2022-02-09

## Changed

- Implementation of `_port_from_pid` in covalent_dispatcher/_cli/service.py.

## Added

- Unit tests for command line interface (CLI) functionalities in covalent_dispatcher/_cli/service.py and covalent_dispatcher/_cli/cli.py.

## [0.24.8] - 2022-02-07

### Fixed

- If a user's configuration file does not have a needed parameter, the default parameter (defined in _shared_files/defaults.py) is used.

## [0.24.7] - 2022-02-07

### Added

- Typing: Add Type hint `dispatch_info` parameter.
- Documentation: Updated the return_type description in docstring.

### Changed

- Typing: Change return type annotation to `Generator`.

## [0.24.6] - 2022-02-06

### Added

- Type hint to `deserialize` method of `TransportableObject` of `covalent/_workflow/transport.py`.

### Changed

- Description of `data` in `deserialize` method of `TransportableObject` of `covalent/_workflow/transport.py` from `The serialized transportable object` to `Cloudpickled function`.

## [0.24.5] - 2022-02-05

### Fixed

- Removed dependence on Sentinel module

## [0.24.4] - 2022-02-04

### Added

- Tests across multiple versions of Python and multiple operating systems
- Documentation reflecting supported configurations

## [0.24.3] - 2022-02-04

### Changed

- Typing: Use `bool` in place of `Optional[bool]` as type annotation for `develop` parameter in `covalent_dispatcher.service._graceful_start`
- Typing: Use `Any` in place of `Optional[Any]` as type annotation for `new_value` parameter in `covalent._shared_files.config.get_config`

## [0.24.2] - 2022-02-04

### Fixed

- Updated hyperlink of "How to get the results" from "./collection/query_electron_execution_result" to "./collection/query_multiple_lattice_execution_results" in "doc/source/how_to/index.rst".
- Updated hyperlink of "How to get the result of a particular electron" from "./collection/query_multiple_lattice_execution_results" to "./collection/query_electron_execution_result" in "doc/source/how_to/index.rst".

## [0.24.1] - 2022-02-04

### Changed

- Changelog entries are now required to have the current date to enforce ordering.

## [0.24.0] - 2022-02-03

### Added

- UI: log file output - display in Output tab of all available log file output
- UI: show lattice and electron inputs
- UI: display executor attributes
- UI: display error message on failed status for lattice and electron

### Changed

- UI: re-order sidebar sections according to latest figma designs
- UI: update favicon
- UI: remove dispatch id from tab title
- UI: fit new uuids
- UI: adjust theme text primary and secondary colors

### Fixed

- UI: auto-refresh result state on initial render of listing and graph pages
- UI: graph layout issues: truncate long electron/param names

## [0.23.0] - 2022-02-03

### Added

- Added `BaseDispatcher` class to be used for creating custom dispatchers which allow connection to a dispatcher server.
- `LocalDispatcher` inheriting from `BaseDispatcher` allows connection to a local dispatcher server running on the user's machine.
- Covalent only gives interface to the `LocalDispatcher`'s `dispatch` and `dispatch_sync` methods.
- Tests for both `LocalDispatcher` and `BaseDispatcher` added.

### Changed

- Switched from using `lattice.dispatch` and `lattice.dispatch_sync` to `covalent.dispatch` and `covalent.dispatch_sync`.
- Dispatcher address now is passed as a parameter (`dispatcher_addr`) to `covalent.dispatch` and `covalent.dispatch_sync` instead of a metadata field to lattice.
- Updated tests, how tos, and tutorials to use `covalent.dispatch` and `covalent.dispatch_sync`.
- All the contents of `covalent_dispatcher/_core/__init__.py` are moved to `covalent_dispatcher/_core/execution.py` for better organization. `__init__.py` only contains function imports which are needed by external modules.
- `dispatch`, `dispatch_sync` methods deprecated from `Lattice`.

### Removed

- `_server_dispatch` method removed from `Lattice`.
- `dispatcher` metadata field removed from `lattice`.

## [0.22.19] - 2022-02-03

### Fixed

- `_write_dispatch_to_python_file` isn't called each time a task is saved. It is now only called in the final save in `_run_planned_workflow` (in covalent_dispatcher/_core/__init__.py).

## [0.22.18] - 2022-02-03

### Fixed

- Added type information to result.py

## [0.22.17] - 2022-02-02

### Added

- Replaced `"typing.Optional"` with `"str"` in covalent/executor/base.py
- Added missing type hints to `get_dispatch_context` and `write_streams_to_file` in covalent/executor/base.py, BaseExecutor

## [0.22.16] - 2022-02-02

### Added

- Functions to check if UI and dispatcher servers are running.
- Tests for the `is_ui_running` and `is_server_running` in covalent_dispatcher/_cli/service.py.

## [0.22.15] - 2022-02-01

### Fixed

- Covalent CLI command `covalent purge` will now stop the servers before deleting all the pid files.

### Added

- Test for `purge` method in covalent_dispatcher/_cli/service.py.

### Removed

- Unused `covalent_dispatcher` import from covalent_dispatcher/_cli/service.py.

### Changed

- Moved `_config_manager` import from within the `purge` method to the covalent_dispatcher/_cli/service.py for the purpose of mocking in tests.

## [0.22.14] - 2022-02-01

### Added

- Type hint to `_server_dispatch` method in `covalent/_workflow/lattice.py`.

## [0.22.13] - 2022-01-26

### Fixed

- When the local executor's `log_stdout` and `log_stderr` config variables are relative paths, they should go inside the results directory. Previously that was queried from the config, but now it's queried from the lattice metadata.

### Added

- Tests for the corresponding functions in (`covalent_dispatcher/_core/__init__.py`, `covalent/executor/base.py`, `covalent/executor/executor_plugins/local.py` and `covalent/executor/__init__.py`) affected by the bug fix.

### Changed

- Refactored `_delete_result` in result manager to give the option of deleting the result parent directory.

## [0.22.12] - 2022-01-31

### Added

- Diff check in pypi.yml ensures correct files are packaged

## [0.22.11] - 2022-01-31

### Changed

- Removed codecov token
- Removed Slack notifications from feature branches

## [0.22.10] - 2022-01-29

### Changed

- Running tests, conda, and version workflows on pull requests, not just pushes

## [0.22.9] - 2022-01-27

### Fixed

- Fixing version check action so that it doesn't run on commits that are in develop
- Edited PR template so that markdown checklist appears properly

## [0.22.8] - 2022-01-27

### Fixed

- publish workflow, using `docker buildx` to build images for x86 and ARM, prepare manifest and push to ECR so that pulls will match the correct architecture.
- typo in CONTRIBUTING
- installing `gcc` in Docker image so Docker can build wheels for `dask` and other packages that don't provide ARM wheels

### Changed

- updated versions in `requirements.txt` for `matplotlib` and `dask`

## [0.22.7] - 2022-01-27

### Added

- `MANIFEST.in` did not have `covalent_dispatcher/_service` in it due to which the PyPi package was not being built correctly. Added the `covalent_dispatcher/_service` to the `MANIFEST.in` file.

### Fixed

- setuptools properly including data files during installation

## [0.22.6] - 2022-01-26

### Fixed

- Added service folder in covalent dispatcher to package.

## [0.22.5] - 2022-01-25

### Fixed

- `README.md` images now use master branch's raw image urls hosted on <https://github.com> instead of <https://raw.githubusercontent.com>. Also, switched image rendering from html to markdown.

## [0.22.4] - 2022-01-25

### Fixed

- dispatcher server app included in sdist
- raw image urls properly used

## [0.22.3] - 2022-01-25

### Fixed

- raw image urls used in readme

## [0.22.2] - 2022-01-25

### Fixed

- pypi upload

## [0.22.1] - 2022-01-25

### Added

- Code of conduct
- Manifest.in file
- Citation info
- Action to upload to pypi

### Fixed

- Absolute URLs used in README
- Workflow badges updated URLs
- `install_package_data` -> `include_package_data` in `setup.py`

## [0.22.0] - 2022-01-25

### Changed

- Using public ECR for Docker release

## [0.21.0] - 2022-01-25

### Added

- GitHub pull request templates

## [0.20.0] - 2022-01-25

### Added

- GitHub issue templates

## [0.19.0] - 2022-01-25

### Changed

- Covalent Beta Release

## [0.18.9] - 2022-01-24

### Fixed

- iframe in the docs landing page is now responsive

## [0.18.8] - 2022-01-24

### Changed

- Temporarily removed output tab
- Truncated dispatch id to fit left sidebar, add tooltip to show full id

## [0.18.7] - 2022-01-24

### Changed

- Many stylistic improvements to documentation, README, and CONTRIBUTING.

## [0.18.6] - 2022-01-24

### Added

- Test added to check whether an already decorated function works as expected with Covalent.
- `pennylane` package added to the `requirements-dev.txt` file.

### Changed

- Now using `inspect.signature` instead of `function.__code__` to get the names of function's parameters.

## [0.18.5] - 2022-01-21

### Fixed

- Various CI fixes, including rolling back regression in version validation, caching on s3 hosted badges, applying releases and tags correctly.

## [0.18.4] - 2022-01-21

### Changed

- Removed comments and unused functions in covalent_dispatcher
- `result_class.py` renamed to `result.py`

### Fixed

- Version was not being properly imported inside `covalent/__init__.py`
- `dispatch_sync` was not previously using the `results_dir` metadata field

### Removed

- Credentials in config
- `generate_random_filename_in_cache`
- `is_any_atom`
- `to_json`
- `show_subgraph` option in `draw`
- `calculate_node`

## [0.18.3] - 2022-01-20

### Fixed

- The gunicorn servers now restart more gracefully

## [0.18.2] - 2022-01-21

### Changed

- `tempdir` metadata field removed and replaced with `executor.local.cache_dir`

## [0.18.1] - 2022-01-11

## Added

- Concepts page

## [0.18.0] - 2022-01-20

### Added

- `Result.CANCELLED` status to represent the status of a cancelled dispatch.
- Condition to cancel the whole dispatch if any of the nodes are cancelled.
- `cancel_workflow` function which uses a shared variable provided by Dask (`dask.distributed.Variable`) in a dask client to inform nodes to stop execution.
- Cancel function for dispatcher server API which will allow the server to terminate the dispatch.
- How to notebook for cancelling a dispatched job.
- Test to verify whether cancellation of dispatched jobs is working as expected.
- `cancel` function is available as `covalent.cancel`.

### Changed

- In file `covalent/_shared_files/config.py` instead of using a variable to store and then return the config data, now directly returning the configuration.
- Using `fire_and_forget` to dispatch a job instead of a dictionary of Dask's `Future` objects so that we won't have to manage the lifecycle of those futures.
- The `test_run_dispatcher` test was changed to reflect that the dispatcher no longer uses a dictionary of future objects as it was not being utilized anywhere.

### Removed

- `with dask_client` context was removed as the client created in `covalent_dispatcher/_core/__init__.py` is already being used even without the context. Furthermore, it creates issues when that context is exited which is unnecessary at the first place hence not needed to be resolved.

## [0.17.5] - 2022-01-19

### Changed

- Results directory uses a relative path by default and can be overridden by the environment variable `COVALENT_RESULTS_DIR`.

## [0.17.4] - 2022-01-19

### Changed

- Executor parameters use defaults specified in config TOML
- If relative paths are supplied for stdout and stderr, those files are created inside the results directory

## [0.17.3] - 2022-01-18

### Added

- Sync function
- Covalent CLI tool can restart in developer mode

### Fixed

- Updated the UI address referenced in the README

## [0.17.2] - 2022-01-12

### Added

- Quantum gravity tutorial

### Changed

- Moved VERSION file to top level

## [0.17.1] - 2022-01-19

### Added

- `error` attribute was added to the results object to show which node failed and the reason behind it.
- `stdout` and `stderr` attributes were added to a node's result to store any stdout and stderr printing done inside an electron/node.
- Test to verify whether `stdout` and `stderr` are being stored in the result object.

### Changed

- Redesign of how `redirect_stdout` and `redirect_stderr` contexts in executor now work to allow storing their respective outputs.
- Executors now also return `stdout` and `stderr` strings, along with the execution output, so that they can be stored in their result object.

## [0.17.0] - 2022-01-18

### Added

- Added an attribute `__code__` to electron and lattice which is a copy of their respective function's `__code__` attribute.
- Positional arguments, `args`, are now merged with keyword arguments, `kwargs`, as close as possible to where they are passed. This was done to make sure we support both with minimal changes and without losing the name of variables passed.
- Tests to ensure usage of positional arguments works as intended.

### Changed

- Slight rework to how any print statements in lattice are sent to null.
- Changed `test_dispatcher_functional` in `basic_dispatcher_test.py` to account for the support of `args` and removed a an unnecessary `print` statement.

### Removed

- Removed `args` from electron's `init` as it wasn't being used anywhere.

## [0.16.1] - 2022-01-18

### Changed

- Requirement changed from `dask[complete]` to `dask[distributed]`.

## [0.16.0] - 2022-01-14

### Added

- New UI static demo build
- New UI toolbar functions - orientation, toggle params, minimap
- Sortable and searchable lattice name row

### Changed

- Numerous UI style tweaks, mostly around dispatches table states

### Fixed

- Node sidebar info now updates correctly

## [0.15.11] - 2022-01-18

### Removed

- Unused numpy requirement. Note that numpy is still being installed indirectly as other packages in the requirements rely on it.

## [0.15.10] - 2022-01-16

## Added

- How-to guide for Covalent dispatcher CLI.

## [0.15.9] - 2022-01-18

### Changed

- Switched from using human readable ids to using UUIDs

### Removed

- `human-id` package was removed along with its mention in `requirements.txt` and `meta.yaml`

## [0.15.8] - 2022-01-17

### Removed

- Code breaking text from CLI api documentation.
- Unwanted covalent_dispatcher rst file.

### Changed

- Installation of entire covalent_dispatcher instead of covalent_dispatcher/_service in setup.py.

## [0.15.7] - 2022-01-13

### Fixed

- Functions with multi-line or really long decorators are properly serialized in dispatch_source.py.
- Multi-line Covalent output is properly commented out in dispatch_source.py.

## [0.15.6] - 2022-01-11

### Fixed

- Sub-lattice functions are successfully serialized in the utils.py get_serialized_function_str.

### Added

- Function to scan utilized source files and return a set of imported modules (utils.get_imports_from_source)

## [0.15.5] - 2022-01-12

### Changed

- UI runs on port 47007 and the dispatcher runs on port 48008. This is so that when the servers are later merged, users continue using port 47007 in the browser.
- Small modifications to the documentation
- Small fix to the README

### Removed

- Removed a directory `generated` which was improperly added
- Dispatcher web interface
- sqlalchemy requirement

## [0.15.4] - 2022-01-11

### Changed

- In file `covalent/executor/base.py`, `pickle` was changed to `cloudpickle` because of its universal pickling ability.

### Added

- In docstring of `BaseExecutor`, a note was added specifying that `covalent` with its dependencies is assumed to be installed in the conda environments.
- Above note was also added to the conda env selector how-to.

## [0.15.3] - 2022-01-11

### Changed

- Replaced the generic `RuntimeError` telling users to check if there is an object manipulation taking place inside the lattice to a simple warning. This makes the original error more visible.

## [0.15.2] - 2022-01-11

### Added

- If condition added for handling the case where `__getattr__` of an electron is accessed to detect magic functions.

### Changed

- `ActiveLatticeManager` now subclasses from `threading.local` to make it thread-safe.
- `ValueError` in the lattice manager's `claim` function now also shows the name of the lattice that is currently claimed.
- Changed docstring of `ActiveLatticeManager` to note that now it is thread-safe.
- Sublattice dispatching now no longer deletes the result object file and is dispatched normally instead of in a serverless manner.
- `simulate_nitrogen_and_copper_slab_interaction.ipynb` notebook tutorial now does normal dispatching as well instead of serverless dispatching. Also, now 7 datapoints will be shown instead of 10 earlier.

## [0.15.1] - 2022-01-11

### Fixed

- Passing AWS credentials to reusable workflows as a secret

## [0.15.0] - 2022-01-10

### Added

- Action to push development image to ECR

### Changed

- Made the publish action reusable and callable

## [0.14.1] - 2022-01-02

### Changed

- Updated the README
- Updated classifiers in the setup.py file
- Massaged some RTD pages

## [0.14.0] - 2022-01-07

### Added

- Action to push static UI to S3

## [0.13.2] - 2022-01-07

### Changed

- Completed new UI design work

## [0.13.1] - 2022-01-02

### Added

- Added eventlet requirement

### Changed

- The CLI tool can now manage the UI flask server as well
- [Breaking] The CLI option `-t` has been changed to `-d`, which starts the servers in developer mode and exposes unit tests to the server.

## [0.13.0] - 2022-01-01

### Added

- Config manager in `covalent/_shared_files/config.py`
- Default location for the main config file can be overridden using the environment variable `COVALENT_CONFIG_DIR`
- Ability to set and get configuration using `get_config` and `set_config`

### Changed

- The flask servers now reference the config file
- Defaults reference the config file

### Fixed

- `ValueError` caught when running `covalent stop`
- One of the functional tests was using a malformed path

### Deprecated

- The `electron.to_json` function
- The `generate_random_filename_in_cache` function

### Removed

- The `get_api_token` function

## [0.12.13] - 2022-01-04

## Removed

- Tutorial section headings

## Fixed

- Plot background white color

## [0.12.12] - 2022-01-06

### Fixed

- Having a print statement inside electron and lattice code no longer causes the workflow to fail.

## [0.12.11] - 2022-01-04

### Added

- Completed UI feature set for first release

### Changed

- UI server result serialization improvements
- UI result update webhook no longer fails on request exceptions, logs warning intead

## [0.12.10] - 2021-12-17

### Added

- Astrophysics tutorial

## [0.12.9] - 2022-01-04

### Added

- Added `get_all_node_results` method in `result_class.py` to return result of all node executions.

- Added `test_parallelilization` test to verify whether the execution is now being achieved in parallel.

### Changed

- Removed `LocalCluster` cluster creation usage to a simple `Client` one from Dask.

- Removed unnecessary `to_run` function as we no longer needed to run execution through an asyncio loop.

- Removed `async` from function definition of previously asynchronous functions, `_run_task`, `_run_planned_workflow`, `_plan_workflow`, and `_run_workflow`.

- Removed `uvloop` from requirements.

- Renamed `test_get_results` to `test_get_result`.

- Reran the how to notebooks where execution time was mentioned.

- Changed how `dispatch_info` context manager was working to account for multiple nodes accessing it at the same time.

## [0.12.8] - 2022-01-02

### Changed

- Changed the software license to GNU Affero 3.0

### Removed

- `covalent-ui` directory

## [0.12.7] - 2021-12-29

### Fixed

- Gunicorn logging now uses the `capture-output` flag instead of redirecting stdout and stderr

## [0.12.6] - 2021-12-23

### Changed

- Cleaned up the requirements and moved developer requirements to a separate file inside `tests`

## [0.12.5] - 2021-12-16

### Added

- Conda build CI job

## [0.12.4] - 2021-12-23

### Changed

- Gunicorn server now checks for port availability before starting

### Fixed

- The `covalent start` function now prints the correct port if the server is already running.

## [0.12.3] - 2021-12-14

### Added

- Covalent tutorial comparing quantum support vector machines with support vector machine algorithms implemented in qiskit and scikit-learn.

## [0.12.2] - 2021-12-16

### Fixed

- Now using `--daemon` in gunicorn to start the server, which was the original intention.

## [0.12.1] - 2021-12-16

### Fixed

- Removed finance references from docs
- Fixed some other small errors

### Removed

- Removed one of the failing how-to tests from the functional test suite

## [0.12.0] - 2021-12-16

### Added

- Web UI prototype

## [0.11.1] - 2021-12-14

### Added

- CLI command `covalent status` shows port information

### Fixed

- gunicorn management improved

## [0.11.0] - 2021-12-14

### Added

- Slack notifications for test status

## [0.10.4] - 2021-12-15

### Fixed

- Specifying a non-default results directory in a sub-lattice no longer causes a failure in lattice execution.

## [0.10.3] - 2021-12-14

### Added

- Functional tests for how-to's in documentation

### Changed

- Moved example script to a functional test in the pipeline
- Added a test flag to the CLI tool

## [0.10.2] - 2021-12-14

### Fixed

- Check that only `kwargs` without any default values in the workflow definition need to be passed in `lattice.draw(ax=ax, **kwargs)`.

### Added

- Function to check whether all the parameters without default values for a callable function has been passed added to shared utils.

## [0.10.1] - 2021-12-13

### Fixed

- Content and style fixes for getting started doc.

## [0.10.0] - 2021-12-12

### Changed

- Remove all imports from the `covalent` to the `covalent_dispatcher`, except for `_dispatch_serverless`
- Moved CLI into `covalent_dispatcher`
- Moved executors to `covalent` directory

## [0.9.1] - 2021-12-13

### Fixed

- Updated CONTRIBUTING to clarify docstring style.
- Fixed docstrings for `calculate_node` and `check_constraint_specific_sum`.

## [0.9.0] - 2021-12-10

### Added

- `prefix_separator` for separating non-executable node types from executable ones.

- `subscript_prefix`, `generator_prefix`, `sublattice_prefix`, `attr_prefix` for prefixes of subscripts, generators,
  sublattices, and attributes, when called on an electron and added to the transport graph.

- `exclude_from_postprocess` list of prefixes to denote those nodes which won't be used in post processing the workflow.

- `__int__()`, `__float__()`, `__complex__()` for converting a node to an integer, float, or complex to a value of 0 then handling those types in post processing.

- `__iter__()` generator added to Electron for supporting multiple return values from an electron execution.

- `__getattr__()` added to Electron for supporting attribute access on the node output.

- `__getitem__()` added to Electron for supporting subscripting on the node output.

- `electron_outputs` added as an attribute to lattice.

### Changed

- `electron_list_prefix`, `electron_dict_prefix`, `parameter_prefix` modified to reflect new way to assign prefixes to nodes.

- In `build_graph` instead of ignoring all exceptions, now the exception is shown alongwith the runtime error notifying that object manipulation should be avoided inside a lattice.

- `node_id` changed to `self.node_id` in Electron's `__call__()`.

- `parameter` type electrons now have the default metadata instead of empty dictionary.

- Instead of deserializing and checking whether a sublattice is there, now a `sublattice_prefix` is used to denote when a node is a sublattice.

- In `dispatcher_stack_test`, `test_dispatcher_flow` updated to indicate the new use of `parameter_prefix`.

### Fixed

- When an execution fails due to something happening in `run_workflow`, then result object's status is now failed and the object is saved alongwith throwing the appropriate exception.

## [0.8.5] - 2021-12-10

### Added

- Added tests for choosing specific executors inside electron initialization.
- Added test for choosing specific Conda environments inside electron initialization.

## [0.8.4] - 2021-12-10

### Changed

- Removed _shared_files directory and contents from covalent_dispatcher. Logging in covalent_dispatcher now uses the logger in covalent/_shared_files/logging.py.

## [0.8.3] - 2021-12-10

### Fixed

- Decorator symbols were added to the pseudo-code in the quantum chemistry tutorial.

## [0.8.2] - 2021-12-06

### Added

- Quantum chemistry tutorial.

## [0.8.1] - 2021-12-08

### Added

- Docstrings with typehints for covalent dispatcher functions added.

### Changed

- Replaced `node` to `node_id` in `electron.py`.

- Removed unnecessary `enumerate` in `covalent_dispatcher/_core/__init__.py`.

- Removed `get_node_device_mapping` function from `covalent_dispatcher/_core/__init__.py`
  and moved the definition to directly add the mapping to `workflow_schedule`.

- Replaced iterable length comparison for `executor_specific_exec_cmds` from `if len(executor_specific_exec_cmds) > 0`
  to `if executor_specific_exec_cmds`.

## [0.8.0] - 2021-12-03

### Added

- Executors can now accept the name of a Conda environment. If that environment exists, the operations of any electron using that executor are performed in that Conda environment.

## [0.7.6] - 2021-12-02

### Changed

- How to estimate lattice execution time has been renamed to How to query lattice execution time.
- Change result querying syntax in how-to guides from `lattice.get_result` to
  `covalent.get_result`.
- Choose random port for Dask dashboard address by setting `dashboard_address` to ':0' in
  `LocalCluster`.

## [0.7.5] - 2021-12-02

### Fixed

- "Default" executor plugins are included as part of the package upon install.

## [0.7.4] - 2021-12-02

### Fixed

- Upgraded dask to 2021.10.0 based on a vulnerability report

## [0.7.3] - 2021-12-02

### Added

- Transportable object tests
- Transport graph tests

### Changed

- Variable name node_num to node_id
- Variable name node_idx to node_id

### Fixed

- Transport graph `get_dependencies()` method return type was changed from Dict to List

## [0.7.2] - 2021-12-01

### Fixed

- Date handling in changelog validation

### Removed

- GitLab CI YAML

## [0.7.1] - 2021-12-02

### Added

- A new parameter to a node's result called `sublattice_result` is added.
  This will be of a `Result` type and will contain the result of that sublattice's
  execution. If a normal electron is executed, this will be `None`.

- In `_delete_result` function in `results_manager.py`, an empty results directory
  will now be deleted.

- Name of a sublattice node will also contain `(sublattice)`.

- Added `_dispatch_sync_serverless` which synchronously dispatches without a server
  and waits for a result to be returned. This is the method used to dispatch a sublattice.

- Test for sublatticing is added.

- How-to guide added for sublatticing explaining the new features.

### Changed

- Partially changed `draw` function in `lattice.py` to also draw the subgraph
  of the sublattice when drawing the main graph of the lattice. The change is
  incomplete as we intend to add this feature later.

- Instead of returning `plt`, `draw` now returns the `ax` object.

- `__call__` function in `lattice.py` now runs the lattice's function normally
  instead of dispatching it.

- `_run_task` function now checks whether current node is a sublattice and acts
  accordingly.

### Fixed

- Unnecessary lines to rename the node's name in `covalent_dispatcher/_core/__init__.py` are removed.

- `test_electron_takes_nested_iterables` test was being ignored due to a spelling mistake. Fixed and
  modified to follow the new pattern.

## [0.7.0] - 2021-12-01

### Added

- Electrons can now accept an executor object using the "backend" keyword argument. "backend" can still take a string naming the executor module.
- Electrons and lattices no longer have Slurm metadata associated with the executor, as that information should be contained in the executor object being used as an input argument.
- The "backend" keyword can still be a string specifying the executor module, but only if the executor doesn't need any metadata.
- Executor plugin classes are now directly available to covalent, eg: covalent.executor.LocalExecutor().

## [0.6.7] - 2021-12-01

### Added

- Docstrings without examples for all the functions in core covalent.
- Typehints in those functions as well.
- Used `typing.TYPE_CHECKING` to prevent cyclic imports when writing typehints.

### Changed

- `convert_to_lattice_function` renamed to `convert_to_lattice_function_call`.
- Context managers now raise a `ValueError` instead of a generic `Exception`.

## [0.6.6] - 2021-11-30

### Fixed

- Fixed the version used in the documentation
- Fixed the badge URLs to prevent caching

## [0.6.5] - 2021-11-30

### Fixed

- Broken how-to links

### Removed

- Redundant lines from .gitignore
- *.ipynb from .gitignore

## [0.6.4] - 2021-11-30

### Added

- How-to guides for workflow orchestration.
  - How to construct an electron
  - How to construct a lattice
  - How to add an electron to lattice
  - How to visualize the lattice
  - How to add constraints to lattices
- How-to guides for workflow and subtask execution.
  - How to execute individual electrons
  - How to execute a lattice
  - How to execute multiple lattices
- How-to guides for status querying.
  - How to query electron execution status
  - How to query lattice execution status
  - How to query lattice execution time
- How-to guides for results collection
  - How to query electron execution results
  - How to query lattice execution results
  - How to query multiple lattice execution results
- Str method for the results object.

### Fixed

- Saving the electron execution status when the subtask is running.

## [0.6.3] - 2021-11-29

### Removed

- JWT token requirement.
- Covalent dispatcher login requirement.
- Update covalent login reference in README.md.
- Changed the default dispatcher server port from 5000 to 47007.

## [0.6.2] - 2021-11-28

### Added

- Github action for tests and coverage
- Badges for tests and coverage
- If tests pass then develop is pushed to master
- Add release action which tags and creates a release for minor version upgrades
- Add badges action which runs linter, and upload badges for version, linter score, and platform
- Add publish action (and badge) which builds a Docker image and uploads it to the AWS ECR

## [0.6.1] - 2021-11-27

### Added

- Github action which checks version increment and changelog entry

## [0.6.0] - 2021-11-26

### Added

- New Covalent RTD theme
- sphinx extension sphinx-click for CLI RTD
- Sections in RTD
- init.py in both covalent-dispatcher logger module and cli module for it to be importable in sphinx

### Changed

- docutils version that was conflicting with sphinx

### Removed

- Old aq-theme

## [0.5.1] - 2021-11-25

### Added

- Integration tests combining both covalent and covalent-dispatcher modules to test that
  lattice workflow are properly planned and executed.
- Integration tests for the covalent-dispatcher init module.
- pytest-asyncio added to requirements.

## [0.5.0] - 2021-11-23

### Added

- Results manager file to get results from a file, delete a result, and redispatch a result object.
- Results can also be awaited to only return a result if it has either been completed or failed.
- Results class which is used to store the results with all the information needed to be used again along with saving the results to a file functionality.
- A result object will be a mercurial object which will be updated by the dispatcher and saved to a file throughout the dispatching and execution parts.
- Direct manipulation of the transport graph inside a result object takes place.
- Utility to convert a function definition string to a function and vice-versa.
- Status class to denote the status of a result object and of each node execution in the transport graph.
- Start and end times are now also stored for each node execution as well as for the whole dispatch.
- Logging of `stdout` and `stderr` can be done by passing in the `log_stdout`, `log_stderr` named metadata respectively while dispatching.
- In order to get the result of a certain dispatch, the `dispatch_id`, the `results_dir`, and the `wait` parameter can be passed in. If everything is default, then only the dispatch id is required, waiting will not be done, and the result directory will be in the current working directory with folder name as `results/` inside which every new dispatch will have a new folder named according to their respective dispatch ids, containing:
  - `result.pkl` - (Cloud)pickled result object.
  - `result_info.yaml` - yaml file with high level information about the result and its execution.
  - `dispatch_source.py` - python file generated, containing the original function definitions of lattice and electrons which can be used to dispatch again.

### Changed

- `logfile` named metadata is now `slurm_logfile`.
- Instead of using `jsonpickle`, `cloudpickle` is being used everywhere to maintain consistency.
- `to_json` function uses `json` instead of `jsonpickle` now in electron and lattice definitions.
- `post_processing` moved to the dispatcher, so the dispatcher will now store a finished execution result in the results folder as specified by the user with no requirement of post processing it from the client/user side.
- `run_task` function in dispatcher modified to check if a node has completed execution and return it if it has, else continue its execution. This also takes care of cases if the server has been closed mid execution, then it can be started again from the last saved state, and the user won't have to wait for the whole execution.
- Instead of passing in the transport graph and dispatch id everywhere, the result object is being passed around, except for the `asyncio` part where the dispatch id and results directory is being passed which afterwards lets the core dispatcher know where to get the result object from and operate on it.
- Getting result of parent node executions of the graph, is now being done using the result object's graph. Storing of each execution's result is also done there.
- Tests updated to reflect the changes made. They are also being run in a serverless manner.

### Removed

- `LatticeResult` class removed.
- `jsonpickle` requirement removed.
- `WorkflowExecutionResult`, `TaskExecutionResult`, and `ExecutionError` singleton classes removed.

### Fixed

- Commented out the `jwt_required()` part in `covalent-dispatcher/_service/app.py`, may be removed in later iterations.
- Dispatcher server will now return the error message in the response of getting result if it fails instead of sending every result ever as a response.

## [0.4.3] - 2021-11-23

### Added

- Added a note in Known Issues regarding port conflict warning.

## [0.4.2] - 2021-11-24

### Added

- Added badges to README.md

## [0.4.1] - 2021-11-23

### Changed

- Removed old coverage badge and fixed the badge URL

## [0.4.0] - 2021-11-23

### Added

- Codecov integrations and badge

### Fixed

- Detached pipelines no longer created

## [0.3.0] - 2021-11-23

### Added

- Wrote a Code of Conduct based on <https://www.contributor-covenant.org/>
- Added installation and environment setup details in CONTRIBUTING
- Added Known Issues section to README

## [0.2.0] - 2021-11-22

### Changed

- Removed non-open-source executors from Covalent. The local SLURM executor is now
- a separate repo. Executors are now plugins.

## [0.1.0] - 2021-11-19

### Added

- Pythonic CLI tool. Install the package and run `covalent --help` for a usage description.
- Login and logout functionality.
- Executor registration/deregistration skeleton code.
- Dispatcher service start, stop, status, and restart.

### Changed

- JWT token is stored to file instead of in an environment variable.
- The Dask client attempts to connect to an existing server.

### Removed

- Removed the Bash CLI tool.

### Fixed

- Version assignment in the covalent init file.

## [0.0.3] - 2021-11-17

### Fixed

- Fixed the Dockerfile so that it runs the dispatcher server from the covalent repo.

## [0.0.2] - 2021-11-15

### Changed

- Single line change in ci script so that it doesn't exit after validating the version.
- Using `rules` in `pytest` so that the behavior in test stage is consistent.

## [0.0.1] - 2021-11-15

### Added

- CHANGELOG.md to track changes (this file).
- Semantic versioning in VERSION.
- CI pipeline job to enforce versioning.<|MERGE_RESOLUTION|>--- conflicted
+++ resolved
@@ -5,19 +5,21 @@
 The format is based on [Keep a Changelog](https://keepachangelog.com/en/1.0.0/),
 and this project adheres to [Semantic Versioning](https://semver.org/spec/v2.0.0.html).
 
+## [0.30.3] - 2022-03-11
+
+### Fixed
+
+- Fixed the order of output storage in `post_process` which should have been the order in which the electron functions are called instead of being the order in which they are executed. This fixes the order in which the replacement of function calls with their output happens, which further fixes any discrepencies in the results obtained by the user.
+
+- Fixed the `post_process` test to check the order as well.
+
 ## [0.30.2] - 2022-03-11
 
-<<<<<<< HEAD
-### Fixed
-
-- Fixed the order of output storage in `post_process` which should have been the order in which the electron functions are called instead of being the order in which they are executed. This fixes the order in which the replacement of function calls with their output happens, which further fixes any discrepencies in the results obtained by the user.
-
-- Fixed the `post_process` test to check the order as well.
-=======
+### Fixed
+
 ### Changed
 
 - Updated eventlet to 0.31.0
->>>>>>> 0751b418
 
 ## [0.30.1] - 2022-03-10
 
