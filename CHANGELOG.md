--- conflicted
+++ resolved
@@ -7,13 +7,14 @@
 
 ## [UNRELEASED]
 
-<<<<<<< HEAD
-### Changed
-
+### Changed
+
+- Raised the minimum version of Pydantic from 1.10.1 to 2.1.1 in `requirements.txt`
 - Electron DAL to use Covalent server's data instead of QServer's data.
 
 ### Added
 
+- Added a `py.typed` file to support type-checking
 - Corrected support from distributed Hamiltonian expval calculations
 - Exposed qelectron db in sdk result object
 - UI changes added for qelectrons and fix for related config file corruption
@@ -30,16 +31,6 @@
 
 - Fix autodoc for SSH, Slurm, AWS Braket, AWS Lambda, AWS EC2, AWS Batch, Google Batch 
 - Updated documentation links in README
-
-=======
->>>>>>> 55a1ea9c
-### Added
-
-- Added a `py.typed` file to support type-checking
-
-### Changed
-
-- Raised the minimum version of Pydantic from 1.10.1 to 2.1.1 in `requirements.txt`
 
 ## [0.228.0-rc.0] - 2023-08-31
 
