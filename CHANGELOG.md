# Changelog

All notable changes to this project will be documented in this file.

The format is based on [Keep a Changelog](https://keepachangelog.com/en/1.0.0/),
and this project adheres to [Semantic Versioning](https://semver.org/spec/v2.0.0.html).

## [UNRELEASED]

<<<<<<< HEAD

### Docs

- Updated Bash Lepton tutorial to conform with the latest Lepton interface changes
=======
### Docs

- Fixed "How To" for Python leptons
>>>>>>> 15612bcf

## [0.179.0] - 2022-08-16

### Authors



### Changed

- Changed terser package version on webapp yarn-lock file.

## [0.178.0] - 2022-08-15

### Authors

- Will Cunningham <wjcunningham7@users.noreply.github.com>
- Co-authored-by: Alejandro Esquivel <ae@alejandro.ltd>
- Casey Jao <casey@agnostiq.ai>


### Changed

- Dispatch workflows as asyncio tasks on the FastAPI event loop instead of in separate threads

### Fixed

- Deconflict wait enum with `ct.wait` function; `wait` -> `WAIT`

### Operations

- Conda package is built and tested on a nightly schedule
- Conda deployment step is added to `release.yml`
- Install yarn and npm on Ubuntu whenever the webapp needs to be built

## [0.177.0] - 2022-08-11

### Authors

- Scott Wyman Neagle <scott@agnostiq.ai>
- Co-authored-by: Faiyaz Hasan <faiyaz@agnostiq.ai>
- Casey Jao <casey@agnostiq.ai>
- Venkat Bala <venkat@agnostiq.ai>
- Co-authored-by: pre-commit-ci[bot] <66853113+pre-commit-ci[bot]@users.noreply.github.com>

### Removed

- `while True` in `app.get_result`

### Changed

- Flask route logic to return 503 when the result is not ready

### Tests

- results_manager tests

### Operations

- Fix conditional checks for `pre-release` and `stable` Covalent docker image builds

## [0.176.0] - 2022-08-11

### Authors

- Scott Wyman Neagle <scott@agnostiq.ai>
- Co-authored-by: Faiyaz Hasan <faiyaz@agnostiq.ai>
- Casey Jao <casey@agnostiq.ai>


### Operations

- Update precommit yaml.

### Removed

- `Lattice.check_consumables()`, `_TransportGraph.get_topologically_sorted_graph()`

### Operations

- Trigger webapp build if `build==true`

## [0.175.0] - 2022-08-11

### Authors

- Scott Wyman Neagle <scott@agnostiq.ai>
- Co-authored-by: Faiyaz Hasan <faiyaz@agnostiq.ai>
- Casey Jao <casey@agnostiq.ai>


### Operations

- Trigger Slack alert for failed tests on `workflow_run`

## [0.174.0] - 2022-08-11

### Authors

- Casey Jao <casey@agnostiq.ai>
- Alejandro Esquivel <ae@alejandro.ltd>


### Changed

- Changed return value for TransferFromRemote and TransferToRemote (download/upload) operations to be consistent and always return filepath tuples

### Docs

- Updated docs with File Transfer return value changes and `files` kwarg injections

### Fixed

- Fixed postprocessing workflows that return an electron with an incoming wait_for edge

## [0.173.0] - 2022-08-10

### Authors

- Sankalp Sanand <sankalp@agnostiq.ai>


### Added

- `--hard` and `--yes` flags added to `covalent purge` for hard purging (also deletes the databse) and autoapproving respectively.

### Changed

- `covalent purge` now shows the user a prompt informing them what dirs and files will be deleted.
- Improved shown messages in some commands.

### Tests

- Updated tests to reflect above changes.

## [0.172.0] - 2022-08-10

### Authors

- Will Cunningham <wjcunningham7@users.noreply.github.com>
- Prasanna Venkatesh <54540812+Prasy12@users.noreply.github.com>
- Co-authored-by: pre-commit-ci[bot] <66853113+pre-commit-ci[bot]@users.noreply.github.com>
- Co-authored-by: Aravind-psiog <100823292+Aravind-psiog@users.noreply.github.com>
- Co-authored-by: ArunPsiog <arun.mukesh@psiog.com>
- Co-authored-by: manjunath.poilath <manjunath.poilath@psiog.com>
- Co-authored-by: Kamalesh-suresh <kamalesh.suresh@psiog.com>
- Co-authored-by: Amalan Jenicious F <amalan.jenicious@psiog.com>
- Co-authored-by: M Shrikanth <shrikanth.mohan@psiog.com>
- Co-authored-by: Casey Jao <casey@agnostiq.ai>
- Co-authored-by: Aravind-psiog <aravind.prabaharan@psiog.com>
- Co-authored-by: Will Cunningham <wjcunningham7@gmail.com>
- Co-authored-by: Alejandro Esquivel <ae@alejandro.ltd>


### Changed

- Covalent dispatcher flask web apis ported to FastAPI in `covalent_dispatcher/_service/app.py`
- Unit tests written for Covalent dispatcher flask web apis ported to FastAPI in `covalent_dispatcher_tests/_service/app.test.py`
- Web apis of `covalent_ui` refactored to adhere to v11 DB schema
- Electron graph mini map has been moved next to controls on the GUI.
- Lattice status and count of completed & total electrons has been moved to the top of the graph on the GUI.
- Some of the Flask APIs earlier consumed by the GUI have been deprecated & removed from the code base.
- APIs exposed by the web app back end have been re-factored to adhere to the new DB schema v10

### Added

- Added count of dispatches by status on the dispatch list section of the GUI.
- APIs that the GUI consumes have been re-written using FastAPI. This includes re-factoring of older APIs and adding of new APIs.
- Added COVALENT_SERVER_IFACE_ANY flag for uvicorn to start with 0.0.0.0

### Docs

- ReadTheDocs landing page has been improved

## [0.171.0] - 2022-08-10

### Authors

- Casey Jao <casey@agnostiq.ai>
- Co-authored-by: Scott Wyman Neagle <scott@agnostiq.ai>

### Added

- Added `covalent migrate_legacy_result_object` command to save pickled Result objects to the DataStore

## [0.170.1] - 2022-08-09

### Authors

- Venkat Bala <venkat@agnostiq.ai>

### Fixed

- Remove `attr` import added inadvertently

### Tests

- Fix `start` cli test, update `set_config` call count

## [0.170.0] - 2022-08-08

### Authors

- Venkat Bala <venkat@agnostiq.ai>
- Co-authored-by: pre-commit-ci[bot] <66853113+pre-commit-ci[bot]@users.noreply.github.com>


### Changed

- Temporarily allow executor plugin variable name to be either in uppercase or lowercase

## [0.169.0] - 2022-08-08

### Authors

- Venkat Bala <venkat@agnostiq.ai>
- Co-authored-by: pre-commit-ci[bot] <66853113+pre-commit-ci[bot]@users.noreply.github.com>


### Added

- Adding a `covalent config` convenience CLI to quickly view retrive the covalent configuration

## [0.168.0] - 2022-08-08

### Authors

- Venkat Bala <venkat@agnostiq.ai>
- Co-authored-by: pre-commit-ci[bot] <66853113+pre-commit-ci[bot]@users.noreply.github.com>


### Added

- Adding `setup/teardown` methods as placeholders for any executor specific setup and teardown tasks

## [0.167.0] - 2022-08-08

### Authors

- Poojith U Rao <106616820+poojithurao@users.noreply.github.com>
- Co-authored-by: Venkat Bala <venkat@agnostiq.ai>
- Co-authored-by: Faiyaz Hasan <faiyaz@agnostiq.ai>
- Co-authored-by: pre-commit-ci[bot] <66853113+pre-commit-ci[bot]@users.noreply.github.com>
- Co-authored-by: Alejandro Esquivel <ae@alejandro.ltd>


### Added

- S3 File transfer strategy

### Fixed

- Adding maximum number of retries and timeout parameter to the get result http call.

## [0.166.0] - 2022-08-07

### Authors

- Venkat Bala <venkat@agnostiq.ai>


### Tests

- Update dask cli test to match Covalent Dask cluster configuration


### Changed

- Remove newline from log stream formatter for better log statment output
- Jsonify covalent cluster cli outputs

## [0.165.0] - 2022-08-06

### Authors

- Casey Jao <casey@agnostiq.ai>


### Changed

- Make `BaseExecutor` and `BaseAsyncExecutor` class siblings, not parent and child.

### Operations

- Only validate webapp if the webapp was built

### Tests

- Fixed randomly failing lattice json serialization test

## [0.164.0] - 2022-08-05

### Authors

- Sankalp Sanand <sankalp@agnostiq.ai>
- Faiyaz Hasan <faiyaz@agnostiq.ai>
- Co-authored-by: pre-commit-ci[bot] <66853113+pre-commit-ci[bot]@users.noreply.github.com>
- Co-authored-by: Venkat Bala <venkat@agnostiq.ai>
- Co-authored-by: Will Cunningham <wjcunningham7@gmail.com>


### Changed

- Use `update_config` to modify dask configuration from the cluster process
- Simplify `set_config` logic for dask configuration options on `covalent start`
- Removed default values from click options for dask configuration related values

### Added

- Configured default dask configuration options in `defaults.py`

### Fixed 

- Overwriting config address issue.

### Tests

- Moved misplaced functional/integration tests from the unit tests folder to their respective folders.
- All of the unit tests now use test DB instead of hitting a live DB.
- Updated `tests.yml` so that functional tests are run whenever tests get changed or github actions are changed.
- Several broken tests were also fixed.

## [0.163.0] - 2022-08-04

### Authors

- Alejandro Esquivel <ae@alejandro.ltd>
- Co-authored-by: Casey Jao <casey@agnostiq.ai>
- Will Cunningham <wjcunningham7@users.noreply.github.com>
- Co-authored-by: Scott Wyman Neagle <scott@agnostiq.ai>


### Added

- Added `rsync` dependency in `Dockerfile`

### Removed

- `Makefile` which was previously improperly committed

### Operations

- Functional tests are run only on `develop`
- `tests.yml` can be run manually provided a commit SHA
- `tests.yml` uses a `build` filter to conditionally install and build Covalent if build files are modified
- `docker.yml` is now only for dev work, and is manually triggered given an SHA
- `release.yml` is enhanced to push stable and pre-release images to a public ECR repo

## [0.162.0] - 2022-08-04

### Authors

- Alejandro Esquivel <ae@alejandro.ltd>
- Co-authored-by: Casey Jao <casey@agnostiq.ai>


### Changed

- Updated Base executor to support non-unique `retval_key`s, particularly for use in File Transfer where we may have several CallDeps with the reserved `retval_key` of value `files`.

## [0.161.2] - 2022-08-04

### Authors

- Alejandro Esquivel <ae@alejandro.ltd>
- Co-authored-by: pre-commit-ci[bot] <66853113+pre-commit-ci[bot]@users.noreply.github.com>


### Fixed

- Updated `covalent db migrations` to overwrite `alembic.ini` `script_location` with absolute path to migrations folder
- Updated `covalent db alembic [args]` command to use project root as `cwd` for alembic subprocess  

## [0.161.1] - 2022-08-03

### Authors

- Alejandro Esquivel <ae@alejandro.ltd>
- Scott Wyman Neagle <scott@agnostiq.ai>
- Co-authored-by: Faiyaz Hasan <faiyaz@agnostiq.ai>
- Poojith U Rao <106616820+poojithurao@users.noreply.github.com>
- Co-authored-by: Casey Jao <casey@agnostiq.ai>


### Fixed

- When a list was passed to an electron, the generated electron list
  had metadata copied from the electron. This was resulting in
  call_before and call_after functions being called by the electron
  list as well. The metadata (apart from executor) is now set to
  default values for the electron list.

## [0.161.0] - 2022-08-03

### Authors

- Alejandro Esquivel <ae@alejandro.ltd>
- Scott Wyman Neagle <scott@agnostiq.ai>
- Co-authored-by: Faiyaz Hasan <faiyaz@agnostiq.ai>


### Changed

- Replaced `Session(DispatchDB()._get_data_store().engine)` with `workflow_db.session()`

### Removed

- `DevDataStore` class from `datastore.py`
- workflows manager

## [0.160.1] - 2022-08-02

### Authors

- Alejandro Esquivel <ae@alejandro.ltd>
- Scott Wyman Neagle <scott@agnostiq.ai>


### Fixed

- `script_location` key not found issue when installing with pip (second attempt)

### Docs

- Remove migration guide reference from README

### Operations

- Explicitly check `release == true` in tests.yml

## [0.160.0] - 2022-08-02

### Authors

- Casey Jao <casey@agnostiq.ai>
- Co-authored-by: Faiyaz Hasan <faiyaz@agnostiq.ai>


### Changed

- `Executor.run()` now accepts a `task_metadata` dictionary. Current
  keys consist of `dispatch_id` and `node_id`.

## [0.159.0] - 2022-08-02

### Authors

- Casey Jao <casey@agnostiq.ai>
- Co-authored-by: Faiyaz Hasan <faiyaz@agnostiq.ai>


### Changed

- Database schema has been updated to v11

### Operations

- `paths-filter` will only be run on PRs, i.e on workflow runs, the whole test suite will be run.
- Removed retry action from running on `pytest` steps since they instead use `pytest` retries.
- `codecov.yml` added to enable carry-forward flags
- UI front-end is only built for pull requests when the source changes
- Packaging is only validated on the `develop` branch

## [0.158.0] - 2022-07-29

### Authors

- Okechukwu  Emmanuel Ochia <okechukwu@agnostiq.ai>
- Co-authored-by: Scott Wyman Neagle <scott@agnostiq.ai>
- Will Cunningham <wjcunningham7@users.noreply.github.com>
- Alejandro Esquivel <ae@alejandro.ltd>
- Co-authored-by: pre-commit-ci[bot] <66853113+pre-commit-ci[bot]@users.noreply.github.com>
- Casey Jao <casey@agnostiq.ai>
- Co-authored-by: Faiyaz Hasan <faiyaz@agnostiq.ai>


### Changed

- Construct the result object in the dispatcher `entry_point.py` module in order to avoid the Missing Latticed Id error so frequently.
- Update the sleep statement length to 0.1 seconds in the results.manager.

## [0.157.1] - 2022-07-29

### Authors

- Okechukwu  Emmanuel Ochia <okechukwu@agnostiq.ai>
- Co-authored-by: Scott Wyman Neagle <scott@agnostiq.ai>
- Will Cunningham <wjcunningham7@users.noreply.github.com>
- Alejandro Esquivel <ae@alejandro.ltd>
- Co-authored-by: pre-commit-ci[bot] <66853113+pre-commit-ci[bot]@users.noreply.github.com>
- Casey Jao <casey@agnostiq.ai>

### Fixed

- Pass non-kwargs to electrons in the correct order during dispatch.

## [0.157.0] - 2022-07-28

### Authors

- Okechukwu  Emmanuel Ochia <okechukwu@agnostiq.ai>
- Co-authored-by: Scott Wyman Neagle <scott@agnostiq.ai>
- Will Cunningham <wjcunningham7@users.noreply.github.com>
- Alejandro Esquivel <ae@alejandro.ltd>
- Co-authored-by: pre-commit-ci[bot] <66853113+pre-commit-ci[bot]@users.noreply.github.com>
- Casey Jao <casey@agnostiq.ai>


### Changed

- Expose a public `wait()` function compatible with both calling and dispatching lattices

### Docs

- Updated the RTD on `wait_for()` to use the static `wait()` function

### Operations

- pre-commit autoupdate

### Docs

- Changed the custom executor how-to to be shorter and more concise.



## [0.156.0] - 2022-07-27

### Authors

- Okechukwu  Emmanuel Ochia <okechukwu@agnostiq.ai>
- Co-authored-by: Scott Wyman Neagle <scott@agnostiq.ai>
- Will Cunningham <wjcunningham7@users.noreply.github.com>
- Alejandro Esquivel <ae@alejandro.ltd>
- Co-authored-by: pre-commit-ci[bot] <66853113+pre-commit-ci[bot]@users.noreply.github.com>


### Added

- Bash decorator is introduced
- Lepton commands can be specified as a list of strings rather than strings alone.

## [0.155.1] - 2022-07-26

### Authors

- Okechukwu  Emmanuel Ochia <okechukwu@agnostiq.ai>
- Co-authored-by: Scott Wyman Neagle <scott@agnostiq.ai>
- Will Cunningham <wjcunningham7@users.noreply.github.com>
- Alejandro Esquivel <ae@alejandro.ltd>
- Co-authored-by: pre-commit-ci[bot] <66853113+pre-commit-ci[bot]@users.noreply.github.com>


### Fixed

- `script_location` key not found issue when running alembic programatically

### Operations

- Fixed syntax errors in `stale.yml` and in `hotfix.yml`
- `docker.yml` triggered after version bump in `develop` instead of before
- Enhanced `tests.yml` to upload coverage reports by domain

## [0.155.0] - 2022-07-26

### Authors

- Alejandro Esquivel <ae@alejandro.ltd>


### Added

- Exposing `alembic {args}` cli commands through: `covalent db alembic {args}`

## [0.154.0] - 2022-07-25

### Authors

- Casey Jao <casey@agnostiq.ai>
- Co-authored-by: Venkat Bala <venkat@agnostiq.ai>
- Alejandro Esquivel <ae@alejandro.ltd>


### Added

- Added methods to programatically fetch information from Alembic without needing subprocess

## [0.153.1] - 2022-07-25

### Authors

- Casey Jao <casey@agnostiq.ai>
- Co-authored-by: Venkat Bala <venkat@agnostiq.ai>


### Fixed

- Stdout and stderr are now captured when using the dask executor.


### Tests

- Fixed Dask cluster CLI tests

## [0.153.0] - 2022-07-25

### Authors

- Faiyaz Hasan <faiyaz@agnostiq.ai>


### Added

- Helper function to load and save files corresponding to the DB filenames.

### Changed

- Files with .txt, .log extensions are stored as strings.
- Get result web request timeout to 2 seconds.

## [0.152.0] - 2022-07-25

### Authors

- Faiyaz Hasan <faiyaz@agnostiq.ai>
- Co-authored-by: Scott Wyman Neagle <scott@agnostiq.ai>


### Changed

- Pass default DataStore object to node value retrieval method in the Results object.

## [0.151.1] - 2022-07-22

### Authors

- Faiyaz Hasan <faiyaz@agnostiq.ai>
- Co-authored-by: Scott Wyman Neagle <scott@agnostiq.ai>


### Fixed

- Adding maximum number of retries and timeout parameter to the get result http call.
- Disabling result_webhook for now.

## [0.151.0] - 2022-07-22

### Authors

- Scott Wyman Neagle <scott@agnostiq.ai>
- Co-authored-by: Will Cunningham <wjcunningham7@gmail.com>
- Sankalp Sanand <sankalp@agnostiq.ai>


### Added

- `BaseAsyncExecutor` has been added which can be inherited by new async-aware executors.

### Changed

- Since tasks were basically submitting the functions to a Dask cluster by default, they have been converted into asyncio `Tasks` instead which support a far larger number of concurrent tasks than previously used `ThreadPool`.

- `tasks_pool` will still be used to schedule tasks which use non-async executors.

- Executor's `executor` will now receive a callable instead of a serialized function. This allows deserializing the function where it is going to be executed while providing a simplified `execute` at the same time.

- `uvloop` is being used instead of the default event loop of `asyncio` for better performance.

- Tests have also been updated to reflect above changes.

### Operations

- Made Santosh the sole owner of `/docs`

## [0.150.0] - 2022-07-22

### Authors

- Faiyaz Hasan <faiyaz@agnostiq.ai>


### Added

- Initialize database tables when the covalent server is started.

## [0.149.0] - 2022-07-21

### Authors

- Scott Wyman Neagle <scott@agnostiq.ai>
- Co-authored-by: Venkat Bala <venkat@agnostiq.ai>


### Removed

- `result.save()`
- `result._write_dispatch_to_python_file()`

## [0.148.0] - 2022-07-21

### Authors

- Alejandro Esquivel <ae@alejandro.ltd>


### Changed

- Changed DataStore default db path to correspond to dispatch db config path

### Operations

- Added workflow to stale and close pull requests


### Docs

- Fixed `get_metadata` calls in examples to remove `results_dir` argument
- Removed YouTube video temporarily

## [0.147.0] - 2022-07-21

### Authors

- Casey Jao <casey@agnostiq.ai>


### Changed

- Simplified interface for custom executors. All the boilerplate has
  been moved to `BaseExecutor`.

## [0.146.0] - 2022-07-20

### Authors

- Casey Jao <casey@agnostiq.ai>
- Co-authored-by: Venkat Bala <venkat@agnostiq.ai>
- Faiyaz Hasan <faiyaz@agnostiq.ai>



### Added

- Ensure that transportable objects are rendered correctly when printing the result object.

### Tests

- Check that user data is not unpickled by the Covalent server process

## [0.145.0] - 2022-07-20

### Authors

- Scott Wyman Neagle <scott@agnostiq.ai>
- Co-authored-by: Venkat Bala <venkat@agnostiq.ai>
- Co-authored-by: Faiyaz Hasan <faiyaz@agnostiq.ai>


### Removed

- `entry_point.get_result()`

### Changed

- get_result to query an HTTP endpoint instead of a DB session

## [0.144.0] - 2022-07-20

### Authors

- Will Cunningham <wjcunningham7@users.noreply.github.com>
- Co-authored-by: Scott Wyman Neagle <scott@agnostiq.ai>
- Alejandro Esquivel <ae@alejandro.ltd>


### Added

- Set up alembic migrations & added migration guide (`alembic/README.md`)

## [0.143.0] - 2022-07-19

### Authors

- Will Cunningham <wjcunningham7@users.noreply.github.com>
- Co-authored-by: Scott Wyman Neagle <scott@agnostiq.ai>


### Changed

- Installation will fail if `cova` is installed while trying to install `covalent`.

## [0.142.0] - 2022-07-19

### Authors

- Poojith U Rao <106616820+poojithurao@users.noreply.github.com>
- Co-authored-by: Will Cunningham <wjcunningham7@gmail.com>
- Anna Hughes <annagwen42@gmail.com>
- Co-authored-by: Poojith <poojith@agnostiq.ai>
- Co-authored-by: Scott Wyman Neagle <scott@agnostiq.ai>
- Casey Jao <casey@agnostiq.ai>
- Co-authored-by: Venkat Bala <venkat@agnostiq.ai>
- Co-authored-by: pre-commit-ci[bot] <66853113+pre-commit-ci[bot]@users.noreply.github.com>
- Faiyaz Hasan <faiyaz@agnostiq.ai>


### Added

- `electron_num`, `completed_electron_num` fields to the Lattice table.

## [0.141.0] - 2022-07-19

### Authors

- Poojith U Rao <106616820+poojithurao@users.noreply.github.com>
- Co-authored-by: Will Cunningham <wjcunningham7@gmail.com>
- Anna Hughes <annagwen42@gmail.com>
- Co-authored-by: Poojith <poojith@agnostiq.ai>
- Co-authored-by: Scott Wyman Neagle <scott@agnostiq.ai>
- Casey Jao <casey@agnostiq.ai>
- Co-authored-by: Venkat Bala <venkat@agnostiq.ai>
- Co-authored-by: pre-commit-ci[bot] <66853113+pre-commit-ci[bot]@users.noreply.github.com>


### Changed

- Deprecate topological sort in favor of inspect in-degree of nodes until they are zero before dispatching task
- Use deepcopy to generate a copy of the metadata dictionary before saving result object to the database

### Docs

- Adding incomplete pennylane kernel tutorial
- Adding quantum ensemble tutorial

## [0.140.0] - 2022-07-19

### Authors

- Faiyaz Hasan <faiyaz@agnostiq.ai>
- Co-authored-by: Venkat Bala <venkat@agnostiq.ai>


### Added

- Fields `deps_filename`, `call_before_filename` and `call_after_filename` to the `Electron` table.
- Re-write the deps / call before and after file contents when inserting / updating electron record in the database.

### Changed

- Modify the test and implementation logic of inserting the electron record with these new fields.
- Field `key` to `key_filename` in `Electron` table.

## [0.139.1] - 2022-07-19

### Authors

- Divyanshu Singh <55018955+divshacker@users.noreply.github.com>
- Co-authored-by: Scott Wyman Neagle <wymnea@protonmail.com>
- Co-authored-by: Scott Wyman Neagle <scott@agnostiq.ai>
- Co-authored-by: Will Cunningham <wjcunningham7@users.noreply.github.com>


### Fixed

- Fixes Reverse IP problem. All References to `0.0.0.0` are changed to `localhost` . More details can be found [here](https://github.com/AgnostiqHQ/covalent/issues/202)

## [0.139.0] - 2022-07-19

### Authors

- Venkat Bala <venkat@agnostiq.ai>
- Co-authored-by: Scott Wyman Neagle <scott@agnostiq.ai>
- Faiyaz Hasan <faiyaz@agnostiq.ai>
- Co-authored-by: Will Cunningham <wjcunningham7@gmail.com>


### Added

- Columns `is_active` in the lattice, eLectron and Electron dependency tables.

### Docs

- Adding a RTD tutorial/steps on creating a custom executor

## [0.138.0] - 2022-07-19

### Authors

- Anna Hughes <annagwen42@gmail.com>
- Co-authored-by: Will Cunningham <wjcunningham7@gmail.com>
- Will Cunningham <wjcunningham7@users.noreply.github.com>
- Co-authored-by: Venkat Bala <venkat@agnostiq.ai>


### Added

- Docker build workflow

### Changed

- Dockerfile uses multi-stage build

### Docs

- New tutorial demonstrating how to solve the MaxCut Problem with QAOA and Covalent

## [0.137.0] - 2022-07-19

### Authors

- Prasanna Venkatesh <54540812+Prasy12@users.noreply.github.com>
- Co-authored-by: Alejandro Esquivel <ae@alejandro.ltd>


### Added

- Ability to hide/show labels on the graph
- Graph layout with elk configurations

### Changed

- Changed API socket calls interval for graph optimization.

### Tests

- Disabled several dask functional tests

## [0.136.0] - 2022-07-18

### Authors

- Scott Wyman Neagle <scott@agnostiq.ai>
- Co-authored-by: Faiyaz Hasan <faiyaz@agnostiq.ai>


### Changed

- Result.save() has been deprecated in favor of Result.persist() and querying the database directly.

## [0.135.0] - 2022-07-18

### Authors

- Casey Jao <casey@agnostiq.ai>
- Co-authored-by: Scott Wyman Neagle <scott@agnostiq.ai>
- Co-authored-by: Alejandro Esquivel <ae@alejandro.ltd>


### Operations

- Psiog is only codeowner of js files
- Fix in changelog action to handle null author when a bot is committing

### Added

- Support injecting return values of calldeps into electrons during workflow execution

## [0.134.0] - 2022-07-15

### Authors

- Casey Jao <casey@agnostiq.ai>
- Co-authored-by: Scott Wyman Neagle <scott@agnostiq.ai>


### Changed

- Covalent server can now process workflows without having their deps installed

## [0.133.0] - 2022-07-15

### Authors

- Will Cunningham <wjcunningham7@users.noreply.github.com>


### Removed

- Removed the deprecated function `draw_inline` as well as the `matplotlib` dependency.

### Operations

- Fixing the retry block for tests

## [0.132.0] - 2022-07-14

### Authors

- Will Cunningham <wjcunningham7@users.noreply.github.com>


### Added

- Bash lepton support reintroduced with some UX modifications to the Lepton class. Leptons which use scripting languages can be specified as either (1) a command run in the shell/console or (2) a call to a function in a library/script. Leptons which use compiled languages must specify a library and a function name.
- The keyword argument `display_name` can be used to override the name appearing in the UI. Particularly useful when the lepton is a command.
- All arguments except for language are now keyword arguments.
- Keyword arguments passed to a Bash lepton are understood to define environment variables within the shell.
- Non-keyword arguments fill in `$1`, `$2`, etc.
- Named outputs enumerate variables within the shell which will be returned to the user. These can be either `Lepton.OUTPUT` or `Lepton.INPUT_OUTPUT` types.

### Added

- New fields to the decomposed result object Database: 

## [0.131.0] - 2022-07-13

### Authors

- Sankalp Sanand <sankalp@agnostiq.ai>
- Co-authored-by: Venkat Bala <venkat@agnostiq.ai>


### Fixed

- `covalent --version` now looks for `covalent` metadata instead of `cova`

### Tests

- Updated the cli test to include whether the correct version number is shown when `covalent --version` is run

### Added

- Method to write electron id corresponding to sublattices in `execution.py` when running `_run_task`.

## [0.130.0] - 2022-07-12

### Authors

- Venkat Bala <venkat@agnostiq.ai>
- Co-authored-by: Scott Wyman Neagle <scott@agnostiq.ai>

### Changed

- Ignoring tests for `cancel_dispatch` and `construct_bash`
- Create a dummy requirements.txt file for pip deps tests
- Fix version of `Werkzeug` package to avoid running into ValueError (unexpected kwarg `as_tuple`)
- Update `customization` how to test by specifying the section header `sdk`

## [0.129.0] - 2022-07-12

### Authors

- Sankalp Sanand <sankalp@agnostiq.ai>
- Co-authored-by: Alejandro Esquivel <ae@alejandro.ltd>

### Added

- Support for `wait_for` type edges when two electrons are connected by their execution side effects instead of output-input relation.

### Changed

- `active_lattice.electron_outputs` now contains the node ids as well for the electron which is being post processed.

## [0.128.1] - 2022-07-12

### Authors

- Faiyaz Hasan <faiyaz@agnostiq.ai>


### Fixed

- `Result.persist` test in `result_test.py`.
- Electron dependency `arg_index` is changed back to Nullable.

## [0.128.0] - 2022-07-12

### Authors

- Okechukwu  Emmanuel Ochia <okechukwu@agnostiq.ai>
- Co-authored-by: Casey Jao <casey@agnostiq.ai>
- Co-authored-by: Alejandro Esquivel <ae@alejandro.ltd>
- Co-authored-by: pre-commit-ci[bot] <66853113+pre-commit-ci[bot]@users.noreply.github.com>

### Added

- File transfer support for leptons

## [0.127.0] - 2022-07-11

### Authors

- Scott Wyman Neagle <scott@agnostiq.ai>
- Co-authored-by: Faiyaz Hasan <faiyaz@agnostiq.ai>
- Co-authored-by: Venkat Bala <venkat@agnostiq.ai>


### Added

- When saving to DB, also persist to the new DB if running in develop mode

### Tests

- Flask app route tests

## [0.126.0] - 2022-07-11

### Authors

- Will Cunningham <wjcunningham7@users.noreply.github.com>
- Alejandro Esquivel <ae@alejandro.ltd>
- Co-authored-by: pre-commit-ci[bot] <66853113+pre-commit-ci[bot]@users.noreply.github.com>
- Co-authored-by: Sankalp Sanand <sankalp@agnostiq.ai>


### Added

- Added Folder class
- Added internal call before/after deps to execute File Transfer operations pre/post electron execution.

### Operations

- Enhanced hotfix action to create branches from existing commits

## [0.125.0] - 2022-07-09

### Authors

- Okechukwu  Emmanuel Ochia <okechukwu@agnostiq.ai>
- Co-authored-by: pre-commit-ci[bot] <66853113+pre-commit-ci[bot]@users.noreply.github.com>
- Co-authored-by: Alejandro Esquivel <ae@alejandro.ltd>
- Venkat Bala <venkat@agnostiq.ai>
- Co-authored-by: Okechukwu Ochia <emmirald@gmail.com>
- Co-authored-by: Scott Wyman Neagle <scott@agnostiq.ai>


### Added

- Dask Cluster CLI functional/unit tests

### Docs

- Updated RTD concepts, how-to-guides, and api docs with electron dependencies.

### Operations

- Separate out running tests and uploading coverage report to circumvent bug in
  retry action

## [0.124.0] - 2022-07-07

### Authors

- Will Cunningham <wjcunningham7@users.noreply.github.com>
- Co-authored-by: Scott Wyman Neagle <scott@agnostiq.ai>
- Faiyaz Hasan <faiyaz@agnostiq.ai>


### Added

- `Result.persist` method in `covalent/_results_manager/result.py`.

### Operations

- Package pre-releases go to `covalent` instead of `cova` on PyPI.

## [0.123.0] - 2022-07-07

### Authors

- Scott Wyman Neagle <scott@agnostiq.ai>
- Co-authored-by: Faiyaz Hasan <faiyaz@agnostiq.ai>
- Will Cunningham <wjcunningham7@users.noreply.github.com>
- Alejandro Esquivel <ae@alejandro.ltd>
- Co-authored-by: pre-commit-ci[bot] <66853113+pre-commit-ci[bot]@users.noreply.github.com>


### Added

- Added Folder class
- Added internal call before/after deps to execute File Transfer operations pre/post electron execution.

### Operations

- `codeql.yml` and `condabuild.yml` run nightly instead of on every PR.
- Style fixes in changelog

## [0.122.1] - 2022-07-06

### Authors

Will Cunningham <wjcunningham7@users.noreply.github.com>
Co-authored-by: Scott Wyman Neagle <scott@agnostiq.ai>


### Operations

- Added license scanner action
- Pre-commit autoupdate

### Tests

- Tests for running workflows with more than one iteration

### Fixed

- Attribute error caused by attempts to retrieve the name from the node function when the node function is set to None

## [0.122.0] - 2022-07-04

### Authors

Faiyaz Hasan <faiyaz@agnostiq.ai>
Co-authored-by: pre-commit-ci[bot] <66853113+pre-commit-ci[bot]@users.noreply.github.com>


### Added

- `covalent/_results_manager/write_result_to_db.py` module and methods to insert / update data in the DB.
- `tests/covalent_tests/results_manager_tests/write_result_to_db_test.py` containing the unit tests for corresponding functions.

### Changed

- Electron `type` column to a string type rather than an `ElectronType` in DB models.
- Primary keys from `BigInteger` to `Integer` in DB models.

## [0.121.0] - 2022-07-04

### Authors

Will Cunningham <wjcunningham7@users.noreply.github.com>
Co-authored-by: Alejandro Esquivel <ae@alejandro.ltd>
Co-authored-by: pre-commit-ci[bot] <66853113+pre-commit-ci[bot]@users.noreply.github.com>


### Removed

- Unused requirements `gunicorn` and `eventlet` in `requirements.txt` as well as `dask` in `tests/requirements.txt`, since it is already included in the core requirements.

### Docs

- Updated the compatibility matrix in the docs.

## [0.120.0] - 2022-07-04

### Authors

Okechukwu  Emmanuel Ochia <okechukwu@agnostiq.ai>
Co-authored-by: Venkat Bala <venkat@agnostiq.ai>
Co-authored-by: pre-commit-ci[bot] <66853113+pre-commit-ci[bot]@users.noreply.github.com>
Co-authored-by: Scott Wyman Neagle <scott@agnostiq.ai>


### Added

- Adding `cluster` CLI options to facilitate interacting with the backend Dask cluster
- Adding options to `covalent start` to enable specifying number of workers, memory limit and threads per worker at cluster startup

### Changed

- Update `DaskAdminWorker` docstring with better explanation

## [0.119.1] - 2022-07-04

### Authors

Scott Wyman Neagle <scott@agnostiq.ai>
Casey Jao <casey@agnostiq.ai>


### Fixed

- `covalent status` checks if the server process is still alive.

### Operations

- Updates to changelog logic to handle multiple authors

## [0.119.0] - 2022-07-03
### Authors
@cjao 


### Added

- Introduce support for pip dependencies

## [0.118.0] - 2022-07-02
### Authors
@AlejandroEsquivel 


### Added

- Introduced File, FileTransfer, and FileTransferStrategy classes to support various File Transfer use cases prior/post electron execution

## [0.117.0] - 2022-07-02
### Authors
@Emmanuel289 


### Added

- Included retry action in 'tests.yaml' workflow.

## [0.116.0] - 2022-06-29
### Authors
@Prasy12 

### Changed

- Changed API socket calls interval for graph optimization.

### Added

- Ability to change to different layouts from the GUI.

## [0.115.0] - 2022-06-28
### Authors
@cjao 


### Added

- Introduce support for `call_before`, `call_after`, and bash dependencies

### Operations

- Unit tests performed on Python 3.10 on Ubuntu and MacOS images as well as 3.9 on MacOS
- Updated codeowners so that AQ Engineers doesn't own this CHANGELOG
- pre-commit autoupdate

## [0.114.0] - 2022-06-23
### Authors
@dependabot[bot] 


### Changed

- Changed eventsource version on webapp yarn-lock file.

### Operations

- Added Github push changelog workflow to append commiters username
- Reusable JavaScript action to parse changelog and update version

## [0.113.0] - 2022-06-21

### Added

- Introduce new db models and object store backends

### Operations

- Syntax fix in hotfix.yml

### Docs

- Added new tutorial: Linear and convolutional autoencoders

## [0.112.0] - 2022-06-20

### Changed

- Changed async version on webapp package-lock file.

## [0.111.0] - 2022-06-20

### Changed

- Changed eventsource version on webapp package-lock file.

### Docs

- Added new tutorial: Covalentified version of the Pennylane Variational Classifier tutorial.

## [0.110.3] - 2022-06-17

### Fixed

- Fix error when parsing electron positional arguments in workflows

### Docs

- Remove hardcoding version info in README.md

## [0.110.2] - 2022-06-10

### Docs

- Fix MNIST tutorial
- Fix Quantum Gravity tutorial
- Update RTD with migration guide compatible with latest release
- Convert all references to `covalent start` from Jupyter notebooks to markdown statements
- Update release notes summary in README.md
- Fixed display issues with figure (in dark mode) and bullet points in tutorials

### Operations

- Added a retry block to the webapp build step in `tests.yml`

## [0.110.1] - 2022-06-10

### Fixed

- Configure dask to not use daemonic processes when creating a cluster

### Operations

- Sync the VERSION file within `covalent` directory to match the root level VERSION
- Manually patch `covalent/VERSION`

## [0.110.0] - 2022-06-10

### Changed

- Web GUI list size and status label colors changed.
- Web GUI graph running icon changed to non-static icon.

### Docs

- Removed references to the Dask executor in RTD as they are no longer needed.

## [0.109.1] - 2022-06-10

### Fixed

- `covalent --version` now works for PyPI releases

## [0.109.0] - 2022-06-10

### Docs

- Update CLI help statements

### Added

- Add CLI functionality to start covalent with/without Dask
- Add CLI support to parse `covalent_ui.log` file

### Operations

- Updating codeowners to establish engineering & psiog ownership

### Docs

- Added new tutorial: Training quantum embedding kernels for classification.

## [0.108.0] - 2022-06-08

### Added

- WCI yaml file

### Docs

- Add pandoc installation updates to contributing guide

## [0.107.0] - 2022-06-07

### Changed

- Skipping stdout/stderr redirection tests until implemented in Dask parent process

### Added

- Simplifed starting the dask cluster using `multiprocessing`
- Added `bokeh==2.4.3` to requirements.txt to enable view Dask dashboard

### Fixed

- Changelog-reminder action now works for PRs from forks.

## [0.106.2] - 2022-06-06

### Fixed

- Specifying the version for package `furo` to `2022.4.7` to prevent breaking doc builds

### Docs

- Added new tutorial: Using Covalent with PennyLane for hybrid computation.

## [0.106.1] - 2022-06-01

### Fixed

- Changelog-reminder action now works for PRs from forks

### Docs

- Removed references to microservices in RTD
- Updated README.md.
- Changed `ct.electron` to `ct.lattice(executor=dask_executor)` in MNIST classifier tutorial

## [0.106.0] - 2022-05-26

### Changed

- Visual theme for Webapp GUI changed in accordance to new theme
- Fonts, colors, icons have been updated

## [0.105.0] - 2022-05-25

### Added

- Add a pre-commit hook for `detect-secrets`.
- Updated the actions in accordance with the migration done in the previous version.

## [0.104.0] - 2022-05-23

### Changed

- Services have been moved to a different codebase. This repo is now hosting the Covalent SDK, local dispatcher backend, Covalent web GUI, and documentation. Version is bumped to `0.104.0` in order to avoid conflicts.
- Update tests to match the current dispatcher api
- Skip testing dask executor until dask executor plugin is made public
- Using 2 thread pools to manage multiple workflows better and the other one for executing electrons in parallel.

### Fixed

- Add psutil and PyYAML to requirements.txt
- Passing the same Electron to multiple inputs of an Electron now works. UI fix pending.
- Dask from `requirements.txt`.

### Removed

- Asyncio usage for electron level concurrency.
- References to dask

### Added

- Functional test added for dask executor with the cluster running locally.
- Scalability tests for different workflows and workflow sizes under `tests/stress_tests/scripts`
- Add sample performance testing workflows under `tests/stress_tests`
- Add pipelines to continuously run the tutorial notebooks
- Create notebook with tasks from RTD

## [0.32.3] - 2022-03-16

### Fixed

- Fix missing UI graph edges between parameters and electrons in certain cases.
- Fix UI crashes in cases where legacy localStorage state was being loaded.

## [0.32.2] - 2022-03-16

### Added

- Images for graphs generated in tutorials and how-tos.
- Note for quantum gravity tutorial to tell users that `tensorflow` doesn't work on M1 Macs.
- `Known Issues` added to `README.md`

### Fixed

- `draw` function usage in tutorials and how-tos now reflects the UI images generated instead of using graphviz.
- Images now render properly in RTD of how-tos.

### Changed

- Reran all the tutorials that could run, generating the outputs again.

## [0.32.1] - 2022-03-15

### Fixed

- CLI now starts server directly in the subprocess instead of as a daemon
- Logs are provided as pipes to Popen instead of using a shell redirect
- Restart behavior fixed
- Default port in `covalent_ui/app.py` uses the config manager

### Removed

- `_graceful_restart` function no longer needed without gunicorn

## [0.32.0] - 2022-03-11

### Added

- Dispatcher microservice API endpoint to dispatch and update workflow.
- Added get runnable task endpoint.

## [0.31.0] - 2022-03-11

### Added

- Runner component's main functionality to run a set of tasks, cancel a task, and get a task's status added to its api.

## [0.30.5] - 2022-03-11

### Updated

- Updated Workflow endpoints & API spec to support upload & download of result objects as pickle files

## [0.30.4] - 2022-03-11

### Fixed

- When executing a task on an alternate Conda environment, Covalent no longer has to be installed on that environment. Previously, a Covalent object (the execution function as a TransportableObject) was passed to the environment. Now it is deserialized to a "normal" Python function, which is passed to the alternate Conda environment.

## [0.30.3] - 2022-03-11

### Fixed

- Fixed the order of output storage in `post_process` which should have been the order in which the electron functions are called instead of being the order in which they are executed. This fixes the order in which the replacement of function calls with their output happens, which further fixes any discrepencies in the results obtained by the user.

- Fixed the `post_process` test to check the order as well.

## [0.30.2] - 2022-03-11

### Changed

- Updated eventlet to 0.31.0

## [0.30.1] - 2022-03-10

### Fixed

- Eliminate unhandled exception in Covalent UI backend when calling fetch_result.

## [0.30.0] - 2022-03-09

### Added

- Skeleton code for writing the different services corresponding to each component in the open source refactor.
- OpenAPI specifications for each of the services.

## [0.29.3] - 2022-03-09

### Fixed

- Covalent UI is built in the Dockerfile, the setup file, the pypi workflow, the tests workflow, and the conda build script.

## [0.29.2] - 2022-03-09

### Added

- Defaults defined in executor plugins are read and used to update the in-memory config, as well as the user config file. But only if the parameter in question wasn't already defined.

### Changed

- Input parameter names and docstrings in _shared_files.config.update_config were changed for clarity.

## [0.29.1] - 2022-03-07

### Changed

- Updated fail-fast strategy to run all tests.

## [0.29.0] - 2022-03-07

### Added

- DispatchDB for storing dispatched results

### Changed

- UI loads dispatches from DispatchDB instead of browser local storage

## [0.28.3] - 2022-03-03

### Fixed

Installed executor plugins don't have to be referred to by their full module name. Eg, use "custom_executor", instead of "covalent_custom_plugin.custom_executor".

## [0.28.2] - 2022-03-03

### Added

- A brief overview of the tutorial structure in the MNIST classification tutorial.

## [0.28.1] - 2022-03-02

### Added

- Conda installation is only supported for Linux in the `Getting Started` guide.
- MNIST classifier tutorial.

### Removed

- Removed handling of default values of function parameters in `get_named_params` in `covalent/_shared_files/utils.py`. So, it is actually being handled by not being handled since now `named_args` and `named_kwargs` will only contain parameters that were passed during the function call and not all of them.

## [0.28.0] - 2022-03-02

### Added

- Lepton support, including for Python modules and C libraries
- How-to guides showing how to use leptons for each of these

## [0.27.6] - 2022-03-01

### Added

- Added feature development basic steps in CONTRIBUTING.md.
- Added section on locally building RTD (read the docs) in the contributing guide.

## [0.27.5] - 2022-03-01

### Fixed

- Missing UI input data after backend change - needed to be derived from graph for electrons, lattice inputs fixed on server-side, combining name and positional args
- Broken UI graph due to variable->edge_name renaming
- Missing UI executor data after server-side renaming

## [0.27.4] - 2022-02-28

### Fixed

- Path used in `covalent/executor/__init__.py` for executor plugin modules needed updating to `covalent/executor/executor_plugins`

### Removed

- Disabled workflow cancellation test due to inconsistent outcomes. Test will be re-enabled after cancellation mechanisms are investigated further.

## [0.27.3] - 2022-02-25

### Added

- Added `USING_DOCKER.md` guide for running docker container.
- Added cli args to covalent UI flask server `covalent_ui/app.py` to modify port and log file path.

### Removed

- Removed gunicorn from cli and Dockerfile.

### Changed

- Updated cli `covalent_dispatcher/_cli/service.py` to run flask server directly, and removed dispatcher and UI flags.
- Using Flask blueprints to merge Dispatcher and UI servers.
- Updated Dockerfile to run flask server directly.
- Creating server PID file manually in `covalent_dispatcher/_cli/service.py`.
- Updated tests and docs to reflect merged servers.
- Changed all mentions of port 47007 (for old UI server) to 48008.

## [0.27.2] - 2022-02-24

### Changed

- Removed unnecessary blockquotes from the How-To guide for creating custom executors
- Changed "Covalent Cloud" to "Covalent" in the main code text

## [0.27.1] - 2022-02-24

### Removed

- Removed AQ-Engineers from CODEOWNERS in order to fix PR review notifications

## [0.27.0] - 2022-02-24

### Added

- Support for positional only, positional or keyword, variable positional, keyword only, variable keyword types of parameters is now added, e.g an electron can now use variable args and variable kwargs if the number/names of parameters are unknown during definition as `def task(*args, **kwargs)` which wasn't possible before.

- `Lattice.args` added to store positional arguments passed to the lattice's workflow function.

- `get_named_params` function added in `_shared_files/utils.py` which will return a tuple containing named positional arguments and named keyword arguments. The names help in showing and storing these parameters in the transport graph.

- Tests to verify whether all kinds of input paramaters are supported by electron or a lattice.

### Changed

- No longer merging positional arguments with keyword arguments, instead they are separately stored in respective nodes in the transport graph.

- `inputs` returned from `_get_inputs` function in `covalent_dispatcher/_core/execution.py` now contains positional as well as keyword arguments which further get passed to the executor.

- Executors now support positional and keyword arguments as inputs to their executable functions.

- Result object's `_inputs` attribute now contains both `args` and `kwargs`.

- `add_node_for_nested_iterables` is renamed to `connect_node_with_others` and `add_node_to_graph` also renamed to `add_collection_node_to_graph` in `electron.py`. Some more variable renames to have appropriate self-explanatory names.

- Nodes and edges in the transport graph now have a better interface to assign attributes to them.

- Edge attribute `variable` renamed to `edge_name`.

- In `serialize` function of the transport graph, if `metadata_only` is True, then only `metadata` attribute of node and `source` and `target` attributes of edge are kept in the then return serialized `data`.

- Updated the tests wherever necessary to reflect the above changes

### Removed

- Deprecated `required_params_passed` since an error will automatically be thrown by the `build_graph` function if any of the required parameters are not passed.

- Removed duplicate attributes from nodes in the transport graph.

## [0.26.1] - 2022-02-23

### Added

- Added Local Executor section to the API read the docs.

## [0.26.0] - 2022-02-23

### Added

- Automated reminders to update the changelog

## [0.25.3] - 2022-02-23

## Added

- Listed common mocking commands in the CONTRIBUTING.md guide.
- Additional guidelines on testing.

## [0.25.2] - 2022-02-21

### Changed

- `backend` metadata name changed to `executor`.
- `_plan_workflow` usage updated to reflect how that executor related information is now stored in the specific executor object.
- Updated tests to reflect the above changes.
- Improved the dispatch cancellation test to provide a robust solution which earlier took 10 minutes to run with uncertainty of failing every now and then.

### Removed

- Removed `TaskExecutionMetadata` as a consequence of removing `execution_args`.

## [0.25.1] - 2022-02-18

### Fixed

- Tracking imports that have been used in the workflow takes less time.

### Added

- User-imports are included in the dispatch_source.py script. Covalent-related imports are commented out.

## [0.25.0] - 2022-02-18

### Added

- UI: Lattice draw() method displays in web UI
- UI: New navigation panel

### Changed

- UI: Animated graph changes, panel opacity

### Fixed

- UI: Fixed "Not Found" pages

## [0.24.21] - 2022-02-18

### Added

- RST document describing the expectations from a tutorial.

## [0.24.20] - 2022-02-17

### Added

- Added how to create custom executors

### Changed

- Changed the description of the hyperlink for choosing executors
- Fixed typos in doc/source/api/getting_started/how_to/execution/creating_custom_executors.ipynb

## [0.24.19] - 2022-02-16

### Added

- CODEOWNERS for certain files.

## [0.24.18] - 2022-02-15

### Added

- The user configuration file can now specify an executor plugin directory.

## [0.24.17] - 2022-02-15

### Added

- Added a how-to for making custom executors.

## [0.24.16] - 2022-02-12

### Added

- Errors now contain the traceback as well as the error message in the result object.
- Added test for `_post_process` in `tests/covalent_dispatcher_tests/_core/execution_test.py`.

### Changed

- Post processing logic in `electron` and dispatcher now relies on the order of execution in the transport graph rather than node's function names to allow for a more reliable pairing of nodes and their outputs.

- Renamed `init_test.py` in `tests/covalent_dispatcher_tests/_core/` to `execution_test.py`.

### Removed

- `exclude_from_postprocess` list which contained some non executable node types removed since only executable nodes are post processed now.

## [0.24.15] - 2022-02-11

### Fixed

- If a user's configuration file does not have a needed exeutor parameter, the default parameter (defined in _shared_files/defaults.py) is used.
- Each executor plugin is no longer initialized upon the import of Covalent. This allows required parameters in executor plugins.

## Changed

- Upon updating the configuration data with a user's configuration file, the complete set is written back to file.

## Added

- Tests for the local and base executors.

## [0.24.14] - 2022-02-11

### Added

- UI: add dashboard cards
- UI: add scaling dots background

### Changed

- UI: reduce sidebar font sizes, refine color theme
- UI: refine scrollbar styling, show on container hover
- UI: format executor parameters as YAML code
- UI: update syntax highlighting scheme
- UI: update index.html description meta tag

## [0.24.13] - 2022-02-11

### Added

- Tests for covalent/_shared_files/config.py

## [0.24.12] - 2022-02-10

### Added

- CodeQL code analyzer

## [0.24.11] - 2022-02-10

### Added

- A new dictionary `_DEFAULT_CONSTRAINTS_DEPRECATED` in defaults.py

### Changed

- The `_DEFAULT_CONSTRAINT_VALUES` dictionary now only contains the `backend` argument

## [0.24.10] - 2022-02-09

### Fixed

- Sporadically failing workflow cancellation test in tests/workflow_stack_test.py

## [0.24.9] - 2022-02-09

## Changed

- Implementation of `_port_from_pid` in covalent_dispatcher/_cli/service.py.

## Added

- Unit tests for command line interface (CLI) functionalities in covalent_dispatcher/_cli/service.py and covalent_dispatcher/_cli/cli.py.

## [0.24.8] - 2022-02-07

### Fixed

- If a user's configuration file does not have a needed parameter, the default parameter (defined in _shared_files/defaults.py) is used.

## [0.24.7] - 2022-02-07

### Added

- Typing: Add Type hint `dispatch_info` parameter.
- Documentation: Updated the return_type description in docstring.

### Changed

- Typing: Change return type annotation to `Generator`.

## [0.24.6] - 2022-02-06

### Added

- Type hint to `deserialize` method of `TransportableObject` of `covalent/_workflow/transport.py`.

### Changed

- Description of `data` in `deserialize` method of `TransportableObject` of `covalent/_workflow/transport.py` from `The serialized transportable object` to `Cloudpickled function`.

## [0.24.5] - 2022-02-05

### Fixed

- Removed dependence on Sentinel module

## [0.24.4] - 2022-02-04

### Added

- Tests across multiple versions of Python and multiple operating systems
- Documentation reflecting supported configurations

## [0.24.3] - 2022-02-04

### Changed

- Typing: Use `bool` in place of `Optional[bool]` as type annotation for `develop` parameter in `covalent_dispatcher.service._graceful_start`
- Typing: Use `Any` in place of `Optional[Any]` as type annotation for `new_value` parameter in `covalent._shared_files.config.get_config`

## [0.24.2] - 2022-02-04

### Fixed

- Updated hyperlink of "How to get the results" from "./collection/query_electron_execution_result" to "./collection/query_multiple_lattice_execution_results" in "doc/source/how_to/index.rst".
- Updated hyperlink of "How to get the result of a particular electron" from "./collection/query_multiple_lattice_execution_results" to "./collection/query_electron_execution_result" in "doc/source/how_to/index.rst".

## [0.24.1] - 2022-02-04

### Changed

- Changelog entries are now required to have the current date to enforce ordering.

## [0.24.0] - 2022-02-03

### Added

- UI: log file output - display in Output tab of all available log file output
- UI: show lattice and electron inputs
- UI: display executor attributes
- UI: display error message on failed status for lattice and electron

### Changed

- UI: re-order sidebar sections according to latest figma designs
- UI: update favicon
- UI: remove dispatch id from tab title
- UI: fit new uuids
- UI: adjust theme text primary and secondary colors

### Fixed

- UI: auto-refresh result state on initial render of listing and graph pages
- UI: graph layout issues: truncate long electron/param names

## [0.23.0] - 2022-02-03

### Added

- Added `BaseDispatcher` class to be used for creating custom dispatchers which allow connection to a dispatcher server.
- `LocalDispatcher` inheriting from `BaseDispatcher` allows connection to a local dispatcher server running on the user's machine.
- Covalent only gives interface to the `LocalDispatcher`'s `dispatch` and `dispatch_sync` methods.
- Tests for both `LocalDispatcher` and `BaseDispatcher` added.

### Changed

- Switched from using `lattice.dispatch` and `lattice.dispatch_sync` to `covalent.dispatch` and `covalent.dispatch_sync`.
- Dispatcher address now is passed as a parameter (`dispatcher_addr`) to `covalent.dispatch` and `covalent.dispatch_sync` instead of a metadata field to lattice.
- Updated tests, how tos, and tutorials to use `covalent.dispatch` and `covalent.dispatch_sync`.
- All the contents of `covalent_dispatcher/_core/__init__.py` are moved to `covalent_dispatcher/_core/execution.py` for better organization. `__init__.py` only contains function imports which are needed by external modules.
- `dispatch`, `dispatch_sync` methods deprecated from `Lattice`.

### Removed

- `_server_dispatch` method removed from `Lattice`.
- `dispatcher` metadata field removed from `lattice`.

## [0.22.19] - 2022-02-03

### Fixed

- `_write_dispatch_to_python_file` isn't called each time a task is saved. It is now only called in the final save in `_run_planned_workflow` (in covalent_dispatcher/_core/__init__.py).

## [0.22.18] - 2022-02-03

### Fixed

- Added type information to result.py

## [0.22.17] - 2022-02-02

### Added

- Replaced `"typing.Optional"` with `"str"` in covalent/executor/base.py
- Added missing type hints to `get_dispatch_context` and `write_streams_to_file` in covalent/executor/base.py, BaseExecutor

## [0.22.16] - 2022-02-02

### Added

- Functions to check if UI and dispatcher servers are running.
- Tests for the `is_ui_running` and `is_server_running` in covalent_dispatcher/_cli/service.py.

## [0.22.15] - 2022-02-01

### Fixed

- Covalent CLI command `covalent purge` will now stop the servers before deleting all the pid files.

### Added

- Test for `purge` method in covalent_dispatcher/_cli/service.py.

### Removed

- Unused `covalent_dispatcher` import from covalent_dispatcher/_cli/service.py.

### Changed

- Moved `_config_manager` import from within the `purge` method to the covalent_dispatcher/_cli/service.py for the purpose of mocking in tests.

## [0.22.14] - 2022-02-01

### Added

- Type hint to `_server_dispatch` method in `covalent/_workflow/lattice.py`.

## [0.22.13] - 2022-01-26

### Fixed

- When the local executor's `log_stdout` and `log_stderr` config variables are relative paths, they should go inside the results directory. Previously that was queried from the config, but now it's queried from the lattice metadata.

### Added

- Tests for the corresponding functions in (`covalent_dispatcher/_core/__init__.py`, `covalent/executor/base.py`, `covalent/executor/executor_plugins/local.py` and `covalent/executor/__init__.py`) affected by the bug fix.

### Changed

- Refactored `_delete_result` in result manager to give the option of deleting the result parent directory.

## [0.22.12] - 2022-01-31

### Added

- Diff check in pypi.yml ensures correct files are packaged

## [0.22.11] - 2022-01-31

### Changed

- Removed codecov token
- Removed Slack notifications from feature branches

## [0.22.10] - 2022-01-29

### Changed

- Running tests, conda, and version workflows on pull requests, not just pushes

## [0.22.9] - 2022-01-27

### Fixed

- Fixing version check action so that it doesn't run on commits that are in develop
- Edited PR template so that markdown checklist appears properly

## [0.22.8] - 2022-01-27

### Fixed

- publish workflow, using `docker buildx` to build images for x86 and ARM, prepare manifest and push to ECR so that pulls will match the correct architecture.
- typo in CONTRIBUTING
- installing `gcc` in Docker image so Docker can build wheels for `dask` and other packages that don't provide ARM wheels

### Changed

- updated versions in `requirements.txt` for `matplotlib` and `dask`

## [0.22.7] - 2022-01-27

### Added

- `MANIFEST.in` did not have `covalent_dispatcher/_service` in it due to which the PyPi package was not being built correctly. Added the `covalent_dispatcher/_service` to the `MANIFEST.in` file.

### Fixed

- setuptools properly including data files during installation

## [0.22.6] - 2022-01-26

### Fixed

- Added service folder in covalent dispatcher to package.

## [0.22.5] - 2022-01-25

### Fixed

- `README.md` images now use master branch's raw image urls hosted on <https://github.com> instead of <https://raw.githubusercontent.com>. Also, switched image rendering from html to markdown.

## [0.22.4] - 2022-01-25

### Fixed

- dispatcher server app included in sdist
- raw image urls properly used

## [0.22.3] - 2022-01-25

### Fixed

- raw image urls used in readme

## [0.22.2] - 2022-01-25

### Fixed

- pypi upload

## [0.22.1] - 2022-01-25

### Added

- Code of conduct
- Manifest.in file
- Citation info
- Action to upload to pypi

### Fixed

- Absolute URLs used in README
- Workflow badges updated URLs
- `install_package_data` -> `include_package_data` in `setup.py`

## [0.22.0] - 2022-01-25

### Changed

- Using public ECR for Docker release

## [0.21.0] - 2022-01-25

### Added

- GitHub pull request templates

## [0.20.0] - 2022-01-25

### Added

- GitHub issue templates

## [0.19.0] - 2022-01-25

### Changed

- Covalent Beta Release

## [0.18.9] - 2022-01-24

### Fixed

- iframe in the docs landing page is now responsive

## [0.18.8] - 2022-01-24

### Changed

- Temporarily removed output tab
- Truncated dispatch id to fit left sidebar, add tooltip to show full id

## [0.18.7] - 2022-01-24

### Changed

- Many stylistic improvements to documentation, README, and CONTRIBUTING.

## [0.18.6] - 2022-01-24

### Added

- Test added to check whether an already decorated function works as expected with Covalent.
- `pennylane` package added to the `requirements-dev.txt` file.

### Changed

- Now using `inspect.signature` instead of `function.__code__` to get the names of function's parameters.

## [0.18.5] - 2022-01-21

### Fixed

- Various CI fixes, including rolling back regression in version validation, caching on s3 hosted badges, applying releases and tags correctly.

## [0.18.4] - 2022-01-21

### Changed

- Removed comments and unused functions in covalent_dispatcher
- `result_class.py` renamed to `result.py`

### Fixed

- Version was not being properly imported inside `covalent/__init__.py`
- `dispatch_sync` was not previously using the `results_dir` metadata field

### Removed

- Credentials in config
- `generate_random_filename_in_cache`
- `is_any_atom`
- `to_json`
- `show_subgraph` option in `draw`
- `calculate_node`

## [0.18.3] - 2022-01-20

### Fixed

- The gunicorn servers now restart more gracefully

## [0.18.2] - 2022-01-21

### Changed

- `tempdir` metadata field removed and replaced with `executor.local.cache_dir`

## [0.18.1] - 2022-01-11

## Added

- Concepts page

## [0.18.0] - 2022-01-20

### Added

- `Result.CANCELLED` status to represent the status of a cancelled dispatch.
- Condition to cancel the whole dispatch if any of the nodes are cancelled.
- `cancel_workflow` function which uses a shared variable provided by Dask (`dask.distributed.Variable`) in a dask client to inform nodes to stop execution.
- Cancel function for dispatcher server API which will allow the server to terminate the dispatch.
- How to notebook for cancelling a dispatched job.
- Test to verify whether cancellation of dispatched jobs is working as expected.
- `cancel` function is available as `covalent.cancel`.

### Changed

- In file `covalent/_shared_files/config.py` instead of using a variable to store and then return the config data, now directly returning the configuration.
- Using `fire_and_forget` to dispatch a job instead of a dictionary of Dask's `Future` objects so that we won't have to manage the lifecycle of those futures.
- The `test_run_dispatcher` test was changed to reflect that the dispatcher no longer uses a dictionary of future objects as it was not being utilized anywhere.

### Removed

- `with dask_client` context was removed as the client created in `covalent_dispatcher/_core/__init__.py` is already being used even without the context. Furthermore, it creates issues when that context is exited which is unnecessary at the first place hence not needed to be resolved.

## [0.17.5] - 2022-01-19

### Changed

- Results directory uses a relative path by default and can be overridden by the environment variable `COVALENT_RESULTS_DIR`.

## [0.17.4] - 2022-01-19

### Changed

- Executor parameters use defaults specified in config TOML
- If relative paths are supplied for stdout and stderr, those files are created inside the results directory

## [0.17.3] - 2022-01-18

### Added

- Sync function
- Covalent CLI tool can restart in developer mode

### Fixed

- Updated the UI address referenced in the README

## [0.17.2] - 2022-01-12

### Added

- Quantum gravity tutorial

### Changed

- Moved VERSION file to top level

## [0.17.1] - 2022-01-19

### Added

- `error` attribute was added to the results object to show which node failed and the reason behind it.
- `stdout` and `stderr` attributes were added to a node's result to store any stdout and stderr printing done inside an electron/node.
- Test to verify whether `stdout` and `stderr` are being stored in the result object.

### Changed

- Redesign of how `redirect_stdout` and `redirect_stderr` contexts in executor now work to allow storing their respective outputs.
- Executors now also return `stdout` and `stderr` strings, along with the execution output, so that they can be stored in their result object.

## [0.17.0] - 2022-01-18

### Added

- Added an attribute `__code__` to electron and lattice which is a copy of their respective function's `__code__` attribute.
- Positional arguments, `args`, are now merged with keyword arguments, `kwargs`, as close as possible to where they are passed. This was done to make sure we support both with minimal changes and without losing the name of variables passed.
- Tests to ensure usage of positional arguments works as intended.

### Changed

- Slight rework to how any print statements in lattice are sent to null.
- Changed `test_dispatcher_functional` in `basic_dispatcher_test.py` to account for the support of `args` and removed a an unnecessary `print` statement.

### Removed

- Removed `args` from electron's `init` as it wasn't being used anywhere.

## [0.16.1] - 2022-01-18

### Changed

- Requirement changed from `dask[complete]` to `dask[distributed]`.

## [0.16.0] - 2022-01-14

### Added

- New UI static demo build
- New UI toolbar functions - orientation, toggle params, minimap
- Sortable and searchable lattice name row

### Changed

- Numerous UI style tweaks, mostly around dispatches table states

### Fixed

- Node sidebar info now updates correctly

## [0.15.11] - 2022-01-18

### Removed

- Unused numpy requirement. Note that numpy is still being installed indirectly as other packages in the requirements rely on it.

## [0.15.10] - 2022-01-16

## Added

- How-to guide for Covalent dispatcher CLI.

## [0.15.9] - 2022-01-18

### Changed

- Switched from using human readable ids to using UUIDs

### Removed

- `human-id` package was removed along with its mention in `requirements.txt` and `meta.yaml`

## [0.15.8] - 2022-01-17

### Removed

- Code breaking text from CLI api documentation.
- Unwanted covalent_dispatcher rst file.

### Changed

- Installation of entire covalent_dispatcher instead of covalent_dispatcher/_service in setup.py.

## [0.15.7] - 2022-01-13

### Fixed

- Functions with multi-line or really long decorators are properly serialized in dispatch_source.py.
- Multi-line Covalent output is properly commented out in dispatch_source.py.

## [0.15.6] - 2022-01-11

### Fixed

- Sub-lattice functions are successfully serialized in the utils.py get_serialized_function_str.

### Added

- Function to scan utilized source files and return a set of imported modules (utils.get_imports_from_source)

## [0.15.5] - 2022-01-12

### Changed

- UI runs on port 47007 and the dispatcher runs on port 48008. This is so that when the servers are later merged, users continue using port 47007 in the browser.
- Small modifications to the documentation
- Small fix to the README

### Removed

- Removed a directory `generated` which was improperly added
- Dispatcher web interface
- sqlalchemy requirement

## [0.15.4] - 2022-01-11

### Changed

- In file `covalent/executor/base.py`, `pickle` was changed to `cloudpickle` because of its universal pickling ability.

### Added

- In docstring of `BaseExecutor`, a note was added specifying that `covalent` with its dependencies is assumed to be installed in the conda environments.
- Above note was also added to the conda env selector how-to.

## [0.15.3] - 2022-01-11

### Changed

- Replaced the generic `RuntimeError` telling users to check if there is an object manipulation taking place inside the lattice to a simple warning. This makes the original error more visible.

## [0.15.2] - 2022-01-11

### Added

- If condition added for handling the case where `__getattr__` of an electron is accessed to detect magic functions.

### Changed

- `ActiveLatticeManager` now subclasses from `threading.local` to make it thread-safe.
- `ValueError` in the lattice manager's `claim` function now also shows the name of the lattice that is currently claimed.
- Changed docstring of `ActiveLatticeManager` to note that now it is thread-safe.
- Sublattice dispatching now no longer deletes the result object file and is dispatched normally instead of in a serverless manner.
- `simulate_nitrogen_and_copper_slab_interaction.ipynb` notebook tutorial now does normal dispatching as well instead of serverless dispatching. Also, now 7 datapoints will be shown instead of 10 earlier.

## [0.15.1] - 2022-01-11

### Fixed

- Passing AWS credentials to reusable workflows as a secret

## [0.15.0] - 2022-01-10

### Added

- Action to push development image to ECR

### Changed

- Made the publish action reusable and callable

## [0.14.1] - 2022-01-02

### Changed

- Updated the README
- Updated classifiers in the setup.py file
- Massaged some RTD pages

## [0.14.0] - 2022-01-07

### Added

- Action to push static UI to S3

## [0.13.2] - 2022-01-07

### Changed

- Completed new UI design work

## [0.13.1] - 2022-01-02

### Added

- Added eventlet requirement

### Changed

- The CLI tool can now manage the UI flask server as well
- [Breaking] The CLI option `-t` has been changed to `-d`, which starts the servers in developer mode and exposes unit tests to the server.

## [0.13.0] - 2022-01-01

### Added

- Config manager in `covalent/_shared_files/config.py`
- Default location for the main config file can be overridden using the environment variable `COVALENT_CONFIG_DIR`
- Ability to set and get configuration using `get_config` and `set_config`

### Changed

- The flask servers now reference the config file
- Defaults reference the config file

### Fixed

- `ValueError` caught when running `covalent stop`
- One of the functional tests was using a malformed path

### Deprecated

- The `electron.to_json` function
- The `generate_random_filename_in_cache` function

### Removed

- The `get_api_token` function

## [0.12.13] - 2022-01-04

## Removed

- Tutorial section headings

## Fixed

- Plot background white color

## [0.12.12] - 2022-01-06

### Fixed

- Having a print statement inside electron and lattice code no longer causes the workflow to fail.

## [0.12.11] - 2022-01-04

### Added

- Completed UI feature set for first release

### Changed

- UI server result serialization improvements
- UI result update webhook no longer fails on request exceptions, logs warning intead

## [0.12.10] - 2021-12-17

### Added

- Astrophysics tutorial

## [0.12.9] - 2022-01-04

### Added

- Added `get_all_node_results` method in `result_class.py` to return result of all node executions.

- Added `test_parallelilization` test to verify whether the execution is now being achieved in parallel.

### Changed

- Removed `LocalCluster` cluster creation usage to a simple `Client` one from Dask.

- Removed unnecessary `to_run` function as we no longer needed to run execution through an asyncio loop.

- Removed `async` from function definition of previously asynchronous functions, `_run_task`, `_run_planned_workflow`, `_plan_workflow`, and `_run_workflow`.

- Removed `uvloop` from requirements.

- Renamed `test_get_results` to `test_get_result`.

- Reran the how to notebooks where execution time was mentioned.

- Changed how `dispatch_info` context manager was working to account for multiple nodes accessing it at the same time.

## [0.12.8] - 2022-01-02

### Changed

- Changed the software license to GNU Affero 3.0

### Removed

- `covalent-ui` directory

## [0.12.7] - 2021-12-29

### Fixed

- Gunicorn logging now uses the `capture-output` flag instead of redirecting stdout and stderr

## [0.12.6] - 2021-12-23

### Changed

- Cleaned up the requirements and moved developer requirements to a separate file inside `tests`

## [0.12.5] - 2021-12-16

### Added

- Conda build CI job

## [0.12.4] - 2021-12-23

### Changed

- Gunicorn server now checks for port availability before starting

### Fixed

- The `covalent start` function now prints the correct port if the server is already running.

## [0.12.3] - 2021-12-14

### Added

- Covalent tutorial comparing quantum support vector machines with support vector machine algorithms implemented in qiskit and scikit-learn.

## [0.12.2] - 2021-12-16

### Fixed

- Now using `--daemon` in gunicorn to start the server, which was the original intention.

## [0.12.1] - 2021-12-16

### Fixed

- Removed finance references from docs
- Fixed some other small errors

### Removed

- Removed one of the failing how-to tests from the functional test suite

## [0.12.0] - 2021-12-16

### Added

- Web UI prototype

## [0.11.1] - 2021-12-14

### Added

- CLI command `covalent status` shows port information

### Fixed

- gunicorn management improved

## [0.11.0] - 2021-12-14

### Added

- Slack notifications for test status

## [0.10.4] - 2021-12-15

### Fixed

- Specifying a non-default results directory in a sub-lattice no longer causes a failure in lattice execution.

## [0.10.3] - 2021-12-14

### Added

- Functional tests for how-to's in documentation

### Changed

- Moved example script to a functional test in the pipeline
- Added a test flag to the CLI tool

## [0.10.2] - 2021-12-14

### Fixed

- Check that only `kwargs` without any default values in the workflow definition need to be passed in `lattice.draw(ax=ax, **kwargs)`.

### Added

- Function to check whether all the parameters without default values for a callable function has been passed added to shared utils.

## [0.10.1] - 2021-12-13

### Fixed

- Content and style fixes for getting started doc.

## [0.10.0] - 2021-12-12

### Changed

- Remove all imports from the `covalent` to the `covalent_dispatcher`, except for `_dispatch_serverless`
- Moved CLI into `covalent_dispatcher`
- Moved executors to `covalent` directory

## [0.9.1] - 2021-12-13

### Fixed

- Updated CONTRIBUTING to clarify docstring style.
- Fixed docstrings for `calculate_node` and `check_constraint_specific_sum`.

## [0.9.0] - 2021-12-10

### Added

- `prefix_separator` for separating non-executable node types from executable ones.

- `subscript_prefix`, `generator_prefix`, `sublattice_prefix`, `attr_prefix` for prefixes of subscripts, generators,
  sublattices, and attributes, when called on an electron and added to the transport graph.

- `exclude_from_postprocess` list of prefixes to denote those nodes which won't be used in post processing the workflow.

- `__int__()`, `__float__()`, `__complex__()` for converting a node to an integer, float, or complex to a value of 0 then handling those types in post processing.

- `__iter__()` generator added to Electron for supporting multiple return values from an electron execution.

- `__getattr__()` added to Electron for supporting attribute access on the node output.

- `__getitem__()` added to Electron for supporting subscripting on the node output.

- `electron_outputs` added as an attribute to lattice.

### Changed

- `electron_list_prefix`, `electron_dict_prefix`, `parameter_prefix` modified to reflect new way to assign prefixes to nodes.

- In `build_graph` instead of ignoring all exceptions, now the exception is shown alongwith the runtime error notifying that object manipulation should be avoided inside a lattice.

- `node_id` changed to `self.node_id` in Electron's `__call__()`.

- `parameter` type electrons now have the default metadata instead of empty dictionary.

- Instead of deserializing and checking whether a sublattice is there, now a `sublattice_prefix` is used to denote when a node is a sublattice.

- In `dispatcher_stack_test`, `test_dispatcher_flow` updated to indicate the new use of `parameter_prefix`.

### Fixed

- When an execution fails due to something happening in `run_workflow`, then result object's status is now failed and the object is saved alongwith throwing the appropriate exception.

## [0.8.5] - 2021-12-10

### Added

- Added tests for choosing specific executors inside electron initialization.
- Added test for choosing specific Conda environments inside electron initialization.

## [0.8.4] - 2021-12-10

### Changed

- Removed _shared_files directory and contents from covalent_dispatcher. Logging in covalent_dispatcher now uses the logger in covalent/_shared_files/logging.py.

## [0.8.3] - 2021-12-10

### Fixed

- Decorator symbols were added to the pseudo-code in the quantum chemistry tutorial.

## [0.8.2] - 2021-12-06

### Added

- Quantum chemistry tutorial.

## [0.8.1] - 2021-12-08

### Added

- Docstrings with typehints for covalent dispatcher functions added.

### Changed

- Replaced `node` to `node_id` in `electron.py`.

- Removed unnecessary `enumerate` in `covalent_dispatcher/_core/__init__.py`.

- Removed `get_node_device_mapping` function from `covalent_dispatcher/_core/__init__.py`
  and moved the definition to directly add the mapping to `workflow_schedule`.

- Replaced iterable length comparison for `executor_specific_exec_cmds` from `if len(executor_specific_exec_cmds) > 0`
  to `if executor_specific_exec_cmds`.

## [0.8.0] - 2021-12-03

### Added

- Executors can now accept the name of a Conda environment. If that environment exists, the operations of any electron using that executor are performed in that Conda environment.

## [0.7.6] - 2021-12-02

### Changed

- How to estimate lattice execution time has been renamed to How to query lattice execution time.
- Change result querying syntax in how-to guides from `lattice.get_result` to
  `covalent.get_result`.
- Choose random port for Dask dashboard address by setting `dashboard_address` to ':0' in
  `LocalCluster`.

## [0.7.5] - 2021-12-02

### Fixed

- "Default" executor plugins are included as part of the package upon install.

## [0.7.4] - 2021-12-02

### Fixed

- Upgraded dask to 2021.10.0 based on a vulnerability report

## [0.7.3] - 2021-12-02

### Added

- Transportable object tests
- Transport graph tests

### Changed

- Variable name node_num to node_id
- Variable name node_idx to node_id

### Fixed

- Transport graph `get_dependencies()` method return type was changed from Dict to List

## [0.7.2] - 2021-12-01

### Fixed

- Date handling in changelog validation

### Removed

- GitLab CI YAML

## [0.7.1] - 2021-12-02

### Added

- A new parameter to a node's result called `sublattice_result` is added.
  This will be of a `Result` type and will contain the result of that sublattice's
  execution. If a normal electron is executed, this will be `None`.

- In `_delete_result` function in `results_manager.py`, an empty results directory
  will now be deleted.

- Name of a sublattice node will also contain `(sublattice)`.

- Added `_dispatch_sync_serverless` which synchronously dispatches without a server
  and waits for a result to be returned. This is the method used to dispatch a sublattice.

- Test for sublatticing is added.

- How-to guide added for sublatticing explaining the new features.

### Changed

- Partially changed `draw` function in `lattice.py` to also draw the subgraph
  of the sublattice when drawing the main graph of the lattice. The change is
  incomplete as we intend to add this feature later.

- Instead of returning `plt`, `draw` now returns the `ax` object.

- `__call__` function in `lattice.py` now runs the lattice's function normally
  instead of dispatching it.

- `_run_task` function now checks whether current node is a sublattice and acts
  accordingly.

### Fixed

- Unnecessary lines to rename the node's name in `covalent_dispatcher/_core/__init__.py` are removed.

- `test_electron_takes_nested_iterables` test was being ignored due to a spelling mistake. Fixed and
  modified to follow the new pattern.

## [0.7.0] - 2021-12-01

### Added

- Electrons can now accept an executor object using the "backend" keyword argument. "backend" can still take a string naming the executor module.
- Electrons and lattices no longer have Slurm metadata associated with the executor, as that information should be contained in the executor object being used as an input argument.
- The "backend" keyword can still be a string specifying the executor module, but only if the executor doesn't need any metadata.
- Executor plugin classes are now directly available to covalent, eg: covalent.executor.LocalExecutor().

## [0.6.7] - 2021-12-01

### Added

- Docstrings without examples for all the functions in core covalent.
- Typehints in those functions as well.
- Used `typing.TYPE_CHECKING` to prevent cyclic imports when writing typehints.

### Changed

- `convert_to_lattice_function` renamed to `convert_to_lattice_function_call`.
- Context managers now raise a `ValueError` instead of a generic `Exception`.

## [0.6.6] - 2021-11-30

### Fixed

- Fixed the version used in the documentation
- Fixed the badge URLs to prevent caching

## [0.6.5] - 2021-11-30

### Fixed

- Broken how-to links

### Removed

- Redundant lines from .gitignore
- *.ipynb from .gitignore

## [0.6.4] - 2021-11-30

### Added

- How-to guides for workflow orchestration.
  - How to construct an electron
  - How to construct a lattice
  - How to add an electron to lattice
  - How to visualize the lattice
  - How to add constraints to lattices
- How-to guides for workflow and subtask execution.
  - How to execute individual electrons
  - How to execute a lattice
  - How to execute multiple lattices
- How-to guides for status querying.
  - How to query electron execution status
  - How to query lattice execution status
  - How to query lattice execution time
- How-to guides for results collection
  - How to query electron execution results
  - How to query lattice execution results
  - How to query multiple lattice execution results
- Str method for the results object.

### Fixed

- Saving the electron execution status when the subtask is running.

## [0.6.3] - 2021-11-29

### Removed

- JWT token requirement.
- Covalent dispatcher login requirement.
- Update covalent login reference in README.md.
- Changed the default dispatcher server port from 5000 to 47007.

## [0.6.2] - 2021-11-28

### Added

- Github action for tests and coverage
- Badges for tests and coverage
- If tests pass then develop is pushed to master
- Add release action which tags and creates a release for minor version upgrades
- Add badges action which runs linter, and upload badges for version, linter score, and platform
- Add publish action (and badge) which builds a Docker image and uploads it to the AWS ECR

## [0.6.1] - 2021-11-27

### Added

- Github action which checks version increment and changelog entry

## [0.6.0] - 2021-11-26

### Added

- New Covalent RTD theme
- sphinx extension sphinx-click for CLI RTD
- Sections in RTD
- init.py in both covalent-dispatcher logger module and cli module for it to be importable in sphinx

### Changed

- docutils version that was conflicting with sphinx

### Removed

- Old aq-theme

## [0.5.1] - 2021-11-25

### Added

- Integration tests combining both covalent and covalent-dispatcher modules to test that
  lattice workflow are properly planned and executed.
- Integration tests for the covalent-dispatcher init module.
- pytest-asyncio added to requirements.

## [0.5.0] - 2021-11-23

### Added

- Results manager file to get results from a file, delete a result, and redispatch a result object.
- Results can also be awaited to only return a result if it has either been completed or failed.
- Results class which is used to store the results with all the information needed to be used again along with saving the results to a file functionality.
- A result object will be a mercurial object which will be updated by the dispatcher and saved to a file throughout the dispatching and execution parts.
- Direct manipulation of the transport graph inside a result object takes place.
- Utility to convert a function definition string to a function and vice-versa.
- Status class to denote the status of a result object and of each node execution in the transport graph.
- Start and end times are now also stored for each node execution as well as for the whole dispatch.
- Logging of `stdout` and `stderr` can be done by passing in the `log_stdout`, `log_stderr` named metadata respectively while dispatching.
- In order to get the result of a certain dispatch, the `dispatch_id`, the `results_dir`, and the `wait` parameter can be passed in. If everything is default, then only the dispatch id is required, waiting will not be done, and the result directory will be in the current working directory with folder name as `results/` inside which every new dispatch will have a new folder named according to their respective dispatch ids, containing:
  - `result.pkl` - (Cloud)pickled result object.
  - `result_info.yaml` - yaml file with high level information about the result and its execution.
  - `dispatch_source.py` - python file generated, containing the original function definitions of lattice and electrons which can be used to dispatch again.

### Changed

- `logfile` named metadata is now `slurm_logfile`.
- Instead of using `jsonpickle`, `cloudpickle` is being used everywhere to maintain consistency.
- `to_json` function uses `json` instead of `jsonpickle` now in electron and lattice definitions.
- `post_processing` moved to the dispatcher, so the dispatcher will now store a finished execution result in the results folder as specified by the user with no requirement of post processing it from the client/user side.
- `run_task` function in dispatcher modified to check if a node has completed execution and return it if it has, else continue its execution. This also takes care of cases if the server has been closed mid execution, then it can be started again from the last saved state, and the user won't have to wait for the whole execution.
- Instead of passing in the transport graph and dispatch id everywhere, the result object is being passed around, except for the `asyncio` part where the dispatch id and results directory is being passed which afterwards lets the core dispatcher know where to get the result object from and operate on it.
- Getting result of parent node executions of the graph, is now being done using the result object's graph. Storing of each execution's result is also done there.
- Tests updated to reflect the changes made. They are also being run in a serverless manner.

### Removed

- `LatticeResult` class removed.
- `jsonpickle` requirement removed.
- `WorkflowExecutionResult`, `TaskExecutionResult`, and `ExecutionError` singleton classes removed.

### Fixed

- Commented out the `jwt_required()` part in `covalent-dispatcher/_service/app.py`, may be removed in later iterations.
- Dispatcher server will now return the error message in the response of getting result if it fails instead of sending every result ever as a response.

## [0.4.3] - 2021-11-23

### Added

- Added a note in Known Issues regarding port conflict warning.

## [0.4.2] - 2021-11-24

### Added

- Added badges to README.md

## [0.4.1] - 2021-11-23

### Changed

- Removed old coverage badge and fixed the badge URL

## [0.4.0] - 2021-11-23

### Added

- Codecov integrations and badge

### Fixed

- Detached pipelines no longer created

## [0.3.0] - 2021-11-23

### Added

- Wrote a Code of Conduct based on <https://www.contributor-covenant.org/>
- Added installation and environment setup details in CONTRIBUTING
- Added Known Issues section to README

## [0.2.0] - 2021-11-22

### Changed

- Removed non-open-source executors from Covalent. The local SLURM executor is now
- a separate repo. Executors are now plugins.

## [0.1.0] - 2021-11-19

### Added

- Pythonic CLI tool. Install the package and run `covalent --help` for a usage description.
- Login and logout functionality.
- Executor registration/deregistration skeleton code.
- Dispatcher service start, stop, status, and restart.

### Changed

- JWT token is stored to file instead of in an environment variable.
- The Dask client attempts to connect to an existing server.

### Removed

- Removed the Bash CLI tool.

### Fixed

- Version assignment in the covalent init file.

## [0.0.3] - 2021-11-17

### Fixed

- Fixed the Dockerfile so that it runs the dispatcher server from the covalent repo.

## [0.0.2] - 2021-11-15

### Changed

- Single line change in ci script so that it doesn't exit after validating the version.
- Using `rules` in `pytest` so that the behavior in test stage is consistent.

## [0.0.1] - 2021-11-15

### Added

- CHANGELOG.md to track changes (this file).
- Semantic versioning in VERSION.
- CI pipeline job to enforce versioning.<|MERGE_RESOLUTION|>--- conflicted
+++ resolved
@@ -7,16 +7,14 @@
 
 ## [UNRELEASED]
 
-<<<<<<< HEAD
 
 ### Docs
 
 - Updated Bash Lepton tutorial to conform with the latest Lepton interface changes
-=======
+
 ### Docs
 
 - Fixed "How To" for Python leptons
->>>>>>> 15612bcf
 
 ## [0.179.0] - 2022-08-16
 
