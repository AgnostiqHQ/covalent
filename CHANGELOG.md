--- conflicted
+++ resolved
@@ -7,12 +7,11 @@
 
 ## [UNRELEASED]
 
-<<<<<<< HEAD
 ### Fixed
 
 - Installation using `pip install -e .` is fixed with regards to the nats installation.
 - Several missing `__init__.py` files are now included.
-=======
+
 ## [0.79.0] - 2022-04-14
 
 ### Added
@@ -23,7 +22,6 @@
 
 - Removed environment section from Supervisord config in order to read from root `.env` file instead
 - Refactored config manager to use project root `.env` file for configuration
->>>>>>> 673a7c44
 
 ## [0.78.0] - 2022-04-13
 
