# Changelog

All notable changes to this project will be documented in this file.

The format is based on [Keep a Changelog](https://keepachangelog.com/en/1.0.0/),
and this project adheres to [Semantic Versioning](https://semver.org/spec/v2.0.0.html).

## [UNRELEASED]

### Operations

<<<<<<< HEAD
- Changed the environment switches in tests.yml to be `true`/empty instead of 1/0
=======
- Adding `benchmark.yml` workflow

### Tests

- Adding scripts in `tests/stress_tests/benchmarks`
>>>>>>> ee620c75

## [0.188.0] - 2022-08-31

### Authors

- Will Cunningham <wjcunningham7@users.noreply.github.com>
- Co-authored-by: Scott Wyman Neagle <scott@agnostiq.ai>
- Alejandro Esquivel <ae@alejandro.ltd>
- Co-authored-by: Will Cunningham <wjcunningham7@gmail.com>
- Aravind-psiog <100823292+Aravind-psiog@users.noreply.github.com>


### Added

- Created a prototype of a production Dockerfile
- The old Dockerfile has been moved to Dockerfile.dev

### Docs

- Added read the docs for user interface
- Added db schema migration error guide in RTD
- Removed `get_data_store` from quantum chemistry tutorial #1046

### Operations

- Front-end test coverage measured and reported in CI
- Added reusable version action

## [0.187.0] - 2022-08-28

### Authors

- Prasanna Venkatesh <54540812+Prasy12@users.noreply.github.com>
- Co-authored-by: Kamalesh-suresh <kamalesh.suresh@psiog.com>
- Co-authored-by: Amalan Jenicious F <amalan.jenicious@psiog.com>
- Co-authored-by: pre-commit-ci[bot] <66853113+pre-commit-ci[bot]@users.noreply.github.com>

### Tests

- Fixed `test_using_executor_names` and `test_internal_sublattice_dispatch` tests to also work with `--no-cluster` option.

### Added

- Added test cases for front-end react components.

## [0.186.0] - 2022-08-25

### Authors

- Sankalp Sanand <sankalp@agnostiq.ai>
- Co-authored-by: Alejandro Esquivel <ae@alejandro.ltd>
- Venkat Bala <venkat@agnostiq.ai>
- Okechukwu  Emmanuel Ochia <okechukwu@agnostiq.ai>
- Co-authored-by: pre-commit-ci[bot] <66853113+pre-commit-ci[bot]@users.noreply.github.com>
- Co-authored-by: Will Cunningham <wjcunningham7@gmail.com>
- Co-authored-by: Scott Wyman Neagle <scott@agnostiq.ai>
- Venkat Bala <15014089+venkatBala@users.noreply.github.com>
- Aravind-psiog <100823292+Aravind-psiog@users.noreply.github.com>
- Co-authored-by: Kamalesh-suresh <kamalesh.suresh@psiog.com>
- Co-authored-by: Prasy12 <prasanna.venkatesh@psiog.com>

### Operations

- Fix conditional logic around dumping of `covalent` logs to stdout in test workflows
- Build test matrix by parsing configs from json
- Dump covalent logs if any of the tests step fail
- changed-files action uses the proper sha in version.yml

### Docs

- Added RTD and header for the AWS EC2 executor plugin.
- Refactored tutorials for better organization

### Added

- Added executor label, node id and node type to graph node UI

### Changed

- Runtime has been modified to be more precise on the lattice and electron sidebar

## [0.185.0] - 2022-08-23

### Authors

- Sankalp Sanand <sankalp@agnostiq.ai>
- Co-authored-by: Alejandro Esquivel <ae@alejandro.ltd>
- Venkat Bala <venkat@agnostiq.ai>

### Added

- Adding `load_tests` subdirectory to tests to facilitate execution of Covalent benchmarks during nightly runs
- Added `locust` requirements to tests `requirements.txt`

## [0.184.2] - 2022-08-23

### Authors

- Sankalp Sanand <sankalp@agnostiq.ai>
- Co-authored-by: Alejandro Esquivel <ae@alejandro.ltd>


### Fixed

- Switched the `render_as_batch` flag in the alembic env context so that `ALTER` commands are supported in SQLite migrations.

### Docs

- Updated custom executor RTD to show a simpler example

### Operations

- pre-commit autoupdate

## [0.184.1] - 2022-08-23

### Authors

- Alejandro Esquivel <ae@alejandro.ltd>
- Venkat Bala <venkat@agnostiq.ai>
- Co-authored-by: Scott Wyman Neagle <scott@agnostiq.ai>
- Casey Jao <casey@agnostiq.ai>
- Sankalp Sanand <sankalp@agnostiq.ai>


### Fixed

- Function's `__doc__` and `__name__` storage in dict/json for transportable object fixed.

### Tests

- Added unit test for the above fix.

## [0.184.0] - 2022-08-22

### Authors

- Alejandro Esquivel <ae@alejandro.ltd>
- Venkat Bala <venkat@agnostiq.ai>
- Co-authored-by: Scott Wyman Neagle <scott@agnostiq.ai>
- Casey Jao <casey@agnostiq.ai>


### Changed

- Electron metadata is serialized earlier during workflow construction
  to reduce unexpected executor pip requirements.
  
### Operations

- Updating conditional logic for the different steps in `release` workflow
- Dependabot update

### Docs

- Removed "How to synchronize lattices" section from RTD

## [0.183.0] - 2022-08-18

### Authors

- Scott Wyman Neagle <scott@agnostiq.ai>
- Venkat Bala <venkat@agnostiq.ai>


### Added

- Adding tests to update patch coverage for the `covalent logs` cli

### Changed

- Modify the `covalent logs` CLI handler to read logs line by line

### Operations

- Update release workflow
- Adding a `wait` input for the Conda action

## [0.182.2] - 2022-08-18

### Authors

- Scott Wyman Neagle <scott@agnostiq.ai>
- Will Cunningham <wjcunningham7@users.noreply.github.com>
- Alejandro Esquivel <ae@alejandro.ltd>
- Co-authored-by: Will Cunningham <wjcunningham7@gmail.com>
- Co-authored-by: Faiyaz Hasan <faiyaz@agnostiq.ai>


### Fixed

- CLI `service.py` tests to run without the server needing to be started.

### Docs

- Added `covalent db` cli command to API section of RTD

### Docs

- Fixed RTD downloads badge image to point to `covalent` rather than `cova`

### Operations

- Use conda skeleton action for build and upload

### Docs

- Updating WCI yaml with new file transfer protocols

## [0.182.1] - 2022-08-17

### Authors

- Will Cunningham <wjcunningham7@users.noreply.github.com>
- Venkat Bala <venkat@agnostiq.ai>
- Co-authored-by: santoshkumarradha <santosh@agnostiq.ai>
- Co-authored-by: pre-commit-ci[bot] <66853113+pre-commit-ci[bot]@users.noreply.github.com>
- Co-authored-by: Santosh kumar <29346072+santoshkumarradha@users.noreply.github.com>
- Co-authored-by: Scott Wyman Neagle <scott@agnostiq.ai>
- Prasanna Venkatesh <54540812+Prasy12@users.noreply.github.com>
- Co-authored-by: Will Cunningham <wjcunningham7@gmail.com>


### Fixed

- lattice.draw() fix on the GUI.

## [0.182.0] - 2022-08-17

### Authors

- Will Cunningham <wjcunningham7@users.noreply.github.com>
- Venkat Bala <venkat@agnostiq.ai>
- Co-authored-by: santoshkumarradha <santosh@agnostiq.ai>
- Co-authored-by: pre-commit-ci[bot] <66853113+pre-commit-ci[bot]@users.noreply.github.com>
- Co-authored-by: Santosh kumar <29346072+santoshkumarradha@users.noreply.github.com>
- Co-authored-by: Scott Wyman Neagle <scott@agnostiq.ai>


### Added

- Update RTD for `AWS Batch` executor
- Removed `AWS Lambda` executor RTD from this branch in order to keep changes atomic

### Changed

- Synced with latest develop

### Docs

- Adding RTD for `AWS Braket` executor
- Adding dropdown menu for the IAM policy
- Delete RTD for other cloud executor to keep changes atomic
- Renamed `executers` folder to `executors`

### Docs

- Updated short release notes

## [0.181.0] - 2022-08-17

### Authors

- Alejandro Esquivel <ae@alejandro.ltd>
- Will Cunningham <wjcunningham7@users.noreply.github.com>
- Scott Wyman Neagle <scott@agnostiq.ai>
- Venkat Bala <venkat@agnostiq.ai>
- Co-authored-by: santoshkumarradha <santosh@agnostiq.ai>
- Co-authored-by: pre-commit-ci[bot] <66853113+pre-commit-ci[bot]@users.noreply.github.com>
- Co-authored-by: Santosh kumar <29346072+santoshkumarradha@users.noreply.github.com>
- Co-authored-by: Will Cunningham <wjcunningham7@gmail.com>
- Prasanna Venkatesh <54540812+Prasy12@users.noreply.github.com>
- Co-authored-by: Kamalesh-suresh <kamalesh.suresh@psiog.com>
- Co-authored-by: Manjunath PV <manjunath.poilath@psiog.com>
- Co-authored-by: ArunPsiog <arun.mukesh@psiog.com>


### Changed

- Lazy loading mechanism on the GUI.

### Fixed

- Displaying electron executor and inputs information on the GUI.
- Animated spinner for running statuses on the GUI.

## Docs

- Add `AWSLambdaExecutor` RTD
- Update `api.rst` to include `cluster` CLI command option
- Added version migration guide section in RTD
- Update RTD for `AWS ECS` executor
- Remove AWS Lambda and Batch RTDs to keep changes atomic
- Adding dropdowns to IAM policy documents
- Updated compatibility matrix
- Updated pip, bash and callable deps how-to guides

### Operations

- NPM install on CentOS done explicitly
- `-y` flag for `conda install`

## [0.180.0] - 2022-08-16

### Authors

- Casey Jao <casey@agnostiq.ai>
- Co-authored-by: Alejandro Esquivel <ae@alejandro.ltd>
- Okechukwu  Emmanuel Ochia <okechukwu@agnostiq.ai>
- Scott Wyman Neagle <scott@agnostiq.ai>
- Co-authored-by: pre-commit-ci[bot] <66853113+pre-commit-ci[bot]@users.noreply.github.com>
- Co-authored-by: Will Cunningham <wjcunningham7@gmail.com>
- Sankalp Sanand <sankalp@agnostiq.ai>


### Removed

- Removed `ct.wait.LONG` etc. constants from covalent's init

### Changed

- `wait` in `_get_result_from_dispatcher` will now use `_results_manager.wait.EXTREME` if `True` has been passed to it.

### Operations

- Prettierified release.yml
- Cleaned up pre-commit-config.yml

### Docs

- Updated Bash Lepton tutorial to conform with the latest Lepton interface changes
- Disabling how-to guide for executing an electron with a specified Conda environment.
- Fixed "How To" for Python leptons

## [0.179.0] - 2022-08-16

### Authors



### Changed

- Changed terser package version on webapp yarn-lock file.

## [0.178.0] - 2022-08-15

### Authors

- Will Cunningham <wjcunningham7@users.noreply.github.com>
- Co-authored-by: Alejandro Esquivel <ae@alejandro.ltd>
- Casey Jao <casey@agnostiq.ai>


### Changed

- Dispatch workflows as asyncio tasks on the FastAPI event loop instead of in separate threads

### Fixed

- Deconflict wait enum with `ct.wait` function; `wait` -> `WAIT`

### Operations

- Conda package is built and tested on a nightly schedule
- Conda deployment step is added to `release.yml`
- Install yarn and npm on Ubuntu whenever the webapp needs to be built

## [0.177.0] - 2022-08-11

### Authors

- Scott Wyman Neagle <scott@agnostiq.ai>
- Co-authored-by: Faiyaz Hasan <faiyaz@agnostiq.ai>
- Casey Jao <casey@agnostiq.ai>
- Venkat Bala <venkat@agnostiq.ai>
- Co-authored-by: pre-commit-ci[bot] <66853113+pre-commit-ci[bot]@users.noreply.github.com>

### Removed

- `while True` in `app.get_result`

### Changed

- Flask route logic to return 503 when the result is not ready

### Tests

- results_manager tests

### Operations

- Fix conditional checks for `pre-release` and `stable` Covalent docker image builds

## [0.176.0] - 2022-08-11

### Authors

- Scott Wyman Neagle <scott@agnostiq.ai>
- Co-authored-by: Faiyaz Hasan <faiyaz@agnostiq.ai>
- Casey Jao <casey@agnostiq.ai>


### Operations

- Update precommit yaml.

### Removed

- `Lattice.check_consumables()`, `_TransportGraph.get_topologically_sorted_graph()`

### Operations

- Trigger webapp build if `build==true`

## [0.175.0] - 2022-08-11

### Authors

- Scott Wyman Neagle <scott@agnostiq.ai>
- Co-authored-by: Faiyaz Hasan <faiyaz@agnostiq.ai>
- Casey Jao <casey@agnostiq.ai>


### Operations

- Trigger Slack alert for failed tests on `workflow_run`

## [0.174.0] - 2022-08-11

### Authors

- Casey Jao <casey@agnostiq.ai>
- Alejandro Esquivel <ae@alejandro.ltd>


### Changed

- Changed return value for TransferFromRemote and TransferToRemote (download/upload) operations to be consistent and always return filepath tuples

### Docs

- Updated docs with File Transfer return value changes and `files` kwarg injections

### Fixed

- Fixed postprocessing workflows that return an electron with an incoming wait_for edge

## [0.173.0] - 2022-08-10

### Authors

- Sankalp Sanand <sankalp@agnostiq.ai>


### Added

- `--hard` and `--yes` flags added to `covalent purge` for hard purging (also deletes the databse) and autoapproving respectively.

### Changed

- `covalent purge` now shows the user a prompt informing them what dirs and files will be deleted.
- Improved shown messages in some commands.

### Tests

- Updated tests to reflect above changes.

## [0.172.0] - 2022-08-10

### Authors

- Will Cunningham <wjcunningham7@users.noreply.github.com>
- Prasanna Venkatesh <54540812+Prasy12@users.noreply.github.com>
- Co-authored-by: pre-commit-ci[bot] <66853113+pre-commit-ci[bot]@users.noreply.github.com>
- Co-authored-by: Aravind-psiog <100823292+Aravind-psiog@users.noreply.github.com>
- Co-authored-by: ArunPsiog <arun.mukesh@psiog.com>
- Co-authored-by: manjunath.poilath <manjunath.poilath@psiog.com>
- Co-authored-by: Kamalesh-suresh <kamalesh.suresh@psiog.com>
- Co-authored-by: Amalan Jenicious F <amalan.jenicious@psiog.com>
- Co-authored-by: M Shrikanth <shrikanth.mohan@psiog.com>
- Co-authored-by: Casey Jao <casey@agnostiq.ai>
- Co-authored-by: Aravind-psiog <aravind.prabaharan@psiog.com>
- Co-authored-by: Will Cunningham <wjcunningham7@gmail.com>
- Co-authored-by: Alejandro Esquivel <ae@alejandro.ltd>


### Changed

- Covalent dispatcher flask web apis ported to FastAPI in `covalent_dispatcher/_service/app.py`
- Unit tests written for Covalent dispatcher flask web apis ported to FastAPI in `covalent_dispatcher_tests/_service/app.test.py`
- Web apis of `covalent_ui` refactored to adhere to v11 DB schema
- Electron graph mini map has been moved next to controls on the GUI.
- Lattice status and count of completed & total electrons has been moved to the top of the graph on the GUI.
- Some of the Flask APIs earlier consumed by the GUI have been deprecated & removed from the code base.
- APIs exposed by the web app back end have been re-factored to adhere to the new DB schema v10

### Added

- Added count of dispatches by status on the dispatch list section of the GUI.
- APIs that the GUI consumes have been re-written using FastAPI. This includes re-factoring of older APIs and adding of new APIs.
- Added COVALENT_SERVER_IFACE_ANY flag for uvicorn to start with 0.0.0.0

### Docs

- ReadTheDocs landing page has been improved

## [0.171.0] - 2022-08-10

### Authors

- Casey Jao <casey@agnostiq.ai>
- Co-authored-by: Scott Wyman Neagle <scott@agnostiq.ai>

### Added

- Added `covalent migrate_legacy_result_object` command to save pickled Result objects to the DataStore

## [0.170.1] - 2022-08-09

### Authors

- Venkat Bala <venkat@agnostiq.ai>

### Fixed

- Remove `attr` import added inadvertently

### Tests

- Fix `start` cli test, update `set_config` call count

## [0.170.0] - 2022-08-08

### Authors

- Venkat Bala <venkat@agnostiq.ai>
- Co-authored-by: pre-commit-ci[bot] <66853113+pre-commit-ci[bot]@users.noreply.github.com>


### Changed

- Temporarily allow executor plugin variable name to be either in uppercase or lowercase

## [0.169.0] - 2022-08-08

### Authors

- Venkat Bala <venkat@agnostiq.ai>
- Co-authored-by: pre-commit-ci[bot] <66853113+pre-commit-ci[bot]@users.noreply.github.com>


### Added

- Adding a `covalent config` convenience CLI to quickly view retrive the covalent configuration

## [0.168.0] - 2022-08-08

### Authors

- Venkat Bala <venkat@agnostiq.ai>
- Co-authored-by: pre-commit-ci[bot] <66853113+pre-commit-ci[bot]@users.noreply.github.com>


### Added

- Adding `setup/teardown` methods as placeholders for any executor specific setup and teardown tasks

## [0.167.0] - 2022-08-08

### Authors

- Poojith U Rao <106616820+poojithurao@users.noreply.github.com>
- Co-authored-by: Venkat Bala <venkat@agnostiq.ai>
- Co-authored-by: Faiyaz Hasan <faiyaz@agnostiq.ai>
- Co-authored-by: pre-commit-ci[bot] <66853113+pre-commit-ci[bot]@users.noreply.github.com>
- Co-authored-by: Alejandro Esquivel <ae@alejandro.ltd>


### Added

- S3 File transfer strategy

### Fixed

- Adding maximum number of retries and timeout parameter to the get result http call.

## [0.166.0] - 2022-08-07

### Authors

- Venkat Bala <venkat@agnostiq.ai>


### Tests

- Update dask cli test to match Covalent Dask cluster configuration


### Changed

- Remove newline from log stream formatter for better log statment output
- Jsonify covalent cluster cli outputs

## [0.165.0] - 2022-08-06

### Authors

- Casey Jao <casey@agnostiq.ai>


### Changed

- Make `BaseExecutor` and `BaseAsyncExecutor` class siblings, not parent and child.

### Operations

- Only validate webapp if the webapp was built

### Tests

- Fixed randomly failing lattice json serialization test

## [0.164.0] - 2022-08-05

### Authors

- Sankalp Sanand <sankalp@agnostiq.ai>
- Faiyaz Hasan <faiyaz@agnostiq.ai>
- Co-authored-by: pre-commit-ci[bot] <66853113+pre-commit-ci[bot]@users.noreply.github.com>
- Co-authored-by: Venkat Bala <venkat@agnostiq.ai>
- Co-authored-by: Will Cunningham <wjcunningham7@gmail.com>


### Changed

- Use `update_config` to modify dask configuration from the cluster process
- Simplify `set_config` logic for dask configuration options on `covalent start`
- Removed default values from click options for dask configuration related values

### Added

- Configured default dask configuration options in `defaults.py`

### Fixed 

- Overwriting config address issue.

### Tests

- Moved misplaced functional/integration tests from the unit tests folder to their respective folders.
- All of the unit tests now use test DB instead of hitting a live DB.
- Updated `tests.yml` so that functional tests are run whenever tests get changed or github actions are changed.
- Several broken tests were also fixed.

## [0.163.0] - 2022-08-04

### Authors

- Alejandro Esquivel <ae@alejandro.ltd>
- Co-authored-by: Casey Jao <casey@agnostiq.ai>
- Will Cunningham <wjcunningham7@users.noreply.github.com>
- Co-authored-by: Scott Wyman Neagle <scott@agnostiq.ai>


### Added

- Added `rsync` dependency in `Dockerfile`

### Removed

- `Makefile` which was previously improperly committed

### Operations

- Functional tests are run only on `develop`
- `tests.yml` can be run manually provided a commit SHA
- `tests.yml` uses a `build` filter to conditionally install and build Covalent if build files are modified
- `docker.yml` is now only for dev work, and is manually triggered given an SHA
- `release.yml` is enhanced to push stable and pre-release images to a public ECR repo

## [0.162.0] - 2022-08-04

### Authors

- Alejandro Esquivel <ae@alejandro.ltd>
- Co-authored-by: Casey Jao <casey@agnostiq.ai>


### Changed

- Updated Base executor to support non-unique `retval_key`s, particularly for use in File Transfer where we may have several CallDeps with the reserved `retval_key` of value `files`.

## [0.161.2] - 2022-08-04

### Authors

- Alejandro Esquivel <ae@alejandro.ltd>
- Co-authored-by: pre-commit-ci[bot] <66853113+pre-commit-ci[bot]@users.noreply.github.com>


### Fixed

- Updated `covalent db migrations` to overwrite `alembic.ini` `script_location` with absolute path to migrations folder
- Updated `covalent db alembic [args]` command to use project root as `cwd` for alembic subprocess  

## [0.161.1] - 2022-08-03

### Authors

- Alejandro Esquivel <ae@alejandro.ltd>
- Scott Wyman Neagle <scott@agnostiq.ai>
- Co-authored-by: Faiyaz Hasan <faiyaz@agnostiq.ai>
- Poojith U Rao <106616820+poojithurao@users.noreply.github.com>
- Co-authored-by: Casey Jao <casey@agnostiq.ai>


### Fixed

- When a list was passed to an electron, the generated electron list
  had metadata copied from the electron. This was resulting in
  call_before and call_after functions being called by the electron
  list as well. The metadata (apart from executor) is now set to
  default values for the electron list.

## [0.161.0] - 2022-08-03

### Authors

- Alejandro Esquivel <ae@alejandro.ltd>
- Scott Wyman Neagle <scott@agnostiq.ai>
- Co-authored-by: Faiyaz Hasan <faiyaz@agnostiq.ai>


### Changed

- Replaced `Session(DispatchDB()._get_data_store().engine)` with `workflow_db.session()`

### Removed

- `DevDataStore` class from `datastore.py`
- workflows manager

## [0.160.1] - 2022-08-02

### Authors

- Alejandro Esquivel <ae@alejandro.ltd>
- Scott Wyman Neagle <scott@agnostiq.ai>


### Fixed

- `script_location` key not found issue when installing with pip (second attempt)

### Docs

- Remove migration guide reference from README

### Operations

- Explicitly check `release == true` in tests.yml

## [0.160.0] - 2022-08-02

### Authors

- Casey Jao <casey@agnostiq.ai>
- Co-authored-by: Faiyaz Hasan <faiyaz@agnostiq.ai>


### Changed

- `Executor.run()` now accepts a `task_metadata` dictionary. Current
  keys consist of `dispatch_id` and `node_id`.

## [0.159.0] - 2022-08-02

### Authors

- Casey Jao <casey@agnostiq.ai>
- Co-authored-by: Faiyaz Hasan <faiyaz@agnostiq.ai>


### Changed

- Database schema has been updated to v11

### Operations

- `paths-filter` will only be run on PRs, i.e on workflow runs, the whole test suite will be run.
- Removed retry action from running on `pytest` steps since they instead use `pytest` retries.
- `codecov.yml` added to enable carry-forward flags
- UI front-end is only built for pull requests when the source changes
- Packaging is only validated on the `develop` branch

## [0.158.0] - 2022-07-29

### Authors

- Okechukwu  Emmanuel Ochia <okechukwu@agnostiq.ai>
- Co-authored-by: Scott Wyman Neagle <scott@agnostiq.ai>
- Will Cunningham <wjcunningham7@users.noreply.github.com>
- Alejandro Esquivel <ae@alejandro.ltd>
- Co-authored-by: pre-commit-ci[bot] <66853113+pre-commit-ci[bot]@users.noreply.github.com>
- Casey Jao <casey@agnostiq.ai>
- Co-authored-by: Faiyaz Hasan <faiyaz@agnostiq.ai>


### Changed

- Construct the result object in the dispatcher `entry_point.py` module in order to avoid the Missing Latticed Id error so frequently.
- Update the sleep statement length to 0.1 seconds in the results.manager.

## [0.157.1] - 2022-07-29

### Authors

- Okechukwu  Emmanuel Ochia <okechukwu@agnostiq.ai>
- Co-authored-by: Scott Wyman Neagle <scott@agnostiq.ai>
- Will Cunningham <wjcunningham7@users.noreply.github.com>
- Alejandro Esquivel <ae@alejandro.ltd>
- Co-authored-by: pre-commit-ci[bot] <66853113+pre-commit-ci[bot]@users.noreply.github.com>
- Casey Jao <casey@agnostiq.ai>

### Fixed

- Pass non-kwargs to electrons in the correct order during dispatch.

## [0.157.0] - 2022-07-28

### Authors

- Okechukwu  Emmanuel Ochia <okechukwu@agnostiq.ai>
- Co-authored-by: Scott Wyman Neagle <scott@agnostiq.ai>
- Will Cunningham <wjcunningham7@users.noreply.github.com>
- Alejandro Esquivel <ae@alejandro.ltd>
- Co-authored-by: pre-commit-ci[bot] <66853113+pre-commit-ci[bot]@users.noreply.github.com>
- Casey Jao <casey@agnostiq.ai>


### Changed

- Expose a public `wait()` function compatible with both calling and dispatching lattices

### Docs

- Updated the RTD on `wait_for()` to use the static `wait()` function

### Operations

- pre-commit autoupdate

### Docs

- Changed the custom executor how-to to be shorter and more concise.
- Re-structured the docs

## [0.156.0] - 2022-07-27

### Authors

- Okechukwu  Emmanuel Ochia <okechukwu@agnostiq.ai>
- Co-authored-by: Scott Wyman Neagle <scott@agnostiq.ai>
- Will Cunningham <wjcunningham7@users.noreply.github.com>
- Alejandro Esquivel <ae@alejandro.ltd>
- Co-authored-by: pre-commit-ci[bot] <66853113+pre-commit-ci[bot]@users.noreply.github.com>


### Added

- Bash decorator is introduced
- Lepton commands can be specified as a list of strings rather than strings alone.

## [0.155.1] - 2022-07-26

### Authors

- Okechukwu  Emmanuel Ochia <okechukwu@agnostiq.ai>
- Co-authored-by: Scott Wyman Neagle <scott@agnostiq.ai>
- Will Cunningham <wjcunningham7@users.noreply.github.com>
- Alejandro Esquivel <ae@alejandro.ltd>
- Co-authored-by: pre-commit-ci[bot] <66853113+pre-commit-ci[bot]@users.noreply.github.com>


### Fixed

- `script_location` key not found issue when running alembic programatically

### Operations

- Fixed syntax errors in `stale.yml` and in `hotfix.yml`
- `docker.yml` triggered after version bump in `develop` instead of before
- Enhanced `tests.yml` to upload coverage reports by domain

## [0.155.0] - 2022-07-26

### Authors

- Alejandro Esquivel <ae@alejandro.ltd>


### Added

- Exposing `alembic {args}` cli commands through: `covalent db alembic {args}`

## [0.154.0] - 2022-07-25

### Authors

- Casey Jao <casey@agnostiq.ai>
- Co-authored-by: Venkat Bala <venkat@agnostiq.ai>
- Alejandro Esquivel <ae@alejandro.ltd>


### Added

- Added methods to programatically fetch information from Alembic without needing subprocess

## [0.153.1] - 2022-07-25

### Authors

- Casey Jao <casey@agnostiq.ai>
- Co-authored-by: Venkat Bala <venkat@agnostiq.ai>


### Fixed

- Stdout and stderr are now captured when using the dask executor.


### Tests

- Fixed Dask cluster CLI tests

## [0.153.0] - 2022-07-25

### Authors

- Faiyaz Hasan <faiyaz@agnostiq.ai>


### Added

- Helper function to load and save files corresponding to the DB filenames.

### Changed

- Files with .txt, .log extensions are stored as strings.
- Get result web request timeout to 2 seconds.

## [0.152.0] - 2022-07-25

### Authors

- Faiyaz Hasan <faiyaz@agnostiq.ai>
- Co-authored-by: Scott Wyman Neagle <scott@agnostiq.ai>


### Changed

- Pass default DataStore object to node value retrieval method in the Results object.

## [0.151.1] - 2022-07-22

### Authors

- Faiyaz Hasan <faiyaz@agnostiq.ai>
- Co-authored-by: Scott Wyman Neagle <scott@agnostiq.ai>


### Fixed

- Adding maximum number of retries and timeout parameter to the get result http call.
- Disabling result_webhook for now.

## [0.151.0] - 2022-07-22

### Authors

- Scott Wyman Neagle <scott@agnostiq.ai>
- Co-authored-by: Will Cunningham <wjcunningham7@gmail.com>
- Sankalp Sanand <sankalp@agnostiq.ai>


### Added

- `BaseAsyncExecutor` has been added which can be inherited by new async-aware executors.

### Changed

- Since tasks were basically submitting the functions to a Dask cluster by default, they have been converted into asyncio `Tasks` instead which support a far larger number of concurrent tasks than previously used `ThreadPool`.

- `tasks_pool` will still be used to schedule tasks which use non-async executors.

- Executor's `executor` will now receive a callable instead of a serialized function. This allows deserializing the function where it is going to be executed while providing a simplified `execute` at the same time.

- `uvloop` is being used instead of the default event loop of `asyncio` for better performance.

- Tests have also been updated to reflect above changes.

### Operations

- Made Santosh the sole owner of `/docs`

## [0.150.0] - 2022-07-22

### Authors

- Faiyaz Hasan <faiyaz@agnostiq.ai>


### Added

- Initialize database tables when the covalent server is started.

## [0.149.0] - 2022-07-21

### Authors

- Scott Wyman Neagle <scott@agnostiq.ai>
- Co-authored-by: Venkat Bala <venkat@agnostiq.ai>


### Removed

- `result.save()`
- `result._write_dispatch_to_python_file()`

## [0.148.0] - 2022-07-21

### Authors

- Alejandro Esquivel <ae@alejandro.ltd>


### Changed

- Changed DataStore default db path to correspond to dispatch db config path

### Operations

- Added workflow to stale and close pull requests


### Docs

- Fixed `get_metadata` calls in examples to remove `results_dir` argument
- Removed YouTube video temporarily

## [0.147.0] - 2022-07-21

### Authors

- Casey Jao <casey@agnostiq.ai>


### Changed

- Simplified interface for custom executors. All the boilerplate has
  been moved to `BaseExecutor`.

## [0.146.0] - 2022-07-20

### Authors

- Casey Jao <casey@agnostiq.ai>
- Co-authored-by: Venkat Bala <venkat@agnostiq.ai>
- Faiyaz Hasan <faiyaz@agnostiq.ai>



### Added

- Ensure that transportable objects are rendered correctly when printing the result object.

### Tests

- Check that user data is not unpickled by the Covalent server process

## [0.145.0] - 2022-07-20

### Authors

- Scott Wyman Neagle <scott@agnostiq.ai>
- Co-authored-by: Venkat Bala <venkat@agnostiq.ai>
- Co-authored-by: Faiyaz Hasan <faiyaz@agnostiq.ai>


### Removed

- `entry_point.get_result()`

### Changed

- get_result to query an HTTP endpoint instead of a DB session

## [0.144.0] - 2022-07-20

### Authors

- Will Cunningham <wjcunningham7@users.noreply.github.com>
- Co-authored-by: Scott Wyman Neagle <scott@agnostiq.ai>
- Alejandro Esquivel <ae@alejandro.ltd>


### Added

- Set up alembic migrations & added migration guide (`alembic/README.md`)

## [0.143.0] - 2022-07-19

### Authors

- Will Cunningham <wjcunningham7@users.noreply.github.com>
- Co-authored-by: Scott Wyman Neagle <scott@agnostiq.ai>


### Changed

- Installation will fail if `cova` is installed while trying to install `covalent`.

## [0.142.0] - 2022-07-19

### Authors

- Poojith U Rao <106616820+poojithurao@users.noreply.github.com>
- Co-authored-by: Will Cunningham <wjcunningham7@gmail.com>
- Anna Hughes <annagwen42@gmail.com>
- Co-authored-by: Poojith <poojith@agnostiq.ai>
- Co-authored-by: Scott Wyman Neagle <scott@agnostiq.ai>
- Casey Jao <casey@agnostiq.ai>
- Co-authored-by: Venkat Bala <venkat@agnostiq.ai>
- Co-authored-by: pre-commit-ci[bot] <66853113+pre-commit-ci[bot]@users.noreply.github.com>
- Faiyaz Hasan <faiyaz@agnostiq.ai>


### Added

- `electron_num`, `completed_electron_num` fields to the Lattice table.

## [0.141.0] - 2022-07-19

### Authors

- Poojith U Rao <106616820+poojithurao@users.noreply.github.com>
- Co-authored-by: Will Cunningham <wjcunningham7@gmail.com>
- Anna Hughes <annagwen42@gmail.com>
- Co-authored-by: Poojith <poojith@agnostiq.ai>
- Co-authored-by: Scott Wyman Neagle <scott@agnostiq.ai>
- Casey Jao <casey@agnostiq.ai>
- Co-authored-by: Venkat Bala <venkat@agnostiq.ai>
- Co-authored-by: pre-commit-ci[bot] <66853113+pre-commit-ci[bot]@users.noreply.github.com>


### Changed

- Deprecate topological sort in favor of inspect in-degree of nodes until they are zero before dispatching task
- Use deepcopy to generate a copy of the metadata dictionary before saving result object to the database

### Docs

- Adding incomplete pennylane kernel tutorial
- Adding quantum ensemble tutorial

## [0.140.0] - 2022-07-19

### Authors

- Faiyaz Hasan <faiyaz@agnostiq.ai>
- Co-authored-by: Venkat Bala <venkat@agnostiq.ai>


### Added

- Fields `deps_filename`, `call_before_filename` and `call_after_filename` to the `Electron` table.
- Re-write the deps / call before and after file contents when inserting / updating electron record in the database.

### Changed

- Modify the test and implementation logic of inserting the electron record with these new fields.
- Field `key` to `key_filename` in `Electron` table.

## [0.139.1] - 2022-07-19

### Authors

- Divyanshu Singh <55018955+divshacker@users.noreply.github.com>
- Co-authored-by: Scott Wyman Neagle <wymnea@protonmail.com>
- Co-authored-by: Scott Wyman Neagle <scott@agnostiq.ai>
- Co-authored-by: Will Cunningham <wjcunningham7@users.noreply.github.com>


### Fixed

- Fixes Reverse IP problem. All References to `0.0.0.0` are changed to `localhost` . More details can be found [here](https://github.com/AgnostiqHQ/covalent/issues/202)

## [0.139.0] - 2022-07-19

### Authors

- Venkat Bala <venkat@agnostiq.ai>
- Co-authored-by: Scott Wyman Neagle <scott@agnostiq.ai>
- Faiyaz Hasan <faiyaz@agnostiq.ai>
- Co-authored-by: Will Cunningham <wjcunningham7@gmail.com>


### Added

- Columns `is_active` in the lattice, eLectron and Electron dependency tables.

### Docs

- Adding a RTD tutorial/steps on creating a custom executor

## [0.138.0] - 2022-07-19

### Authors

- Anna Hughes <annagwen42@gmail.com>
- Co-authored-by: Will Cunningham <wjcunningham7@gmail.com>
- Will Cunningham <wjcunningham7@users.noreply.github.com>
- Co-authored-by: Venkat Bala <venkat@agnostiq.ai>


### Added

- Docker build workflow

### Changed

- Dockerfile uses multi-stage build

### Docs

- New tutorial demonstrating how to solve the MaxCut Problem with QAOA and Covalent

## [0.137.0] - 2022-07-19

### Authors

- Prasanna Venkatesh <54540812+Prasy12@users.noreply.github.com>
- Co-authored-by: Alejandro Esquivel <ae@alejandro.ltd>


### Added

- Ability to hide/show labels on the graph
- Graph layout with elk configurations

### Changed

- Changed API socket calls interval for graph optimization.

### Tests

- Disabled several dask functional tests

## [0.136.0] - 2022-07-18

### Authors

- Scott Wyman Neagle <scott@agnostiq.ai>
- Co-authored-by: Faiyaz Hasan <faiyaz@agnostiq.ai>


### Changed

- Result.save() has been deprecated in favor of Result.persist() and querying the database directly.

## [0.135.0] - 2022-07-18

### Authors

- Casey Jao <casey@agnostiq.ai>
- Co-authored-by: Scott Wyman Neagle <scott@agnostiq.ai>
- Co-authored-by: Alejandro Esquivel <ae@alejandro.ltd>


### Operations

- Psiog is only codeowner of js files
- Fix in changelog action to handle null author when a bot is committing

### Added

- Support injecting return values of calldeps into electrons during workflow execution

## [0.134.0] - 2022-07-15

### Authors

- Casey Jao <casey@agnostiq.ai>
- Co-authored-by: Scott Wyman Neagle <scott@agnostiq.ai>


### Changed

- Covalent server can now process workflows without having their deps installed

## [0.133.0] - 2022-07-15

### Authors

- Will Cunningham <wjcunningham7@users.noreply.github.com>


### Removed

- Removed the deprecated function `draw_inline` as well as the `matplotlib` dependency.

### Operations

- Fixing the retry block for tests

## [0.132.0] - 2022-07-14

### Authors

- Will Cunningham <wjcunningham7@users.noreply.github.com>


### Added

- Bash lepton support reintroduced with some UX modifications to the Lepton class. Leptons which use scripting languages can be specified as either (1) a command run in the shell/console or (2) a call to a function in a library/script. Leptons which use compiled languages must specify a library and a function name.
- The keyword argument `display_name` can be used to override the name appearing in the UI. Particularly useful when the lepton is a command.
- All arguments except for language are now keyword arguments.
- Keyword arguments passed to a Bash lepton are understood to define environment variables within the shell.
- Non-keyword arguments fill in `$1`, `$2`, etc.
- Named outputs enumerate variables within the shell which will be returned to the user. These can be either `Lepton.OUTPUT` or `Lepton.INPUT_OUTPUT` types.

### Added

- New fields to the decomposed result object Database: 

## [0.131.0] - 2022-07-13

### Authors

- Sankalp Sanand <sankalp@agnostiq.ai>
- Co-authored-by: Venkat Bala <venkat@agnostiq.ai>


### Fixed

- `covalent --version` now looks for `covalent` metadata instead of `cova`

### Tests

- Updated the cli test to include whether the correct version number is shown when `covalent --version` is run

### Added

- Method to write electron id corresponding to sublattices in `execution.py` when running `_run_task`.

## [0.130.0] - 2022-07-12

### Authors

- Venkat Bala <venkat@agnostiq.ai>
- Co-authored-by: Scott Wyman Neagle <scott@agnostiq.ai>

### Changed

- Ignoring tests for `cancel_dispatch` and `construct_bash`
- Create a dummy requirements.txt file for pip deps tests
- Fix version of `Werkzeug` package to avoid running into ValueError (unexpected kwarg `as_tuple`)
- Update `customization` how to test by specifying the section header `sdk`

## [0.129.0] - 2022-07-12

### Authors

- Sankalp Sanand <sankalp@agnostiq.ai>
- Co-authored-by: Alejandro Esquivel <ae@alejandro.ltd>

### Added

- Support for `wait_for` type edges when two electrons are connected by their execution side effects instead of output-input relation.

### Changed

- `active_lattice.electron_outputs` now contains the node ids as well for the electron which is being post processed.

## [0.128.1] - 2022-07-12

### Authors

- Faiyaz Hasan <faiyaz@agnostiq.ai>


### Fixed

- `Result.persist` test in `result_test.py`.
- Electron dependency `arg_index` is changed back to Nullable.

## [0.128.0] - 2022-07-12

### Authors

- Okechukwu  Emmanuel Ochia <okechukwu@agnostiq.ai>
- Co-authored-by: Casey Jao <casey@agnostiq.ai>
- Co-authored-by: Alejandro Esquivel <ae@alejandro.ltd>
- Co-authored-by: pre-commit-ci[bot] <66853113+pre-commit-ci[bot]@users.noreply.github.com>

### Added

- File transfer support for leptons

## [0.127.0] - 2022-07-11

### Authors

- Scott Wyman Neagle <scott@agnostiq.ai>
- Co-authored-by: Faiyaz Hasan <faiyaz@agnostiq.ai>
- Co-authored-by: Venkat Bala <venkat@agnostiq.ai>


### Added

- When saving to DB, also persist to the new DB if running in develop mode

### Tests

- Flask app route tests

## [0.126.0] - 2022-07-11

### Authors

- Will Cunningham <wjcunningham7@users.noreply.github.com>
- Alejandro Esquivel <ae@alejandro.ltd>
- Co-authored-by: pre-commit-ci[bot] <66853113+pre-commit-ci[bot]@users.noreply.github.com>
- Co-authored-by: Sankalp Sanand <sankalp@agnostiq.ai>


### Added

- Added Folder class
- Added internal call before/after deps to execute File Transfer operations pre/post electron execution.

### Operations

- Enhanced hotfix action to create branches from existing commits

## [0.125.0] - 2022-07-09

### Authors

- Okechukwu  Emmanuel Ochia <okechukwu@agnostiq.ai>
- Co-authored-by: pre-commit-ci[bot] <66853113+pre-commit-ci[bot]@users.noreply.github.com>
- Co-authored-by: Alejandro Esquivel <ae@alejandro.ltd>
- Venkat Bala <venkat@agnostiq.ai>
- Co-authored-by: Okechukwu Ochia <emmirald@gmail.com>
- Co-authored-by: Scott Wyman Neagle <scott@agnostiq.ai>


### Added

- Dask Cluster CLI functional/unit tests

### Docs

- Updated RTD concepts, how-to-guides, and api docs with electron dependencies.

### Operations

- Separate out running tests and uploading coverage report to circumvent bug in
  retry action

## [0.124.0] - 2022-07-07

### Authors

- Will Cunningham <wjcunningham7@users.noreply.github.com>
- Co-authored-by: Scott Wyman Neagle <scott@agnostiq.ai>
- Faiyaz Hasan <faiyaz@agnostiq.ai>


### Added

- `Result.persist` method in `covalent/_results_manager/result.py`.

### Operations

- Package pre-releases go to `covalent` instead of `cova` on PyPI.

## [0.123.0] - 2022-07-07

### Authors

- Scott Wyman Neagle <scott@agnostiq.ai>
- Co-authored-by: Faiyaz Hasan <faiyaz@agnostiq.ai>
- Will Cunningham <wjcunningham7@users.noreply.github.com>
- Alejandro Esquivel <ae@alejandro.ltd>
- Co-authored-by: pre-commit-ci[bot] <66853113+pre-commit-ci[bot]@users.noreply.github.com>


### Added

- Added Folder class
- Added internal call before/after deps to execute File Transfer operations pre/post electron execution.

### Operations

- `codeql.yml` and `condabuild.yml` run nightly instead of on every PR.
- Style fixes in changelog

## [0.122.1] - 2022-07-06

### Authors

Will Cunningham <wjcunningham7@users.noreply.github.com>
Co-authored-by: Scott Wyman Neagle <scott@agnostiq.ai>


### Operations

- Added license scanner action
- Pre-commit autoupdate

### Tests

- Tests for running workflows with more than one iteration

### Fixed

- Attribute error caused by attempts to retrieve the name from the node function when the node function is set to None

## [0.122.0] - 2022-07-04

### Authors

Faiyaz Hasan <faiyaz@agnostiq.ai>
Co-authored-by: pre-commit-ci[bot] <66853113+pre-commit-ci[bot]@users.noreply.github.com>


### Added

- `covalent/_results_manager/write_result_to_db.py` module and methods to insert / update data in the DB.
- `tests/covalent_tests/results_manager_tests/write_result_to_db_test.py` containing the unit tests for corresponding functions.

### Changed

- Electron `type` column to a string type rather than an `ElectronType` in DB models.
- Primary keys from `BigInteger` to `Integer` in DB models.

## [0.121.0] - 2022-07-04

### Authors

Will Cunningham <wjcunningham7@users.noreply.github.com>
Co-authored-by: Alejandro Esquivel <ae@alejandro.ltd>
Co-authored-by: pre-commit-ci[bot] <66853113+pre-commit-ci[bot]@users.noreply.github.com>


### Removed

- Unused requirements `gunicorn` and `eventlet` in `requirements.txt` as well as `dask` in `tests/requirements.txt`, since it is already included in the core requirements.

### Docs

- Updated the compatibility matrix in the docs.

## [0.120.0] - 2022-07-04

### Authors

Okechukwu  Emmanuel Ochia <okechukwu@agnostiq.ai>
Co-authored-by: Venkat Bala <venkat@agnostiq.ai>
Co-authored-by: pre-commit-ci[bot] <66853113+pre-commit-ci[bot]@users.noreply.github.com>
Co-authored-by: Scott Wyman Neagle <scott@agnostiq.ai>


### Added

- Adding `cluster` CLI options to facilitate interacting with the backend Dask cluster
- Adding options to `covalent start` to enable specifying number of workers, memory limit and threads per worker at cluster startup

### Changed

- Update `DaskAdminWorker` docstring with better explanation

## [0.119.1] - 2022-07-04

### Authors

Scott Wyman Neagle <scott@agnostiq.ai>
Casey Jao <casey@agnostiq.ai>


### Fixed

- `covalent status` checks if the server process is still alive.

### Operations

- Updates to changelog logic to handle multiple authors

## [0.119.0] - 2022-07-03
### Authors
@cjao 


### Added

- Introduce support for pip dependencies

## [0.118.0] - 2022-07-02
### Authors
@AlejandroEsquivel 


### Added

- Introduced File, FileTransfer, and FileTransferStrategy classes to support various File Transfer use cases prior/post electron execution

## [0.117.0] - 2022-07-02
### Authors
@Emmanuel289 


### Added

- Included retry action in 'tests.yaml' workflow.

## [0.116.0] - 2022-06-29
### Authors
@Prasy12 

### Changed

- Changed API socket calls interval for graph optimization.

### Added

- Ability to change to different layouts from the GUI.

## [0.115.0] - 2022-06-28
### Authors
@cjao 


### Added

- Introduce support for `call_before`, `call_after`, and bash dependencies

### Operations

- Unit tests performed on Python 3.10 on Ubuntu and MacOS images as well as 3.9 on MacOS
- Updated codeowners so that AQ Engineers doesn't own this CHANGELOG
- pre-commit autoupdate

## [0.114.0] - 2022-06-23
### Authors
@dependabot[bot] 


### Changed

- Changed eventsource version on webapp yarn-lock file.

### Operations

- Added Github push changelog workflow to append commiters username
- Reusable JavaScript action to parse changelog and update version

## [0.113.0] - 2022-06-21

### Added

- Introduce new db models and object store backends

### Operations

- Syntax fix in hotfix.yml

### Docs

- Added new tutorial: Linear and convolutional autoencoders

## [0.112.0] - 2022-06-20

### Changed

- Changed async version on webapp package-lock file.

## [0.111.0] - 2022-06-20

### Changed

- Changed eventsource version on webapp package-lock file.

### Docs

- Added new tutorial: Covalentified version of the Pennylane Variational Classifier tutorial.

## [0.110.3] - 2022-06-17

### Fixed

- Fix error when parsing electron positional arguments in workflows

### Docs

- Remove hardcoding version info in README.md

## [0.110.2] - 2022-06-10

### Docs

- Fix MNIST tutorial
- Fix Quantum Gravity tutorial
- Update RTD with migration guide compatible with latest release
- Convert all references to `covalent start` from Jupyter notebooks to markdown statements
- Update release notes summary in README.md
- Fixed display issues with figure (in dark mode) and bullet points in tutorials

### Operations

- Added a retry block to the webapp build step in `tests.yml`

## [0.110.1] - 2022-06-10

### Fixed

- Configure dask to not use daemonic processes when creating a cluster

### Operations

- Sync the VERSION file within `covalent` directory to match the root level VERSION
- Manually patch `covalent/VERSION`

## [0.110.0] - 2022-06-10

### Changed

- Web GUI list size and status label colors changed.
- Web GUI graph running icon changed to non-static icon.

### Docs

- Removed references to the Dask executor in RTD as they are no longer needed.

## [0.109.1] - 2022-06-10

### Fixed

- `covalent --version` now works for PyPI releases

## [0.109.0] - 2022-06-10

### Docs

- Update CLI help statements

### Added

- Add CLI functionality to start covalent with/without Dask
- Add CLI support to parse `covalent_ui.log` file

### Operations

- Updating codeowners to establish engineering & psiog ownership

### Docs

- Added new tutorial: Training quantum embedding kernels for classification.

## [0.108.0] - 2022-06-08

### Added

- WCI yaml file

### Docs

- Add pandoc installation updates to contributing guide

## [0.107.0] - 2022-06-07

### Changed

- Skipping stdout/stderr redirection tests until implemented in Dask parent process

### Added

- Simplifed starting the dask cluster using `multiprocessing`
- Added `bokeh==2.4.3` to requirements.txt to enable view Dask dashboard

### Fixed

- Changelog-reminder action now works for PRs from forks.

## [0.106.2] - 2022-06-06

### Fixed

- Specifying the version for package `furo` to `2022.4.7` to prevent breaking doc builds

### Docs

- Added new tutorial: Using Covalent with PennyLane for hybrid computation.

## [0.106.1] - 2022-06-01

### Fixed

- Changelog-reminder action now works for PRs from forks

### Docs

- Removed references to microservices in RTD
- Updated README.md.
- Changed `ct.electron` to `ct.lattice(executor=dask_executor)` in MNIST classifier tutorial

## [0.106.0] - 2022-05-26

### Changed

- Visual theme for Webapp GUI changed in accordance to new theme
- Fonts, colors, icons have been updated

## [0.105.0] - 2022-05-25

### Added

- Add a pre-commit hook for `detect-secrets`.
- Updated the actions in accordance with the migration done in the previous version.

## [0.104.0] - 2022-05-23

### Changed

- Services have been moved to a different codebase. This repo is now hosting the Covalent SDK, local dispatcher backend, Covalent web GUI, and documentation. Version is bumped to `0.104.0` in order to avoid conflicts.
- Update tests to match the current dispatcher api
- Skip testing dask executor until dask executor plugin is made public
- Using 2 thread pools to manage multiple workflows better and the other one for executing electrons in parallel.

### Fixed

- Add psutil and PyYAML to requirements.txt
- Passing the same Electron to multiple inputs of an Electron now works. UI fix pending.
- Dask from `requirements.txt`.

### Removed

- Asyncio usage for electron level concurrency.
- References to dask

### Added

- Functional test added for dask executor with the cluster running locally.
- Scalability tests for different workflows and workflow sizes under `tests/stress_tests/scripts`
- Add sample performance testing workflows under `tests/stress_tests`
- Add pipelines to continuously run the tutorial notebooks
- Create notebook with tasks from RTD

## [0.32.3] - 2022-03-16

### Fixed

- Fix missing UI graph edges between parameters and electrons in certain cases.
- Fix UI crashes in cases where legacy localStorage state was being loaded.

## [0.32.2] - 2022-03-16

### Added

- Images for graphs generated in tutorials and how-tos.
- Note for quantum gravity tutorial to tell users that `tensorflow` doesn't work on M1 Macs.
- `Known Issues` added to `README.md`

### Fixed

- `draw` function usage in tutorials and how-tos now reflects the UI images generated instead of using graphviz.
- Images now render properly in RTD of how-tos.

### Changed

- Reran all the tutorials that could run, generating the outputs again.

## [0.32.1] - 2022-03-15

### Fixed

- CLI now starts server directly in the subprocess instead of as a daemon
- Logs are provided as pipes to Popen instead of using a shell redirect
- Restart behavior fixed
- Default port in `covalent_ui/app.py` uses the config manager

### Removed

- `_graceful_restart` function no longer needed without gunicorn

## [0.32.0] - 2022-03-11

### Added

- Dispatcher microservice API endpoint to dispatch and update workflow.
- Added get runnable task endpoint.

## [0.31.0] - 2022-03-11

### Added

- Runner component's main functionality to run a set of tasks, cancel a task, and get a task's status added to its api.

## [0.30.5] - 2022-03-11

### Updated

- Updated Workflow endpoints & API spec to support upload & download of result objects as pickle files

## [0.30.4] - 2022-03-11

### Fixed

- When executing a task on an alternate Conda environment, Covalent no longer has to be installed on that environment. Previously, a Covalent object (the execution function as a TransportableObject) was passed to the environment. Now it is deserialized to a "normal" Python function, which is passed to the alternate Conda environment.

## [0.30.3] - 2022-03-11

### Fixed

- Fixed the order of output storage in `post_process` which should have been the order in which the electron functions are called instead of being the order in which they are executed. This fixes the order in which the replacement of function calls with their output happens, which further fixes any discrepencies in the results obtained by the user.

- Fixed the `post_process` test to check the order as well.

## [0.30.2] - 2022-03-11

### Changed

- Updated eventlet to 0.31.0

## [0.30.1] - 2022-03-10

### Fixed

- Eliminate unhandled exception in Covalent UI backend when calling fetch_result.

## [0.30.0] - 2022-03-09

### Added

- Skeleton code for writing the different services corresponding to each component in the open source refactor.
- OpenAPI specifications for each of the services.

## [0.29.3] - 2022-03-09

### Fixed

- Covalent UI is built in the Dockerfile, the setup file, the pypi workflow, the tests workflow, and the conda build script.

## [0.29.2] - 2022-03-09

### Added

- Defaults defined in executor plugins are read and used to update the in-memory config, as well as the user config file. But only if the parameter in question wasn't already defined.

### Changed

- Input parameter names and docstrings in _shared_files.config.update_config were changed for clarity.

## [0.29.1] - 2022-03-07

### Changed

- Updated fail-fast strategy to run all tests.

## [0.29.0] - 2022-03-07

### Added

- DispatchDB for storing dispatched results

### Changed

- UI loads dispatches from DispatchDB instead of browser local storage

## [0.28.3] - 2022-03-03

### Fixed

Installed executor plugins don't have to be referred to by their full module name. Eg, use "custom_executor", instead of "covalent_custom_plugin.custom_executor".

## [0.28.2] - 2022-03-03

### Added

- A brief overview of the tutorial structure in the MNIST classification tutorial.

## [0.28.1] - 2022-03-02

### Added

- Conda installation is only supported for Linux in the `Getting Started` guide.
- MNIST classifier tutorial.

### Removed

- Removed handling of default values of function parameters in `get_named_params` in `covalent/_shared_files/utils.py`. So, it is actually being handled by not being handled since now `named_args` and `named_kwargs` will only contain parameters that were passed during the function call and not all of them.

## [0.28.0] - 2022-03-02

### Added

- Lepton support, including for Python modules and C libraries
- How-to guides showing how to use leptons for each of these

## [0.27.6] - 2022-03-01

### Added

- Added feature development basic steps in CONTRIBUTING.md.
- Added section on locally building RTD (read the docs) in the contributing guide.

## [0.27.5] - 2022-03-01

### Fixed

- Missing UI input data after backend change - needed to be derived from graph for electrons, lattice inputs fixed on server-side, combining name and positional args
- Broken UI graph due to variable->edge_name renaming
- Missing UI executor data after server-side renaming

## [0.27.4] - 2022-02-28

### Fixed

- Path used in `covalent/executor/__init__.py` for executor plugin modules needed updating to `covalent/executor/executor_plugins`

### Removed

- Disabled workflow cancellation test due to inconsistent outcomes. Test will be re-enabled after cancellation mechanisms are investigated further.

## [0.27.3] - 2022-02-25

### Added

- Added `USING_DOCKER.md` guide for running docker container.
- Added cli args to covalent UI flask server `covalent_ui/app.py` to modify port and log file path.

### Removed

- Removed gunicorn from cli and Dockerfile.

### Changed

- Updated cli `covalent_dispatcher/_cli/service.py` to run flask server directly, and removed dispatcher and UI flags.
- Using Flask blueprints to merge Dispatcher and UI servers.
- Updated Dockerfile to run flask server directly.
- Creating server PID file manually in `covalent_dispatcher/_cli/service.py`.
- Updated tests and docs to reflect merged servers.
- Changed all mentions of port 47007 (for old UI server) to 48008.

## [0.27.2] - 2022-02-24

### Changed

- Removed unnecessary blockquotes from the How-To guide for creating custom executors
- Changed "Covalent Cloud" to "Covalent" in the main code text

## [0.27.1] - 2022-02-24

### Removed

- Removed AQ-Engineers from CODEOWNERS in order to fix PR review notifications

## [0.27.0] - 2022-02-24

### Added

- Support for positional only, positional or keyword, variable positional, keyword only, variable keyword types of parameters is now added, e.g an electron can now use variable args and variable kwargs if the number/names of parameters are unknown during definition as `def task(*args, **kwargs)` which wasn't possible before.

- `Lattice.args` added to store positional arguments passed to the lattice's workflow function.

- `get_named_params` function added in `_shared_files/utils.py` which will return a tuple containing named positional arguments and named keyword arguments. The names help in showing and storing these parameters in the transport graph.

- Tests to verify whether all kinds of input paramaters are supported by electron or a lattice.

### Changed

- No longer merging positional arguments with keyword arguments, instead they are separately stored in respective nodes in the transport graph.

- `inputs` returned from `_get_inputs` function in `covalent_dispatcher/_core/execution.py` now contains positional as well as keyword arguments which further get passed to the executor.

- Executors now support positional and keyword arguments as inputs to their executable functions.

- Result object's `_inputs` attribute now contains both `args` and `kwargs`.

- `add_node_for_nested_iterables` is renamed to `connect_node_with_others` and `add_node_to_graph` also renamed to `add_collection_node_to_graph` in `electron.py`. Some more variable renames to have appropriate self-explanatory names.

- Nodes and edges in the transport graph now have a better interface to assign attributes to them.

- Edge attribute `variable` renamed to `edge_name`.

- In `serialize` function of the transport graph, if `metadata_only` is True, then only `metadata` attribute of node and `source` and `target` attributes of edge are kept in the then return serialized `data`.

- Updated the tests wherever necessary to reflect the above changes

### Removed

- Deprecated `required_params_passed` since an error will automatically be thrown by the `build_graph` function if any of the required parameters are not passed.

- Removed duplicate attributes from nodes in the transport graph.

## [0.26.1] - 2022-02-23

### Added

- Added Local Executor section to the API read the docs.

## [0.26.0] - 2022-02-23

### Added

- Automated reminders to update the changelog

## [0.25.3] - 2022-02-23

## Added

- Listed common mocking commands in the CONTRIBUTING.md guide.
- Additional guidelines on testing.

## [0.25.2] - 2022-02-21

### Changed

- `backend` metadata name changed to `executor`.
- `_plan_workflow` usage updated to reflect how that executor related information is now stored in the specific executor object.
- Updated tests to reflect the above changes.
- Improved the dispatch cancellation test to provide a robust solution which earlier took 10 minutes to run with uncertainty of failing every now and then.

### Removed

- Removed `TaskExecutionMetadata` as a consequence of removing `execution_args`.

## [0.25.1] - 2022-02-18

### Fixed

- Tracking imports that have been used in the workflow takes less time.

### Added

- User-imports are included in the dispatch_source.py script. Covalent-related imports are commented out.

## [0.25.0] - 2022-02-18

### Added

- UI: Lattice draw() method displays in web UI
- UI: New navigation panel

### Changed

- UI: Animated graph changes, panel opacity

### Fixed

- UI: Fixed "Not Found" pages

## [0.24.21] - 2022-02-18

### Added

- RST document describing the expectations from a tutorial.

## [0.24.20] - 2022-02-17

### Added

- Added how to create custom executors

### Changed

- Changed the description of the hyperlink for choosing executors
- Fixed typos in doc/source/api/getting_started/how_to/execution/creating_custom_executors.ipynb

## [0.24.19] - 2022-02-16

### Added

- CODEOWNERS for certain files.

## [0.24.18] - 2022-02-15

### Added

- The user configuration file can now specify an executor plugin directory.

## [0.24.17] - 2022-02-15

### Added

- Added a how-to for making custom executors.

## [0.24.16] - 2022-02-12

### Added

- Errors now contain the traceback as well as the error message in the result object.
- Added test for `_post_process` in `tests/covalent_dispatcher_tests/_core/execution_test.py`.

### Changed

- Post processing logic in `electron` and dispatcher now relies on the order of execution in the transport graph rather than node's function names to allow for a more reliable pairing of nodes and their outputs.

- Renamed `init_test.py` in `tests/covalent_dispatcher_tests/_core/` to `execution_test.py`.

### Removed

- `exclude_from_postprocess` list which contained some non executable node types removed since only executable nodes are post processed now.

## [0.24.15] - 2022-02-11

### Fixed

- If a user's configuration file does not have a needed exeutor parameter, the default parameter (defined in _shared_files/defaults.py) is used.
- Each executor plugin is no longer initialized upon the import of Covalent. This allows required parameters in executor plugins.

## Changed

- Upon updating the configuration data with a user's configuration file, the complete set is written back to file.

## Added

- Tests for the local and base executors.

## [0.24.14] - 2022-02-11

### Added

- UI: add dashboard cards
- UI: add scaling dots background

### Changed

- UI: reduce sidebar font sizes, refine color theme
- UI: refine scrollbar styling, show on container hover
- UI: format executor parameters as YAML code
- UI: update syntax highlighting scheme
- UI: update index.html description meta tag

## [0.24.13] - 2022-02-11

### Added

- Tests for covalent/_shared_files/config.py

## [0.24.12] - 2022-02-10

### Added

- CodeQL code analyzer

## [0.24.11] - 2022-02-10

### Added

- A new dictionary `_DEFAULT_CONSTRAINTS_DEPRECATED` in defaults.py

### Changed

- The `_DEFAULT_CONSTRAINT_VALUES` dictionary now only contains the `backend` argument

## [0.24.10] - 2022-02-09

### Fixed

- Sporadically failing workflow cancellation test in tests/workflow_stack_test.py

## [0.24.9] - 2022-02-09

## Changed

- Implementation of `_port_from_pid` in covalent_dispatcher/_cli/service.py.

## Added

- Unit tests for command line interface (CLI) functionalities in covalent_dispatcher/_cli/service.py and covalent_dispatcher/_cli/cli.py.

## [0.24.8] - 2022-02-07

### Fixed

- If a user's configuration file does not have a needed parameter, the default parameter (defined in _shared_files/defaults.py) is used.

## [0.24.7] - 2022-02-07

### Added

- Typing: Add Type hint `dispatch_info` parameter.
- Documentation: Updated the return_type description in docstring.

### Changed

- Typing: Change return type annotation to `Generator`.

## [0.24.6] - 2022-02-06

### Added

- Type hint to `deserialize` method of `TransportableObject` of `covalent/_workflow/transport.py`.

### Changed

- Description of `data` in `deserialize` method of `TransportableObject` of `covalent/_workflow/transport.py` from `The serialized transportable object` to `Cloudpickled function`.

## [0.24.5] - 2022-02-05

### Fixed

- Removed dependence on Sentinel module

## [0.24.4] - 2022-02-04

### Added

- Tests across multiple versions of Python and multiple operating systems
- Documentation reflecting supported configurations

## [0.24.3] - 2022-02-04

### Changed

- Typing: Use `bool` in place of `Optional[bool]` as type annotation for `develop` parameter in `covalent_dispatcher.service._graceful_start`
- Typing: Use `Any` in place of `Optional[Any]` as type annotation for `new_value` parameter in `covalent._shared_files.config.get_config`

## [0.24.2] - 2022-02-04

### Fixed

- Updated hyperlink of "How to get the results" from "./collection/query_electron_execution_result" to "./collection/query_multiple_lattice_execution_results" in "doc/source/how_to/index.rst".
- Updated hyperlink of "How to get the result of a particular electron" from "./collection/query_multiple_lattice_execution_results" to "./collection/query_electron_execution_result" in "doc/source/how_to/index.rst".

## [0.24.1] - 2022-02-04

### Changed

- Changelog entries are now required to have the current date to enforce ordering.

## [0.24.0] - 2022-02-03

### Added

- UI: log file output - display in Output tab of all available log file output
- UI: show lattice and electron inputs
- UI: display executor attributes
- UI: display error message on failed status for lattice and electron

### Changed

- UI: re-order sidebar sections according to latest figma designs
- UI: update favicon
- UI: remove dispatch id from tab title
- UI: fit new uuids
- UI: adjust theme text primary and secondary colors

### Fixed

- UI: auto-refresh result state on initial render of listing and graph pages
- UI: graph layout issues: truncate long electron/param names

## [0.23.0] - 2022-02-03

### Added

- Added `BaseDispatcher` class to be used for creating custom dispatchers which allow connection to a dispatcher server.
- `LocalDispatcher` inheriting from `BaseDispatcher` allows connection to a local dispatcher server running on the user's machine.
- Covalent only gives interface to the `LocalDispatcher`'s `dispatch` and `dispatch_sync` methods.
- Tests for both `LocalDispatcher` and `BaseDispatcher` added.

### Changed

- Switched from using `lattice.dispatch` and `lattice.dispatch_sync` to `covalent.dispatch` and `covalent.dispatch_sync`.
- Dispatcher address now is passed as a parameter (`dispatcher_addr`) to `covalent.dispatch` and `covalent.dispatch_sync` instead of a metadata field to lattice.
- Updated tests, how tos, and tutorials to use `covalent.dispatch` and `covalent.dispatch_sync`.
- All the contents of `covalent_dispatcher/_core/__init__.py` are moved to `covalent_dispatcher/_core/execution.py` for better organization. `__init__.py` only contains function imports which are needed by external modules.
- `dispatch`, `dispatch_sync` methods deprecated from `Lattice`.

### Removed

- `_server_dispatch` method removed from `Lattice`.
- `dispatcher` metadata field removed from `lattice`.

## [0.22.19] - 2022-02-03

### Fixed

- `_write_dispatch_to_python_file` isn't called each time a task is saved. It is now only called in the final save in `_run_planned_workflow` (in covalent_dispatcher/_core/__init__.py).

## [0.22.18] - 2022-02-03

### Fixed

- Added type information to result.py

## [0.22.17] - 2022-02-02

### Added

- Replaced `"typing.Optional"` with `"str"` in covalent/executor/base.py
- Added missing type hints to `get_dispatch_context` and `write_streams_to_file` in covalent/executor/base.py, BaseExecutor

## [0.22.16] - 2022-02-02

### Added

- Functions to check if UI and dispatcher servers are running.
- Tests for the `is_ui_running` and `is_server_running` in covalent_dispatcher/_cli/service.py.

## [0.22.15] - 2022-02-01

### Fixed

- Covalent CLI command `covalent purge` will now stop the servers before deleting all the pid files.

### Added

- Test for `purge` method in covalent_dispatcher/_cli/service.py.

### Removed

- Unused `covalent_dispatcher` import from covalent_dispatcher/_cli/service.py.

### Changed

- Moved `_config_manager` import from within the `purge` method to the covalent_dispatcher/_cli/service.py for the purpose of mocking in tests.

## [0.22.14] - 2022-02-01

### Added

- Type hint to `_server_dispatch` method in `covalent/_workflow/lattice.py`.

## [0.22.13] - 2022-01-26

### Fixed

- When the local executor's `log_stdout` and `log_stderr` config variables are relative paths, they should go inside the results directory. Previously that was queried from the config, but now it's queried from the lattice metadata.

### Added

- Tests for the corresponding functions in (`covalent_dispatcher/_core/__init__.py`, `covalent/executor/base.py`, `covalent/executor/executor_plugins/local.py` and `covalent/executor/__init__.py`) affected by the bug fix.

### Changed

- Refactored `_delete_result` in result manager to give the option of deleting the result parent directory.

## [0.22.12] - 2022-01-31

### Added

- Diff check in pypi.yml ensures correct files are packaged

## [0.22.11] - 2022-01-31

### Changed

- Removed codecov token
- Removed Slack notifications from feature branches

## [0.22.10] - 2022-01-29

### Changed

- Running tests, conda, and version workflows on pull requests, not just pushes

## [0.22.9] - 2022-01-27

### Fixed

- Fixing version check action so that it doesn't run on commits that are in develop
- Edited PR template so that markdown checklist appears properly

## [0.22.8] - 2022-01-27

### Fixed

- publish workflow, using `docker buildx` to build images for x86 and ARM, prepare manifest and push to ECR so that pulls will match the correct architecture.
- typo in CONTRIBUTING
- installing `gcc` in Docker image so Docker can build wheels for `dask` and other packages that don't provide ARM wheels

### Changed

- updated versions in `requirements.txt` for `matplotlib` and `dask`

## [0.22.7] - 2022-01-27

### Added

- `MANIFEST.in` did not have `covalent_dispatcher/_service` in it due to which the PyPi package was not being built correctly. Added the `covalent_dispatcher/_service` to the `MANIFEST.in` file.

### Fixed

- setuptools properly including data files during installation

## [0.22.6] - 2022-01-26

### Fixed

- Added service folder in covalent dispatcher to package.

## [0.22.5] - 2022-01-25

### Fixed

- `README.md` images now use master branch's raw image urls hosted on <https://github.com> instead of <https://raw.githubusercontent.com>. Also, switched image rendering from html to markdown.

## [0.22.4] - 2022-01-25

### Fixed

- dispatcher server app included in sdist
- raw image urls properly used

## [0.22.3] - 2022-01-25

### Fixed

- raw image urls used in readme

## [0.22.2] - 2022-01-25

### Fixed

- pypi upload

## [0.22.1] - 2022-01-25

### Added

- Code of conduct
- Manifest.in file
- Citation info
- Action to upload to pypi

### Fixed

- Absolute URLs used in README
- Workflow badges updated URLs
- `install_package_data` -> `include_package_data` in `setup.py`

## [0.22.0] - 2022-01-25

### Changed

- Using public ECR for Docker release

## [0.21.0] - 2022-01-25

### Added

- GitHub pull request templates

## [0.20.0] - 2022-01-25

### Added

- GitHub issue templates

## [0.19.0] - 2022-01-25

### Changed

- Covalent Beta Release

## [0.18.9] - 2022-01-24

### Fixed

- iframe in the docs landing page is now responsive

## [0.18.8] - 2022-01-24

### Changed

- Temporarily removed output tab
- Truncated dispatch id to fit left sidebar, add tooltip to show full id

## [0.18.7] - 2022-01-24

### Changed

- Many stylistic improvements to documentation, README, and CONTRIBUTING.

## [0.18.6] - 2022-01-24

### Added

- Test added to check whether an already decorated function works as expected with Covalent.
- `pennylane` package added to the `requirements-dev.txt` file.

### Changed

- Now using `inspect.signature` instead of `function.__code__` to get the names of function's parameters.

## [0.18.5] - 2022-01-21

### Fixed

- Various CI fixes, including rolling back regression in version validation, caching on s3 hosted badges, applying releases and tags correctly.

## [0.18.4] - 2022-01-21

### Changed

- Removed comments and unused functions in covalent_dispatcher
- `result_class.py` renamed to `result.py`

### Fixed

- Version was not being properly imported inside `covalent/__init__.py`
- `dispatch_sync` was not previously using the `results_dir` metadata field

### Removed

- Credentials in config
- `generate_random_filename_in_cache`
- `is_any_atom`
- `to_json`
- `show_subgraph` option in `draw`
- `calculate_node`

## [0.18.3] - 2022-01-20

### Fixed

- The gunicorn servers now restart more gracefully

## [0.18.2] - 2022-01-21

### Changed

- `tempdir` metadata field removed and replaced with `executor.local.cache_dir`

## [0.18.1] - 2022-01-11

## Added

- Concepts page

## [0.18.0] - 2022-01-20

### Added

- `Result.CANCELLED` status to represent the status of a cancelled dispatch.
- Condition to cancel the whole dispatch if any of the nodes are cancelled.
- `cancel_workflow` function which uses a shared variable provided by Dask (`dask.distributed.Variable`) in a dask client to inform nodes to stop execution.
- Cancel function for dispatcher server API which will allow the server to terminate the dispatch.
- How to notebook for cancelling a dispatched job.
- Test to verify whether cancellation of dispatched jobs is working as expected.
- `cancel` function is available as `covalent.cancel`.

### Changed

- In file `covalent/_shared_files/config.py` instead of using a variable to store and then return the config data, now directly returning the configuration.
- Using `fire_and_forget` to dispatch a job instead of a dictionary of Dask's `Future` objects so that we won't have to manage the lifecycle of those futures.
- The `test_run_dispatcher` test was changed to reflect that the dispatcher no longer uses a dictionary of future objects as it was not being utilized anywhere.

### Removed

- `with dask_client` context was removed as the client created in `covalent_dispatcher/_core/__init__.py` is already being used even without the context. Furthermore, it creates issues when that context is exited which is unnecessary at the first place hence not needed to be resolved.

## [0.17.5] - 2022-01-19

### Changed

- Results directory uses a relative path by default and can be overridden by the environment variable `COVALENT_RESULTS_DIR`.

## [0.17.4] - 2022-01-19

### Changed

- Executor parameters use defaults specified in config TOML
- If relative paths are supplied for stdout and stderr, those files are created inside the results directory

## [0.17.3] - 2022-01-18

### Added

- Sync function
- Covalent CLI tool can restart in developer mode

### Fixed

- Updated the UI address referenced in the README

## [0.17.2] - 2022-01-12

### Added

- Quantum gravity tutorial

### Changed

- Moved VERSION file to top level

## [0.17.1] - 2022-01-19

### Added

- `error` attribute was added to the results object to show which node failed and the reason behind it.
- `stdout` and `stderr` attributes were added to a node's result to store any stdout and stderr printing done inside an electron/node.
- Test to verify whether `stdout` and `stderr` are being stored in the result object.

### Changed

- Redesign of how `redirect_stdout` and `redirect_stderr` contexts in executor now work to allow storing their respective outputs.
- Executors now also return `stdout` and `stderr` strings, along with the execution output, so that they can be stored in their result object.

## [0.17.0] - 2022-01-18

### Added

- Added an attribute `__code__` to electron and lattice which is a copy of their respective function's `__code__` attribute.
- Positional arguments, `args`, are now merged with keyword arguments, `kwargs`, as close as possible to where they are passed. This was done to make sure we support both with minimal changes and without losing the name of variables passed.
- Tests to ensure usage of positional arguments works as intended.

### Changed

- Slight rework to how any print statements in lattice are sent to null.
- Changed `test_dispatcher_functional` in `basic_dispatcher_test.py` to account for the support of `args` and removed a an unnecessary `print` statement.

### Removed

- Removed `args` from electron's `init` as it wasn't being used anywhere.

## [0.16.1] - 2022-01-18

### Changed

- Requirement changed from `dask[complete]` to `dask[distributed]`.

## [0.16.0] - 2022-01-14

### Added

- New UI static demo build
- New UI toolbar functions - orientation, toggle params, minimap
- Sortable and searchable lattice name row

### Changed

- Numerous UI style tweaks, mostly around dispatches table states

### Fixed

- Node sidebar info now updates correctly

## [0.15.11] - 2022-01-18

### Removed

- Unused numpy requirement. Note that numpy is still being installed indirectly as other packages in the requirements rely on it.

## [0.15.10] - 2022-01-16

## Added

- How-to guide for Covalent dispatcher CLI.

## [0.15.9] - 2022-01-18

### Changed

- Switched from using human readable ids to using UUIDs

### Removed

- `human-id` package was removed along with its mention in `requirements.txt` and `meta.yaml`

## [0.15.8] - 2022-01-17

### Removed

- Code breaking text from CLI api documentation.
- Unwanted covalent_dispatcher rst file.

### Changed

- Installation of entire covalent_dispatcher instead of covalent_dispatcher/_service in setup.py.

## [0.15.7] - 2022-01-13

### Fixed

- Functions with multi-line or really long decorators are properly serialized in dispatch_source.py.
- Multi-line Covalent output is properly commented out in dispatch_source.py.

## [0.15.6] - 2022-01-11

### Fixed

- Sub-lattice functions are successfully serialized in the utils.py get_serialized_function_str.

### Added

- Function to scan utilized source files and return a set of imported modules (utils.get_imports_from_source)

## [0.15.5] - 2022-01-12

### Changed

- UI runs on port 47007 and the dispatcher runs on port 48008. This is so that when the servers are later merged, users continue using port 47007 in the browser.
- Small modifications to the documentation
- Small fix to the README

### Removed

- Removed a directory `generated` which was improperly added
- Dispatcher web interface
- sqlalchemy requirement

## [0.15.4] - 2022-01-11

### Changed

- In file `covalent/executor/base.py`, `pickle` was changed to `cloudpickle` because of its universal pickling ability.

### Added

- In docstring of `BaseExecutor`, a note was added specifying that `covalent` with its dependencies is assumed to be installed in the conda environments.
- Above note was also added to the conda env selector how-to.

## [0.15.3] - 2022-01-11

### Changed

- Replaced the generic `RuntimeError` telling users to check if there is an object manipulation taking place inside the lattice to a simple warning. This makes the original error more visible.

## [0.15.2] - 2022-01-11

### Added

- If condition added for handling the case where `__getattr__` of an electron is accessed to detect magic functions.

### Changed

- `ActiveLatticeManager` now subclasses from `threading.local` to make it thread-safe.
- `ValueError` in the lattice manager's `claim` function now also shows the name of the lattice that is currently claimed.
- Changed docstring of `ActiveLatticeManager` to note that now it is thread-safe.
- Sublattice dispatching now no longer deletes the result object file and is dispatched normally instead of in a serverless manner.
- `simulate_nitrogen_and_copper_slab_interaction.ipynb` notebook tutorial now does normal dispatching as well instead of serverless dispatching. Also, now 7 datapoints will be shown instead of 10 earlier.

## [0.15.1] - 2022-01-11

### Fixed

- Passing AWS credentials to reusable workflows as a secret

## [0.15.0] - 2022-01-10

### Added

- Action to push development image to ECR

### Changed

- Made the publish action reusable and callable

## [0.14.1] - 2022-01-02

### Changed

- Updated the README
- Updated classifiers in the setup.py file
- Massaged some RTD pages

## [0.14.0] - 2022-01-07

### Added

- Action to push static UI to S3

## [0.13.2] - 2022-01-07

### Changed

- Completed new UI design work

## [0.13.1] - 2022-01-02

### Added

- Added eventlet requirement

### Changed

- The CLI tool can now manage the UI flask server as well
- [Breaking] The CLI option `-t` has been changed to `-d`, which starts the servers in developer mode and exposes unit tests to the server.

## [0.13.0] - 2022-01-01

### Added

- Config manager in `covalent/_shared_files/config.py`
- Default location for the main config file can be overridden using the environment variable `COVALENT_CONFIG_DIR`
- Ability to set and get configuration using `get_config` and `set_config`

### Changed

- The flask servers now reference the config file
- Defaults reference the config file

### Fixed

- `ValueError` caught when running `covalent stop`
- One of the functional tests was using a malformed path

### Deprecated

- The `electron.to_json` function
- The `generate_random_filename_in_cache` function

### Removed

- The `get_api_token` function

## [0.12.13] - 2022-01-04

## Removed

- Tutorial section headings

## Fixed

- Plot background white color

## [0.12.12] - 2022-01-06

### Fixed

- Having a print statement inside electron and lattice code no longer causes the workflow to fail.

## [0.12.11] - 2022-01-04

### Added

- Completed UI feature set for first release

### Changed

- UI server result serialization improvements
- UI result update webhook no longer fails on request exceptions, logs warning intead

## [0.12.10] - 2021-12-17

### Added

- Astrophysics tutorial

## [0.12.9] - 2022-01-04

### Added

- Added `get_all_node_results` method in `result_class.py` to return result of all node executions.

- Added `test_parallelilization` test to verify whether the execution is now being achieved in parallel.

### Changed

- Removed `LocalCluster` cluster creation usage to a simple `Client` one from Dask.

- Removed unnecessary `to_run` function as we no longer needed to run execution through an asyncio loop.

- Removed `async` from function definition of previously asynchronous functions, `_run_task`, `_run_planned_workflow`, `_plan_workflow`, and `_run_workflow`.

- Removed `uvloop` from requirements.

- Renamed `test_get_results` to `test_get_result`.

- Reran the how to notebooks where execution time was mentioned.

- Changed how `dispatch_info` context manager was working to account for multiple nodes accessing it at the same time.

## [0.12.8] - 2022-01-02

### Changed

- Changed the software license to GNU Affero 3.0

### Removed

- `covalent-ui` directory

## [0.12.7] - 2021-12-29

### Fixed

- Gunicorn logging now uses the `capture-output` flag instead of redirecting stdout and stderr

## [0.12.6] - 2021-12-23

### Changed

- Cleaned up the requirements and moved developer requirements to a separate file inside `tests`

## [0.12.5] - 2021-12-16

### Added

- Conda build CI job

## [0.12.4] - 2021-12-23

### Changed

- Gunicorn server now checks for port availability before starting

### Fixed

- The `covalent start` function now prints the correct port if the server is already running.

## [0.12.3] - 2021-12-14

### Added

- Covalent tutorial comparing quantum support vector machines with support vector machine algorithms implemented in qiskit and scikit-learn.

## [0.12.2] - 2021-12-16

### Fixed

- Now using `--daemon` in gunicorn to start the server, which was the original intention.

## [0.12.1] - 2021-12-16

### Fixed

- Removed finance references from docs
- Fixed some other small errors

### Removed

- Removed one of the failing how-to tests from the functional test suite

## [0.12.0] - 2021-12-16

### Added

- Web UI prototype

## [0.11.1] - 2021-12-14

### Added

- CLI command `covalent status` shows port information

### Fixed

- gunicorn management improved

## [0.11.0] - 2021-12-14

### Added

- Slack notifications for test status

## [0.10.4] - 2021-12-15

### Fixed

- Specifying a non-default results directory in a sub-lattice no longer causes a failure in lattice execution.

## [0.10.3] - 2021-12-14

### Added

- Functional tests for how-to's in documentation

### Changed

- Moved example script to a functional test in the pipeline
- Added a test flag to the CLI tool

## [0.10.2] - 2021-12-14

### Fixed

- Check that only `kwargs` without any default values in the workflow definition need to be passed in `lattice.draw(ax=ax, **kwargs)`.

### Added

- Function to check whether all the parameters without default values for a callable function has been passed added to shared utils.

## [0.10.1] - 2021-12-13

### Fixed

- Content and style fixes for getting started doc.

## [0.10.0] - 2021-12-12

### Changed

- Remove all imports from the `covalent` to the `covalent_dispatcher`, except for `_dispatch_serverless`
- Moved CLI into `covalent_dispatcher`
- Moved executors to `covalent` directory

## [0.9.1] - 2021-12-13

### Fixed

- Updated CONTRIBUTING to clarify docstring style.
- Fixed docstrings for `calculate_node` and `check_constraint_specific_sum`.

## [0.9.0] - 2021-12-10

### Added

- `prefix_separator` for separating non-executable node types from executable ones.

- `subscript_prefix`, `generator_prefix`, `sublattice_prefix`, `attr_prefix` for prefixes of subscripts, generators,
  sublattices, and attributes, when called on an electron and added to the transport graph.

- `exclude_from_postprocess` list of prefixes to denote those nodes which won't be used in post processing the workflow.

- `__int__()`, `__float__()`, `__complex__()` for converting a node to an integer, float, or complex to a value of 0 then handling those types in post processing.

- `__iter__()` generator added to Electron for supporting multiple return values from an electron execution.

- `__getattr__()` added to Electron for supporting attribute access on the node output.

- `__getitem__()` added to Electron for supporting subscripting on the node output.

- `electron_outputs` added as an attribute to lattice.

### Changed

- `electron_list_prefix`, `electron_dict_prefix`, `parameter_prefix` modified to reflect new way to assign prefixes to nodes.

- In `build_graph` instead of ignoring all exceptions, now the exception is shown alongwith the runtime error notifying that object manipulation should be avoided inside a lattice.

- `node_id` changed to `self.node_id` in Electron's `__call__()`.

- `parameter` type electrons now have the default metadata instead of empty dictionary.

- Instead of deserializing and checking whether a sublattice is there, now a `sublattice_prefix` is used to denote when a node is a sublattice.

- In `dispatcher_stack_test`, `test_dispatcher_flow` updated to indicate the new use of `parameter_prefix`.

### Fixed

- When an execution fails due to something happening in `run_workflow`, then result object's status is now failed and the object is saved alongwith throwing the appropriate exception.

## [0.8.5] - 2021-12-10

### Added

- Added tests for choosing specific executors inside electron initialization.
- Added test for choosing specific Conda environments inside electron initialization.

## [0.8.4] - 2021-12-10

### Changed

- Removed _shared_files directory and contents from covalent_dispatcher. Logging in covalent_dispatcher now uses the logger in covalent/_shared_files/logging.py.

## [0.8.3] - 2021-12-10

### Fixed

- Decorator symbols were added to the pseudo-code in the quantum chemistry tutorial.

## [0.8.2] - 2021-12-06

### Added

- Quantum chemistry tutorial.

## [0.8.1] - 2021-12-08

### Added

- Docstrings with typehints for covalent dispatcher functions added.

### Changed

- Replaced `node` to `node_id` in `electron.py`.

- Removed unnecessary `enumerate` in `covalent_dispatcher/_core/__init__.py`.

- Removed `get_node_device_mapping` function from `covalent_dispatcher/_core/__init__.py`
  and moved the definition to directly add the mapping to `workflow_schedule`.

- Replaced iterable length comparison for `executor_specific_exec_cmds` from `if len(executor_specific_exec_cmds) > 0`
  to `if executor_specific_exec_cmds`.

## [0.8.0] - 2021-12-03

### Added

- Executors can now accept the name of a Conda environment. If that environment exists, the operations of any electron using that executor are performed in that Conda environment.

## [0.7.6] - 2021-12-02

### Changed

- How to estimate lattice execution time has been renamed to How to query lattice execution time.
- Change result querying syntax in how-to guides from `lattice.get_result` to
  `covalent.get_result`.
- Choose random port for Dask dashboard address by setting `dashboard_address` to ':0' in
  `LocalCluster`.

## [0.7.5] - 2021-12-02

### Fixed

- "Default" executor plugins are included as part of the package upon install.

## [0.7.4] - 2021-12-02

### Fixed

- Upgraded dask to 2021.10.0 based on a vulnerability report

## [0.7.3] - 2021-12-02

### Added

- Transportable object tests
- Transport graph tests

### Changed

- Variable name node_num to node_id
- Variable name node_idx to node_id

### Fixed

- Transport graph `get_dependencies()` method return type was changed from Dict to List

## [0.7.2] - 2021-12-01

### Fixed

- Date handling in changelog validation

### Removed

- GitLab CI YAML

## [0.7.1] - 2021-12-02

### Added

- A new parameter to a node's result called `sublattice_result` is added.
  This will be of a `Result` type and will contain the result of that sublattice's
  execution. If a normal electron is executed, this will be `None`.

- In `_delete_result` function in `results_manager.py`, an empty results directory
  will now be deleted.

- Name of a sublattice node will also contain `(sublattice)`.

- Added `_dispatch_sync_serverless` which synchronously dispatches without a server
  and waits for a result to be returned. This is the method used to dispatch a sublattice.

- Test for sublatticing is added.

- How-to guide added for sublatticing explaining the new features.

### Changed

- Partially changed `draw` function in `lattice.py` to also draw the subgraph
  of the sublattice when drawing the main graph of the lattice. The change is
  incomplete as we intend to add this feature later.

- Instead of returning `plt`, `draw` now returns the `ax` object.

- `__call__` function in `lattice.py` now runs the lattice's function normally
  instead of dispatching it.

- `_run_task` function now checks whether current node is a sublattice and acts
  accordingly.

### Fixed

- Unnecessary lines to rename the node's name in `covalent_dispatcher/_core/__init__.py` are removed.

- `test_electron_takes_nested_iterables` test was being ignored due to a spelling mistake. Fixed and
  modified to follow the new pattern.

## [0.7.0] - 2021-12-01

### Added

- Electrons can now accept an executor object using the "backend" keyword argument. "backend" can still take a string naming the executor module.
- Electrons and lattices no longer have Slurm metadata associated with the executor, as that information should be contained in the executor object being used as an input argument.
- The "backend" keyword can still be a string specifying the executor module, but only if the executor doesn't need any metadata.
- Executor plugin classes are now directly available to covalent, eg: covalent.executor.LocalExecutor().

## [0.6.7] - 2021-12-01

### Added

- Docstrings without examples for all the functions in core covalent.
- Typehints in those functions as well.
- Used `typing.TYPE_CHECKING` to prevent cyclic imports when writing typehints.

### Changed

- `convert_to_lattice_function` renamed to `convert_to_lattice_function_call`.
- Context managers now raise a `ValueError` instead of a generic `Exception`.

## [0.6.6] - 2021-11-30

### Fixed

- Fixed the version used in the documentation
- Fixed the badge URLs to prevent caching

## [0.6.5] - 2021-11-30

### Fixed

- Broken how-to links

### Removed

- Redundant lines from .gitignore
- *.ipynb from .gitignore

## [0.6.4] - 2021-11-30

### Added

- How-to guides for workflow orchestration.
  - How to construct an electron
  - How to construct a lattice
  - How to add an electron to lattice
  - How to visualize the lattice
  - How to add constraints to lattices
- How-to guides for workflow and subtask execution.
  - How to execute individual electrons
  - How to execute a lattice
  - How to execute multiple lattices
- How-to guides for status querying.
  - How to query electron execution status
  - How to query lattice execution status
  - How to query lattice execution time
- How-to guides for results collection
  - How to query electron execution results
  - How to query lattice execution results
  - How to query multiple lattice execution results
- Str method for the results object.

### Fixed

- Saving the electron execution status when the subtask is running.

## [0.6.3] - 2021-11-29

### Removed

- JWT token requirement.
- Covalent dispatcher login requirement.
- Update covalent login reference in README.md.
- Changed the default dispatcher server port from 5000 to 47007.

## [0.6.2] - 2021-11-28

### Added

- Github action for tests and coverage
- Badges for tests and coverage
- If tests pass then develop is pushed to master
- Add release action which tags and creates a release for minor version upgrades
- Add badges action which runs linter, and upload badges for version, linter score, and platform
- Add publish action (and badge) which builds a Docker image and uploads it to the AWS ECR

## [0.6.1] - 2021-11-27

### Added

- Github action which checks version increment and changelog entry

## [0.6.0] - 2021-11-26

### Added

- New Covalent RTD theme
- sphinx extension sphinx-click for CLI RTD
- Sections in RTD
- init.py in both covalent-dispatcher logger module and cli module for it to be importable in sphinx

### Changed

- docutils version that was conflicting with sphinx

### Removed

- Old aq-theme

## [0.5.1] - 2021-11-25

### Added

- Integration tests combining both covalent and covalent-dispatcher modules to test that
  lattice workflow are properly planned and executed.
- Integration tests for the covalent-dispatcher init module.
- pytest-asyncio added to requirements.

## [0.5.0] - 2021-11-23

### Added

- Results manager file to get results from a file, delete a result, and redispatch a result object.
- Results can also be awaited to only return a result if it has either been completed or failed.
- Results class which is used to store the results with all the information needed to be used again along with saving the results to a file functionality.
- A result object will be a mercurial object which will be updated by the dispatcher and saved to a file throughout the dispatching and execution parts.
- Direct manipulation of the transport graph inside a result object takes place.
- Utility to convert a function definition string to a function and vice-versa.
- Status class to denote the status of a result object and of each node execution in the transport graph.
- Start and end times are now also stored for each node execution as well as for the whole dispatch.
- Logging of `stdout` and `stderr` can be done by passing in the `log_stdout`, `log_stderr` named metadata respectively while dispatching.
- In order to get the result of a certain dispatch, the `dispatch_id`, the `results_dir`, and the `wait` parameter can be passed in. If everything is default, then only the dispatch id is required, waiting will not be done, and the result directory will be in the current working directory with folder name as `results/` inside which every new dispatch will have a new folder named according to their respective dispatch ids, containing:
  - `result.pkl` - (Cloud)pickled result object.
  - `result_info.yaml` - yaml file with high level information about the result and its execution.
  - `dispatch_source.py` - python file generated, containing the original function definitions of lattice and electrons which can be used to dispatch again.

### Changed

- `logfile` named metadata is now `slurm_logfile`.
- Instead of using `jsonpickle`, `cloudpickle` is being used everywhere to maintain consistency.
- `to_json` function uses `json` instead of `jsonpickle` now in electron and lattice definitions.
- `post_processing` moved to the dispatcher, so the dispatcher will now store a finished execution result in the results folder as specified by the user with no requirement of post processing it from the client/user side.
- `run_task` function in dispatcher modified to check if a node has completed execution and return it if it has, else continue its execution. This also takes care of cases if the server has been closed mid execution, then it can be started again from the last saved state, and the user won't have to wait for the whole execution.
- Instead of passing in the transport graph and dispatch id everywhere, the result object is being passed around, except for the `asyncio` part where the dispatch id and results directory is being passed which afterwards lets the core dispatcher know where to get the result object from and operate on it.
- Getting result of parent node executions of the graph, is now being done using the result object's graph. Storing of each execution's result is also done there.
- Tests updated to reflect the changes made. They are also being run in a serverless manner.

### Removed

- `LatticeResult` class removed.
- `jsonpickle` requirement removed.
- `WorkflowExecutionResult`, `TaskExecutionResult`, and `ExecutionError` singleton classes removed.

### Fixed

- Commented out the `jwt_required()` part in `covalent-dispatcher/_service/app.py`, may be removed in later iterations.
- Dispatcher server will now return the error message in the response of getting result if it fails instead of sending every result ever as a response.

## [0.4.3] - 2021-11-23

### Added

- Added a note in Known Issues regarding port conflict warning.

## [0.4.2] - 2021-11-24

### Added

- Added badges to README.md

## [0.4.1] - 2021-11-23

### Changed

- Removed old coverage badge and fixed the badge URL

## [0.4.0] - 2021-11-23

### Added

- Codecov integrations and badge

### Fixed

- Detached pipelines no longer created

## [0.3.0] - 2021-11-23

### Added

- Wrote a Code of Conduct based on <https://www.contributor-covenant.org/>
- Added installation and environment setup details in CONTRIBUTING
- Added Known Issues section to README

## [0.2.0] - 2021-11-22

### Changed

- Removed non-open-source executors from Covalent. The local SLURM executor is now
- a separate repo. Executors are now plugins.

## [0.1.0] - 2021-11-19

### Added

- Pythonic CLI tool. Install the package and run `covalent --help` for a usage description.
- Login and logout functionality.
- Executor registration/deregistration skeleton code.
- Dispatcher service start, stop, status, and restart.

### Changed

- JWT token is stored to file instead of in an environment variable.
- The Dask client attempts to connect to an existing server.

### Removed

- Removed the Bash CLI tool.

### Fixed

- Version assignment in the covalent init file.

## [0.0.3] - 2021-11-17

### Fixed

- Fixed the Dockerfile so that it runs the dispatcher server from the covalent repo.

## [0.0.2] - 2021-11-15

### Changed

- Single line change in ci script so that it doesn't exit after validating the version.
- Using `rules` in `pytest` so that the behavior in test stage is consistent.

## [0.0.1] - 2021-11-15

### Added

- CHANGELOG.md to track changes (this file).
- Semantic versioning in VERSION.
- CI pipeline job to enforce versioning.<|MERGE_RESOLUTION|>--- conflicted
+++ resolved
@@ -9,15 +9,13 @@
 
 ### Operations
 
-<<<<<<< HEAD
 - Changed the environment switches in tests.yml to be `true`/empty instead of 1/0
-=======
+
 - Adding `benchmark.yml` workflow
 
 ### Tests
 
 - Adding scripts in `tests/stress_tests/benchmarks`
->>>>>>> ee620c75
 
 ## [0.188.0] - 2022-08-31
 
