--- conflicted
+++ resolved
@@ -7,7 +7,6 @@
 
 ## [UNRELEASED]
 
-<<<<<<< HEAD
 ### Tests
 
 - Dispatcher service tests for the `dispatch_workflow.py` module.
@@ -15,13 +14,12 @@
 ### Changed
 
 - Minor refactor of `dispatch_workflow.py` module in Dispatcher service.
-=======
+
 ## [0.67.4] - 2022-04-07
 
 ### Fixed
 
 - Fix handling of webapp url paths by ui_backend.
->>>>>>> a946e4dd
 
 ## [0.67.3] - 2022-04-07
 
