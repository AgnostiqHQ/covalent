# Changelog

All notable changes to this project will be documented in this file.

The format is based on [Keep a Changelog](https://keepachangelog.com/en/1.0.0/),
and this project adheres to [Semantic Versioning](https://semver.org/spec/v2.0.0.html).

## [UNRELEASED]

<<<<<<< HEAD
### Added

- Set up alembic migrations & added migration guide (`alembic/README.md`)
=======
## [0.129.0] - 2022-07-12

### Authors

- Sankalp Sanand <sankalp@agnostiq.ai>
- Co-authored-by: Alejandro Esquivel <ae@alejandro.ltd>


### Added

- Support for `wait_for` type edges when two electrons are connected by their execution side effects instead of output-input relation.

### Changed

- `active_lattice.electron_outputs` now contains the node ids as well for the electron which is being post processed.

## [0.128.1] - 2022-07-12

### Authors

- Faiyaz Hasan <faiyaz@agnostiq.ai>


### Fixed

- `Result.persist` test in `result_test.py`.
- Electron dependency `arg_index` is changed back to Nullable.

## [0.128.0] - 2022-07-12

### Authors

- Okechukwu  Emmanuel Ochia <okechukwu@agnostiq.ai>
- Co-authored-by: Casey Jao <casey@agnostiq.ai>
- Co-authored-by: Alejandro Esquivel <ae@alejandro.ltd>
- Co-authored-by: pre-commit-ci[bot] <66853113+pre-commit-ci[bot]@users.noreply.github.com>


### Added

- File transfer support for leptons

>>>>>>> 50224a65
## [0.127.0] - 2022-07-11

### Authors

- Scott Wyman Neagle <scott@agnostiq.ai>
- Co-authored-by: Faiyaz Hasan <faiyaz@agnostiq.ai>
- Co-authored-by: Venkat Bala <venkat@agnostiq.ai>


### Added

- When saving to DB, also persist to the new DB if running in develop mode

### Tests

- Flask app route tests

## [0.126.0] - 2022-07-11

### Authors

- Will Cunningham <wjcunningham7@users.noreply.github.com>
- Alejandro Esquivel <ae@alejandro.ltd>
- Co-authored-by: pre-commit-ci[bot] <66853113+pre-commit-ci[bot]@users.noreply.github.com>
- Co-authored-by: Sankalp Sanand <sankalp@agnostiq.ai>


### Added

- Added Folder class
- Added internal call before/after deps to execute File Transfer operations pre/post electron execution.

### Operations

- Enhanced hotfix action to create branches from existing commits

## [0.125.0] - 2022-07-09

### Authors

- Okechukwu  Emmanuel Ochia <okechukwu@agnostiq.ai>
- Co-authored-by: pre-commit-ci[bot] <66853113+pre-commit-ci[bot]@users.noreply.github.com>
- Co-authored-by: Alejandro Esquivel <ae@alejandro.ltd>
- Venkat Bala <venkat@agnostiq.ai>
- Co-authored-by: Okechukwu Ochia <emmirald@gmail.com>
- Co-authored-by: Scott Wyman Neagle <scott@agnostiq.ai>


### Added

- Dask Cluster CLI functional/unit tests

### Docs

- Updated RTD concepts, how-to-guides, and api docs with electron dependencies.


## [0.124.0] - 2022-07-07

### Authors

- Will Cunningham <wjcunningham7@users.noreply.github.com>
- Co-authored-by: Scott Wyman Neagle <scott@agnostiq.ai>
- Faiyaz Hasan <faiyaz@agnostiq.ai>


### Added

- `Result.persist` method in `covalent/_results_manager/result.py`.

### Operations

- Package pre-releases go to `covalent` instead of `cova` on PyPI.

## [0.123.0] - 2022-07-07

### Authors

- Scott Wyman Neagle <scott@agnostiq.ai>
- Co-authored-by: Faiyaz Hasan <faiyaz@agnostiq.ai>
- Will Cunningham <wjcunningham7@users.noreply.github.com>
- Alejandro Esquivel <ae@alejandro.ltd>
- Co-authored-by: pre-commit-ci[bot] <66853113+pre-commit-ci[bot]@users.noreply.github.com>


### Added

- Added Folder class
- Added internal call before/after deps to execute File Transfer operations pre/post electron execution.

### Operations

- `codeql.yml` and `condabuild.yml` run nightly instead of on every PR.
- Style fixes in changelog

## [0.122.1] - 2022-07-06

### Authors

Will Cunningham <wjcunningham7@users.noreply.github.com>
Co-authored-by: Scott Wyman Neagle <scott@agnostiq.ai>


### Operations

- Added license scanner action
- Pre-commit autoupdate

### Tests

- Tests for running workflows with more than one iteration

### Fixed

- Attribute error caused by attempts to retrieve the name from the node function when the node function is set to None

## [0.122.0] - 2022-07-04

### Authors

Faiyaz Hasan <faiyaz@agnostiq.ai>
Co-authored-by: pre-commit-ci[bot] <66853113+pre-commit-ci[bot]@users.noreply.github.com>


### Added

- `covalent/_results_manager/write_result_to_db.py` module and methods to insert / update data in the DB.
- `tests/covalent_tests/results_manager_tests/write_result_to_db_test.py` containing the unit tests for corresponding functions.

### Changed

- Electron `type` column to a string type rather than an `ElectronType` in DB models.
- Primary keys from `BigInteger` to `Integer` in DB models.

## [0.121.0] - 2022-07-04

### Authors

Will Cunningham <wjcunningham7@users.noreply.github.com>
Co-authored-by: Alejandro Esquivel <ae@alejandro.ltd>
Co-authored-by: pre-commit-ci[bot] <66853113+pre-commit-ci[bot]@users.noreply.github.com>


### Removed

- Unused requirements `gunicorn` and `eventlet` in `requirements.txt` as well as `dask` in `tests/requirements.txt`, since it is already included in the core requirements.

### Docs

- Updated the compatibility matrix in the docs.

## [0.120.0] - 2022-07-04

### Authors

Okechukwu  Emmanuel Ochia <okechukwu@agnostiq.ai>
Co-authored-by: Venkat Bala <venkat@agnostiq.ai>
Co-authored-by: pre-commit-ci[bot] <66853113+pre-commit-ci[bot]@users.noreply.github.com>
Co-authored-by: Scott Wyman Neagle <scott@agnostiq.ai>


### Added

- Adding `cluster` CLI options to facilitate interacting with the backend Dask cluster
- Adding options to `covalent start` to enable specifying number of workers, memory limit and threads per worker at cluster startup

### Changed

- Update `DaskAdminWorker` docstring with better explanation

## [0.119.1] - 2022-07-04

### Authors

Scott Wyman Neagle <scott@agnostiq.ai>
Casey Jao <casey@agnostiq.ai>


### Fixed

- `covalent status` checks if the server process is still alive.

### Operations

- Updates to changelog logic to handle multiple authors

## [0.119.0] - 2022-07-03
### Authors
@cjao 


### Added

- Introduce support for pip dependencies

## [0.118.0] - 2022-07-02
### Authors
@AlejandroEsquivel 


### Added

- Introduced File, FileTransfer, and FileTransferStrategy classes to support various File Transfer use cases prior/post electron execution

## [0.117.0] - 2022-07-02
### Authors
@Emmanuel289 


### Added

- Included retry action in 'tests.yaml' workflow.

## [0.116.0] - 2022-06-29
### Authors
@Prasy12 

### Changed

- Changed API socket calls interval for graph optimization.

### Added

- Ability to change to different layouts from the GUI.

## [0.115.0] - 2022-06-28
### Authors
@cjao 


### Added

- Introduce support for `call_before`, `call_after`, and bash dependencies

### Operations

- Unit tests performed on Python 3.10 on Ubuntu and MacOS images as well as 3.9 on MacOS
- Updated codeowners so that AQ Engineers doesn't own this CHANGELOG
- pre-commit autoupdate

## [0.114.0] - 2022-06-23
### Authors
@dependabot[bot] 


### Changed

- Changed eventsource version on webapp yarn-lock file.

### Operations

- Added Github push changelog workflow to append commiters username
- Reusable JavaScript action to parse changelog and update version

## [0.113.0] - 2022-06-21

### Added

- Introduce new db models and object store backends

### Operations

- Syntax fix in hotfix.yml

### Docs

- Added new tutorial: Linear and convolutional autoencoders

## [0.112.0] - 2022-06-20

### Changed

- Changed async version on webapp package-lock file.

## [0.111.0] - 2022-06-20

### Changed

- Changed eventsource version on webapp package-lock file.

### Docs

- Added new tutorial: Covalentified version of the Pennylane Variational Classifier tutorial.

## [0.110.3] - 2022-06-17

### Fixed

- Fix error when parsing electron positional arguments in workflows

### Docs

- Remove hardcoding version info in README.md

## [0.110.2] - 2022-06-10

### Docs

- Fix MNIST tutorial
- Fix Quantum Gravity tutorial
- Update RTD with migration guide compatible with latest release
- Convert all references to `covalent start` from Jupyter notebooks to markdown statements
- Update release notes summary in README.md
- Fixed display issues with figure (in dark mode) and bullet points in tutorials

### Operations

- Added a retry block to the webapp build step in `tests.yml`

## [0.110.1] - 2022-06-10

### Fixed

- Configure dask to not use daemonic processes when creating a cluster

### Operations

- Sync the VERSION file within `covalent` directory to match the root level VERSION
- Manually patch `covalent/VERSION`

## [0.110.0] - 2022-06-10

### Changed

- Web GUI list size and status label colors changed.
- Web GUI graph running icon changed to non-static icon.

### Docs

- Removed references to the Dask executor in RTD as they are no longer needed.

## [0.109.1] - 2022-06-10

### Fixed

- `covalent --version` now works for PyPI releases

## [0.109.0] - 2022-06-10

### Docs

- Update CLI help statements

### Added

- Add CLI functionality to start covalent with/without Dask
- Add CLI support to parse `covalent_ui.log` file

### Operations

- Updating codeowners to establish engineering & psiog ownership

### Docs

- Added new tutorial: Training quantum embedding kernels for classification.

## [0.108.0] - 2022-06-08

### Added

- WCI yaml file

### Docs

- Add pandoc installation updates to contributing guide

## [0.107.0] - 2022-06-07

### Changed

- Skipping stdout/stderr redirection tests until implemented in Dask parent process

### Added

- Simplifed starting the dask cluster using `multiprocessing`
- Added `bokeh==2.4.3` to requirements.txt to enable view Dask dashboard

### Fixed

- Changelog-reminder action now works for PRs from forks.

## [0.106.2] - 2022-06-06

### Fixed

- Specifying the version for package `furo` to `2022.4.7` to prevent breaking doc builds

### Docs

- Added new tutorial: Using Covalent with PennyLane for hybrid computation.

## [0.106.1] - 2022-06-01

### Fixed

- Changelog-reminder action now works for PRs from forks

### Docs

- Removed references to microservices in RTD
- Updated README.md.
- Changed `ct.electron` to `ct.lattice(executor=dask_executor)` in MNIST classifier tutorial

## [0.106.0] - 2022-05-26

### Changed

- Visual theme for Webapp GUI changed in accordance to new theme
- Fonts, colors, icons have been updated

## [0.105.0] - 2022-05-25

### Added

- Add a pre-commit hook for `detect-secrets`.
- Updated the actions in accordance with the migration done in the previous version.

## [0.104.0] - 2022-05-23

### Changed

- Services have been moved to a different codebase. This repo is now hosting the Covalent SDK, local dispatcher backend, Covalent web GUI, and documentation. Version is bumped to `0.104.0` in order to avoid conflicts.
- Update tests to match the current dispatcher api
- Skip testing dask executor until dask executor plugin is made public
- Using 2 thread pools to manage multiple workflows better and the other one for executing electrons in parallel.

### Fixed

- Add psutil and PyYAML to requirements.txt
- Passing the same Electron to multiple inputs of an Electron now works. UI fix pending.
- Dask from `requirements.txt`.

### Removed

- Asyncio usage for electron level concurrency.
- References to dask

### Added

- Functional test added for dask executor with the cluster running locally.
- Scalability tests for different workflows and workflow sizes under `tests/stress_tests/scripts`
- Add sample performance testing workflows under `tests/stress_tests`
- Add pipelines to continuously run the tutorial notebooks
- Create notebook with tasks from RTD

## [0.32.3] - 2022-03-16

### Fixed

- Fix missing UI graph edges between parameters and electrons in certain cases.
- Fix UI crashes in cases where legacy localStorage state was being loaded.

## [0.32.2] - 2022-03-16

### Added

- Images for graphs generated in tutorials and how-tos.
- Note for quantum gravity tutorial to tell users that `tensorflow` doesn't work on M1 Macs.
- `Known Issues` added to `README.md`

### Fixed

- `draw` function usage in tutorials and how-tos now reflects the UI images generated instead of using graphviz.
- Images now render properly in RTD of how-tos.

### Changed

- Reran all the tutorials that could run, generating the outputs again.

## [0.32.1] - 2022-03-15

### Fixed

- CLI now starts server directly in the subprocess instead of as a daemon
- Logs are provided as pipes to Popen instead of using a shell redirect
- Restart behavior fixed
- Default port in `covalent_ui/app.py` uses the config manager

### Removed

- `_graceful_restart` function no longer needed without gunicorn

## [0.32.0] - 2022-03-11

### Added

- Dispatcher microservice API endpoint to dispatch and update workflow.
- Added get runnable task endpoint.

## [0.31.0] - 2022-03-11

### Added

- Runner component's main functionality to run a set of tasks, cancel a task, and get a task's status added to its api.

## [0.30.5] - 2022-03-11

### Updated

- Updated Workflow endpoints & API spec to support upload & download of result objects as pickle files

## [0.30.4] - 2022-03-11

### Fixed

- When executing a task on an alternate Conda environment, Covalent no longer has to be installed on that environment. Previously, a Covalent object (the execution function as a TransportableObject) was passed to the environment. Now it is deserialized to a "normal" Python function, which is passed to the alternate Conda environment.

## [0.30.3] - 2022-03-11

### Fixed

- Fixed the order of output storage in `post_process` which should have been the order in which the electron functions are called instead of being the order in which they are executed. This fixes the order in which the replacement of function calls with their output happens, which further fixes any discrepencies in the results obtained by the user.

- Fixed the `post_process` test to check the order as well.

## [0.30.2] - 2022-03-11

### Changed

- Updated eventlet to 0.31.0

## [0.30.1] - 2022-03-10

### Fixed

- Eliminate unhandled exception in Covalent UI backend when calling fetch_result.

## [0.30.0] - 2022-03-09

### Added

- Skeleton code for writing the different services corresponding to each component in the open source refactor.
- OpenAPI specifications for each of the services.

## [0.29.3] - 2022-03-09

### Fixed

- Covalent UI is built in the Dockerfile, the setup file, the pypi workflow, the tests workflow, and the conda build script.

## [0.29.2] - 2022-03-09

### Added

- Defaults defined in executor plugins are read and used to update the in-memory config, as well as the user config file. But only if the parameter in question wasn't already defined.

### Changed

- Input parameter names and docstrings in _shared_files.config.update_config were changed for clarity.

## [0.29.1] - 2022-03-07

### Changed

- Updated fail-fast strategy to run all tests.

## [0.29.0] - 2022-03-07

### Added

- DispatchDB for storing dispatched results

### Changed

- UI loads dispatches from DispatchDB instead of browser local storage

## [0.28.3] - 2022-03-03

### Fixed

Installed executor plugins don't have to be referred to by their full module name. Eg, use "custom_executor", instead of "covalent_custom_plugin.custom_executor".

## [0.28.2] - 2022-03-03

### Added

- A brief overview of the tutorial structure in the MNIST classification tutorial.

## [0.28.1] - 2022-03-02

### Added

- Conda installation is only supported for Linux in the `Getting Started` guide.
- MNIST classifier tutorial.

### Removed

- Removed handling of default values of function parameters in `get_named_params` in `covalent/_shared_files/utils.py`. So, it is actually being handled by not being handled since now `named_args` and `named_kwargs` will only contain parameters that were passed during the function call and not all of them.

## [0.28.0] - 2022-03-02

### Added

- Lepton support, including for Python modules and C libraries
- How-to guides showing how to use leptons for each of these

## [0.27.6] - 2022-03-01

### Added

- Added feature development basic steps in CONTRIBUTING.md.
- Added section on locally building RTD (read the docs) in the contributing guide.

## [0.27.5] - 2022-03-01

### Fixed

- Missing UI input data after backend change - needed to be derived from graph for electrons, lattice inputs fixed on server-side, combining name and positional args
- Broken UI graph due to variable->edge_name renaming
- Missing UI executor data after server-side renaming

## [0.27.4] - 2022-02-28

### Fixed

- Path used in `covalent/executor/__init__.py` for executor plugin modules needed updating to `covalent/executor/executor_plugins`

### Removed

- Disabled workflow cancellation test due to inconsistent outcomes. Test will be re-enabled after cancellation mechanisms are investigated further.

## [0.27.3] - 2022-02-25

### Added

- Added `USING_DOCKER.md` guide for running docker container.
- Added cli args to covalent UI flask server `covalent_ui/app.py` to modify port and log file path.

### Removed

- Removed gunicorn from cli and Dockerfile.

### Changed

- Updated cli `covalent_dispatcher/_cli/service.py` to run flask server directly, and removed dispatcher and UI flags.
- Using Flask blueprints to merge Dispatcher and UI servers.
- Updated Dockerfile to run flask server directly.
- Creating server PID file manually in `covalent_dispatcher/_cli/service.py`.
- Updated tests and docs to reflect merged servers.
- Changed all mentions of port 47007 (for old UI server) to 48008.

## [0.27.2] - 2022-02-24

### Changed

- Removed unnecessary blockquotes from the How-To guide for creating custom executors
- Changed "Covalent Cloud" to "Covalent" in the main code text

## [0.27.1] - 2022-02-24

### Removed

- Removed AQ-Engineers from CODEOWNERS in order to fix PR review notifications

## [0.27.0] - 2022-02-24

### Added

- Support for positional only, positional or keyword, variable positional, keyword only, variable keyword types of parameters is now added, e.g an electron can now use variable args and variable kwargs if the number/names of parameters are unknown during definition as `def task(*args, **kwargs)` which wasn't possible before.

- `Lattice.args` added to store positional arguments passed to the lattice's workflow function.

- `get_named_params` function added in `_shared_files/utils.py` which will return a tuple containing named positional arguments and named keyword arguments. The names help in showing and storing these parameters in the transport graph.

- Tests to verify whether all kinds of input paramaters are supported by electron or a lattice.

### Changed

- No longer merging positional arguments with keyword arguments, instead they are separately stored in respective nodes in the transport graph.

- `inputs` returned from `_get_inputs` function in `covalent_dispatcher/_core/execution.py` now contains positional as well as keyword arguments which further get passed to the executor.

- Executors now support positional and keyword arguments as inputs to their executable functions.

- Result object's `_inputs` attribute now contains both `args` and `kwargs`.

- `add_node_for_nested_iterables` is renamed to `connect_node_with_others` and `add_node_to_graph` also renamed to `add_collection_node_to_graph` in `electron.py`. Some more variable renames to have appropriate self-explanatory names.

- Nodes and edges in the transport graph now have a better interface to assign attributes to them.

- Edge attribute `variable` renamed to `edge_name`.

- In `serialize` function of the transport graph, if `metadata_only` is True, then only `metadata` attribute of node and `source` and `target` attributes of edge are kept in the then return serialized `data`.

- Updated the tests wherever necessary to reflect the above changes

### Removed

- Deprecated `required_params_passed` since an error will automatically be thrown by the `build_graph` function if any of the required parameters are not passed.

- Removed duplicate attributes from nodes in the transport graph.

## [0.26.1] - 2022-02-23

### Added

- Added Local Executor section to the API read the docs.

## [0.26.0] - 2022-02-23

### Added

- Automated reminders to update the changelog

## [0.25.3] - 2022-02-23

## Added

- Listed common mocking commands in the CONTRIBUTING.md guide.
- Additional guidelines on testing.

## [0.25.2] - 2022-02-21

### Changed

- `backend` metadata name changed to `executor`.
- `_plan_workflow` usage updated to reflect how that executor related information is now stored in the specific executor object.
- Updated tests to reflect the above changes.
- Improved the dispatch cancellation test to provide a robust solution which earlier took 10 minutes to run with uncertainty of failing every now and then.

### Removed

- Removed `TaskExecutionMetadata` as a consequence of removing `execution_args`.

## [0.25.1] - 2022-02-18

### Fixed

- Tracking imports that have been used in the workflow takes less time.

### Added

- User-imports are included in the dispatch_source.py script. Covalent-related imports are commented out.

## [0.25.0] - 2022-02-18

### Added

- UI: Lattice draw() method displays in web UI
- UI: New navigation panel

### Changed

- UI: Animated graph changes, panel opacity

### Fixed

- UI: Fixed "Not Found" pages

## [0.24.21] - 2022-02-18

### Added

- RST document describing the expectations from a tutorial.

## [0.24.20] - 2022-02-17

### Added

- Added how to create custom executors

### Changed

- Changed the description of the hyperlink for choosing executors
- Fixed typos in doc/source/api/getting_started/how_to/execution/creating_custom_executors.ipynb

## [0.24.19] - 2022-02-16

### Added

- CODEOWNERS for certain files.

## [0.24.18] - 2022-02-15

### Added

- The user configuration file can now specify an executor plugin directory.

## [0.24.17] - 2022-02-15

### Added

- Added a how-to for making custom executors.

## [0.24.16] - 2022-02-12

### Added

- Errors now contain the traceback as well as the error message in the result object.
- Added test for `_post_process` in `tests/covalent_dispatcher_tests/_core/execution_test.py`.

### Changed

- Post processing logic in `electron` and dispatcher now relies on the order of execution in the transport graph rather than node's function names to allow for a more reliable pairing of nodes and their outputs.

- Renamed `init_test.py` in `tests/covalent_dispatcher_tests/_core/` to `execution_test.py`.

### Removed

- `exclude_from_postprocess` list which contained some non executable node types removed since only executable nodes are post processed now.

## [0.24.15] - 2022-02-11

### Fixed

- If a user's configuration file does not have a needed exeutor parameter, the default parameter (defined in _shared_files/defaults.py) is used.
- Each executor plugin is no longer initialized upon the import of Covalent. This allows required parameters in executor plugins.

## Changed

- Upon updating the configuration data with a user's configuration file, the complete set is written back to file.

## Added

- Tests for the local and base executors.

## [0.24.14] - 2022-02-11

### Added

- UI: add dashboard cards
- UI: add scaling dots background

### Changed

- UI: reduce sidebar font sizes, refine color theme
- UI: refine scrollbar styling, show on container hover
- UI: format executor parameters as YAML code
- UI: update syntax highlighting scheme
- UI: update index.html description meta tag

## [0.24.13] - 2022-02-11

### Added

- Tests for covalent/_shared_files/config.py

## [0.24.12] - 2022-02-10

### Added

- CodeQL code analyzer

## [0.24.11] - 2022-02-10

### Added

- A new dictionary `_DEFAULT_CONSTRAINTS_DEPRECATED` in defaults.py

### Changed

- The `_DEFAULT_CONSTRAINT_VALUES` dictionary now only contains the `backend` argument

## [0.24.10] - 2022-02-09

### Fixed

- Sporadically failing workflow cancellation test in tests/workflow_stack_test.py

## [0.24.9] - 2022-02-09

## Changed

- Implementation of `_port_from_pid` in covalent_dispatcher/_cli/service.py.

## Added

- Unit tests for command line interface (CLI) functionalities in covalent_dispatcher/_cli/service.py and covalent_dispatcher/_cli/cli.py.

## [0.24.8] - 2022-02-07

### Fixed

- If a user's configuration file does not have a needed parameter, the default parameter (defined in _shared_files/defaults.py) is used.

## [0.24.7] - 2022-02-07

### Added

- Typing: Add Type hint `dispatch_info` parameter.
- Documentation: Updated the return_type description in docstring.

### Changed

- Typing: Change return type annotation to `Generator`.

## [0.24.6] - 2022-02-06

### Added

- Type hint to `deserialize` method of `TransportableObject` of `covalent/_workflow/transport.py`.

### Changed

- Description of `data` in `deserialize` method of `TransportableObject` of `covalent/_workflow/transport.py` from `The serialized transportable object` to `Cloudpickled function`.

## [0.24.5] - 2022-02-05

### Fixed

- Removed dependence on Sentinel module

## [0.24.4] - 2022-02-04

### Added

- Tests across multiple versions of Python and multiple operating systems
- Documentation reflecting supported configurations

## [0.24.3] - 2022-02-04

### Changed

- Typing: Use `bool` in place of `Optional[bool]` as type annotation for `develop` parameter in `covalent_dispatcher.service._graceful_start`
- Typing: Use `Any` in place of `Optional[Any]` as type annotation for `new_value` parameter in `covalent._shared_files.config.get_config`

## [0.24.2] - 2022-02-04

### Fixed

- Updated hyperlink of "How to get the results" from "./collection/query_electron_execution_result" to "./collection/query_multiple_lattice_execution_results" in "doc/source/how_to/index.rst".
- Updated hyperlink of "How to get the result of a particular electron" from "./collection/query_multiple_lattice_execution_results" to "./collection/query_electron_execution_result" in "doc/source/how_to/index.rst".

## [0.24.1] - 2022-02-04

### Changed

- Changelog entries are now required to have the current date to enforce ordering.

## [0.24.0] - 2022-02-03

### Added

- UI: log file output - display in Output tab of all available log file output
- UI: show lattice and electron inputs
- UI: display executor attributes
- UI: display error message on failed status for lattice and electron

### Changed

- UI: re-order sidebar sections according to latest figma designs
- UI: update favicon
- UI: remove dispatch id from tab title
- UI: fit new uuids
- UI: adjust theme text primary and secondary colors

### Fixed

- UI: auto-refresh result state on initial render of listing and graph pages
- UI: graph layout issues: truncate long electron/param names

## [0.23.0] - 2022-02-03

### Added

- Added `BaseDispatcher` class to be used for creating custom dispatchers which allow connection to a dispatcher server.
- `LocalDispatcher` inheriting from `BaseDispatcher` allows connection to a local dispatcher server running on the user's machine.
- Covalent only gives interface to the `LocalDispatcher`'s `dispatch` and `dispatch_sync` methods.
- Tests for both `LocalDispatcher` and `BaseDispatcher` added.

### Changed

- Switched from using `lattice.dispatch` and `lattice.dispatch_sync` to `covalent.dispatch` and `covalent.dispatch_sync`.
- Dispatcher address now is passed as a parameter (`dispatcher_addr`) to `covalent.dispatch` and `covalent.dispatch_sync` instead of a metadata field to lattice.
- Updated tests, how tos, and tutorials to use `covalent.dispatch` and `covalent.dispatch_sync`.
- All the contents of `covalent_dispatcher/_core/__init__.py` are moved to `covalent_dispatcher/_core/execution.py` for better organization. `__init__.py` only contains function imports which are needed by external modules.
- `dispatch`, `dispatch_sync` methods deprecated from `Lattice`.

### Removed

- `_server_dispatch` method removed from `Lattice`.
- `dispatcher` metadata field removed from `lattice`.

## [0.22.19] - 2022-02-03

### Fixed

- `_write_dispatch_to_python_file` isn't called each time a task is saved. It is now only called in the final save in `_run_planned_workflow` (in covalent_dispatcher/_core/__init__.py).

## [0.22.18] - 2022-02-03

### Fixed

- Added type information to result.py

## [0.22.17] - 2022-02-02

### Added

- Replaced `"typing.Optional"` with `"str"` in covalent/executor/base.py
- Added missing type hints to `get_dispatch_context` and `write_streams_to_file` in covalent/executor/base.py, BaseExecutor

## [0.22.16] - 2022-02-02

### Added

- Functions to check if UI and dispatcher servers are running.
- Tests for the `is_ui_running` and `is_server_running` in covalent_dispatcher/_cli/service.py.

## [0.22.15] - 2022-02-01

### Fixed

- Covalent CLI command `covalent purge` will now stop the servers before deleting all the pid files.

### Added

- Test for `purge` method in covalent_dispatcher/_cli/service.py.

### Removed

- Unused `covalent_dispatcher` import from covalent_dispatcher/_cli/service.py.

### Changed

- Moved `_config_manager` import from within the `purge` method to the covalent_dispatcher/_cli/service.py for the purpose of mocking in tests.

## [0.22.14] - 2022-02-01

### Added

- Type hint to `_server_dispatch` method in `covalent/_workflow/lattice.py`.

## [0.22.13] - 2022-01-26

### Fixed

- When the local executor's `log_stdout` and `log_stderr` config variables are relative paths, they should go inside the results directory. Previously that was queried from the config, but now it's queried from the lattice metadata.

### Added

- Tests for the corresponding functions in (`covalent_dispatcher/_core/__init__.py`, `covalent/executor/base.py`, `covalent/executor/executor_plugins/local.py` and `covalent/executor/__init__.py`) affected by the bug fix.

### Changed

- Refactored `_delete_result` in result manager to give the option of deleting the result parent directory.

## [0.22.12] - 2022-01-31

### Added

- Diff check in pypi.yml ensures correct files are packaged

## [0.22.11] - 2022-01-31

### Changed

- Removed codecov token
- Removed Slack notifications from feature branches

## [0.22.10] - 2022-01-29

### Changed

- Running tests, conda, and version workflows on pull requests, not just pushes

## [0.22.9] - 2022-01-27

### Fixed

- Fixing version check action so that it doesn't run on commits that are in develop
- Edited PR template so that markdown checklist appears properly

## [0.22.8] - 2022-01-27

### Fixed

- publish workflow, using `docker buildx` to build images for x86 and ARM, prepare manifest and push to ECR so that pulls will match the correct architecture.
- typo in CONTRIBUTING
- installing `gcc` in Docker image so Docker can build wheels for `dask` and other packages that don't provide ARM wheels

### Changed

- updated versions in `requirements.txt` for `matplotlib` and `dask`

## [0.22.7] - 2022-01-27

### Added

- `MANIFEST.in` did not have `covalent_dispatcher/_service` in it due to which the PyPi package was not being built correctly. Added the `covalent_dispatcher/_service` to the `MANIFEST.in` file.

### Fixed

- setuptools properly including data files during installation

## [0.22.6] - 2022-01-26

### Fixed

- Added service folder in covalent dispatcher to package.

## [0.22.5] - 2022-01-25

### Fixed

- `README.md` images now use master branch's raw image urls hosted on <https://github.com> instead of <https://raw.githubusercontent.com>. Also, switched image rendering from html to markdown.

## [0.22.4] - 2022-01-25

### Fixed

- dispatcher server app included in sdist
- raw image urls properly used

## [0.22.3] - 2022-01-25

### Fixed

- raw image urls used in readme

## [0.22.2] - 2022-01-25

### Fixed

- pypi upload

## [0.22.1] - 2022-01-25

### Added

- Code of conduct
- Manifest.in file
- Citation info
- Action to upload to pypi

### Fixed

- Absolute URLs used in README
- Workflow badges updated URLs
- `install_package_data` -> `include_package_data` in `setup.py`

## [0.22.0] - 2022-01-25

### Changed

- Using public ECR for Docker release

## [0.21.0] - 2022-01-25

### Added

- GitHub pull request templates

## [0.20.0] - 2022-01-25

### Added

- GitHub issue templates

## [0.19.0] - 2022-01-25

### Changed

- Covalent Beta Release

## [0.18.9] - 2022-01-24

### Fixed

- iframe in the docs landing page is now responsive

## [0.18.8] - 2022-01-24

### Changed

- Temporarily removed output tab
- Truncated dispatch id to fit left sidebar, add tooltip to show full id

## [0.18.7] - 2022-01-24

### Changed

- Many stylistic improvements to documentation, README, and CONTRIBUTING.

## [0.18.6] - 2022-01-24

### Added

- Test added to check whether an already decorated function works as expected with Covalent.
- `pennylane` package added to the `requirements-dev.txt` file.

### Changed

- Now using `inspect.signature` instead of `function.__code__` to get the names of function's parameters.

## [0.18.5] - 2022-01-21

### Fixed

- Various CI fixes, including rolling back regression in version validation, caching on s3 hosted badges, applying releases and tags correctly.

## [0.18.4] - 2022-01-21

### Changed

- Removed comments and unused functions in covalent_dispatcher
- `result_class.py` renamed to `result.py`

### Fixed

- Version was not being properly imported inside `covalent/__init__.py`
- `dispatch_sync` was not previously using the `results_dir` metadata field

### Removed

- Credentials in config
- `generate_random_filename_in_cache`
- `is_any_atom`
- `to_json`
- `show_subgraph` option in `draw`
- `calculate_node`

## [0.18.3] - 2022-01-20

### Fixed

- The gunicorn servers now restart more gracefully

## [0.18.2] - 2022-01-21

### Changed

- `tempdir` metadata field removed and replaced with `executor.local.cache_dir`

## [0.18.1] - 2022-01-11

## Added

- Concepts page

## [0.18.0] - 2022-01-20

### Added

- `Result.CANCELLED` status to represent the status of a cancelled dispatch.
- Condition to cancel the whole dispatch if any of the nodes are cancelled.
- `cancel_workflow` function which uses a shared variable provided by Dask (`dask.distributed.Variable`) in a dask client to inform nodes to stop execution.
- Cancel function for dispatcher server API which will allow the server to terminate the dispatch.
- How to notebook for cancelling a dispatched job.
- Test to verify whether cancellation of dispatched jobs is working as expected.
- `cancel` function is available as `covalent.cancel`.

### Changed

- In file `covalent/_shared_files/config.py` instead of using a variable to store and then return the config data, now directly returning the configuration.
- Using `fire_and_forget` to dispatch a job instead of a dictionary of Dask's `Future` objects so that we won't have to manage the lifecycle of those futures.
- The `test_run_dispatcher` test was changed to reflect that the dispatcher no longer uses a dictionary of future objects as it was not being utilized anywhere.

### Removed

- `with dask_client` context was removed as the client created in `covalent_dispatcher/_core/__init__.py` is already being used even without the context. Furthermore, it creates issues when that context is exited which is unnecessary at the first place hence not needed to be resolved.

## [0.17.5] - 2022-01-19

### Changed

- Results directory uses a relative path by default and can be overridden by the environment variable `COVALENT_RESULTS_DIR`.

## [0.17.4] - 2022-01-19

### Changed

- Executor parameters use defaults specified in config TOML
- If relative paths are supplied for stdout and stderr, those files are created inside the results directory

## [0.17.3] - 2022-01-18

### Added

- Sync function
- Covalent CLI tool can restart in developer mode

### Fixed

- Updated the UI address referenced in the README

## [0.17.2] - 2022-01-12

### Added

- Quantum gravity tutorial

### Changed

- Moved VERSION file to top level

## [0.17.1] - 2022-01-19

### Added

- `error` attribute was added to the results object to show which node failed and the reason behind it.
- `stdout` and `stderr` attributes were added to a node's result to store any stdout and stderr printing done inside an electron/node.
- Test to verify whether `stdout` and `stderr` are being stored in the result object.

### Changed

- Redesign of how `redirect_stdout` and `redirect_stderr` contexts in executor now work to allow storing their respective outputs.
- Executors now also return `stdout` and `stderr` strings, along with the execution output, so that they can be stored in their result object.

## [0.17.0] - 2022-01-18

### Added

- Added an attribute `__code__` to electron and lattice which is a copy of their respective function's `__code__` attribute.
- Positional arguments, `args`, are now merged with keyword arguments, `kwargs`, as close as possible to where they are passed. This was done to make sure we support both with minimal changes and without losing the name of variables passed.
- Tests to ensure usage of positional arguments works as intended.

### Changed

- Slight rework to how any print statements in lattice are sent to null.
- Changed `test_dispatcher_functional` in `basic_dispatcher_test.py` to account for the support of `args` and removed a an unnecessary `print` statement.

### Removed

- Removed `args` from electron's `init` as it wasn't being used anywhere.

## [0.16.1] - 2022-01-18

### Changed

- Requirement changed from `dask[complete]` to `dask[distributed]`.

## [0.16.0] - 2022-01-14

### Added

- New UI static demo build
- New UI toolbar functions - orientation, toggle params, minimap
- Sortable and searchable lattice name row

### Changed

- Numerous UI style tweaks, mostly around dispatches table states

### Fixed

- Node sidebar info now updates correctly

## [0.15.11] - 2022-01-18

### Removed

- Unused numpy requirement. Note that numpy is still being installed indirectly as other packages in the requirements rely on it.

## [0.15.10] - 2022-01-16

## Added

- How-to guide for Covalent dispatcher CLI.

## [0.15.9] - 2022-01-18

### Changed

- Switched from using human readable ids to using UUIDs

### Removed

- `human-id` package was removed along with its mention in `requirements.txt` and `meta.yaml`

## [0.15.8] - 2022-01-17

### Removed

- Code breaking text from CLI api documentation.
- Unwanted covalent_dispatcher rst file.

### Changed

- Installation of entire covalent_dispatcher instead of covalent_dispatcher/_service in setup.py.

## [0.15.7] - 2022-01-13

### Fixed

- Functions with multi-line or really long decorators are properly serialized in dispatch_source.py.
- Multi-line Covalent output is properly commented out in dispatch_source.py.

## [0.15.6] - 2022-01-11

### Fixed

- Sub-lattice functions are successfully serialized in the utils.py get_serialized_function_str.

### Added

- Function to scan utilized source files and return a set of imported modules (utils.get_imports_from_source)

## [0.15.5] - 2022-01-12

### Changed

- UI runs on port 47007 and the dispatcher runs on port 48008. This is so that when the servers are later merged, users continue using port 47007 in the browser.
- Small modifications to the documentation
- Small fix to the README

### Removed

- Removed a directory `generated` which was improperly added
- Dispatcher web interface
- sqlalchemy requirement

## [0.15.4] - 2022-01-11

### Changed

- In file `covalent/executor/base.py`, `pickle` was changed to `cloudpickle` because of its universal pickling ability.

### Added

- In docstring of `BaseExecutor`, a note was added specifying that `covalent` with its dependencies is assumed to be installed in the conda environments.
- Above note was also added to the conda env selector how-to.

## [0.15.3] - 2022-01-11

### Changed

- Replaced the generic `RuntimeError` telling users to check if there is an object manipulation taking place inside the lattice to a simple warning. This makes the original error more visible.

## [0.15.2] - 2022-01-11

### Added

- If condition added for handling the case where `__getattr__` of an electron is accessed to detect magic functions.

### Changed

- `ActiveLatticeManager` now subclasses from `threading.local` to make it thread-safe.
- `ValueError` in the lattice manager's `claim` function now also shows the name of the lattice that is currently claimed.
- Changed docstring of `ActiveLatticeManager` to note that now it is thread-safe.
- Sublattice dispatching now no longer deletes the result object file and is dispatched normally instead of in a serverless manner.
- `simulate_nitrogen_and_copper_slab_interaction.ipynb` notebook tutorial now does normal dispatching as well instead of serverless dispatching. Also, now 7 datapoints will be shown instead of 10 earlier.

## [0.15.1] - 2022-01-11

### Fixed

- Passing AWS credentials to reusable workflows as a secret

## [0.15.0] - 2022-01-10

### Added

- Action to push development image to ECR

### Changed

- Made the publish action reusable and callable

## [0.14.1] - 2022-01-02

### Changed

- Updated the README
- Updated classifiers in the setup.py file
- Massaged some RTD pages

## [0.14.0] - 2022-01-07

### Added

- Action to push static UI to S3

## [0.13.2] - 2022-01-07

### Changed

- Completed new UI design work

## [0.13.1] - 2022-01-02

### Added

- Added eventlet requirement

### Changed

- The CLI tool can now manage the UI flask server as well
- [Breaking] The CLI option `-t` has been changed to `-d`, which starts the servers in developer mode and exposes unit tests to the server.

## [0.13.0] - 2022-01-01

### Added

- Config manager in `covalent/_shared_files/config.py`
- Default location for the main config file can be overridden using the environment variable `COVALENT_CONFIG_DIR`
- Ability to set and get configuration using `get_config` and `set_config`

### Changed

- The flask servers now reference the config file
- Defaults reference the config file

### Fixed

- `ValueError` caught when running `covalent stop`
- One of the functional tests was using a malformed path

### Deprecated

- The `electron.to_json` function
- The `generate_random_filename_in_cache` function

### Removed

- The `get_api_token` function

## [0.12.13] - 2022-01-04

## Removed

- Tutorial section headings

## Fixed

- Plot background white color

## [0.12.12] - 2022-01-06

### Fixed

- Having a print statement inside electron and lattice code no longer causes the workflow to fail.

## [0.12.11] - 2022-01-04

### Added

- Completed UI feature set for first release

### Changed

- UI server result serialization improvements
- UI result update webhook no longer fails on request exceptions, logs warning intead

## [0.12.10] - 2021-12-17

### Added

- Astrophysics tutorial

## [0.12.9] - 2022-01-04

### Added

- Added `get_all_node_results` method in `result_class.py` to return result of all node executions.

- Added `test_parallelilization` test to verify whether the execution is now being achieved in parallel.

### Changed

- Removed `LocalCluster` cluster creation usage to a simple `Client` one from Dask.

- Removed unnecessary `to_run` function as we no longer needed to run execution through an asyncio loop.

- Removed `async` from function definition of previously asynchronous functions, `_run_task`, `_run_planned_workflow`, `_plan_workflow`, and `_run_workflow`.

- Removed `uvloop` from requirements.

- Renamed `test_get_results` to `test_get_result`.

- Reran the how to notebooks where execution time was mentioned.

- Changed how `dispatch_info` context manager was working to account for multiple nodes accessing it at the same time.

## [0.12.8] - 2022-01-02

### Changed

- Changed the software license to GNU Affero 3.0

### Removed

- `covalent-ui` directory

## [0.12.7] - 2021-12-29

### Fixed

- Gunicorn logging now uses the `capture-output` flag instead of redirecting stdout and stderr

## [0.12.6] - 2021-12-23

### Changed

- Cleaned up the requirements and moved developer requirements to a separate file inside `tests`

## [0.12.5] - 2021-12-16

### Added

- Conda build CI job

## [0.12.4] - 2021-12-23

### Changed

- Gunicorn server now checks for port availability before starting

### Fixed

- The `covalent start` function now prints the correct port if the server is already running.

## [0.12.3] - 2021-12-14

### Added

- Covalent tutorial comparing quantum support vector machines with support vector machine algorithms implemented in qiskit and scikit-learn.

## [0.12.2] - 2021-12-16

### Fixed

- Now using `--daemon` in gunicorn to start the server, which was the original intention.

## [0.12.1] - 2021-12-16

### Fixed

- Removed finance references from docs
- Fixed some other small errors

### Removed

- Removed one of the failing how-to tests from the functional test suite

## [0.12.0] - 2021-12-16

### Added

- Web UI prototype

## [0.11.1] - 2021-12-14

### Added

- CLI command `covalent status` shows port information

### Fixed

- gunicorn management improved

## [0.11.0] - 2021-12-14

### Added

- Slack notifications for test status

## [0.10.4] - 2021-12-15

### Fixed

- Specifying a non-default results directory in a sub-lattice no longer causes a failure in lattice execution.

## [0.10.3] - 2021-12-14

### Added

- Functional tests for how-to's in documentation

### Changed

- Moved example script to a functional test in the pipeline
- Added a test flag to the CLI tool

## [0.10.2] - 2021-12-14

### Fixed

- Check that only `kwargs` without any default values in the workflow definition need to be passed in `lattice.draw(ax=ax, **kwargs)`.

### Added

- Function to check whether all the parameters without default values for a callable function has been passed added to shared utils.

## [0.10.1] - 2021-12-13

### Fixed

- Content and style fixes for getting started doc.

## [0.10.0] - 2021-12-12

### Changed

- Remove all imports from the `covalent` to the `covalent_dispatcher`, except for `_dispatch_serverless`
- Moved CLI into `covalent_dispatcher`
- Moved executors to `covalent` directory

## [0.9.1] - 2021-12-13

### Fixed

- Updated CONTRIBUTING to clarify docstring style.
- Fixed docstrings for `calculate_node` and `check_constraint_specific_sum`.

## [0.9.0] - 2021-12-10

### Added

- `prefix_separator` for separating non-executable node types from executable ones.

- `subscript_prefix`, `generator_prefix`, `sublattice_prefix`, `attr_prefix` for prefixes of subscripts, generators,
  sublattices, and attributes, when called on an electron and added to the transport graph.

- `exclude_from_postprocess` list of prefixes to denote those nodes which won't be used in post processing the workflow.

- `__int__()`, `__float__()`, `__complex__()` for converting a node to an integer, float, or complex to a value of 0 then handling those types in post processing.

- `__iter__()` generator added to Electron for supporting multiple return values from an electron execution.

- `__getattr__()` added to Electron for supporting attribute access on the node output.

- `__getitem__()` added to Electron for supporting subscripting on the node output.

- `electron_outputs` added as an attribute to lattice.

### Changed

- `electron_list_prefix`, `electron_dict_prefix`, `parameter_prefix` modified to reflect new way to assign prefixes to nodes.

- In `build_graph` instead of ignoring all exceptions, now the exception is shown alongwith the runtime error notifying that object manipulation should be avoided inside a lattice.

- `node_id` changed to `self.node_id` in Electron's `__call__()`.

- `parameter` type electrons now have the default metadata instead of empty dictionary.

- Instead of deserializing and checking whether a sublattice is there, now a `sublattice_prefix` is used to denote when a node is a sublattice.

- In `dispatcher_stack_test`, `test_dispatcher_flow` updated to indicate the new use of `parameter_prefix`.

### Fixed

- When an execution fails due to something happening in `run_workflow`, then result object's status is now failed and the object is saved alongwith throwing the appropriate exception.

## [0.8.5] - 2021-12-10

### Added

- Added tests for choosing specific executors inside electron initialization.
- Added test for choosing specific Conda environments inside electron initialization.

## [0.8.4] - 2021-12-10

### Changed

- Removed _shared_files directory and contents from covalent_dispatcher. Logging in covalent_dispatcher now uses the logger in covalent/_shared_files/logging.py.

## [0.8.3] - 2021-12-10

### Fixed

- Decorator symbols were added to the pseudo-code in the quantum chemistry tutorial.

## [0.8.2] - 2021-12-06

### Added

- Quantum chemistry tutorial.

## [0.8.1] - 2021-12-08

### Added

- Docstrings with typehints for covalent dispatcher functions added.

### Changed

- Replaced `node` to `node_id` in `electron.py`.

- Removed unnecessary `enumerate` in `covalent_dispatcher/_core/__init__.py`.

- Removed `get_node_device_mapping` function from `covalent_dispatcher/_core/__init__.py`
  and moved the definition to directly add the mapping to `workflow_schedule`.

- Replaced iterable length comparison for `executor_specific_exec_cmds` from `if len(executor_specific_exec_cmds) > 0`
  to `if executor_specific_exec_cmds`.

## [0.8.0] - 2021-12-03

### Added

- Executors can now accept the name of a Conda environment. If that environment exists, the operations of any electron using that executor are performed in that Conda environment.

## [0.7.6] - 2021-12-02

### Changed

- How to estimate lattice execution time has been renamed to How to query lattice execution time.
- Change result querying syntax in how-to guides from `lattice.get_result` to
  `covalent.get_result`.
- Choose random port for Dask dashboard address by setting `dashboard_address` to ':0' in
  `LocalCluster`.

## [0.7.5] - 2021-12-02

### Fixed

- "Default" executor plugins are included as part of the package upon install.

## [0.7.4] - 2021-12-02

### Fixed

- Upgraded dask to 2021.10.0 based on a vulnerability report

## [0.7.3] - 2021-12-02

### Added

- Transportable object tests
- Transport graph tests

### Changed

- Variable name node_num to node_id
- Variable name node_idx to node_id

### Fixed

- Transport graph `get_dependencies()` method return type was changed from Dict to List

## [0.7.2] - 2021-12-01

### Fixed

- Date handling in changelog validation

### Removed

- GitLab CI YAML

## [0.7.1] - 2021-12-02

### Added

- A new parameter to a node's result called `sublattice_result` is added.
  This will be of a `Result` type and will contain the result of that sublattice's
  execution. If a normal electron is executed, this will be `None`.

- In `_delete_result` function in `results_manager.py`, an empty results directory
  will now be deleted.

- Name of a sublattice node will also contain `(sublattice)`.

- Added `_dispatch_sync_serverless` which synchronously dispatches without a server
  and waits for a result to be returned. This is the method used to dispatch a sublattice.

- Test for sublatticing is added.

- How-to guide added for sublatticing explaining the new features.

### Changed

- Partially changed `draw` function in `lattice.py` to also draw the subgraph
  of the sublattice when drawing the main graph of the lattice. The change is
  incomplete as we intend to add this feature later.

- Instead of returning `plt`, `draw` now returns the `ax` object.

- `__call__` function in `lattice.py` now runs the lattice's function normally
  instead of dispatching it.

- `_run_task` function now checks whether current node is a sublattice and acts
  accordingly.

### Fixed

- Unnecessary lines to rename the node's name in `covalent_dispatcher/_core/__init__.py` are removed.

- `test_electron_takes_nested_iterables` test was being ignored due to a spelling mistake. Fixed and
  modified to follow the new pattern.

## [0.7.0] - 2021-12-01

### Added

- Electrons can now accept an executor object using the "backend" keyword argument. "backend" can still take a string naming the executor module.
- Electrons and lattices no longer have Slurm metadata associated with the executor, as that information should be contained in the executor object being used as an input argument.
- The "backend" keyword can still be a string specifying the executor module, but only if the executor doesn't need any metadata.
- Executor plugin classes are now directly available to covalent, eg: covalent.executor.LocalExecutor().

## [0.6.7] - 2021-12-01

### Added

- Docstrings without examples for all the functions in core covalent.
- Typehints in those functions as well.
- Used `typing.TYPE_CHECKING` to prevent cyclic imports when writing typehints.

### Changed

- `convert_to_lattice_function` renamed to `convert_to_lattice_function_call`.
- Context managers now raise a `ValueError` instead of a generic `Exception`.

## [0.6.6] - 2021-11-30

### Fixed

- Fixed the version used in the documentation
- Fixed the badge URLs to prevent caching

## [0.6.5] - 2021-11-30

### Fixed

- Broken how-to links

### Removed

- Redundant lines from .gitignore
- *.ipynb from .gitignore

## [0.6.4] - 2021-11-30

### Added

- How-to guides for workflow orchestration.
  - How to construct an electron
  - How to construct a lattice
  - How to add an electron to lattice
  - How to visualize the lattice
  - How to add constraints to lattices
- How-to guides for workflow and subtask execution.
  - How to execute individual electrons
  - How to execute a lattice
  - How to execute multiple lattices
- How-to guides for status querying.
  - How to query electron execution status
  - How to query lattice execution status
  - How to query lattice execution time
- How-to guides for results collection
  - How to query electron execution results
  - How to query lattice execution results
  - How to query multiple lattice execution results
- Str method for the results object.

### Fixed

- Saving the electron execution status when the subtask is running.

## [0.6.3] - 2021-11-29

### Removed

- JWT token requirement.
- Covalent dispatcher login requirement.
- Update covalent login reference in README.md.
- Changed the default dispatcher server port from 5000 to 47007.

## [0.6.2] - 2021-11-28

### Added

- Github action for tests and coverage
- Badges for tests and coverage
- If tests pass then develop is pushed to master
- Add release action which tags and creates a release for minor version upgrades
- Add badges action which runs linter, and upload badges for version, linter score, and platform
- Add publish action (and badge) which builds a Docker image and uploads it to the AWS ECR

## [0.6.1] - 2021-11-27

### Added

- Github action which checks version increment and changelog entry

## [0.6.0] - 2021-11-26

### Added

- New Covalent RTD theme
- sphinx extension sphinx-click for CLI RTD
- Sections in RTD
- init.py in both covalent-dispatcher logger module and cli module for it to be importable in sphinx

### Changed

- docutils version that was conflicting with sphinx

### Removed

- Old aq-theme

## [0.5.1] - 2021-11-25

### Added

- Integration tests combining both covalent and covalent-dispatcher modules to test that
  lattice workflow are properly planned and executed.
- Integration tests for the covalent-dispatcher init module.
- pytest-asyncio added to requirements.

## [0.5.0] - 2021-11-23

### Added

- Results manager file to get results from a file, delete a result, and redispatch a result object.
- Results can also be awaited to only return a result if it has either been completed or failed.
- Results class which is used to store the results with all the information needed to be used again along with saving the results to a file functionality.
- A result object will be a mercurial object which will be updated by the dispatcher and saved to a file throughout the dispatching and execution parts.
- Direct manipulation of the transport graph inside a result object takes place.
- Utility to convert a function definition string to a function and vice-versa.
- Status class to denote the status of a result object and of each node execution in the transport graph.
- Start and end times are now also stored for each node execution as well as for the whole dispatch.
- Logging of `stdout` and `stderr` can be done by passing in the `log_stdout`, `log_stderr` named metadata respectively while dispatching.
- In order to get the result of a certain dispatch, the `dispatch_id`, the `results_dir`, and the `wait` parameter can be passed in. If everything is default, then only the dispatch id is required, waiting will not be done, and the result directory will be in the current working directory with folder name as `results/` inside which every new dispatch will have a new folder named according to their respective dispatch ids, containing:
  - `result.pkl` - (Cloud)pickled result object.
  - `result_info.yaml` - yaml file with high level information about the result and its execution.
  - `dispatch_source.py` - python file generated, containing the original function definitions of lattice and electrons which can be used to dispatch again.

### Changed

- `logfile` named metadata is now `slurm_logfile`.
- Instead of using `jsonpickle`, `cloudpickle` is being used everywhere to maintain consistency.
- `to_json` function uses `json` instead of `jsonpickle` now in electron and lattice definitions.
- `post_processing` moved to the dispatcher, so the dispatcher will now store a finished execution result in the results folder as specified by the user with no requirement of post processing it from the client/user side.
- `run_task` function in dispatcher modified to check if a node has completed execution and return it if it has, else continue its execution. This also takes care of cases if the server has been closed mid execution, then it can be started again from the last saved state, and the user won't have to wait for the whole execution.
- Instead of passing in the transport graph and dispatch id everywhere, the result object is being passed around, except for the `asyncio` part where the dispatch id and results directory is being passed which afterwards lets the core dispatcher know where to get the result object from and operate on it.
- Getting result of parent node executions of the graph, is now being done using the result object's graph. Storing of each execution's result is also done there.
- Tests updated to reflect the changes made. They are also being run in a serverless manner.

### Removed

- `LatticeResult` class removed.
- `jsonpickle` requirement removed.
- `WorkflowExecutionResult`, `TaskExecutionResult`, and `ExecutionError` singleton classes removed.

### Fixed

- Commented out the `jwt_required()` part in `covalent-dispatcher/_service/app.py`, may be removed in later iterations.
- Dispatcher server will now return the error message in the response of getting result if it fails instead of sending every result ever as a response.

## [0.4.3] - 2021-11-23

### Added

- Added a note in Known Issues regarding port conflict warning.

## [0.4.2] - 2021-11-24

### Added

- Added badges to README.md

## [0.4.1] - 2021-11-23

### Changed

- Removed old coverage badge and fixed the badge URL

## [0.4.0] - 2021-11-23

### Added

- Codecov integrations and badge

### Fixed

- Detached pipelines no longer created

## [0.3.0] - 2021-11-23

### Added

- Wrote a Code of Conduct based on <https://www.contributor-covenant.org/>
- Added installation and environment setup details in CONTRIBUTING
- Added Known Issues section to README

## [0.2.0] - 2021-11-22

### Changed

- Removed non-open-source executors from Covalent. The local SLURM executor is now
- a separate repo. Executors are now plugins.

## [0.1.0] - 2021-11-19

### Added

- Pythonic CLI tool. Install the package and run `covalent --help` for a usage description.
- Login and logout functionality.
- Executor registration/deregistration skeleton code.
- Dispatcher service start, stop, status, and restart.

### Changed

- JWT token is stored to file instead of in an environment variable.
- The Dask client attempts to connect to an existing server.

### Removed

- Removed the Bash CLI tool.

### Fixed

- Version assignment in the covalent init file.

## [0.0.3] - 2021-11-17

### Fixed

- Fixed the Dockerfile so that it runs the dispatcher server from the covalent repo.

## [0.0.2] - 2021-11-15

### Changed

- Single line change in ci script so that it doesn't exit after validating the version.
- Using `rules` in `pytest` so that the behavior in test stage is consistent.

## [0.0.1] - 2021-11-15

### Added

- CHANGELOG.md to track changes (this file).
- Semantic versioning in VERSION.
- CI pipeline job to enforce versioning.<|MERGE_RESOLUTION|>--- conflicted
+++ resolved
@@ -7,11 +7,10 @@
 
 ## [UNRELEASED]
 
-<<<<<<< HEAD
 ### Added
 
 - Set up alembic migrations & added migration guide (`alembic/README.md`)
-=======
+
 ## [0.129.0] - 2022-07-12
 
 ### Authors
@@ -54,7 +53,6 @@
 
 - File transfer support for leptons
 
->>>>>>> 50224a65
 ## [0.127.0] - 2022-07-11
 
 ### Authors
