# Changelog

All notable changes to this project will be documented in this file.

The format is based on [Keep a Changelog](https://keepachangelog.com/en/1.0.0/),
and this project adheres to [Semantic Versioning](https://semver.org/spec/v2.0.0.html).

## [UNRELEASED]

<<<<<<< HEAD
### Added

- `covalent/_results_manager/write_result_to_db.py` module for saving decomposed result to the database.
- `tests/covalent_tests/results_manager_tests/write_result_to_db_test.py` containing the unit tests for the module corresponding module.

### Changed

- Electron `type` column to a string type rather than an `ElectronType` in DB models.
- Primary keys from `BigInteger` to `Integer` in DB models.
=======
## [0.119.0] - 2022-07-03
### Authors
@cjao 


### Added

- Introduce support for pip dependencies
>>>>>>> 3490f73b

## [0.118.0] - 2022-07-02
### Authors
@AlejandroEsquivel 


### Added

- Introduced File, FileTransfer, and FileTransferStrategy classes to support various File Transfer use cases prior/post electron execution

## [0.117.0] - 2022-07-02
### Authors
@Emmanuel289 


### Added

- Included retry action in 'tests.yaml' workflow.

## [0.116.0] - 2022-06-29
### Authors
@Prasy12 

### Changed

- Changed API socket calls interval for graph optimization.

### Added

- Ability to change to different layouts from the GUI.

## [0.115.0] - 2022-06-28
### Authors
@cjao 


### Added

- Introduce support for `call_before`, `call_after`, and bash dependencies

### Operations

- Updated codeowners so that AQ Engineers doesn't own this CHANGELOG
- pre-commit autoupdate

## [0.114.0] - 2022-06-23
### Authors
@dependabot[bot] 


### Changed

- Changed eventsource version on webapp yarn-lock file.

### Operations

- Added Github push changelog workflow to append commiters username
- Reusable JavaScript action to parse changelog and update version

## [0.113.0] - 2022-06-21

### Added

- Introduce new db models and object store backends

### Operations

- Syntax fix in hotfix.yml

### Docs

- Added new tutorial: Linear and convolutional autoencoders

## [0.112.0] - 2022-06-20

### Changed

- Changed async version on webapp package-lock file.

## [0.111.0] - 2022-06-20

### Changed

- Changed eventsource version on webapp package-lock file.

### Docs

- Added new tutorial: Covalentified version of the Pennylane Variational Classifier tutorial.

## [0.110.3] - 2022-06-17

### Fixed

- Fix error when parsing electron positional arguments in workflows

### Docs

- Remove hardcoding version info in README.md

## [0.110.2] - 2022-06-10

### Docs

- Fix MNIST tutorial
- Fix Quantum Gravity tutorial
- Update RTD with migration guide compatible with latest release
- Convert all references to `covalent start` from Jupyter notebooks to markdown statements
- Update release notes summary in README.md
- Fixed display issues with figure (in dark mode) and bullet points in tutorials

### Operations

- Added a retry block to the webapp build step in `tests.yml`

## [0.110.1] - 2022-06-10

### Fixed

- Configure dask to not use daemonic processes when creating a cluster

### Operations

- Sync the VERSION file within `covalent` directory to match the root level VERSION
- Manually patch `covalent/VERSION`

## [0.110.0] - 2022-06-10

### Changed

- Web GUI list size and status label colors changed.
- Web GUI graph running icon changed to non-static icon.

### Docs

- Removed references to the Dask executor in RTD as they are no longer needed.

## [0.109.1] - 2022-06-10

### Fixed

- `covalent --version` now works for PyPI releases

## [0.109.0] - 2022-06-10

### Docs

- Update CLI help statements

### Added

- Add CLI functionality to start covalent with/without Dask
- Add CLI support to parse `covalent_ui.log` file

### Operations

- Updating codeowners to establish engineering & psiog ownership

### Docs

- Added new tutorial: Training quantum embedding kernels for classification.

## [0.108.0] - 2022-06-08

### Added

- WCI yaml file

### Docs

- Add pandoc installation updates to contributing guide

## [0.107.0] - 2022-06-07

### Changed

- Skipping stdout/stderr redirection tests until implemented in Dask parent process

### Added

- Simplifed starting the dask cluster using `multiprocessing`
- Added `bokeh==2.4.3` to requirements.txt to enable view Dask dashboard

### Fixed

- Changelog-reminder action now works for PRs from forks.

## [0.106.2] - 2022-06-06

### Fixed

- Specifying the version for package `furo` to `2022.4.7` to prevent breaking doc builds

### Docs

- Added new tutorial: Using Covalent with PennyLane for hybrid computation.

## [0.106.1] - 2022-06-01

### Fixed

- Changelog-reminder action now works for PRs from forks

### Docs

- Removed references to microservices in RTD
- Updated README.md.
- Changed `ct.electron` to `ct.lattice(executor=dask_executor)` in MNIST classifier tutorial

## [0.106.0] - 2022-05-26

### Changed

- Visual theme for Webapp GUI changed in accordance to new theme
- Fonts, colors, icons have been updated

## [0.105.0] - 2022-05-25

### Added

- Add a pre-commit hook for `detect-secrets`.
- Updated the actions in accordance with the migration done in the previous version.

## [0.104.0] - 2022-05-23

### Changed

- Services have been moved to a different codebase. This repo is now hosting the Covalent SDK, local dispatcher backend, Covalent web GUI, and documentation. Version is bumped to `0.104.0` in order to avoid conflicts.
- Update tests to match the current dispatcher api
- Skip testing dask executor until dask executor plugin is made public
- Using 2 thread pools to manage multiple workflows better and the other one for executing electrons in parallel.

### Fixed

- Add psutil and PyYAML to requirements.txt
- Passing the same Electron to multiple inputs of an Electron now works. UI fix pending.
- Dask from `requirements.txt`.

### Removed

- Asyncio usage for electron level concurrency.
- References to dask

### Added

- Functional test added for dask executor with the cluster running locally.
- Scalability tests for different workflows and workflow sizes under `tests/stress_tests/scripts`
- Add sample performance testing workflows under `tests/stress_tests`
- Add pipelines to continuously run the tutorial notebooks
- Create notebook with tasks from RTD

## [0.32.3] - 2022-03-16

### Fixed

- Fix missing UI graph edges between parameters and electrons in certain cases.
- Fix UI crashes in cases where legacy localStorage state was being loaded.

## [0.32.2] - 2022-03-16

### Added

- Images for graphs generated in tutorials and how-tos.
- Note for quantum gravity tutorial to tell users that `tensorflow` doesn't work on M1 Macs.
- `Known Issues` added to `README.md`

### Fixed

- `draw` function usage in tutorials and how-tos now reflects the UI images generated instead of using graphviz.
- Images now render properly in RTD of how-tos.

### Changed

- Reran all the tutorials that could run, generating the outputs again.

## [0.32.1] - 2022-03-15

### Fixed

- CLI now starts server directly in the subprocess instead of as a daemon
- Logs are provided as pipes to Popen instead of using a shell redirect
- Restart behavior fixed
- Default port in `covalent_ui/app.py` uses the config manager

### Removed

- `_graceful_restart` function no longer needed without gunicorn

## [0.32.0] - 2022-03-11

### Added

- Dispatcher microservice API endpoint to dispatch and update workflow.
- Added get runnable task endpoint.

## [0.31.0] - 2022-03-11

### Added

- Runner component's main functionality to run a set of tasks, cancel a task, and get a task's status added to its api.

## [0.30.5] - 2022-03-11

### Updated

- Updated Workflow endpoints & API spec to support upload & download of result objects as pickle files

## [0.30.4] - 2022-03-11

### Fixed

- When executing a task on an alternate Conda environment, Covalent no longer has to be installed on that environment. Previously, a Covalent object (the execution function as a TransportableObject) was passed to the environment. Now it is deserialized to a "normal" Python function, which is passed to the alternate Conda environment.

## [0.30.3] - 2022-03-11

### Fixed

- Fixed the order of output storage in `post_process` which should have been the order in which the electron functions are called instead of being the order in which they are executed. This fixes the order in which the replacement of function calls with their output happens, which further fixes any discrepencies in the results obtained by the user.

- Fixed the `post_process` test to check the order as well.

## [0.30.2] - 2022-03-11

### Changed

- Updated eventlet to 0.31.0

## [0.30.1] - 2022-03-10

### Fixed

- Eliminate unhandled exception in Covalent UI backend when calling fetch_result.

## [0.30.0] - 2022-03-09

### Added

- Skeleton code for writing the different services corresponding to each component in the open source refactor.
- OpenAPI specifications for each of the services.

## [0.29.3] - 2022-03-09

### Fixed

- Covalent UI is built in the Dockerfile, the setup file, the pypi workflow, the tests workflow, and the conda build script.

## [0.29.2] - 2022-03-09

### Added

- Defaults defined in executor plugins are read and used to update the in-memory config, as well as the user config file. But only if the parameter in question wasn't already defined.

### Changed

- Input parameter names and docstrings in _shared_files.config.update_config were changed for clarity.

## [0.29.1] - 2022-03-07

### Changed

- Updated fail-fast strategy to run all tests.

## [0.29.0] - 2022-03-07

### Added

- DispatchDB for storing dispatched results

### Changed

- UI loads dispatches from DispatchDB instead of browser local storage

## [0.28.3] - 2022-03-03

### Fixed

Installed executor plugins don't have to be referred to by their full module name. Eg, use "custom_executor", instead of "covalent_custom_plugin.custom_executor".

## [0.28.2] - 2022-03-03

### Added

- A brief overview of the tutorial structure in the MNIST classification tutorial.

## [0.28.1] - 2022-03-02

### Added

- Conda installation is only supported for Linux in the `Getting Started` guide.
- MNIST classifier tutorial.

### Removed

- Removed handling of default values of function parameters in `get_named_params` in `covalent/_shared_files/utils.py`. So, it is actually being handled by not being handled since now `named_args` and `named_kwargs` will only contain parameters that were passed during the function call and not all of them.

## [0.28.0] - 2022-03-02

### Added

- Lepton support, including for Python modules and C libraries
- How-to guides showing how to use leptons for each of these

## [0.27.6] - 2022-03-01

### Added

- Added feature development basic steps in CONTRIBUTING.md.
- Added section on locally building RTD (read the docs) in the contributing guide.

## [0.27.5] - 2022-03-01

### Fixed

- Missing UI input data after backend change - needed to be derived from graph for electrons, lattice inputs fixed on server-side, combining name and positional args
- Broken UI graph due to variable->edge_name renaming
- Missing UI executor data after server-side renaming

## [0.27.4] - 2022-02-28

### Fixed

- Path used in `covalent/executor/__init__.py` for executor plugin modules needed updating to `covalent/executor/executor_plugins`

### Removed

- Disabled workflow cancellation test due to inconsistent outcomes. Test will be re-enabled after cancellation mechanisms are investigated further.

## [0.27.3] - 2022-02-25

### Added

- Added `USING_DOCKER.md` guide for running docker container.
- Added cli args to covalent UI flask server `covalent_ui/app.py` to modify port and log file path.

### Removed

- Removed gunicorn from cli and Dockerfile.

### Changed

- Updated cli `covalent_dispatcher/_cli/service.py` to run flask server directly, and removed dispatcher and UI flags.
- Using Flask blueprints to merge Dispatcher and UI servers.
- Updated Dockerfile to run flask server directly.
- Creating server PID file manually in `covalent_dispatcher/_cli/service.py`.
- Updated tests and docs to reflect merged servers.
- Changed all mentions of port 47007 (for old UI server) to 48008.

## [0.27.2] - 2022-02-24

### Changed

- Removed unnecessary blockquotes from the How-To guide for creating custom executors
- Changed "Covalent Cloud" to "Covalent" in the main code text

## [0.27.1] - 2022-02-24

### Removed

- Removed AQ-Engineers from CODEOWNERS in order to fix PR review notifications

## [0.27.0] - 2022-02-24

### Added

- Support for positional only, positional or keyword, variable positional, keyword only, variable keyword types of parameters is now added, e.g an electron can now use variable args and variable kwargs if the number/names of parameters are unknown during definition as `def task(*args, **kwargs)` which wasn't possible before.

- `Lattice.args` added to store positional arguments passed to the lattice's workflow function.

- `get_named_params` function added in `_shared_files/utils.py` which will return a tuple containing named positional arguments and named keyword arguments. The names help in showing and storing these parameters in the transport graph.

- Tests to verify whether all kinds of input paramaters are supported by electron or a lattice.

### Changed

- No longer merging positional arguments with keyword arguments, instead they are separately stored in respective nodes in the transport graph.

- `inputs` returned from `_get_inputs` function in `covalent_dispatcher/_core/execution.py` now contains positional as well as keyword arguments which further get passed to the executor.

- Executors now support positional and keyword arguments as inputs to their executable functions.

- Result object's `_inputs` attribute now contains both `args` and `kwargs`.

- `add_node_for_nested_iterables` is renamed to `connect_node_with_others` and `add_node_to_graph` also renamed to `add_collection_node_to_graph` in `electron.py`. Some more variable renames to have appropriate self-explanatory names.

- Nodes and edges in the transport graph now have a better interface to assign attributes to them.

- Edge attribute `variable` renamed to `edge_name`.

- In `serialize` function of the transport graph, if `metadata_only` is True, then only `metadata` attribute of node and `source` and `target` attributes of edge are kept in the then return serialized `data`.

- Updated the tests wherever necessary to reflect the above changes

### Removed

- Deprecated `required_params_passed` since an error will automatically be thrown by the `build_graph` function if any of the required parameters are not passed.

- Removed duplicate attributes from nodes in the transport graph.

## [0.26.1] - 2022-02-23

### Added

- Added Local Executor section to the API read the docs.

## [0.26.0] - 2022-02-23

### Added

- Automated reminders to update the changelog

## [0.25.3] - 2022-02-23

## Added

- Listed common mocking commands in the CONTRIBUTING.md guide.
- Additional guidelines on testing.

## [0.25.2] - 2022-02-21

### Changed

- `backend` metadata name changed to `executor`.
- `_plan_workflow` usage updated to reflect how that executor related information is now stored in the specific executor object.
- Updated tests to reflect the above changes.
- Improved the dispatch cancellation test to provide a robust solution which earlier took 10 minutes to run with uncertainty of failing every now and then.

### Removed

- Removed `TaskExecutionMetadata` as a consequence of removing `execution_args`.

## [0.25.1] - 2022-02-18

### Fixed

- Tracking imports that have been used in the workflow takes less time.

### Added

- User-imports are included in the dispatch_source.py script. Covalent-related imports are commented out.

## [0.25.0] - 2022-02-18

### Added

- UI: Lattice draw() method displays in web UI
- UI: New navigation panel

### Changed

- UI: Animated graph changes, panel opacity

### Fixed

- UI: Fixed "Not Found" pages

## [0.24.21] - 2022-02-18

### Added

- RST document describing the expectations from a tutorial.

## [0.24.20] - 2022-02-17

### Added

- Added how to create custom executors

### Changed

- Changed the description of the hyperlink for choosing executors
- Fixed typos in doc/source/api/getting_started/how_to/execution/creating_custom_executors.ipynb

## [0.24.19] - 2022-02-16

### Added

- CODEOWNERS for certain files.

## [0.24.18] - 2022-02-15

### Added

- The user configuration file can now specify an executor plugin directory.

## [0.24.17] - 2022-02-15

### Added

- Added a how-to for making custom executors.

## [0.24.16] - 2022-02-12

### Added

- Errors now contain the traceback as well as the error message in the result object.
- Added test for `_post_process` in `tests/covalent_dispatcher_tests/_core/execution_test.py`.

### Changed

- Post processing logic in `electron` and dispatcher now relies on the order of execution in the transport graph rather than node's function names to allow for a more reliable pairing of nodes and their outputs.

- Renamed `init_test.py` in `tests/covalent_dispatcher_tests/_core/` to `execution_test.py`.

### Removed

- `exclude_from_postprocess` list which contained some non executable node types removed since only executable nodes are post processed now.

## [0.24.15] - 2022-02-11

### Fixed

- If a user's configuration file does not have a needed exeutor parameter, the default parameter (defined in _shared_files/defaults.py) is used.
- Each executor plugin is no longer initialized upon the import of Covalent. This allows required parameters in executor plugins.

## Changed

- Upon updating the configuration data with a user's configuration file, the complete set is written back to file.

## Added

- Tests for the local and base executors.

## [0.24.14] - 2022-02-11

### Added

- UI: add dashboard cards
- UI: add scaling dots background

### Changed

- UI: reduce sidebar font sizes, refine color theme
- UI: refine scrollbar styling, show on container hover
- UI: format executor parameters as YAML code
- UI: update syntax highlighting scheme
- UI: update index.html description meta tag

## [0.24.13] - 2022-02-11

### Added

- Tests for covalent/_shared_files/config.py

## [0.24.12] - 2022-02-10

### Added

- CodeQL code analyzer

## [0.24.11] - 2022-02-10

### Added

- A new dictionary `_DEFAULT_CONSTRAINTS_DEPRECATED` in defaults.py

### Changed

- The `_DEFAULT_CONSTRAINT_VALUES` dictionary now only contains the `backend` argument

## [0.24.10] - 2022-02-09

### Fixed

- Sporadically failing workflow cancellation test in tests/workflow_stack_test.py

## [0.24.9] - 2022-02-09

## Changed

- Implementation of `_port_from_pid` in covalent_dispatcher/_cli/service.py.

## Added

- Unit tests for command line interface (CLI) functionalities in covalent_dispatcher/_cli/service.py and covalent_dispatcher/_cli/cli.py.

## [0.24.8] - 2022-02-07

### Fixed

- If a user's configuration file does not have a needed parameter, the default parameter (defined in _shared_files/defaults.py) is used.

## [0.24.7] - 2022-02-07

### Added

- Typing: Add Type hint `dispatch_info` parameter.
- Documentation: Updated the return_type description in docstring.

### Changed

- Typing: Change return type annotation to `Generator`.

## [0.24.6] - 2022-02-06

### Added

- Type hint to `deserialize` method of `TransportableObject` of `covalent/_workflow/transport.py`.

### Changed

- Description of `data` in `deserialize` method of `TransportableObject` of `covalent/_workflow/transport.py` from `The serialized transportable object` to `Cloudpickled function`.

## [0.24.5] - 2022-02-05

### Fixed

- Removed dependence on Sentinel module

## [0.24.4] - 2022-02-04

### Added

- Tests across multiple versions of Python and multiple operating systems
- Documentation reflecting supported configurations

## [0.24.3] - 2022-02-04

### Changed

- Typing: Use `bool` in place of `Optional[bool]` as type annotation for `develop` parameter in `covalent_dispatcher.service._graceful_start`
- Typing: Use `Any` in place of `Optional[Any]` as type annotation for `new_value` parameter in `covalent._shared_files.config.get_config`

## [0.24.2] - 2022-02-04

### Fixed

- Updated hyperlink of "How to get the results" from "./collection/query_electron_execution_result" to "./collection/query_multiple_lattice_execution_results" in "doc/source/how_to/index.rst".
- Updated hyperlink of "How to get the result of a particular electron" from "./collection/query_multiple_lattice_execution_results" to "./collection/query_electron_execution_result" in "doc/source/how_to/index.rst".

## [0.24.1] - 2022-02-04

### Changed

- Changelog entries are now required to have the current date to enforce ordering.

## [0.24.0] - 2022-02-03

### Added

- UI: log file output - display in Output tab of all available log file output
- UI: show lattice and electron inputs
- UI: display executor attributes
- UI: display error message on failed status for lattice and electron

### Changed

- UI: re-order sidebar sections according to latest figma designs
- UI: update favicon
- UI: remove dispatch id from tab title
- UI: fit new uuids
- UI: adjust theme text primary and secondary colors

### Fixed

- UI: auto-refresh result state on initial render of listing and graph pages
- UI: graph layout issues: truncate long electron/param names

## [0.23.0] - 2022-02-03

### Added

- Added `BaseDispatcher` class to be used for creating custom dispatchers which allow connection to a dispatcher server.
- `LocalDispatcher` inheriting from `BaseDispatcher` allows connection to a local dispatcher server running on the user's machine.
- Covalent only gives interface to the `LocalDispatcher`'s `dispatch` and `dispatch_sync` methods.
- Tests for both `LocalDispatcher` and `BaseDispatcher` added.

### Changed

- Switched from using `lattice.dispatch` and `lattice.dispatch_sync` to `covalent.dispatch` and `covalent.dispatch_sync`.
- Dispatcher address now is passed as a parameter (`dispatcher_addr`) to `covalent.dispatch` and `covalent.dispatch_sync` instead of a metadata field to lattice.
- Updated tests, how tos, and tutorials to use `covalent.dispatch` and `covalent.dispatch_sync`.
- All the contents of `covalent_dispatcher/_core/__init__.py` are moved to `covalent_dispatcher/_core/execution.py` for better organization. `__init__.py` only contains function imports which are needed by external modules.
- `dispatch`, `dispatch_sync` methods deprecated from `Lattice`.

### Removed

- `_server_dispatch` method removed from `Lattice`.
- `dispatcher` metadata field removed from `lattice`.

## [0.22.19] - 2022-02-03

### Fixed

- `_write_dispatch_to_python_file` isn't called each time a task is saved. It is now only called in the final save in `_run_planned_workflow` (in covalent_dispatcher/_core/__init__.py).

## [0.22.18] - 2022-02-03

### Fixed

- Added type information to result.py

## [0.22.17] - 2022-02-02

### Added

- Replaced `"typing.Optional"` with `"str"` in covalent/executor/base.py
- Added missing type hints to `get_dispatch_context` and `write_streams_to_file` in covalent/executor/base.py, BaseExecutor

## [0.22.16] - 2022-02-02

### Added

- Functions to check if UI and dispatcher servers are running.
- Tests for the `is_ui_running` and `is_server_running` in covalent_dispatcher/_cli/service.py.

## [0.22.15] - 2022-02-01

### Fixed

- Covalent CLI command `covalent purge` will now stop the servers before deleting all the pid files.

### Added

- Test for `purge` method in covalent_dispatcher/_cli/service.py.

### Removed

- Unused `covalent_dispatcher` import from covalent_dispatcher/_cli/service.py.

### Changed

- Moved `_config_manager` import from within the `purge` method to the covalent_dispatcher/_cli/service.py for the purpose of mocking in tests.

## [0.22.14] - 2022-02-01

### Added

- Type hint to `_server_dispatch` method in `covalent/_workflow/lattice.py`.

## [0.22.13] - 2022-01-26

### Fixed

- When the local executor's `log_stdout` and `log_stderr` config variables are relative paths, they should go inside the results directory. Previously that was queried from the config, but now it's queried from the lattice metadata.

### Added

- Tests for the corresponding functions in (`covalent_dispatcher/_core/__init__.py`, `covalent/executor/base.py`, `covalent/executor/executor_plugins/local.py` and `covalent/executor/__init__.py`) affected by the bug fix.

### Changed

- Refactored `_delete_result` in result manager to give the option of deleting the result parent directory.

## [0.22.12] - 2022-01-31

### Added

- Diff check in pypi.yml ensures correct files are packaged

## [0.22.11] - 2022-01-31

### Changed

- Removed codecov token
- Removed Slack notifications from feature branches

## [0.22.10] - 2022-01-29

### Changed

- Running tests, conda, and version workflows on pull requests, not just pushes

## [0.22.9] - 2022-01-27

### Fixed

- Fixing version check action so that it doesn't run on commits that are in develop
- Edited PR template so that markdown checklist appears properly

## [0.22.8] - 2022-01-27

### Fixed

- publish workflow, using `docker buildx` to build images for x86 and ARM, prepare manifest and push to ECR so that pulls will match the correct architecture.
- typo in CONTRIBUTING
- installing `gcc` in Docker image so Docker can build wheels for `dask` and other packages that don't provide ARM wheels

### Changed

- updated versions in `requirements.txt` for `matplotlib` and `dask`

## [0.22.7] - 2022-01-27

### Added

- `MANIFEST.in` did not have `covalent_dispatcher/_service` in it due to which the PyPi package was not being built correctly. Added the `covalent_dispatcher/_service` to the `MANIFEST.in` file.

### Fixed

- setuptools properly including data files during installation

## [0.22.6] - 2022-01-26

### Fixed

- Added service folder in covalent dispatcher to package.

## [0.22.5] - 2022-01-25

### Fixed

- `README.md` images now use master branch's raw image urls hosted on <https://github.com> instead of <https://raw.githubusercontent.com>. Also, switched image rendering from html to markdown.

## [0.22.4] - 2022-01-25

### Fixed

- dispatcher server app included in sdist
- raw image urls properly used

## [0.22.3] - 2022-01-25

### Fixed

- raw image urls used in readme

## [0.22.2] - 2022-01-25

### Fixed

- pypi upload

## [0.22.1] - 2022-01-25

### Added

- Code of conduct
- Manifest.in file
- Citation info
- Action to upload to pypi

### Fixed

- Absolute URLs used in README
- Workflow badges updated URLs
- `install_package_data` -> `include_package_data` in `setup.py`

## [0.22.0] - 2022-01-25

### Changed

- Using public ECR for Docker release

## [0.21.0] - 2022-01-25

### Added

- GitHub pull request templates

## [0.20.0] - 2022-01-25

### Added

- GitHub issue templates

## [0.19.0] - 2022-01-25

### Changed

- Covalent Beta Release

## [0.18.9] - 2022-01-24

### Fixed

- iframe in the docs landing page is now responsive

## [0.18.8] - 2022-01-24

### Changed

- Temporarily removed output tab
- Truncated dispatch id to fit left sidebar, add tooltip to show full id

## [0.18.7] - 2022-01-24

### Changed

- Many stylistic improvements to documentation, README, and CONTRIBUTING.

## [0.18.6] - 2022-01-24

### Added

- Test added to check whether an already decorated function works as expected with Covalent.
- `pennylane` package added to the `requirements-dev.txt` file.

### Changed

- Now using `inspect.signature` instead of `function.__code__` to get the names of function's parameters.

## [0.18.5] - 2022-01-21

### Fixed

- Various CI fixes, including rolling back regression in version validation, caching on s3 hosted badges, applying releases and tags correctly.

## [0.18.4] - 2022-01-21

### Changed

- Removed comments and unused functions in covalent_dispatcher
- `result_class.py` renamed to `result.py`

### Fixed

- Version was not being properly imported inside `covalent/__init__.py`
- `dispatch_sync` was not previously using the `results_dir` metadata field

### Removed

- Credentials in config
- `generate_random_filename_in_cache`
- `is_any_atom`
- `to_json`
- `show_subgraph` option in `draw`
- `calculate_node`

## [0.18.3] - 2022-01-20

### Fixed

- The gunicorn servers now restart more gracefully

## [0.18.2] - 2022-01-21

### Changed

- `tempdir` metadata field removed and replaced with `executor.local.cache_dir`

## [0.18.1] - 2022-01-11

## Added

- Concepts page

## [0.18.0] - 2022-01-20

### Added

- `Result.CANCELLED` status to represent the status of a cancelled dispatch.
- Condition to cancel the whole dispatch if any of the nodes are cancelled.
- `cancel_workflow` function which uses a shared variable provided by Dask (`dask.distributed.Variable`) in a dask client to inform nodes to stop execution.
- Cancel function for dispatcher server API which will allow the server to terminate the dispatch.
- How to notebook for cancelling a dispatched job.
- Test to verify whether cancellation of dispatched jobs is working as expected.
- `cancel` function is available as `covalent.cancel`.

### Changed

- In file `covalent/_shared_files/config.py` instead of using a variable to store and then return the config data, now directly returning the configuration.
- Using `fire_and_forget` to dispatch a job instead of a dictionary of Dask's `Future` objects so that we won't have to manage the lifecycle of those futures.
- The `test_run_dispatcher` test was changed to reflect that the dispatcher no longer uses a dictionary of future objects as it was not being utilized anywhere.

### Removed

- `with dask_client` context was removed as the client created in `covalent_dispatcher/_core/__init__.py` is already being used even without the context. Furthermore, it creates issues when that context is exited which is unnecessary at the first place hence not needed to be resolved.

## [0.17.5] - 2022-01-19

### Changed

- Results directory uses a relative path by default and can be overridden by the environment variable `COVALENT_RESULTS_DIR`.

## [0.17.4] - 2022-01-19

### Changed

- Executor parameters use defaults specified in config TOML
- If relative paths are supplied for stdout and stderr, those files are created inside the results directory

## [0.17.3] - 2022-01-18

### Added

- Sync function
- Covalent CLI tool can restart in developer mode

### Fixed

- Updated the UI address referenced in the README

## [0.17.2] - 2022-01-12

### Added

- Quantum gravity tutorial

### Changed

- Moved VERSION file to top level

## [0.17.1] - 2022-01-19

### Added

- `error` attribute was added to the results object to show which node failed and the reason behind it.
- `stdout` and `stderr` attributes were added to a node's result to store any stdout and stderr printing done inside an electron/node.
- Test to verify whether `stdout` and `stderr` are being stored in the result object.

### Changed

- Redesign of how `redirect_stdout` and `redirect_stderr` contexts in executor now work to allow storing their respective outputs.
- Executors now also return `stdout` and `stderr` strings, along with the execution output, so that they can be stored in their result object.

## [0.17.0] - 2022-01-18

### Added

- Added an attribute `__code__` to electron and lattice which is a copy of their respective function's `__code__` attribute.
- Positional arguments, `args`, are now merged with keyword arguments, `kwargs`, as close as possible to where they are passed. This was done to make sure we support both with minimal changes and without losing the name of variables passed.
- Tests to ensure usage of positional arguments works as intended.

### Changed

- Slight rework to how any print statements in lattice are sent to null.
- Changed `test_dispatcher_functional` in `basic_dispatcher_test.py` to account for the support of `args` and removed a an unnecessary `print` statement.

### Removed

- Removed `args` from electron's `init` as it wasn't being used anywhere.

## [0.16.1] - 2022-01-18

### Changed

- Requirement changed from `dask[complete]` to `dask[distributed]`.

## [0.16.0] - 2022-01-14

### Added

- New UI static demo build
- New UI toolbar functions - orientation, toggle params, minimap
- Sortable and searchable lattice name row

### Changed

- Numerous UI style tweaks, mostly around dispatches table states

### Fixed

- Node sidebar info now updates correctly

## [0.15.11] - 2022-01-18

### Removed

- Unused numpy requirement. Note that numpy is still being installed indirectly as other packages in the requirements rely on it.

## [0.15.10] - 2022-01-16

## Added

- How-to guide for Covalent dispatcher CLI.

## [0.15.9] - 2022-01-18

### Changed

- Switched from using human readable ids to using UUIDs

### Removed

- `human-id` package was removed along with its mention in `requirements.txt` and `meta.yaml`

## [0.15.8] - 2022-01-17

### Removed

- Code breaking text from CLI api documentation.
- Unwanted covalent_dispatcher rst file.

### Changed

- Installation of entire covalent_dispatcher instead of covalent_dispatcher/_service in setup.py.

## [0.15.7] - 2022-01-13

### Fixed

- Functions with multi-line or really long decorators are properly serialized in dispatch_source.py.
- Multi-line Covalent output is properly commented out in dispatch_source.py.

## [0.15.6] - 2022-01-11

### Fixed

- Sub-lattice functions are successfully serialized in the utils.py get_serialized_function_str.

### Added

- Function to scan utilized source files and return a set of imported modules (utils.get_imports_from_source)

## [0.15.5] - 2022-01-12

### Changed

- UI runs on port 47007 and the dispatcher runs on port 48008. This is so that when the servers are later merged, users continue using port 47007 in the browser.
- Small modifications to the documentation
- Small fix to the README

### Removed

- Removed a directory `generated` which was improperly added
- Dispatcher web interface
- sqlalchemy requirement

## [0.15.4] - 2022-01-11

### Changed

- In file `covalent/executor/base.py`, `pickle` was changed to `cloudpickle` because of its universal pickling ability.

### Added

- In docstring of `BaseExecutor`, a note was added specifying that `covalent` with its dependencies is assumed to be installed in the conda environments.
- Above note was also added to the conda env selector how-to.

## [0.15.3] - 2022-01-11

### Changed

- Replaced the generic `RuntimeError` telling users to check if there is an object manipulation taking place inside the lattice to a simple warning. This makes the original error more visible.

## [0.15.2] - 2022-01-11

### Added

- If condition added for handling the case where `__getattr__` of an electron is accessed to detect magic functions.

### Changed

- `ActiveLatticeManager` now subclasses from `threading.local` to make it thread-safe.
- `ValueError` in the lattice manager's `claim` function now also shows the name of the lattice that is currently claimed.
- Changed docstring of `ActiveLatticeManager` to note that now it is thread-safe.
- Sublattice dispatching now no longer deletes the result object file and is dispatched normally instead of in a serverless manner.
- `simulate_nitrogen_and_copper_slab_interaction.ipynb` notebook tutorial now does normal dispatching as well instead of serverless dispatching. Also, now 7 datapoints will be shown instead of 10 earlier.

## [0.15.1] - 2022-01-11

### Fixed

- Passing AWS credentials to reusable workflows as a secret

## [0.15.0] - 2022-01-10

### Added

- Action to push development image to ECR

### Changed

- Made the publish action reusable and callable

## [0.14.1] - 2022-01-02

### Changed

- Updated the README
- Updated classifiers in the setup.py file
- Massaged some RTD pages

## [0.14.0] - 2022-01-07

### Added

- Action to push static UI to S3

## [0.13.2] - 2022-01-07

### Changed

- Completed new UI design work

## [0.13.1] - 2022-01-02

### Added

- Added eventlet requirement

### Changed

- The CLI tool can now manage the UI flask server as well
- [Breaking] The CLI option `-t` has been changed to `-d`, which starts the servers in developer mode and exposes unit tests to the server.

## [0.13.0] - 2022-01-01

### Added

- Config manager in `covalent/_shared_files/config.py`
- Default location for the main config file can be overridden using the environment variable `COVALENT_CONFIG_DIR`
- Ability to set and get configuration using `get_config` and `set_config`

### Changed

- The flask servers now reference the config file
- Defaults reference the config file

### Fixed

- `ValueError` caught when running `covalent stop`
- One of the functional tests was using a malformed path

### Deprecated

- The `electron.to_json` function
- The `generate_random_filename_in_cache` function

### Removed

- The `get_api_token` function

## [0.12.13] - 2022-01-04

## Removed

- Tutorial section headings

## Fixed

- Plot background white color

## [0.12.12] - 2022-01-06

### Fixed

- Having a print statement inside electron and lattice code no longer causes the workflow to fail.

## [0.12.11] - 2022-01-04

### Added

- Completed UI feature set for first release

### Changed

- UI server result serialization improvements
- UI result update webhook no longer fails on request exceptions, logs warning intead

## [0.12.10] - 2021-12-17

### Added

- Astrophysics tutorial

## [0.12.9] - 2022-01-04

### Added

- Added `get_all_node_results` method in `result_class.py` to return result of all node executions.

- Added `test_parallelilization` test to verify whether the execution is now being achieved in parallel.

### Changed

- Removed `LocalCluster` cluster creation usage to a simple `Client` one from Dask.

- Removed unnecessary `to_run` function as we no longer needed to run execution through an asyncio loop.

- Removed `async` from function definition of previously asynchronous functions, `_run_task`, `_run_planned_workflow`, `_plan_workflow`, and `_run_workflow`.

- Removed `uvloop` from requirements.

- Renamed `test_get_results` to `test_get_result`.

- Reran the how to notebooks where execution time was mentioned.

- Changed how `dispatch_info` context manager was working to account for multiple nodes accessing it at the same time.

## [0.12.8] - 2022-01-02

### Changed

- Changed the software license to GNU Affero 3.0

### Removed

- `covalent-ui` directory

## [0.12.7] - 2021-12-29

### Fixed

- Gunicorn logging now uses the `capture-output` flag instead of redirecting stdout and stderr

## [0.12.6] - 2021-12-23

### Changed

- Cleaned up the requirements and moved developer requirements to a separate file inside `tests`

## [0.12.5] - 2021-12-16

### Added

- Conda build CI job

## [0.12.4] - 2021-12-23

### Changed

- Gunicorn server now checks for port availability before starting

### Fixed

- The `covalent start` function now prints the correct port if the server is already running.

## [0.12.3] - 2021-12-14

### Added

- Covalent tutorial comparing quantum support vector machines with support vector machine algorithms implemented in qiskit and scikit-learn.

## [0.12.2] - 2021-12-16

### Fixed

- Now using `--daemon` in gunicorn to start the server, which was the original intention.

## [0.12.1] - 2021-12-16

### Fixed

- Removed finance references from docs
- Fixed some other small errors

### Removed

- Removed one of the failing how-to tests from the functional test suite

## [0.12.0] - 2021-12-16

### Added

- Web UI prototype

## [0.11.1] - 2021-12-14

### Added

- CLI command `covalent status` shows port information

### Fixed

- gunicorn management improved

## [0.11.0] - 2021-12-14

### Added

- Slack notifications for test status

## [0.10.4] - 2021-12-15

### Fixed

- Specifying a non-default results directory in a sub-lattice no longer causes a failure in lattice execution.

## [0.10.3] - 2021-12-14

### Added

- Functional tests for how-to's in documentation

### Changed

- Moved example script to a functional test in the pipeline
- Added a test flag to the CLI tool

## [0.10.2] - 2021-12-14

### Fixed

- Check that only `kwargs` without any default values in the workflow definition need to be passed in `lattice.draw(ax=ax, **kwargs)`.

### Added

- Function to check whether all the parameters without default values for a callable function has been passed added to shared utils.

## [0.10.1] - 2021-12-13

### Fixed

- Content and style fixes for getting started doc.

## [0.10.0] - 2021-12-12

### Changed

- Remove all imports from the `covalent` to the `covalent_dispatcher`, except for `_dispatch_serverless`
- Moved CLI into `covalent_dispatcher`
- Moved executors to `covalent` directory

## [0.9.1] - 2021-12-13

### Fixed

- Updated CONTRIBUTING to clarify docstring style.
- Fixed docstrings for `calculate_node` and `check_constraint_specific_sum`.

## [0.9.0] - 2021-12-10

### Added

- `prefix_separator` for separating non-executable node types from executable ones.

- `subscript_prefix`, `generator_prefix`, `sublattice_prefix`, `attr_prefix` for prefixes of subscripts, generators,
  sublattices, and attributes, when called on an electron and added to the transport graph.

- `exclude_from_postprocess` list of prefixes to denote those nodes which won't be used in post processing the workflow.

- `__int__()`, `__float__()`, `__complex__()` for converting a node to an integer, float, or complex to a value of 0 then handling those types in post processing.

- `__iter__()` generator added to Electron for supporting multiple return values from an electron execution.

- `__getattr__()` added to Electron for supporting attribute access on the node output.

- `__getitem__()` added to Electron for supporting subscripting on the node output.

- `electron_outputs` added as an attribute to lattice.

### Changed

- `electron_list_prefix`, `electron_dict_prefix`, `parameter_prefix` modified to reflect new way to assign prefixes to nodes.

- In `build_graph` instead of ignoring all exceptions, now the exception is shown alongwith the runtime error notifying that object manipulation should be avoided inside a lattice.

- `node_id` changed to `self.node_id` in Electron's `__call__()`.

- `parameter` type electrons now have the default metadata instead of empty dictionary.

- Instead of deserializing and checking whether a sublattice is there, now a `sublattice_prefix` is used to denote when a node is a sublattice.

- In `dispatcher_stack_test`, `test_dispatcher_flow` updated to indicate the new use of `parameter_prefix`.

### Fixed

- When an execution fails due to something happening in `run_workflow`, then result object's status is now failed and the object is saved alongwith throwing the appropriate exception.

## [0.8.5] - 2021-12-10

### Added

- Added tests for choosing specific executors inside electron initialization.
- Added test for choosing specific Conda environments inside electron initialization.

## [0.8.4] - 2021-12-10

### Changed

- Removed _shared_files directory and contents from covalent_dispatcher. Logging in covalent_dispatcher now uses the logger in covalent/_shared_files/logging.py.

## [0.8.3] - 2021-12-10

### Fixed

- Decorator symbols were added to the pseudo-code in the quantum chemistry tutorial.

## [0.8.2] - 2021-12-06

### Added

- Quantum chemistry tutorial.

## [0.8.1] - 2021-12-08

### Added

- Docstrings with typehints for covalent dispatcher functions added.

### Changed

- Replaced `node` to `node_id` in `electron.py`.

- Removed unnecessary `enumerate` in `covalent_dispatcher/_core/__init__.py`.

- Removed `get_node_device_mapping` function from `covalent_dispatcher/_core/__init__.py`
  and moved the definition to directly add the mapping to `workflow_schedule`.

- Replaced iterable length comparison for `executor_specific_exec_cmds` from `if len(executor_specific_exec_cmds) > 0`
  to `if executor_specific_exec_cmds`.

## [0.8.0] - 2021-12-03

### Added

- Executors can now accept the name of a Conda environment. If that environment exists, the operations of any electron using that executor are performed in that Conda environment.

## [0.7.6] - 2021-12-02

### Changed

- How to estimate lattice execution time has been renamed to How to query lattice execution time.
- Change result querying syntax in how-to guides from `lattice.get_result` to
  `covalent.get_result`.
- Choose random port for Dask dashboard address by setting `dashboard_address` to ':0' in
  `LocalCluster`.

## [0.7.5] - 2021-12-02

### Fixed

- "Default" executor plugins are included as part of the package upon install.

## [0.7.4] - 2021-12-02

### Fixed

- Upgraded dask to 2021.10.0 based on a vulnerability report

## [0.7.3] - 2021-12-02

### Added

- Transportable object tests
- Transport graph tests

### Changed

- Variable name node_num to node_id
- Variable name node_idx to node_id

### Fixed

- Transport graph `get_dependencies()` method return type was changed from Dict to List

## [0.7.2] - 2021-12-01

### Fixed

- Date handling in changelog validation

### Removed

- GitLab CI YAML

## [0.7.1] - 2021-12-02

### Added

- A new parameter to a node's result called `sublattice_result` is added.
  This will be of a `Result` type and will contain the result of that sublattice's
  execution. If a normal electron is executed, this will be `None`.

- In `_delete_result` function in `results_manager.py`, an empty results directory
  will now be deleted.

- Name of a sublattice node will also contain `(sublattice)`.

- Added `_dispatch_sync_serverless` which synchronously dispatches without a server
  and waits for a result to be returned. This is the method used to dispatch a sublattice.

- Test for sublatticing is added.

- How-to guide added for sublatticing explaining the new features.

### Changed

- Partially changed `draw` function in `lattice.py` to also draw the subgraph
  of the sublattice when drawing the main graph of the lattice. The change is
  incomplete as we intend to add this feature later.

- Instead of returning `plt`, `draw` now returns the `ax` object.

- `__call__` function in `lattice.py` now runs the lattice's function normally
  instead of dispatching it.

- `_run_task` function now checks whether current node is a sublattice and acts
  accordingly.

### Fixed

- Unnecessary lines to rename the node's name in `covalent_dispatcher/_core/__init__.py` are removed.

- `test_electron_takes_nested_iterables` test was being ignored due to a spelling mistake. Fixed and
  modified to follow the new pattern.

## [0.7.0] - 2021-12-01

### Added

- Electrons can now accept an executor object using the "backend" keyword argument. "backend" can still take a string naming the executor module.
- Electrons and lattices no longer have Slurm metadata associated with the executor, as that information should be contained in the executor object being used as an input argument.
- The "backend" keyword can still be a string specifying the executor module, but only if the executor doesn't need any metadata.
- Executor plugin classes are now directly available to covalent, eg: covalent.executor.LocalExecutor().

## [0.6.7] - 2021-12-01

### Added

- Docstrings without examples for all the functions in core covalent.
- Typehints in those functions as well.
- Used `typing.TYPE_CHECKING` to prevent cyclic imports when writing typehints.

### Changed

- `convert_to_lattice_function` renamed to `convert_to_lattice_function_call`.
- Context managers now raise a `ValueError` instead of a generic `Exception`.

## [0.6.6] - 2021-11-30

### Fixed

- Fixed the version used in the documentation
- Fixed the badge URLs to prevent caching

## [0.6.5] - 2021-11-30

### Fixed

- Broken how-to links

### Removed

- Redundant lines from .gitignore
- *.ipynb from .gitignore

## [0.6.4] - 2021-11-30

### Added

- How-to guides for workflow orchestration.
  - How to construct an electron
  - How to construct a lattice
  - How to add an electron to lattice
  - How to visualize the lattice
  - How to add constraints to lattices
- How-to guides for workflow and subtask execution.
  - How to execute individual electrons
  - How to execute a lattice
  - How to execute multiple lattices
- How-to guides for status querying.
  - How to query electron execution status
  - How to query lattice execution status
  - How to query lattice execution time
- How-to guides for results collection
  - How to query electron execution results
  - How to query lattice execution results
  - How to query multiple lattice execution results
- Str method for the results object.

### Fixed

- Saving the electron execution status when the subtask is running.

## [0.6.3] - 2021-11-29

### Removed

- JWT token requirement.
- Covalent dispatcher login requirement.
- Update covalent login reference in README.md.
- Changed the default dispatcher server port from 5000 to 47007.

## [0.6.2] - 2021-11-28

### Added

- Github action for tests and coverage
- Badges for tests and coverage
- If tests pass then develop is pushed to master
- Add release action which tags and creates a release for minor version upgrades
- Add badges action which runs linter, and upload badges for version, linter score, and platform
- Add publish action (and badge) which builds a Docker image and uploads it to the AWS ECR

## [0.6.1] - 2021-11-27

### Added

- Github action which checks version increment and changelog entry

## [0.6.0] - 2021-11-26

### Added

- New Covalent RTD theme
- sphinx extension sphinx-click for CLI RTD
- Sections in RTD
- init.py in both covalent-dispatcher logger module and cli module for it to be importable in sphinx

### Changed

- docutils version that was conflicting with sphinx

### Removed

- Old aq-theme

## [0.5.1] - 2021-11-25

### Added

- Integration tests combining both covalent and covalent-dispatcher modules to test that
  lattice workflow are properly planned and executed.
- Integration tests for the covalent-dispatcher init module.
- pytest-asyncio added to requirements.

## [0.5.0] - 2021-11-23

### Added

- Results manager file to get results from a file, delete a result, and redispatch a result object.
- Results can also be awaited to only return a result if it has either been completed or failed.
- Results class which is used to store the results with all the information needed to be used again along with saving the results to a file functionality.
- A result object will be a mercurial object which will be updated by the dispatcher and saved to a file throughout the dispatching and execution parts.
- Direct manipulation of the transport graph inside a result object takes place.
- Utility to convert a function definition string to a function and vice-versa.
- Status class to denote the status of a result object and of each node execution in the transport graph.
- Start and end times are now also stored for each node execution as well as for the whole dispatch.
- Logging of `stdout` and `stderr` can be done by passing in the `log_stdout`, `log_stderr` named metadata respectively while dispatching.
- In order to get the result of a certain dispatch, the `dispatch_id`, the `results_dir`, and the `wait` parameter can be passed in. If everything is default, then only the dispatch id is required, waiting will not be done, and the result directory will be in the current working directory with folder name as `results/` inside which every new dispatch will have a new folder named according to their respective dispatch ids, containing:
  - `result.pkl` - (Cloud)pickled result object.
  - `result_info.yaml` - yaml file with high level information about the result and its execution.
  - `dispatch_source.py` - python file generated, containing the original function definitions of lattice and electrons which can be used to dispatch again.

### Changed

- `logfile` named metadata is now `slurm_logfile`.
- Instead of using `jsonpickle`, `cloudpickle` is being used everywhere to maintain consistency.
- `to_json` function uses `json` instead of `jsonpickle` now in electron and lattice definitions.
- `post_processing` moved to the dispatcher, so the dispatcher will now store a finished execution result in the results folder as specified by the user with no requirement of post processing it from the client/user side.
- `run_task` function in dispatcher modified to check if a node has completed execution and return it if it has, else continue its execution. This also takes care of cases if the server has been closed mid execution, then it can be started again from the last saved state, and the user won't have to wait for the whole execution.
- Instead of passing in the transport graph and dispatch id everywhere, the result object is being passed around, except for the `asyncio` part where the dispatch id and results directory is being passed which afterwards lets the core dispatcher know where to get the result object from and operate on it.
- Getting result of parent node executions of the graph, is now being done using the result object's graph. Storing of each execution's result is also done there.
- Tests updated to reflect the changes made. They are also being run in a serverless manner.

### Removed

- `LatticeResult` class removed.
- `jsonpickle` requirement removed.
- `WorkflowExecutionResult`, `TaskExecutionResult`, and `ExecutionError` singleton classes removed.

### Fixed

- Commented out the `jwt_required()` part in `covalent-dispatcher/_service/app.py`, may be removed in later iterations.
- Dispatcher server will now return the error message in the response of getting result if it fails instead of sending every result ever as a response.

## [0.4.3] - 2021-11-23

### Added

- Added a note in Known Issues regarding port conflict warning.

## [0.4.2] - 2021-11-24

### Added

- Added badges to README.md

## [0.4.1] - 2021-11-23

### Changed

- Removed old coverage badge and fixed the badge URL

## [0.4.0] - 2021-11-23

### Added

- Codecov integrations and badge

### Fixed

- Detached pipelines no longer created

## [0.3.0] - 2021-11-23

### Added

- Wrote a Code of Conduct based on <https://www.contributor-covenant.org/>
- Added installation and environment setup details in CONTRIBUTING
- Added Known Issues section to README

## [0.2.0] - 2021-11-22

### Changed

- Removed non-open-source executors from Covalent. The local SLURM executor is now
- a separate repo. Executors are now plugins.

## [0.1.0] - 2021-11-19

### Added

- Pythonic CLI tool. Install the package and run `covalent --help` for a usage description.
- Login and logout functionality.
- Executor registration/deregistration skeleton code.
- Dispatcher service start, stop, status, and restart.

### Changed

- JWT token is stored to file instead of in an environment variable.
- The Dask client attempts to connect to an existing server.

### Removed

- Removed the Bash CLI tool.

### Fixed

- Version assignment in the covalent init file.

## [0.0.3] - 2021-11-17

### Fixed

- Fixed the Dockerfile so that it runs the dispatcher server from the covalent repo.

## [0.0.2] - 2021-11-15

### Changed

- Single line change in ci script so that it doesn't exit after validating the version.
- Using `rules` in `pytest` so that the behavior in test stage is consistent.

## [0.0.1] - 2021-11-15

### Added

- CHANGELOG.md to track changes (this file).
- Semantic versioning in VERSION.
- CI pipeline job to enforce versioning.<|MERGE_RESOLUTION|>--- conflicted
+++ resolved
@@ -7,7 +7,6 @@
 
 ## [UNRELEASED]
 
-<<<<<<< HEAD
 ### Added
 
 - `covalent/_results_manager/write_result_to_db.py` module for saving decomposed result to the database.
@@ -17,7 +16,7 @@
 
 - Electron `type` column to a string type rather than an `ElectronType` in DB models.
 - Primary keys from `BigInteger` to `Integer` in DB models.
-=======
+
 ## [0.119.0] - 2022-07-03
 ### Authors
 @cjao 
@@ -26,7 +25,6 @@
 ### Added
 
 - Introduce support for pip dependencies
->>>>>>> 3490f73b
 
 ## [0.118.0] - 2022-07-02
 ### Authors
