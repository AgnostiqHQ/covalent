# Changelog

All notable changes to this project will be documented in this file.

The format is based on [Keep a Changelog](https://keepachangelog.com/en/1.0.0/),
and this project adheres to [Semantic Versioning](https://semver.org/spec/v2.0.0.html).

## [UNRELEASED]

<<<<<<< HEAD
### Fixed

- Fixes Reverse IP problem. All References to `0.0.0.0` are changed to `localhost` . More details can be found [here](https://github.com/AgnostiqHQ/covalent/issues/202)
=======
### Operations

- Added Github push changelog workflow to append commiters username
- Reusable JavaScript action to parse changelog and update version
>>>>>>> 6f16d8f4

## [0.113.0] - 2022-06-21

### Added

- Introduce new db models and object store backends

### Operations

- Syntax fix in hotfix.yml

### Docs

- Added new tutorial: Linear and convolutional autoencoders

## [0.112.0] - 2022-06-20

### Changed

- Changed async version on webapp package-lock file.

## [0.111.0] - 2022-06-20

### Changed

- Changed eventsource version on webapp package-lock file.

### Docs

- Added new tutorial: Covalentified version of the Pennylane Variational Classifier tutorial.

## [0.110.3] - 2022-06-17

### Fixed

- Fix error when parsing electron positional arguments in workflows

### Docs

- Remove hardcoding version info in README.md

## [0.110.2] - 2022-06-10

### Docs

- Fix MNIST tutorial
- Fix Quantum Gravity tutorial
- Update RTD with migration guide compatible with latest release
- Convert all references to `covalent start` from Jupyter notebooks to markdown statements
- Update release notes summary in README.md
- Fixed display issues with figure (in dark mode) and bullet points in tutorials

### Operations

- Added a retry block to the webapp build step in `tests.yml`

## [0.110.1] - 2022-06-10

### Fixed

- Configure dask to not use daemonic processes when creating a cluster

### Operations

- Sync the VERSION file within `covalent` directory to match the root level VERSION
- Manually patch `covalent/VERSION`

## [0.110.0] - 2022-06-10

### Changed

- Web GUI list size and status label colors changed.
- Web GUI graph running icon changed to non-static icon.

### Docs

- Removed references to the Dask executor in RTD as they are no longer needed.

## [0.109.1] - 2022-06-10

### Fixed

- `covalent --version` now works for PyPI releases

## [0.109.0] - 2022-06-10

### Docs

- Update CLI help statements

### Added

- Add CLI functionality to start covalent with/without Dask
- Add CLI support to parse `covalent_ui.log` file

### Operations

- Updating codeowners to establish engineering & psiog ownership

### Docs

- Added new tutorial: Training quantum embedding kernels for classification.

## [0.108.0] - 2022-06-08

### Added

- WCI yaml file

### Docs

- Add pandoc installation updates to contributing guide

## [0.107.0] - 2022-06-07

### Changed

- Skipping stdout/stderr redirection tests until implemented in Dask parent process

### Added

- Simplifed starting the dask cluster using `multiprocessing`
- Added `bokeh==2.4.3` to requirements.txt to enable view Dask dashboard

### Fixed

- Changelog-reminder action now works for PRs from forks.

## [0.106.2] - 2022-06-06

### Fixed

- Specifying the version for package `furo` to `2022.4.7` to prevent breaking doc builds

### Docs

- Added new tutorial: Using Covalent with PennyLane for hybrid computation.

## [0.106.1] - 2022-06-01

### Fixed

- Changelog-reminder action now works for PRs from forks

### Docs

- Removed references to microservices in RTD
- Updated README.md.
- Changed `ct.electron` to `ct.lattice(executor=dask_executor)` in MNIST classifier tutorial

## [0.106.0] - 2022-05-26

### Changed

- Visual theme for Webapp GUI changed in accordance to new theme
- Fonts, colors, icons have been updated

## [0.105.0] - 2022-05-25

### Added

- Add a pre-commit hook for `detect-secrets`.
- Updated the actions in accordance with the migration done in the previous version.

## [0.104.0] - 2022-05-23

### Changed

- Services have been moved to a different codebase. This repo is now hosting the Covalent SDK, local dispatcher backend, Covalent web GUI, and documentation. Version is bumped to `0.104.0` in order to avoid conflicts.
- Update tests to match the current dispatcher api
- Skip testing dask executor until dask executor plugin is made public
- Using 2 thread pools to manage multiple workflows better and the other one for executing electrons in parallel.

### Fixed

- Add psutil and PyYAML to requirements.txt
- Passing the same Electron to multiple inputs of an Electron now works. UI fix pending.
- Dask from `requirements.txt`.

### Removed

- Asyncio usage for electron level concurrency.
- References to dask

### Added

- Functional test added for dask executor with the cluster running locally.
- Scalability tests for different workflows and workflow sizes under `tests/stress_tests/scripts`
- Add sample performance testing workflows under `tests/stress_tests`
- Add pipelines to continuously run the tutorial notebooks
- Create notebook with tasks from RTD

## [0.32.3] - 2022-03-16

### Fixed

- Fix missing UI graph edges between parameters and electrons in certain cases.
- Fix UI crashes in cases where legacy localStorage state was being loaded.

## [0.32.2] - 2022-03-16

### Added

- Images for graphs generated in tutorials and how-tos.
- Note for quantum gravity tutorial to tell users that `tensorflow` doesn't work on M1 Macs.
- `Known Issues` added to `README.md`

### Fixed

- `draw` function usage in tutorials and how-tos now reflects the UI images generated instead of using graphviz.
- Images now render properly in RTD of how-tos.

### Changed

- Reran all the tutorials that could run, generating the outputs again.

## [0.32.1] - 2022-03-15

### Fixed

- CLI now starts server directly in the subprocess instead of as a daemon
- Logs are provided as pipes to Popen instead of using a shell redirect
- Restart behavior fixed
- Default port in `covalent_ui/app.py` uses the config manager

### Removed

- `_graceful_restart` function no longer needed without gunicorn

## [0.32.0] - 2022-03-11

### Added

- Dispatcher microservice API endpoint to dispatch and update workflow.
- Added get runnable task endpoint.

## [0.31.0] - 2022-03-11

### Added

- Runner component's main functionality to run a set of tasks, cancel a task, and get a task's status added to its api.

## [0.30.5] - 2022-03-11

### Updated

- Updated Workflow endpoints & API spec to support upload & download of result objects as pickle files

## [0.30.4] - 2022-03-11

### Fixed

- When executing a task on an alternate Conda environment, Covalent no longer has to be installed on that environment. Previously, a Covalent object (the execution function as a TransportableObject) was passed to the environment. Now it is deserialized to a "normal" Python function, which is passed to the alternate Conda environment.

## [0.30.3] - 2022-03-11

### Fixed

- Fixed the order of output storage in `post_process` which should have been the order in which the electron functions are called instead of being the order in which they are executed. This fixes the order in which the replacement of function calls with their output happens, which further fixes any discrepencies in the results obtained by the user.

- Fixed the `post_process` test to check the order as well.

## [0.30.2] - 2022-03-11

### Changed

- Updated eventlet to 0.31.0

## [0.30.1] - 2022-03-10

### Fixed

- Eliminate unhandled exception in Covalent UI backend when calling fetch_result.

## [0.30.0] - 2022-03-09

### Added

- Skeleton code for writing the different services corresponding to each component in the open source refactor.
- OpenAPI specifications for each of the services.

## [0.29.3] - 2022-03-09

### Fixed

- Covalent UI is built in the Dockerfile, the setup file, the pypi workflow, the tests workflow, and the conda build script.

## [0.29.2] - 2022-03-09

### Added

- Defaults defined in executor plugins are read and used to update the in-memory config, as well as the user config file. But only if the parameter in question wasn't already defined.

### Changed

- Input parameter names and docstrings in _shared_files.config.update_config were changed for clarity.

## [0.29.1] - 2022-03-07

### Changed

- Updated fail-fast strategy to run all tests.

## [0.29.0] - 2022-03-07

### Added

- DispatchDB for storing dispatched results

### Changed

- UI loads dispatches from DispatchDB instead of browser local storage

## [0.28.3] - 2022-03-03

### Fixed

Installed executor plugins don't have to be referred to by their full module name. Eg, use "custom_executor", instead of "covalent_custom_plugin.custom_executor".

## [0.28.2] - 2022-03-03

### Added

- A brief overview of the tutorial structure in the MNIST classification tutorial.

## [0.28.1] - 2022-03-02

### Added

- Conda installation is only supported for Linux in the `Getting Started` guide.
- MNIST classifier tutorial.

### Removed

- Removed handling of default values of function parameters in `get_named_params` in `covalent/_shared_files/utils.py`. So, it is actually being handled by not being handled since now `named_args` and `named_kwargs` will only contain parameters that were passed during the function call and not all of them.

## [0.28.0] - 2022-03-02

### Added

- Lepton support, including for Python modules and C libraries
- How-to guides showing how to use leptons for each of these

## [0.27.6] - 2022-03-01

### Added

- Added feature development basic steps in CONTRIBUTING.md.
- Added section on locally building RTD (read the docs) in the contributing guide.

## [0.27.5] - 2022-03-01

### Fixed

- Missing UI input data after backend change - needed to be derived from graph for electrons, lattice inputs fixed on server-side, combining name and positional args
- Broken UI graph due to variable->edge_name renaming
- Missing UI executor data after server-side renaming

## [0.27.4] - 2022-02-28

### Fixed

- Path used in `covalent/executor/__init__.py` for executor plugin modules needed updating to `covalent/executor/executor_plugins`

### Removed

- Disabled workflow cancellation test due to inconsistent outcomes. Test will be re-enabled after cancellation mechanisms are investigated further.

## [0.27.3] - 2022-02-25

### Added

- Added `USING_DOCKER.md` guide for running docker container.
- Added cli args to covalent UI flask server `covalent_ui/app.py` to modify port and log file path.

### Removed

- Removed gunicorn from cli and Dockerfile.

### Changed

- Updated cli `covalent_dispatcher/_cli/service.py` to run flask server directly, and removed dispatcher and UI flags.
- Using Flask blueprints to merge Dispatcher and UI servers.
- Updated Dockerfile to run flask server directly.
- Creating server PID file manually in `covalent_dispatcher/_cli/service.py`.
- Updated tests and docs to reflect merged servers.
- Changed all mentions of port 47007 (for old UI server) to 48008.

## [0.27.2] - 2022-02-24

### Changed

- Removed unnecessary blockquotes from the How-To guide for creating custom executors
- Changed "Covalent Cloud" to "Covalent" in the main code text

## [0.27.1] - 2022-02-24

### Removed

- Removed AQ-Engineers from CODEOWNERS in order to fix PR review notifications

## [0.27.0] - 2022-02-24

### Added

- Support for positional only, positional or keyword, variable positional, keyword only, variable keyword types of parameters is now added, e.g an electron can now use variable args and variable kwargs if the number/names of parameters are unknown during definition as `def task(*args, **kwargs)` which wasn't possible before.

- `Lattice.args` added to store positional arguments passed to the lattice's workflow function.

- `get_named_params` function added in `_shared_files/utils.py` which will return a tuple containing named positional arguments and named keyword arguments. The names help in showing and storing these parameters in the transport graph.

- Tests to verify whether all kinds of input paramaters are supported by electron or a lattice.

### Changed

- No longer merging positional arguments with keyword arguments, instead they are separately stored in respective nodes in the transport graph.

- `inputs` returned from `_get_inputs` function in `covalent_dispatcher/_core/execution.py` now contains positional as well as keyword arguments which further get passed to the executor.

- Executors now support positional and keyword arguments as inputs to their executable functions.

- Result object's `_inputs` attribute now contains both `args` and `kwargs`.

- `add_node_for_nested_iterables` is renamed to `connect_node_with_others` and `add_node_to_graph` also renamed to `add_collection_node_to_graph` in `electron.py`. Some more variable renames to have appropriate self-explanatory names.

- Nodes and edges in the transport graph now have a better interface to assign attributes to them.

- Edge attribute `variable` renamed to `edge_name`.

- In `serialize` function of the transport graph, if `metadata_only` is True, then only `metadata` attribute of node and `source` and `target` attributes of edge are kept in the then return serialized `data`.

- Updated the tests wherever necessary to reflect the above changes

### Removed

- Deprecated `required_params_passed` since an error will automatically be thrown by the `build_graph` function if any of the required parameters are not passed.

- Removed duplicate attributes from nodes in the transport graph.

## [0.26.1] - 2022-02-23

### Added

- Added Local Executor section to the API read the docs.

## [0.26.0] - 2022-02-23

### Added

- Automated reminders to update the changelog

## [0.25.3] - 2022-02-23

## Added

- Listed common mocking commands in the CONTRIBUTING.md guide.
- Additional guidelines on testing.

## [0.25.2] - 2022-02-21

### Changed

- `backend` metadata name changed to `executor`.
- `_plan_workflow` usage updated to reflect how that executor related information is now stored in the specific executor object.
- Updated tests to reflect the above changes.
- Improved the dispatch cancellation test to provide a robust solution which earlier took 10 minutes to run with uncertainty of failing every now and then.

### Removed

- Removed `TaskExecutionMetadata` as a consequence of removing `execution_args`.

## [0.25.1] - 2022-02-18

### Fixed

- Tracking imports that have been used in the workflow takes less time.

### Added

- User-imports are included in the dispatch_source.py script. Covalent-related imports are commented out.

## [0.25.0] - 2022-02-18

### Added

- UI: Lattice draw() method displays in web UI
- UI: New navigation panel

### Changed

- UI: Animated graph changes, panel opacity

### Fixed

- UI: Fixed "Not Found" pages

## [0.24.21] - 2022-02-18

### Added

- RST document describing the expectations from a tutorial.

## [0.24.20] - 2022-02-17

### Added

- Added how to create custom executors

### Changed

- Changed the description of the hyperlink for choosing executors
- Fixed typos in doc/source/api/getting_started/how_to/execution/creating_custom_executors.ipynb

## [0.24.19] - 2022-02-16

### Added

- CODEOWNERS for certain files.

## [0.24.18] - 2022-02-15

### Added

- The user configuration file can now specify an executor plugin directory.

## [0.24.17] - 2022-02-15

### Added

- Added a how-to for making custom executors.

## [0.24.16] - 2022-02-12

### Added

- Errors now contain the traceback as well as the error message in the result object.
- Added test for `_post_process` in `tests/covalent_dispatcher_tests/_core/execution_test.py`.

### Changed

- Post processing logic in `electron` and dispatcher now relies on the order of execution in the transport graph rather than node's function names to allow for a more reliable pairing of nodes and their outputs.

- Renamed `init_test.py` in `tests/covalent_dispatcher_tests/_core/` to `execution_test.py`.

### Removed

- `exclude_from_postprocess` list which contained some non executable node types removed since only executable nodes are post processed now.

## [0.24.15] - 2022-02-11

### Fixed

- If a user's configuration file does not have a needed exeutor parameter, the default parameter (defined in _shared_files/defaults.py) is used.
- Each executor plugin is no longer initialized upon the import of Covalent. This allows required parameters in executor plugins.

## Changed

- Upon updating the configuration data with a user's configuration file, the complete set is written back to file.

## Added

- Tests for the local and base executors.

## [0.24.14] - 2022-02-11

### Added

- UI: add dashboard cards
- UI: add scaling dots background

### Changed

- UI: reduce sidebar font sizes, refine color theme
- UI: refine scrollbar styling, show on container hover
- UI: format executor parameters as YAML code
- UI: update syntax highlighting scheme
- UI: update index.html description meta tag

## [0.24.13] - 2022-02-11

### Added

- Tests for covalent/_shared_files/config.py

## [0.24.12] - 2022-02-10

### Added

- CodeQL code analyzer

## [0.24.11] - 2022-02-10

### Added

- A new dictionary `_DEFAULT_CONSTRAINTS_DEPRECATED` in defaults.py

### Changed

- The `_DEFAULT_CONSTRAINT_VALUES` dictionary now only contains the `backend` argument

## [0.24.10] - 2022-02-09

### Fixed

- Sporadically failing workflow cancellation test in tests/workflow_stack_test.py

## [0.24.9] - 2022-02-09

## Changed

- Implementation of `_port_from_pid` in covalent_dispatcher/_cli/service.py.

## Added

- Unit tests for command line interface (CLI) functionalities in covalent_dispatcher/_cli/service.py and covalent_dispatcher/_cli/cli.py.

## [0.24.8] - 2022-02-07

### Fixed

- If a user's configuration file does not have a needed parameter, the default parameter (defined in _shared_files/defaults.py) is used.

## [0.24.7] - 2022-02-07

### Added

- Typing: Add Type hint `dispatch_info` parameter.
- Documentation: Updated the return_type description in docstring.

### Changed

- Typing: Change return type annotation to `Generator`.

## [0.24.6] - 2022-02-06

### Added

- Type hint to `deserialize` method of `TransportableObject` of `covalent/_workflow/transport.py`.

### Changed

- Description of `data` in `deserialize` method of `TransportableObject` of `covalent/_workflow/transport.py` from `The serialized transportable object` to `Cloudpickled function`.

## [0.24.5] - 2022-02-05

### Fixed

- Removed dependence on Sentinel module

## [0.24.4] - 2022-02-04

### Added

- Tests across multiple versions of Python and multiple operating systems
- Documentation reflecting supported configurations

## [0.24.3] - 2022-02-04

### Changed

- Typing: Use `bool` in place of `Optional[bool]` as type annotation for `develop` parameter in `covalent_dispatcher.service._graceful_start`
- Typing: Use `Any` in place of `Optional[Any]` as type annotation for `new_value` parameter in `covalent._shared_files.config.get_config`

## [0.24.2] - 2022-02-04

### Fixed

- Updated hyperlink of "How to get the results" from "./collection/query_electron_execution_result" to "./collection/query_multiple_lattice_execution_results" in "doc/source/how_to/index.rst".
- Updated hyperlink of "How to get the result of a particular electron" from "./collection/query_multiple_lattice_execution_results" to "./collection/query_electron_execution_result" in "doc/source/how_to/index.rst".

## [0.24.1] - 2022-02-04

### Changed

- Changelog entries are now required to have the current date to enforce ordering.

## [0.24.0] - 2022-02-03

### Added

- UI: log file output - display in Output tab of all available log file output
- UI: show lattice and electron inputs
- UI: display executor attributes
- UI: display error message on failed status for lattice and electron

### Changed

- UI: re-order sidebar sections according to latest figma designs
- UI: update favicon
- UI: remove dispatch id from tab title
- UI: fit new uuids
- UI: adjust theme text primary and secondary colors

### Fixed

- UI: auto-refresh result state on initial render of listing and graph pages
- UI: graph layout issues: truncate long electron/param names

## [0.23.0] - 2022-02-03

### Added

- Added `BaseDispatcher` class to be used for creating custom dispatchers which allow connection to a dispatcher server.
- `LocalDispatcher` inheriting from `BaseDispatcher` allows connection to a local dispatcher server running on the user's machine.
- Covalent only gives interface to the `LocalDispatcher`'s `dispatch` and `dispatch_sync` methods.
- Tests for both `LocalDispatcher` and `BaseDispatcher` added.

### Changed

- Switched from using `lattice.dispatch` and `lattice.dispatch_sync` to `covalent.dispatch` and `covalent.dispatch_sync`.
- Dispatcher address now is passed as a parameter (`dispatcher_addr`) to `covalent.dispatch` and `covalent.dispatch_sync` instead of a metadata field to lattice.
- Updated tests, how tos, and tutorials to use `covalent.dispatch` and `covalent.dispatch_sync`.
- All the contents of `covalent_dispatcher/_core/__init__.py` are moved to `covalent_dispatcher/_core/execution.py` for better organization. `__init__.py` only contains function imports which are needed by external modules.
- `dispatch`, `dispatch_sync` methods deprecated from `Lattice`.

### Removed

- `_server_dispatch` method removed from `Lattice`.
- `dispatcher` metadata field removed from `lattice`.

## [0.22.19] - 2022-02-03

### Fixed

- `_write_dispatch_to_python_file` isn't called each time a task is saved. It is now only called in the final save in `_run_planned_workflow` (in covalent_dispatcher/_core/__init__.py).

## [0.22.18] - 2022-02-03

### Fixed

- Added type information to result.py

## [0.22.17] - 2022-02-02

### Added

- Replaced `"typing.Optional"` with `"str"` in covalent/executor/base.py
- Added missing type hints to `get_dispatch_context` and `write_streams_to_file` in covalent/executor/base.py, BaseExecutor

## [0.22.16] - 2022-02-02

### Added

- Functions to check if UI and dispatcher servers are running.
- Tests for the `is_ui_running` and `is_server_running` in covalent_dispatcher/_cli/service.py.

## [0.22.15] - 2022-02-01

### Fixed

- Covalent CLI command `covalent purge` will now stop the servers before deleting all the pid files.

### Added

- Test for `purge` method in covalent_dispatcher/_cli/service.py.

### Removed

- Unused `covalent_dispatcher` import from covalent_dispatcher/_cli/service.py.

### Changed

- Moved `_config_manager` import from within the `purge` method to the covalent_dispatcher/_cli/service.py for the purpose of mocking in tests.

## [0.22.14] - 2022-02-01

### Added

- Type hint to `_server_dispatch` method in `covalent/_workflow/lattice.py`.

## [0.22.13] - 2022-01-26

### Fixed

- When the local executor's `log_stdout` and `log_stderr` config variables are relative paths, they should go inside the results directory. Previously that was queried from the config, but now it's queried from the lattice metadata.

### Added

- Tests for the corresponding functions in (`covalent_dispatcher/_core/__init__.py`, `covalent/executor/base.py`, `covalent/executor/executor_plugins/local.py` and `covalent/executor/__init__.py`) affected by the bug fix.

### Changed

- Refactored `_delete_result` in result manager to give the option of deleting the result parent directory.

## [0.22.12] - 2022-01-31

### Added

- Diff check in pypi.yml ensures correct files are packaged

## [0.22.11] - 2022-01-31

### Changed

- Removed codecov token
- Removed Slack notifications from feature branches

## [0.22.10] - 2022-01-29

### Changed

- Running tests, conda, and version workflows on pull requests, not just pushes

## [0.22.9] - 2022-01-27

### Fixed

- Fixing version check action so that it doesn't run on commits that are in develop
- Edited PR template so that markdown checklist appears properly

## [0.22.8] - 2022-01-27

### Fixed

- publish workflow, using `docker buildx` to build images for x86 and ARM, prepare manifest and push to ECR so that pulls will match the correct architecture.
- typo in CONTRIBUTING
- installing `gcc` in Docker image so Docker can build wheels for `dask` and other packages that don't provide ARM wheels

### Changed

- updated versions in `requirements.txt` for `matplotlib` and `dask`

## [0.22.7] - 2022-01-27

### Added

- `MANIFEST.in` did not have `covalent_dispatcher/_service` in it due to which the PyPi package was not being built correctly. Added the `covalent_dispatcher/_service` to the `MANIFEST.in` file.

### Fixed

- setuptools properly including data files during installation

## [0.22.6] - 2022-01-26

### Fixed

- Added service folder in covalent dispatcher to package.

## [0.22.5] - 2022-01-25

### Fixed

- `README.md` images now use master branch's raw image urls hosted on <https://github.com> instead of <https://raw.githubusercontent.com>. Also, switched image rendering from html to markdown.

## [0.22.4] - 2022-01-25

### Fixed

- dispatcher server app included in sdist
- raw image urls properly used

## [0.22.3] - 2022-01-25

### Fixed

- raw image urls used in readme

## [0.22.2] - 2022-01-25

### Fixed

- pypi upload

## [0.22.1] - 2022-01-25

### Added

- Code of conduct
- Manifest.in file
- Citation info
- Action to upload to pypi

### Fixed

- Absolute URLs used in README
- Workflow badges updated URLs
- `install_package_data` -> `include_package_data` in `setup.py`

## [0.22.0] - 2022-01-25

### Changed

- Using public ECR for Docker release

## [0.21.0] - 2022-01-25

### Added

- GitHub pull request templates

## [0.20.0] - 2022-01-25

### Added

- GitHub issue templates

## [0.19.0] - 2022-01-25

### Changed

- Covalent Beta Release

## [0.18.9] - 2022-01-24

### Fixed

- iframe in the docs landing page is now responsive

## [0.18.8] - 2022-01-24

### Changed

- Temporarily removed output tab
- Truncated dispatch id to fit left sidebar, add tooltip to show full id

## [0.18.7] - 2022-01-24

### Changed

- Many stylistic improvements to documentation, README, and CONTRIBUTING.

## [0.18.6] - 2022-01-24

### Added

- Test added to check whether an already decorated function works as expected with Covalent.
- `pennylane` package added to the `requirements-dev.txt` file.

### Changed

- Now using `inspect.signature` instead of `function.__code__` to get the names of function's parameters.

## [0.18.5] - 2022-01-21

### Fixed

- Various CI fixes, including rolling back regression in version validation, caching on s3 hosted badges, applying releases and tags correctly.

## [0.18.4] - 2022-01-21

### Changed

- Removed comments and unused functions in covalent_dispatcher
- `result_class.py` renamed to `result.py`

### Fixed

- Version was not being properly imported inside `covalent/__init__.py`
- `dispatch_sync` was not previously using the `results_dir` metadata field

### Removed

- Credentials in config
- `generate_random_filename_in_cache`
- `is_any_atom`
- `to_json`
- `show_subgraph` option in `draw`
- `calculate_node`

## [0.18.3] - 2022-01-20

### Fixed

- The gunicorn servers now restart more gracefully

## [0.18.2] - 2022-01-21

### Changed

- `tempdir` metadata field removed and replaced with `executor.local.cache_dir`

## [0.18.1] - 2022-01-11

## Added

- Concepts page

## [0.18.0] - 2022-01-20

### Added

- `Result.CANCELLED` status to represent the status of a cancelled dispatch.
- Condition to cancel the whole dispatch if any of the nodes are cancelled.
- `cancel_workflow` function which uses a shared variable provided by Dask (`dask.distributed.Variable`) in a dask client to inform nodes to stop execution.
- Cancel function for dispatcher server API which will allow the server to terminate the dispatch.
- How to notebook for cancelling a dispatched job.
- Test to verify whether cancellation of dispatched jobs is working as expected.
- `cancel` function is available as `covalent.cancel`.

### Changed

- In file `covalent/_shared_files/config.py` instead of using a variable to store and then return the config data, now directly returning the configuration.
- Using `fire_and_forget` to dispatch a job instead of a dictionary of Dask's `Future` objects so that we won't have to manage the lifecycle of those futures.
- The `test_run_dispatcher` test was changed to reflect that the dispatcher no longer uses a dictionary of future objects as it was not being utilized anywhere.

### Removed

- `with dask_client` context was removed as the client created in `covalent_dispatcher/_core/__init__.py` is already being used even without the context. Furthermore, it creates issues when that context is exited which is unnecessary at the first place hence not needed to be resolved.

## [0.17.5] - 2022-01-19

### Changed

- Results directory uses a relative path by default and can be overridden by the environment variable `COVALENT_RESULTS_DIR`.

## [0.17.4] - 2022-01-19

### Changed

- Executor parameters use defaults specified in config TOML
- If relative paths are supplied for stdout and stderr, those files are created inside the results directory

## [0.17.3] - 2022-01-18

### Added

- Sync function
- Covalent CLI tool can restart in developer mode

### Fixed

- Updated the UI address referenced in the README

## [0.17.2] - 2022-01-12

### Added

- Quantum gravity tutorial

### Changed

- Moved VERSION file to top level

## [0.17.1] - 2022-01-19

### Added

- `error` attribute was added to the results object to show which node failed and the reason behind it.
- `stdout` and `stderr` attributes were added to a node's result to store any stdout and stderr printing done inside an electron/node.
- Test to verify whether `stdout` and `stderr` are being stored in the result object.

### Changed

- Redesign of how `redirect_stdout` and `redirect_stderr` contexts in executor now work to allow storing their respective outputs.
- Executors now also return `stdout` and `stderr` strings, along with the execution output, so that they can be stored in their result object.

## [0.17.0] - 2022-01-18

### Added

- Added an attribute `__code__` to electron and lattice which is a copy of their respective function's `__code__` attribute.
- Positional arguments, `args`, are now merged with keyword arguments, `kwargs`, as close as possible to where they are passed. This was done to make sure we support both with minimal changes and without losing the name of variables passed.
- Tests to ensure usage of positional arguments works as intended.

### Changed

- Slight rework to how any print statements in lattice are sent to null.
- Changed `test_dispatcher_functional` in `basic_dispatcher_test.py` to account for the support of `args` and removed a an unnecessary `print` statement.

### Removed

- Removed `args` from electron's `init` as it wasn't being used anywhere.

## [0.16.1] - 2022-01-18

### Changed

- Requirement changed from `dask[complete]` to `dask[distributed]`.

## [0.16.0] - 2022-01-14

### Added

- New UI static demo build
- New UI toolbar functions - orientation, toggle params, minimap
- Sortable and searchable lattice name row

### Changed

- Numerous UI style tweaks, mostly around dispatches table states

### Fixed

- Node sidebar info now updates correctly

## [0.15.11] - 2022-01-18

### Removed

- Unused numpy requirement. Note that numpy is still being installed indirectly as other packages in the requirements rely on it.

## [0.15.10] - 2022-01-16

## Added

- How-to guide for Covalent dispatcher CLI.

## [0.15.9] - 2022-01-18

### Changed

- Switched from using human readable ids to using UUIDs

### Removed

- `human-id` package was removed along with its mention in `requirements.txt` and `meta.yaml`

## [0.15.8] - 2022-01-17

### Removed

- Code breaking text from CLI api documentation.
- Unwanted covalent_dispatcher rst file.

### Changed

- Installation of entire covalent_dispatcher instead of covalent_dispatcher/_service in setup.py.

## [0.15.7] - 2022-01-13

### Fixed

- Functions with multi-line or really long decorators are properly serialized in dispatch_source.py.
- Multi-line Covalent output is properly commented out in dispatch_source.py.

## [0.15.6] - 2022-01-11

### Fixed

- Sub-lattice functions are successfully serialized in the utils.py get_serialized_function_str.

### Added

- Function to scan utilized source files and return a set of imported modules (utils.get_imports_from_source)

## [0.15.5] - 2022-01-12

### Changed

- UI runs on port 47007 and the dispatcher runs on port 48008. This is so that when the servers are later merged, users continue using port 47007 in the browser.
- Small modifications to the documentation
- Small fix to the README

### Removed

- Removed a directory `generated` which was improperly added
- Dispatcher web interface
- sqlalchemy requirement

## [0.15.4] - 2022-01-11

### Changed

- In file `covalent/executor/base.py`, `pickle` was changed to `cloudpickle` because of its universal pickling ability.

### Added

- In docstring of `BaseExecutor`, a note was added specifying that `covalent` with its dependencies is assumed to be installed in the conda environments.
- Above note was also added to the conda env selector how-to.

## [0.15.3] - 2022-01-11

### Changed

- Replaced the generic `RuntimeError` telling users to check if there is an object manipulation taking place inside the lattice to a simple warning. This makes the original error more visible.

## [0.15.2] - 2022-01-11

### Added

- If condition added for handling the case where `__getattr__` of an electron is accessed to detect magic functions.

### Changed

- `ActiveLatticeManager` now subclasses from `threading.local` to make it thread-safe.
- `ValueError` in the lattice manager's `claim` function now also shows the name of the lattice that is currently claimed.
- Changed docstring of `ActiveLatticeManager` to note that now it is thread-safe.
- Sublattice dispatching now no longer deletes the result object file and is dispatched normally instead of in a serverless manner.
- `simulate_nitrogen_and_copper_slab_interaction.ipynb` notebook tutorial now does normal dispatching as well instead of serverless dispatching. Also, now 7 datapoints will be shown instead of 10 earlier.

## [0.15.1] - 2022-01-11

### Fixed

- Passing AWS credentials to reusable workflows as a secret

## [0.15.0] - 2022-01-10

### Added

- Action to push development image to ECR

### Changed

- Made the publish action reusable and callable

## [0.14.1] - 2022-01-02

### Changed

- Updated the README
- Updated classifiers in the setup.py file
- Massaged some RTD pages

## [0.14.0] - 2022-01-07

### Added

- Action to push static UI to S3

## [0.13.2] - 2022-01-07

### Changed

- Completed new UI design work

## [0.13.1] - 2022-01-02

### Added

- Added eventlet requirement

### Changed

- The CLI tool can now manage the UI flask server as well
- [Breaking] The CLI option `-t` has been changed to `-d`, which starts the servers in developer mode and exposes unit tests to the server.

## [0.13.0] - 2022-01-01

### Added

- Config manager in `covalent/_shared_files/config.py`
- Default location for the main config file can be overridden using the environment variable `COVALENT_CONFIG_DIR`
- Ability to set and get configuration using `get_config` and `set_config`

### Changed

- The flask servers now reference the config file
- Defaults reference the config file

### Fixed

- `ValueError` caught when running `covalent stop`
- One of the functional tests was using a malformed path

### Deprecated

- The `electron.to_json` function
- The `generate_random_filename_in_cache` function

### Removed

- The `get_api_token` function

## [0.12.13] - 2022-01-04

## Removed

- Tutorial section headings

## Fixed

- Plot background white color

## [0.12.12] - 2022-01-06

### Fixed

- Having a print statement inside electron and lattice code no longer causes the workflow to fail.

## [0.12.11] - 2022-01-04

### Added

- Completed UI feature set for first release

### Changed

- UI server result serialization improvements
- UI result update webhook no longer fails on request exceptions, logs warning intead

## [0.12.10] - 2021-12-17

### Added

- Astrophysics tutorial

## [0.12.9] - 2022-01-04

### Added

- Added `get_all_node_results` method in `result_class.py` to return result of all node executions.

- Added `test_parallelilization` test to verify whether the execution is now being achieved in parallel.

### Changed

- Removed `LocalCluster` cluster creation usage to a simple `Client` one from Dask.

- Removed unnecessary `to_run` function as we no longer needed to run execution through an asyncio loop.

- Removed `async` from function definition of previously asynchronous functions, `_run_task`, `_run_planned_workflow`, `_plan_workflow`, and `_run_workflow`.

- Removed `uvloop` from requirements.

- Renamed `test_get_results` to `test_get_result`.

- Reran the how to notebooks where execution time was mentioned.

- Changed how `dispatch_info` context manager was working to account for multiple nodes accessing it at the same time.

## [0.12.8] - 2022-01-02

### Changed

- Changed the software license to GNU Affero 3.0

### Removed

- `covalent-ui` directory

## [0.12.7] - 2021-12-29

### Fixed

- Gunicorn logging now uses the `capture-output` flag instead of redirecting stdout and stderr

## [0.12.6] - 2021-12-23

### Changed

- Cleaned up the requirements and moved developer requirements to a separate file inside `tests`

## [0.12.5] - 2021-12-16

### Added

- Conda build CI job

## [0.12.4] - 2021-12-23

### Changed

- Gunicorn server now checks for port availability before starting

### Fixed

- The `covalent start` function now prints the correct port if the server is already running.

## [0.12.3] - 2021-12-14

### Added

- Covalent tutorial comparing quantum support vector machines with support vector machine algorithms implemented in qiskit and scikit-learn.

## [0.12.2] - 2021-12-16

### Fixed

- Now using `--daemon` in gunicorn to start the server, which was the original intention.

## [0.12.1] - 2021-12-16

### Fixed

- Removed finance references from docs
- Fixed some other small errors

### Removed

- Removed one of the failing how-to tests from the functional test suite

## [0.12.0] - 2021-12-16

### Added

- Web UI prototype

## [0.11.1] - 2021-12-14

### Added

- CLI command `covalent status` shows port information

### Fixed

- gunicorn management improved

## [0.11.0] - 2021-12-14

### Added

- Slack notifications for test status

## [0.10.4] - 2021-12-15

### Fixed

- Specifying a non-default results directory in a sub-lattice no longer causes a failure in lattice execution.

## [0.10.3] - 2021-12-14

### Added

- Functional tests for how-to's in documentation

### Changed

- Moved example script to a functional test in the pipeline
- Added a test flag to the CLI tool

## [0.10.2] - 2021-12-14

### Fixed

- Check that only `kwargs` without any default values in the workflow definition need to be passed in `lattice.draw(ax=ax, **kwargs)`.

### Added

- Function to check whether all the parameters without default values for a callable function has been passed added to shared utils.

## [0.10.1] - 2021-12-13

### Fixed

- Content and style fixes for getting started doc.

## [0.10.0] - 2021-12-12

### Changed

- Remove all imports from the `covalent` to the `covalent_dispatcher`, except for `_dispatch_serverless`
- Moved CLI into `covalent_dispatcher`
- Moved executors to `covalent` directory

## [0.9.1] - 2021-12-13

### Fixed

- Updated CONTRIBUTING to clarify docstring style.
- Fixed docstrings for `calculate_node` and `check_constraint_specific_sum`.

## [0.9.0] - 2021-12-10

### Added

- `prefix_separator` for separating non-executable node types from executable ones.

- `subscript_prefix`, `generator_prefix`, `sublattice_prefix`, `attr_prefix` for prefixes of subscripts, generators,
  sublattices, and attributes, when called on an electron and added to the transport graph.

- `exclude_from_postprocess` list of prefixes to denote those nodes which won't be used in post processing the workflow.

- `__int__()`, `__float__()`, `__complex__()` for converting a node to an integer, float, or complex to a value of 0 then handling those types in post processing.

- `__iter__()` generator added to Electron for supporting multiple return values from an electron execution.

- `__getattr__()` added to Electron for supporting attribute access on the node output.

- `__getitem__()` added to Electron for supporting subscripting on the node output.

- `electron_outputs` added as an attribute to lattice.

### Changed

- `electron_list_prefix`, `electron_dict_prefix`, `parameter_prefix` modified to reflect new way to assign prefixes to nodes.

- In `build_graph` instead of ignoring all exceptions, now the exception is shown alongwith the runtime error notifying that object manipulation should be avoided inside a lattice.

- `node_id` changed to `self.node_id` in Electron's `__call__()`.

- `parameter` type electrons now have the default metadata instead of empty dictionary.

- Instead of deserializing and checking whether a sublattice is there, now a `sublattice_prefix` is used to denote when a node is a sublattice.

- In `dispatcher_stack_test`, `test_dispatcher_flow` updated to indicate the new use of `parameter_prefix`.

### Fixed

- When an execution fails due to something happening in `run_workflow`, then result object's status is now failed and the object is saved alongwith throwing the appropriate exception.

## [0.8.5] - 2021-12-10

### Added

- Added tests for choosing specific executors inside electron initialization.
- Added test for choosing specific Conda environments inside electron initialization.

## [0.8.4] - 2021-12-10

### Changed

- Removed _shared_files directory and contents from covalent_dispatcher. Logging in covalent_dispatcher now uses the logger in covalent/_shared_files/logging.py.

## [0.8.3] - 2021-12-10

### Fixed

- Decorator symbols were added to the pseudo-code in the quantum chemistry tutorial.

## [0.8.2] - 2021-12-06

### Added

- Quantum chemistry tutorial.

## [0.8.1] - 2021-12-08

### Added

- Docstrings with typehints for covalent dispatcher functions added.

### Changed

- Replaced `node` to `node_id` in `electron.py`.

- Removed unnecessary `enumerate` in `covalent_dispatcher/_core/__init__.py`.

- Removed `get_node_device_mapping` function from `covalent_dispatcher/_core/__init__.py`
  and moved the definition to directly add the mapping to `workflow_schedule`.

- Replaced iterable length comparison for `executor_specific_exec_cmds` from `if len(executor_specific_exec_cmds) > 0`
  to `if executor_specific_exec_cmds`.

## [0.8.0] - 2021-12-03

### Added

- Executors can now accept the name of a Conda environment. If that environment exists, the operations of any electron using that executor are performed in that Conda environment.

## [0.7.6] - 2021-12-02

### Changed

- How to estimate lattice execution time has been renamed to How to query lattice execution time.
- Change result querying syntax in how-to guides from `lattice.get_result` to
  `covalent.get_result`.
- Choose random port for Dask dashboard address by setting `dashboard_address` to ':0' in
  `LocalCluster`.

## [0.7.5] - 2021-12-02

### Fixed

- "Default" executor plugins are included as part of the package upon install.

## [0.7.4] - 2021-12-02

### Fixed

- Upgraded dask to 2021.10.0 based on a vulnerability report

## [0.7.3] - 2021-12-02

### Added

- Transportable object tests
- Transport graph tests

### Changed

- Variable name node_num to node_id
- Variable name node_idx to node_id

### Fixed

- Transport graph `get_dependencies()` method return type was changed from Dict to List

## [0.7.2] - 2021-12-01

### Fixed

- Date handling in changelog validation

### Removed

- GitLab CI YAML

## [0.7.1] - 2021-12-02

### Added

- A new parameter to a node's result called `sublattice_result` is added.
  This will be of a `Result` type and will contain the result of that sublattice's
  execution. If a normal electron is executed, this will be `None`.

- In `_delete_result` function in `results_manager.py`, an empty results directory
  will now be deleted.

- Name of a sublattice node will also contain `(sublattice)`.

- Added `_dispatch_sync_serverless` which synchronously dispatches without a server
  and waits for a result to be returned. This is the method used to dispatch a sublattice.

- Test for sublatticing is added.

- How-to guide added for sublatticing explaining the new features.

### Changed

- Partially changed `draw` function in `lattice.py` to also draw the subgraph
  of the sublattice when drawing the main graph of the lattice. The change is
  incomplete as we intend to add this feature later.

- Instead of returning `plt`, `draw` now returns the `ax` object.

- `__call__` function in `lattice.py` now runs the lattice's function normally
  instead of dispatching it.

- `_run_task` function now checks whether current node is a sublattice and acts
  accordingly.

### Fixed

- Unnecessary lines to rename the node's name in `covalent_dispatcher/_core/__init__.py` are removed.

- `test_electron_takes_nested_iterables` test was being ignored due to a spelling mistake. Fixed and
  modified to follow the new pattern.

## [0.7.0] - 2021-12-01

### Added

- Electrons can now accept an executor object using the "backend" keyword argument. "backend" can still take a string naming the executor module.
- Electrons and lattices no longer have Slurm metadata associated with the executor, as that information should be contained in the executor object being used as an input argument.
- The "backend" keyword can still be a string specifying the executor module, but only if the executor doesn't need any metadata.
- Executor plugin classes are now directly available to covalent, eg: covalent.executor.LocalExecutor().

## [0.6.7] - 2021-12-01

### Added

- Docstrings without examples for all the functions in core covalent.
- Typehints in those functions as well.
- Used `typing.TYPE_CHECKING` to prevent cyclic imports when writing typehints.

### Changed

- `convert_to_lattice_function` renamed to `convert_to_lattice_function_call`.
- Context managers now raise a `ValueError` instead of a generic `Exception`.

## [0.6.6] - 2021-11-30

### Fixed

- Fixed the version used in the documentation
- Fixed the badge URLs to prevent caching

## [0.6.5] - 2021-11-30

### Fixed

- Broken how-to links

### Removed

- Redundant lines from .gitignore
- *.ipynb from .gitignore

## [0.6.4] - 2021-11-30

### Added

- How-to guides for workflow orchestration.
  - How to construct an electron
  - How to construct a lattice
  - How to add an electron to lattice
  - How to visualize the lattice
  - How to add constraints to lattices
- How-to guides for workflow and subtask execution.
  - How to execute individual electrons
  - How to execute a lattice
  - How to execute multiple lattices
- How-to guides for status querying.
  - How to query electron execution status
  - How to query lattice execution status
  - How to query lattice execution time
- How-to guides for results collection
  - How to query electron execution results
  - How to query lattice execution results
  - How to query multiple lattice execution results
- Str method for the results object.

### Fixed

- Saving the electron execution status when the subtask is running.

## [0.6.3] - 2021-11-29

### Removed

- JWT token requirement.
- Covalent dispatcher login requirement.
- Update covalent login reference in README.md.
- Changed the default dispatcher server port from 5000 to 47007.

## [0.6.2] - 2021-11-28

### Added

- Github action for tests and coverage
- Badges for tests and coverage
- If tests pass then develop is pushed to master
- Add release action which tags and creates a release for minor version upgrades
- Add badges action which runs linter, and upload badges for version, linter score, and platform
- Add publish action (and badge) which builds a Docker image and uploads it to the AWS ECR

## [0.6.1] - 2021-11-27

### Added

- Github action which checks version increment and changelog entry

## [0.6.0] - 2021-11-26

### Added

- New Covalent RTD theme
- sphinx extension sphinx-click for CLI RTD
- Sections in RTD
- init.py in both covalent-dispatcher logger module and cli module for it to be importable in sphinx

### Changed

- docutils version that was conflicting with sphinx

### Removed

- Old aq-theme

## [0.5.1] - 2021-11-25

### Added

- Integration tests combining both covalent and covalent-dispatcher modules to test that
  lattice workflow are properly planned and executed.
- Integration tests for the covalent-dispatcher init module.
- pytest-asyncio added to requirements.

## [0.5.0] - 2021-11-23

### Added

- Results manager file to get results from a file, delete a result, and redispatch a result object.
- Results can also be awaited to only return a result if it has either been completed or failed.
- Results class which is used to store the results with all the information needed to be used again along with saving the results to a file functionality.
- A result object will be a mercurial object which will be updated by the dispatcher and saved to a file throughout the dispatching and execution parts.
- Direct manipulation of the transport graph inside a result object takes place.
- Utility to convert a function definition string to a function and vice-versa.
- Status class to denote the status of a result object and of each node execution in the transport graph.
- Start and end times are now also stored for each node execution as well as for the whole dispatch.
- Logging of `stdout` and `stderr` can be done by passing in the `log_stdout`, `log_stderr` named metadata respectively while dispatching.
- In order to get the result of a certain dispatch, the `dispatch_id`, the `results_dir`, and the `wait` parameter can be passed in. If everything is default, then only the dispatch id is required, waiting will not be done, and the result directory will be in the current working directory with folder name as `results/` inside which every new dispatch will have a new folder named according to their respective dispatch ids, containing:
  - `result.pkl` - (Cloud)pickled result object.
  - `result_info.yaml` - yaml file with high level information about the result and its execution.
  - `dispatch_source.py` - python file generated, containing the original function definitions of lattice and electrons which can be used to dispatch again.

### Changed

- `logfile` named metadata is now `slurm_logfile`.
- Instead of using `jsonpickle`, `cloudpickle` is being used everywhere to maintain consistency.
- `to_json` function uses `json` instead of `jsonpickle` now in electron and lattice definitions.
- `post_processing` moved to the dispatcher, so the dispatcher will now store a finished execution result in the results folder as specified by the user with no requirement of post processing it from the client/user side.
- `run_task` function in dispatcher modified to check if a node has completed execution and return it if it has, else continue its execution. This also takes care of cases if the server has been closed mid execution, then it can be started again from the last saved state, and the user won't have to wait for the whole execution.
- Instead of passing in the transport graph and dispatch id everywhere, the result object is being passed around, except for the `asyncio` part where the dispatch id and results directory is being passed which afterwards lets the core dispatcher know where to get the result object from and operate on it.
- Getting result of parent node executions of the graph, is now being done using the result object's graph. Storing of each execution's result is also done there.
- Tests updated to reflect the changes made. They are also being run in a serverless manner.

### Removed

- `LatticeResult` class removed.
- `jsonpickle` requirement removed.
- `WorkflowExecutionResult`, `TaskExecutionResult`, and `ExecutionError` singleton classes removed.

### Fixed

- Commented out the `jwt_required()` part in `covalent-dispatcher/_service/app.py`, may be removed in later iterations.
- Dispatcher server will now return the error message in the response of getting result if it fails instead of sending every result ever as a response.

## [0.4.3] - 2021-11-23

### Added

- Added a note in Known Issues regarding port conflict warning.

## [0.4.2] - 2021-11-24

### Added

- Added badges to README.md

## [0.4.1] - 2021-11-23

### Changed

- Removed old coverage badge and fixed the badge URL

## [0.4.0] - 2021-11-23

### Added

- Codecov integrations and badge

### Fixed

- Detached pipelines no longer created

## [0.3.0] - 2021-11-23

### Added

- Wrote a Code of Conduct based on <https://www.contributor-covenant.org/>
- Added installation and environment setup details in CONTRIBUTING
- Added Known Issues section to README

## [0.2.0] - 2021-11-22

### Changed

- Removed non-open-source executors from Covalent. The local SLURM executor is now
- a separate repo. Executors are now plugins.

## [0.1.0] - 2021-11-19

### Added

- Pythonic CLI tool. Install the package and run `covalent --help` for a usage description.
- Login and logout functionality.
- Executor registration/deregistration skeleton code.
- Dispatcher service start, stop, status, and restart.

### Changed

- JWT token is stored to file instead of in an environment variable.
- The Dask client attempts to connect to an existing server.

### Removed

- Removed the Bash CLI tool.

### Fixed

- Version assignment in the covalent init file.

## [0.0.3] - 2021-11-17

### Fixed

- Fixed the Dockerfile so that it runs the dispatcher server from the covalent repo.

## [0.0.2] - 2021-11-15

### Changed

- Single line change in ci script so that it doesn't exit after validating the version.
- Using `rules` in `pytest` so that the behavior in test stage is consistent.

## [0.0.1] - 2021-11-15

### Added

- CHANGELOG.md to track changes (this file).
- Semantic versioning in VERSION.
- CI pipeline job to enforce versioning.<|MERGE_RESOLUTION|>--- conflicted
+++ resolved
@@ -7,16 +7,14 @@
 
 ## [UNRELEASED]
 
-<<<<<<< HEAD
 ### Fixed
 
 - Fixes Reverse IP problem. All References to `0.0.0.0` are changed to `localhost` . More details can be found [here](https://github.com/AgnostiqHQ/covalent/issues/202)
-=======
+
 ### Operations
 
 - Added Github push changelog workflow to append commiters username
 - Reusable JavaScript action to parse changelog and update version
->>>>>>> 6f16d8f4
 
 ## [0.113.0] - 2022-06-21
 
