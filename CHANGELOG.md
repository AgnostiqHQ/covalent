--- conflicted
+++ resolved
@@ -7,11 +7,10 @@
 
 ## [UNRELEASED]
 
-<<<<<<< HEAD
 ### Fixed
 
 - MNIST tutorial now shows non-Null outputs and the classifier training log image has been updated.
-=======
+
 ## [0.212.0-rc.0] - 2023-01-13
 
 ### Authors
@@ -25,7 +24,6 @@
 ### Added
 
 - Front-end pending unit tests for the GUI.
->>>>>>> 493d9888
 
 ## [0.211.1-rc.0] - 2023-01-12
 
