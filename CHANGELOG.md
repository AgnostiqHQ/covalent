# Changelog

All notable changes to this project will be documented in this file.

The format is based on [Keep a Changelog](https://keepachangelog.com/en/1.0.0/),
and this project adheres to [Semantic Versioning](https://semver.org/spec/v2.0.0.html).

## [UNRELEASED]

<<<<<<< HEAD
### Added

- Bash decorator is introduced
- Lepton commands can be specified as a list of strings rather than strings alone.
=======
### Tests

- Check that user data is not unpickled by the Covalent server process
>>>>>>> 1f887a7e

## [0.145.0] - 2022-07-20

### Authors

- Scott Wyman Neagle <scott@agnostiq.ai>
- Co-authored-by: Venkat Bala <venkat@agnostiq.ai>
- Co-authored-by: Faiyaz Hasan <faiyaz@agnostiq.ai>


### Removed

- `entry_point.get_result()`

### Changed

- get_result to query an HTTP endpoint instead of a DB session

## [0.144.0] - 2022-07-20

### Authors

- Will Cunningham <wjcunningham7@users.noreply.github.com>
- Co-authored-by: Scott Wyman Neagle <scott@agnostiq.ai>
- Alejandro Esquivel <ae@alejandro.ltd>


### Added

- Set up alembic migrations & added migration guide (`alembic/README.md`)

## [0.143.0] - 2022-07-19

### Authors

- Will Cunningham <wjcunningham7@users.noreply.github.com>
- Co-authored-by: Scott Wyman Neagle <scott@agnostiq.ai>


### Changed

- Installation will fail if `cova` is installed while trying to install `covalent`.

## [0.142.0] - 2022-07-19

### Authors

- Poojith U Rao <106616820+poojithurao@users.noreply.github.com>
- Co-authored-by: Will Cunningham <wjcunningham7@gmail.com>
- Anna Hughes <annagwen42@gmail.com>
- Co-authored-by: Poojith <poojith@agnostiq.ai>
- Co-authored-by: Scott Wyman Neagle <scott@agnostiq.ai>
- Casey Jao <casey@agnostiq.ai>
- Co-authored-by: Venkat Bala <venkat@agnostiq.ai>
- Co-authored-by: pre-commit-ci[bot] <66853113+pre-commit-ci[bot]@users.noreply.github.com>
- Faiyaz Hasan <faiyaz@agnostiq.ai>


### Added

- `electron_num`, `completed_electron_num` fields to the Lattice table.

## [0.141.0] - 2022-07-19

### Authors

- Poojith U Rao <106616820+poojithurao@users.noreply.github.com>
- Co-authored-by: Will Cunningham <wjcunningham7@gmail.com>
- Anna Hughes <annagwen42@gmail.com>
- Co-authored-by: Poojith <poojith@agnostiq.ai>
- Co-authored-by: Scott Wyman Neagle <scott@agnostiq.ai>
- Casey Jao <casey@agnostiq.ai>
- Co-authored-by: Venkat Bala <venkat@agnostiq.ai>
- Co-authored-by: pre-commit-ci[bot] <66853113+pre-commit-ci[bot]@users.noreply.github.com>


### Changed

- Deprecate topological sort in favor of inspect in-degree of nodes until they are zero before dispatching task
- Use deepcopy to generate a copy of the metadata dictionary before saving result object to the database

### Docs

- Adding incomplete pennylane kernel tutorial
- Adding quantum ensemble tutorial

## [0.140.0] - 2022-07-19

### Authors

- Faiyaz Hasan <faiyaz@agnostiq.ai>
- Co-authored-by: Venkat Bala <venkat@agnostiq.ai>


### Added

- Fields `deps_filename`, `call_before_filename` and `call_after_filename` to the `Electron` table.
- Re-write the deps / call before and after file contents when inserting / updating electron record in the database.

### Changed

- Modify the test and implementation logic of inserting the electron record with these new fields.
- Field `key` to `key_filename` in `Electron` table.

## [0.139.1] - 2022-07-19

### Authors

- Divyanshu Singh <55018955+divshacker@users.noreply.github.com>
- Co-authored-by: Scott Wyman Neagle <wymnea@protonmail.com>
- Co-authored-by: Scott Wyman Neagle <scott@agnostiq.ai>
- Co-authored-by: Will Cunningham <wjcunningham7@users.noreply.github.com>


### Fixed

- Fixes Reverse IP problem. All References to `0.0.0.0` are changed to `localhost` . More details can be found [here](https://github.com/AgnostiqHQ/covalent/issues/202)

## [0.139.0] - 2022-07-19

### Authors

- Venkat Bala <venkat@agnostiq.ai>
- Co-authored-by: Scott Wyman Neagle <scott@agnostiq.ai>
- Faiyaz Hasan <faiyaz@agnostiq.ai>
- Co-authored-by: Will Cunningham <wjcunningham7@gmail.com>


### Added

- Columns `is_active` in the lattice, eLectron and Electron dependency tables.

### Docs

- Adding a RTD tutorial/steps on creating a custom executor

## [0.138.0] - 2022-07-19

### Authors

- Anna Hughes <annagwen42@gmail.com>
- Co-authored-by: Will Cunningham <wjcunningham7@gmail.com>
- Will Cunningham <wjcunningham7@users.noreply.github.com>
- Co-authored-by: Venkat Bala <venkat@agnostiq.ai>


### Added

- Docker build workflow

### Changed

- Dockerfile uses multi-stage build

### Docs

- New tutorial demonstrating how to solve the MaxCut Problem with QAOA and Covalent

## [0.137.0] - 2022-07-19

### Authors

- Prasanna Venkatesh <54540812+Prasy12@users.noreply.github.com>
- Co-authored-by: Alejandro Esquivel <ae@alejandro.ltd>


### Added

- Ability to hide/show labels on the graph
- Graph layout with elk configurations

### Changed

- Changed API socket calls interval for graph optimization.

### Tests

- Disabled several dask functional tests

## [0.136.0] - 2022-07-18

### Authors

- Scott Wyman Neagle <scott@agnostiq.ai>
- Co-authored-by: Faiyaz Hasan <faiyaz@agnostiq.ai>


### Changed

- Result.save() has been deprecated in favor of Result.persist() and querying the database directly.

## [0.135.0] - 2022-07-18

### Authors

- Casey Jao <casey@agnostiq.ai>
- Co-authored-by: Scott Wyman Neagle <scott@agnostiq.ai>
- Co-authored-by: Alejandro Esquivel <ae@alejandro.ltd>


### Operations

- Psiog is only codeowner of js files
- Fix in changelog action to handle null author when a bot is committing

### Added

- Support injecting return values of calldeps into electrons during workflow execution

## [0.134.0] - 2022-07-15

### Authors

- Casey Jao <casey@agnostiq.ai>
- Co-authored-by: Scott Wyman Neagle <scott@agnostiq.ai>


### Changed

- Covalent server can now process workflows without having their deps installed

## [0.133.0] - 2022-07-15

### Authors

- Will Cunningham <wjcunningham7@users.noreply.github.com>


### Removed

- Removed the deprecated function `draw_inline` as well as the `matplotlib` dependency.

### Operations

- Fixing the retry block for tests

## [0.132.0] - 2022-07-14

### Authors

- Will Cunningham <wjcunningham7@users.noreply.github.com>


### Added

- Bash lepton support reintroduced with some UX modifications to the Lepton class. Leptons which use scripting languages can be specified as either (1) a command run in the shell/console or (2) a call to a function in a library/script. Leptons which use compiled languages must specify a library and a function name.
- The keyword argument `display_name` can be used to override the name appearing in the UI. Particularly useful when the lepton is a command.
- All arguments except for language are now keyword arguments.
- Keyword arguments passed to a Bash lepton are understood to define environment variables within the shell.
- Non-keyword arguments fill in `$1`, `$2`, etc.
- Named outputs enumerate variables within the shell which will be returned to the user. These can be either `Lepton.OUTPUT` or `Lepton.INPUT_OUTPUT` types.

### Added

- New fields to the decomposed result object Database: 

## [0.131.0] - 2022-07-13

### Authors

- Sankalp Sanand <sankalp@agnostiq.ai>
- Co-authored-by: Venkat Bala <venkat@agnostiq.ai>


### Fixed

- `covalent --version` now looks for `covalent` metadata instead of `cova`

### Tests

- Updated the cli test to include whether the correct version number is shown when `covalent --version` is run

### Added

- Method to write electron id corresponding to sublattices in `execution.py` when running `_run_task`.

## [0.130.0] - 2022-07-12

### Authors

- Venkat Bala <venkat@agnostiq.ai>
- Co-authored-by: Scott Wyman Neagle <scott@agnostiq.ai>

### Changed

- Ignoring tests for `cancel_dispatch` and `construct_bash`
- Create a dummy requirements.txt file for pip deps tests
- Fix version of `Werkzeug` package to avoid running into ValueError (unexpected kwarg `as_tuple`)
- Update `customization` how to test by specifying the section header `sdk`

## [0.129.0] - 2022-07-12

### Authors

- Sankalp Sanand <sankalp@agnostiq.ai>
- Co-authored-by: Alejandro Esquivel <ae@alejandro.ltd>

### Added

- Support for `wait_for` type edges when two electrons are connected by their execution side effects instead of output-input relation.

### Changed

- `active_lattice.electron_outputs` now contains the node ids as well for the electron which is being post processed.

## [0.128.1] - 2022-07-12

### Authors

- Faiyaz Hasan <faiyaz@agnostiq.ai>


### Fixed

- `Result.persist` test in `result_test.py`.
- Electron dependency `arg_index` is changed back to Nullable.

## [0.128.0] - 2022-07-12

### Authors

- Okechukwu  Emmanuel Ochia <okechukwu@agnostiq.ai>
- Co-authored-by: Casey Jao <casey@agnostiq.ai>
- Co-authored-by: Alejandro Esquivel <ae@alejandro.ltd>
- Co-authored-by: pre-commit-ci[bot] <66853113+pre-commit-ci[bot]@users.noreply.github.com>

### Added

- File transfer support for leptons

## [0.127.0] - 2022-07-11

### Authors

- Scott Wyman Neagle <scott@agnostiq.ai>
- Co-authored-by: Faiyaz Hasan <faiyaz@agnostiq.ai>
- Co-authored-by: Venkat Bala <venkat@agnostiq.ai>


### Added

- When saving to DB, also persist to the new DB if running in develop mode

### Tests

- Flask app route tests

## [0.126.0] - 2022-07-11

### Authors

- Will Cunningham <wjcunningham7@users.noreply.github.com>
- Alejandro Esquivel <ae@alejandro.ltd>
- Co-authored-by: pre-commit-ci[bot] <66853113+pre-commit-ci[bot]@users.noreply.github.com>
- Co-authored-by: Sankalp Sanand <sankalp@agnostiq.ai>


### Added

- Added Folder class
- Added internal call before/after deps to execute File Transfer operations pre/post electron execution.

### Operations

- Enhanced hotfix action to create branches from existing commits

## [0.125.0] - 2022-07-09

### Authors

- Okechukwu  Emmanuel Ochia <okechukwu@agnostiq.ai>
- Co-authored-by: pre-commit-ci[bot] <66853113+pre-commit-ci[bot]@users.noreply.github.com>
- Co-authored-by: Alejandro Esquivel <ae@alejandro.ltd>
- Venkat Bala <venkat@agnostiq.ai>
- Co-authored-by: Okechukwu Ochia <emmirald@gmail.com>
- Co-authored-by: Scott Wyman Neagle <scott@agnostiq.ai>


### Added

- Dask Cluster CLI functional/unit tests

### Docs

- Updated RTD concepts, how-to-guides, and api docs with electron dependencies.

### Operations

- Separate out running tests and uploading coverage report to circumvent bug in
  retry action

## [0.124.0] - 2022-07-07

### Authors

- Will Cunningham <wjcunningham7@users.noreply.github.com>
- Co-authored-by: Scott Wyman Neagle <scott@agnostiq.ai>
- Faiyaz Hasan <faiyaz@agnostiq.ai>


### Added

- `Result.persist` method in `covalent/_results_manager/result.py`.

### Operations

- Package pre-releases go to `covalent` instead of `cova` on PyPI.

## [0.123.0] - 2022-07-07

### Authors

- Scott Wyman Neagle <scott@agnostiq.ai>
- Co-authored-by: Faiyaz Hasan <faiyaz@agnostiq.ai>
- Will Cunningham <wjcunningham7@users.noreply.github.com>
- Alejandro Esquivel <ae@alejandro.ltd>
- Co-authored-by: pre-commit-ci[bot] <66853113+pre-commit-ci[bot]@users.noreply.github.com>


### Added

- Added Folder class
- Added internal call before/after deps to execute File Transfer operations pre/post electron execution.

### Operations

- `codeql.yml` and `condabuild.yml` run nightly instead of on every PR.
- Style fixes in changelog

## [0.122.1] - 2022-07-06

### Authors

Will Cunningham <wjcunningham7@users.noreply.github.com>
Co-authored-by: Scott Wyman Neagle <scott@agnostiq.ai>


### Operations

- Added license scanner action
- Pre-commit autoupdate

### Tests

- Tests for running workflows with more than one iteration

### Fixed

- Attribute error caused by attempts to retrieve the name from the node function when the node function is set to None

## [0.122.0] - 2022-07-04

### Authors

Faiyaz Hasan <faiyaz@agnostiq.ai>
Co-authored-by: pre-commit-ci[bot] <66853113+pre-commit-ci[bot]@users.noreply.github.com>


### Added

- `covalent/_results_manager/write_result_to_db.py` module and methods to insert / update data in the DB.
- `tests/covalent_tests/results_manager_tests/write_result_to_db_test.py` containing the unit tests for corresponding functions.

### Changed

- Electron `type` column to a string type rather than an `ElectronType` in DB models.
- Primary keys from `BigInteger` to `Integer` in DB models.

## [0.121.0] - 2022-07-04

### Authors

Will Cunningham <wjcunningham7@users.noreply.github.com>
Co-authored-by: Alejandro Esquivel <ae@alejandro.ltd>
Co-authored-by: pre-commit-ci[bot] <66853113+pre-commit-ci[bot]@users.noreply.github.com>


### Removed

- Unused requirements `gunicorn` and `eventlet` in `requirements.txt` as well as `dask` in `tests/requirements.txt`, since it is already included in the core requirements.

### Docs

- Updated the compatibility matrix in the docs.

## [0.120.0] - 2022-07-04

### Authors

Okechukwu  Emmanuel Ochia <okechukwu@agnostiq.ai>
Co-authored-by: Venkat Bala <venkat@agnostiq.ai>
Co-authored-by: pre-commit-ci[bot] <66853113+pre-commit-ci[bot]@users.noreply.github.com>
Co-authored-by: Scott Wyman Neagle <scott@agnostiq.ai>


### Added

- Adding `cluster` CLI options to facilitate interacting with the backend Dask cluster
- Adding options to `covalent start` to enable specifying number of workers, memory limit and threads per worker at cluster startup

### Changed

- Update `DaskAdminWorker` docstring with better explanation

## [0.119.1] - 2022-07-04

### Authors

Scott Wyman Neagle <scott@agnostiq.ai>
Casey Jao <casey@agnostiq.ai>


### Fixed

- `covalent status` checks if the server process is still alive.

### Operations

- Updates to changelog logic to handle multiple authors

## [0.119.0] - 2022-07-03
### Authors
@cjao 


### Added

- Introduce support for pip dependencies

## [0.118.0] - 2022-07-02
### Authors
@AlejandroEsquivel 


### Added

- Introduced File, FileTransfer, and FileTransferStrategy classes to support various File Transfer use cases prior/post electron execution

## [0.117.0] - 2022-07-02
### Authors
@Emmanuel289 


### Added

- Included retry action in 'tests.yaml' workflow.

## [0.116.0] - 2022-06-29
### Authors
@Prasy12 

### Changed

- Changed API socket calls interval for graph optimization.

### Added

- Ability to change to different layouts from the GUI.

## [0.115.0] - 2022-06-28
### Authors
@cjao 


### Added

- Introduce support for `call_before`, `call_after`, and bash dependencies

### Operations

- Unit tests performed on Python 3.10 on Ubuntu and MacOS images as well as 3.9 on MacOS
- Updated codeowners so that AQ Engineers doesn't own this CHANGELOG
- pre-commit autoupdate

## [0.114.0] - 2022-06-23
### Authors
@dependabot[bot] 


### Changed

- Changed eventsource version on webapp yarn-lock file.

### Operations

- Added Github push changelog workflow to append commiters username
- Reusable JavaScript action to parse changelog and update version

## [0.113.0] - 2022-06-21

### Added

- Introduce new db models and object store backends

### Operations

- Syntax fix in hotfix.yml

### Docs

- Added new tutorial: Linear and convolutional autoencoders

## [0.112.0] - 2022-06-20

### Changed

- Changed async version on webapp package-lock file.

## [0.111.0] - 2022-06-20

### Changed

- Changed eventsource version on webapp package-lock file.

### Docs

- Added new tutorial: Covalentified version of the Pennylane Variational Classifier tutorial.

## [0.110.3] - 2022-06-17

### Fixed

- Fix error when parsing electron positional arguments in workflows

### Docs

- Remove hardcoding version info in README.md

## [0.110.2] - 2022-06-10

### Docs

- Fix MNIST tutorial
- Fix Quantum Gravity tutorial
- Update RTD with migration guide compatible with latest release
- Convert all references to `covalent start` from Jupyter notebooks to markdown statements
- Update release notes summary in README.md
- Fixed display issues with figure (in dark mode) and bullet points in tutorials

### Operations

- Added a retry block to the webapp build step in `tests.yml`

## [0.110.1] - 2022-06-10

### Fixed

- Configure dask to not use daemonic processes when creating a cluster

### Operations

- Sync the VERSION file within `covalent` directory to match the root level VERSION
- Manually patch `covalent/VERSION`

## [0.110.0] - 2022-06-10

### Changed

- Web GUI list size and status label colors changed.
- Web GUI graph running icon changed to non-static icon.

### Docs

- Removed references to the Dask executor in RTD as they are no longer needed.

## [0.109.1] - 2022-06-10

### Fixed

- `covalent --version` now works for PyPI releases

## [0.109.0] - 2022-06-10

### Docs

- Update CLI help statements

### Added

- Add CLI functionality to start covalent with/without Dask
- Add CLI support to parse `covalent_ui.log` file

### Operations

- Updating codeowners to establish engineering & psiog ownership

### Docs

- Added new tutorial: Training quantum embedding kernels for classification.

## [0.108.0] - 2022-06-08

### Added

- WCI yaml file

### Docs

- Add pandoc installation updates to contributing guide

## [0.107.0] - 2022-06-07

### Changed

- Skipping stdout/stderr redirection tests until implemented in Dask parent process

### Added

- Simplifed starting the dask cluster using `multiprocessing`
- Added `bokeh==2.4.3` to requirements.txt to enable view Dask dashboard

### Fixed

- Changelog-reminder action now works for PRs from forks.

## [0.106.2] - 2022-06-06

### Fixed

- Specifying the version for package `furo` to `2022.4.7` to prevent breaking doc builds

### Docs

- Added new tutorial: Using Covalent with PennyLane for hybrid computation.

## [0.106.1] - 2022-06-01

### Fixed

- Changelog-reminder action now works for PRs from forks

### Docs

- Removed references to microservices in RTD
- Updated README.md.
- Changed `ct.electron` to `ct.lattice(executor=dask_executor)` in MNIST classifier tutorial

## [0.106.0] - 2022-05-26

### Changed

- Visual theme for Webapp GUI changed in accordance to new theme
- Fonts, colors, icons have been updated

## [0.105.0] - 2022-05-25

### Added

- Add a pre-commit hook for `detect-secrets`.
- Updated the actions in accordance with the migration done in the previous version.

## [0.104.0] - 2022-05-23

### Changed

- Services have been moved to a different codebase. This repo is now hosting the Covalent SDK, local dispatcher backend, Covalent web GUI, and documentation. Version is bumped to `0.104.0` in order to avoid conflicts.
- Update tests to match the current dispatcher api
- Skip testing dask executor until dask executor plugin is made public
- Using 2 thread pools to manage multiple workflows better and the other one for executing electrons in parallel.

### Fixed

- Add psutil and PyYAML to requirements.txt
- Passing the same Electron to multiple inputs of an Electron now works. UI fix pending.
- Dask from `requirements.txt`.

### Removed

- Asyncio usage for electron level concurrency.
- References to dask

### Added

- Functional test added for dask executor with the cluster running locally.
- Scalability tests for different workflows and workflow sizes under `tests/stress_tests/scripts`
- Add sample performance testing workflows under `tests/stress_tests`
- Add pipelines to continuously run the tutorial notebooks
- Create notebook with tasks from RTD

## [0.32.3] - 2022-03-16

### Fixed

- Fix missing UI graph edges between parameters and electrons in certain cases.
- Fix UI crashes in cases where legacy localStorage state was being loaded.

## [0.32.2] - 2022-03-16

### Added

- Images for graphs generated in tutorials and how-tos.
- Note for quantum gravity tutorial to tell users that `tensorflow` doesn't work on M1 Macs.
- `Known Issues` added to `README.md`

### Fixed

- `draw` function usage in tutorials and how-tos now reflects the UI images generated instead of using graphviz.
- Images now render properly in RTD of how-tos.

### Changed

- Reran all the tutorials that could run, generating the outputs again.

## [0.32.1] - 2022-03-15

### Fixed

- CLI now starts server directly in the subprocess instead of as a daemon
- Logs are provided as pipes to Popen instead of using a shell redirect
- Restart behavior fixed
- Default port in `covalent_ui/app.py` uses the config manager

### Removed

- `_graceful_restart` function no longer needed without gunicorn

## [0.32.0] - 2022-03-11

### Added

- Dispatcher microservice API endpoint to dispatch and update workflow.
- Added get runnable task endpoint.

## [0.31.0] - 2022-03-11

### Added

- Runner component's main functionality to run a set of tasks, cancel a task, and get a task's status added to its api.

## [0.30.5] - 2022-03-11

### Updated

- Updated Workflow endpoints & API spec to support upload & download of result objects as pickle files

## [0.30.4] - 2022-03-11

### Fixed

- When executing a task on an alternate Conda environment, Covalent no longer has to be installed on that environment. Previously, a Covalent object (the execution function as a TransportableObject) was passed to the environment. Now it is deserialized to a "normal" Python function, which is passed to the alternate Conda environment.

## [0.30.3] - 2022-03-11

### Fixed

- Fixed the order of output storage in `post_process` which should have been the order in which the electron functions are called instead of being the order in which they are executed. This fixes the order in which the replacement of function calls with their output happens, which further fixes any discrepencies in the results obtained by the user.

- Fixed the `post_process` test to check the order as well.

## [0.30.2] - 2022-03-11

### Changed

- Updated eventlet to 0.31.0

## [0.30.1] - 2022-03-10

### Fixed

- Eliminate unhandled exception in Covalent UI backend when calling fetch_result.

## [0.30.0] - 2022-03-09

### Added

- Skeleton code for writing the different services corresponding to each component in the open source refactor.
- OpenAPI specifications for each of the services.

## [0.29.3] - 2022-03-09

### Fixed

- Covalent UI is built in the Dockerfile, the setup file, the pypi workflow, the tests workflow, and the conda build script.

## [0.29.2] - 2022-03-09

### Added

- Defaults defined in executor plugins are read and used to update the in-memory config, as well as the user config file. But only if the parameter in question wasn't already defined.

### Changed

- Input parameter names and docstrings in _shared_files.config.update_config were changed for clarity.

## [0.29.1] - 2022-03-07

### Changed

- Updated fail-fast strategy to run all tests.

## [0.29.0] - 2022-03-07

### Added

- DispatchDB for storing dispatched results

### Changed

- UI loads dispatches from DispatchDB instead of browser local storage

## [0.28.3] - 2022-03-03

### Fixed

Installed executor plugins don't have to be referred to by their full module name. Eg, use "custom_executor", instead of "covalent_custom_plugin.custom_executor".

## [0.28.2] - 2022-03-03

### Added

- A brief overview of the tutorial structure in the MNIST classification tutorial.

## [0.28.1] - 2022-03-02

### Added

- Conda installation is only supported for Linux in the `Getting Started` guide.
- MNIST classifier tutorial.

### Removed

- Removed handling of default values of function parameters in `get_named_params` in `covalent/_shared_files/utils.py`. So, it is actually being handled by not being handled since now `named_args` and `named_kwargs` will only contain parameters that were passed during the function call and not all of them.

## [0.28.0] - 2022-03-02

### Added

- Lepton support, including for Python modules and C libraries
- How-to guides showing how to use leptons for each of these

## [0.27.6] - 2022-03-01

### Added

- Added feature development basic steps in CONTRIBUTING.md.
- Added section on locally building RTD (read the docs) in the contributing guide.

## [0.27.5] - 2022-03-01

### Fixed

- Missing UI input data after backend change - needed to be derived from graph for electrons, lattice inputs fixed on server-side, combining name and positional args
- Broken UI graph due to variable->edge_name renaming
- Missing UI executor data after server-side renaming

## [0.27.4] - 2022-02-28

### Fixed

- Path used in `covalent/executor/__init__.py` for executor plugin modules needed updating to `covalent/executor/executor_plugins`

### Removed

- Disabled workflow cancellation test due to inconsistent outcomes. Test will be re-enabled after cancellation mechanisms are investigated further.

## [0.27.3] - 2022-02-25

### Added

- Added `USING_DOCKER.md` guide for running docker container.
- Added cli args to covalent UI flask server `covalent_ui/app.py` to modify port and log file path.

### Removed

- Removed gunicorn from cli and Dockerfile.

### Changed

- Updated cli `covalent_dispatcher/_cli/service.py` to run flask server directly, and removed dispatcher and UI flags.
- Using Flask blueprints to merge Dispatcher and UI servers.
- Updated Dockerfile to run flask server directly.
- Creating server PID file manually in `covalent_dispatcher/_cli/service.py`.
- Updated tests and docs to reflect merged servers.
- Changed all mentions of port 47007 (for old UI server) to 48008.

## [0.27.2] - 2022-02-24

### Changed

- Removed unnecessary blockquotes from the How-To guide for creating custom executors
- Changed "Covalent Cloud" to "Covalent" in the main code text

## [0.27.1] - 2022-02-24

### Removed

- Removed AQ-Engineers from CODEOWNERS in order to fix PR review notifications

## [0.27.0] - 2022-02-24

### Added

- Support for positional only, positional or keyword, variable positional, keyword only, variable keyword types of parameters is now added, e.g an electron can now use variable args and variable kwargs if the number/names of parameters are unknown during definition as `def task(*args, **kwargs)` which wasn't possible before.

- `Lattice.args` added to store positional arguments passed to the lattice's workflow function.

- `get_named_params` function added in `_shared_files/utils.py` which will return a tuple containing named positional arguments and named keyword arguments. The names help in showing and storing these parameters in the transport graph.

- Tests to verify whether all kinds of input paramaters are supported by electron or a lattice.

### Changed

- No longer merging positional arguments with keyword arguments, instead they are separately stored in respective nodes in the transport graph.

- `inputs` returned from `_get_inputs` function in `covalent_dispatcher/_core/execution.py` now contains positional as well as keyword arguments which further get passed to the executor.

- Executors now support positional and keyword arguments as inputs to their executable functions.

- Result object's `_inputs` attribute now contains both `args` and `kwargs`.

- `add_node_for_nested_iterables` is renamed to `connect_node_with_others` and `add_node_to_graph` also renamed to `add_collection_node_to_graph` in `electron.py`. Some more variable renames to have appropriate self-explanatory names.

- Nodes and edges in the transport graph now have a better interface to assign attributes to them.

- Edge attribute `variable` renamed to `edge_name`.

- In `serialize` function of the transport graph, if `metadata_only` is True, then only `metadata` attribute of node and `source` and `target` attributes of edge are kept in the then return serialized `data`.

- Updated the tests wherever necessary to reflect the above changes

### Removed

- Deprecated `required_params_passed` since an error will automatically be thrown by the `build_graph` function if any of the required parameters are not passed.

- Removed duplicate attributes from nodes in the transport graph.

## [0.26.1] - 2022-02-23

### Added

- Added Local Executor section to the API read the docs.

## [0.26.0] - 2022-02-23

### Added

- Automated reminders to update the changelog

## [0.25.3] - 2022-02-23

## Added

- Listed common mocking commands in the CONTRIBUTING.md guide.
- Additional guidelines on testing.

## [0.25.2] - 2022-02-21

### Changed

- `backend` metadata name changed to `executor`.
- `_plan_workflow` usage updated to reflect how that executor related information is now stored in the specific executor object.
- Updated tests to reflect the above changes.
- Improved the dispatch cancellation test to provide a robust solution which earlier took 10 minutes to run with uncertainty of failing every now and then.

### Removed

- Removed `TaskExecutionMetadata` as a consequence of removing `execution_args`.

## [0.25.1] - 2022-02-18

### Fixed

- Tracking imports that have been used in the workflow takes less time.

### Added

- User-imports are included in the dispatch_source.py script. Covalent-related imports are commented out.

## [0.25.0] - 2022-02-18

### Added

- UI: Lattice draw() method displays in web UI
- UI: New navigation panel

### Changed

- UI: Animated graph changes, panel opacity

### Fixed

- UI: Fixed "Not Found" pages

## [0.24.21] - 2022-02-18

### Added

- RST document describing the expectations from a tutorial.

## [0.24.20] - 2022-02-17

### Added

- Added how to create custom executors

### Changed

- Changed the description of the hyperlink for choosing executors
- Fixed typos in doc/source/api/getting_started/how_to/execution/creating_custom_executors.ipynb

## [0.24.19] - 2022-02-16

### Added

- CODEOWNERS for certain files.

## [0.24.18] - 2022-02-15

### Added

- The user configuration file can now specify an executor plugin directory.

## [0.24.17] - 2022-02-15

### Added

- Added a how-to for making custom executors.

## [0.24.16] - 2022-02-12

### Added

- Errors now contain the traceback as well as the error message in the result object.
- Added test for `_post_process` in `tests/covalent_dispatcher_tests/_core/execution_test.py`.

### Changed

- Post processing logic in `electron` and dispatcher now relies on the order of execution in the transport graph rather than node's function names to allow for a more reliable pairing of nodes and their outputs.

- Renamed `init_test.py` in `tests/covalent_dispatcher_tests/_core/` to `execution_test.py`.

### Removed

- `exclude_from_postprocess` list which contained some non executable node types removed since only executable nodes are post processed now.

## [0.24.15] - 2022-02-11

### Fixed

- If a user's configuration file does not have a needed exeutor parameter, the default parameter (defined in _shared_files/defaults.py) is used.
- Each executor plugin is no longer initialized upon the import of Covalent. This allows required parameters in executor plugins.

## Changed

- Upon updating the configuration data with a user's configuration file, the complete set is written back to file.

## Added

- Tests for the local and base executors.

## [0.24.14] - 2022-02-11

### Added

- UI: add dashboard cards
- UI: add scaling dots background

### Changed

- UI: reduce sidebar font sizes, refine color theme
- UI: refine scrollbar styling, show on container hover
- UI: format executor parameters as YAML code
- UI: update syntax highlighting scheme
- UI: update index.html description meta tag

## [0.24.13] - 2022-02-11

### Added

- Tests for covalent/_shared_files/config.py

## [0.24.12] - 2022-02-10

### Added

- CodeQL code analyzer

## [0.24.11] - 2022-02-10

### Added

- A new dictionary `_DEFAULT_CONSTRAINTS_DEPRECATED` in defaults.py

### Changed

- The `_DEFAULT_CONSTRAINT_VALUES` dictionary now only contains the `backend` argument

## [0.24.10] - 2022-02-09

### Fixed

- Sporadically failing workflow cancellation test in tests/workflow_stack_test.py

## [0.24.9] - 2022-02-09

## Changed

- Implementation of `_port_from_pid` in covalent_dispatcher/_cli/service.py.

## Added

- Unit tests for command line interface (CLI) functionalities in covalent_dispatcher/_cli/service.py and covalent_dispatcher/_cli/cli.py.

## [0.24.8] - 2022-02-07

### Fixed

- If a user's configuration file does not have a needed parameter, the default parameter (defined in _shared_files/defaults.py) is used.

## [0.24.7] - 2022-02-07

### Added

- Typing: Add Type hint `dispatch_info` parameter.
- Documentation: Updated the return_type description in docstring.

### Changed

- Typing: Change return type annotation to `Generator`.

## [0.24.6] - 2022-02-06

### Added

- Type hint to `deserialize` method of `TransportableObject` of `covalent/_workflow/transport.py`.

### Changed

- Description of `data` in `deserialize` method of `TransportableObject` of `covalent/_workflow/transport.py` from `The serialized transportable object` to `Cloudpickled function`.

## [0.24.5] - 2022-02-05

### Fixed

- Removed dependence on Sentinel module

## [0.24.4] - 2022-02-04

### Added

- Tests across multiple versions of Python and multiple operating systems
- Documentation reflecting supported configurations

## [0.24.3] - 2022-02-04

### Changed

- Typing: Use `bool` in place of `Optional[bool]` as type annotation for `develop` parameter in `covalent_dispatcher.service._graceful_start`
- Typing: Use `Any` in place of `Optional[Any]` as type annotation for `new_value` parameter in `covalent._shared_files.config.get_config`

## [0.24.2] - 2022-02-04

### Fixed

- Updated hyperlink of "How to get the results" from "./collection/query_electron_execution_result" to "./collection/query_multiple_lattice_execution_results" in "doc/source/how_to/index.rst".
- Updated hyperlink of "How to get the result of a particular electron" from "./collection/query_multiple_lattice_execution_results" to "./collection/query_electron_execution_result" in "doc/source/how_to/index.rst".

## [0.24.1] - 2022-02-04

### Changed

- Changelog entries are now required to have the current date to enforce ordering.

## [0.24.0] - 2022-02-03

### Added

- UI: log file output - display in Output tab of all available log file output
- UI: show lattice and electron inputs
- UI: display executor attributes
- UI: display error message on failed status for lattice and electron

### Changed

- UI: re-order sidebar sections according to latest figma designs
- UI: update favicon
- UI: remove dispatch id from tab title
- UI: fit new uuids
- UI: adjust theme text primary and secondary colors

### Fixed

- UI: auto-refresh result state on initial render of listing and graph pages
- UI: graph layout issues: truncate long electron/param names

## [0.23.0] - 2022-02-03

### Added

- Added `BaseDispatcher` class to be used for creating custom dispatchers which allow connection to a dispatcher server.
- `LocalDispatcher` inheriting from `BaseDispatcher` allows connection to a local dispatcher server running on the user's machine.
- Covalent only gives interface to the `LocalDispatcher`'s `dispatch` and `dispatch_sync` methods.
- Tests for both `LocalDispatcher` and `BaseDispatcher` added.

### Changed

- Switched from using `lattice.dispatch` and `lattice.dispatch_sync` to `covalent.dispatch` and `covalent.dispatch_sync`.
- Dispatcher address now is passed as a parameter (`dispatcher_addr`) to `covalent.dispatch` and `covalent.dispatch_sync` instead of a metadata field to lattice.
- Updated tests, how tos, and tutorials to use `covalent.dispatch` and `covalent.dispatch_sync`.
- All the contents of `covalent_dispatcher/_core/__init__.py` are moved to `covalent_dispatcher/_core/execution.py` for better organization. `__init__.py` only contains function imports which are needed by external modules.
- `dispatch`, `dispatch_sync` methods deprecated from `Lattice`.

### Removed

- `_server_dispatch` method removed from `Lattice`.
- `dispatcher` metadata field removed from `lattice`.

## [0.22.19] - 2022-02-03

### Fixed

- `_write_dispatch_to_python_file` isn't called each time a task is saved. It is now only called in the final save in `_run_planned_workflow` (in covalent_dispatcher/_core/__init__.py).

## [0.22.18] - 2022-02-03

### Fixed

- Added type information to result.py

## [0.22.17] - 2022-02-02

### Added

- Replaced `"typing.Optional"` with `"str"` in covalent/executor/base.py
- Added missing type hints to `get_dispatch_context` and `write_streams_to_file` in covalent/executor/base.py, BaseExecutor

## [0.22.16] - 2022-02-02

### Added

- Functions to check if UI and dispatcher servers are running.
- Tests for the `is_ui_running` and `is_server_running` in covalent_dispatcher/_cli/service.py.

## [0.22.15] - 2022-02-01

### Fixed

- Covalent CLI command `covalent purge` will now stop the servers before deleting all the pid files.

### Added

- Test for `purge` method in covalent_dispatcher/_cli/service.py.

### Removed

- Unused `covalent_dispatcher` import from covalent_dispatcher/_cli/service.py.

### Changed

- Moved `_config_manager` import from within the `purge` method to the covalent_dispatcher/_cli/service.py for the purpose of mocking in tests.

## [0.22.14] - 2022-02-01

### Added

- Type hint to `_server_dispatch` method in `covalent/_workflow/lattice.py`.

## [0.22.13] - 2022-01-26

### Fixed

- When the local executor's `log_stdout` and `log_stderr` config variables are relative paths, they should go inside the results directory. Previously that was queried from the config, but now it's queried from the lattice metadata.

### Added

- Tests for the corresponding functions in (`covalent_dispatcher/_core/__init__.py`, `covalent/executor/base.py`, `covalent/executor/executor_plugins/local.py` and `covalent/executor/__init__.py`) affected by the bug fix.

### Changed

- Refactored `_delete_result` in result manager to give the option of deleting the result parent directory.

## [0.22.12] - 2022-01-31

### Added

- Diff check in pypi.yml ensures correct files are packaged

## [0.22.11] - 2022-01-31

### Changed

- Removed codecov token
- Removed Slack notifications from feature branches

## [0.22.10] - 2022-01-29

### Changed

- Running tests, conda, and version workflows on pull requests, not just pushes

## [0.22.9] - 2022-01-27

### Fixed

- Fixing version check action so that it doesn't run on commits that are in develop
- Edited PR template so that markdown checklist appears properly

## [0.22.8] - 2022-01-27

### Fixed

- publish workflow, using `docker buildx` to build images for x86 and ARM, prepare manifest and push to ECR so that pulls will match the correct architecture.
- typo in CONTRIBUTING
- installing `gcc` in Docker image so Docker can build wheels for `dask` and other packages that don't provide ARM wheels

### Changed

- updated versions in `requirements.txt` for `matplotlib` and `dask`

## [0.22.7] - 2022-01-27

### Added

- `MANIFEST.in` did not have `covalent_dispatcher/_service` in it due to which the PyPi package was not being built correctly. Added the `covalent_dispatcher/_service` to the `MANIFEST.in` file.

### Fixed

- setuptools properly including data files during installation

## [0.22.6] - 2022-01-26

### Fixed

- Added service folder in covalent dispatcher to package.

## [0.22.5] - 2022-01-25

### Fixed

- `README.md` images now use master branch's raw image urls hosted on <https://github.com> instead of <https://raw.githubusercontent.com>. Also, switched image rendering from html to markdown.

## [0.22.4] - 2022-01-25

### Fixed

- dispatcher server app included in sdist
- raw image urls properly used

## [0.22.3] - 2022-01-25

### Fixed

- raw image urls used in readme

## [0.22.2] - 2022-01-25

### Fixed

- pypi upload

## [0.22.1] - 2022-01-25

### Added

- Code of conduct
- Manifest.in file
- Citation info
- Action to upload to pypi

### Fixed

- Absolute URLs used in README
- Workflow badges updated URLs
- `install_package_data` -> `include_package_data` in `setup.py`

## [0.22.0] - 2022-01-25

### Changed

- Using public ECR for Docker release

## [0.21.0] - 2022-01-25

### Added

- GitHub pull request templates

## [0.20.0] - 2022-01-25

### Added

- GitHub issue templates

## [0.19.0] - 2022-01-25

### Changed

- Covalent Beta Release

## [0.18.9] - 2022-01-24

### Fixed

- iframe in the docs landing page is now responsive

## [0.18.8] - 2022-01-24

### Changed

- Temporarily removed output tab
- Truncated dispatch id to fit left sidebar, add tooltip to show full id

## [0.18.7] - 2022-01-24

### Changed

- Many stylistic improvements to documentation, README, and CONTRIBUTING.

## [0.18.6] - 2022-01-24

### Added

- Test added to check whether an already decorated function works as expected with Covalent.
- `pennylane` package added to the `requirements-dev.txt` file.

### Changed

- Now using `inspect.signature` instead of `function.__code__` to get the names of function's parameters.

## [0.18.5] - 2022-01-21

### Fixed

- Various CI fixes, including rolling back regression in version validation, caching on s3 hosted badges, applying releases and tags correctly.

## [0.18.4] - 2022-01-21

### Changed

- Removed comments and unused functions in covalent_dispatcher
- `result_class.py` renamed to `result.py`

### Fixed

- Version was not being properly imported inside `covalent/__init__.py`
- `dispatch_sync` was not previously using the `results_dir` metadata field

### Removed

- Credentials in config
- `generate_random_filename_in_cache`
- `is_any_atom`
- `to_json`
- `show_subgraph` option in `draw`
- `calculate_node`

## [0.18.3] - 2022-01-20

### Fixed

- The gunicorn servers now restart more gracefully

## [0.18.2] - 2022-01-21

### Changed

- `tempdir` metadata field removed and replaced with `executor.local.cache_dir`

## [0.18.1] - 2022-01-11

## Added

- Concepts page

## [0.18.0] - 2022-01-20

### Added

- `Result.CANCELLED` status to represent the status of a cancelled dispatch.
- Condition to cancel the whole dispatch if any of the nodes are cancelled.
- `cancel_workflow` function which uses a shared variable provided by Dask (`dask.distributed.Variable`) in a dask client to inform nodes to stop execution.
- Cancel function for dispatcher server API which will allow the server to terminate the dispatch.
- How to notebook for cancelling a dispatched job.
- Test to verify whether cancellation of dispatched jobs is working as expected.
- `cancel` function is available as `covalent.cancel`.

### Changed

- In file `covalent/_shared_files/config.py` instead of using a variable to store and then return the config data, now directly returning the configuration.
- Using `fire_and_forget` to dispatch a job instead of a dictionary of Dask's `Future` objects so that we won't have to manage the lifecycle of those futures.
- The `test_run_dispatcher` test was changed to reflect that the dispatcher no longer uses a dictionary of future objects as it was not being utilized anywhere.

### Removed

- `with dask_client` context was removed as the client created in `covalent_dispatcher/_core/__init__.py` is already being used even without the context. Furthermore, it creates issues when that context is exited which is unnecessary at the first place hence not needed to be resolved.

## [0.17.5] - 2022-01-19

### Changed

- Results directory uses a relative path by default and can be overridden by the environment variable `COVALENT_RESULTS_DIR`.

## [0.17.4] - 2022-01-19

### Changed

- Executor parameters use defaults specified in config TOML
- If relative paths are supplied for stdout and stderr, those files are created inside the results directory

## [0.17.3] - 2022-01-18

### Added

- Sync function
- Covalent CLI tool can restart in developer mode

### Fixed

- Updated the UI address referenced in the README

## [0.17.2] - 2022-01-12

### Added

- Quantum gravity tutorial

### Changed

- Moved VERSION file to top level

## [0.17.1] - 2022-01-19

### Added

- `error` attribute was added to the results object to show which node failed and the reason behind it.
- `stdout` and `stderr` attributes were added to a node's result to store any stdout and stderr printing done inside an electron/node.
- Test to verify whether `stdout` and `stderr` are being stored in the result object.

### Changed

- Redesign of how `redirect_stdout` and `redirect_stderr` contexts in executor now work to allow storing their respective outputs.
- Executors now also return `stdout` and `stderr` strings, along with the execution output, so that they can be stored in their result object.

## [0.17.0] - 2022-01-18

### Added

- Added an attribute `__code__` to electron and lattice which is a copy of their respective function's `__code__` attribute.
- Positional arguments, `args`, are now merged with keyword arguments, `kwargs`, as close as possible to where they are passed. This was done to make sure we support both with minimal changes and without losing the name of variables passed.
- Tests to ensure usage of positional arguments works as intended.

### Changed

- Slight rework to how any print statements in lattice are sent to null.
- Changed `test_dispatcher_functional` in `basic_dispatcher_test.py` to account for the support of `args` and removed a an unnecessary `print` statement.

### Removed

- Removed `args` from electron's `init` as it wasn't being used anywhere.

## [0.16.1] - 2022-01-18

### Changed

- Requirement changed from `dask[complete]` to `dask[distributed]`.

## [0.16.0] - 2022-01-14

### Added

- New UI static demo build
- New UI toolbar functions - orientation, toggle params, minimap
- Sortable and searchable lattice name row

### Changed

- Numerous UI style tweaks, mostly around dispatches table states

### Fixed

- Node sidebar info now updates correctly

## [0.15.11] - 2022-01-18

### Removed

- Unused numpy requirement. Note that numpy is still being installed indirectly as other packages in the requirements rely on it.

## [0.15.10] - 2022-01-16

## Added

- How-to guide for Covalent dispatcher CLI.

## [0.15.9] - 2022-01-18

### Changed

- Switched from using human readable ids to using UUIDs

### Removed

- `human-id` package was removed along with its mention in `requirements.txt` and `meta.yaml`

## [0.15.8] - 2022-01-17

### Removed

- Code breaking text from CLI api documentation.
- Unwanted covalent_dispatcher rst file.

### Changed

- Installation of entire covalent_dispatcher instead of covalent_dispatcher/_service in setup.py.

## [0.15.7] - 2022-01-13

### Fixed

- Functions with multi-line or really long decorators are properly serialized in dispatch_source.py.
- Multi-line Covalent output is properly commented out in dispatch_source.py.

## [0.15.6] - 2022-01-11

### Fixed

- Sub-lattice functions are successfully serialized in the utils.py get_serialized_function_str.

### Added

- Function to scan utilized source files and return a set of imported modules (utils.get_imports_from_source)

## [0.15.5] - 2022-01-12

### Changed

- UI runs on port 47007 and the dispatcher runs on port 48008. This is so that when the servers are later merged, users continue using port 47007 in the browser.
- Small modifications to the documentation
- Small fix to the README

### Removed

- Removed a directory `generated` which was improperly added
- Dispatcher web interface
- sqlalchemy requirement

## [0.15.4] - 2022-01-11

### Changed

- In file `covalent/executor/base.py`, `pickle` was changed to `cloudpickle` because of its universal pickling ability.

### Added

- In docstring of `BaseExecutor`, a note was added specifying that `covalent` with its dependencies is assumed to be installed in the conda environments.
- Above note was also added to the conda env selector how-to.

## [0.15.3] - 2022-01-11

### Changed

- Replaced the generic `RuntimeError` telling users to check if there is an object manipulation taking place inside the lattice to a simple warning. This makes the original error more visible.

## [0.15.2] - 2022-01-11

### Added

- If condition added for handling the case where `__getattr__` of an electron is accessed to detect magic functions.

### Changed

- `ActiveLatticeManager` now subclasses from `threading.local` to make it thread-safe.
- `ValueError` in the lattice manager's `claim` function now also shows the name of the lattice that is currently claimed.
- Changed docstring of `ActiveLatticeManager` to note that now it is thread-safe.
- Sublattice dispatching now no longer deletes the result object file and is dispatched normally instead of in a serverless manner.
- `simulate_nitrogen_and_copper_slab_interaction.ipynb` notebook tutorial now does normal dispatching as well instead of serverless dispatching. Also, now 7 datapoints will be shown instead of 10 earlier.

## [0.15.1] - 2022-01-11

### Fixed

- Passing AWS credentials to reusable workflows as a secret

## [0.15.0] - 2022-01-10

### Added

- Action to push development image to ECR

### Changed

- Made the publish action reusable and callable

## [0.14.1] - 2022-01-02

### Changed

- Updated the README
- Updated classifiers in the setup.py file
- Massaged some RTD pages

## [0.14.0] - 2022-01-07

### Added

- Action to push static UI to S3

## [0.13.2] - 2022-01-07

### Changed

- Completed new UI design work

## [0.13.1] - 2022-01-02

### Added

- Added eventlet requirement

### Changed

- The CLI tool can now manage the UI flask server as well
- [Breaking] The CLI option `-t` has been changed to `-d`, which starts the servers in developer mode and exposes unit tests to the server.

## [0.13.0] - 2022-01-01

### Added

- Config manager in `covalent/_shared_files/config.py`
- Default location for the main config file can be overridden using the environment variable `COVALENT_CONFIG_DIR`
- Ability to set and get configuration using `get_config` and `set_config`

### Changed

- The flask servers now reference the config file
- Defaults reference the config file

### Fixed

- `ValueError` caught when running `covalent stop`
- One of the functional tests was using a malformed path

### Deprecated

- The `electron.to_json` function
- The `generate_random_filename_in_cache` function

### Removed

- The `get_api_token` function

## [0.12.13] - 2022-01-04

## Removed

- Tutorial section headings

## Fixed

- Plot background white color

## [0.12.12] - 2022-01-06

### Fixed

- Having a print statement inside electron and lattice code no longer causes the workflow to fail.

## [0.12.11] - 2022-01-04

### Added

- Completed UI feature set for first release

### Changed

- UI server result serialization improvements
- UI result update webhook no longer fails on request exceptions, logs warning intead

## [0.12.10] - 2021-12-17

### Added

- Astrophysics tutorial

## [0.12.9] - 2022-01-04

### Added

- Added `get_all_node_results` method in `result_class.py` to return result of all node executions.

- Added `test_parallelilization` test to verify whether the execution is now being achieved in parallel.

### Changed

- Removed `LocalCluster` cluster creation usage to a simple `Client` one from Dask.

- Removed unnecessary `to_run` function as we no longer needed to run execution through an asyncio loop.

- Removed `async` from function definition of previously asynchronous functions, `_run_task`, `_run_planned_workflow`, `_plan_workflow`, and `_run_workflow`.

- Removed `uvloop` from requirements.

- Renamed `test_get_results` to `test_get_result`.

- Reran the how to notebooks where execution time was mentioned.

- Changed how `dispatch_info` context manager was working to account for multiple nodes accessing it at the same time.

## [0.12.8] - 2022-01-02

### Changed

- Changed the software license to GNU Affero 3.0

### Removed

- `covalent-ui` directory

## [0.12.7] - 2021-12-29

### Fixed

- Gunicorn logging now uses the `capture-output` flag instead of redirecting stdout and stderr

## [0.12.6] - 2021-12-23

### Changed

- Cleaned up the requirements and moved developer requirements to a separate file inside `tests`

## [0.12.5] - 2021-12-16

### Added

- Conda build CI job

## [0.12.4] - 2021-12-23

### Changed

- Gunicorn server now checks for port availability before starting

### Fixed

- The `covalent start` function now prints the correct port if the server is already running.

## [0.12.3] - 2021-12-14

### Added

- Covalent tutorial comparing quantum support vector machines with support vector machine algorithms implemented in qiskit and scikit-learn.

## [0.12.2] - 2021-12-16

### Fixed

- Now using `--daemon` in gunicorn to start the server, which was the original intention.

## [0.12.1] - 2021-12-16

### Fixed

- Removed finance references from docs
- Fixed some other small errors

### Removed

- Removed one of the failing how-to tests from the functional test suite

## [0.12.0] - 2021-12-16

### Added

- Web UI prototype

## [0.11.1] - 2021-12-14

### Added

- CLI command `covalent status` shows port information

### Fixed

- gunicorn management improved

## [0.11.0] - 2021-12-14

### Added

- Slack notifications for test status

## [0.10.4] - 2021-12-15

### Fixed

- Specifying a non-default results directory in a sub-lattice no longer causes a failure in lattice execution.

## [0.10.3] - 2021-12-14

### Added

- Functional tests for how-to's in documentation

### Changed

- Moved example script to a functional test in the pipeline
- Added a test flag to the CLI tool

## [0.10.2] - 2021-12-14

### Fixed

- Check that only `kwargs` without any default values in the workflow definition need to be passed in `lattice.draw(ax=ax, **kwargs)`.

### Added

- Function to check whether all the parameters without default values for a callable function has been passed added to shared utils.

## [0.10.1] - 2021-12-13

### Fixed

- Content and style fixes for getting started doc.

## [0.10.0] - 2021-12-12

### Changed

- Remove all imports from the `covalent` to the `covalent_dispatcher`, except for `_dispatch_serverless`
- Moved CLI into `covalent_dispatcher`
- Moved executors to `covalent` directory

## [0.9.1] - 2021-12-13

### Fixed

- Updated CONTRIBUTING to clarify docstring style.
- Fixed docstrings for `calculate_node` and `check_constraint_specific_sum`.

## [0.9.0] - 2021-12-10

### Added

- `prefix_separator` for separating non-executable node types from executable ones.

- `subscript_prefix`, `generator_prefix`, `sublattice_prefix`, `attr_prefix` for prefixes of subscripts, generators,
  sublattices, and attributes, when called on an electron and added to the transport graph.

- `exclude_from_postprocess` list of prefixes to denote those nodes which won't be used in post processing the workflow.

- `__int__()`, `__float__()`, `__complex__()` for converting a node to an integer, float, or complex to a value of 0 then handling those types in post processing.

- `__iter__()` generator added to Electron for supporting multiple return values from an electron execution.

- `__getattr__()` added to Electron for supporting attribute access on the node output.

- `__getitem__()` added to Electron for supporting subscripting on the node output.

- `electron_outputs` added as an attribute to lattice.

### Changed

- `electron_list_prefix`, `electron_dict_prefix`, `parameter_prefix` modified to reflect new way to assign prefixes to nodes.

- In `build_graph` instead of ignoring all exceptions, now the exception is shown alongwith the runtime error notifying that object manipulation should be avoided inside a lattice.

- `node_id` changed to `self.node_id` in Electron's `__call__()`.

- `parameter` type electrons now have the default metadata instead of empty dictionary.

- Instead of deserializing and checking whether a sublattice is there, now a `sublattice_prefix` is used to denote when a node is a sublattice.

- In `dispatcher_stack_test`, `test_dispatcher_flow` updated to indicate the new use of `parameter_prefix`.

### Fixed

- When an execution fails due to something happening in `run_workflow`, then result object's status is now failed and the object is saved alongwith throwing the appropriate exception.

## [0.8.5] - 2021-12-10

### Added

- Added tests for choosing specific executors inside electron initialization.
- Added test for choosing specific Conda environments inside electron initialization.

## [0.8.4] - 2021-12-10

### Changed

- Removed _shared_files directory and contents from covalent_dispatcher. Logging in covalent_dispatcher now uses the logger in covalent/_shared_files/logging.py.

## [0.8.3] - 2021-12-10

### Fixed

- Decorator symbols were added to the pseudo-code in the quantum chemistry tutorial.

## [0.8.2] - 2021-12-06

### Added

- Quantum chemistry tutorial.

## [0.8.1] - 2021-12-08

### Added

- Docstrings with typehints for covalent dispatcher functions added.

### Changed

- Replaced `node` to `node_id` in `electron.py`.

- Removed unnecessary `enumerate` in `covalent_dispatcher/_core/__init__.py`.

- Removed `get_node_device_mapping` function from `covalent_dispatcher/_core/__init__.py`
  and moved the definition to directly add the mapping to `workflow_schedule`.

- Replaced iterable length comparison for `executor_specific_exec_cmds` from `if len(executor_specific_exec_cmds) > 0`
  to `if executor_specific_exec_cmds`.

## [0.8.0] - 2021-12-03

### Added

- Executors can now accept the name of a Conda environment. If that environment exists, the operations of any electron using that executor are performed in that Conda environment.

## [0.7.6] - 2021-12-02

### Changed

- How to estimate lattice execution time has been renamed to How to query lattice execution time.
- Change result querying syntax in how-to guides from `lattice.get_result` to
  `covalent.get_result`.
- Choose random port for Dask dashboard address by setting `dashboard_address` to ':0' in
  `LocalCluster`.

## [0.7.5] - 2021-12-02

### Fixed

- "Default" executor plugins are included as part of the package upon install.

## [0.7.4] - 2021-12-02

### Fixed

- Upgraded dask to 2021.10.0 based on a vulnerability report

## [0.7.3] - 2021-12-02

### Added

- Transportable object tests
- Transport graph tests

### Changed

- Variable name node_num to node_id
- Variable name node_idx to node_id

### Fixed

- Transport graph `get_dependencies()` method return type was changed from Dict to List

## [0.7.2] - 2021-12-01

### Fixed

- Date handling in changelog validation

### Removed

- GitLab CI YAML

## [0.7.1] - 2021-12-02

### Added

- A new parameter to a node's result called `sublattice_result` is added.
  This will be of a `Result` type and will contain the result of that sublattice's
  execution. If a normal electron is executed, this will be `None`.

- In `_delete_result` function in `results_manager.py`, an empty results directory
  will now be deleted.

- Name of a sublattice node will also contain `(sublattice)`.

- Added `_dispatch_sync_serverless` which synchronously dispatches without a server
  and waits for a result to be returned. This is the method used to dispatch a sublattice.

- Test for sublatticing is added.

- How-to guide added for sublatticing explaining the new features.

### Changed

- Partially changed `draw` function in `lattice.py` to also draw the subgraph
  of the sublattice when drawing the main graph of the lattice. The change is
  incomplete as we intend to add this feature later.

- Instead of returning `plt`, `draw` now returns the `ax` object.

- `__call__` function in `lattice.py` now runs the lattice's function normally
  instead of dispatching it.

- `_run_task` function now checks whether current node is a sublattice and acts
  accordingly.

### Fixed

- Unnecessary lines to rename the node's name in `covalent_dispatcher/_core/__init__.py` are removed.

- `test_electron_takes_nested_iterables` test was being ignored due to a spelling mistake. Fixed and
  modified to follow the new pattern.

## [0.7.0] - 2021-12-01

### Added

- Electrons can now accept an executor object using the "backend" keyword argument. "backend" can still take a string naming the executor module.
- Electrons and lattices no longer have Slurm metadata associated with the executor, as that information should be contained in the executor object being used as an input argument.
- The "backend" keyword can still be a string specifying the executor module, but only if the executor doesn't need any metadata.
- Executor plugin classes are now directly available to covalent, eg: covalent.executor.LocalExecutor().

## [0.6.7] - 2021-12-01

### Added

- Docstrings without examples for all the functions in core covalent.
- Typehints in those functions as well.
- Used `typing.TYPE_CHECKING` to prevent cyclic imports when writing typehints.

### Changed

- `convert_to_lattice_function` renamed to `convert_to_lattice_function_call`.
- Context managers now raise a `ValueError` instead of a generic `Exception`.

## [0.6.6] - 2021-11-30

### Fixed

- Fixed the version used in the documentation
- Fixed the badge URLs to prevent caching

## [0.6.5] - 2021-11-30

### Fixed

- Broken how-to links

### Removed

- Redundant lines from .gitignore
- *.ipynb from .gitignore

## [0.6.4] - 2021-11-30

### Added

- How-to guides for workflow orchestration.
  - How to construct an electron
  - How to construct a lattice
  - How to add an electron to lattice
  - How to visualize the lattice
  - How to add constraints to lattices
- How-to guides for workflow and subtask execution.
  - How to execute individual electrons
  - How to execute a lattice
  - How to execute multiple lattices
- How-to guides for status querying.
  - How to query electron execution status
  - How to query lattice execution status
  - How to query lattice execution time
- How-to guides for results collection
  - How to query electron execution results
  - How to query lattice execution results
  - How to query multiple lattice execution results
- Str method for the results object.

### Fixed

- Saving the electron execution status when the subtask is running.

## [0.6.3] - 2021-11-29

### Removed

- JWT token requirement.
- Covalent dispatcher login requirement.
- Update covalent login reference in README.md.
- Changed the default dispatcher server port from 5000 to 47007.

## [0.6.2] - 2021-11-28

### Added

- Github action for tests and coverage
- Badges for tests and coverage
- If tests pass then develop is pushed to master
- Add release action which tags and creates a release for minor version upgrades
- Add badges action which runs linter, and upload badges for version, linter score, and platform
- Add publish action (and badge) which builds a Docker image and uploads it to the AWS ECR

## [0.6.1] - 2021-11-27

### Added

- Github action which checks version increment and changelog entry

## [0.6.0] - 2021-11-26

### Added

- New Covalent RTD theme
- sphinx extension sphinx-click for CLI RTD
- Sections in RTD
- init.py in both covalent-dispatcher logger module and cli module for it to be importable in sphinx

### Changed

- docutils version that was conflicting with sphinx

### Removed

- Old aq-theme

## [0.5.1] - 2021-11-25

### Added

- Integration tests combining both covalent and covalent-dispatcher modules to test that
  lattice workflow are properly planned and executed.
- Integration tests for the covalent-dispatcher init module.
- pytest-asyncio added to requirements.

## [0.5.0] - 2021-11-23

### Added

- Results manager file to get results from a file, delete a result, and redispatch a result object.
- Results can also be awaited to only return a result if it has either been completed or failed.
- Results class which is used to store the results with all the information needed to be used again along with saving the results to a file functionality.
- A result object will be a mercurial object which will be updated by the dispatcher and saved to a file throughout the dispatching and execution parts.
- Direct manipulation of the transport graph inside a result object takes place.
- Utility to convert a function definition string to a function and vice-versa.
- Status class to denote the status of a result object and of each node execution in the transport graph.
- Start and end times are now also stored for each node execution as well as for the whole dispatch.
- Logging of `stdout` and `stderr` can be done by passing in the `log_stdout`, `log_stderr` named metadata respectively while dispatching.
- In order to get the result of a certain dispatch, the `dispatch_id`, the `results_dir`, and the `wait` parameter can be passed in. If everything is default, then only the dispatch id is required, waiting will not be done, and the result directory will be in the current working directory with folder name as `results/` inside which every new dispatch will have a new folder named according to their respective dispatch ids, containing:
  - `result.pkl` - (Cloud)pickled result object.
  - `result_info.yaml` - yaml file with high level information about the result and its execution.
  - `dispatch_source.py` - python file generated, containing the original function definitions of lattice and electrons which can be used to dispatch again.

### Changed

- `logfile` named metadata is now `slurm_logfile`.
- Instead of using `jsonpickle`, `cloudpickle` is being used everywhere to maintain consistency.
- `to_json` function uses `json` instead of `jsonpickle` now in electron and lattice definitions.
- `post_processing` moved to the dispatcher, so the dispatcher will now store a finished execution result in the results folder as specified by the user with no requirement of post processing it from the client/user side.
- `run_task` function in dispatcher modified to check if a node has completed execution and return it if it has, else continue its execution. This also takes care of cases if the server has been closed mid execution, then it can be started again from the last saved state, and the user won't have to wait for the whole execution.
- Instead of passing in the transport graph and dispatch id everywhere, the result object is being passed around, except for the `asyncio` part where the dispatch id and results directory is being passed which afterwards lets the core dispatcher know where to get the result object from and operate on it.
- Getting result of parent node executions of the graph, is now being done using the result object's graph. Storing of each execution's result is also done there.
- Tests updated to reflect the changes made. They are also being run in a serverless manner.

### Removed

- `LatticeResult` class removed.
- `jsonpickle` requirement removed.
- `WorkflowExecutionResult`, `TaskExecutionResult`, and `ExecutionError` singleton classes removed.

### Fixed

- Commented out the `jwt_required()` part in `covalent-dispatcher/_service/app.py`, may be removed in later iterations.
- Dispatcher server will now return the error message in the response of getting result if it fails instead of sending every result ever as a response.

## [0.4.3] - 2021-11-23

### Added

- Added a note in Known Issues regarding port conflict warning.

## [0.4.2] - 2021-11-24

### Added

- Added badges to README.md

## [0.4.1] - 2021-11-23

### Changed

- Removed old coverage badge and fixed the badge URL

## [0.4.0] - 2021-11-23

### Added

- Codecov integrations and badge

### Fixed

- Detached pipelines no longer created

## [0.3.0] - 2021-11-23

### Added

- Wrote a Code of Conduct based on <https://www.contributor-covenant.org/>
- Added installation and environment setup details in CONTRIBUTING
- Added Known Issues section to README

## [0.2.0] - 2021-11-22

### Changed

- Removed non-open-source executors from Covalent. The local SLURM executor is now
- a separate repo. Executors are now plugins.

## [0.1.0] - 2021-11-19

### Added

- Pythonic CLI tool. Install the package and run `covalent --help` for a usage description.
- Login and logout functionality.
- Executor registration/deregistration skeleton code.
- Dispatcher service start, stop, status, and restart.

### Changed

- JWT token is stored to file instead of in an environment variable.
- The Dask client attempts to connect to an existing server.

### Removed

- Removed the Bash CLI tool.

### Fixed

- Version assignment in the covalent init file.

## [0.0.3] - 2021-11-17

### Fixed

- Fixed the Dockerfile so that it runs the dispatcher server from the covalent repo.

## [0.0.2] - 2021-11-15

### Changed

- Single line change in ci script so that it doesn't exit after validating the version.
- Using `rules` in `pytest` so that the behavior in test stage is consistent.

## [0.0.1] - 2021-11-15

### Added

- CHANGELOG.md to track changes (this file).
- Semantic versioning in VERSION.
- CI pipeline job to enforce versioning.<|MERGE_RESOLUTION|>--- conflicted
+++ resolved
@@ -7,16 +7,14 @@
 
 ## [UNRELEASED]
 
-<<<<<<< HEAD
 ### Added
 
 - Bash decorator is introduced
 - Lepton commands can be specified as a list of strings rather than strings alone.
-=======
+
 ### Tests
 
 - Check that user data is not unpickled by the Covalent server process
->>>>>>> 1f887a7e
 
 ## [0.145.0] - 2022-07-20
 
