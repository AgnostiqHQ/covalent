--- conflicted
+++ resolved
@@ -7,7 +7,6 @@
 
 ## [UNRELEASED]
 
-<<<<<<< HEAD
 ### Added
 
 - Covalent `config` cli command to alter config values or display covalent configuration
@@ -16,7 +15,7 @@
 
 - Removed environment section from Supervisord config in order to read from root `.env` file instead
 - Refactored config manager to use project root `.env` file for configuration
-=======
+
 ## [0.76.0] - 2022-04-13
 
 ### Added
@@ -36,7 +35,6 @@
 ### Changed
 
 - Implementation of update_workflow_results in update_workflow.py module in Dispatcher service.
->>>>>>> b6156e41
 
 ## [0.74.0] - 2022-04-12
 
