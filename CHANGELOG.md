--- conflicted
+++ resolved
@@ -7,15 +7,13 @@
 
 ## [UNRELEASED]
 
-<<<<<<< HEAD
 ### Changed
 
 - Error messages are propagated to stdout when the server is not started. These changes are applied to `dispatch`, `redispatch`, and `get_result`.
-=======
+
 ### Docs
 
 - Fix typo in GCP Batch executor RTD.
->>>>>>> e257bd98
 
 ### Fixed
 
