--- conflicted
+++ resolved
@@ -7,7 +7,6 @@
 
 ## [UNRELEASED]
 
-<<<<<<< HEAD
 ### Fixed
 
 - Style fixes via `pre-commit run --all-files`
@@ -15,13 +14,12 @@
 ### Changed
 
 - Pushing microservice images to public ECR
-=======
+
 ## [0.63.0] - 2022-04-06
 
 ### Changed
 
 - Mark pypi releases as pre
->>>>>>> 3cf5d1b9
 
 ## [0.62.1] - 2022-04-06
 
