# Changelog

All notable changes to this project will be documented in this file.

The format is based on [Keep a Changelog](https://keepachangelog.com/en/1.0.0/),
and this project adheres to [Semantic Versioning](https://semver.org/spec/v2.0.0.html).

## [UNRELEASED]

<<<<<<< HEAD
### Changed

- Ensure that the files uploaded are not `TransportableObjects` when they're stored in the Database.
- Ensure that when the files are loaded, they're converted to `TransportableObjects`.
=======
## [0.140.0] - 2022-07-19

### Authors

- Faiyaz Hasan <faiyaz@agnostiq.ai>
- Co-authored-by: Venkat Bala <venkat@agnostiq.ai>


### Added

- Fields `deps_filename`, `call_before_filename` and `call_after_filename` to the `Electron` table.
- Re-write the deps / call before and after file contents when inserting / updating electron record in the database.

### Changed

- Modify the test and implementation logic of inserting the electron record with these new fields.
- Field `key` to `key_filename` in `Electron` table.
>>>>>>> d8994eb2

## [0.139.1] - 2022-07-19

### Authors

- Divyanshu Singh <55018955+divshacker@users.noreply.github.com>
- Co-authored-by: Scott Wyman Neagle <wymnea@protonmail.com>
- Co-authored-by: Scott Wyman Neagle <scott@agnostiq.ai>
- Co-authored-by: Will Cunningham <wjcunningham7@users.noreply.github.com>


### Fixed

- Fixes Reverse IP problem. All References to `0.0.0.0` are changed to `localhost` . More details can be found [here](https://github.com/AgnostiqHQ/covalent/issues/202)

## [0.139.0] - 2022-07-19

### Authors

- Venkat Bala <venkat@agnostiq.ai>
- Co-authored-by: Scott Wyman Neagle <scott@agnostiq.ai>
- Faiyaz Hasan <faiyaz@agnostiq.ai>
- Co-authored-by: Will Cunningham <wjcunningham7@gmail.com>


### Added

- Columns `is_active` in the lattice, eLectron and Electron dependency tables.

### Docs

- Adding a RTD tutorial/steps on creating a custom executor

## [0.138.0] - 2022-07-19

### Authors

- Anna Hughes <annagwen42@gmail.com>
- Co-authored-by: Will Cunningham <wjcunningham7@gmail.com>
- Will Cunningham <wjcunningham7@users.noreply.github.com>
- Co-authored-by: Venkat Bala <venkat@agnostiq.ai>


### Added

- Docker build workflow

### Changed

- Dockerfile uses multi-stage build

### Docs

- New tutorial demonstrating how to solve the MaxCut Problem with QAOA and Covalent

## [0.137.0] - 2022-07-19

### Authors

- Prasanna Venkatesh <54540812+Prasy12@users.noreply.github.com>
- Co-authored-by: Alejandro Esquivel <ae@alejandro.ltd>


### Added

- Ability to hide/show labels on the graph
- Graph layout with elk configurations

### Changed

- Changed API socket calls interval for graph optimization.

### Tests

- Disabled several dask functional tests

## [0.136.0] - 2022-07-18

### Authors

- Scott Wyman Neagle <scott@agnostiq.ai>
- Co-authored-by: Faiyaz Hasan <faiyaz@agnostiq.ai>


### Changed

- Result.save() has been deprecated in favor of Result.persist() and querying the database directly.

## [0.135.0] - 2022-07-18

### Authors

- Casey Jao <casey@agnostiq.ai>
- Co-authored-by: Scott Wyman Neagle <scott@agnostiq.ai>
- Co-authored-by: Alejandro Esquivel <ae@alejandro.ltd>


### Operations

- Psiog is only codeowner of js files
- Fix in changelog action to handle null author when a bot is committing

### Added

- Support injecting return values of calldeps into electrons during workflow execution

## [0.134.0] - 2022-07-15

### Authors

- Casey Jao <casey@agnostiq.ai>
- Co-authored-by: Scott Wyman Neagle <scott@agnostiq.ai>


### Changed

- Covalent server can now process workflows without having their deps installed

## [0.133.0] - 2022-07-15

### Authors

- Will Cunningham <wjcunningham7@users.noreply.github.com>


### Removed

- Removed the deprecated function `draw_inline` as well as the `matplotlib` dependency.

### Operations

- Fixing the retry block for tests

## [0.132.0] - 2022-07-14

### Authors

- Will Cunningham <wjcunningham7@users.noreply.github.com>


### Added

- Bash lepton support reintroduced with some UX modifications to the Lepton class. Leptons which use scripting languages can be specified as either (1) a command run in the shell/console or (2) a call to a function in a library/script. Leptons which use compiled languages must specify a library and a function name.
- The keyword argument `display_name` can be used to override the name appearing in the UI. Particularly useful when the lepton is a command.
- All arguments except for language are now keyword arguments.
- Keyword arguments passed to a Bash lepton are understood to define environment variables within the shell.
- Non-keyword arguments fill in `$1`, `$2`, etc.
- Named outputs enumerate variables within the shell which will be returned to the user. These can be either `Lepton.OUTPUT` or `Lepton.INPUT_OUTPUT` types.

### Added

- New fields to the decomposed result object Database: 

## [0.131.0] - 2022-07-13

### Authors

- Sankalp Sanand <sankalp@agnostiq.ai>
- Co-authored-by: Venkat Bala <venkat@agnostiq.ai>


### Fixed

- `covalent --version` now looks for `covalent` metadata instead of `cova`

### Tests

- Updated the cli test to include whether the correct version number is shown when `covalent --version` is run

### Added

- Method to write electron id corresponding to sublattices in `execution.py` when running `_run_task`.

## [0.130.0] - 2022-07-12

### Authors

- Venkat Bala <venkat@agnostiq.ai>
- Co-authored-by: Scott Wyman Neagle <scott@agnostiq.ai>

### Changed

- Ignoring tests for `cancel_dispatch` and `construct_bash`
- Create a dummy requirements.txt file for pip deps tests
- Fix version of `Werkzeug` package to avoid running into ValueError (unexpected kwarg `as_tuple`)
- Update `customization` how to test by specifying the section header `sdk`

## [0.129.0] - 2022-07-12

### Authors

- Sankalp Sanand <sankalp@agnostiq.ai>
- Co-authored-by: Alejandro Esquivel <ae@alejandro.ltd>

### Added

- Support for `wait_for` type edges when two electrons are connected by their execution side effects instead of output-input relation.

### Changed

- `active_lattice.electron_outputs` now contains the node ids as well for the electron which is being post processed.

## [0.128.1] - 2022-07-12

### Authors

- Faiyaz Hasan <faiyaz@agnostiq.ai>


### Fixed

- `Result.persist` test in `result_test.py`.
- Electron dependency `arg_index` is changed back to Nullable.

## [0.128.0] - 2022-07-12

### Authors

- Okechukwu  Emmanuel Ochia <okechukwu@agnostiq.ai>
- Co-authored-by: Casey Jao <casey@agnostiq.ai>
- Co-authored-by: Alejandro Esquivel <ae@alejandro.ltd>
- Co-authored-by: pre-commit-ci[bot] <66853113+pre-commit-ci[bot]@users.noreply.github.com>

### Added

- File transfer support for leptons

## [0.127.0] - 2022-07-11

### Authors

- Scott Wyman Neagle <scott@agnostiq.ai>
- Co-authored-by: Faiyaz Hasan <faiyaz@agnostiq.ai>
- Co-authored-by: Venkat Bala <venkat@agnostiq.ai>


### Added

- When saving to DB, also persist to the new DB if running in develop mode

### Tests

- Flask app route tests

## [0.126.0] - 2022-07-11

### Authors

- Will Cunningham <wjcunningham7@users.noreply.github.com>
- Alejandro Esquivel <ae@alejandro.ltd>
- Co-authored-by: pre-commit-ci[bot] <66853113+pre-commit-ci[bot]@users.noreply.github.com>
- Co-authored-by: Sankalp Sanand <sankalp@agnostiq.ai>


### Added

- Added Folder class
- Added internal call before/after deps to execute File Transfer operations pre/post electron execution.

### Operations

- Enhanced hotfix action to create branches from existing commits

## [0.125.0] - 2022-07-09

### Authors

- Okechukwu  Emmanuel Ochia <okechukwu@agnostiq.ai>
- Co-authored-by: pre-commit-ci[bot] <66853113+pre-commit-ci[bot]@users.noreply.github.com>
- Co-authored-by: Alejandro Esquivel <ae@alejandro.ltd>
- Venkat Bala <venkat@agnostiq.ai>
- Co-authored-by: Okechukwu Ochia <emmirald@gmail.com>
- Co-authored-by: Scott Wyman Neagle <scott@agnostiq.ai>


### Added

- Dask Cluster CLI functional/unit tests

### Docs

- Updated RTD concepts, how-to-guides, and api docs with electron dependencies.

### Operations

- Separate out running tests and uploading coverage report to circumvent bug in
  retry action

## [0.124.0] - 2022-07-07

### Authors

- Will Cunningham <wjcunningham7@users.noreply.github.com>
- Co-authored-by: Scott Wyman Neagle <scott@agnostiq.ai>
- Faiyaz Hasan <faiyaz@agnostiq.ai>


### Added

- `Result.persist` method in `covalent/_results_manager/result.py`.

### Operations

- Package pre-releases go to `covalent` instead of `cova` on PyPI.

## [0.123.0] - 2022-07-07

### Authors

- Scott Wyman Neagle <scott@agnostiq.ai>
- Co-authored-by: Faiyaz Hasan <faiyaz@agnostiq.ai>
- Will Cunningham <wjcunningham7@users.noreply.github.com>
- Alejandro Esquivel <ae@alejandro.ltd>
- Co-authored-by: pre-commit-ci[bot] <66853113+pre-commit-ci[bot]@users.noreply.github.com>


### Added

- Added Folder class
- Added internal call before/after deps to execute File Transfer operations pre/post electron execution.

### Operations

- `codeql.yml` and `condabuild.yml` run nightly instead of on every PR.
- Style fixes in changelog

## [0.122.1] - 2022-07-06

### Authors

Will Cunningham <wjcunningham7@users.noreply.github.com>
Co-authored-by: Scott Wyman Neagle <scott@agnostiq.ai>


### Operations

- Added license scanner action
- Pre-commit autoupdate

### Tests

- Tests for running workflows with more than one iteration

### Fixed

- Attribute error caused by attempts to retrieve the name from the node function when the node function is set to None

## [0.122.0] - 2022-07-04

### Authors

Faiyaz Hasan <faiyaz@agnostiq.ai>
Co-authored-by: pre-commit-ci[bot] <66853113+pre-commit-ci[bot]@users.noreply.github.com>


### Added

- `covalent/_results_manager/write_result_to_db.py` module and methods to insert / update data in the DB.
- `tests/covalent_tests/results_manager_tests/write_result_to_db_test.py` containing the unit tests for corresponding functions.

### Changed

- Electron `type` column to a string type rather than an `ElectronType` in DB models.
- Primary keys from `BigInteger` to `Integer` in DB models.

## [0.121.0] - 2022-07-04

### Authors

Will Cunningham <wjcunningham7@users.noreply.github.com>
Co-authored-by: Alejandro Esquivel <ae@alejandro.ltd>
Co-authored-by: pre-commit-ci[bot] <66853113+pre-commit-ci[bot]@users.noreply.github.com>


### Removed

- Unused requirements `gunicorn` and `eventlet` in `requirements.txt` as well as `dask` in `tests/requirements.txt`, since it is already included in the core requirements.

### Docs

- Updated the compatibility matrix in the docs.

## [0.120.0] - 2022-07-04

### Authors

Okechukwu  Emmanuel Ochia <okechukwu@agnostiq.ai>
Co-authored-by: Venkat Bala <venkat@agnostiq.ai>
Co-authored-by: pre-commit-ci[bot] <66853113+pre-commit-ci[bot]@users.noreply.github.com>
Co-authored-by: Scott Wyman Neagle <scott@agnostiq.ai>


### Added

- Adding `cluster` CLI options to facilitate interacting with the backend Dask cluster
- Adding options to `covalent start` to enable specifying number of workers, memory limit and threads per worker at cluster startup

### Changed

- Update `DaskAdminWorker` docstring with better explanation

## [0.119.1] - 2022-07-04

### Authors

Scott Wyman Neagle <scott@agnostiq.ai>
Casey Jao <casey@agnostiq.ai>


### Fixed

- `covalent status` checks if the server process is still alive.

### Operations

- Updates to changelog logic to handle multiple authors

## [0.119.0] - 2022-07-03
### Authors
@cjao 


### Added

- Introduce support for pip dependencies

## [0.118.0] - 2022-07-02
### Authors
@AlejandroEsquivel 


### Added

- Introduced File, FileTransfer, and FileTransferStrategy classes to support various File Transfer use cases prior/post electron execution

## [0.117.0] - 2022-07-02
### Authors
@Emmanuel289 


### Added

- Included retry action in 'tests.yaml' workflow.

## [0.116.0] - 2022-06-29
### Authors
@Prasy12 

### Changed

- Changed API socket calls interval for graph optimization.

### Added

- Ability to change to different layouts from the GUI.

## [0.115.0] - 2022-06-28
### Authors
@cjao 


### Added

- Introduce support for `call_before`, `call_after`, and bash dependencies

### Operations

- Unit tests performed on Python 3.10 on Ubuntu and MacOS images as well as 3.9 on MacOS
- Updated codeowners so that AQ Engineers doesn't own this CHANGELOG
- pre-commit autoupdate

## [0.114.0] - 2022-06-23
### Authors
@dependabot[bot] 


### Changed

- Changed eventsource version on webapp yarn-lock file.

### Operations

- Added Github push changelog workflow to append commiters username
- Reusable JavaScript action to parse changelog and update version

## [0.113.0] - 2022-06-21

### Added

- Introduce new db models and object store backends

### Operations

- Syntax fix in hotfix.yml

### Docs

- Added new tutorial: Linear and convolutional autoencoders

## [0.112.0] - 2022-06-20

### Changed

- Changed async version on webapp package-lock file.

## [0.111.0] - 2022-06-20

### Changed

- Changed eventsource version on webapp package-lock file.

### Docs

- Added new tutorial: Covalentified version of the Pennylane Variational Classifier tutorial.

## [0.110.3] - 2022-06-17

### Fixed

- Fix error when parsing electron positional arguments in workflows

### Docs

- Remove hardcoding version info in README.md

## [0.110.2] - 2022-06-10

### Docs

- Fix MNIST tutorial
- Fix Quantum Gravity tutorial
- Update RTD with migration guide compatible with latest release
- Convert all references to `covalent start` from Jupyter notebooks to markdown statements
- Update release notes summary in README.md
- Fixed display issues with figure (in dark mode) and bullet points in tutorials

### Operations

- Added a retry block to the webapp build step in `tests.yml`

## [0.110.1] - 2022-06-10

### Fixed

- Configure dask to not use daemonic processes when creating a cluster

### Operations

- Sync the VERSION file within `covalent` directory to match the root level VERSION
- Manually patch `covalent/VERSION`

## [0.110.0] - 2022-06-10

### Changed

- Web GUI list size and status label colors changed.
- Web GUI graph running icon changed to non-static icon.

### Docs

- Removed references to the Dask executor in RTD as they are no longer needed.

## [0.109.1] - 2022-06-10

### Fixed

- `covalent --version` now works for PyPI releases

## [0.109.0] - 2022-06-10

### Docs

- Update CLI help statements

### Added

- Add CLI functionality to start covalent with/without Dask
- Add CLI support to parse `covalent_ui.log` file

### Operations

- Updating codeowners to establish engineering & psiog ownership

### Docs

- Added new tutorial: Training quantum embedding kernels for classification.

## [0.108.0] - 2022-06-08

### Added

- WCI yaml file

### Docs

- Add pandoc installation updates to contributing guide

## [0.107.0] - 2022-06-07

### Changed

- Skipping stdout/stderr redirection tests until implemented in Dask parent process

### Added

- Simplifed starting the dask cluster using `multiprocessing`
- Added `bokeh==2.4.3` to requirements.txt to enable view Dask dashboard

### Fixed

- Changelog-reminder action now works for PRs from forks.

## [0.106.2] - 2022-06-06

### Fixed

- Specifying the version for package `furo` to `2022.4.7` to prevent breaking doc builds

### Docs

- Added new tutorial: Using Covalent with PennyLane for hybrid computation.

## [0.106.1] - 2022-06-01

### Fixed

- Changelog-reminder action now works for PRs from forks

### Docs

- Removed references to microservices in RTD
- Updated README.md.
- Changed `ct.electron` to `ct.lattice(executor=dask_executor)` in MNIST classifier tutorial

## [0.106.0] - 2022-05-26

### Changed

- Visual theme for Webapp GUI changed in accordance to new theme
- Fonts, colors, icons have been updated

## [0.105.0] - 2022-05-25

### Added

- Add a pre-commit hook for `detect-secrets`.
- Updated the actions in accordance with the migration done in the previous version.

## [0.104.0] - 2022-05-23

### Changed

- Services have been moved to a different codebase. This repo is now hosting the Covalent SDK, local dispatcher backend, Covalent web GUI, and documentation. Version is bumped to `0.104.0` in order to avoid conflicts.
- Update tests to match the current dispatcher api
- Skip testing dask executor until dask executor plugin is made public
- Using 2 thread pools to manage multiple workflows better and the other one for executing electrons in parallel.

### Fixed

- Add psutil and PyYAML to requirements.txt
- Passing the same Electron to multiple inputs of an Electron now works. UI fix pending.
- Dask from `requirements.txt`.

### Removed

- Asyncio usage for electron level concurrency.
- References to dask

### Added

- Functional test added for dask executor with the cluster running locally.
- Scalability tests for different workflows and workflow sizes under `tests/stress_tests/scripts`
- Add sample performance testing workflows under `tests/stress_tests`
- Add pipelines to continuously run the tutorial notebooks
- Create notebook with tasks from RTD

## [0.32.3] - 2022-03-16

### Fixed

- Fix missing UI graph edges between parameters and electrons in certain cases.
- Fix UI crashes in cases where legacy localStorage state was being loaded.

## [0.32.2] - 2022-03-16

### Added

- Images for graphs generated in tutorials and how-tos.
- Note for quantum gravity tutorial to tell users that `tensorflow` doesn't work on M1 Macs.
- `Known Issues` added to `README.md`

### Fixed

- `draw` function usage in tutorials and how-tos now reflects the UI images generated instead of using graphviz.
- Images now render properly in RTD of how-tos.

### Changed

- Reran all the tutorials that could run, generating the outputs again.

## [0.32.1] - 2022-03-15

### Fixed

- CLI now starts server directly in the subprocess instead of as a daemon
- Logs are provided as pipes to Popen instead of using a shell redirect
- Restart behavior fixed
- Default port in `covalent_ui/app.py` uses the config manager

### Removed

- `_graceful_restart` function no longer needed without gunicorn

## [0.32.0] - 2022-03-11

### Added

- Dispatcher microservice API endpoint to dispatch and update workflow.
- Added get runnable task endpoint.

## [0.31.0] - 2022-03-11

### Added

- Runner component's main functionality to run a set of tasks, cancel a task, and get a task's status added to its api.

## [0.30.5] - 2022-03-11

### Updated

- Updated Workflow endpoints & API spec to support upload & download of result objects as pickle files

## [0.30.4] - 2022-03-11

### Fixed

- When executing a task on an alternate Conda environment, Covalent no longer has to be installed on that environment. Previously, a Covalent object (the execution function as a TransportableObject) was passed to the environment. Now it is deserialized to a "normal" Python function, which is passed to the alternate Conda environment.

## [0.30.3] - 2022-03-11

### Fixed

- Fixed the order of output storage in `post_process` which should have been the order in which the electron functions are called instead of being the order in which they are executed. This fixes the order in which the replacement of function calls with their output happens, which further fixes any discrepencies in the results obtained by the user.

- Fixed the `post_process` test to check the order as well.

## [0.30.2] - 2022-03-11

### Changed

- Updated eventlet to 0.31.0

## [0.30.1] - 2022-03-10

### Fixed

- Eliminate unhandled exception in Covalent UI backend when calling fetch_result.

## [0.30.0] - 2022-03-09

### Added

- Skeleton code for writing the different services corresponding to each component in the open source refactor.
- OpenAPI specifications for each of the services.

## [0.29.3] - 2022-03-09

### Fixed

- Covalent UI is built in the Dockerfile, the setup file, the pypi workflow, the tests workflow, and the conda build script.

## [0.29.2] - 2022-03-09

### Added

- Defaults defined in executor plugins are read and used to update the in-memory config, as well as the user config file. But only if the parameter in question wasn't already defined.

### Changed

- Input parameter names and docstrings in _shared_files.config.update_config were changed for clarity.

## [0.29.1] - 2022-03-07

### Changed

- Updated fail-fast strategy to run all tests.

## [0.29.0] - 2022-03-07

### Added

- DispatchDB for storing dispatched results

### Changed

- UI loads dispatches from DispatchDB instead of browser local storage

## [0.28.3] - 2022-03-03

### Fixed

Installed executor plugins don't have to be referred to by their full module name. Eg, use "custom_executor", instead of "covalent_custom_plugin.custom_executor".

## [0.28.2] - 2022-03-03

### Added

- A brief overview of the tutorial structure in the MNIST classification tutorial.

## [0.28.1] - 2022-03-02

### Added

- Conda installation is only supported for Linux in the `Getting Started` guide.
- MNIST classifier tutorial.

### Removed

- Removed handling of default values of function parameters in `get_named_params` in `covalent/_shared_files/utils.py`. So, it is actually being handled by not being handled since now `named_args` and `named_kwargs` will only contain parameters that were passed during the function call and not all of them.

## [0.28.0] - 2022-03-02

### Added

- Lepton support, including for Python modules and C libraries
- How-to guides showing how to use leptons for each of these

## [0.27.6] - 2022-03-01

### Added

- Added feature development basic steps in CONTRIBUTING.md.
- Added section on locally building RTD (read the docs) in the contributing guide.

## [0.27.5] - 2022-03-01

### Fixed

- Missing UI input data after backend change - needed to be derived from graph for electrons, lattice inputs fixed on server-side, combining name and positional args
- Broken UI graph due to variable->edge_name renaming
- Missing UI executor data after server-side renaming

## [0.27.4] - 2022-02-28

### Fixed

- Path used in `covalent/executor/__init__.py` for executor plugin modules needed updating to `covalent/executor/executor_plugins`

### Removed

- Disabled workflow cancellation test due to inconsistent outcomes. Test will be re-enabled after cancellation mechanisms are investigated further.

## [0.27.3] - 2022-02-25

### Added

- Added `USING_DOCKER.md` guide for running docker container.
- Added cli args to covalent UI flask server `covalent_ui/app.py` to modify port and log file path.

### Removed

- Removed gunicorn from cli and Dockerfile.

### Changed

- Updated cli `covalent_dispatcher/_cli/service.py` to run flask server directly, and removed dispatcher and UI flags.
- Using Flask blueprints to merge Dispatcher and UI servers.
- Updated Dockerfile to run flask server directly.
- Creating server PID file manually in `covalent_dispatcher/_cli/service.py`.
- Updated tests and docs to reflect merged servers.
- Changed all mentions of port 47007 (for old UI server) to 48008.

## [0.27.2] - 2022-02-24

### Changed

- Removed unnecessary blockquotes from the How-To guide for creating custom executors
- Changed "Covalent Cloud" to "Covalent" in the main code text

## [0.27.1] - 2022-02-24

### Removed

- Removed AQ-Engineers from CODEOWNERS in order to fix PR review notifications

## [0.27.0] - 2022-02-24

### Added

- Support for positional only, positional or keyword, variable positional, keyword only, variable keyword types of parameters is now added, e.g an electron can now use variable args and variable kwargs if the number/names of parameters are unknown during definition as `def task(*args, **kwargs)` which wasn't possible before.

- `Lattice.args` added to store positional arguments passed to the lattice's workflow function.

- `get_named_params` function added in `_shared_files/utils.py` which will return a tuple containing named positional arguments and named keyword arguments. The names help in showing and storing these parameters in the transport graph.

- Tests to verify whether all kinds of input paramaters are supported by electron or a lattice.

### Changed

- No longer merging positional arguments with keyword arguments, instead they are separately stored in respective nodes in the transport graph.

- `inputs` returned from `_get_inputs` function in `covalent_dispatcher/_core/execution.py` now contains positional as well as keyword arguments which further get passed to the executor.

- Executors now support positional and keyword arguments as inputs to their executable functions.

- Result object's `_inputs` attribute now contains both `args` and `kwargs`.

- `add_node_for_nested_iterables` is renamed to `connect_node_with_others` and `add_node_to_graph` also renamed to `add_collection_node_to_graph` in `electron.py`. Some more variable renames to have appropriate self-explanatory names.

- Nodes and edges in the transport graph now have a better interface to assign attributes to them.

- Edge attribute `variable` renamed to `edge_name`.

- In `serialize` function of the transport graph, if `metadata_only` is True, then only `metadata` attribute of node and `source` and `target` attributes of edge are kept in the then return serialized `data`.

- Updated the tests wherever necessary to reflect the above changes

### Removed

- Deprecated `required_params_passed` since an error will automatically be thrown by the `build_graph` function if any of the required parameters are not passed.

- Removed duplicate attributes from nodes in the transport graph.

## [0.26.1] - 2022-02-23

### Added

- Added Local Executor section to the API read the docs.

## [0.26.0] - 2022-02-23

### Added

- Automated reminders to update the changelog

## [0.25.3] - 2022-02-23

## Added

- Listed common mocking commands in the CONTRIBUTING.md guide.
- Additional guidelines on testing.

## [0.25.2] - 2022-02-21

### Changed

- `backend` metadata name changed to `executor`.
- `_plan_workflow` usage updated to reflect how that executor related information is now stored in the specific executor object.
- Updated tests to reflect the above changes.
- Improved the dispatch cancellation test to provide a robust solution which earlier took 10 minutes to run with uncertainty of failing every now and then.

### Removed

- Removed `TaskExecutionMetadata` as a consequence of removing `execution_args`.

## [0.25.1] - 2022-02-18

### Fixed

- Tracking imports that have been used in the workflow takes less time.

### Added

- User-imports are included in the dispatch_source.py script. Covalent-related imports are commented out.

## [0.25.0] - 2022-02-18

### Added

- UI: Lattice draw() method displays in web UI
- UI: New navigation panel

### Changed

- UI: Animated graph changes, panel opacity

### Fixed

- UI: Fixed "Not Found" pages

## [0.24.21] - 2022-02-18

### Added

- RST document describing the expectations from a tutorial.

## [0.24.20] - 2022-02-17

### Added

- Added how to create custom executors

### Changed

- Changed the description of the hyperlink for choosing executors
- Fixed typos in doc/source/api/getting_started/how_to/execution/creating_custom_executors.ipynb

## [0.24.19] - 2022-02-16

### Added

- CODEOWNERS for certain files.

## [0.24.18] - 2022-02-15

### Added

- The user configuration file can now specify an executor plugin directory.

## [0.24.17] - 2022-02-15

### Added

- Added a how-to for making custom executors.

## [0.24.16] - 2022-02-12

### Added

- Errors now contain the traceback as well as the error message in the result object.
- Added test for `_post_process` in `tests/covalent_dispatcher_tests/_core/execution_test.py`.

### Changed

- Post processing logic in `electron` and dispatcher now relies on the order of execution in the transport graph rather than node's function names to allow for a more reliable pairing of nodes and their outputs.

- Renamed `init_test.py` in `tests/covalent_dispatcher_tests/_core/` to `execution_test.py`.

### Removed

- `exclude_from_postprocess` list which contained some non executable node types removed since only executable nodes are post processed now.

## [0.24.15] - 2022-02-11

### Fixed

- If a user's configuration file does not have a needed exeutor parameter, the default parameter (defined in _shared_files/defaults.py) is used.
- Each executor plugin is no longer initialized upon the import of Covalent. This allows required parameters in executor plugins.

## Changed

- Upon updating the configuration data with a user's configuration file, the complete set is written back to file.

## Added

- Tests for the local and base executors.

## [0.24.14] - 2022-02-11

### Added

- UI: add dashboard cards
- UI: add scaling dots background

### Changed

- UI: reduce sidebar font sizes, refine color theme
- UI: refine scrollbar styling, show on container hover
- UI: format executor parameters as YAML code
- UI: update syntax highlighting scheme
- UI: update index.html description meta tag

## [0.24.13] - 2022-02-11

### Added

- Tests for covalent/_shared_files/config.py

## [0.24.12] - 2022-02-10

### Added

- CodeQL code analyzer

## [0.24.11] - 2022-02-10

### Added

- A new dictionary `_DEFAULT_CONSTRAINTS_DEPRECATED` in defaults.py

### Changed

- The `_DEFAULT_CONSTRAINT_VALUES` dictionary now only contains the `backend` argument

## [0.24.10] - 2022-02-09

### Fixed

- Sporadically failing workflow cancellation test in tests/workflow_stack_test.py

## [0.24.9] - 2022-02-09

## Changed

- Implementation of `_port_from_pid` in covalent_dispatcher/_cli/service.py.

## Added

- Unit tests for command line interface (CLI) functionalities in covalent_dispatcher/_cli/service.py and covalent_dispatcher/_cli/cli.py.

## [0.24.8] - 2022-02-07

### Fixed

- If a user's configuration file does not have a needed parameter, the default parameter (defined in _shared_files/defaults.py) is used.

## [0.24.7] - 2022-02-07

### Added

- Typing: Add Type hint `dispatch_info` parameter.
- Documentation: Updated the return_type description in docstring.

### Changed

- Typing: Change return type annotation to `Generator`.

## [0.24.6] - 2022-02-06

### Added

- Type hint to `deserialize` method of `TransportableObject` of `covalent/_workflow/transport.py`.

### Changed

- Description of `data` in `deserialize` method of `TransportableObject` of `covalent/_workflow/transport.py` from `The serialized transportable object` to `Cloudpickled function`.

## [0.24.5] - 2022-02-05

### Fixed

- Removed dependence on Sentinel module

## [0.24.4] - 2022-02-04

### Added

- Tests across multiple versions of Python and multiple operating systems
- Documentation reflecting supported configurations

## [0.24.3] - 2022-02-04

### Changed

- Typing: Use `bool` in place of `Optional[bool]` as type annotation for `develop` parameter in `covalent_dispatcher.service._graceful_start`
- Typing: Use `Any` in place of `Optional[Any]` as type annotation for `new_value` parameter in `covalent._shared_files.config.get_config`

## [0.24.2] - 2022-02-04

### Fixed

- Updated hyperlink of "How to get the results" from "./collection/query_electron_execution_result" to "./collection/query_multiple_lattice_execution_results" in "doc/source/how_to/index.rst".
- Updated hyperlink of "How to get the result of a particular electron" from "./collection/query_multiple_lattice_execution_results" to "./collection/query_electron_execution_result" in "doc/source/how_to/index.rst".

## [0.24.1] - 2022-02-04

### Changed

- Changelog entries are now required to have the current date to enforce ordering.

## [0.24.0] - 2022-02-03

### Added

- UI: log file output - display in Output tab of all available log file output
- UI: show lattice and electron inputs
- UI: display executor attributes
- UI: display error message on failed status for lattice and electron

### Changed

- UI: re-order sidebar sections according to latest figma designs
- UI: update favicon
- UI: remove dispatch id from tab title
- UI: fit new uuids
- UI: adjust theme text primary and secondary colors

### Fixed

- UI: auto-refresh result state on initial render of listing and graph pages
- UI: graph layout issues: truncate long electron/param names

## [0.23.0] - 2022-02-03

### Added

- Added `BaseDispatcher` class to be used for creating custom dispatchers which allow connection to a dispatcher server.
- `LocalDispatcher` inheriting from `BaseDispatcher` allows connection to a local dispatcher server running on the user's machine.
- Covalent only gives interface to the `LocalDispatcher`'s `dispatch` and `dispatch_sync` methods.
- Tests for both `LocalDispatcher` and `BaseDispatcher` added.

### Changed

- Switched from using `lattice.dispatch` and `lattice.dispatch_sync` to `covalent.dispatch` and `covalent.dispatch_sync`.
- Dispatcher address now is passed as a parameter (`dispatcher_addr`) to `covalent.dispatch` and `covalent.dispatch_sync` instead of a metadata field to lattice.
- Updated tests, how tos, and tutorials to use `covalent.dispatch` and `covalent.dispatch_sync`.
- All the contents of `covalent_dispatcher/_core/__init__.py` are moved to `covalent_dispatcher/_core/execution.py` for better organization. `__init__.py` only contains function imports which are needed by external modules.
- `dispatch`, `dispatch_sync` methods deprecated from `Lattice`.

### Removed

- `_server_dispatch` method removed from `Lattice`.
- `dispatcher` metadata field removed from `lattice`.

## [0.22.19] - 2022-02-03

### Fixed

- `_write_dispatch_to_python_file` isn't called each time a task is saved. It is now only called in the final save in `_run_planned_workflow` (in covalent_dispatcher/_core/__init__.py).

## [0.22.18] - 2022-02-03

### Fixed

- Added type information to result.py

## [0.22.17] - 2022-02-02

### Added

- Replaced `"typing.Optional"` with `"str"` in covalent/executor/base.py
- Added missing type hints to `get_dispatch_context` and `write_streams_to_file` in covalent/executor/base.py, BaseExecutor

## [0.22.16] - 2022-02-02

### Added

- Functions to check if UI and dispatcher servers are running.
- Tests for the `is_ui_running` and `is_server_running` in covalent_dispatcher/_cli/service.py.

## [0.22.15] - 2022-02-01

### Fixed

- Covalent CLI command `covalent purge` will now stop the servers before deleting all the pid files.

### Added

- Test for `purge` method in covalent_dispatcher/_cli/service.py.

### Removed

- Unused `covalent_dispatcher` import from covalent_dispatcher/_cli/service.py.

### Changed

- Moved `_config_manager` import from within the `purge` method to the covalent_dispatcher/_cli/service.py for the purpose of mocking in tests.

## [0.22.14] - 2022-02-01

### Added

- Type hint to `_server_dispatch` method in `covalent/_workflow/lattice.py`.

## [0.22.13] - 2022-01-26

### Fixed

- When the local executor's `log_stdout` and `log_stderr` config variables are relative paths, they should go inside the results directory. Previously that was queried from the config, but now it's queried from the lattice metadata.

### Added

- Tests for the corresponding functions in (`covalent_dispatcher/_core/__init__.py`, `covalent/executor/base.py`, `covalent/executor/executor_plugins/local.py` and `covalent/executor/__init__.py`) affected by the bug fix.

### Changed

- Refactored `_delete_result` in result manager to give the option of deleting the result parent directory.

## [0.22.12] - 2022-01-31

### Added

- Diff check in pypi.yml ensures correct files are packaged

## [0.22.11] - 2022-01-31

### Changed

- Removed codecov token
- Removed Slack notifications from feature branches

## [0.22.10] - 2022-01-29

### Changed

- Running tests, conda, and version workflows on pull requests, not just pushes

## [0.22.9] - 2022-01-27

### Fixed

- Fixing version check action so that it doesn't run on commits that are in develop
- Edited PR template so that markdown checklist appears properly

## [0.22.8] - 2022-01-27

### Fixed

- publish workflow, using `docker buildx` to build images for x86 and ARM, prepare manifest and push to ECR so that pulls will match the correct architecture.
- typo in CONTRIBUTING
- installing `gcc` in Docker image so Docker can build wheels for `dask` and other packages that don't provide ARM wheels

### Changed

- updated versions in `requirements.txt` for `matplotlib` and `dask`

## [0.22.7] - 2022-01-27

### Added

- `MANIFEST.in` did not have `covalent_dispatcher/_service` in it due to which the PyPi package was not being built correctly. Added the `covalent_dispatcher/_service` to the `MANIFEST.in` file.

### Fixed

- setuptools properly including data files during installation

## [0.22.6] - 2022-01-26

### Fixed

- Added service folder in covalent dispatcher to package.

## [0.22.5] - 2022-01-25

### Fixed

- `README.md` images now use master branch's raw image urls hosted on <https://github.com> instead of <https://raw.githubusercontent.com>. Also, switched image rendering from html to markdown.

## [0.22.4] - 2022-01-25

### Fixed

- dispatcher server app included in sdist
- raw image urls properly used

## [0.22.3] - 2022-01-25

### Fixed

- raw image urls used in readme

## [0.22.2] - 2022-01-25

### Fixed

- pypi upload

## [0.22.1] - 2022-01-25

### Added

- Code of conduct
- Manifest.in file
- Citation info
- Action to upload to pypi

### Fixed

- Absolute URLs used in README
- Workflow badges updated URLs
- `install_package_data` -> `include_package_data` in `setup.py`

## [0.22.0] - 2022-01-25

### Changed

- Using public ECR for Docker release

## [0.21.0] - 2022-01-25

### Added

- GitHub pull request templates

## [0.20.0] - 2022-01-25

### Added

- GitHub issue templates

## [0.19.0] - 2022-01-25

### Changed

- Covalent Beta Release

## [0.18.9] - 2022-01-24

### Fixed

- iframe in the docs landing page is now responsive

## [0.18.8] - 2022-01-24

### Changed

- Temporarily removed output tab
- Truncated dispatch id to fit left sidebar, add tooltip to show full id

## [0.18.7] - 2022-01-24

### Changed

- Many stylistic improvements to documentation, README, and CONTRIBUTING.

## [0.18.6] - 2022-01-24

### Added

- Test added to check whether an already decorated function works as expected with Covalent.
- `pennylane` package added to the `requirements-dev.txt` file.

### Changed

- Now using `inspect.signature` instead of `function.__code__` to get the names of function's parameters.

## [0.18.5] - 2022-01-21

### Fixed

- Various CI fixes, including rolling back regression in version validation, caching on s3 hosted badges, applying releases and tags correctly.

## [0.18.4] - 2022-01-21

### Changed

- Removed comments and unused functions in covalent_dispatcher
- `result_class.py` renamed to `result.py`

### Fixed

- Version was not being properly imported inside `covalent/__init__.py`
- `dispatch_sync` was not previously using the `results_dir` metadata field

### Removed

- Credentials in config
- `generate_random_filename_in_cache`
- `is_any_atom`
- `to_json`
- `show_subgraph` option in `draw`
- `calculate_node`

## [0.18.3] - 2022-01-20

### Fixed

- The gunicorn servers now restart more gracefully

## [0.18.2] - 2022-01-21

### Changed

- `tempdir` metadata field removed and replaced with `executor.local.cache_dir`

## [0.18.1] - 2022-01-11

## Added

- Concepts page

## [0.18.0] - 2022-01-20

### Added

- `Result.CANCELLED` status to represent the status of a cancelled dispatch.
- Condition to cancel the whole dispatch if any of the nodes are cancelled.
- `cancel_workflow` function which uses a shared variable provided by Dask (`dask.distributed.Variable`) in a dask client to inform nodes to stop execution.
- Cancel function for dispatcher server API which will allow the server to terminate the dispatch.
- How to notebook for cancelling a dispatched job.
- Test to verify whether cancellation of dispatched jobs is working as expected.
- `cancel` function is available as `covalent.cancel`.

### Changed

- In file `covalent/_shared_files/config.py` instead of using a variable to store and then return the config data, now directly returning the configuration.
- Using `fire_and_forget` to dispatch a job instead of a dictionary of Dask's `Future` objects so that we won't have to manage the lifecycle of those futures.
- The `test_run_dispatcher` test was changed to reflect that the dispatcher no longer uses a dictionary of future objects as it was not being utilized anywhere.

### Removed

- `with dask_client` context was removed as the client created in `covalent_dispatcher/_core/__init__.py` is already being used even without the context. Furthermore, it creates issues when that context is exited which is unnecessary at the first place hence not needed to be resolved.

## [0.17.5] - 2022-01-19

### Changed

- Results directory uses a relative path by default and can be overridden by the environment variable `COVALENT_RESULTS_DIR`.

## [0.17.4] - 2022-01-19

### Changed

- Executor parameters use defaults specified in config TOML
- If relative paths are supplied for stdout and stderr, those files are created inside the results directory

## [0.17.3] - 2022-01-18

### Added

- Sync function
- Covalent CLI tool can restart in developer mode

### Fixed

- Updated the UI address referenced in the README

## [0.17.2] - 2022-01-12

### Added

- Quantum gravity tutorial

### Changed

- Moved VERSION file to top level

## [0.17.1] - 2022-01-19

### Added

- `error` attribute was added to the results object to show which node failed and the reason behind it.
- `stdout` and `stderr` attributes were added to a node's result to store any stdout and stderr printing done inside an electron/node.
- Test to verify whether `stdout` and `stderr` are being stored in the result object.

### Changed

- Redesign of how `redirect_stdout` and `redirect_stderr` contexts in executor now work to allow storing their respective outputs.
- Executors now also return `stdout` and `stderr` strings, along with the execution output, so that they can be stored in their result object.

## [0.17.0] - 2022-01-18

### Added

- Added an attribute `__code__` to electron and lattice which is a copy of their respective function's `__code__` attribute.
- Positional arguments, `args`, are now merged with keyword arguments, `kwargs`, as close as possible to where they are passed. This was done to make sure we support both with minimal changes and without losing the name of variables passed.
- Tests to ensure usage of positional arguments works as intended.

### Changed

- Slight rework to how any print statements in lattice are sent to null.
- Changed `test_dispatcher_functional` in `basic_dispatcher_test.py` to account for the support of `args` and removed a an unnecessary `print` statement.

### Removed

- Removed `args` from electron's `init` as it wasn't being used anywhere.

## [0.16.1] - 2022-01-18

### Changed

- Requirement changed from `dask[complete]` to `dask[distributed]`.

## [0.16.0] - 2022-01-14

### Added

- New UI static demo build
- New UI toolbar functions - orientation, toggle params, minimap
- Sortable and searchable lattice name row

### Changed

- Numerous UI style tweaks, mostly around dispatches table states

### Fixed

- Node sidebar info now updates correctly

## [0.15.11] - 2022-01-18

### Removed

- Unused numpy requirement. Note that numpy is still being installed indirectly as other packages in the requirements rely on it.

## [0.15.10] - 2022-01-16

## Added

- How-to guide for Covalent dispatcher CLI.

## [0.15.9] - 2022-01-18

### Changed

- Switched from using human readable ids to using UUIDs

### Removed

- `human-id` package was removed along with its mention in `requirements.txt` and `meta.yaml`

## [0.15.8] - 2022-01-17

### Removed

- Code breaking text from CLI api documentation.
- Unwanted covalent_dispatcher rst file.

### Changed

- Installation of entire covalent_dispatcher instead of covalent_dispatcher/_service in setup.py.

## [0.15.7] - 2022-01-13

### Fixed

- Functions with multi-line or really long decorators are properly serialized in dispatch_source.py.
- Multi-line Covalent output is properly commented out in dispatch_source.py.

## [0.15.6] - 2022-01-11

### Fixed

- Sub-lattice functions are successfully serialized in the utils.py get_serialized_function_str.

### Added

- Function to scan utilized source files and return a set of imported modules (utils.get_imports_from_source)

## [0.15.5] - 2022-01-12

### Changed

- UI runs on port 47007 and the dispatcher runs on port 48008. This is so that when the servers are later merged, users continue using port 47007 in the browser.
- Small modifications to the documentation
- Small fix to the README

### Removed

- Removed a directory `generated` which was improperly added
- Dispatcher web interface
- sqlalchemy requirement

## [0.15.4] - 2022-01-11

### Changed

- In file `covalent/executor/base.py`, `pickle` was changed to `cloudpickle` because of its universal pickling ability.

### Added

- In docstring of `BaseExecutor`, a note was added specifying that `covalent` with its dependencies is assumed to be installed in the conda environments.
- Above note was also added to the conda env selector how-to.

## [0.15.3] - 2022-01-11

### Changed

- Replaced the generic `RuntimeError` telling users to check if there is an object manipulation taking place inside the lattice to a simple warning. This makes the original error more visible.

## [0.15.2] - 2022-01-11

### Added

- If condition added for handling the case where `__getattr__` of an electron is accessed to detect magic functions.

### Changed

- `ActiveLatticeManager` now subclasses from `threading.local` to make it thread-safe.
- `ValueError` in the lattice manager's `claim` function now also shows the name of the lattice that is currently claimed.
- Changed docstring of `ActiveLatticeManager` to note that now it is thread-safe.
- Sublattice dispatching now no longer deletes the result object file and is dispatched normally instead of in a serverless manner.
- `simulate_nitrogen_and_copper_slab_interaction.ipynb` notebook tutorial now does normal dispatching as well instead of serverless dispatching. Also, now 7 datapoints will be shown instead of 10 earlier.

## [0.15.1] - 2022-01-11

### Fixed

- Passing AWS credentials to reusable workflows as a secret

## [0.15.0] - 2022-01-10

### Added

- Action to push development image to ECR

### Changed

- Made the publish action reusable and callable

## [0.14.1] - 2022-01-02

### Changed

- Updated the README
- Updated classifiers in the setup.py file
- Massaged some RTD pages

## [0.14.0] - 2022-01-07

### Added

- Action to push static UI to S3

## [0.13.2] - 2022-01-07

### Changed

- Completed new UI design work

## [0.13.1] - 2022-01-02

### Added

- Added eventlet requirement

### Changed

- The CLI tool can now manage the UI flask server as well
- [Breaking] The CLI option `-t` has been changed to `-d`, which starts the servers in developer mode and exposes unit tests to the server.

## [0.13.0] - 2022-01-01

### Added

- Config manager in `covalent/_shared_files/config.py`
- Default location for the main config file can be overridden using the environment variable `COVALENT_CONFIG_DIR`
- Ability to set and get configuration using `get_config` and `set_config`

### Changed

- The flask servers now reference the config file
- Defaults reference the config file

### Fixed

- `ValueError` caught when running `covalent stop`
- One of the functional tests was using a malformed path

### Deprecated

- The `electron.to_json` function
- The `generate_random_filename_in_cache` function

### Removed

- The `get_api_token` function

## [0.12.13] - 2022-01-04

## Removed

- Tutorial section headings

## Fixed

- Plot background white color

## [0.12.12] - 2022-01-06

### Fixed

- Having a print statement inside electron and lattice code no longer causes the workflow to fail.

## [0.12.11] - 2022-01-04

### Added

- Completed UI feature set for first release

### Changed

- UI server result serialization improvements
- UI result update webhook no longer fails on request exceptions, logs warning intead

## [0.12.10] - 2021-12-17

### Added

- Astrophysics tutorial

## [0.12.9] - 2022-01-04

### Added

- Added `get_all_node_results` method in `result_class.py` to return result of all node executions.

- Added `test_parallelilization` test to verify whether the execution is now being achieved in parallel.

### Changed

- Removed `LocalCluster` cluster creation usage to a simple `Client` one from Dask.

- Removed unnecessary `to_run` function as we no longer needed to run execution through an asyncio loop.

- Removed `async` from function definition of previously asynchronous functions, `_run_task`, `_run_planned_workflow`, `_plan_workflow`, and `_run_workflow`.

- Removed `uvloop` from requirements.

- Renamed `test_get_results` to `test_get_result`.

- Reran the how to notebooks where execution time was mentioned.

- Changed how `dispatch_info` context manager was working to account for multiple nodes accessing it at the same time.

## [0.12.8] - 2022-01-02

### Changed

- Changed the software license to GNU Affero 3.0

### Removed

- `covalent-ui` directory

## [0.12.7] - 2021-12-29

### Fixed

- Gunicorn logging now uses the `capture-output` flag instead of redirecting stdout and stderr

## [0.12.6] - 2021-12-23

### Changed

- Cleaned up the requirements and moved developer requirements to a separate file inside `tests`

## [0.12.5] - 2021-12-16

### Added

- Conda build CI job

## [0.12.4] - 2021-12-23

### Changed

- Gunicorn server now checks for port availability before starting

### Fixed

- The `covalent start` function now prints the correct port if the server is already running.

## [0.12.3] - 2021-12-14

### Added

- Covalent tutorial comparing quantum support vector machines with support vector machine algorithms implemented in qiskit and scikit-learn.

## [0.12.2] - 2021-12-16

### Fixed

- Now using `--daemon` in gunicorn to start the server, which was the original intention.

## [0.12.1] - 2021-12-16

### Fixed

- Removed finance references from docs
- Fixed some other small errors

### Removed

- Removed one of the failing how-to tests from the functional test suite

## [0.12.0] - 2021-12-16

### Added

- Web UI prototype

## [0.11.1] - 2021-12-14

### Added

- CLI command `covalent status` shows port information

### Fixed

- gunicorn management improved

## [0.11.0] - 2021-12-14

### Added

- Slack notifications for test status

## [0.10.4] - 2021-12-15

### Fixed

- Specifying a non-default results directory in a sub-lattice no longer causes a failure in lattice execution.

## [0.10.3] - 2021-12-14

### Added

- Functional tests for how-to's in documentation

### Changed

- Moved example script to a functional test in the pipeline
- Added a test flag to the CLI tool

## [0.10.2] - 2021-12-14

### Fixed

- Check that only `kwargs` without any default values in the workflow definition need to be passed in `lattice.draw(ax=ax, **kwargs)`.

### Added

- Function to check whether all the parameters without default values for a callable function has been passed added to shared utils.

## [0.10.1] - 2021-12-13

### Fixed

- Content and style fixes for getting started doc.

## [0.10.0] - 2021-12-12

### Changed

- Remove all imports from the `covalent` to the `covalent_dispatcher`, except for `_dispatch_serverless`
- Moved CLI into `covalent_dispatcher`
- Moved executors to `covalent` directory

## [0.9.1] - 2021-12-13

### Fixed

- Updated CONTRIBUTING to clarify docstring style.
- Fixed docstrings for `calculate_node` and `check_constraint_specific_sum`.

## [0.9.0] - 2021-12-10

### Added

- `prefix_separator` for separating non-executable node types from executable ones.

- `subscript_prefix`, `generator_prefix`, `sublattice_prefix`, `attr_prefix` for prefixes of subscripts, generators,
  sublattices, and attributes, when called on an electron and added to the transport graph.

- `exclude_from_postprocess` list of prefixes to denote those nodes which won't be used in post processing the workflow.

- `__int__()`, `__float__()`, `__complex__()` for converting a node to an integer, float, or complex to a value of 0 then handling those types in post processing.

- `__iter__()` generator added to Electron for supporting multiple return values from an electron execution.

- `__getattr__()` added to Electron for supporting attribute access on the node output.

- `__getitem__()` added to Electron for supporting subscripting on the node output.

- `electron_outputs` added as an attribute to lattice.

### Changed

- `electron_list_prefix`, `electron_dict_prefix`, `parameter_prefix` modified to reflect new way to assign prefixes to nodes.

- In `build_graph` instead of ignoring all exceptions, now the exception is shown alongwith the runtime error notifying that object manipulation should be avoided inside a lattice.

- `node_id` changed to `self.node_id` in Electron's `__call__()`.

- `parameter` type electrons now have the default metadata instead of empty dictionary.

- Instead of deserializing and checking whether a sublattice is there, now a `sublattice_prefix` is used to denote when a node is a sublattice.

- In `dispatcher_stack_test`, `test_dispatcher_flow` updated to indicate the new use of `parameter_prefix`.

### Fixed

- When an execution fails due to something happening in `run_workflow`, then result object's status is now failed and the object is saved alongwith throwing the appropriate exception.

## [0.8.5] - 2021-12-10

### Added

- Added tests for choosing specific executors inside electron initialization.
- Added test for choosing specific Conda environments inside electron initialization.

## [0.8.4] - 2021-12-10

### Changed

- Removed _shared_files directory and contents from covalent_dispatcher. Logging in covalent_dispatcher now uses the logger in covalent/_shared_files/logging.py.

## [0.8.3] - 2021-12-10

### Fixed

- Decorator symbols were added to the pseudo-code in the quantum chemistry tutorial.

## [0.8.2] - 2021-12-06

### Added

- Quantum chemistry tutorial.

## [0.8.1] - 2021-12-08

### Added

- Docstrings with typehints for covalent dispatcher functions added.

### Changed

- Replaced `node` to `node_id` in `electron.py`.

- Removed unnecessary `enumerate` in `covalent_dispatcher/_core/__init__.py`.

- Removed `get_node_device_mapping` function from `covalent_dispatcher/_core/__init__.py`
  and moved the definition to directly add the mapping to `workflow_schedule`.

- Replaced iterable length comparison for `executor_specific_exec_cmds` from `if len(executor_specific_exec_cmds) > 0`
  to `if executor_specific_exec_cmds`.

## [0.8.0] - 2021-12-03

### Added

- Executors can now accept the name of a Conda environment. If that environment exists, the operations of any electron using that executor are performed in that Conda environment.

## [0.7.6] - 2021-12-02

### Changed

- How to estimate lattice execution time has been renamed to How to query lattice execution time.
- Change result querying syntax in how-to guides from `lattice.get_result` to
  `covalent.get_result`.
- Choose random port for Dask dashboard address by setting `dashboard_address` to ':0' in
  `LocalCluster`.

## [0.7.5] - 2021-12-02

### Fixed

- "Default" executor plugins are included as part of the package upon install.

## [0.7.4] - 2021-12-02

### Fixed

- Upgraded dask to 2021.10.0 based on a vulnerability report

## [0.7.3] - 2021-12-02

### Added

- Transportable object tests
- Transport graph tests

### Changed

- Variable name node_num to node_id
- Variable name node_idx to node_id

### Fixed

- Transport graph `get_dependencies()` method return type was changed from Dict to List

## [0.7.2] - 2021-12-01

### Fixed

- Date handling in changelog validation

### Removed

- GitLab CI YAML

## [0.7.1] - 2021-12-02

### Added

- A new parameter to a node's result called `sublattice_result` is added.
  This will be of a `Result` type and will contain the result of that sublattice's
  execution. If a normal electron is executed, this will be `None`.

- In `_delete_result` function in `results_manager.py`, an empty results directory
  will now be deleted.

- Name of a sublattice node will also contain `(sublattice)`.

- Added `_dispatch_sync_serverless` which synchronously dispatches without a server
  and waits for a result to be returned. This is the method used to dispatch a sublattice.

- Test for sublatticing is added.

- How-to guide added for sublatticing explaining the new features.

### Changed

- Partially changed `draw` function in `lattice.py` to also draw the subgraph
  of the sublattice when drawing the main graph of the lattice. The change is
  incomplete as we intend to add this feature later.

- Instead of returning `plt`, `draw` now returns the `ax` object.

- `__call__` function in `lattice.py` now runs the lattice's function normally
  instead of dispatching it.

- `_run_task` function now checks whether current node is a sublattice and acts
  accordingly.

### Fixed

- Unnecessary lines to rename the node's name in `covalent_dispatcher/_core/__init__.py` are removed.

- `test_electron_takes_nested_iterables` test was being ignored due to a spelling mistake. Fixed and
  modified to follow the new pattern.

## [0.7.0] - 2021-12-01

### Added

- Electrons can now accept an executor object using the "backend" keyword argument. "backend" can still take a string naming the executor module.
- Electrons and lattices no longer have Slurm metadata associated with the executor, as that information should be contained in the executor object being used as an input argument.
- The "backend" keyword can still be a string specifying the executor module, but only if the executor doesn't need any metadata.
- Executor plugin classes are now directly available to covalent, eg: covalent.executor.LocalExecutor().

## [0.6.7] - 2021-12-01

### Added

- Docstrings without examples for all the functions in core covalent.
- Typehints in those functions as well.
- Used `typing.TYPE_CHECKING` to prevent cyclic imports when writing typehints.

### Changed

- `convert_to_lattice_function` renamed to `convert_to_lattice_function_call`.
- Context managers now raise a `ValueError` instead of a generic `Exception`.

## [0.6.6] - 2021-11-30

### Fixed

- Fixed the version used in the documentation
- Fixed the badge URLs to prevent caching

## [0.6.5] - 2021-11-30

### Fixed

- Broken how-to links

### Removed

- Redundant lines from .gitignore
- *.ipynb from .gitignore

## [0.6.4] - 2021-11-30

### Added

- How-to guides for workflow orchestration.
  - How to construct an electron
  - How to construct a lattice
  - How to add an electron to lattice
  - How to visualize the lattice
  - How to add constraints to lattices
- How-to guides for workflow and subtask execution.
  - How to execute individual electrons
  - How to execute a lattice
  - How to execute multiple lattices
- How-to guides for status querying.
  - How to query electron execution status
  - How to query lattice execution status
  - How to query lattice execution time
- How-to guides for results collection
  - How to query electron execution results
  - How to query lattice execution results
  - How to query multiple lattice execution results
- Str method for the results object.

### Fixed

- Saving the electron execution status when the subtask is running.

## [0.6.3] - 2021-11-29

### Removed

- JWT token requirement.
- Covalent dispatcher login requirement.
- Update covalent login reference in README.md.
- Changed the default dispatcher server port from 5000 to 47007.

## [0.6.2] - 2021-11-28

### Added

- Github action for tests and coverage
- Badges for tests and coverage
- If tests pass then develop is pushed to master
- Add release action which tags and creates a release for minor version upgrades
- Add badges action which runs linter, and upload badges for version, linter score, and platform
- Add publish action (and badge) which builds a Docker image and uploads it to the AWS ECR

## [0.6.1] - 2021-11-27

### Added

- Github action which checks version increment and changelog entry

## [0.6.0] - 2021-11-26

### Added

- New Covalent RTD theme
- sphinx extension sphinx-click for CLI RTD
- Sections in RTD
- init.py in both covalent-dispatcher logger module and cli module for it to be importable in sphinx

### Changed

- docutils version that was conflicting with sphinx

### Removed

- Old aq-theme

## [0.5.1] - 2021-11-25

### Added

- Integration tests combining both covalent and covalent-dispatcher modules to test that
  lattice workflow are properly planned and executed.
- Integration tests for the covalent-dispatcher init module.
- pytest-asyncio added to requirements.

## [0.5.0] - 2021-11-23

### Added

- Results manager file to get results from a file, delete a result, and redispatch a result object.
- Results can also be awaited to only return a result if it has either been completed or failed.
- Results class which is used to store the results with all the information needed to be used again along with saving the results to a file functionality.
- A result object will be a mercurial object which will be updated by the dispatcher and saved to a file throughout the dispatching and execution parts.
- Direct manipulation of the transport graph inside a result object takes place.
- Utility to convert a function definition string to a function and vice-versa.
- Status class to denote the status of a result object and of each node execution in the transport graph.
- Start and end times are now also stored for each node execution as well as for the whole dispatch.
- Logging of `stdout` and `stderr` can be done by passing in the `log_stdout`, `log_stderr` named metadata respectively while dispatching.
- In order to get the result of a certain dispatch, the `dispatch_id`, the `results_dir`, and the `wait` parameter can be passed in. If everything is default, then only the dispatch id is required, waiting will not be done, and the result directory will be in the current working directory with folder name as `results/` inside which every new dispatch will have a new folder named according to their respective dispatch ids, containing:
  - `result.pkl` - (Cloud)pickled result object.
  - `result_info.yaml` - yaml file with high level information about the result and its execution.
  - `dispatch_source.py` - python file generated, containing the original function definitions of lattice and electrons which can be used to dispatch again.

### Changed

- `logfile` named metadata is now `slurm_logfile`.
- Instead of using `jsonpickle`, `cloudpickle` is being used everywhere to maintain consistency.
- `to_json` function uses `json` instead of `jsonpickle` now in electron and lattice definitions.
- `post_processing` moved to the dispatcher, so the dispatcher will now store a finished execution result in the results folder as specified by the user with no requirement of post processing it from the client/user side.
- `run_task` function in dispatcher modified to check if a node has completed execution and return it if it has, else continue its execution. This also takes care of cases if the server has been closed mid execution, then it can be started again from the last saved state, and the user won't have to wait for the whole execution.
- Instead of passing in the transport graph and dispatch id everywhere, the result object is being passed around, except for the `asyncio` part where the dispatch id and results directory is being passed which afterwards lets the core dispatcher know where to get the result object from and operate on it.
- Getting result of parent node executions of the graph, is now being done using the result object's graph. Storing of each execution's result is also done there.
- Tests updated to reflect the changes made. They are also being run in a serverless manner.

### Removed

- `LatticeResult` class removed.
- `jsonpickle` requirement removed.
- `WorkflowExecutionResult`, `TaskExecutionResult`, and `ExecutionError` singleton classes removed.

### Fixed

- Commented out the `jwt_required()` part in `covalent-dispatcher/_service/app.py`, may be removed in later iterations.
- Dispatcher server will now return the error message in the response of getting result if it fails instead of sending every result ever as a response.

## [0.4.3] - 2021-11-23

### Added

- Added a note in Known Issues regarding port conflict warning.

## [0.4.2] - 2021-11-24

### Added

- Added badges to README.md

## [0.4.1] - 2021-11-23

### Changed

- Removed old coverage badge and fixed the badge URL

## [0.4.0] - 2021-11-23

### Added

- Codecov integrations and badge

### Fixed

- Detached pipelines no longer created

## [0.3.0] - 2021-11-23

### Added

- Wrote a Code of Conduct based on <https://www.contributor-covenant.org/>
- Added installation and environment setup details in CONTRIBUTING
- Added Known Issues section to README

## [0.2.0] - 2021-11-22

### Changed

- Removed non-open-source executors from Covalent. The local SLURM executor is now
- a separate repo. Executors are now plugins.

## [0.1.0] - 2021-11-19

### Added

- Pythonic CLI tool. Install the package and run `covalent --help` for a usage description.
- Login and logout functionality.
- Executor registration/deregistration skeleton code.
- Dispatcher service start, stop, status, and restart.

### Changed

- JWT token is stored to file instead of in an environment variable.
- The Dask client attempts to connect to an existing server.

### Removed

- Removed the Bash CLI tool.

### Fixed

- Version assignment in the covalent init file.

## [0.0.3] - 2021-11-17

### Fixed

- Fixed the Dockerfile so that it runs the dispatcher server from the covalent repo.

## [0.0.2] - 2021-11-15

### Changed

- Single line change in ci script so that it doesn't exit after validating the version.
- Using `rules` in `pytest` so that the behavior in test stage is consistent.

## [0.0.1] - 2021-11-15

### Added

- CHANGELOG.md to track changes (this file).
- Semantic versioning in VERSION.
- CI pipeline job to enforce versioning.<|MERGE_RESOLUTION|>--- conflicted
+++ resolved
@@ -7,12 +7,11 @@
 
 ## [UNRELEASED]
 
-<<<<<<< HEAD
 ### Changed
 
 - Ensure that the files uploaded are not `TransportableObjects` when they're stored in the Database.
 - Ensure that when the files are loaded, they're converted to `TransportableObjects`.
-=======
+
 ## [0.140.0] - 2022-07-19
 
 ### Authors
@@ -30,7 +29,6 @@
 
 - Modify the test and implementation logic of inserting the electron record with these new fields.
 - Field `key` to `key_filename` in `Electron` table.
->>>>>>> d8994eb2
 
 ## [0.139.1] - 2022-07-19
 
