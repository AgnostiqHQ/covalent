# Changelog

All notable changes to this project will be documented in this file.

The format is based on [Keep a Changelog](https://keepachangelog.com/en/1.0.0/),
and this project adheres to [Semantic Versioning](https://semver.org/spec/v2.0.0.html).

## [UNRELEASED]

<<<<<<< HEAD
### Changed

- Updated `requirements.txt` and `tests/requirements.txt`
=======
### Added

- `requirements-client.txt` file added.

### Changed

- Installation requirements are now split into client side and server side requirements' files.
- `setup.py` modified to install client side requirements only, if `COVALENT_SDK_ONLY` environment variable is present and `True`.
>>>>>>> 6339922b

### Docs

- Fixed a notebook which was not rendering

### Operations

- Updating all references to local workflows
- Adding `nightly.yml` workflow for nightly CI
- Updated triggers to `tests` and `changelog` workflows
- Enhanced pre-release workflows

## [0.198.0] - 2022-09-14

### Authors

- Scott Wyman Neagle <scott@agnostiq.ai>
- Co-authored-by: Will Cunningham <wjcunningham7@gmail.com>


### Operations

- Fix `release.yml` workflow
- Adding a step in `release.yml/docker` job to trigger the AWS executor base image build in the remote repo `covalent-aws-plugins`
- Pass all the necessary inputs for the triggered workflow as part of the HTTP POST request body
- Added MacOS 12 to test matrix


### Changed

- Skipping stalling `dask_executor` functional test
- Database is initialized in `covalent_ui/app.py` instead of in the CLI's `start` method in order to support management via `start-stop-daemon`.
- Convert `COVALENT_SVC_PORT` to `int` when parsing env var
- Skipping stalling `dask_executor` functional test

### Added

- Modified `_DEFAULT_CONSTRAINT_VALUES` to a dataclass called `DefaultMetadataValues`, it is still used as a dictionary everywhere (named `DEFAULT_METADATA_VALUES` instead) but in an object-like manner.
- Modified `_DEFAULT_CONFIG` to also be a dataclass called `DefaultConfig`, which is initialized whenever needed and used like a dictionary (named `DEFAULT_CONFIG`).
- `ConfigManager` is now thread safe since it is initialized whenever needed instead of one object being accessed by multiple processes/threads leading to corruption of the config file.
- Using `contextlib.supress` to ignore `psutil.NoSuchProcess` errors instead of `try/except` with `pass`.
- Filter workflow dispatches by status on the GUI.
- Delete all workflow dispatches present in the database from the GUI and add filter level deletion of workflow dispatches as well. 
- Theme changes as part of latest wireframe.
- Factory functions to generate configurations and default metadata at the time when required. This is because certain values like default executors are only determined when the covalent server starts.
- Respecting the configuration options like default executor, no. of workers, developer mode, etc. when restarting the server.
- Unit tests for `remote_executor.py`
- Added alembic migrations script for DB schema v12
- Environment variables added to `defaults.py` in order to support system services
- Covalent OpenRC init script added

### Removed

- Deprecated `_DEFAULT_CONSTRAINTS_DEPRECATED` removed.
- Confusing `click` argument `no-cluster` instead of flag `--no-cluster` removed; this was also partially responsible for unexpected behaviour with using `no-cluster` option when starting covalent.

### Operations

- Fixed a bug in changelog.yml caused by passing a large list of commits as a var

### Tests

- Updated tests to reflect above changes.
- Updated more tests to DB schema v12
- Improved DB mocking in dispatcher tests

### Fixed

- Removed inheritance of `call_before` metadata related to file transfers from parent electron to collected nodes.
- Executor instances at runtime no longer inadvertently modify
  transport graph nodes when modifying their attributes.
- Syntax error in `tests.yml`

### Docs

- Updated AWS Lambda plugin rtd with mention to its limitations.
- Updated RTD concepts and tutorials to reflect new UI.

## [0.197.0] - 2022-09-08

### Authors

- Will Cunningham <wjcunningham7@users.noreply.github.com>
- Co-authored-by: Scott Wyman Neagle <scott@agnostiq.ai>
- Alejandro Esquivel <ae@alejandro.ltd>
- Co-authored-by: Will Cunningham <wjcunningham7@gmail.com>
- Aravind-psiog <100823292+Aravind-psiog@users.noreply.github.com>
- Faiyaz Hasan <faiyaz@agnostiq.ai>
- Co-authored-by: Venkat Bala <venkat@agnostiq.ai>
- Prasanna Venkatesh <54540812+Prasy12@users.noreply.github.com>
- Co-authored-by: Amalan Jenicious F <amalan.jenicious@psiog.com>
- Okechukwu  Emmanuel Ochia <okechukwu@agnostiq.ai>
- Co-authored-by: pre-commit-ci[bot] <66853113+pre-commit-ci[bot]@users.noreply.github.com>
- Casey Jao <casey@agnostiq.ai>


### Fixed

- Fixed missing lattice and result object attributes after rehydrating from datastore.

### Changed

- Implemented v12 of the DB schema

### Tests

- Enhanced DB tests to check faithfulness of persist and rehydrate operations

### Docs

### Docs
- Update user interface docs for filter and delete features.
- Added credential management page

## [0.196.0] - 2022-09-07

### Authors

- Will Cunningham <wjcunningham7@users.noreply.github.com>
- Co-authored-by: Scott Wyman Neagle <scott@agnostiq.ai>
- Alejandro Esquivel <ae@alejandro.ltd>
- Co-authored-by: Will Cunningham <wjcunningham7@gmail.com>
- Aravind-psiog <100823292+Aravind-psiog@users.noreply.github.com>
- Faiyaz Hasan <faiyaz@agnostiq.ai>
- Co-authored-by: Venkat Bala <venkat@agnostiq.ai>
- Prasanna Venkatesh <54540812+Prasy12@users.noreply.github.com>
- Co-authored-by: Amalan Jenicious F <amalan.jenicious@psiog.com>
- Okechukwu  Emmanuel Ochia <okechukwu@agnostiq.ai>
- Co-authored-by: pre-commit-ci[bot] <66853113+pre-commit-ci[bot]@users.noreply.github.com>
- Casey Jao <casey@agnostiq.ai>


### Changed

- Sublattices are now run completely internally, without any HTTP calls.
- Lattice-level metadata is persisted atomically for sublattices.

## [0.195.0] - 2022-09-06

### Authors

- Will Cunningham <wjcunningham7@users.noreply.github.com>
- Co-authored-by: Scott Wyman Neagle <scott@agnostiq.ai>
- Alejandro Esquivel <ae@alejandro.ltd>
- Co-authored-by: Will Cunningham <wjcunningham7@gmail.com>
- Aravind-psiog <100823292+Aravind-psiog@users.noreply.github.com>
- Faiyaz Hasan <faiyaz@agnostiq.ai>
- Co-authored-by: Venkat Bala <venkat@agnostiq.ai>
- Prasanna Venkatesh <54540812+Prasy12@users.noreply.github.com>
- Co-authored-by: Amalan Jenicious F <amalan.jenicious@psiog.com>
- Okechukwu  Emmanuel Ochia <okechukwu@agnostiq.ai>
- Co-authored-by: pre-commit-ci[bot] <66853113+pre-commit-ci[bot]@users.noreply.github.com>
- Casey Jao <casey@agnostiq.ai>


### Changed

- `import covalent` no longer pulls in the server components

### Operations

- Fixed `tests.yml` where `RECOMMENDED_PLATFORM` was not properly set

## [0.194.0] - 2022-09-06

### Authors

- Will Cunningham <wjcunningham7@users.noreply.github.com>
- Co-authored-by: Scott Wyman Neagle <scott@agnostiq.ai>
- Alejandro Esquivel <ae@alejandro.ltd>
- Co-authored-by: Will Cunningham <wjcunningham7@gmail.com>
- Aravind-psiog <100823292+Aravind-psiog@users.noreply.github.com>
- Faiyaz Hasan <faiyaz@agnostiq.ai>
- Co-authored-by: Venkat Bala <venkat@agnostiq.ai>
- Prasanna Venkatesh <54540812+Prasy12@users.noreply.github.com>
- Co-authored-by: Amalan Jenicious F <amalan.jenicious@psiog.com>
- Okechukwu  Emmanuel Ochia <okechukwu@agnostiq.ai>
- Co-authored-by: pre-commit-ci[bot] <66853113+pre-commit-ci[bot]@users.noreply.github.com>
- Casey Jao <casey@agnostiq.ai>


### Operations

- Added a workflow which checks for missing or extra requirements
- Added pycln to pre-commit hooks #867

### Removed

- PyYAML
- tailer

## [0.193.0] - 2022-09-06

### Authors

- Will Cunningham <wjcunningham7@users.noreply.github.com>
- Co-authored-by: Scott Wyman Neagle <scott@agnostiq.ai>
- Alejandro Esquivel <ae@alejandro.ltd>
- Co-authored-by: Will Cunningham <wjcunningham7@gmail.com>
- Aravind-psiog <100823292+Aravind-psiog@users.noreply.github.com>
- Faiyaz Hasan <faiyaz@agnostiq.ai>
- Co-authored-by: Venkat Bala <venkat@agnostiq.ai>
- Prasanna Venkatesh <54540812+Prasy12@users.noreply.github.com>
- Co-authored-by: Amalan Jenicious F <amalan.jenicious@psiog.com>
- Okechukwu  Emmanuel Ochia <okechukwu@agnostiq.ai>
- Co-authored-by: pre-commit-ci[bot] <66853113+pre-commit-ci[bot]@users.noreply.github.com>
- Casey Jao <casey@agnostiq.ai>


### Changed

- Refactored executor base classes

### Operations

- pre-commit autoupdate

## [0.192.0] - 2022-09-02

### Authors

- Will Cunningham <wjcunningham7@users.noreply.github.com>
- Co-authored-by: Scott Wyman Neagle <scott@agnostiq.ai>
- Alejandro Esquivel <ae@alejandro.ltd>
- Co-authored-by: Will Cunningham <wjcunningham7@gmail.com>
- Aravind-psiog <100823292+Aravind-psiog@users.noreply.github.com>
- Faiyaz Hasan <faiyaz@agnostiq.ai>
- Co-authored-by: Venkat Bala <venkat@agnostiq.ai>
- Prasanna Venkatesh <54540812+Prasy12@users.noreply.github.com>
- Co-authored-by: Amalan Jenicious F <amalan.jenicious@psiog.com>
- Okechukwu  Emmanuel Ochia <okechukwu@agnostiq.ai>
- Co-authored-by: pre-commit-ci[bot] <66853113+pre-commit-ci[bot]@users.noreply.github.com>


### Changed

- Modified how `no_cluster` is passed to `app.py` from the CLI

## [0.191.0] - 2022-09-01

### Authors

- Will Cunningham <wjcunningham7@users.noreply.github.com>
- Co-authored-by: Scott Wyman Neagle <scott@agnostiq.ai>
- Alejandro Esquivel <ae@alejandro.ltd>
- Co-authored-by: Will Cunningham <wjcunningham7@gmail.com>
- Aravind-psiog <100823292+Aravind-psiog@users.noreply.github.com>
- Faiyaz Hasan <faiyaz@agnostiq.ai>
- Co-authored-by: Venkat Bala <venkat@agnostiq.ai>
- Prasanna Venkatesh <54540812+Prasy12@users.noreply.github.com>
- Co-authored-by: Amalan Jenicious F <amalan.jenicious@psiog.com>
- Okechukwu  Emmanuel Ochia <okechukwu@agnostiq.ai>
- Co-authored-by: pre-commit-ci[bot] <66853113+pre-commit-ci[bot]@users.noreply.github.com>


### Added

- Implementation of RemoteExecutor

## [0.190.0] - 2022-09-01

### Authors

- Will Cunningham <wjcunningham7@users.noreply.github.com>
- Co-authored-by: Scott Wyman Neagle <scott@agnostiq.ai>
- Alejandro Esquivel <ae@alejandro.ltd>
- Co-authored-by: Will Cunningham <wjcunningham7@gmail.com>
- Aravind-psiog <100823292+Aravind-psiog@users.noreply.github.com>
- Faiyaz Hasan <faiyaz@agnostiq.ai>
- Co-authored-by: Venkat Bala <venkat@agnostiq.ai>
- Prasanna Venkatesh <54540812+Prasy12@users.noreply.github.com>
- Co-authored-by: Amalan Jenicious F <amalan.jenicious@psiog.com>
- Okechukwu  Emmanuel Ochia <okechukwu@agnostiq.ai>


### Changed

- Renamed `BaseAsyncExecutor` and its references to `AsyncBaseExecutor`.

## [0.189.0] - 2022-08-31

### Authors

- Will Cunningham <wjcunningham7@users.noreply.github.com>
- Co-authored-by: Scott Wyman Neagle <scott@agnostiq.ai>
- Alejandro Esquivel <ae@alejandro.ltd>
- Co-authored-by: Will Cunningham <wjcunningham7@gmail.com>
- Aravind-psiog <100823292+Aravind-psiog@users.noreply.github.com>
- Faiyaz Hasan <faiyaz@agnostiq.ai>
- Co-authored-by: Venkat Bala <venkat@agnostiq.ai>
- Prasanna Venkatesh <54540812+Prasy12@users.noreply.github.com>
- Co-authored-by: Amalan Jenicious F <amalan.jenicious@psiog.com>


### Added

- Added capability to take screenshot of the graph with covalent logo on the GUI.

### Operations

- Changed the environment switches in tests.yml to be `true`/empty instead of 1/0

- Adding `benchmark.yml` workflow

### Tests

- Adding scripts in `tests/stress_tests/benchmarks`

## [0.188.0] - 2022-08-31

### Authors

- Will Cunningham <wjcunningham7@users.noreply.github.com>
- Co-authored-by: Scott Wyman Neagle <scott@agnostiq.ai>
- Alejandro Esquivel <ae@alejandro.ltd>
- Co-authored-by: Will Cunningham <wjcunningham7@gmail.com>
- Aravind-psiog <100823292+Aravind-psiog@users.noreply.github.com>


### Added

- Created a prototype of a production Dockerfile
- The old Dockerfile has been moved to Dockerfile.dev

### Docs

- Added read the docs for user interface
- Added db schema migration error guide in RTD
- Removed `get_data_store` from quantum chemistry tutorial #1046

### Operations

- Front-end test coverage measured and reported in CI
- Added reusable version action

## [0.187.0] - 2022-08-28

### Authors

- Prasanna Venkatesh <54540812+Prasy12@users.noreply.github.com>
- Co-authored-by: Kamalesh-suresh <kamalesh.suresh@psiog.com>
- Co-authored-by: Amalan Jenicious F <amalan.jenicious@psiog.com>
- Co-authored-by: pre-commit-ci[bot] <66853113+pre-commit-ci[bot]@users.noreply.github.com>

### Tests

- Fixed `test_using_executor_names` and `test_internal_sublattice_dispatch` tests to also work with `--no-cluster` option.

### Added

- Added test cases for front-end react components.

## [0.186.0] - 2022-08-25

### Authors

- Sankalp Sanand <sankalp@agnostiq.ai>
- Co-authored-by: Alejandro Esquivel <ae@alejandro.ltd>
- Venkat Bala <venkat@agnostiq.ai>
- Okechukwu  Emmanuel Ochia <okechukwu@agnostiq.ai>
- Co-authored-by: pre-commit-ci[bot] <66853113+pre-commit-ci[bot]@users.noreply.github.com>
- Co-authored-by: Will Cunningham <wjcunningham7@gmail.com>
- Co-authored-by: Scott Wyman Neagle <scott@agnostiq.ai>
- Venkat Bala <15014089+venkatBala@users.noreply.github.com>
- Aravind-psiog <100823292+Aravind-psiog@users.noreply.github.com>
- Co-authored-by: Kamalesh-suresh <kamalesh.suresh@psiog.com>
- Co-authored-by: Prasy12 <prasanna.venkatesh@psiog.com>

### Operations

- Fix conditional logic around dumping of `covalent` logs to stdout in test workflows
- Build test matrix by parsing configs from json
- Dump covalent logs if any of the tests step fail
- changed-files action uses the proper sha in version.yml

### Docs

- Added RTD and header for the AWS EC2 executor plugin.
- Refactored tutorials for better organization

### Added

- Added executor label, node id and node type to graph node UI

### Changed

- Runtime has been modified to be more precise on the lattice and electron sidebar

## [0.185.0] - 2022-08-23

### Authors

- Sankalp Sanand <sankalp@agnostiq.ai>
- Co-authored-by: Alejandro Esquivel <ae@alejandro.ltd>
- Venkat Bala <venkat@agnostiq.ai>

### Added

- Adding `load_tests` subdirectory to tests to facilitate execution of Covalent benchmarks during nightly runs
- Added `locust` requirements to tests `requirements.txt`

## [0.184.2] - 2022-08-23

### Authors

- Sankalp Sanand <sankalp@agnostiq.ai>
- Co-authored-by: Alejandro Esquivel <ae@alejandro.ltd>


### Fixed

- Switched the `render_as_batch` flag in the alembic env context so that `ALTER` commands are supported in SQLite migrations.

### Docs

- Updated custom executor RTD to show a simpler example

### Operations

- pre-commit autoupdate

## [0.184.1] - 2022-08-23

### Authors

- Alejandro Esquivel <ae@alejandro.ltd>
- Venkat Bala <venkat@agnostiq.ai>
- Co-authored-by: Scott Wyman Neagle <scott@agnostiq.ai>
- Casey Jao <casey@agnostiq.ai>
- Sankalp Sanand <sankalp@agnostiq.ai>


### Fixed

- Function's `__doc__` and `__name__` storage in dict/json for transportable object fixed.

### Tests

- Added unit test for the above fix.

## [0.184.0] - 2022-08-22

### Authors

- Alejandro Esquivel <ae@alejandro.ltd>
- Venkat Bala <venkat@agnostiq.ai>
- Co-authored-by: Scott Wyman Neagle <scott@agnostiq.ai>
- Casey Jao <casey@agnostiq.ai>


### Changed

- Electron metadata is serialized earlier during workflow construction
  to reduce unexpected executor pip requirements.
  
### Operations

- Updating conditional logic for the different steps in `release` workflow
- Dependabot update

### Docs

- Removed "How to synchronize lattices" section from RTD

## [0.183.0] - 2022-08-18

### Authors

- Scott Wyman Neagle <scott@agnostiq.ai>
- Venkat Bala <venkat@agnostiq.ai>


### Added

- Adding tests to update patch coverage for the `covalent logs` cli

### Changed

- Modify the `covalent logs` CLI handler to read logs line by line

### Operations

- Update release workflow
- Adding a `wait` input for the Conda action

## [0.182.2] - 2022-08-18

### Authors

- Scott Wyman Neagle <scott@agnostiq.ai>
- Will Cunningham <wjcunningham7@users.noreply.github.com>
- Alejandro Esquivel <ae@alejandro.ltd>
- Co-authored-by: Will Cunningham <wjcunningham7@gmail.com>
- Co-authored-by: Faiyaz Hasan <faiyaz@agnostiq.ai>


### Fixed

- CLI `service.py` tests to run without the server needing to be started.

### Docs

- Added `covalent db` cli command to API section of RTD

### Docs

- Fixed RTD downloads badge image to point to `covalent` rather than `cova`

### Operations

- Use conda skeleton action for build and upload

### Docs

- Updating WCI yaml with new file transfer protocols

## [0.182.1] - 2022-08-17

### Authors

- Will Cunningham <wjcunningham7@users.noreply.github.com>
- Venkat Bala <venkat@agnostiq.ai>
- Co-authored-by: santoshkumarradha <santosh@agnostiq.ai>
- Co-authored-by: pre-commit-ci[bot] <66853113+pre-commit-ci[bot]@users.noreply.github.com>
- Co-authored-by: Santosh kumar <29346072+santoshkumarradha@users.noreply.github.com>
- Co-authored-by: Scott Wyman Neagle <scott@agnostiq.ai>
- Prasanna Venkatesh <54540812+Prasy12@users.noreply.github.com>
- Co-authored-by: Will Cunningham <wjcunningham7@gmail.com>


### Fixed

- lattice.draw() fix on the GUI.

## [0.182.0] - 2022-08-17

### Authors

- Will Cunningham <wjcunningham7@users.noreply.github.com>
- Venkat Bala <venkat@agnostiq.ai>
- Co-authored-by: santoshkumarradha <santosh@agnostiq.ai>
- Co-authored-by: pre-commit-ci[bot] <66853113+pre-commit-ci[bot]@users.noreply.github.com>
- Co-authored-by: Santosh kumar <29346072+santoshkumarradha@users.noreply.github.com>
- Co-authored-by: Scott Wyman Neagle <scott@agnostiq.ai>


### Added

- Update RTD for `AWS Batch` executor
- Removed `AWS Lambda` executor RTD from this branch in order to keep changes atomic

### Changed

- Synced with latest develop

### Docs

- Adding RTD for `AWS Braket` executor
- Adding dropdown menu for the IAM policy
- Delete RTD for other cloud executor to keep changes atomic
- Renamed `executers` folder to `executors`

### Docs

- Updated short release notes

## [0.181.0] - 2022-08-17

### Authors

- Alejandro Esquivel <ae@alejandro.ltd>
- Will Cunningham <wjcunningham7@users.noreply.github.com>
- Scott Wyman Neagle <scott@agnostiq.ai>
- Venkat Bala <venkat@agnostiq.ai>
- Co-authored-by: santoshkumarradha <santosh@agnostiq.ai>
- Co-authored-by: pre-commit-ci[bot] <66853113+pre-commit-ci[bot]@users.noreply.github.com>
- Co-authored-by: Santosh kumar <29346072+santoshkumarradha@users.noreply.github.com>
- Co-authored-by: Will Cunningham <wjcunningham7@gmail.com>
- Prasanna Venkatesh <54540812+Prasy12@users.noreply.github.com>
- Co-authored-by: Kamalesh-suresh <kamalesh.suresh@psiog.com>
- Co-authored-by: Manjunath PV <manjunath.poilath@psiog.com>
- Co-authored-by: ArunPsiog <arun.mukesh@psiog.com>


### Changed

- Lazy loading mechanism on the GUI.

### Fixed

- Displaying electron executor and inputs information on the GUI.
- Animated spinner for running statuses on the GUI.

## Docs

- Add `AWSLambdaExecutor` RTD
- Update `api.rst` to include `cluster` CLI command option
- Added version migration guide section in RTD
- Update RTD for `AWS ECS` executor
- Remove AWS Lambda and Batch RTDs to keep changes atomic
- Adding dropdowns to IAM policy documents
- Updated compatibility matrix
- Updated pip, bash and callable deps how-to guides

### Operations

- NPM install on CentOS done explicitly
- `-y` flag for `conda install`

## [0.180.0] - 2022-08-16

### Authors

- Casey Jao <casey@agnostiq.ai>
- Co-authored-by: Alejandro Esquivel <ae@alejandro.ltd>
- Okechukwu  Emmanuel Ochia <okechukwu@agnostiq.ai>
- Scott Wyman Neagle <scott@agnostiq.ai>
- Co-authored-by: pre-commit-ci[bot] <66853113+pre-commit-ci[bot]@users.noreply.github.com>
- Co-authored-by: Will Cunningham <wjcunningham7@gmail.com>
- Sankalp Sanand <sankalp@agnostiq.ai>


### Removed

- Removed `ct.wait.LONG` etc. constants from covalent's init

### Changed

- `wait` in `_get_result_from_dispatcher` will now use `_results_manager.wait.EXTREME` if `True` has been passed to it.

### Operations

- Prettierified release.yml
- Cleaned up pre-commit-config.yml

### Docs

- Updated Bash Lepton tutorial to conform with the latest Lepton interface changes
- Disabling how-to guide for executing an electron with a specified Conda environment.
- Fixed "How To" for Python leptons

## [0.179.0] - 2022-08-16

### Authors



### Changed

- Changed terser package version on webapp yarn-lock file.

## [0.178.0] - 2022-08-15

### Authors

- Will Cunningham <wjcunningham7@users.noreply.github.com>
- Co-authored-by: Alejandro Esquivel <ae@alejandro.ltd>
- Casey Jao <casey@agnostiq.ai>


### Changed

- Dispatch workflows as asyncio tasks on the FastAPI event loop instead of in separate threads

### Fixed

- Deconflict wait enum with `ct.wait` function; `wait` -> `WAIT`

### Operations

- Conda package is built and tested on a nightly schedule
- Conda deployment step is added to `release.yml`
- Install yarn and npm on Ubuntu whenever the webapp needs to be built

## [0.177.0] - 2022-08-11

### Authors

- Scott Wyman Neagle <scott@agnostiq.ai>
- Co-authored-by: Faiyaz Hasan <faiyaz@agnostiq.ai>
- Casey Jao <casey@agnostiq.ai>
- Venkat Bala <venkat@agnostiq.ai>
- Co-authored-by: pre-commit-ci[bot] <66853113+pre-commit-ci[bot]@users.noreply.github.com>

### Removed

- `while True` in `app.get_result`

### Changed

- Flask route logic to return 503 when the result is not ready

### Tests

- results_manager tests

### Operations

- Fix conditional checks for `pre-release` and `stable` Covalent docker image builds

## [0.176.0] - 2022-08-11

### Authors

- Scott Wyman Neagle <scott@agnostiq.ai>
- Co-authored-by: Faiyaz Hasan <faiyaz@agnostiq.ai>
- Casey Jao <casey@agnostiq.ai>


### Operations

- Update precommit yaml.

### Removed

- `Lattice.check_consumables()`, `_TransportGraph.get_topologically_sorted_graph()`

### Operations

- Trigger webapp build if `build==true`

## [0.175.0] - 2022-08-11

### Authors

- Scott Wyman Neagle <scott@agnostiq.ai>
- Co-authored-by: Faiyaz Hasan <faiyaz@agnostiq.ai>
- Casey Jao <casey@agnostiq.ai>


### Operations

- Trigger Slack alert for failed tests on `workflow_run`

## [0.174.0] - 2022-08-11

### Authors

- Casey Jao <casey@agnostiq.ai>
- Alejandro Esquivel <ae@alejandro.ltd>


### Changed

- Changed return value for TransferFromRemote and TransferToRemote (download/upload) operations to be consistent and always return filepath tuples

### Docs

- Updated docs with File Transfer return value changes and `files` kwarg injections

### Fixed

- Fixed postprocessing workflows that return an electron with an incoming wait_for edge

## [0.173.0] - 2022-08-10

### Authors

- Sankalp Sanand <sankalp@agnostiq.ai>


### Added

- `--hard` and `--yes` flags added to `covalent purge` for hard purging (also deletes the databse) and autoapproving respectively.

### Changed

- `covalent purge` now shows the user a prompt informing them what dirs and files will be deleted.
- Improved shown messages in some commands.

### Tests

- Updated tests to reflect above changes.

## [0.172.0] - 2022-08-10

### Authors

- Will Cunningham <wjcunningham7@users.noreply.github.com>
- Prasanna Venkatesh <54540812+Prasy12@users.noreply.github.com>
- Co-authored-by: pre-commit-ci[bot] <66853113+pre-commit-ci[bot]@users.noreply.github.com>
- Co-authored-by: Aravind-psiog <100823292+Aravind-psiog@users.noreply.github.com>
- Co-authored-by: ArunPsiog <arun.mukesh@psiog.com>
- Co-authored-by: manjunath.poilath <manjunath.poilath@psiog.com>
- Co-authored-by: Kamalesh-suresh <kamalesh.suresh@psiog.com>
- Co-authored-by: Amalan Jenicious F <amalan.jenicious@psiog.com>
- Co-authored-by: M Shrikanth <shrikanth.mohan@psiog.com>
- Co-authored-by: Casey Jao <casey@agnostiq.ai>
- Co-authored-by: Aravind-psiog <aravind.prabaharan@psiog.com>
- Co-authored-by: Will Cunningham <wjcunningham7@gmail.com>
- Co-authored-by: Alejandro Esquivel <ae@alejandro.ltd>


### Changed

- Covalent dispatcher flask web apis ported to FastAPI in `covalent_dispatcher/_service/app.py`
- Unit tests written for Covalent dispatcher flask web apis ported to FastAPI in `covalent_dispatcher_tests/_service/app.test.py`
- Web apis of `covalent_ui` refactored to adhere to v11 DB schema
- Electron graph mini map has been moved next to controls on the GUI.
- Lattice status and count of completed & total electrons has been moved to the top of the graph on the GUI.
- Some of the Flask APIs earlier consumed by the GUI have been deprecated & removed from the code base.
- APIs exposed by the web app back end have been re-factored to adhere to the new DB schema v10

### Added

- Added count of dispatches by status on the dispatch list section of the GUI.
- APIs that the GUI consumes have been re-written using FastAPI. This includes re-factoring of older APIs and adding of new APIs.
- Added COVALENT_SERVER_IFACE_ANY flag for uvicorn to start with 0.0.0.0

### Docs

- ReadTheDocs landing page has been improved

## [0.171.0] - 2022-08-10

### Authors

- Casey Jao <casey@agnostiq.ai>
- Co-authored-by: Scott Wyman Neagle <scott@agnostiq.ai>

### Added

- Added `covalent migrate_legacy_result_object` command to save pickled Result objects to the DataStore

## [0.170.1] - 2022-08-09

### Authors

- Venkat Bala <venkat@agnostiq.ai>

### Fixed

- Remove `attr` import added inadvertently

### Tests

- Fix `start` cli test, update `set_config` call count

## [0.170.0] - 2022-08-08

### Authors

- Venkat Bala <venkat@agnostiq.ai>
- Co-authored-by: pre-commit-ci[bot] <66853113+pre-commit-ci[bot]@users.noreply.github.com>


### Changed

- Temporarily allow executor plugin variable name to be either in uppercase or lowercase

## [0.169.0] - 2022-08-08

### Authors

- Venkat Bala <venkat@agnostiq.ai>
- Co-authored-by: pre-commit-ci[bot] <66853113+pre-commit-ci[bot]@users.noreply.github.com>


### Added

- Adding a `covalent config` convenience CLI to quickly view retrive the covalent configuration

## [0.168.0] - 2022-08-08

### Authors

- Venkat Bala <venkat@agnostiq.ai>
- Co-authored-by: pre-commit-ci[bot] <66853113+pre-commit-ci[bot]@users.noreply.github.com>


### Added

- Adding `setup/teardown` methods as placeholders for any executor specific setup and teardown tasks

## [0.167.0] - 2022-08-08

### Authors

- Poojith U Rao <106616820+poojithurao@users.noreply.github.com>
- Co-authored-by: Venkat Bala <venkat@agnostiq.ai>
- Co-authored-by: Faiyaz Hasan <faiyaz@agnostiq.ai>
- Co-authored-by: pre-commit-ci[bot] <66853113+pre-commit-ci[bot]@users.noreply.github.com>
- Co-authored-by: Alejandro Esquivel <ae@alejandro.ltd>


### Added

- S3 File transfer strategy

### Fixed

- Adding maximum number of retries and timeout parameter to the get result http call.

## [0.166.0] - 2022-08-07

### Authors

- Venkat Bala <venkat@agnostiq.ai>


### Tests

- Update dask cli test to match Covalent Dask cluster configuration


### Changed

- Remove newline from log stream formatter for better log statment output
- Jsonify covalent cluster cli outputs

## [0.165.0] - 2022-08-06

### Authors

- Casey Jao <casey@agnostiq.ai>


### Changed

- Make `BaseExecutor` and `BaseAsyncExecutor` class siblings, not parent and child.

### Operations

- Only validate webapp if the webapp was built

### Tests

- Fixed randomly failing lattice json serialization test

## [0.164.0] - 2022-08-05

### Authors

- Sankalp Sanand <sankalp@agnostiq.ai>
- Faiyaz Hasan <faiyaz@agnostiq.ai>
- Co-authored-by: pre-commit-ci[bot] <66853113+pre-commit-ci[bot]@users.noreply.github.com>
- Co-authored-by: Venkat Bala <venkat@agnostiq.ai>
- Co-authored-by: Will Cunningham <wjcunningham7@gmail.com>


### Changed

- Use `update_config` to modify dask configuration from the cluster process
- Simplify `set_config` logic for dask configuration options on `covalent start`
- Removed default values from click options for dask configuration related values

### Added

- Configured default dask configuration options in `defaults.py`

### Fixed 

- Overwriting config address issue.

### Tests

- Moved misplaced functional/integration tests from the unit tests folder to their respective folders.
- All of the unit tests now use test DB instead of hitting a live DB.
- Updated `tests.yml` so that functional tests are run whenever tests get changed or github actions are changed.
- Several broken tests were also fixed.

## [0.163.0] - 2022-08-04

### Authors

- Alejandro Esquivel <ae@alejandro.ltd>
- Co-authored-by: Casey Jao <casey@agnostiq.ai>
- Will Cunningham <wjcunningham7@users.noreply.github.com>
- Co-authored-by: Scott Wyman Neagle <scott@agnostiq.ai>


### Added

- Added `rsync` dependency in `Dockerfile`

### Removed

- `Makefile` which was previously improperly committed

### Operations

- Functional tests are run only on `develop`
- `tests.yml` can be run manually provided a commit SHA
- `tests.yml` uses a `build` filter to conditionally install and build Covalent if build files are modified
- `docker.yml` is now only for dev work, and is manually triggered given an SHA
- `release.yml` is enhanced to push stable and pre-release images to a public ECR repo

## [0.162.0] - 2022-08-04

### Authors

- Alejandro Esquivel <ae@alejandro.ltd>
- Co-authored-by: Casey Jao <casey@agnostiq.ai>


### Changed

- Updated Base executor to support non-unique `retval_key`s, particularly for use in File Transfer where we may have several CallDeps with the reserved `retval_key` of value `files`.

## [0.161.2] - 2022-08-04

### Authors

- Alejandro Esquivel <ae@alejandro.ltd>
- Co-authored-by: pre-commit-ci[bot] <66853113+pre-commit-ci[bot]@users.noreply.github.com>


### Fixed

- Updated `covalent db migrations` to overwrite `alembic.ini` `script_location` with absolute path to migrations folder
- Updated `covalent db alembic [args]` command to use project root as `cwd` for alembic subprocess  

## [0.161.1] - 2022-08-03

### Authors

- Alejandro Esquivel <ae@alejandro.ltd>
- Scott Wyman Neagle <scott@agnostiq.ai>
- Co-authored-by: Faiyaz Hasan <faiyaz@agnostiq.ai>
- Poojith U Rao <106616820+poojithurao@users.noreply.github.com>
- Co-authored-by: Casey Jao <casey@agnostiq.ai>


### Fixed

- When a list was passed to an electron, the generated electron list
  had metadata copied from the electron. This was resulting in
  call_before and call_after functions being called by the electron
  list as well. The metadata (apart from executor) is now set to
  default values for the electron list.

## [0.161.0] - 2022-08-03

### Authors

- Alejandro Esquivel <ae@alejandro.ltd>
- Scott Wyman Neagle <scott@agnostiq.ai>
- Co-authored-by: Faiyaz Hasan <faiyaz@agnostiq.ai>


### Changed

- Replaced `Session(DispatchDB()._get_data_store().engine)` with `workflow_db.session()`

### Removed

- `DevDataStore` class from `datastore.py`
- workflows manager

## [0.160.1] - 2022-08-02

### Authors

- Alejandro Esquivel <ae@alejandro.ltd>
- Scott Wyman Neagle <scott@agnostiq.ai>


### Fixed

- `script_location` key not found issue when installing with pip (second attempt)

### Docs

- Remove migration guide reference from README

### Operations

- Explicitly check `release == true` in tests.yml

## [0.160.0] - 2022-08-02

### Authors

- Casey Jao <casey@agnostiq.ai>
- Co-authored-by: Faiyaz Hasan <faiyaz@agnostiq.ai>


### Changed

- `Executor.run()` now accepts a `task_metadata` dictionary. Current
  keys consist of `dispatch_id` and `node_id`.

## [0.159.0] - 2022-08-02

### Authors

- Casey Jao <casey@agnostiq.ai>
- Co-authored-by: Faiyaz Hasan <faiyaz@agnostiq.ai>


### Changed

- Database schema has been updated to v11

### Operations

- `paths-filter` will only be run on PRs, i.e on workflow runs, the whole test suite will be run.
- Removed retry action from running on `pytest` steps since they instead use `pytest` retries.
- `codecov.yml` added to enable carry-forward flags
- UI front-end is only built for pull requests when the source changes
- Packaging is only validated on the `develop` branch

## [0.158.0] - 2022-07-29

### Authors

- Okechukwu  Emmanuel Ochia <okechukwu@agnostiq.ai>
- Co-authored-by: Scott Wyman Neagle <scott@agnostiq.ai>
- Will Cunningham <wjcunningham7@users.noreply.github.com>
- Alejandro Esquivel <ae@alejandro.ltd>
- Co-authored-by: pre-commit-ci[bot] <66853113+pre-commit-ci[bot]@users.noreply.github.com>
- Casey Jao <casey@agnostiq.ai>
- Co-authored-by: Faiyaz Hasan <faiyaz@agnostiq.ai>


### Changed

- Construct the result object in the dispatcher `entry_point.py` module in order to avoid the Missing Latticed Id error so frequently.
- Update the sleep statement length to 0.1 seconds in the results.manager.

## [0.157.1] - 2022-07-29

### Authors

- Okechukwu  Emmanuel Ochia <okechukwu@agnostiq.ai>
- Co-authored-by: Scott Wyman Neagle <scott@agnostiq.ai>
- Will Cunningham <wjcunningham7@users.noreply.github.com>
- Alejandro Esquivel <ae@alejandro.ltd>
- Co-authored-by: pre-commit-ci[bot] <66853113+pre-commit-ci[bot]@users.noreply.github.com>
- Casey Jao <casey@agnostiq.ai>

### Fixed

- Pass non-kwargs to electrons in the correct order during dispatch.

## [0.157.0] - 2022-07-28

### Authors

- Okechukwu  Emmanuel Ochia <okechukwu@agnostiq.ai>
- Co-authored-by: Scott Wyman Neagle <scott@agnostiq.ai>
- Will Cunningham <wjcunningham7@users.noreply.github.com>
- Alejandro Esquivel <ae@alejandro.ltd>
- Co-authored-by: pre-commit-ci[bot] <66853113+pre-commit-ci[bot]@users.noreply.github.com>
- Casey Jao <casey@agnostiq.ai>


### Changed

- Expose a public `wait()` function compatible with both calling and dispatching lattices

### Docs

- Updated the RTD on `wait_for()` to use the static `wait()` function

### Operations

- pre-commit autoupdate

### Docs

- Changed the custom executor how-to to be shorter and more concise.
- Re-structured the docs

## [0.156.0] - 2022-07-27

### Authors

- Okechukwu  Emmanuel Ochia <okechukwu@agnostiq.ai>
- Co-authored-by: Scott Wyman Neagle <scott@agnostiq.ai>
- Will Cunningham <wjcunningham7@users.noreply.github.com>
- Alejandro Esquivel <ae@alejandro.ltd>
- Co-authored-by: pre-commit-ci[bot] <66853113+pre-commit-ci[bot]@users.noreply.github.com>


### Added

- Bash decorator is introduced
- Lepton commands can be specified as a list of strings rather than strings alone.

## [0.155.1] - 2022-07-26

### Authors

- Okechukwu  Emmanuel Ochia <okechukwu@agnostiq.ai>
- Co-authored-by: Scott Wyman Neagle <scott@agnostiq.ai>
- Will Cunningham <wjcunningham7@users.noreply.github.com>
- Alejandro Esquivel <ae@alejandro.ltd>
- Co-authored-by: pre-commit-ci[bot] <66853113+pre-commit-ci[bot]@users.noreply.github.com>


### Fixed

- `script_location` key not found issue when running alembic programatically

### Operations

- Fixed syntax errors in `stale.yml` and in `hotfix.yml`
- `docker.yml` triggered after version bump in `develop` instead of before
- Enhanced `tests.yml` to upload coverage reports by domain

## [0.155.0] - 2022-07-26

### Authors

- Alejandro Esquivel <ae@alejandro.ltd>


### Added

- Exposing `alembic {args}` cli commands through: `covalent db alembic {args}`

## [0.154.0] - 2022-07-25

### Authors

- Casey Jao <casey@agnostiq.ai>
- Co-authored-by: Venkat Bala <venkat@agnostiq.ai>
- Alejandro Esquivel <ae@alejandro.ltd>


### Added

- Added methods to programatically fetch information from Alembic without needing subprocess

## [0.153.1] - 2022-07-25

### Authors

- Casey Jao <casey@agnostiq.ai>
- Co-authored-by: Venkat Bala <venkat@agnostiq.ai>


### Fixed

- Stdout and stderr are now captured when using the dask executor.


### Tests

- Fixed Dask cluster CLI tests

## [0.153.0] - 2022-07-25

### Authors

- Faiyaz Hasan <faiyaz@agnostiq.ai>


### Added

- Helper function to load and save files corresponding to the DB filenames.

### Changed

- Files with .txt, .log extensions are stored as strings.
- Get result web request timeout to 2 seconds.

## [0.152.0] - 2022-07-25

### Authors

- Faiyaz Hasan <faiyaz@agnostiq.ai>
- Co-authored-by: Scott Wyman Neagle <scott@agnostiq.ai>


### Changed

- Pass default DataStore object to node value retrieval method in the Results object.

## [0.151.1] - 2022-07-22

### Authors

- Faiyaz Hasan <faiyaz@agnostiq.ai>
- Co-authored-by: Scott Wyman Neagle <scott@agnostiq.ai>


### Fixed

- Adding maximum number of retries and timeout parameter to the get result http call.
- Disabling result_webhook for now.

## [0.151.0] - 2022-07-22

### Authors

- Scott Wyman Neagle <scott@agnostiq.ai>
- Co-authored-by: Will Cunningham <wjcunningham7@gmail.com>
- Sankalp Sanand <sankalp@agnostiq.ai>


### Added

- `BaseAsyncExecutor` has been added which can be inherited by new async-aware executors.

### Changed

- Since tasks were basically submitting the functions to a Dask cluster by default, they have been converted into asyncio `Tasks` instead which support a far larger number of concurrent tasks than previously used `ThreadPool`.

- `tasks_pool` will still be used to schedule tasks which use non-async executors.

- Executor's `executor` will now receive a callable instead of a serialized function. This allows deserializing the function where it is going to be executed while providing a simplified `execute` at the same time.

- `uvloop` is being used instead of the default event loop of `asyncio` for better performance.

- Tests have also been updated to reflect above changes.

### Operations

- Made Santosh the sole owner of `/docs`

## [0.150.0] - 2022-07-22

### Authors

- Faiyaz Hasan <faiyaz@agnostiq.ai>


### Added

- Initialize database tables when the covalent server is started.

## [0.149.0] - 2022-07-21

### Authors

- Scott Wyman Neagle <scott@agnostiq.ai>
- Co-authored-by: Venkat Bala <venkat@agnostiq.ai>


### Removed

- `result.save()`
- `result._write_dispatch_to_python_file()`

## [0.148.0] - 2022-07-21

### Authors

- Alejandro Esquivel <ae@alejandro.ltd>


### Changed

- Changed DataStore default db path to correspond to dispatch db config path

### Operations

- Added workflow to stale and close pull requests


### Docs

- Fixed `get_metadata` calls in examples to remove `results_dir` argument
- Removed YouTube video temporarily

## [0.147.0] - 2022-07-21

### Authors

- Casey Jao <casey@agnostiq.ai>


### Changed

- Simplified interface for custom executors. All the boilerplate has
  been moved to `BaseExecutor`.

## [0.146.0] - 2022-07-20

### Authors

- Casey Jao <casey@agnostiq.ai>
- Co-authored-by: Venkat Bala <venkat@agnostiq.ai>
- Faiyaz Hasan <faiyaz@agnostiq.ai>



### Added

- Ensure that transportable objects are rendered correctly when printing the result object.

### Tests

- Check that user data is not unpickled by the Covalent server process

## [0.145.0] - 2022-07-20

### Authors

- Scott Wyman Neagle <scott@agnostiq.ai>
- Co-authored-by: Venkat Bala <venkat@agnostiq.ai>
- Co-authored-by: Faiyaz Hasan <faiyaz@agnostiq.ai>


### Removed

- `entry_point.get_result()`

### Changed

- get_result to query an HTTP endpoint instead of a DB session

## [0.144.0] - 2022-07-20

### Authors

- Will Cunningham <wjcunningham7@users.noreply.github.com>
- Co-authored-by: Scott Wyman Neagle <scott@agnostiq.ai>
- Alejandro Esquivel <ae@alejandro.ltd>


### Added

- Set up alembic migrations & added migration guide (`alembic/README.md`)

## [0.143.0] - 2022-07-19

### Authors

- Will Cunningham <wjcunningham7@users.noreply.github.com>
- Co-authored-by: Scott Wyman Neagle <scott@agnostiq.ai>


### Changed

- Installation will fail if `cova` is installed while trying to install `covalent`.

## [0.142.0] - 2022-07-19

### Authors

- Poojith U Rao <106616820+poojithurao@users.noreply.github.com>
- Co-authored-by: Will Cunningham <wjcunningham7@gmail.com>
- Anna Hughes <annagwen42@gmail.com>
- Co-authored-by: Poojith <poojith@agnostiq.ai>
- Co-authored-by: Scott Wyman Neagle <scott@agnostiq.ai>
- Casey Jao <casey@agnostiq.ai>
- Co-authored-by: Venkat Bala <venkat@agnostiq.ai>
- Co-authored-by: pre-commit-ci[bot] <66853113+pre-commit-ci[bot]@users.noreply.github.com>
- Faiyaz Hasan <faiyaz@agnostiq.ai>


### Added

- `electron_num`, `completed_electron_num` fields to the Lattice table.

## [0.141.0] - 2022-07-19

### Authors

- Poojith U Rao <106616820+poojithurao@users.noreply.github.com>
- Co-authored-by: Will Cunningham <wjcunningham7@gmail.com>
- Anna Hughes <annagwen42@gmail.com>
- Co-authored-by: Poojith <poojith@agnostiq.ai>
- Co-authored-by: Scott Wyman Neagle <scott@agnostiq.ai>
- Casey Jao <casey@agnostiq.ai>
- Co-authored-by: Venkat Bala <venkat@agnostiq.ai>
- Co-authored-by: pre-commit-ci[bot] <66853113+pre-commit-ci[bot]@users.noreply.github.com>


### Changed

- Deprecate topological sort in favor of inspect in-degree of nodes until they are zero before dispatching task
- Use deepcopy to generate a copy of the metadata dictionary before saving result object to the database

### Docs

- Adding incomplete pennylane kernel tutorial
- Adding quantum ensemble tutorial

## [0.140.0] - 2022-07-19

### Authors

- Faiyaz Hasan <faiyaz@agnostiq.ai>
- Co-authored-by: Venkat Bala <venkat@agnostiq.ai>


### Added

- Fields `deps_filename`, `call_before_filename` and `call_after_filename` to the `Electron` table.
- Re-write the deps / call before and after file contents when inserting / updating electron record in the database.

### Changed

- Modify the test and implementation logic of inserting the electron record with these new fields.
- Field `key` to `key_filename` in `Electron` table.

## [0.139.1] - 2022-07-19

### Authors

- Divyanshu Singh <55018955+divshacker@users.noreply.github.com>
- Co-authored-by: Scott Wyman Neagle <wymnea@protonmail.com>
- Co-authored-by: Scott Wyman Neagle <scott@agnostiq.ai>
- Co-authored-by: Will Cunningham <wjcunningham7@users.noreply.github.com>


### Fixed

- Fixes Reverse IP problem. All References to `0.0.0.0` are changed to `localhost` . More details can be found [here](https://github.com/AgnostiqHQ/covalent/issues/202)

## [0.139.0] - 2022-07-19

### Authors

- Venkat Bala <venkat@agnostiq.ai>
- Co-authored-by: Scott Wyman Neagle <scott@agnostiq.ai>
- Faiyaz Hasan <faiyaz@agnostiq.ai>
- Co-authored-by: Will Cunningham <wjcunningham7@gmail.com>


### Added

- Columns `is_active` in the lattice, eLectron and Electron dependency tables.

### Docs

- Adding a RTD tutorial/steps on creating a custom executor

## [0.138.0] - 2022-07-19

### Authors

- Anna Hughes <annagwen42@gmail.com>
- Co-authored-by: Will Cunningham <wjcunningham7@gmail.com>
- Will Cunningham <wjcunningham7@users.noreply.github.com>
- Co-authored-by: Venkat Bala <venkat@agnostiq.ai>


### Added

- Docker build workflow

### Changed

- Dockerfile uses multi-stage build

### Docs

- New tutorial demonstrating how to solve the MaxCut Problem with QAOA and Covalent

## [0.137.0] - 2022-07-19

### Authors

- Prasanna Venkatesh <54540812+Prasy12@users.noreply.github.com>
- Co-authored-by: Alejandro Esquivel <ae@alejandro.ltd>


### Added

- Ability to hide/show labels on the graph
- Graph layout with elk configurations

### Changed

- Changed API socket calls interval for graph optimization.

### Tests

- Disabled several dask functional tests

## [0.136.0] - 2022-07-18

### Authors

- Scott Wyman Neagle <scott@agnostiq.ai>
- Co-authored-by: Faiyaz Hasan <faiyaz@agnostiq.ai>


### Changed

- Result.save() has been deprecated in favor of Result.persist() and querying the database directly.

## [0.135.0] - 2022-07-18

### Authors

- Casey Jao <casey@agnostiq.ai>
- Co-authored-by: Scott Wyman Neagle <scott@agnostiq.ai>
- Co-authored-by: Alejandro Esquivel <ae@alejandro.ltd>


### Operations

- Psiog is only codeowner of js files
- Fix in changelog action to handle null author when a bot is committing

### Added

- Support injecting return values of calldeps into electrons during workflow execution

## [0.134.0] - 2022-07-15

### Authors

- Casey Jao <casey@agnostiq.ai>
- Co-authored-by: Scott Wyman Neagle <scott@agnostiq.ai>


### Changed

- Covalent server can now process workflows without having their deps installed

## [0.133.0] - 2022-07-15

### Authors

- Will Cunningham <wjcunningham7@users.noreply.github.com>


### Removed

- Removed the deprecated function `draw_inline` as well as the `matplotlib` dependency.

### Operations

- Fixing the retry block for tests

## [0.132.0] - 2022-07-14

### Authors

- Will Cunningham <wjcunningham7@users.noreply.github.com>


### Added

- Bash lepton support reintroduced with some UX modifications to the Lepton class. Leptons which use scripting languages can be specified as either (1) a command run in the shell/console or (2) a call to a function in a library/script. Leptons which use compiled languages must specify a library and a function name.
- The keyword argument `display_name` can be used to override the name appearing in the UI. Particularly useful when the lepton is a command.
- All arguments except for language are now keyword arguments.
- Keyword arguments passed to a Bash lepton are understood to define environment variables within the shell.
- Non-keyword arguments fill in `$1`, `$2`, etc.
- Named outputs enumerate variables within the shell which will be returned to the user. These can be either `Lepton.OUTPUT` or `Lepton.INPUT_OUTPUT` types.

### Added

- New fields to the decomposed result object Database: 

## [0.131.0] - 2022-07-13

### Authors

- Sankalp Sanand <sankalp@agnostiq.ai>
- Co-authored-by: Venkat Bala <venkat@agnostiq.ai>


### Fixed

- `covalent --version` now looks for `covalent` metadata instead of `cova`

### Tests

- Updated the cli test to include whether the correct version number is shown when `covalent --version` is run

### Added

- Method to write electron id corresponding to sublattices in `execution.py` when running `_run_task`.

## [0.130.0] - 2022-07-12

### Authors

- Venkat Bala <venkat@agnostiq.ai>
- Co-authored-by: Scott Wyman Neagle <scott@agnostiq.ai>

### Changed

- Ignoring tests for `cancel_dispatch` and `construct_bash`
- Create a dummy requirements.txt file for pip deps tests
- Fix version of `Werkzeug` package to avoid running into ValueError (unexpected kwarg `as_tuple`)
- Update `customization` how to test by specifying the section header `sdk`

## [0.129.0] - 2022-07-12

### Authors

- Sankalp Sanand <sankalp@agnostiq.ai>
- Co-authored-by: Alejandro Esquivel <ae@alejandro.ltd>

### Added

- Support for `wait_for` type edges when two electrons are connected by their execution side effects instead of output-input relation.

### Changed

- `active_lattice.electron_outputs` now contains the node ids as well for the electron which is being post processed.

## [0.128.1] - 2022-07-12

### Authors

- Faiyaz Hasan <faiyaz@agnostiq.ai>


### Fixed

- `Result.persist` test in `result_test.py`.
- Electron dependency `arg_index` is changed back to Nullable.

## [0.128.0] - 2022-07-12

### Authors

- Okechukwu  Emmanuel Ochia <okechukwu@agnostiq.ai>
- Co-authored-by: Casey Jao <casey@agnostiq.ai>
- Co-authored-by: Alejandro Esquivel <ae@alejandro.ltd>
- Co-authored-by: pre-commit-ci[bot] <66853113+pre-commit-ci[bot]@users.noreply.github.com>

### Added

- File transfer support for leptons

## [0.127.0] - 2022-07-11

### Authors

- Scott Wyman Neagle <scott@agnostiq.ai>
- Co-authored-by: Faiyaz Hasan <faiyaz@agnostiq.ai>
- Co-authored-by: Venkat Bala <venkat@agnostiq.ai>


### Added

- When saving to DB, also persist to the new DB if running in develop mode

### Tests

- Flask app route tests

## [0.126.0] - 2022-07-11

### Authors

- Will Cunningham <wjcunningham7@users.noreply.github.com>
- Alejandro Esquivel <ae@alejandro.ltd>
- Co-authored-by: pre-commit-ci[bot] <66853113+pre-commit-ci[bot]@users.noreply.github.com>
- Co-authored-by: Sankalp Sanand <sankalp@agnostiq.ai>


### Added

- Added Folder class
- Added internal call before/after deps to execute File Transfer operations pre/post electron execution.

### Operations

- Enhanced hotfix action to create branches from existing commits

## [0.125.0] - 2022-07-09

### Authors

- Okechukwu  Emmanuel Ochia <okechukwu@agnostiq.ai>
- Co-authored-by: pre-commit-ci[bot] <66853113+pre-commit-ci[bot]@users.noreply.github.com>
- Co-authored-by: Alejandro Esquivel <ae@alejandro.ltd>
- Venkat Bala <venkat@agnostiq.ai>
- Co-authored-by: Okechukwu Ochia <emmirald@gmail.com>
- Co-authored-by: Scott Wyman Neagle <scott@agnostiq.ai>


### Added

- Dask Cluster CLI functional/unit tests

### Docs

- Updated RTD concepts, how-to-guides, and api docs with electron dependencies.

### Operations

- Separate out running tests and uploading coverage report to circumvent bug in
  retry action

## [0.124.0] - 2022-07-07

### Authors

- Will Cunningham <wjcunningham7@users.noreply.github.com>
- Co-authored-by: Scott Wyman Neagle <scott@agnostiq.ai>
- Faiyaz Hasan <faiyaz@agnostiq.ai>


### Added

- `Result.persist` method in `covalent/_results_manager/result.py`.

### Operations

- Package pre-releases go to `covalent` instead of `cova` on PyPI.

## [0.123.0] - 2022-07-07

### Authors

- Scott Wyman Neagle <scott@agnostiq.ai>
- Co-authored-by: Faiyaz Hasan <faiyaz@agnostiq.ai>
- Will Cunningham <wjcunningham7@users.noreply.github.com>
- Alejandro Esquivel <ae@alejandro.ltd>
- Co-authored-by: pre-commit-ci[bot] <66853113+pre-commit-ci[bot]@users.noreply.github.com>


### Added

- Added Folder class
- Added internal call before/after deps to execute File Transfer operations pre/post electron execution.

### Operations

- `codeql.yml` and `condabuild.yml` run nightly instead of on every PR.
- Style fixes in changelog

## [0.122.1] - 2022-07-06

### Authors

Will Cunningham <wjcunningham7@users.noreply.github.com>
Co-authored-by: Scott Wyman Neagle <scott@agnostiq.ai>


### Operations

- Added license scanner action
- Pre-commit autoupdate

### Tests

- Tests for running workflows with more than one iteration

### Fixed

- Attribute error caused by attempts to retrieve the name from the node function when the node function is set to None

## [0.122.0] - 2022-07-04

### Authors

Faiyaz Hasan <faiyaz@agnostiq.ai>
Co-authored-by: pre-commit-ci[bot] <66853113+pre-commit-ci[bot]@users.noreply.github.com>


### Added

- `covalent/_results_manager/write_result_to_db.py` module and methods to insert / update data in the DB.
- `tests/covalent_tests/results_manager_tests/write_result_to_db_test.py` containing the unit tests for corresponding functions.

### Changed

- Electron `type` column to a string type rather than an `ElectronType` in DB models.
- Primary keys from `BigInteger` to `Integer` in DB models.

## [0.121.0] - 2022-07-04

### Authors

Will Cunningham <wjcunningham7@users.noreply.github.com>
Co-authored-by: Alejandro Esquivel <ae@alejandro.ltd>
Co-authored-by: pre-commit-ci[bot] <66853113+pre-commit-ci[bot]@users.noreply.github.com>


### Removed

- Unused requirements `gunicorn` and `eventlet` in `requirements.txt` as well as `dask` in `tests/requirements.txt`, since it is already included in the core requirements.

### Docs

- Updated the compatibility matrix in the docs.

## [0.120.0] - 2022-07-04

### Authors

Okechukwu  Emmanuel Ochia <okechukwu@agnostiq.ai>
Co-authored-by: Venkat Bala <venkat@agnostiq.ai>
Co-authored-by: pre-commit-ci[bot] <66853113+pre-commit-ci[bot]@users.noreply.github.com>
Co-authored-by: Scott Wyman Neagle <scott@agnostiq.ai>


### Added

- Adding `cluster` CLI options to facilitate interacting with the backend Dask cluster
- Adding options to `covalent start` to enable specifying number of workers, memory limit and threads per worker at cluster startup

### Changed

- Update `DaskAdminWorker` docstring with better explanation

## [0.119.1] - 2022-07-04

### Authors

Scott Wyman Neagle <scott@agnostiq.ai>
Casey Jao <casey@agnostiq.ai>


### Fixed

- `covalent status` checks if the server process is still alive.

### Operations

- Updates to changelog logic to handle multiple authors

## [0.119.0] - 2022-07-03
### Authors
@cjao 


### Added

- Introduce support for pip dependencies

## [0.118.0] - 2022-07-02
### Authors
@AlejandroEsquivel 


### Added

- Introduced File, FileTransfer, and FileTransferStrategy classes to support various File Transfer use cases prior/post electron execution

## [0.117.0] - 2022-07-02
### Authors
@Emmanuel289 


### Added

- Included retry action in 'tests.yaml' workflow.

## [0.116.0] - 2022-06-29
### Authors
@Prasy12 

### Changed

- Changed API socket calls interval for graph optimization.

### Added

- Ability to change to different layouts from the GUI.

## [0.115.0] - 2022-06-28
### Authors
@cjao 


### Added

- Introduce support for `call_before`, `call_after`, and bash dependencies

### Operations

- Unit tests performed on Python 3.10 on Ubuntu and MacOS images as well as 3.9 on MacOS
- Updated codeowners so that AQ Engineers doesn't own this CHANGELOG
- pre-commit autoupdate

## [0.114.0] - 2022-06-23
### Authors
@dependabot[bot] 


### Changed

- Changed eventsource version on webapp yarn-lock file.

### Operations

- Added Github push changelog workflow to append commiters username
- Reusable JavaScript action to parse changelog and update version

## [0.113.0] - 2022-06-21

### Added

- Introduce new db models and object store backends

### Operations

- Syntax fix in hotfix.yml

### Docs

- Added new tutorial: Linear and convolutional autoencoders

## [0.112.0] - 2022-06-20

### Changed

- Changed async version on webapp package-lock file.

## [0.111.0] - 2022-06-20

### Changed

- Changed eventsource version on webapp package-lock file.

### Docs

- Added new tutorial: Covalentified version of the Pennylane Variational Classifier tutorial.

## [0.110.3] - 2022-06-17

### Fixed

- Fix error when parsing electron positional arguments in workflows

### Docs

- Remove hardcoding version info in README.md

## [0.110.2] - 2022-06-10

### Docs

- Fix MNIST tutorial
- Fix Quantum Gravity tutorial
- Update RTD with migration guide compatible with latest release
- Convert all references to `covalent start` from Jupyter notebooks to markdown statements
- Update release notes summary in README.md
- Fixed display issues with figure (in dark mode) and bullet points in tutorials

### Operations

- Added a retry block to the webapp build step in `tests.yml`

## [0.110.1] - 2022-06-10

### Fixed

- Configure dask to not use daemonic processes when creating a cluster

### Operations

- Sync the VERSION file within `covalent` directory to match the root level VERSION
- Manually patch `covalent/VERSION`

## [0.110.0] - 2022-06-10

### Changed

- Web GUI list size and status label colors changed.
- Web GUI graph running icon changed to non-static icon.

### Docs

- Removed references to the Dask executor in RTD as they are no longer needed.

## [0.109.1] - 2022-06-10

### Fixed

- `covalent --version` now works for PyPI releases

## [0.109.0] - 2022-06-10

### Docs

- Update CLI help statements

### Added

- Add CLI functionality to start covalent with/without Dask
- Add CLI support to parse `covalent_ui.log` file

### Operations

- Updating codeowners to establish engineering & psiog ownership

### Docs

- Added new tutorial: Training quantum embedding kernels for classification.

## [0.108.0] - 2022-06-08

### Added

- WCI yaml file

### Docs

- Add pandoc installation updates to contributing guide

## [0.107.0] - 2022-06-07

### Changed

- Skipping stdout/stderr redirection tests until implemented in Dask parent process

### Added

- Simplifed starting the dask cluster using `multiprocessing`
- Added `bokeh==2.4.3` to requirements.txt to enable view Dask dashboard

### Fixed

- Changelog-reminder action now works for PRs from forks.

## [0.106.2] - 2022-06-06

### Fixed

- Specifying the version for package `furo` to `2022.4.7` to prevent breaking doc builds

### Docs

- Added new tutorial: Using Covalent with PennyLane for hybrid computation.

## [0.106.1] - 2022-06-01

### Fixed

- Changelog-reminder action now works for PRs from forks

### Docs

- Removed references to microservices in RTD
- Updated README.md.
- Changed `ct.electron` to `ct.lattice(executor=dask_executor)` in MNIST classifier tutorial

## [0.106.0] - 2022-05-26

### Changed

- Visual theme for Webapp GUI changed in accordance to new theme
- Fonts, colors, icons have been updated

## [0.105.0] - 2022-05-25

### Added

- Add a pre-commit hook for `detect-secrets`.
- Updated the actions in accordance with the migration done in the previous version.

## [0.104.0] - 2022-05-23

### Changed

- Services have been moved to a different codebase. This repo is now hosting the Covalent SDK, local dispatcher backend, Covalent web GUI, and documentation. Version is bumped to `0.104.0` in order to avoid conflicts.
- Update tests to match the current dispatcher api
- Skip testing dask executor until dask executor plugin is made public
- Using 2 thread pools to manage multiple workflows better and the other one for executing electrons in parallel.

### Fixed

- Add psutil and PyYAML to requirements.txt
- Passing the same Electron to multiple inputs of an Electron now works. UI fix pending.
- Dask from `requirements.txt`.

### Removed

- Asyncio usage for electron level concurrency.
- References to dask

### Added

- Functional test added for dask executor with the cluster running locally.
- Scalability tests for different workflows and workflow sizes under `tests/stress_tests/scripts`
- Add sample performance testing workflows under `tests/stress_tests`
- Add pipelines to continuously run the tutorial notebooks
- Create notebook with tasks from RTD

## [0.32.3] - 2022-03-16

### Fixed

- Fix missing UI graph edges between parameters and electrons in certain cases.
- Fix UI crashes in cases where legacy localStorage state was being loaded.

## [0.32.2] - 2022-03-16

### Added

- Images for graphs generated in tutorials and how-tos.
- Note for quantum gravity tutorial to tell users that `tensorflow` doesn't work on M1 Macs.
- `Known Issues` added to `README.md`

### Fixed

- `draw` function usage in tutorials and how-tos now reflects the UI images generated instead of using graphviz.
- Images now render properly in RTD of how-tos.

### Changed

- Reran all the tutorials that could run, generating the outputs again.

## [0.32.1] - 2022-03-15

### Fixed

- CLI now starts server directly in the subprocess instead of as a daemon
- Logs are provided as pipes to Popen instead of using a shell redirect
- Restart behavior fixed
- Default port in `covalent_ui/app.py` uses the config manager

### Removed

- `_graceful_restart` function no longer needed without gunicorn

## [0.32.0] - 2022-03-11

### Added

- Dispatcher microservice API endpoint to dispatch and update workflow.
- Added get runnable task endpoint.

## [0.31.0] - 2022-03-11

### Added

- Runner component's main functionality to run a set of tasks, cancel a task, and get a task's status added to its api.

## [0.30.5] - 2022-03-11

### Updated

- Updated Workflow endpoints & API spec to support upload & download of result objects as pickle files

## [0.30.4] - 2022-03-11

### Fixed

- When executing a task on an alternate Conda environment, Covalent no longer has to be installed on that environment. Previously, a Covalent object (the execution function as a TransportableObject) was passed to the environment. Now it is deserialized to a "normal" Python function, which is passed to the alternate Conda environment.

## [0.30.3] - 2022-03-11

### Fixed

- Fixed the order of output storage in `post_process` which should have been the order in which the electron functions are called instead of being the order in which they are executed. This fixes the order in which the replacement of function calls with their output happens, which further fixes any discrepencies in the results obtained by the user.

- Fixed the `post_process` test to check the order as well.

## [0.30.2] - 2022-03-11

### Changed

- Updated eventlet to 0.31.0

## [0.30.1] - 2022-03-10

### Fixed

- Eliminate unhandled exception in Covalent UI backend when calling fetch_result.

## [0.30.0] - 2022-03-09

### Added

- Skeleton code for writing the different services corresponding to each component in the open source refactor.
- OpenAPI specifications for each of the services.

## [0.29.3] - 2022-03-09

### Fixed

- Covalent UI is built in the Dockerfile, the setup file, the pypi workflow, the tests workflow, and the conda build script.

## [0.29.2] - 2022-03-09

### Added

- Defaults defined in executor plugins are read and used to update the in-memory config, as well as the user config file. But only if the parameter in question wasn't already defined.

### Changed

- Input parameter names and docstrings in _shared_files.config.update_config were changed for clarity.

## [0.29.1] - 2022-03-07

### Changed

- Updated fail-fast strategy to run all tests.

## [0.29.0] - 2022-03-07

### Added

- DispatchDB for storing dispatched results

### Changed

- UI loads dispatches from DispatchDB instead of browser local storage

## [0.28.3] - 2022-03-03

### Fixed

Installed executor plugins don't have to be referred to by their full module name. Eg, use "custom_executor", instead of "covalent_custom_plugin.custom_executor".

## [0.28.2] - 2022-03-03

### Added

- A brief overview of the tutorial structure in the MNIST classification tutorial.

## [0.28.1] - 2022-03-02

### Added

- Conda installation is only supported for Linux in the `Getting Started` guide.
- MNIST classifier tutorial.

### Removed

- Removed handling of default values of function parameters in `get_named_params` in `covalent/_shared_files/utils.py`. So, it is actually being handled by not being handled since now `named_args` and `named_kwargs` will only contain parameters that were passed during the function call and not all of them.

## [0.28.0] - 2022-03-02

### Added

- Lepton support, including for Python modules and C libraries
- How-to guides showing how to use leptons for each of these

## [0.27.6] - 2022-03-01

### Added

- Added feature development basic steps in CONTRIBUTING.md.
- Added section on locally building RTD (read the docs) in the contributing guide.

## [0.27.5] - 2022-03-01

### Fixed

- Missing UI input data after backend change - needed to be derived from graph for electrons, lattice inputs fixed on server-side, combining name and positional args
- Broken UI graph due to variable->edge_name renaming
- Missing UI executor data after server-side renaming

## [0.27.4] - 2022-02-28

### Fixed

- Path used in `covalent/executor/__init__.py` for executor plugin modules needed updating to `covalent/executor/executor_plugins`

### Removed

- Disabled workflow cancellation test due to inconsistent outcomes. Test will be re-enabled after cancellation mechanisms are investigated further.

## [0.27.3] - 2022-02-25

### Added

- Added `USING_DOCKER.md` guide for running docker container.
- Added cli args to covalent UI flask server `covalent_ui/app.py` to modify port and log file path.

### Removed

- Removed gunicorn from cli and Dockerfile.

### Changed

- Updated cli `covalent_dispatcher/_cli/service.py` to run flask server directly, and removed dispatcher and UI flags.
- Using Flask blueprints to merge Dispatcher and UI servers.
- Updated Dockerfile to run flask server directly.
- Creating server PID file manually in `covalent_dispatcher/_cli/service.py`.
- Updated tests and docs to reflect merged servers.
- Changed all mentions of port 47007 (for old UI server) to 48008.

## [0.27.2] - 2022-02-24

### Changed

- Removed unnecessary blockquotes from the How-To guide for creating custom executors
- Changed "Covalent Cloud" to "Covalent" in the main code text

## [0.27.1] - 2022-02-24

### Removed

- Removed AQ-Engineers from CODEOWNERS in order to fix PR review notifications

## [0.27.0] - 2022-02-24

### Added

- Support for positional only, positional or keyword, variable positional, keyword only, variable keyword types of parameters is now added, e.g an electron can now use variable args and variable kwargs if the number/names of parameters are unknown during definition as `def task(*args, **kwargs)` which wasn't possible before.

- `Lattice.args` added to store positional arguments passed to the lattice's workflow function.

- `get_named_params` function added in `_shared_files/utils.py` which will return a tuple containing named positional arguments and named keyword arguments. The names help in showing and storing these parameters in the transport graph.

- Tests to verify whether all kinds of input paramaters are supported by electron or a lattice.

### Changed

- No longer merging positional arguments with keyword arguments, instead they are separately stored in respective nodes in the transport graph.

- `inputs` returned from `_get_inputs` function in `covalent_dispatcher/_core/execution.py` now contains positional as well as keyword arguments which further get passed to the executor.

- Executors now support positional and keyword arguments as inputs to their executable functions.

- Result object's `_inputs` attribute now contains both `args` and `kwargs`.

- `add_node_for_nested_iterables` is renamed to `connect_node_with_others` and `add_node_to_graph` also renamed to `add_collection_node_to_graph` in `electron.py`. Some more variable renames to have appropriate self-explanatory names.

- Nodes and edges in the transport graph now have a better interface to assign attributes to them.

- Edge attribute `variable` renamed to `edge_name`.

- In `serialize` function of the transport graph, if `metadata_only` is True, then only `metadata` attribute of node and `source` and `target` attributes of edge are kept in the then return serialized `data`.

- Updated the tests wherever necessary to reflect the above changes

### Removed

- Deprecated `required_params_passed` since an error will automatically be thrown by the `build_graph` function if any of the required parameters are not passed.

- Removed duplicate attributes from nodes in the transport graph.

## [0.26.1] - 2022-02-23

### Added

- Added Local Executor section to the API read the docs.

## [0.26.0] - 2022-02-23

### Added

- Automated reminders to update the changelog

## [0.25.3] - 2022-02-23

## Added

- Listed common mocking commands in the CONTRIBUTING.md guide.
- Additional guidelines on testing.

## [0.25.2] - 2022-02-21

### Changed

- `backend` metadata name changed to `executor`.
- `_plan_workflow` usage updated to reflect how that executor related information is now stored in the specific executor object.
- Updated tests to reflect the above changes.
- Improved the dispatch cancellation test to provide a robust solution which earlier took 10 minutes to run with uncertainty of failing every now and then.

### Removed

- Removed `TaskExecutionMetadata` as a consequence of removing `execution_args`.

## [0.25.1] - 2022-02-18

### Fixed

- Tracking imports that have been used in the workflow takes less time.

### Added

- User-imports are included in the dispatch_source.py script. Covalent-related imports are commented out.

## [0.25.0] - 2022-02-18

### Added

- UI: Lattice draw() method displays in web UI
- UI: New navigation panel

### Changed

- UI: Animated graph changes, panel opacity

### Fixed

- UI: Fixed "Not Found" pages

## [0.24.21] - 2022-02-18

### Added

- RST document describing the expectations from a tutorial.

## [0.24.20] - 2022-02-17

### Added

- Added how to create custom executors

### Changed

- Changed the description of the hyperlink for choosing executors
- Fixed typos in doc/source/api/getting_started/how_to/execution/creating_custom_executors.ipynb

## [0.24.19] - 2022-02-16

### Added

- CODEOWNERS for certain files.

## [0.24.18] - 2022-02-15

### Added

- The user configuration file can now specify an executor plugin directory.

## [0.24.17] - 2022-02-15

### Added

- Added a how-to for making custom executors.

## [0.24.16] - 2022-02-12

### Added

- Errors now contain the traceback as well as the error message in the result object.
- Added test for `_post_process` in `tests/covalent_dispatcher_tests/_core/execution_test.py`.

### Changed

- Post processing logic in `electron` and dispatcher now relies on the order of execution in the transport graph rather than node's function names to allow for a more reliable pairing of nodes and their outputs.

- Renamed `init_test.py` in `tests/covalent_dispatcher_tests/_core/` to `execution_test.py`.

### Removed

- `exclude_from_postprocess` list which contained some non executable node types removed since only executable nodes are post processed now.

## [0.24.15] - 2022-02-11

### Fixed

- If a user's configuration file does not have a needed exeutor parameter, the default parameter (defined in _shared_files/defaults.py) is used.
- Each executor plugin is no longer initialized upon the import of Covalent. This allows required parameters in executor plugins.

## Changed

- Upon updating the configuration data with a user's configuration file, the complete set is written back to file.

## Added

- Tests for the local and base executors.

## [0.24.14] - 2022-02-11

### Added

- UI: add dashboard cards
- UI: add scaling dots background

### Changed

- UI: reduce sidebar font sizes, refine color theme
- UI: refine scrollbar styling, show on container hover
- UI: format executor parameters as YAML code
- UI: update syntax highlighting scheme
- UI: update index.html description meta tag

## [0.24.13] - 2022-02-11

### Added

- Tests for covalent/_shared_files/config.py

## [0.24.12] - 2022-02-10

### Added

- CodeQL code analyzer

## [0.24.11] - 2022-02-10

### Added

- A new dictionary `_DEFAULT_CONSTRAINTS_DEPRECATED` in defaults.py

### Changed

- The `_DEFAULT_CONSTRAINT_VALUES` dictionary now only contains the `backend` argument

## [0.24.10] - 2022-02-09

### Fixed

- Sporadically failing workflow cancellation test in tests/workflow_stack_test.py

## [0.24.9] - 2022-02-09

## Changed

- Implementation of `_port_from_pid` in covalent_dispatcher/_cli/service.py.

## Added

- Unit tests for command line interface (CLI) functionalities in covalent_dispatcher/_cli/service.py and covalent_dispatcher/_cli/cli.py.

## [0.24.8] - 2022-02-07

### Fixed

- If a user's configuration file does not have a needed parameter, the default parameter (defined in _shared_files/defaults.py) is used.

## [0.24.7] - 2022-02-07

### Added

- Typing: Add Type hint `dispatch_info` parameter.
- Documentation: Updated the return_type description in docstring.

### Changed

- Typing: Change return type annotation to `Generator`.

## [0.24.6] - 2022-02-06

### Added

- Type hint to `deserialize` method of `TransportableObject` of `covalent/_workflow/transport.py`.

### Changed

- Description of `data` in `deserialize` method of `TransportableObject` of `covalent/_workflow/transport.py` from `The serialized transportable object` to `Cloudpickled function`.

## [0.24.5] - 2022-02-05

### Fixed

- Removed dependence on Sentinel module

## [0.24.4] - 2022-02-04

### Added

- Tests across multiple versions of Python and multiple operating systems
- Documentation reflecting supported configurations

## [0.24.3] - 2022-02-04

### Changed

- Typing: Use `bool` in place of `Optional[bool]` as type annotation for `develop` parameter in `covalent_dispatcher.service._graceful_start`
- Typing: Use `Any` in place of `Optional[Any]` as type annotation for `new_value` parameter in `covalent._shared_files.config.get_config`

## [0.24.2] - 2022-02-04

### Fixed

- Updated hyperlink of "How to get the results" from "./collection/query_electron_execution_result" to "./collection/query_multiple_lattice_execution_results" in "doc/source/how_to/index.rst".
- Updated hyperlink of "How to get the result of a particular electron" from "./collection/query_multiple_lattice_execution_results" to "./collection/query_electron_execution_result" in "doc/source/how_to/index.rst".

## [0.24.1] - 2022-02-04

### Changed

- Changelog entries are now required to have the current date to enforce ordering.

## [0.24.0] - 2022-02-03

### Added

- UI: log file output - display in Output tab of all available log file output
- UI: show lattice and electron inputs
- UI: display executor attributes
- UI: display error message on failed status for lattice and electron

### Changed

- UI: re-order sidebar sections according to latest figma designs
- UI: update favicon
- UI: remove dispatch id from tab title
- UI: fit new uuids
- UI: adjust theme text primary and secondary colors

### Fixed

- UI: auto-refresh result state on initial render of listing and graph pages
- UI: graph layout issues: truncate long electron/param names

## [0.23.0] - 2022-02-03

### Added

- Added `BaseDispatcher` class to be used for creating custom dispatchers which allow connection to a dispatcher server.
- `LocalDispatcher` inheriting from `BaseDispatcher` allows connection to a local dispatcher server running on the user's machine.
- Covalent only gives interface to the `LocalDispatcher`'s `dispatch` and `dispatch_sync` methods.
- Tests for both `LocalDispatcher` and `BaseDispatcher` added.

### Changed

- Switched from using `lattice.dispatch` and `lattice.dispatch_sync` to `covalent.dispatch` and `covalent.dispatch_sync`.
- Dispatcher address now is passed as a parameter (`dispatcher_addr`) to `covalent.dispatch` and `covalent.dispatch_sync` instead of a metadata field to lattice.
- Updated tests, how tos, and tutorials to use `covalent.dispatch` and `covalent.dispatch_sync`.
- All the contents of `covalent_dispatcher/_core/__init__.py` are moved to `covalent_dispatcher/_core/execution.py` for better organization. `__init__.py` only contains function imports which are needed by external modules.
- `dispatch`, `dispatch_sync` methods deprecated from `Lattice`.

### Removed

- `_server_dispatch` method removed from `Lattice`.
- `dispatcher` metadata field removed from `lattice`.

## [0.22.19] - 2022-02-03

### Fixed

- `_write_dispatch_to_python_file` isn't called each time a task is saved. It is now only called in the final save in `_run_planned_workflow` (in covalent_dispatcher/_core/__init__.py).

## [0.22.18] - 2022-02-03

### Fixed

- Added type information to result.py

## [0.22.17] - 2022-02-02

### Added

- Replaced `"typing.Optional"` with `"str"` in covalent/executor/base.py
- Added missing type hints to `get_dispatch_context` and `write_streams_to_file` in covalent/executor/base.py, BaseExecutor

## [0.22.16] - 2022-02-02

### Added

- Functions to check if UI and dispatcher servers are running.
- Tests for the `is_ui_running` and `is_server_running` in covalent_dispatcher/_cli/service.py.

## [0.22.15] - 2022-02-01

### Fixed

- Covalent CLI command `covalent purge` will now stop the servers before deleting all the pid files.

### Added

- Test for `purge` method in covalent_dispatcher/_cli/service.py.

### Removed

- Unused `covalent_dispatcher` import from covalent_dispatcher/_cli/service.py.

### Changed

- Moved `_config_manager` import from within the `purge` method to the covalent_dispatcher/_cli/service.py for the purpose of mocking in tests.

## [0.22.14] - 2022-02-01

### Added

- Type hint to `_server_dispatch` method in `covalent/_workflow/lattice.py`.

## [0.22.13] - 2022-01-26

### Fixed

- When the local executor's `log_stdout` and `log_stderr` config variables are relative paths, they should go inside the results directory. Previously that was queried from the config, but now it's queried from the lattice metadata.

### Added

- Tests for the corresponding functions in (`covalent_dispatcher/_core/__init__.py`, `covalent/executor/base.py`, `covalent/executor/executor_plugins/local.py` and `covalent/executor/__init__.py`) affected by the bug fix.

### Changed

- Refactored `_delete_result` in result manager to give the option of deleting the result parent directory.

## [0.22.12] - 2022-01-31

### Added

- Diff check in pypi.yml ensures correct files are packaged

## [0.22.11] - 2022-01-31

### Changed

- Removed codecov token
- Removed Slack notifications from feature branches

## [0.22.10] - 2022-01-29

### Changed

- Running tests, conda, and version workflows on pull requests, not just pushes

## [0.22.9] - 2022-01-27

### Fixed

- Fixing version check action so that it doesn't run on commits that are in develop
- Edited PR template so that markdown checklist appears properly

## [0.22.8] - 2022-01-27

### Fixed

- publish workflow, using `docker buildx` to build images for x86 and ARM, prepare manifest and push to ECR so that pulls will match the correct architecture.
- typo in CONTRIBUTING
- installing `gcc` in Docker image so Docker can build wheels for `dask` and other packages that don't provide ARM wheels

### Changed

- updated versions in `requirements.txt` for `matplotlib` and `dask`

## [0.22.7] - 2022-01-27

### Added

- `MANIFEST.in` did not have `covalent_dispatcher/_service` in it due to which the PyPi package was not being built correctly. Added the `covalent_dispatcher/_service` to the `MANIFEST.in` file.

### Fixed

- setuptools properly including data files during installation

## [0.22.6] - 2022-01-26

### Fixed

- Added service folder in covalent dispatcher to package.

## [0.22.5] - 2022-01-25

### Fixed

- `README.md` images now use master branch's raw image urls hosted on <https://github.com> instead of <https://raw.githubusercontent.com>. Also, switched image rendering from html to markdown.

## [0.22.4] - 2022-01-25

### Fixed

- dispatcher server app included in sdist
- raw image urls properly used

## [0.22.3] - 2022-01-25

### Fixed

- raw image urls used in readme

## [0.22.2] - 2022-01-25

### Fixed

- pypi upload

## [0.22.1] - 2022-01-25

### Added

- Code of conduct
- Manifest.in file
- Citation info
- Action to upload to pypi

### Fixed

- Absolute URLs used in README
- Workflow badges updated URLs
- `install_package_data` -> `include_package_data` in `setup.py`

## [0.22.0] - 2022-01-25

### Changed

- Using public ECR for Docker release

## [0.21.0] - 2022-01-25

### Added

- GitHub pull request templates

## [0.20.0] - 2022-01-25

### Added

- GitHub issue templates

## [0.19.0] - 2022-01-25

### Changed

- Covalent Beta Release

## [0.18.9] - 2022-01-24

### Fixed

- iframe in the docs landing page is now responsive

## [0.18.8] - 2022-01-24

### Changed

- Temporarily removed output tab
- Truncated dispatch id to fit left sidebar, add tooltip to show full id

## [0.18.7] - 2022-01-24

### Changed

- Many stylistic improvements to documentation, README, and CONTRIBUTING.

## [0.18.6] - 2022-01-24

### Added

- Test added to check whether an already decorated function works as expected with Covalent.
- `pennylane` package added to the `requirements-dev.txt` file.

### Changed

- Now using `inspect.signature` instead of `function.__code__` to get the names of function's parameters.

## [0.18.5] - 2022-01-21

### Fixed

- Various CI fixes, including rolling back regression in version validation, caching on s3 hosted badges, applying releases and tags correctly.

## [0.18.4] - 2022-01-21

### Changed

- Removed comments and unused functions in covalent_dispatcher
- `result_class.py` renamed to `result.py`

### Fixed

- Version was not being properly imported inside `covalent/__init__.py`
- `dispatch_sync` was not previously using the `results_dir` metadata field

### Removed

- Credentials in config
- `generate_random_filename_in_cache`
- `is_any_atom`
- `to_json`
- `show_subgraph` option in `draw`
- `calculate_node`

## [0.18.3] - 2022-01-20

### Fixed

- The gunicorn servers now restart more gracefully

## [0.18.2] - 2022-01-21

### Changed

- `tempdir` metadata field removed and replaced with `executor.local.cache_dir`

## [0.18.1] - 2022-01-11

## Added

- Concepts page

## [0.18.0] - 2022-01-20

### Added

- `Result.CANCELLED` status to represent the status of a cancelled dispatch.
- Condition to cancel the whole dispatch if any of the nodes are cancelled.
- `cancel_workflow` function which uses a shared variable provided by Dask (`dask.distributed.Variable`) in a dask client to inform nodes to stop execution.
- Cancel function for dispatcher server API which will allow the server to terminate the dispatch.
- How to notebook for cancelling a dispatched job.
- Test to verify whether cancellation of dispatched jobs is working as expected.
- `cancel` function is available as `covalent.cancel`.

### Changed

- In file `covalent/_shared_files/config.py` instead of using a variable to store and then return the config data, now directly returning the configuration.
- Using `fire_and_forget` to dispatch a job instead of a dictionary of Dask's `Future` objects so that we won't have to manage the lifecycle of those futures.
- The `test_run_dispatcher` test was changed to reflect that the dispatcher no longer uses a dictionary of future objects as it was not being utilized anywhere.

### Removed

- `with dask_client` context was removed as the client created in `covalent_dispatcher/_core/__init__.py` is already being used even without the context. Furthermore, it creates issues when that context is exited which is unnecessary at the first place hence not needed to be resolved.

## [0.17.5] - 2022-01-19

### Changed

- Results directory uses a relative path by default and can be overridden by the environment variable `COVALENT_RESULTS_DIR`.

## [0.17.4] - 2022-01-19

### Changed

- Executor parameters use defaults specified in config TOML
- If relative paths are supplied for stdout and stderr, those files are created inside the results directory

## [0.17.3] - 2022-01-18

### Added

- Sync function
- Covalent CLI tool can restart in developer mode

### Fixed

- Updated the UI address referenced in the README

## [0.17.2] - 2022-01-12

### Added

- Quantum gravity tutorial

### Changed

- Moved VERSION file to top level

## [0.17.1] - 2022-01-19

### Added

- `error` attribute was added to the results object to show which node failed and the reason behind it.
- `stdout` and `stderr` attributes were added to a node's result to store any stdout and stderr printing done inside an electron/node.
- Test to verify whether `stdout` and `stderr` are being stored in the result object.

### Changed

- Redesign of how `redirect_stdout` and `redirect_stderr` contexts in executor now work to allow storing their respective outputs.
- Executors now also return `stdout` and `stderr` strings, along with the execution output, so that they can be stored in their result object.

## [0.17.0] - 2022-01-18

### Added

- Added an attribute `__code__` to electron and lattice which is a copy of their respective function's `__code__` attribute.
- Positional arguments, `args`, are now merged with keyword arguments, `kwargs`, as close as possible to where they are passed. This was done to make sure we support both with minimal changes and without losing the name of variables passed.
- Tests to ensure usage of positional arguments works as intended.

### Changed

- Slight rework to how any print statements in lattice are sent to null.
- Changed `test_dispatcher_functional` in `basic_dispatcher_test.py` to account for the support of `args` and removed a an unnecessary `print` statement.

### Removed

- Removed `args` from electron's `init` as it wasn't being used anywhere.

## [0.16.1] - 2022-01-18

### Changed

- Requirement changed from `dask[complete]` to `dask[distributed]`.

## [0.16.0] - 2022-01-14

### Added

- New UI static demo build
- New UI toolbar functions - orientation, toggle params, minimap
- Sortable and searchable lattice name row

### Changed

- Numerous UI style tweaks, mostly around dispatches table states

### Fixed

- Node sidebar info now updates correctly

## [0.15.11] - 2022-01-18

### Removed

- Unused numpy requirement. Note that numpy is still being installed indirectly as other packages in the requirements rely on it.

## [0.15.10] - 2022-01-16

## Added

- How-to guide for Covalent dispatcher CLI.

## [0.15.9] - 2022-01-18

### Changed

- Switched from using human readable ids to using UUIDs

### Removed

- `human-id` package was removed along with its mention in `requirements.txt` and `meta.yaml`

## [0.15.8] - 2022-01-17

### Removed

- Code breaking text from CLI api documentation.
- Unwanted covalent_dispatcher rst file.

### Changed

- Installation of entire covalent_dispatcher instead of covalent_dispatcher/_service in setup.py.

## [0.15.7] - 2022-01-13

### Fixed

- Functions with multi-line or really long decorators are properly serialized in dispatch_source.py.
- Multi-line Covalent output is properly commented out in dispatch_source.py.

## [0.15.6] - 2022-01-11

### Fixed

- Sub-lattice functions are successfully serialized in the utils.py get_serialized_function_str.

### Added

- Function to scan utilized source files and return a set of imported modules (utils.get_imports_from_source)

## [0.15.5] - 2022-01-12

### Changed

- UI runs on port 47007 and the dispatcher runs on port 48008. This is so that when the servers are later merged, users continue using port 47007 in the browser.
- Small modifications to the documentation
- Small fix to the README

### Removed

- Removed a directory `generated` which was improperly added
- Dispatcher web interface
- sqlalchemy requirement

## [0.15.4] - 2022-01-11

### Changed

- In file `covalent/executor/base.py`, `pickle` was changed to `cloudpickle` because of its universal pickling ability.

### Added

- In docstring of `BaseExecutor`, a note was added specifying that `covalent` with its dependencies is assumed to be installed in the conda environments.
- Above note was also added to the conda env selector how-to.

## [0.15.3] - 2022-01-11

### Changed

- Replaced the generic `RuntimeError` telling users to check if there is an object manipulation taking place inside the lattice to a simple warning. This makes the original error more visible.

## [0.15.2] - 2022-01-11

### Added

- If condition added for handling the case where `__getattr__` of an electron is accessed to detect magic functions.

### Changed

- `ActiveLatticeManager` now subclasses from `threading.local` to make it thread-safe.
- `ValueError` in the lattice manager's `claim` function now also shows the name of the lattice that is currently claimed.
- Changed docstring of `ActiveLatticeManager` to note that now it is thread-safe.
- Sublattice dispatching now no longer deletes the result object file and is dispatched normally instead of in a serverless manner.
- `simulate_nitrogen_and_copper_slab_interaction.ipynb` notebook tutorial now does normal dispatching as well instead of serverless dispatching. Also, now 7 datapoints will be shown instead of 10 earlier.

## [0.15.1] - 2022-01-11

### Fixed

- Passing AWS credentials to reusable workflows as a secret

## [0.15.0] - 2022-01-10

### Added

- Action to push development image to ECR

### Changed

- Made the publish action reusable and callable

## [0.14.1] - 2022-01-02

### Changed

- Updated the README
- Updated classifiers in the setup.py file
- Massaged some RTD pages

## [0.14.0] - 2022-01-07

### Added

- Action to push static UI to S3

## [0.13.2] - 2022-01-07

### Changed

- Completed new UI design work

## [0.13.1] - 2022-01-02

### Added

- Added eventlet requirement

### Changed

- The CLI tool can now manage the UI flask server as well
- [Breaking] The CLI option `-t` has been changed to `-d`, which starts the servers in developer mode and exposes unit tests to the server.

## [0.13.0] - 2022-01-01

### Added

- Config manager in `covalent/_shared_files/config.py`
- Default location for the main config file can be overridden using the environment variable `COVALENT_CONFIG_DIR`
- Ability to set and get configuration using `get_config` and `set_config`

### Changed

- The flask servers now reference the config file
- Defaults reference the config file

### Fixed

- `ValueError` caught when running `covalent stop`
- One of the functional tests was using a malformed path

### Deprecated

- The `electron.to_json` function
- The `generate_random_filename_in_cache` function

### Removed

- The `get_api_token` function

## [0.12.13] - 2022-01-04

## Removed

- Tutorial section headings

## Fixed

- Plot background white color

## [0.12.12] - 2022-01-06

### Fixed

- Having a print statement inside electron and lattice code no longer causes the workflow to fail.

## [0.12.11] - 2022-01-04

### Added

- Completed UI feature set for first release

### Changed

- UI server result serialization improvements
- UI result update webhook no longer fails on request exceptions, logs warning intead

## [0.12.10] - 2021-12-17

### Added

- Astrophysics tutorial

## [0.12.9] - 2022-01-04

### Added

- Added `get_all_node_results` method in `result_class.py` to return result of all node executions.

- Added `test_parallelilization` test to verify whether the execution is now being achieved in parallel.

### Changed

- Removed `LocalCluster` cluster creation usage to a simple `Client` one from Dask.

- Removed unnecessary `to_run` function as we no longer needed to run execution through an asyncio loop.

- Removed `async` from function definition of previously asynchronous functions, `_run_task`, `_run_planned_workflow`, `_plan_workflow`, and `_run_workflow`.

- Removed `uvloop` from requirements.

- Renamed `test_get_results` to `test_get_result`.

- Reran the how to notebooks where execution time was mentioned.

- Changed how `dispatch_info` context manager was working to account for multiple nodes accessing it at the same time.

## [0.12.8] - 2022-01-02

### Changed

- Changed the software license to GNU Affero 3.0

### Removed

- `covalent-ui` directory

## [0.12.7] - 2021-12-29

### Fixed

- Gunicorn logging now uses the `capture-output` flag instead of redirecting stdout and stderr

## [0.12.6] - 2021-12-23

### Changed

- Cleaned up the requirements and moved developer requirements to a separate file inside `tests`

## [0.12.5] - 2021-12-16

### Added

- Conda build CI job

## [0.12.4] - 2021-12-23

### Changed

- Gunicorn server now checks for port availability before starting

### Fixed

- The `covalent start` function now prints the correct port if the server is already running.

## [0.12.3] - 2021-12-14

### Added

- Covalent tutorial comparing quantum support vector machines with support vector machine algorithms implemented in qiskit and scikit-learn.

## [0.12.2] - 2021-12-16

### Fixed

- Now using `--daemon` in gunicorn to start the server, which was the original intention.

## [0.12.1] - 2021-12-16

### Fixed

- Removed finance references from docs
- Fixed some other small errors

### Removed

- Removed one of the failing how-to tests from the functional test suite

## [0.12.0] - 2021-12-16

### Added

- Web UI prototype

## [0.11.1] - 2021-12-14

### Added

- CLI command `covalent status` shows port information

### Fixed

- gunicorn management improved

## [0.11.0] - 2021-12-14

### Added

- Slack notifications for test status

## [0.10.4] - 2021-12-15

### Fixed

- Specifying a non-default results directory in a sub-lattice no longer causes a failure in lattice execution.

## [0.10.3] - 2021-12-14

### Added

- Functional tests for how-to's in documentation

### Changed

- Moved example script to a functional test in the pipeline
- Added a test flag to the CLI tool

## [0.10.2] - 2021-12-14

### Fixed

- Check that only `kwargs` without any default values in the workflow definition need to be passed in `lattice.draw(ax=ax, **kwargs)`.

### Added

- Function to check whether all the parameters without default values for a callable function has been passed added to shared utils.

## [0.10.1] - 2021-12-13

### Fixed

- Content and style fixes for getting started doc.

## [0.10.0] - 2021-12-12

### Changed

- Remove all imports from the `covalent` to the `covalent_dispatcher`, except for `_dispatch_serverless`
- Moved CLI into `covalent_dispatcher`
- Moved executors to `covalent` directory

## [0.9.1] - 2021-12-13

### Fixed

- Updated CONTRIBUTING to clarify docstring style.
- Fixed docstrings for `calculate_node` and `check_constraint_specific_sum`.

## [0.9.0] - 2021-12-10

### Added

- `prefix_separator` for separating non-executable node types from executable ones.

- `subscript_prefix`, `generator_prefix`, `sublattice_prefix`, `attr_prefix` for prefixes of subscripts, generators,
  sublattices, and attributes, when called on an electron and added to the transport graph.

- `exclude_from_postprocess` list of prefixes to denote those nodes which won't be used in post processing the workflow.

- `__int__()`, `__float__()`, `__complex__()` for converting a node to an integer, float, or complex to a value of 0 then handling those types in post processing.

- `__iter__()` generator added to Electron for supporting multiple return values from an electron execution.

- `__getattr__()` added to Electron for supporting attribute access on the node output.

- `__getitem__()` added to Electron for supporting subscripting on the node output.

- `electron_outputs` added as an attribute to lattice.

### Changed

- `electron_list_prefix`, `electron_dict_prefix`, `parameter_prefix` modified to reflect new way to assign prefixes to nodes.

- In `build_graph` instead of ignoring all exceptions, now the exception is shown alongwith the runtime error notifying that object manipulation should be avoided inside a lattice.

- `node_id` changed to `self.node_id` in Electron's `__call__()`.

- `parameter` type electrons now have the default metadata instead of empty dictionary.

- Instead of deserializing and checking whether a sublattice is there, now a `sublattice_prefix` is used to denote when a node is a sublattice.

- In `dispatcher_stack_test`, `test_dispatcher_flow` updated to indicate the new use of `parameter_prefix`.

### Fixed

- When an execution fails due to something happening in `run_workflow`, then result object's status is now failed and the object is saved alongwith throwing the appropriate exception.

## [0.8.5] - 2021-12-10

### Added

- Added tests for choosing specific executors inside electron initialization.
- Added test for choosing specific Conda environments inside electron initialization.

## [0.8.4] - 2021-12-10

### Changed

- Removed _shared_files directory and contents from covalent_dispatcher. Logging in covalent_dispatcher now uses the logger in covalent/_shared_files/logging.py.

## [0.8.3] - 2021-12-10

### Fixed

- Decorator symbols were added to the pseudo-code in the quantum chemistry tutorial.

## [0.8.2] - 2021-12-06

### Added

- Quantum chemistry tutorial.

## [0.8.1] - 2021-12-08

### Added

- Docstrings with typehints for covalent dispatcher functions added.

### Changed

- Replaced `node` to `node_id` in `electron.py`.

- Removed unnecessary `enumerate` in `covalent_dispatcher/_core/__init__.py`.

- Removed `get_node_device_mapping` function from `covalent_dispatcher/_core/__init__.py`
  and moved the definition to directly add the mapping to `workflow_schedule`.

- Replaced iterable length comparison for `executor_specific_exec_cmds` from `if len(executor_specific_exec_cmds) > 0`
  to `if executor_specific_exec_cmds`.

## [0.8.0] - 2021-12-03

### Added

- Executors can now accept the name of a Conda environment. If that environment exists, the operations of any electron using that executor are performed in that Conda environment.

## [0.7.6] - 2021-12-02

### Changed

- How to estimate lattice execution time has been renamed to How to query lattice execution time.
- Change result querying syntax in how-to guides from `lattice.get_result` to
  `covalent.get_result`.
- Choose random port for Dask dashboard address by setting `dashboard_address` to ':0' in
  `LocalCluster`.

## [0.7.5] - 2021-12-02

### Fixed

- "Default" executor plugins are included as part of the package upon install.

## [0.7.4] - 2021-12-02

### Fixed

- Upgraded dask to 2021.10.0 based on a vulnerability report

## [0.7.3] - 2021-12-02

### Added

- Transportable object tests
- Transport graph tests

### Changed

- Variable name node_num to node_id
- Variable name node_idx to node_id

### Fixed

- Transport graph `get_dependencies()` method return type was changed from Dict to List

## [0.7.2] - 2021-12-01

### Fixed

- Date handling in changelog validation

### Removed

- GitLab CI YAML

## [0.7.1] - 2021-12-02

### Added

- A new parameter to a node's result called `sublattice_result` is added.
  This will be of a `Result` type and will contain the result of that sublattice's
  execution. If a normal electron is executed, this will be `None`.

- In `_delete_result` function in `results_manager.py`, an empty results directory
  will now be deleted.

- Name of a sublattice node will also contain `(sublattice)`.

- Added `_dispatch_sync_serverless` which synchronously dispatches without a server
  and waits for a result to be returned. This is the method used to dispatch a sublattice.

- Test for sublatticing is added.

- How-to guide added for sublatticing explaining the new features.

### Changed

- Partially changed `draw` function in `lattice.py` to also draw the subgraph
  of the sublattice when drawing the main graph of the lattice. The change is
  incomplete as we intend to add this feature later.

- Instead of returning `plt`, `draw` now returns the `ax` object.

- `__call__` function in `lattice.py` now runs the lattice's function normally
  instead of dispatching it.

- `_run_task` function now checks whether current node is a sublattice and acts
  accordingly.

### Fixed

- Unnecessary lines to rename the node's name in `covalent_dispatcher/_core/__init__.py` are removed.

- `test_electron_takes_nested_iterables` test was being ignored due to a spelling mistake. Fixed and
  modified to follow the new pattern.

## [0.7.0] - 2021-12-01

### Added

- Electrons can now accept an executor object using the "backend" keyword argument. "backend" can still take a string naming the executor module.
- Electrons and lattices no longer have Slurm metadata associated with the executor, as that information should be contained in the executor object being used as an input argument.
- The "backend" keyword can still be a string specifying the executor module, but only if the executor doesn't need any metadata.
- Executor plugin classes are now directly available to covalent, eg: covalent.executor.LocalExecutor().

## [0.6.7] - 2021-12-01

### Added

- Docstrings without examples for all the functions in core covalent.
- Typehints in those functions as well.
- Used `typing.TYPE_CHECKING` to prevent cyclic imports when writing typehints.

### Changed

- `convert_to_lattice_function` renamed to `convert_to_lattice_function_call`.
- Context managers now raise a `ValueError` instead of a generic `Exception`.

## [0.6.6] - 2021-11-30

### Fixed

- Fixed the version used in the documentation
- Fixed the badge URLs to prevent caching

## [0.6.5] - 2021-11-30

### Fixed

- Broken how-to links

### Removed

- Redundant lines from .gitignore
- *.ipynb from .gitignore

## [0.6.4] - 2021-11-30

### Added

- How-to guides for workflow orchestration.
  - How to construct an electron
  - How to construct a lattice
  - How to add an electron to lattice
  - How to visualize the lattice
  - How to add constraints to lattices
- How-to guides for workflow and subtask execution.
  - How to execute individual electrons
  - How to execute a lattice
  - How to execute multiple lattices
- How-to guides for status querying.
  - How to query electron execution status
  - How to query lattice execution status
  - How to query lattice execution time
- How-to guides for results collection
  - How to query electron execution results
  - How to query lattice execution results
  - How to query multiple lattice execution results
- Str method for the results object.

### Fixed

- Saving the electron execution status when the subtask is running.

## [0.6.3] - 2021-11-29

### Removed

- JWT token requirement.
- Covalent dispatcher login requirement.
- Update covalent login reference in README.md.
- Changed the default dispatcher server port from 5000 to 47007.

## [0.6.2] - 2021-11-28

### Added

- Github action for tests and coverage
- Badges for tests and coverage
- If tests pass then develop is pushed to master
- Add release action which tags and creates a release for minor version upgrades
- Add badges action which runs linter, and upload badges for version, linter score, and platform
- Add publish action (and badge) which builds a Docker image and uploads it to the AWS ECR

## [0.6.1] - 2021-11-27

### Added

- Github action which checks version increment and changelog entry

## [0.6.0] - 2021-11-26

### Added

- New Covalent RTD theme
- sphinx extension sphinx-click for CLI RTD
- Sections in RTD
- init.py in both covalent-dispatcher logger module and cli module for it to be importable in sphinx

### Changed

- docutils version that was conflicting with sphinx

### Removed

- Old aq-theme

## [0.5.1] - 2021-11-25

### Added

- Integration tests combining both covalent and covalent-dispatcher modules to test that
  lattice workflow are properly planned and executed.
- Integration tests for the covalent-dispatcher init module.
- pytest-asyncio added to requirements.

## [0.5.0] - 2021-11-23

### Added

- Results manager file to get results from a file, delete a result, and redispatch a result object.
- Results can also be awaited to only return a result if it has either been completed or failed.
- Results class which is used to store the results with all the information needed to be used again along with saving the results to a file functionality.
- A result object will be a mercurial object which will be updated by the dispatcher and saved to a file throughout the dispatching and execution parts.
- Direct manipulation of the transport graph inside a result object takes place.
- Utility to convert a function definition string to a function and vice-versa.
- Status class to denote the status of a result object and of each node execution in the transport graph.
- Start and end times are now also stored for each node execution as well as for the whole dispatch.
- Logging of `stdout` and `stderr` can be done by passing in the `log_stdout`, `log_stderr` named metadata respectively while dispatching.
- In order to get the result of a certain dispatch, the `dispatch_id`, the `results_dir`, and the `wait` parameter can be passed in. If everything is default, then only the dispatch id is required, waiting will not be done, and the result directory will be in the current working directory with folder name as `results/` inside which every new dispatch will have a new folder named according to their respective dispatch ids, containing:
  - `result.pkl` - (Cloud)pickled result object.
  - `result_info.yaml` - yaml file with high level information about the result and its execution.
  - `dispatch_source.py` - python file generated, containing the original function definitions of lattice and electrons which can be used to dispatch again.

### Changed

- `logfile` named metadata is now `slurm_logfile`.
- Instead of using `jsonpickle`, `cloudpickle` is being used everywhere to maintain consistency.
- `to_json` function uses `json` instead of `jsonpickle` now in electron and lattice definitions.
- `post_processing` moved to the dispatcher, so the dispatcher will now store a finished execution result in the results folder as specified by the user with no requirement of post processing it from the client/user side.
- `run_task` function in dispatcher modified to check if a node has completed execution and return it if it has, else continue its execution. This also takes care of cases if the server has been closed mid execution, then it can be started again from the last saved state, and the user won't have to wait for the whole execution.
- Instead of passing in the transport graph and dispatch id everywhere, the result object is being passed around, except for the `asyncio` part where the dispatch id and results directory is being passed which afterwards lets the core dispatcher know where to get the result object from and operate on it.
- Getting result of parent node executions of the graph, is now being done using the result object's graph. Storing of each execution's result is also done there.
- Tests updated to reflect the changes made. They are also being run in a serverless manner.

### Removed

- `LatticeResult` class removed.
- `jsonpickle` requirement removed.
- `WorkflowExecutionResult`, `TaskExecutionResult`, and `ExecutionError` singleton classes removed.

### Fixed

- Commented out the `jwt_required()` part in `covalent-dispatcher/_service/app.py`, may be removed in later iterations.
- Dispatcher server will now return the error message in the response of getting result if it fails instead of sending every result ever as a response.

## [0.4.3] - 2021-11-23

### Added

- Added a note in Known Issues regarding port conflict warning.

## [0.4.2] - 2021-11-24

### Added

- Added badges to README.md

## [0.4.1] - 2021-11-23

### Changed

- Removed old coverage badge and fixed the badge URL

## [0.4.0] - 2021-11-23

### Added

- Codecov integrations and badge

### Fixed

- Detached pipelines no longer created

## [0.3.0] - 2021-11-23

### Added

- Wrote a Code of Conduct based on <https://www.contributor-covenant.org/>
- Added installation and environment setup details in CONTRIBUTING
- Added Known Issues section to README

## [0.2.0] - 2021-11-22

### Changed

- Removed non-open-source executors from Covalent. The local SLURM executor is now
- a separate repo. Executors are now plugins.

## [0.1.0] - 2021-11-19

### Added

- Pythonic CLI tool. Install the package and run `covalent --help` for a usage description.
- Login and logout functionality.
- Executor registration/deregistration skeleton code.
- Dispatcher service start, stop, status, and restart.

### Changed

- JWT token is stored to file instead of in an environment variable.
- The Dask client attempts to connect to an existing server.

### Removed

- Removed the Bash CLI tool.

### Fixed

- Version assignment in the covalent init file.

## [0.0.3] - 2021-11-17

### Fixed

- Fixed the Dockerfile so that it runs the dispatcher server from the covalent repo.

## [0.0.2] - 2021-11-15

### Changed

- Single line change in ci script so that it doesn't exit after validating the version.
- Using `rules` in `pytest` so that the behavior in test stage is consistent.

## [0.0.1] - 2021-11-15

### Added

- CHANGELOG.md to track changes (this file).
- Semantic versioning in VERSION.
- CI pipeline job to enforce versioning.<|MERGE_RESOLUTION|>--- conflicted
+++ resolved
@@ -7,11 +7,6 @@
 
 ## [UNRELEASED]
 
-<<<<<<< HEAD
-### Changed
-
-- Updated `requirements.txt` and `tests/requirements.txt`
-=======
 ### Added
 
 - `requirements-client.txt` file added.
@@ -20,7 +15,7 @@
 
 - Installation requirements are now split into client side and server side requirements' files.
 - `setup.py` modified to install client side requirements only, if `COVALENT_SDK_ONLY` environment variable is present and `True`.
->>>>>>> 6339922b
+- Updated `requirements.txt` and `tests/requirements.txt`
 
 ### Docs
 
