--- conflicted
+++ resolved
@@ -7,15 +7,13 @@
 
 ## [UNRELEASED]
 
-<<<<<<< HEAD
 ### Changed
 
 - Updated `requirements.txt` and `tests/requirements.txt`
-=======
+
 ### Docs
 
 - Fixed a notebook which was not rendering
->>>>>>> f7eae210
 
 ### Operations
 
