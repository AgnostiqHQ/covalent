--- conflicted
+++ resolved
@@ -7,22 +7,19 @@
 
 ## [UNRELEASED]
 
-<<<<<<< HEAD
 ### Changed
 
 - Modified `_DEFAULT_CONSTRAINT_VALUES` to a dataclass called `DefaultMetadataValues`, it is still used as a dictionary everywhere (named `DEFAULT_METADATA_VALUES` instead) but in an object-like manner.
-
 - Modified `_DEFAULT_CONFIG` to also be a dataclass called `DefaultConfig`, which is initialized whenever needed and used like a dictionary (named `DEFAULT_CONFIG`).
-
 - `ConfigManager` is now thread safe since it is initialized whenever needed instead of one object being accessed by multiple processes/threads leading to corruption of the config file.
-
 - Using `contextlib.supress` to ignore `psutil.NoSuchProcess` errors instead of `try/except` with `pass`.
 
 ### Added
 
 - Factory functions to generate configurations and default metadata at the time when required. This is because certain values like default executors are only determined when the covalent server starts.
-
 - Respecting the configuration options like default executor, no. of workers, developer mode, etc. when restarting the server.
+- Unit tests for `remote_executor.py`
+- Added alembic migrations script for DB schema v12
 
 ### Removed
 
@@ -32,28 +29,16 @@
 ### Tests
 
 - Updated tests to reflect above changes.
-=======
-### Fixed
-
-- Removed inheritance of `call_before` metadata related to file transfers from parent electron to collected nodes.
->>>>>>> de684b5d
-
-### Added
-
-- Unit tests for `remote_executor.py`
-
-### Added
-
-- Added alembic migrations script for DB schema v12
-
-### Docs
-
-- Updated AWS Lambda plugin rtd with mention to its limitations.
-
-### Tests
-
 - Updated more tests to DB schema v12
 - Improved DB mocking in dispatcher tests
+
+### Fixed
+
+- Removed inheritance of `call_before` metadata related to file transfers from parent electron to collected nodes.
+
+### Docs
+
+- Updated AWS Lambda plugin rtd with mention to its limitations.
 
 ## [0.197.0] - 2022-09-08
 
