# Changelog

All notable changes to this project will be documented in this file.

The format is based on [Keep a Changelog](https://keepachangelog.com/en/1.0.0/),
and this project adheres to [Semantic Versioning](https://semver.org/spec/v2.0.0.html).

## [UNRELEASED]

<<<<<<< HEAD
### Docs

- Update RTD for `AWS ECS` executor
- Remove AWS Lambda and Batch RTDs to keep changes atomic
- Adding dropdowns to IAM policy documents
=======
## [0.179.0] - 2022-08-16

### Authors



### Changed

- Changed terser package version on webapp yarn-lock file.
>>>>>>> 1feddd96

## [0.178.0] - 2022-08-15

### Authors

- Will Cunningham <wjcunningham7@users.noreply.github.com>
- Co-authored-by: Alejandro Esquivel <ae@alejandro.ltd>
- Casey Jao <casey@agnostiq.ai>


### Changed

- Dispatch workflows as asyncio tasks on the FastAPI event loop instead of in separate threads

### Fixed

- Deconflict wait enum with `ct.wait` function; `wait` -> `WAIT`

### Operations

- Conda package is built and tested on a nightly schedule
- Conda deployment step is added to `release.yml`
- Install yarn and npm on Ubuntu whenever the webapp needs to be built

## [0.177.0] - 2022-08-11

### Authors

- Scott Wyman Neagle <scott@agnostiq.ai>
- Co-authored-by: Faiyaz Hasan <faiyaz@agnostiq.ai>
- Casey Jao <casey@agnostiq.ai>
- Venkat Bala <venkat@agnostiq.ai>
- Co-authored-by: pre-commit-ci[bot] <66853113+pre-commit-ci[bot]@users.noreply.github.com>

### Removed

- `while True` in `app.get_result`

### Changed

- Flask route logic to return 503 when the result is not ready

### Tests

- results_manager tests

### Operations

- Fix conditional checks for `pre-release` and `stable` Covalent docker image builds

## [0.176.0] - 2022-08-11

### Authors

- Scott Wyman Neagle <scott@agnostiq.ai>
- Co-authored-by: Faiyaz Hasan <faiyaz@agnostiq.ai>
- Casey Jao <casey@agnostiq.ai>


### Operations

- Update precommit yaml.

### Removed

- `Lattice.check_consumables()`, `_TransportGraph.get_topologically_sorted_graph()`

### Operations

- Trigger webapp build if `build==true`

## [0.175.0] - 2022-08-11

### Authors

- Scott Wyman Neagle <scott@agnostiq.ai>
- Co-authored-by: Faiyaz Hasan <faiyaz@agnostiq.ai>
- Casey Jao <casey@agnostiq.ai>


### Operations

- Trigger Slack alert for failed tests on `workflow_run`

## [0.174.0] - 2022-08-11

### Authors

- Casey Jao <casey@agnostiq.ai>
- Alejandro Esquivel <ae@alejandro.ltd>


### Changed

- Changed return value for TransferFromRemote and TransferToRemote (download/upload) operations to be consistent and always return filepath tuples

### Docs

- Updated docs with File Transfer return value changes and `files` kwarg injections

### Fixed

- Fixed postprocessing workflows that return an electron with an incoming wait_for edge

## [0.173.0] - 2022-08-10

### Authors

- Sankalp Sanand <sankalp@agnostiq.ai>


### Added

- `--hard` and `--yes` flags added to `covalent purge` for hard purging (also deletes the databse) and autoapproving respectively.

### Changed

- `covalent purge` now shows the user a prompt informing them what dirs and files will be deleted.
- Improved shown messages in some commands.

### Tests

- Updated tests to reflect above changes.

## [0.172.0] - 2022-08-10

### Authors

- Will Cunningham <wjcunningham7@users.noreply.github.com>
- Prasanna Venkatesh <54540812+Prasy12@users.noreply.github.com>
- Co-authored-by: pre-commit-ci[bot] <66853113+pre-commit-ci[bot]@users.noreply.github.com>
- Co-authored-by: Aravind-psiog <100823292+Aravind-psiog@users.noreply.github.com>
- Co-authored-by: ArunPsiog <arun.mukesh@psiog.com>
- Co-authored-by: manjunath.poilath <manjunath.poilath@psiog.com>
- Co-authored-by: Kamalesh-suresh <kamalesh.suresh@psiog.com>
- Co-authored-by: Amalan Jenicious F <amalan.jenicious@psiog.com>
- Co-authored-by: M Shrikanth <shrikanth.mohan@psiog.com>
- Co-authored-by: Casey Jao <casey@agnostiq.ai>
- Co-authored-by: Aravind-psiog <aravind.prabaharan@psiog.com>
- Co-authored-by: Will Cunningham <wjcunningham7@gmail.com>
- Co-authored-by: Alejandro Esquivel <ae@alejandro.ltd>


### Changed

- Covalent dispatcher flask web apis ported to FastAPI in `covalent_dispatcher/_service/app.py`
- Unit tests written for Covalent dispatcher flask web apis ported to FastAPI in `covalent_dispatcher_tests/_service/app.test.py`
- Web apis of `covalent_ui` refactored to adhere to v11 DB schema
- Electron graph mini map has been moved next to controls on the GUI.
- Lattice status and count of completed & total electrons has been moved to the top of the graph on the GUI.
- Some of the Flask APIs earlier consumed by the GUI have been deprecated & removed from the code base.
- APIs exposed by the web app back end have been re-factored to adhere to the new DB schema v10

### Added

- Added count of dispatches by status on the dispatch list section of the GUI.
- APIs that the GUI consumes have been re-written using FastAPI. This includes re-factoring of older APIs and adding of new APIs.
- Added COVALENT_SERVER_IFACE_ANY flag for uvicorn to start with 0.0.0.0

### Docs

- ReadTheDocs landing page has been improved

## [0.171.0] - 2022-08-10

### Authors

- Casey Jao <casey@agnostiq.ai>
- Co-authored-by: Scott Wyman Neagle <scott@agnostiq.ai>

### Added

- Added `covalent migrate_legacy_result_object` command to save pickled Result objects to the DataStore

## [0.170.1] - 2022-08-09

### Authors

- Venkat Bala <venkat@agnostiq.ai>

### Fixed

- Remove `attr` import added inadvertently

### Tests

- Fix `start` cli test, update `set_config` call count

## [0.170.0] - 2022-08-08

### Authors

- Venkat Bala <venkat@agnostiq.ai>
- Co-authored-by: pre-commit-ci[bot] <66853113+pre-commit-ci[bot]@users.noreply.github.com>


### Changed

- Temporarily allow executor plugin variable name to be either in uppercase or lowercase

## [0.169.0] - 2022-08-08

### Authors

- Venkat Bala <venkat@agnostiq.ai>
- Co-authored-by: pre-commit-ci[bot] <66853113+pre-commit-ci[bot]@users.noreply.github.com>


### Added

- Adding a `covalent config` convenience CLI to quickly view retrive the covalent configuration

## [0.168.0] - 2022-08-08

### Authors

- Venkat Bala <venkat@agnostiq.ai>
- Co-authored-by: pre-commit-ci[bot] <66853113+pre-commit-ci[bot]@users.noreply.github.com>


### Added

- Adding `setup/teardown` methods as placeholders for any executor specific setup and teardown tasks

## [0.167.0] - 2022-08-08

### Authors

- Poojith U Rao <106616820+poojithurao@users.noreply.github.com>
- Co-authored-by: Venkat Bala <venkat@agnostiq.ai>
- Co-authored-by: Faiyaz Hasan <faiyaz@agnostiq.ai>
- Co-authored-by: pre-commit-ci[bot] <66853113+pre-commit-ci[bot]@users.noreply.github.com>
- Co-authored-by: Alejandro Esquivel <ae@alejandro.ltd>


### Added

- S3 File transfer strategy

### Fixed

- Adding maximum number of retries and timeout parameter to the get result http call.

## [0.166.0] - 2022-08-07

### Authors

- Venkat Bala <venkat@agnostiq.ai>


### Tests

- Update dask cli test to match Covalent Dask cluster configuration


### Changed

- Remove newline from log stream formatter for better log statment output
- Jsonify covalent cluster cli outputs

## [0.165.0] - 2022-08-06

### Authors

- Casey Jao <casey@agnostiq.ai>


### Changed

- Make `BaseExecutor` and `BaseAsyncExecutor` class siblings, not parent and child.

### Operations

- Only validate webapp if the webapp was built

### Tests

- Fixed randomly failing lattice json serialization test

## [0.164.0] - 2022-08-05

### Authors

- Sankalp Sanand <sankalp@agnostiq.ai>
- Faiyaz Hasan <faiyaz@agnostiq.ai>
- Co-authored-by: pre-commit-ci[bot] <66853113+pre-commit-ci[bot]@users.noreply.github.com>
- Co-authored-by: Venkat Bala <venkat@agnostiq.ai>
- Co-authored-by: Will Cunningham <wjcunningham7@gmail.com>


### Changed

- Use `update_config` to modify dask configuration from the cluster process
- Simplify `set_config` logic for dask configuration options on `covalent start`
- Removed default values from click options for dask configuration related values

### Added

- Configured default dask configuration options in `defaults.py`

### Fixed 

- Overwriting config address issue.

### Tests

- Moved misplaced functional/integration tests from the unit tests folder to their respective folders.
- All of the unit tests now use test DB instead of hitting a live DB.
- Updated `tests.yml` so that functional tests are run whenever tests get changed or github actions are changed.
- Several broken tests were also fixed.

## [0.163.0] - 2022-08-04

### Authors

- Alejandro Esquivel <ae@alejandro.ltd>
- Co-authored-by: Casey Jao <casey@agnostiq.ai>
- Will Cunningham <wjcunningham7@users.noreply.github.com>
- Co-authored-by: Scott Wyman Neagle <scott@agnostiq.ai>


### Added

- Added `rsync` dependency in `Dockerfile`

### Removed

- `Makefile` which was previously improperly committed

### Operations

- Functional tests are run only on `develop`
- `tests.yml` can be run manually provided a commit SHA
- `tests.yml` uses a `build` filter to conditionally install and build Covalent if build files are modified
- `docker.yml` is now only for dev work, and is manually triggered given an SHA
- `release.yml` is enhanced to push stable and pre-release images to a public ECR repo

## [0.162.0] - 2022-08-04

### Authors

- Alejandro Esquivel <ae@alejandro.ltd>
- Co-authored-by: Casey Jao <casey@agnostiq.ai>


### Changed

- Updated Base executor to support non-unique `retval_key`s, particularly for use in File Transfer where we may have several CallDeps with the reserved `retval_key` of value `files`.

## [0.161.2] - 2022-08-04

### Authors

- Alejandro Esquivel <ae@alejandro.ltd>
- Co-authored-by: pre-commit-ci[bot] <66853113+pre-commit-ci[bot]@users.noreply.github.com>


### Fixed

- Updated `covalent db migrations` to overwrite `alembic.ini` `script_location` with absolute path to migrations folder
- Updated `covalent db alembic [args]` command to use project root as `cwd` for alembic subprocess  

## [0.161.1] - 2022-08-03

### Authors

- Alejandro Esquivel <ae@alejandro.ltd>
- Scott Wyman Neagle <scott@agnostiq.ai>
- Co-authored-by: Faiyaz Hasan <faiyaz@agnostiq.ai>
- Poojith U Rao <106616820+poojithurao@users.noreply.github.com>
- Co-authored-by: Casey Jao <casey@agnostiq.ai>


### Fixed

- When a list was passed to an electron, the generated electron list
  had metadata copied from the electron. This was resulting in
  call_before and call_after functions being called by the electron
  list as well. The metadata (apart from executor) is now set to
  default values for the electron list.

## [0.161.0] - 2022-08-03

### Authors

- Alejandro Esquivel <ae@alejandro.ltd>
- Scott Wyman Neagle <scott@agnostiq.ai>
- Co-authored-by: Faiyaz Hasan <faiyaz@agnostiq.ai>


### Changed

- Replaced `Session(DispatchDB()._get_data_store().engine)` with `workflow_db.session()`

### Removed

- `DevDataStore` class from `datastore.py`
- workflows manager

## [0.160.1] - 2022-08-02

### Authors

- Alejandro Esquivel <ae@alejandro.ltd>
- Scott Wyman Neagle <scott@agnostiq.ai>


### Fixed

- `script_location` key not found issue when installing with pip (second attempt)

### Docs

- Remove migration guide reference from README

### Operations

- Explicitly check `release == true` in tests.yml

## [0.160.0] - 2022-08-02

### Authors

- Casey Jao <casey@agnostiq.ai>
- Co-authored-by: Faiyaz Hasan <faiyaz@agnostiq.ai>


### Changed

- `Executor.run()` now accepts a `task_metadata` dictionary. Current
  keys consist of `dispatch_id` and `node_id`.

## [0.159.0] - 2022-08-02

### Authors

- Casey Jao <casey@agnostiq.ai>
- Co-authored-by: Faiyaz Hasan <faiyaz@agnostiq.ai>


### Changed

- Database schema has been updated to v11

### Operations

- `paths-filter` will only be run on PRs, i.e on workflow runs, the whole test suite will be run.
- Removed retry action from running on `pytest` steps since they instead use `pytest` retries.
- `codecov.yml` added to enable carry-forward flags
- UI front-end is only built for pull requests when the source changes
- Packaging is only validated on the `develop` branch

## [0.158.0] - 2022-07-29

### Authors

- Okechukwu  Emmanuel Ochia <okechukwu@agnostiq.ai>
- Co-authored-by: Scott Wyman Neagle <scott@agnostiq.ai>
- Will Cunningham <wjcunningham7@users.noreply.github.com>
- Alejandro Esquivel <ae@alejandro.ltd>
- Co-authored-by: pre-commit-ci[bot] <66853113+pre-commit-ci[bot]@users.noreply.github.com>
- Casey Jao <casey@agnostiq.ai>
- Co-authored-by: Faiyaz Hasan <faiyaz@agnostiq.ai>


### Changed

- Construct the result object in the dispatcher `entry_point.py` module in order to avoid the Missing Latticed Id error so frequently.
- Update the sleep statement length to 0.1 seconds in the results.manager.

## [0.157.1] - 2022-07-29

### Authors

- Okechukwu  Emmanuel Ochia <okechukwu@agnostiq.ai>
- Co-authored-by: Scott Wyman Neagle <scott@agnostiq.ai>
- Will Cunningham <wjcunningham7@users.noreply.github.com>
- Alejandro Esquivel <ae@alejandro.ltd>
- Co-authored-by: pre-commit-ci[bot] <66853113+pre-commit-ci[bot]@users.noreply.github.com>
- Casey Jao <casey@agnostiq.ai>

### Fixed

- Pass non-kwargs to electrons in the correct order during dispatch.

## [0.157.0] - 2022-07-28

### Authors

- Okechukwu  Emmanuel Ochia <okechukwu@agnostiq.ai>
- Co-authored-by: Scott Wyman Neagle <scott@agnostiq.ai>
- Will Cunningham <wjcunningham7@users.noreply.github.com>
- Alejandro Esquivel <ae@alejandro.ltd>
- Co-authored-by: pre-commit-ci[bot] <66853113+pre-commit-ci[bot]@users.noreply.github.com>
- Casey Jao <casey@agnostiq.ai>


### Changed

- Expose a public `wait()` function compatible with both calling and dispatching lattices

### Docs

- Updated the RTD on `wait_for()` to use the static `wait()` function

### Operations

- pre-commit autoupdate

### Docs

- Changed the custom executor how-to to be shorter and more concise.



## [0.156.0] - 2022-07-27

### Authors

- Okechukwu  Emmanuel Ochia <okechukwu@agnostiq.ai>
- Co-authored-by: Scott Wyman Neagle <scott@agnostiq.ai>
- Will Cunningham <wjcunningham7@users.noreply.github.com>
- Alejandro Esquivel <ae@alejandro.ltd>
- Co-authored-by: pre-commit-ci[bot] <66853113+pre-commit-ci[bot]@users.noreply.github.com>


### Added

- Bash decorator is introduced
- Lepton commands can be specified as a list of strings rather than strings alone.

## [0.155.1] - 2022-07-26

### Authors

- Okechukwu  Emmanuel Ochia <okechukwu@agnostiq.ai>
- Co-authored-by: Scott Wyman Neagle <scott@agnostiq.ai>
- Will Cunningham <wjcunningham7@users.noreply.github.com>
- Alejandro Esquivel <ae@alejandro.ltd>
- Co-authored-by: pre-commit-ci[bot] <66853113+pre-commit-ci[bot]@users.noreply.github.com>


### Fixed

- `script_location` key not found issue when running alembic programatically

### Operations

- Fixed syntax errors in `stale.yml` and in `hotfix.yml`
- `docker.yml` triggered after version bump in `develop` instead of before
- Enhanced `tests.yml` to upload coverage reports by domain

## [0.155.0] - 2022-07-26

### Authors

- Alejandro Esquivel <ae@alejandro.ltd>


### Added

- Exposing `alembic {args}` cli commands through: `covalent db alembic {args}`

## [0.154.0] - 2022-07-25

### Authors

- Casey Jao <casey@agnostiq.ai>
- Co-authored-by: Venkat Bala <venkat@agnostiq.ai>
- Alejandro Esquivel <ae@alejandro.ltd>


### Added

- Added methods to programatically fetch information from Alembic without needing subprocess

## [0.153.1] - 2022-07-25

### Authors

- Casey Jao <casey@agnostiq.ai>
- Co-authored-by: Venkat Bala <venkat@agnostiq.ai>


### Fixed

- Stdout and stderr are now captured when using the dask executor.


### Tests

- Fixed Dask cluster CLI tests

## [0.153.0] - 2022-07-25

### Authors

- Faiyaz Hasan <faiyaz@agnostiq.ai>


### Added

- Helper function to load and save files corresponding to the DB filenames.

### Changed

- Files with .txt, .log extensions are stored as strings.
- Get result web request timeout to 2 seconds.

## [0.152.0] - 2022-07-25

### Authors

- Faiyaz Hasan <faiyaz@agnostiq.ai>
- Co-authored-by: Scott Wyman Neagle <scott@agnostiq.ai>


### Changed

- Pass default DataStore object to node value retrieval method in the Results object.

## [0.151.1] - 2022-07-22

### Authors

- Faiyaz Hasan <faiyaz@agnostiq.ai>
- Co-authored-by: Scott Wyman Neagle <scott@agnostiq.ai>


### Fixed

- Adding maximum number of retries and timeout parameter to the get result http call.
- Disabling result_webhook for now.

## [0.151.0] - 2022-07-22

### Authors

- Scott Wyman Neagle <scott@agnostiq.ai>
- Co-authored-by: Will Cunningham <wjcunningham7@gmail.com>
- Sankalp Sanand <sankalp@agnostiq.ai>


### Added

- `BaseAsyncExecutor` has been added which can be inherited by new async-aware executors.

### Changed

- Since tasks were basically submitting the functions to a Dask cluster by default, they have been converted into asyncio `Tasks` instead which support a far larger number of concurrent tasks than previously used `ThreadPool`.

- `tasks_pool` will still be used to schedule tasks which use non-async executors.

- Executor's `executor` will now receive a callable instead of a serialized function. This allows deserializing the function where it is going to be executed while providing a simplified `execute` at the same time.

- `uvloop` is being used instead of the default event loop of `asyncio` for better performance.

- Tests have also been updated to reflect above changes.

### Operations

- Made Santosh the sole owner of `/docs`

## [0.150.0] - 2022-07-22

### Authors

- Faiyaz Hasan <faiyaz@agnostiq.ai>


### Added

- Initialize database tables when the covalent server is started.

## [0.149.0] - 2022-07-21

### Authors

- Scott Wyman Neagle <scott@agnostiq.ai>
- Co-authored-by: Venkat Bala <venkat@agnostiq.ai>


### Removed

- `result.save()`
- `result._write_dispatch_to_python_file()`

## [0.148.0] - 2022-07-21

### Authors

- Alejandro Esquivel <ae@alejandro.ltd>


### Changed

- Changed DataStore default db path to correspond to dispatch db config path

### Operations

- Added workflow to stale and close pull requests


### Docs

- Fixed `get_metadata` calls in examples to remove `results_dir` argument
- Removed YouTube video temporarily

## [0.147.0] - 2022-07-21

### Authors

- Casey Jao <casey@agnostiq.ai>


### Changed

- Simplified interface for custom executors. All the boilerplate has
  been moved to `BaseExecutor`.

## [0.146.0] - 2022-07-20

### Authors

- Casey Jao <casey@agnostiq.ai>
- Co-authored-by: Venkat Bala <venkat@agnostiq.ai>
- Faiyaz Hasan <faiyaz@agnostiq.ai>



### Added

- Ensure that transportable objects are rendered correctly when printing the result object.

### Tests

- Check that user data is not unpickled by the Covalent server process

## [0.145.0] - 2022-07-20

### Authors

- Scott Wyman Neagle <scott@agnostiq.ai>
- Co-authored-by: Venkat Bala <venkat@agnostiq.ai>
- Co-authored-by: Faiyaz Hasan <faiyaz@agnostiq.ai>


### Removed

- `entry_point.get_result()`

### Changed

- get_result to query an HTTP endpoint instead of a DB session

## [0.144.0] - 2022-07-20

### Authors

- Will Cunningham <wjcunningham7@users.noreply.github.com>
- Co-authored-by: Scott Wyman Neagle <scott@agnostiq.ai>
- Alejandro Esquivel <ae@alejandro.ltd>


### Added

- Set up alembic migrations & added migration guide (`alembic/README.md`)

## [0.143.0] - 2022-07-19

### Authors

- Will Cunningham <wjcunningham7@users.noreply.github.com>
- Co-authored-by: Scott Wyman Neagle <scott@agnostiq.ai>


### Changed

- Installation will fail if `cova` is installed while trying to install `covalent`.

## [0.142.0] - 2022-07-19

### Authors

- Poojith U Rao <106616820+poojithurao@users.noreply.github.com>
- Co-authored-by: Will Cunningham <wjcunningham7@gmail.com>
- Anna Hughes <annagwen42@gmail.com>
- Co-authored-by: Poojith <poojith@agnostiq.ai>
- Co-authored-by: Scott Wyman Neagle <scott@agnostiq.ai>
- Casey Jao <casey@agnostiq.ai>
- Co-authored-by: Venkat Bala <venkat@agnostiq.ai>
- Co-authored-by: pre-commit-ci[bot] <66853113+pre-commit-ci[bot]@users.noreply.github.com>
- Faiyaz Hasan <faiyaz@agnostiq.ai>


### Added

- `electron_num`, `completed_electron_num` fields to the Lattice table.

## [0.141.0] - 2022-07-19

### Authors

- Poojith U Rao <106616820+poojithurao@users.noreply.github.com>
- Co-authored-by: Will Cunningham <wjcunningham7@gmail.com>
- Anna Hughes <annagwen42@gmail.com>
- Co-authored-by: Poojith <poojith@agnostiq.ai>
- Co-authored-by: Scott Wyman Neagle <scott@agnostiq.ai>
- Casey Jao <casey@agnostiq.ai>
- Co-authored-by: Venkat Bala <venkat@agnostiq.ai>
- Co-authored-by: pre-commit-ci[bot] <66853113+pre-commit-ci[bot]@users.noreply.github.com>


### Changed

- Deprecate topological sort in favor of inspect in-degree of nodes until they are zero before dispatching task
- Use deepcopy to generate a copy of the metadata dictionary before saving result object to the database

### Docs

- Adding incomplete pennylane kernel tutorial
- Adding quantum ensemble tutorial

## [0.140.0] - 2022-07-19

### Authors

- Faiyaz Hasan <faiyaz@agnostiq.ai>
- Co-authored-by: Venkat Bala <venkat@agnostiq.ai>


### Added

- Fields `deps_filename`, `call_before_filename` and `call_after_filename` to the `Electron` table.
- Re-write the deps / call before and after file contents when inserting / updating electron record in the database.

### Changed

- Modify the test and implementation logic of inserting the electron record with these new fields.
- Field `key` to `key_filename` in `Electron` table.

## [0.139.1] - 2022-07-19

### Authors

- Divyanshu Singh <55018955+divshacker@users.noreply.github.com>
- Co-authored-by: Scott Wyman Neagle <wymnea@protonmail.com>
- Co-authored-by: Scott Wyman Neagle <scott@agnostiq.ai>
- Co-authored-by: Will Cunningham <wjcunningham7@users.noreply.github.com>


### Fixed

- Fixes Reverse IP problem. All References to `0.0.0.0` are changed to `localhost` . More details can be found [here](https://github.com/AgnostiqHQ/covalent/issues/202)

## [0.139.0] - 2022-07-19

### Authors

- Venkat Bala <venkat@agnostiq.ai>
- Co-authored-by: Scott Wyman Neagle <scott@agnostiq.ai>
- Faiyaz Hasan <faiyaz@agnostiq.ai>
- Co-authored-by: Will Cunningham <wjcunningham7@gmail.com>


### Added

- Columns `is_active` in the lattice, eLectron and Electron dependency tables.

### Docs

- Adding a RTD tutorial/steps on creating a custom executor

## [0.138.0] - 2022-07-19

### Authors

- Anna Hughes <annagwen42@gmail.com>
- Co-authored-by: Will Cunningham <wjcunningham7@gmail.com>
- Will Cunningham <wjcunningham7@users.noreply.github.com>
- Co-authored-by: Venkat Bala <venkat@agnostiq.ai>


### Added

- Docker build workflow

### Changed

- Dockerfile uses multi-stage build

### Docs

- New tutorial demonstrating how to solve the MaxCut Problem with QAOA and Covalent

## [0.137.0] - 2022-07-19

### Authors

- Prasanna Venkatesh <54540812+Prasy12@users.noreply.github.com>
- Co-authored-by: Alejandro Esquivel <ae@alejandro.ltd>


### Added

- Ability to hide/show labels on the graph
- Graph layout with elk configurations

### Changed

- Changed API socket calls interval for graph optimization.

### Tests

- Disabled several dask functional tests

## [0.136.0] - 2022-07-18

### Authors

- Scott Wyman Neagle <scott@agnostiq.ai>
- Co-authored-by: Faiyaz Hasan <faiyaz@agnostiq.ai>


### Changed

- Result.save() has been deprecated in favor of Result.persist() and querying the database directly.

## [0.135.0] - 2022-07-18

### Authors

- Casey Jao <casey@agnostiq.ai>
- Co-authored-by: Scott Wyman Neagle <scott@agnostiq.ai>
- Co-authored-by: Alejandro Esquivel <ae@alejandro.ltd>


### Operations

- Psiog is only codeowner of js files
- Fix in changelog action to handle null author when a bot is committing

### Added

- Support injecting return values of calldeps into electrons during workflow execution

## [0.134.0] - 2022-07-15

### Authors

- Casey Jao <casey@agnostiq.ai>
- Co-authored-by: Scott Wyman Neagle <scott@agnostiq.ai>


### Changed

- Covalent server can now process workflows without having their deps installed

## [0.133.0] - 2022-07-15

### Authors

- Will Cunningham <wjcunningham7@users.noreply.github.com>


### Removed

- Removed the deprecated function `draw_inline` as well as the `matplotlib` dependency.

### Operations

- Fixing the retry block for tests

## [0.132.0] - 2022-07-14

### Authors

- Will Cunningham <wjcunningham7@users.noreply.github.com>


### Added

- Bash lepton support reintroduced with some UX modifications to the Lepton class. Leptons which use scripting languages can be specified as either (1) a command run in the shell/console or (2) a call to a function in a library/script. Leptons which use compiled languages must specify a library and a function name.
- The keyword argument `display_name` can be used to override the name appearing in the UI. Particularly useful when the lepton is a command.
- All arguments except for language are now keyword arguments.
- Keyword arguments passed to a Bash lepton are understood to define environment variables within the shell.
- Non-keyword arguments fill in `$1`, `$2`, etc.
- Named outputs enumerate variables within the shell which will be returned to the user. These can be either `Lepton.OUTPUT` or `Lepton.INPUT_OUTPUT` types.

### Added

- New fields to the decomposed result object Database: 

## [0.131.0] - 2022-07-13

### Authors

- Sankalp Sanand <sankalp@agnostiq.ai>
- Co-authored-by: Venkat Bala <venkat@agnostiq.ai>


### Fixed

- `covalent --version` now looks for `covalent` metadata instead of `cova`

### Tests

- Updated the cli test to include whether the correct version number is shown when `covalent --version` is run

### Added

- Method to write electron id corresponding to sublattices in `execution.py` when running `_run_task`.

## [0.130.0] - 2022-07-12

### Authors

- Venkat Bala <venkat@agnostiq.ai>
- Co-authored-by: Scott Wyman Neagle <scott@agnostiq.ai>

### Changed

- Ignoring tests for `cancel_dispatch` and `construct_bash`
- Create a dummy requirements.txt file for pip deps tests
- Fix version of `Werkzeug` package to avoid running into ValueError (unexpected kwarg `as_tuple`)
- Update `customization` how to test by specifying the section header `sdk`

## [0.129.0] - 2022-07-12

### Authors

- Sankalp Sanand <sankalp@agnostiq.ai>
- Co-authored-by: Alejandro Esquivel <ae@alejandro.ltd>

### Added

- Support for `wait_for` type edges when two electrons are connected by their execution side effects instead of output-input relation.

### Changed

- `active_lattice.electron_outputs` now contains the node ids as well for the electron which is being post processed.

## [0.128.1] - 2022-07-12

### Authors

- Faiyaz Hasan <faiyaz@agnostiq.ai>


### Fixed

- `Result.persist` test in `result_test.py`.
- Electron dependency `arg_index` is changed back to Nullable.

## [0.128.0] - 2022-07-12

### Authors

- Okechukwu  Emmanuel Ochia <okechukwu@agnostiq.ai>
- Co-authored-by: Casey Jao <casey@agnostiq.ai>
- Co-authored-by: Alejandro Esquivel <ae@alejandro.ltd>
- Co-authored-by: pre-commit-ci[bot] <66853113+pre-commit-ci[bot]@users.noreply.github.com>

### Added

- File transfer support for leptons

## [0.127.0] - 2022-07-11

### Authors

- Scott Wyman Neagle <scott@agnostiq.ai>
- Co-authored-by: Faiyaz Hasan <faiyaz@agnostiq.ai>
- Co-authored-by: Venkat Bala <venkat@agnostiq.ai>


### Added

- When saving to DB, also persist to the new DB if running in develop mode

### Tests

- Flask app route tests

## [0.126.0] - 2022-07-11

### Authors

- Will Cunningham <wjcunningham7@users.noreply.github.com>
- Alejandro Esquivel <ae@alejandro.ltd>
- Co-authored-by: pre-commit-ci[bot] <66853113+pre-commit-ci[bot]@users.noreply.github.com>
- Co-authored-by: Sankalp Sanand <sankalp@agnostiq.ai>


### Added

- Added Folder class
- Added internal call before/after deps to execute File Transfer operations pre/post electron execution.

### Operations

- Enhanced hotfix action to create branches from existing commits

## [0.125.0] - 2022-07-09

### Authors

- Okechukwu  Emmanuel Ochia <okechukwu@agnostiq.ai>
- Co-authored-by: pre-commit-ci[bot] <66853113+pre-commit-ci[bot]@users.noreply.github.com>
- Co-authored-by: Alejandro Esquivel <ae@alejandro.ltd>
- Venkat Bala <venkat@agnostiq.ai>
- Co-authored-by: Okechukwu Ochia <emmirald@gmail.com>
- Co-authored-by: Scott Wyman Neagle <scott@agnostiq.ai>


### Added

- Dask Cluster CLI functional/unit tests

### Docs

- Updated RTD concepts, how-to-guides, and api docs with electron dependencies.

### Operations

- Separate out running tests and uploading coverage report to circumvent bug in
  retry action

## [0.124.0] - 2022-07-07

### Authors

- Will Cunningham <wjcunningham7@users.noreply.github.com>
- Co-authored-by: Scott Wyman Neagle <scott@agnostiq.ai>
- Faiyaz Hasan <faiyaz@agnostiq.ai>


### Added

- `Result.persist` method in `covalent/_results_manager/result.py`.

### Operations

- Package pre-releases go to `covalent` instead of `cova` on PyPI.

## [0.123.0] - 2022-07-07

### Authors

- Scott Wyman Neagle <scott@agnostiq.ai>
- Co-authored-by: Faiyaz Hasan <faiyaz@agnostiq.ai>
- Will Cunningham <wjcunningham7@users.noreply.github.com>
- Alejandro Esquivel <ae@alejandro.ltd>
- Co-authored-by: pre-commit-ci[bot] <66853113+pre-commit-ci[bot]@users.noreply.github.com>


### Added

- Added Folder class
- Added internal call before/after deps to execute File Transfer operations pre/post electron execution.

### Operations

- `codeql.yml` and `condabuild.yml` run nightly instead of on every PR.
- Style fixes in changelog

## [0.122.1] - 2022-07-06

### Authors

Will Cunningham <wjcunningham7@users.noreply.github.com>
Co-authored-by: Scott Wyman Neagle <scott@agnostiq.ai>


### Operations

- Added license scanner action
- Pre-commit autoupdate

### Tests

- Tests for running workflows with more than one iteration

### Fixed

- Attribute error caused by attempts to retrieve the name from the node function when the node function is set to None

## [0.122.0] - 2022-07-04

### Authors

Faiyaz Hasan <faiyaz@agnostiq.ai>
Co-authored-by: pre-commit-ci[bot] <66853113+pre-commit-ci[bot]@users.noreply.github.com>


### Added

- `covalent/_results_manager/write_result_to_db.py` module and methods to insert / update data in the DB.
- `tests/covalent_tests/results_manager_tests/write_result_to_db_test.py` containing the unit tests for corresponding functions.

### Changed

- Electron `type` column to a string type rather than an `ElectronType` in DB models.
- Primary keys from `BigInteger` to `Integer` in DB models.

## [0.121.0] - 2022-07-04

### Authors

Will Cunningham <wjcunningham7@users.noreply.github.com>
Co-authored-by: Alejandro Esquivel <ae@alejandro.ltd>
Co-authored-by: pre-commit-ci[bot] <66853113+pre-commit-ci[bot]@users.noreply.github.com>


### Removed

- Unused requirements `gunicorn` and `eventlet` in `requirements.txt` as well as `dask` in `tests/requirements.txt`, since it is already included in the core requirements.

### Docs

- Updated the compatibility matrix in the docs.

## [0.120.0] - 2022-07-04

### Authors

Okechukwu  Emmanuel Ochia <okechukwu@agnostiq.ai>
Co-authored-by: Venkat Bala <venkat@agnostiq.ai>
Co-authored-by: pre-commit-ci[bot] <66853113+pre-commit-ci[bot]@users.noreply.github.com>
Co-authored-by: Scott Wyman Neagle <scott@agnostiq.ai>


### Added

- Adding `cluster` CLI options to facilitate interacting with the backend Dask cluster
- Adding options to `covalent start` to enable specifying number of workers, memory limit and threads per worker at cluster startup

### Changed

- Update `DaskAdminWorker` docstring with better explanation

## [0.119.1] - 2022-07-04

### Authors

Scott Wyman Neagle <scott@agnostiq.ai>
Casey Jao <casey@agnostiq.ai>


### Fixed

- `covalent status` checks if the server process is still alive.

### Operations

- Updates to changelog logic to handle multiple authors

## [0.119.0] - 2022-07-03
### Authors
@cjao 


### Added

- Introduce support for pip dependencies

## [0.118.0] - 2022-07-02
### Authors
@AlejandroEsquivel 


### Added

- Introduced File, FileTransfer, and FileTransferStrategy classes to support various File Transfer use cases prior/post electron execution

## [0.117.0] - 2022-07-02
### Authors
@Emmanuel289 


### Added

- Included retry action in 'tests.yaml' workflow.

## [0.116.0] - 2022-06-29
### Authors
@Prasy12 

### Changed

- Changed API socket calls interval for graph optimization.

### Added

- Ability to change to different layouts from the GUI.

## [0.115.0] - 2022-06-28
### Authors
@cjao 


### Added

- Introduce support for `call_before`, `call_after`, and bash dependencies

### Operations

- Unit tests performed on Python 3.10 on Ubuntu and MacOS images as well as 3.9 on MacOS
- Updated codeowners so that AQ Engineers doesn't own this CHANGELOG
- pre-commit autoupdate

## [0.114.0] - 2022-06-23
### Authors
@dependabot[bot] 


### Changed

- Changed eventsource version on webapp yarn-lock file.

### Operations

- Added Github push changelog workflow to append commiters username
- Reusable JavaScript action to parse changelog and update version

## [0.113.0] - 2022-06-21

### Added

- Introduce new db models and object store backends

### Operations

- Syntax fix in hotfix.yml

### Docs

- Added new tutorial: Linear and convolutional autoencoders

## [0.112.0] - 2022-06-20

### Changed

- Changed async version on webapp package-lock file.

## [0.111.0] - 2022-06-20

### Changed

- Changed eventsource version on webapp package-lock file.

### Docs

- Added new tutorial: Covalentified version of the Pennylane Variational Classifier tutorial.

## [0.110.3] - 2022-06-17

### Fixed

- Fix error when parsing electron positional arguments in workflows

### Docs

- Remove hardcoding version info in README.md

## [0.110.2] - 2022-06-10

### Docs

- Fix MNIST tutorial
- Fix Quantum Gravity tutorial
- Update RTD with migration guide compatible with latest release
- Convert all references to `covalent start` from Jupyter notebooks to markdown statements
- Update release notes summary in README.md
- Fixed display issues with figure (in dark mode) and bullet points in tutorials

### Operations

- Added a retry block to the webapp build step in `tests.yml`

## [0.110.1] - 2022-06-10

### Fixed

- Configure dask to not use daemonic processes when creating a cluster

### Operations

- Sync the VERSION file within `covalent` directory to match the root level VERSION
- Manually patch `covalent/VERSION`

## [0.110.0] - 2022-06-10

### Changed

- Web GUI list size and status label colors changed.
- Web GUI graph running icon changed to non-static icon.

### Docs

- Removed references to the Dask executor in RTD as they are no longer needed.

## [0.109.1] - 2022-06-10

### Fixed

- `covalent --version` now works for PyPI releases

## [0.109.0] - 2022-06-10

### Docs

- Update CLI help statements

### Added

- Add CLI functionality to start covalent with/without Dask
- Add CLI support to parse `covalent_ui.log` file

### Operations

- Updating codeowners to establish engineering & psiog ownership

### Docs

- Added new tutorial: Training quantum embedding kernels for classification.

## [0.108.0] - 2022-06-08

### Added

- WCI yaml file

### Docs

- Add pandoc installation updates to contributing guide

## [0.107.0] - 2022-06-07

### Changed

- Skipping stdout/stderr redirection tests until implemented in Dask parent process

### Added

- Simplifed starting the dask cluster using `multiprocessing`
- Added `bokeh==2.4.3` to requirements.txt to enable view Dask dashboard

### Fixed

- Changelog-reminder action now works for PRs from forks.

## [0.106.2] - 2022-06-06

### Fixed

- Specifying the version for package `furo` to `2022.4.7` to prevent breaking doc builds

### Docs

- Added new tutorial: Using Covalent with PennyLane for hybrid computation.

## [0.106.1] - 2022-06-01

### Fixed

- Changelog-reminder action now works for PRs from forks

### Docs

- Removed references to microservices in RTD
- Updated README.md.
- Changed `ct.electron` to `ct.lattice(executor=dask_executor)` in MNIST classifier tutorial

## [0.106.0] - 2022-05-26

### Changed

- Visual theme for Webapp GUI changed in accordance to new theme
- Fonts, colors, icons have been updated

## [0.105.0] - 2022-05-25

### Added

- Add a pre-commit hook for `detect-secrets`.
- Updated the actions in accordance with the migration done in the previous version.

## [0.104.0] - 2022-05-23

### Changed

- Services have been moved to a different codebase. This repo is now hosting the Covalent SDK, local dispatcher backend, Covalent web GUI, and documentation. Version is bumped to `0.104.0` in order to avoid conflicts.
- Update tests to match the current dispatcher api
- Skip testing dask executor until dask executor plugin is made public
- Using 2 thread pools to manage multiple workflows better and the other one for executing electrons in parallel.

### Fixed

- Add psutil and PyYAML to requirements.txt
- Passing the same Electron to multiple inputs of an Electron now works. UI fix pending.
- Dask from `requirements.txt`.

### Removed

- Asyncio usage for electron level concurrency.
- References to dask

### Added

- Functional test added for dask executor with the cluster running locally.
- Scalability tests for different workflows and workflow sizes under `tests/stress_tests/scripts`
- Add sample performance testing workflows under `tests/stress_tests`
- Add pipelines to continuously run the tutorial notebooks
- Create notebook with tasks from RTD

## [0.32.3] - 2022-03-16

### Fixed

- Fix missing UI graph edges between parameters and electrons in certain cases.
- Fix UI crashes in cases where legacy localStorage state was being loaded.

## [0.32.2] - 2022-03-16

### Added

- Images for graphs generated in tutorials and how-tos.
- Note for quantum gravity tutorial to tell users that `tensorflow` doesn't work on M1 Macs.
- `Known Issues` added to `README.md`

### Fixed

- `draw` function usage in tutorials and how-tos now reflects the UI images generated instead of using graphviz.
- Images now render properly in RTD of how-tos.

### Changed

- Reran all the tutorials that could run, generating the outputs again.

## [0.32.1] - 2022-03-15

### Fixed

- CLI now starts server directly in the subprocess instead of as a daemon
- Logs are provided as pipes to Popen instead of using a shell redirect
- Restart behavior fixed
- Default port in `covalent_ui/app.py` uses the config manager

### Removed

- `_graceful_restart` function no longer needed without gunicorn

## [0.32.0] - 2022-03-11

### Added

- Dispatcher microservice API endpoint to dispatch and update workflow.
- Added get runnable task endpoint.

## [0.31.0] - 2022-03-11

### Added

- Runner component's main functionality to run a set of tasks, cancel a task, and get a task's status added to its api.

## [0.30.5] - 2022-03-11

### Updated

- Updated Workflow endpoints & API spec to support upload & download of result objects as pickle files

## [0.30.4] - 2022-03-11

### Fixed

- When executing a task on an alternate Conda environment, Covalent no longer has to be installed on that environment. Previously, a Covalent object (the execution function as a TransportableObject) was passed to the environment. Now it is deserialized to a "normal" Python function, which is passed to the alternate Conda environment.

## [0.30.3] - 2022-03-11

### Fixed

- Fixed the order of output storage in `post_process` which should have been the order in which the electron functions are called instead of being the order in which they are executed. This fixes the order in which the replacement of function calls with their output happens, which further fixes any discrepencies in the results obtained by the user.

- Fixed the `post_process` test to check the order as well.

## [0.30.2] - 2022-03-11

### Changed

- Updated eventlet to 0.31.0

## [0.30.1] - 2022-03-10

### Fixed

- Eliminate unhandled exception in Covalent UI backend when calling fetch_result.

## [0.30.0] - 2022-03-09

### Added

- Skeleton code for writing the different services corresponding to each component in the open source refactor.
- OpenAPI specifications for each of the services.

## [0.29.3] - 2022-03-09

### Fixed

- Covalent UI is built in the Dockerfile, the setup file, the pypi workflow, the tests workflow, and the conda build script.

## [0.29.2] - 2022-03-09

### Added

- Defaults defined in executor plugins are read and used to update the in-memory config, as well as the user config file. But only if the parameter in question wasn't already defined.

### Changed

- Input parameter names and docstrings in _shared_files.config.update_config were changed for clarity.

## [0.29.1] - 2022-03-07

### Changed

- Updated fail-fast strategy to run all tests.

## [0.29.0] - 2022-03-07

### Added

- DispatchDB for storing dispatched results

### Changed

- UI loads dispatches from DispatchDB instead of browser local storage

## [0.28.3] - 2022-03-03

### Fixed

Installed executor plugins don't have to be referred to by their full module name. Eg, use "custom_executor", instead of "covalent_custom_plugin.custom_executor".

## [0.28.2] - 2022-03-03

### Added

- A brief overview of the tutorial structure in the MNIST classification tutorial.

## [0.28.1] - 2022-03-02

### Added

- Conda installation is only supported for Linux in the `Getting Started` guide.
- MNIST classifier tutorial.

### Removed

- Removed handling of default values of function parameters in `get_named_params` in `covalent/_shared_files/utils.py`. So, it is actually being handled by not being handled since now `named_args` and `named_kwargs` will only contain parameters that were passed during the function call and not all of them.

## [0.28.0] - 2022-03-02

### Added

- Lepton support, including for Python modules and C libraries
- How-to guides showing how to use leptons for each of these

## [0.27.6] - 2022-03-01

### Added

- Added feature development basic steps in CONTRIBUTING.md.
- Added section on locally building RTD (read the docs) in the contributing guide.

## [0.27.5] - 2022-03-01

### Fixed

- Missing UI input data after backend change - needed to be derived from graph for electrons, lattice inputs fixed on server-side, combining name and positional args
- Broken UI graph due to variable->edge_name renaming
- Missing UI executor data after server-side renaming

## [0.27.4] - 2022-02-28

### Fixed

- Path used in `covalent/executor/__init__.py` for executor plugin modules needed updating to `covalent/executor/executor_plugins`

### Removed

- Disabled workflow cancellation test due to inconsistent outcomes. Test will be re-enabled after cancellation mechanisms are investigated further.

## [0.27.3] - 2022-02-25

### Added

- Added `USING_DOCKER.md` guide for running docker container.
- Added cli args to covalent UI flask server `covalent_ui/app.py` to modify port and log file path.

### Removed

- Removed gunicorn from cli and Dockerfile.

### Changed

- Updated cli `covalent_dispatcher/_cli/service.py` to run flask server directly, and removed dispatcher and UI flags.
- Using Flask blueprints to merge Dispatcher and UI servers.
- Updated Dockerfile to run flask server directly.
- Creating server PID file manually in `covalent_dispatcher/_cli/service.py`.
- Updated tests and docs to reflect merged servers.
- Changed all mentions of port 47007 (for old UI server) to 48008.

## [0.27.2] - 2022-02-24

### Changed

- Removed unnecessary blockquotes from the How-To guide for creating custom executors
- Changed "Covalent Cloud" to "Covalent" in the main code text

## [0.27.1] - 2022-02-24

### Removed

- Removed AQ-Engineers from CODEOWNERS in order to fix PR review notifications

## [0.27.0] - 2022-02-24

### Added

- Support for positional only, positional or keyword, variable positional, keyword only, variable keyword types of parameters is now added, e.g an electron can now use variable args and variable kwargs if the number/names of parameters are unknown during definition as `def task(*args, **kwargs)` which wasn't possible before.

- `Lattice.args` added to store positional arguments passed to the lattice's workflow function.

- `get_named_params` function added in `_shared_files/utils.py` which will return a tuple containing named positional arguments and named keyword arguments. The names help in showing and storing these parameters in the transport graph.

- Tests to verify whether all kinds of input paramaters are supported by electron or a lattice.

### Changed

- No longer merging positional arguments with keyword arguments, instead they are separately stored in respective nodes in the transport graph.

- `inputs` returned from `_get_inputs` function in `covalent_dispatcher/_core/execution.py` now contains positional as well as keyword arguments which further get passed to the executor.

- Executors now support positional and keyword arguments as inputs to their executable functions.

- Result object's `_inputs` attribute now contains both `args` and `kwargs`.

- `add_node_for_nested_iterables` is renamed to `connect_node_with_others` and `add_node_to_graph` also renamed to `add_collection_node_to_graph` in `electron.py`. Some more variable renames to have appropriate self-explanatory names.

- Nodes and edges in the transport graph now have a better interface to assign attributes to them.

- Edge attribute `variable` renamed to `edge_name`.

- In `serialize` function of the transport graph, if `metadata_only` is True, then only `metadata` attribute of node and `source` and `target` attributes of edge are kept in the then return serialized `data`.

- Updated the tests wherever necessary to reflect the above changes

### Removed

- Deprecated `required_params_passed` since an error will automatically be thrown by the `build_graph` function if any of the required parameters are not passed.

- Removed duplicate attributes from nodes in the transport graph.

## [0.26.1] - 2022-02-23

### Added

- Added Local Executor section to the API read the docs.

## [0.26.0] - 2022-02-23

### Added

- Automated reminders to update the changelog

## [0.25.3] - 2022-02-23

## Added

- Listed common mocking commands in the CONTRIBUTING.md guide.
- Additional guidelines on testing.

## [0.25.2] - 2022-02-21

### Changed

- `backend` metadata name changed to `executor`.
- `_plan_workflow` usage updated to reflect how that executor related information is now stored in the specific executor object.
- Updated tests to reflect the above changes.
- Improved the dispatch cancellation test to provide a robust solution which earlier took 10 minutes to run with uncertainty of failing every now and then.

### Removed

- Removed `TaskExecutionMetadata` as a consequence of removing `execution_args`.

## [0.25.1] - 2022-02-18

### Fixed

- Tracking imports that have been used in the workflow takes less time.

### Added

- User-imports are included in the dispatch_source.py script. Covalent-related imports are commented out.

## [0.25.0] - 2022-02-18

### Added

- UI: Lattice draw() method displays in web UI
- UI: New navigation panel

### Changed

- UI: Animated graph changes, panel opacity

### Fixed

- UI: Fixed "Not Found" pages

## [0.24.21] - 2022-02-18

### Added

- RST document describing the expectations from a tutorial.

## [0.24.20] - 2022-02-17

### Added

- Added how to create custom executors

### Changed

- Changed the description of the hyperlink for choosing executors
- Fixed typos in doc/source/api/getting_started/how_to/execution/creating_custom_executors.ipynb

## [0.24.19] - 2022-02-16

### Added

- CODEOWNERS for certain files.

## [0.24.18] - 2022-02-15

### Added

- The user configuration file can now specify an executor plugin directory.

## [0.24.17] - 2022-02-15

### Added

- Added a how-to for making custom executors.

## [0.24.16] - 2022-02-12

### Added

- Errors now contain the traceback as well as the error message in the result object.
- Added test for `_post_process` in `tests/covalent_dispatcher_tests/_core/execution_test.py`.

### Changed

- Post processing logic in `electron` and dispatcher now relies on the order of execution in the transport graph rather than node's function names to allow for a more reliable pairing of nodes and their outputs.

- Renamed `init_test.py` in `tests/covalent_dispatcher_tests/_core/` to `execution_test.py`.

### Removed

- `exclude_from_postprocess` list which contained some non executable node types removed since only executable nodes are post processed now.

## [0.24.15] - 2022-02-11

### Fixed

- If a user's configuration file does not have a needed exeutor parameter, the default parameter (defined in _shared_files/defaults.py) is used.
- Each executor plugin is no longer initialized upon the import of Covalent. This allows required parameters in executor plugins.

## Changed

- Upon updating the configuration data with a user's configuration file, the complete set is written back to file.

## Added

- Tests for the local and base executors.

## [0.24.14] - 2022-02-11

### Added

- UI: add dashboard cards
- UI: add scaling dots background

### Changed

- UI: reduce sidebar font sizes, refine color theme
- UI: refine scrollbar styling, show on container hover
- UI: format executor parameters as YAML code
- UI: update syntax highlighting scheme
- UI: update index.html description meta tag

## [0.24.13] - 2022-02-11

### Added

- Tests for covalent/_shared_files/config.py

## [0.24.12] - 2022-02-10

### Added

- CodeQL code analyzer

## [0.24.11] - 2022-02-10

### Added

- A new dictionary `_DEFAULT_CONSTRAINTS_DEPRECATED` in defaults.py

### Changed

- The `_DEFAULT_CONSTRAINT_VALUES` dictionary now only contains the `backend` argument

## [0.24.10] - 2022-02-09

### Fixed

- Sporadically failing workflow cancellation test in tests/workflow_stack_test.py

## [0.24.9] - 2022-02-09

## Changed

- Implementation of `_port_from_pid` in covalent_dispatcher/_cli/service.py.

## Added

- Unit tests for command line interface (CLI) functionalities in covalent_dispatcher/_cli/service.py and covalent_dispatcher/_cli/cli.py.

## [0.24.8] - 2022-02-07

### Fixed

- If a user's configuration file does not have a needed parameter, the default parameter (defined in _shared_files/defaults.py) is used.

## [0.24.7] - 2022-02-07

### Added

- Typing: Add Type hint `dispatch_info` parameter.
- Documentation: Updated the return_type description in docstring.

### Changed

- Typing: Change return type annotation to `Generator`.

## [0.24.6] - 2022-02-06

### Added

- Type hint to `deserialize` method of `TransportableObject` of `covalent/_workflow/transport.py`.

### Changed

- Description of `data` in `deserialize` method of `TransportableObject` of `covalent/_workflow/transport.py` from `The serialized transportable object` to `Cloudpickled function`.

## [0.24.5] - 2022-02-05

### Fixed

- Removed dependence on Sentinel module

## [0.24.4] - 2022-02-04

### Added

- Tests across multiple versions of Python and multiple operating systems
- Documentation reflecting supported configurations

## [0.24.3] - 2022-02-04

### Changed

- Typing: Use `bool` in place of `Optional[bool]` as type annotation for `develop` parameter in `covalent_dispatcher.service._graceful_start`
- Typing: Use `Any` in place of `Optional[Any]` as type annotation for `new_value` parameter in `covalent._shared_files.config.get_config`

## [0.24.2] - 2022-02-04

### Fixed

- Updated hyperlink of "How to get the results" from "./collection/query_electron_execution_result" to "./collection/query_multiple_lattice_execution_results" in "doc/source/how_to/index.rst".
- Updated hyperlink of "How to get the result of a particular electron" from "./collection/query_multiple_lattice_execution_results" to "./collection/query_electron_execution_result" in "doc/source/how_to/index.rst".

## [0.24.1] - 2022-02-04

### Changed

- Changelog entries are now required to have the current date to enforce ordering.

## [0.24.0] - 2022-02-03

### Added

- UI: log file output - display in Output tab of all available log file output
- UI: show lattice and electron inputs
- UI: display executor attributes
- UI: display error message on failed status for lattice and electron

### Changed

- UI: re-order sidebar sections according to latest figma designs
- UI: update favicon
- UI: remove dispatch id from tab title
- UI: fit new uuids
- UI: adjust theme text primary and secondary colors

### Fixed

- UI: auto-refresh result state on initial render of listing and graph pages
- UI: graph layout issues: truncate long electron/param names

## [0.23.0] - 2022-02-03

### Added

- Added `BaseDispatcher` class to be used for creating custom dispatchers which allow connection to a dispatcher server.
- `LocalDispatcher` inheriting from `BaseDispatcher` allows connection to a local dispatcher server running on the user's machine.
- Covalent only gives interface to the `LocalDispatcher`'s `dispatch` and `dispatch_sync` methods.
- Tests for both `LocalDispatcher` and `BaseDispatcher` added.

### Changed

- Switched from using `lattice.dispatch` and `lattice.dispatch_sync` to `covalent.dispatch` and `covalent.dispatch_sync`.
- Dispatcher address now is passed as a parameter (`dispatcher_addr`) to `covalent.dispatch` and `covalent.dispatch_sync` instead of a metadata field to lattice.
- Updated tests, how tos, and tutorials to use `covalent.dispatch` and `covalent.dispatch_sync`.
- All the contents of `covalent_dispatcher/_core/__init__.py` are moved to `covalent_dispatcher/_core/execution.py` for better organization. `__init__.py` only contains function imports which are needed by external modules.
- `dispatch`, `dispatch_sync` methods deprecated from `Lattice`.

### Removed

- `_server_dispatch` method removed from `Lattice`.
- `dispatcher` metadata field removed from `lattice`.

## [0.22.19] - 2022-02-03

### Fixed

- `_write_dispatch_to_python_file` isn't called each time a task is saved. It is now only called in the final save in `_run_planned_workflow` (in covalent_dispatcher/_core/__init__.py).

## [0.22.18] - 2022-02-03

### Fixed

- Added type information to result.py

## [0.22.17] - 2022-02-02

### Added

- Replaced `"typing.Optional"` with `"str"` in covalent/executor/base.py
- Added missing type hints to `get_dispatch_context` and `write_streams_to_file` in covalent/executor/base.py, BaseExecutor

## [0.22.16] - 2022-02-02

### Added

- Functions to check if UI and dispatcher servers are running.
- Tests for the `is_ui_running` and `is_server_running` in covalent_dispatcher/_cli/service.py.

## [0.22.15] - 2022-02-01

### Fixed

- Covalent CLI command `covalent purge` will now stop the servers before deleting all the pid files.

### Added

- Test for `purge` method in covalent_dispatcher/_cli/service.py.

### Removed

- Unused `covalent_dispatcher` import from covalent_dispatcher/_cli/service.py.

### Changed

- Moved `_config_manager` import from within the `purge` method to the covalent_dispatcher/_cli/service.py for the purpose of mocking in tests.

## [0.22.14] - 2022-02-01

### Added

- Type hint to `_server_dispatch` method in `covalent/_workflow/lattice.py`.

## [0.22.13] - 2022-01-26

### Fixed

- When the local executor's `log_stdout` and `log_stderr` config variables are relative paths, they should go inside the results directory. Previously that was queried from the config, but now it's queried from the lattice metadata.

### Added

- Tests for the corresponding functions in (`covalent_dispatcher/_core/__init__.py`, `covalent/executor/base.py`, `covalent/executor/executor_plugins/local.py` and `covalent/executor/__init__.py`) affected by the bug fix.

### Changed

- Refactored `_delete_result` in result manager to give the option of deleting the result parent directory.

## [0.22.12] - 2022-01-31

### Added

- Diff check in pypi.yml ensures correct files are packaged

## [0.22.11] - 2022-01-31

### Changed

- Removed codecov token
- Removed Slack notifications from feature branches

## [0.22.10] - 2022-01-29

### Changed

- Running tests, conda, and version workflows on pull requests, not just pushes

## [0.22.9] - 2022-01-27

### Fixed

- Fixing version check action so that it doesn't run on commits that are in develop
- Edited PR template so that markdown checklist appears properly

## [0.22.8] - 2022-01-27

### Fixed

- publish workflow, using `docker buildx` to build images for x86 and ARM, prepare manifest and push to ECR so that pulls will match the correct architecture.
- typo in CONTRIBUTING
- installing `gcc` in Docker image so Docker can build wheels for `dask` and other packages that don't provide ARM wheels

### Changed

- updated versions in `requirements.txt` for `matplotlib` and `dask`

## [0.22.7] - 2022-01-27

### Added

- `MANIFEST.in` did not have `covalent_dispatcher/_service` in it due to which the PyPi package was not being built correctly. Added the `covalent_dispatcher/_service` to the `MANIFEST.in` file.

### Fixed

- setuptools properly including data files during installation

## [0.22.6] - 2022-01-26

### Fixed

- Added service folder in covalent dispatcher to package.

## [0.22.5] - 2022-01-25

### Fixed

- `README.md` images now use master branch's raw image urls hosted on <https://github.com> instead of <https://raw.githubusercontent.com>. Also, switched image rendering from html to markdown.

## [0.22.4] - 2022-01-25

### Fixed

- dispatcher server app included in sdist
- raw image urls properly used

## [0.22.3] - 2022-01-25

### Fixed

- raw image urls used in readme

## [0.22.2] - 2022-01-25

### Fixed

- pypi upload

## [0.22.1] - 2022-01-25

### Added

- Code of conduct
- Manifest.in file
- Citation info
- Action to upload to pypi

### Fixed

- Absolute URLs used in README
- Workflow badges updated URLs
- `install_package_data` -> `include_package_data` in `setup.py`

## [0.22.0] - 2022-01-25

### Changed

- Using public ECR for Docker release

## [0.21.0] - 2022-01-25

### Added

- GitHub pull request templates

## [0.20.0] - 2022-01-25

### Added

- GitHub issue templates

## [0.19.0] - 2022-01-25

### Changed

- Covalent Beta Release

## [0.18.9] - 2022-01-24

### Fixed

- iframe in the docs landing page is now responsive

## [0.18.8] - 2022-01-24

### Changed

- Temporarily removed output tab
- Truncated dispatch id to fit left sidebar, add tooltip to show full id

## [0.18.7] - 2022-01-24

### Changed

- Many stylistic improvements to documentation, README, and CONTRIBUTING.

## [0.18.6] - 2022-01-24

### Added

- Test added to check whether an already decorated function works as expected with Covalent.
- `pennylane` package added to the `requirements-dev.txt` file.

### Changed

- Now using `inspect.signature` instead of `function.__code__` to get the names of function's parameters.

## [0.18.5] - 2022-01-21

### Fixed

- Various CI fixes, including rolling back regression in version validation, caching on s3 hosted badges, applying releases and tags correctly.

## [0.18.4] - 2022-01-21

### Changed

- Removed comments and unused functions in covalent_dispatcher
- `result_class.py` renamed to `result.py`

### Fixed

- Version was not being properly imported inside `covalent/__init__.py`
- `dispatch_sync` was not previously using the `results_dir` metadata field

### Removed

- Credentials in config
- `generate_random_filename_in_cache`
- `is_any_atom`
- `to_json`
- `show_subgraph` option in `draw`
- `calculate_node`

## [0.18.3] - 2022-01-20

### Fixed

- The gunicorn servers now restart more gracefully

## [0.18.2] - 2022-01-21

### Changed

- `tempdir` metadata field removed and replaced with `executor.local.cache_dir`

## [0.18.1] - 2022-01-11

## Added

- Concepts page

## [0.18.0] - 2022-01-20

### Added

- `Result.CANCELLED` status to represent the status of a cancelled dispatch.
- Condition to cancel the whole dispatch if any of the nodes are cancelled.
- `cancel_workflow` function which uses a shared variable provided by Dask (`dask.distributed.Variable`) in a dask client to inform nodes to stop execution.
- Cancel function for dispatcher server API which will allow the server to terminate the dispatch.
- How to notebook for cancelling a dispatched job.
- Test to verify whether cancellation of dispatched jobs is working as expected.
- `cancel` function is available as `covalent.cancel`.

### Changed

- In file `covalent/_shared_files/config.py` instead of using a variable to store and then return the config data, now directly returning the configuration.
- Using `fire_and_forget` to dispatch a job instead of a dictionary of Dask's `Future` objects so that we won't have to manage the lifecycle of those futures.
- The `test_run_dispatcher` test was changed to reflect that the dispatcher no longer uses a dictionary of future objects as it was not being utilized anywhere.

### Removed

- `with dask_client` context was removed as the client created in `covalent_dispatcher/_core/__init__.py` is already being used even without the context. Furthermore, it creates issues when that context is exited which is unnecessary at the first place hence not needed to be resolved.

## [0.17.5] - 2022-01-19

### Changed

- Results directory uses a relative path by default and can be overridden by the environment variable `COVALENT_RESULTS_DIR`.

## [0.17.4] - 2022-01-19

### Changed

- Executor parameters use defaults specified in config TOML
- If relative paths are supplied for stdout and stderr, those files are created inside the results directory

## [0.17.3] - 2022-01-18

### Added

- Sync function
- Covalent CLI tool can restart in developer mode

### Fixed

- Updated the UI address referenced in the README

## [0.17.2] - 2022-01-12

### Added

- Quantum gravity tutorial

### Changed

- Moved VERSION file to top level

## [0.17.1] - 2022-01-19

### Added

- `error` attribute was added to the results object to show which node failed and the reason behind it.
- `stdout` and `stderr` attributes were added to a node's result to store any stdout and stderr printing done inside an electron/node.
- Test to verify whether `stdout` and `stderr` are being stored in the result object.

### Changed

- Redesign of how `redirect_stdout` and `redirect_stderr` contexts in executor now work to allow storing their respective outputs.
- Executors now also return `stdout` and `stderr` strings, along with the execution output, so that they can be stored in their result object.

## [0.17.0] - 2022-01-18

### Added

- Added an attribute `__code__` to electron and lattice which is a copy of their respective function's `__code__` attribute.
- Positional arguments, `args`, are now merged with keyword arguments, `kwargs`, as close as possible to where they are passed. This was done to make sure we support both with minimal changes and without losing the name of variables passed.
- Tests to ensure usage of positional arguments works as intended.

### Changed

- Slight rework to how any print statements in lattice are sent to null.
- Changed `test_dispatcher_functional` in `basic_dispatcher_test.py` to account for the support of `args` and removed a an unnecessary `print` statement.

### Removed

- Removed `args` from electron's `init` as it wasn't being used anywhere.

## [0.16.1] - 2022-01-18

### Changed

- Requirement changed from `dask[complete]` to `dask[distributed]`.

## [0.16.0] - 2022-01-14

### Added

- New UI static demo build
- New UI toolbar functions - orientation, toggle params, minimap
- Sortable and searchable lattice name row

### Changed

- Numerous UI style tweaks, mostly around dispatches table states

### Fixed

- Node sidebar info now updates correctly

## [0.15.11] - 2022-01-18

### Removed

- Unused numpy requirement. Note that numpy is still being installed indirectly as other packages in the requirements rely on it.

## [0.15.10] - 2022-01-16

## Added

- How-to guide for Covalent dispatcher CLI.

## [0.15.9] - 2022-01-18

### Changed

- Switched from using human readable ids to using UUIDs

### Removed

- `human-id` package was removed along with its mention in `requirements.txt` and `meta.yaml`

## [0.15.8] - 2022-01-17

### Removed

- Code breaking text from CLI api documentation.
- Unwanted covalent_dispatcher rst file.

### Changed

- Installation of entire covalent_dispatcher instead of covalent_dispatcher/_service in setup.py.

## [0.15.7] - 2022-01-13

### Fixed

- Functions with multi-line or really long decorators are properly serialized in dispatch_source.py.
- Multi-line Covalent output is properly commented out in dispatch_source.py.

## [0.15.6] - 2022-01-11

### Fixed

- Sub-lattice functions are successfully serialized in the utils.py get_serialized_function_str.

### Added

- Function to scan utilized source files and return a set of imported modules (utils.get_imports_from_source)

## [0.15.5] - 2022-01-12

### Changed

- UI runs on port 47007 and the dispatcher runs on port 48008. This is so that when the servers are later merged, users continue using port 47007 in the browser.
- Small modifications to the documentation
- Small fix to the README

### Removed

- Removed a directory `generated` which was improperly added
- Dispatcher web interface
- sqlalchemy requirement

## [0.15.4] - 2022-01-11

### Changed

- In file `covalent/executor/base.py`, `pickle` was changed to `cloudpickle` because of its universal pickling ability.

### Added

- In docstring of `BaseExecutor`, a note was added specifying that `covalent` with its dependencies is assumed to be installed in the conda environments.
- Above note was also added to the conda env selector how-to.

## [0.15.3] - 2022-01-11

### Changed

- Replaced the generic `RuntimeError` telling users to check if there is an object manipulation taking place inside the lattice to a simple warning. This makes the original error more visible.

## [0.15.2] - 2022-01-11

### Added

- If condition added for handling the case where `__getattr__` of an electron is accessed to detect magic functions.

### Changed

- `ActiveLatticeManager` now subclasses from `threading.local` to make it thread-safe.
- `ValueError` in the lattice manager's `claim` function now also shows the name of the lattice that is currently claimed.
- Changed docstring of `ActiveLatticeManager` to note that now it is thread-safe.
- Sublattice dispatching now no longer deletes the result object file and is dispatched normally instead of in a serverless manner.
- `simulate_nitrogen_and_copper_slab_interaction.ipynb` notebook tutorial now does normal dispatching as well instead of serverless dispatching. Also, now 7 datapoints will be shown instead of 10 earlier.

## [0.15.1] - 2022-01-11

### Fixed

- Passing AWS credentials to reusable workflows as a secret

## [0.15.0] - 2022-01-10

### Added

- Action to push development image to ECR

### Changed

- Made the publish action reusable and callable

## [0.14.1] - 2022-01-02

### Changed

- Updated the README
- Updated classifiers in the setup.py file
- Massaged some RTD pages

## [0.14.0] - 2022-01-07

### Added

- Action to push static UI to S3

## [0.13.2] - 2022-01-07

### Changed

- Completed new UI design work

## [0.13.1] - 2022-01-02

### Added

- Added eventlet requirement

### Changed

- The CLI tool can now manage the UI flask server as well
- [Breaking] The CLI option `-t` has been changed to `-d`, which starts the servers in developer mode and exposes unit tests to the server.

## [0.13.0] - 2022-01-01

### Added

- Config manager in `covalent/_shared_files/config.py`
- Default location for the main config file can be overridden using the environment variable `COVALENT_CONFIG_DIR`
- Ability to set and get configuration using `get_config` and `set_config`

### Changed

- The flask servers now reference the config file
- Defaults reference the config file

### Fixed

- `ValueError` caught when running `covalent stop`
- One of the functional tests was using a malformed path

### Deprecated

- The `electron.to_json` function
- The `generate_random_filename_in_cache` function

### Removed

- The `get_api_token` function

## [0.12.13] - 2022-01-04

## Removed

- Tutorial section headings

## Fixed

- Plot background white color

## [0.12.12] - 2022-01-06

### Fixed

- Having a print statement inside electron and lattice code no longer causes the workflow to fail.

## [0.12.11] - 2022-01-04

### Added

- Completed UI feature set for first release

### Changed

- UI server result serialization improvements
- UI result update webhook no longer fails on request exceptions, logs warning intead

## [0.12.10] - 2021-12-17

### Added

- Astrophysics tutorial

## [0.12.9] - 2022-01-04

### Added

- Added `get_all_node_results` method in `result_class.py` to return result of all node executions.

- Added `test_parallelilization` test to verify whether the execution is now being achieved in parallel.

### Changed

- Removed `LocalCluster` cluster creation usage to a simple `Client` one from Dask.

- Removed unnecessary `to_run` function as we no longer needed to run execution through an asyncio loop.

- Removed `async` from function definition of previously asynchronous functions, `_run_task`, `_run_planned_workflow`, `_plan_workflow`, and `_run_workflow`.

- Removed `uvloop` from requirements.

- Renamed `test_get_results` to `test_get_result`.

- Reran the how to notebooks where execution time was mentioned.

- Changed how `dispatch_info` context manager was working to account for multiple nodes accessing it at the same time.

## [0.12.8] - 2022-01-02

### Changed

- Changed the software license to GNU Affero 3.0

### Removed

- `covalent-ui` directory

## [0.12.7] - 2021-12-29

### Fixed

- Gunicorn logging now uses the `capture-output` flag instead of redirecting stdout and stderr

## [0.12.6] - 2021-12-23

### Changed

- Cleaned up the requirements and moved developer requirements to a separate file inside `tests`

## [0.12.5] - 2021-12-16

### Added

- Conda build CI job

## [0.12.4] - 2021-12-23

### Changed

- Gunicorn server now checks for port availability before starting

### Fixed

- The `covalent start` function now prints the correct port if the server is already running.

## [0.12.3] - 2021-12-14

### Added

- Covalent tutorial comparing quantum support vector machines with support vector machine algorithms implemented in qiskit and scikit-learn.

## [0.12.2] - 2021-12-16

### Fixed

- Now using `--daemon` in gunicorn to start the server, which was the original intention.

## [0.12.1] - 2021-12-16

### Fixed

- Removed finance references from docs
- Fixed some other small errors

### Removed

- Removed one of the failing how-to tests from the functional test suite

## [0.12.0] - 2021-12-16

### Added

- Web UI prototype

## [0.11.1] - 2021-12-14

### Added

- CLI command `covalent status` shows port information

### Fixed

- gunicorn management improved

## [0.11.0] - 2021-12-14

### Added

- Slack notifications for test status

## [0.10.4] - 2021-12-15

### Fixed

- Specifying a non-default results directory in a sub-lattice no longer causes a failure in lattice execution.

## [0.10.3] - 2021-12-14

### Added

- Functional tests for how-to's in documentation

### Changed

- Moved example script to a functional test in the pipeline
- Added a test flag to the CLI tool

## [0.10.2] - 2021-12-14

### Fixed

- Check that only `kwargs` without any default values in the workflow definition need to be passed in `lattice.draw(ax=ax, **kwargs)`.

### Added

- Function to check whether all the parameters without default values for a callable function has been passed added to shared utils.

## [0.10.1] - 2021-12-13

### Fixed

- Content and style fixes for getting started doc.

## [0.10.0] - 2021-12-12

### Changed

- Remove all imports from the `covalent` to the `covalent_dispatcher`, except for `_dispatch_serverless`
- Moved CLI into `covalent_dispatcher`
- Moved executors to `covalent` directory

## [0.9.1] - 2021-12-13

### Fixed

- Updated CONTRIBUTING to clarify docstring style.
- Fixed docstrings for `calculate_node` and `check_constraint_specific_sum`.

## [0.9.0] - 2021-12-10

### Added

- `prefix_separator` for separating non-executable node types from executable ones.

- `subscript_prefix`, `generator_prefix`, `sublattice_prefix`, `attr_prefix` for prefixes of subscripts, generators,
  sublattices, and attributes, when called on an electron and added to the transport graph.

- `exclude_from_postprocess` list of prefixes to denote those nodes which won't be used in post processing the workflow.

- `__int__()`, `__float__()`, `__complex__()` for converting a node to an integer, float, or complex to a value of 0 then handling those types in post processing.

- `__iter__()` generator added to Electron for supporting multiple return values from an electron execution.

- `__getattr__()` added to Electron for supporting attribute access on the node output.

- `__getitem__()` added to Electron for supporting subscripting on the node output.

- `electron_outputs` added as an attribute to lattice.

### Changed

- `electron_list_prefix`, `electron_dict_prefix`, `parameter_prefix` modified to reflect new way to assign prefixes to nodes.

- In `build_graph` instead of ignoring all exceptions, now the exception is shown alongwith the runtime error notifying that object manipulation should be avoided inside a lattice.

- `node_id` changed to `self.node_id` in Electron's `__call__()`.

- `parameter` type electrons now have the default metadata instead of empty dictionary.

- Instead of deserializing and checking whether a sublattice is there, now a `sublattice_prefix` is used to denote when a node is a sublattice.

- In `dispatcher_stack_test`, `test_dispatcher_flow` updated to indicate the new use of `parameter_prefix`.

### Fixed

- When an execution fails due to something happening in `run_workflow`, then result object's status is now failed and the object is saved alongwith throwing the appropriate exception.

## [0.8.5] - 2021-12-10

### Added

- Added tests for choosing specific executors inside electron initialization.
- Added test for choosing specific Conda environments inside electron initialization.

## [0.8.4] - 2021-12-10

### Changed

- Removed _shared_files directory and contents from covalent_dispatcher. Logging in covalent_dispatcher now uses the logger in covalent/_shared_files/logging.py.

## [0.8.3] - 2021-12-10

### Fixed

- Decorator symbols were added to the pseudo-code in the quantum chemistry tutorial.

## [0.8.2] - 2021-12-06

### Added

- Quantum chemistry tutorial.

## [0.8.1] - 2021-12-08

### Added

- Docstrings with typehints for covalent dispatcher functions added.

### Changed

- Replaced `node` to `node_id` in `electron.py`.

- Removed unnecessary `enumerate` in `covalent_dispatcher/_core/__init__.py`.

- Removed `get_node_device_mapping` function from `covalent_dispatcher/_core/__init__.py`
  and moved the definition to directly add the mapping to `workflow_schedule`.

- Replaced iterable length comparison for `executor_specific_exec_cmds` from `if len(executor_specific_exec_cmds) > 0`
  to `if executor_specific_exec_cmds`.

## [0.8.0] - 2021-12-03

### Added

- Executors can now accept the name of a Conda environment. If that environment exists, the operations of any electron using that executor are performed in that Conda environment.

## [0.7.6] - 2021-12-02

### Changed

- How to estimate lattice execution time has been renamed to How to query lattice execution time.
- Change result querying syntax in how-to guides from `lattice.get_result` to
  `covalent.get_result`.
- Choose random port for Dask dashboard address by setting `dashboard_address` to ':0' in
  `LocalCluster`.

## [0.7.5] - 2021-12-02

### Fixed

- "Default" executor plugins are included as part of the package upon install.

## [0.7.4] - 2021-12-02

### Fixed

- Upgraded dask to 2021.10.0 based on a vulnerability report

## [0.7.3] - 2021-12-02

### Added

- Transportable object tests
- Transport graph tests

### Changed

- Variable name node_num to node_id
- Variable name node_idx to node_id

### Fixed

- Transport graph `get_dependencies()` method return type was changed from Dict to List

## [0.7.2] - 2021-12-01

### Fixed

- Date handling in changelog validation

### Removed

- GitLab CI YAML

## [0.7.1] - 2021-12-02

### Added

- A new parameter to a node's result called `sublattice_result` is added.
  This will be of a `Result` type and will contain the result of that sublattice's
  execution. If a normal electron is executed, this will be `None`.

- In `_delete_result` function in `results_manager.py`, an empty results directory
  will now be deleted.

- Name of a sublattice node will also contain `(sublattice)`.

- Added `_dispatch_sync_serverless` which synchronously dispatches without a server
  and waits for a result to be returned. This is the method used to dispatch a sublattice.

- Test for sublatticing is added.

- How-to guide added for sublatticing explaining the new features.

### Changed

- Partially changed `draw` function in `lattice.py` to also draw the subgraph
  of the sublattice when drawing the main graph of the lattice. The change is
  incomplete as we intend to add this feature later.

- Instead of returning `plt`, `draw` now returns the `ax` object.

- `__call__` function in `lattice.py` now runs the lattice's function normally
  instead of dispatching it.

- `_run_task` function now checks whether current node is a sublattice and acts
  accordingly.

### Fixed

- Unnecessary lines to rename the node's name in `covalent_dispatcher/_core/__init__.py` are removed.

- `test_electron_takes_nested_iterables` test was being ignored due to a spelling mistake. Fixed and
  modified to follow the new pattern.

## [0.7.0] - 2021-12-01

### Added

- Electrons can now accept an executor object using the "backend" keyword argument. "backend" can still take a string naming the executor module.
- Electrons and lattices no longer have Slurm metadata associated with the executor, as that information should be contained in the executor object being used as an input argument.
- The "backend" keyword can still be a string specifying the executor module, but only if the executor doesn't need any metadata.
- Executor plugin classes are now directly available to covalent, eg: covalent.executor.LocalExecutor().

## [0.6.7] - 2021-12-01

### Added

- Docstrings without examples for all the functions in core covalent.
- Typehints in those functions as well.
- Used `typing.TYPE_CHECKING` to prevent cyclic imports when writing typehints.

### Changed

- `convert_to_lattice_function` renamed to `convert_to_lattice_function_call`.
- Context managers now raise a `ValueError` instead of a generic `Exception`.

## [0.6.6] - 2021-11-30

### Fixed

- Fixed the version used in the documentation
- Fixed the badge URLs to prevent caching

## [0.6.5] - 2021-11-30

### Fixed

- Broken how-to links

### Removed

- Redundant lines from .gitignore
- *.ipynb from .gitignore

## [0.6.4] - 2021-11-30

### Added

- How-to guides for workflow orchestration.
  - How to construct an electron
  - How to construct a lattice
  - How to add an electron to lattice
  - How to visualize the lattice
  - How to add constraints to lattices
- How-to guides for workflow and subtask execution.
  - How to execute individual electrons
  - How to execute a lattice
  - How to execute multiple lattices
- How-to guides for status querying.
  - How to query electron execution status
  - How to query lattice execution status
  - How to query lattice execution time
- How-to guides for results collection
  - How to query electron execution results
  - How to query lattice execution results
  - How to query multiple lattice execution results
- Str method for the results object.

### Fixed

- Saving the electron execution status when the subtask is running.

## [0.6.3] - 2021-11-29

### Removed

- JWT token requirement.
- Covalent dispatcher login requirement.
- Update covalent login reference in README.md.
- Changed the default dispatcher server port from 5000 to 47007.

## [0.6.2] - 2021-11-28

### Added

- Github action for tests and coverage
- Badges for tests and coverage
- If tests pass then develop is pushed to master
- Add release action which tags and creates a release for minor version upgrades
- Add badges action which runs linter, and upload badges for version, linter score, and platform
- Add publish action (and badge) which builds a Docker image and uploads it to the AWS ECR

## [0.6.1] - 2021-11-27

### Added

- Github action which checks version increment and changelog entry

## [0.6.0] - 2021-11-26

### Added

- New Covalent RTD theme
- sphinx extension sphinx-click for CLI RTD
- Sections in RTD
- init.py in both covalent-dispatcher logger module and cli module for it to be importable in sphinx

### Changed

- docutils version that was conflicting with sphinx

### Removed

- Old aq-theme

## [0.5.1] - 2021-11-25

### Added

- Integration tests combining both covalent and covalent-dispatcher modules to test that
  lattice workflow are properly planned and executed.
- Integration tests for the covalent-dispatcher init module.
- pytest-asyncio added to requirements.

## [0.5.0] - 2021-11-23

### Added

- Results manager file to get results from a file, delete a result, and redispatch a result object.
- Results can also be awaited to only return a result if it has either been completed or failed.
- Results class which is used to store the results with all the information needed to be used again along with saving the results to a file functionality.
- A result object will be a mercurial object which will be updated by the dispatcher and saved to a file throughout the dispatching and execution parts.
- Direct manipulation of the transport graph inside a result object takes place.
- Utility to convert a function definition string to a function and vice-versa.
- Status class to denote the status of a result object and of each node execution in the transport graph.
- Start and end times are now also stored for each node execution as well as for the whole dispatch.
- Logging of `stdout` and `stderr` can be done by passing in the `log_stdout`, `log_stderr` named metadata respectively while dispatching.
- In order to get the result of a certain dispatch, the `dispatch_id`, the `results_dir`, and the `wait` parameter can be passed in. If everything is default, then only the dispatch id is required, waiting will not be done, and the result directory will be in the current working directory with folder name as `results/` inside which every new dispatch will have a new folder named according to their respective dispatch ids, containing:
  - `result.pkl` - (Cloud)pickled result object.
  - `result_info.yaml` - yaml file with high level information about the result and its execution.
  - `dispatch_source.py` - python file generated, containing the original function definitions of lattice and electrons which can be used to dispatch again.

### Changed

- `logfile` named metadata is now `slurm_logfile`.
- Instead of using `jsonpickle`, `cloudpickle` is being used everywhere to maintain consistency.
- `to_json` function uses `json` instead of `jsonpickle` now in electron and lattice definitions.
- `post_processing` moved to the dispatcher, so the dispatcher will now store a finished execution result in the results folder as specified by the user with no requirement of post processing it from the client/user side.
- `run_task` function in dispatcher modified to check if a node has completed execution and return it if it has, else continue its execution. This also takes care of cases if the server has been closed mid execution, then it can be started again from the last saved state, and the user won't have to wait for the whole execution.
- Instead of passing in the transport graph and dispatch id everywhere, the result object is being passed around, except for the `asyncio` part where the dispatch id and results directory is being passed which afterwards lets the core dispatcher know where to get the result object from and operate on it.
- Getting result of parent node executions of the graph, is now being done using the result object's graph. Storing of each execution's result is also done there.
- Tests updated to reflect the changes made. They are also being run in a serverless manner.

### Removed

- `LatticeResult` class removed.
- `jsonpickle` requirement removed.
- `WorkflowExecutionResult`, `TaskExecutionResult`, and `ExecutionError` singleton classes removed.

### Fixed

- Commented out the `jwt_required()` part in `covalent-dispatcher/_service/app.py`, may be removed in later iterations.
- Dispatcher server will now return the error message in the response of getting result if it fails instead of sending every result ever as a response.

## [0.4.3] - 2021-11-23

### Added

- Added a note in Known Issues regarding port conflict warning.

## [0.4.2] - 2021-11-24

### Added

- Added badges to README.md

## [0.4.1] - 2021-11-23

### Changed

- Removed old coverage badge and fixed the badge URL

## [0.4.0] - 2021-11-23

### Added

- Codecov integrations and badge

### Fixed

- Detached pipelines no longer created

## [0.3.0] - 2021-11-23

### Added

- Wrote a Code of Conduct based on <https://www.contributor-covenant.org/>
- Added installation and environment setup details in CONTRIBUTING
- Added Known Issues section to README

## [0.2.0] - 2021-11-22

### Changed

- Removed non-open-source executors from Covalent. The local SLURM executor is now
- a separate repo. Executors are now plugins.

## [0.1.0] - 2021-11-19

### Added

- Pythonic CLI tool. Install the package and run `covalent --help` for a usage description.
- Login and logout functionality.
- Executor registration/deregistration skeleton code.
- Dispatcher service start, stop, status, and restart.

### Changed

- JWT token is stored to file instead of in an environment variable.
- The Dask client attempts to connect to an existing server.

### Removed

- Removed the Bash CLI tool.

### Fixed

- Version assignment in the covalent init file.

## [0.0.3] - 2021-11-17

### Fixed

- Fixed the Dockerfile so that it runs the dispatcher server from the covalent repo.

## [0.0.2] - 2021-11-15

### Changed

- Single line change in ci script so that it doesn't exit after validating the version.
- Using `rules` in `pytest` so that the behavior in test stage is consistent.

## [0.0.1] - 2021-11-15

### Added

- CHANGELOG.md to track changes (this file).
- Semantic versioning in VERSION.
- CI pipeline job to enforce versioning.<|MERGE_RESOLUTION|>--- conflicted
+++ resolved
@@ -7,13 +7,12 @@
 
 ## [UNRELEASED]
 
-<<<<<<< HEAD
 ### Docs
 
 - Update RTD for `AWS ECS` executor
 - Remove AWS Lambda and Batch RTDs to keep changes atomic
 - Adding dropdowns to IAM policy documents
-=======
+
 ## [0.179.0] - 2022-08-16
 
 ### Authors
@@ -23,7 +22,6 @@
 ### Changed
 
 - Changed terser package version on webapp yarn-lock file.
->>>>>>> 1feddd96
 
 ## [0.178.0] - 2022-08-15
 
