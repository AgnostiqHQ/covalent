--- conflicted
+++ resolved
@@ -7,11 +7,10 @@
 
 ## [UNRELEASED]
 
-<<<<<<< HEAD
 ### Changed
 
 - Argumennts and keyword arguments to the function are pickled with cloudpickle, allowing objects that are not pickleable with "normal" pickle to be sent to different processes with the multiprocessing module.
-=======
+
 ## [0.72.0] - 2022-04-12
 
 ### Changed
@@ -22,7 +21,6 @@
 
 - Fixed updation of result objects for sublattice and parent lattice.
 - Fixed the regular expression to show sublattice results in the UI.
->>>>>>> aa8e5980
 
 ## [0.71.0] - 2022-04-11
 
