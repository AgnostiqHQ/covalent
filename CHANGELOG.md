# Changelog

All notable changes to this project will be documented in this file.

The format is based on [Keep a Changelog](https://keepachangelog.com/en/1.0.0/),
and this project adheres to [Semantic Versioning](https://semver.org/spec/v2.0.0.html).

## [UNRELEASED]

### Operations

<<<<<<< HEAD

- Adding `nightly.yml` workflow for nightly CI
- Updated triggers to `tests` and `changelog` workflows

### Operations
=======
- Fix `release.yml` workflow

### Operations

>>>>>>> 2dbc283a
- Adding a step in `release.yml/docker` job to trigger the AWS executor base image build in the remote repo `covalent-aws-plugins`
- Pass all the necessary inputs for the triggered workflow as part of the HTTP POST request body

### Changed

- Skipping stalling `dask_executor` functional test

### Changed

- Database is initialized in `covalent_ui/app.py` instead of in the CLI's `start` method in order to support management via `start-stop-daemon`.
- Convert `COVALENT_SVC_PORT` to `int` when parsing env var

### Added

- Modified `_DEFAULT_CONSTRAINT_VALUES` to a dataclass called `DefaultMetadataValues`, it is still used as a dictionary everywhere (named `DEFAULT_METADATA_VALUES` instead) but in an object-like manner.
- Modified `_DEFAULT_CONFIG` to also be a dataclass called `DefaultConfig`, which is initialized whenever needed and used like a dictionary (named `DEFAULT_CONFIG`).
- `ConfigManager` is now thread safe since it is initialized whenever needed instead of one object being accessed by multiple processes/threads leading to corruption of the config file.
- Using `contextlib.supress` to ignore `psutil.NoSuchProcess` errors instead of `try/except` with `pass`.

### Added
- Filter workflow dispatches by status on the GUI.
- Delete all workflow dispatches present in the database from the GUI and add filter level deletion of workflow dispatches as well. 
- Theme changes as part of latest wireframe.
- Factory functions to generate configurations and default metadata at the time when required. This is because certain values like default executors are only determined when the covalent server starts.
- Respecting the configuration options like default executor, no. of workers, developer mode, etc. when restarting the server.
- Unit tests for `remote_executor.py`
- Added alembic migrations script for DB schema v12
- Environment variables added to `defaults.py` in order to support system services
- Covalent OpenRC init script added

### Removed

- Deprecated `_DEFAULT_CONSTRAINTS_DEPRECATED` removed.
- Confusing `click` argument `no-cluster` instead of flag `--no-cluster` removed; this was also partially responsible for unexpected behaviour with using `no-cluster` option when starting covalent.

### Tests

- Updated tests to reflect above changes.
- Updated more tests to DB schema v12
- Improved DB mocking in dispatcher tests

### Fixed

- Removed inheritance of `call_before` metadata related to file transfers from parent electron to collected nodes.
- Executor instances at runtime no longer inadvertently modify
  transport graph nodes when modifying their attributes.

### Docs

- Updated AWS Lambda plugin rtd with mention to its limitations.
- Updated RTD concepts and tutorials to reflect new UI.

### Operations

- Added MacOS 12 to test matrix

## [0.197.0] - 2022-09-08

### Authors

- Will Cunningham <wjcunningham7@users.noreply.github.com>
- Co-authored-by: Scott Wyman Neagle <scott@agnostiq.ai>
- Alejandro Esquivel <ae@alejandro.ltd>
- Co-authored-by: Will Cunningham <wjcunningham7@gmail.com>
- Aravind-psiog <100823292+Aravind-psiog@users.noreply.github.com>
- Faiyaz Hasan <faiyaz@agnostiq.ai>
- Co-authored-by: Venkat Bala <venkat@agnostiq.ai>
- Prasanna Venkatesh <54540812+Prasy12@users.noreply.github.com>
- Co-authored-by: Amalan Jenicious F <amalan.jenicious@psiog.com>
- Okechukwu  Emmanuel Ochia <okechukwu@agnostiq.ai>
- Co-authored-by: pre-commit-ci[bot] <66853113+pre-commit-ci[bot]@users.noreply.github.com>
- Casey Jao <casey@agnostiq.ai>


### Fixed

- Fixed missing lattice and result object attributes after rehydrating from datastore.

### Changed

- Implemented v12 of the DB schema

### Tests

- Enhanced DB tests to check faithfulness of persist and rehydrate operations

### Docs

### Docs
- Update user interface docs for filter and delete features.
- Added credential management page

## [0.196.0] - 2022-09-07

### Authors

- Will Cunningham <wjcunningham7@users.noreply.github.com>
- Co-authored-by: Scott Wyman Neagle <scott@agnostiq.ai>
- Alejandro Esquivel <ae@alejandro.ltd>
- Co-authored-by: Will Cunningham <wjcunningham7@gmail.com>
- Aravind-psiog <100823292+Aravind-psiog@users.noreply.github.com>
- Faiyaz Hasan <faiyaz@agnostiq.ai>
- Co-authored-by: Venkat Bala <venkat@agnostiq.ai>
- Prasanna Venkatesh <54540812+Prasy12@users.noreply.github.com>
- Co-authored-by: Amalan Jenicious F <amalan.jenicious@psiog.com>
- Okechukwu  Emmanuel Ochia <okechukwu@agnostiq.ai>
- Co-authored-by: pre-commit-ci[bot] <66853113+pre-commit-ci[bot]@users.noreply.github.com>
- Casey Jao <casey@agnostiq.ai>


### Changed

- Sublattices are now run completely internally, without any HTTP calls.
- Lattice-level metadata is persisted atomically for sublattices.

## [0.195.0] - 2022-09-06

### Authors

- Will Cunningham <wjcunningham7@users.noreply.github.com>
- Co-authored-by: Scott Wyman Neagle <scott@agnostiq.ai>
- Alejandro Esquivel <ae@alejandro.ltd>
- Co-authored-by: Will Cunningham <wjcunningham7@gmail.com>
- Aravind-psiog <100823292+Aravind-psiog@users.noreply.github.com>
- Faiyaz Hasan <faiyaz@agnostiq.ai>
- Co-authored-by: Venkat Bala <venkat@agnostiq.ai>
- Prasanna Venkatesh <54540812+Prasy12@users.noreply.github.com>
- Co-authored-by: Amalan Jenicious F <amalan.jenicious@psiog.com>
- Okechukwu  Emmanuel Ochia <okechukwu@agnostiq.ai>
- Co-authored-by: pre-commit-ci[bot] <66853113+pre-commit-ci[bot]@users.noreply.github.com>
- Casey Jao <casey@agnostiq.ai>


### Changed

- `import covalent` no longer pulls in the server components

### Operations

- Fixed `tests.yml` where `RECOMMENDED_PLATFORM` was not properly set

## [0.194.0] - 2022-09-06

### Authors

- Will Cunningham <wjcunningham7@users.noreply.github.com>
- Co-authored-by: Scott Wyman Neagle <scott@agnostiq.ai>
- Alejandro Esquivel <ae@alejandro.ltd>
- Co-authored-by: Will Cunningham <wjcunningham7@gmail.com>
- Aravind-psiog <100823292+Aravind-psiog@users.noreply.github.com>
- Faiyaz Hasan <faiyaz@agnostiq.ai>
- Co-authored-by: Venkat Bala <venkat@agnostiq.ai>
- Prasanna Venkatesh <54540812+Prasy12@users.noreply.github.com>
- Co-authored-by: Amalan Jenicious F <amalan.jenicious@psiog.com>
- Okechukwu  Emmanuel Ochia <okechukwu@agnostiq.ai>
- Co-authored-by: pre-commit-ci[bot] <66853113+pre-commit-ci[bot]@users.noreply.github.com>
- Casey Jao <casey@agnostiq.ai>


### Operations

- Added a workflow which checks for missing or extra requirements
- Added pycln to pre-commit hooks #867

### Removed

- PyYAML
- tailer

## [0.193.0] - 2022-09-06

### Authors

- Will Cunningham <wjcunningham7@users.noreply.github.com>
- Co-authored-by: Scott Wyman Neagle <scott@agnostiq.ai>
- Alejandro Esquivel <ae@alejandro.ltd>
- Co-authored-by: Will Cunningham <wjcunningham7@gmail.com>
- Aravind-psiog <100823292+Aravind-psiog@users.noreply.github.com>
- Faiyaz Hasan <faiyaz@agnostiq.ai>
- Co-authored-by: Venkat Bala <venkat@agnostiq.ai>
- Prasanna Venkatesh <54540812+Prasy12@users.noreply.github.com>
- Co-authored-by: Amalan Jenicious F <amalan.jenicious@psiog.com>
- Okechukwu  Emmanuel Ochia <okechukwu@agnostiq.ai>
- Co-authored-by: pre-commit-ci[bot] <66853113+pre-commit-ci[bot]@users.noreply.github.com>
- Casey Jao <casey@agnostiq.ai>


### Changed

- Refactored executor base classes

### Operations

- pre-commit autoupdate

## [0.192.0] - 2022-09-02

### Authors

- Will Cunningham <wjcunningham7@users.noreply.github.com>
- Co-authored-by: Scott Wyman Neagle <scott@agnostiq.ai>
- Alejandro Esquivel <ae@alejandro.ltd>
- Co-authored-by: Will Cunningham <wjcunningham7@gmail.com>
- Aravind-psiog <100823292+Aravind-psiog@users.noreply.github.com>
- Faiyaz Hasan <faiyaz@agnostiq.ai>
- Co-authored-by: Venkat Bala <venkat@agnostiq.ai>
- Prasanna Venkatesh <54540812+Prasy12@users.noreply.github.com>
- Co-authored-by: Amalan Jenicious F <amalan.jenicious@psiog.com>
- Okechukwu  Emmanuel Ochia <okechukwu@agnostiq.ai>
- Co-authored-by: pre-commit-ci[bot] <66853113+pre-commit-ci[bot]@users.noreply.github.com>


### Changed

- Modified how `no_cluster` is passed to `app.py` from the CLI

## [0.191.0] - 2022-09-01

### Authors

- Will Cunningham <wjcunningham7@users.noreply.github.com>
- Co-authored-by: Scott Wyman Neagle <scott@agnostiq.ai>
- Alejandro Esquivel <ae@alejandro.ltd>
- Co-authored-by: Will Cunningham <wjcunningham7@gmail.com>
- Aravind-psiog <100823292+Aravind-psiog@users.noreply.github.com>
- Faiyaz Hasan <faiyaz@agnostiq.ai>
- Co-authored-by: Venkat Bala <venkat@agnostiq.ai>
- Prasanna Venkatesh <54540812+Prasy12@users.noreply.github.com>
- Co-authored-by: Amalan Jenicious F <amalan.jenicious@psiog.com>
- Okechukwu  Emmanuel Ochia <okechukwu@agnostiq.ai>
- Co-authored-by: pre-commit-ci[bot] <66853113+pre-commit-ci[bot]@users.noreply.github.com>


### Added

- Implementation of RemoteExecutor

## [0.190.0] - 2022-09-01

### Authors

- Will Cunningham <wjcunningham7@users.noreply.github.com>
- Co-authored-by: Scott Wyman Neagle <scott@agnostiq.ai>
- Alejandro Esquivel <ae@alejandro.ltd>
- Co-authored-by: Will Cunningham <wjcunningham7@gmail.com>
- Aravind-psiog <100823292+Aravind-psiog@users.noreply.github.com>
- Faiyaz Hasan <faiyaz@agnostiq.ai>
- Co-authored-by: Venkat Bala <venkat@agnostiq.ai>
- Prasanna Venkatesh <54540812+Prasy12@users.noreply.github.com>
- Co-authored-by: Amalan Jenicious F <amalan.jenicious@psiog.com>
- Okechukwu  Emmanuel Ochia <okechukwu@agnostiq.ai>


### Changed

- Renamed `BaseAsyncExecutor` and its references to `AsyncBaseExecutor`.

## [0.189.0] - 2022-08-31

### Authors

- Will Cunningham <wjcunningham7@users.noreply.github.com>
- Co-authored-by: Scott Wyman Neagle <scott@agnostiq.ai>
- Alejandro Esquivel <ae@alejandro.ltd>
- Co-authored-by: Will Cunningham <wjcunningham7@gmail.com>
- Aravind-psiog <100823292+Aravind-psiog@users.noreply.github.com>
- Faiyaz Hasan <faiyaz@agnostiq.ai>
- Co-authored-by: Venkat Bala <venkat@agnostiq.ai>
- Prasanna Venkatesh <54540812+Prasy12@users.noreply.github.com>
- Co-authored-by: Amalan Jenicious F <amalan.jenicious@psiog.com>


### Added

- Added capability to take screenshot of the graph with covalent logo on the GUI.

### Operations

- Changed the environment switches in tests.yml to be `true`/empty instead of 1/0

- Adding `benchmark.yml` workflow

### Tests

- Adding scripts in `tests/stress_tests/benchmarks`

## [0.188.0] - 2022-08-31

### Authors

- Will Cunningham <wjcunningham7@users.noreply.github.com>
- Co-authored-by: Scott Wyman Neagle <scott@agnostiq.ai>
- Alejandro Esquivel <ae@alejandro.ltd>
- Co-authored-by: Will Cunningham <wjcunningham7@gmail.com>
- Aravind-psiog <100823292+Aravind-psiog@users.noreply.github.com>


### Added

- Created a prototype of a production Dockerfile
- The old Dockerfile has been moved to Dockerfile.dev

### Docs

- Added read the docs for user interface
- Added db schema migration error guide in RTD
- Removed `get_data_store` from quantum chemistry tutorial #1046

### Operations

- Front-end test coverage measured and reported in CI
- Added reusable version action

## [0.187.0] - 2022-08-28

### Authors

- Prasanna Venkatesh <54540812+Prasy12@users.noreply.github.com>
- Co-authored-by: Kamalesh-suresh <kamalesh.suresh@psiog.com>
- Co-authored-by: Amalan Jenicious F <amalan.jenicious@psiog.com>
- Co-authored-by: pre-commit-ci[bot] <66853113+pre-commit-ci[bot]@users.noreply.github.com>

### Tests

- Fixed `test_using_executor_names` and `test_internal_sublattice_dispatch` tests to also work with `--no-cluster` option.

### Added

- Added test cases for front-end react components.

## [0.186.0] - 2022-08-25

### Authors

- Sankalp Sanand <sankalp@agnostiq.ai>
- Co-authored-by: Alejandro Esquivel <ae@alejandro.ltd>
- Venkat Bala <venkat@agnostiq.ai>
- Okechukwu  Emmanuel Ochia <okechukwu@agnostiq.ai>
- Co-authored-by: pre-commit-ci[bot] <66853113+pre-commit-ci[bot]@users.noreply.github.com>
- Co-authored-by: Will Cunningham <wjcunningham7@gmail.com>
- Co-authored-by: Scott Wyman Neagle <scott@agnostiq.ai>
- Venkat Bala <15014089+venkatBala@users.noreply.github.com>
- Aravind-psiog <100823292+Aravind-psiog@users.noreply.github.com>
- Co-authored-by: Kamalesh-suresh <kamalesh.suresh@psiog.com>
- Co-authored-by: Prasy12 <prasanna.venkatesh@psiog.com>

### Operations

- Fix conditional logic around dumping of `covalent` logs to stdout in test workflows
- Build test matrix by parsing configs from json
- Dump covalent logs if any of the tests step fail
- changed-files action uses the proper sha in version.yml

### Docs

- Added RTD and header for the AWS EC2 executor plugin.
- Refactored tutorials for better organization

### Added

- Added executor label, node id and node type to graph node UI

### Changed

- Runtime has been modified to be more precise on the lattice and electron sidebar

## [0.185.0] - 2022-08-23

### Authors

- Sankalp Sanand <sankalp@agnostiq.ai>
- Co-authored-by: Alejandro Esquivel <ae@alejandro.ltd>
- Venkat Bala <venkat@agnostiq.ai>

### Added

- Adding `load_tests` subdirectory to tests to facilitate execution of Covalent benchmarks during nightly runs
- Added `locust` requirements to tests `requirements.txt`

## [0.184.2] - 2022-08-23

### Authors

- Sankalp Sanand <sankalp@agnostiq.ai>
- Co-authored-by: Alejandro Esquivel <ae@alejandro.ltd>


### Fixed

- Switched the `render_as_batch` flag in the alembic env context so that `ALTER` commands are supported in SQLite migrations.

### Docs

- Updated custom executor RTD to show a simpler example

### Operations

- pre-commit autoupdate

## [0.184.1] - 2022-08-23

### Authors

- Alejandro Esquivel <ae@alejandro.ltd>
- Venkat Bala <venkat@agnostiq.ai>
- Co-authored-by: Scott Wyman Neagle <scott@agnostiq.ai>
- Casey Jao <casey@agnostiq.ai>
- Sankalp Sanand <sankalp@agnostiq.ai>


### Fixed

- Function's `__doc__` and `__name__` storage in dict/json for transportable object fixed.

### Tests

- Added unit test for the above fix.

## [0.184.0] - 2022-08-22

### Authors

- Alejandro Esquivel <ae@alejandro.ltd>
- Venkat Bala <venkat@agnostiq.ai>
- Co-authored-by: Scott Wyman Neagle <scott@agnostiq.ai>
- Casey Jao <casey@agnostiq.ai>


### Changed

- Electron metadata is serialized earlier during workflow construction
  to reduce unexpected executor pip requirements.
  
### Operations

- Updating conditional logic for the different steps in `release` workflow
- Dependabot update

### Docs

- Removed "How to synchronize lattices" section from RTD

## [0.183.0] - 2022-08-18

### Authors

- Scott Wyman Neagle <scott@agnostiq.ai>
- Venkat Bala <venkat@agnostiq.ai>


### Added

- Adding tests to update patch coverage for the `covalent logs` cli

### Changed

- Modify the `covalent logs` CLI handler to read logs line by line

### Operations

- Update release workflow
- Adding a `wait` input for the Conda action

## [0.182.2] - 2022-08-18

### Authors

- Scott Wyman Neagle <scott@agnostiq.ai>
- Will Cunningham <wjcunningham7@users.noreply.github.com>
- Alejandro Esquivel <ae@alejandro.ltd>
- Co-authored-by: Will Cunningham <wjcunningham7@gmail.com>
- Co-authored-by: Faiyaz Hasan <faiyaz@agnostiq.ai>


### Fixed

- CLI `service.py` tests to run without the server needing to be started.

### Docs

- Added `covalent db` cli command to API section of RTD

### Docs

- Fixed RTD downloads badge image to point to `covalent` rather than `cova`

### Operations

- Use conda skeleton action for build and upload

### Docs

- Updating WCI yaml with new file transfer protocols

## [0.182.1] - 2022-08-17

### Authors

- Will Cunningham <wjcunningham7@users.noreply.github.com>
- Venkat Bala <venkat@agnostiq.ai>
- Co-authored-by: santoshkumarradha <santosh@agnostiq.ai>
- Co-authored-by: pre-commit-ci[bot] <66853113+pre-commit-ci[bot]@users.noreply.github.com>
- Co-authored-by: Santosh kumar <29346072+santoshkumarradha@users.noreply.github.com>
- Co-authored-by: Scott Wyman Neagle <scott@agnostiq.ai>
- Prasanna Venkatesh <54540812+Prasy12@users.noreply.github.com>
- Co-authored-by: Will Cunningham <wjcunningham7@gmail.com>


### Fixed

- lattice.draw() fix on the GUI.

## [0.182.0] - 2022-08-17

### Authors

- Will Cunningham <wjcunningham7@users.noreply.github.com>
- Venkat Bala <venkat@agnostiq.ai>
- Co-authored-by: santoshkumarradha <santosh@agnostiq.ai>
- Co-authored-by: pre-commit-ci[bot] <66853113+pre-commit-ci[bot]@users.noreply.github.com>
- Co-authored-by: Santosh kumar <29346072+santoshkumarradha@users.noreply.github.com>
- Co-authored-by: Scott Wyman Neagle <scott@agnostiq.ai>


### Added

- Update RTD for `AWS Batch` executor
- Removed `AWS Lambda` executor RTD from this branch in order to keep changes atomic

### Changed

- Synced with latest develop

### Docs

- Adding RTD for `AWS Braket` executor
- Adding dropdown menu for the IAM policy
- Delete RTD for other cloud executor to keep changes atomic
- Renamed `executers` folder to `executors`

### Docs

- Updated short release notes

## [0.181.0] - 2022-08-17

### Authors

- Alejandro Esquivel <ae@alejandro.ltd>
- Will Cunningham <wjcunningham7@users.noreply.github.com>
- Scott Wyman Neagle <scott@agnostiq.ai>
- Venkat Bala <venkat@agnostiq.ai>
- Co-authored-by: santoshkumarradha <santosh@agnostiq.ai>
- Co-authored-by: pre-commit-ci[bot] <66853113+pre-commit-ci[bot]@users.noreply.github.com>
- Co-authored-by: Santosh kumar <29346072+santoshkumarradha@users.noreply.github.com>
- Co-authored-by: Will Cunningham <wjcunningham7@gmail.com>
- Prasanna Venkatesh <54540812+Prasy12@users.noreply.github.com>
- Co-authored-by: Kamalesh-suresh <kamalesh.suresh@psiog.com>
- Co-authored-by: Manjunath PV <manjunath.poilath@psiog.com>
- Co-authored-by: ArunPsiog <arun.mukesh@psiog.com>


### Changed

- Lazy loading mechanism on the GUI.

### Fixed

- Displaying electron executor and inputs information on the GUI.
- Animated spinner for running statuses on the GUI.

## Docs

- Add `AWSLambdaExecutor` RTD
- Update `api.rst` to include `cluster` CLI command option
- Added version migration guide section in RTD
- Update RTD for `AWS ECS` executor
- Remove AWS Lambda and Batch RTDs to keep changes atomic
- Adding dropdowns to IAM policy documents
- Updated compatibility matrix
- Updated pip, bash and callable deps how-to guides

### Operations

- NPM install on CentOS done explicitly
- `-y` flag for `conda install`

## [0.180.0] - 2022-08-16

### Authors

- Casey Jao <casey@agnostiq.ai>
- Co-authored-by: Alejandro Esquivel <ae@alejandro.ltd>
- Okechukwu  Emmanuel Ochia <okechukwu@agnostiq.ai>
- Scott Wyman Neagle <scott@agnostiq.ai>
- Co-authored-by: pre-commit-ci[bot] <66853113+pre-commit-ci[bot]@users.noreply.github.com>
- Co-authored-by: Will Cunningham <wjcunningham7@gmail.com>
- Sankalp Sanand <sankalp@agnostiq.ai>


### Removed

- Removed `ct.wait.LONG` etc. constants from covalent's init

### Changed

- `wait` in `_get_result_from_dispatcher` will now use `_results_manager.wait.EXTREME` if `True` has been passed to it.

### Operations

- Prettierified release.yml
- Cleaned up pre-commit-config.yml

### Docs

- Updated Bash Lepton tutorial to conform with the latest Lepton interface changes
- Disabling how-to guide for executing an electron with a specified Conda environment.
- Fixed "How To" for Python leptons

## [0.179.0] - 2022-08-16

### Authors



### Changed

- Changed terser package version on webapp yarn-lock file.

## [0.178.0] - 2022-08-15

### Authors

- Will Cunningham <wjcunningham7@users.noreply.github.com>
- Co-authored-by: Alejandro Esquivel <ae@alejandro.ltd>
- Casey Jao <casey@agnostiq.ai>


### Changed

- Dispatch workflows as asyncio tasks on the FastAPI event loop instead of in separate threads

### Fixed

- Deconflict wait enum with `ct.wait` function; `wait` -> `WAIT`

### Operations

- Conda package is built and tested on a nightly schedule
- Conda deployment step is added to `release.yml`
- Install yarn and npm on Ubuntu whenever the webapp needs to be built

## [0.177.0] - 2022-08-11

### Authors

- Scott Wyman Neagle <scott@agnostiq.ai>
- Co-authored-by: Faiyaz Hasan <faiyaz@agnostiq.ai>
- Casey Jao <casey@agnostiq.ai>
- Venkat Bala <venkat@agnostiq.ai>
- Co-authored-by: pre-commit-ci[bot] <66853113+pre-commit-ci[bot]@users.noreply.github.com>

### Removed

- `while True` in `app.get_result`

### Changed

- Flask route logic to return 503 when the result is not ready

### Tests

- results_manager tests

### Operations

- Fix conditional checks for `pre-release` and `stable` Covalent docker image builds

## [0.176.0] - 2022-08-11

### Authors

- Scott Wyman Neagle <scott@agnostiq.ai>
- Co-authored-by: Faiyaz Hasan <faiyaz@agnostiq.ai>
- Casey Jao <casey@agnostiq.ai>


### Operations

- Update precommit yaml.

### Removed

- `Lattice.check_consumables()`, `_TransportGraph.get_topologically_sorted_graph()`

### Operations

- Trigger webapp build if `build==true`

## [0.175.0] - 2022-08-11

### Authors

- Scott Wyman Neagle <scott@agnostiq.ai>
- Co-authored-by: Faiyaz Hasan <faiyaz@agnostiq.ai>
- Casey Jao <casey@agnostiq.ai>


### Operations

- Trigger Slack alert for failed tests on `workflow_run`

## [0.174.0] - 2022-08-11

### Authors

- Casey Jao <casey@agnostiq.ai>
- Alejandro Esquivel <ae@alejandro.ltd>


### Changed

- Changed return value for TransferFromRemote and TransferToRemote (download/upload) operations to be consistent and always return filepath tuples

### Docs

- Updated docs with File Transfer return value changes and `files` kwarg injections

### Fixed

- Fixed postprocessing workflows that return an electron with an incoming wait_for edge

## [0.173.0] - 2022-08-10

### Authors

- Sankalp Sanand <sankalp@agnostiq.ai>


### Added

- `--hard` and `--yes` flags added to `covalent purge` for hard purging (also deletes the databse) and autoapproving respectively.

### Changed

- `covalent purge` now shows the user a prompt informing them what dirs and files will be deleted.
- Improved shown messages in some commands.

### Tests

- Updated tests to reflect above changes.

## [0.172.0] - 2022-08-10

### Authors

- Will Cunningham <wjcunningham7@users.noreply.github.com>
- Prasanna Venkatesh <54540812+Prasy12@users.noreply.github.com>
- Co-authored-by: pre-commit-ci[bot] <66853113+pre-commit-ci[bot]@users.noreply.github.com>
- Co-authored-by: Aravind-psiog <100823292+Aravind-psiog@users.noreply.github.com>
- Co-authored-by: ArunPsiog <arun.mukesh@psiog.com>
- Co-authored-by: manjunath.poilath <manjunath.poilath@psiog.com>
- Co-authored-by: Kamalesh-suresh <kamalesh.suresh@psiog.com>
- Co-authored-by: Amalan Jenicious F <amalan.jenicious@psiog.com>
- Co-authored-by: M Shrikanth <shrikanth.mohan@psiog.com>
- Co-authored-by: Casey Jao <casey@agnostiq.ai>
- Co-authored-by: Aravind-psiog <aravind.prabaharan@psiog.com>
- Co-authored-by: Will Cunningham <wjcunningham7@gmail.com>
- Co-authored-by: Alejandro Esquivel <ae@alejandro.ltd>


### Changed

- Covalent dispatcher flask web apis ported to FastAPI in `covalent_dispatcher/_service/app.py`
- Unit tests written for Covalent dispatcher flask web apis ported to FastAPI in `covalent_dispatcher_tests/_service/app.test.py`
- Web apis of `covalent_ui` refactored to adhere to v11 DB schema
- Electron graph mini map has been moved next to controls on the GUI.
- Lattice status and count of completed & total electrons has been moved to the top of the graph on the GUI.
- Some of the Flask APIs earlier consumed by the GUI have been deprecated & removed from the code base.
- APIs exposed by the web app back end have been re-factored to adhere to the new DB schema v10

### Added

- Added count of dispatches by status on the dispatch list section of the GUI.
- APIs that the GUI consumes have been re-written using FastAPI. This includes re-factoring of older APIs and adding of new APIs.
- Added COVALENT_SERVER_IFACE_ANY flag for uvicorn to start with 0.0.0.0

### Docs

- ReadTheDocs landing page has been improved

## [0.171.0] - 2022-08-10

### Authors

- Casey Jao <casey@agnostiq.ai>
- Co-authored-by: Scott Wyman Neagle <scott@agnostiq.ai>

### Added

- Added `covalent migrate_legacy_result_object` command to save pickled Result objects to the DataStore

## [0.170.1] - 2022-08-09

### Authors

- Venkat Bala <venkat@agnostiq.ai>

### Fixed

- Remove `attr` import added inadvertently

### Tests

- Fix `start` cli test, update `set_config` call count

## [0.170.0] - 2022-08-08

### Authors

- Venkat Bala <venkat@agnostiq.ai>
- Co-authored-by: pre-commit-ci[bot] <66853113+pre-commit-ci[bot]@users.noreply.github.com>


### Changed

- Temporarily allow executor plugin variable name to be either in uppercase or lowercase

## [0.169.0] - 2022-08-08

### Authors

- Venkat Bala <venkat@agnostiq.ai>
- Co-authored-by: pre-commit-ci[bot] <66853113+pre-commit-ci[bot]@users.noreply.github.com>


### Added

- Adding a `covalent config` convenience CLI to quickly view retrive the covalent configuration

## [0.168.0] - 2022-08-08

### Authors

- Venkat Bala <venkat@agnostiq.ai>
- Co-authored-by: pre-commit-ci[bot] <66853113+pre-commit-ci[bot]@users.noreply.github.com>


### Added

- Adding `setup/teardown` methods as placeholders for any executor specific setup and teardown tasks

## [0.167.0] - 2022-08-08

### Authors

- Poojith U Rao <106616820+poojithurao@users.noreply.github.com>
- Co-authored-by: Venkat Bala <venkat@agnostiq.ai>
- Co-authored-by: Faiyaz Hasan <faiyaz@agnostiq.ai>
- Co-authored-by: pre-commit-ci[bot] <66853113+pre-commit-ci[bot]@users.noreply.github.com>
- Co-authored-by: Alejandro Esquivel <ae@alejandro.ltd>


### Added

- S3 File transfer strategy

### Fixed

- Adding maximum number of retries and timeout parameter to the get result http call.

## [0.166.0] - 2022-08-07

### Authors

- Venkat Bala <venkat@agnostiq.ai>


### Tests

- Update dask cli test to match Covalent Dask cluster configuration


### Changed

- Remove newline from log stream formatter for better log statment output
- Jsonify covalent cluster cli outputs

## [0.165.0] - 2022-08-06

### Authors

- Casey Jao <casey@agnostiq.ai>


### Changed

- Make `BaseExecutor` and `BaseAsyncExecutor` class siblings, not parent and child.

### Operations

- Only validate webapp if the webapp was built

### Tests

- Fixed randomly failing lattice json serialization test

## [0.164.0] - 2022-08-05

### Authors

- Sankalp Sanand <sankalp@agnostiq.ai>
- Faiyaz Hasan <faiyaz@agnostiq.ai>
- Co-authored-by: pre-commit-ci[bot] <66853113+pre-commit-ci[bot]@users.noreply.github.com>
- Co-authored-by: Venkat Bala <venkat@agnostiq.ai>
- Co-authored-by: Will Cunningham <wjcunningham7@gmail.com>


### Changed

- Use `update_config` to modify dask configuration from the cluster process
- Simplify `set_config` logic for dask configuration options on `covalent start`
- Removed default values from click options for dask configuration related values

### Added

- Configured default dask configuration options in `defaults.py`

### Fixed 

- Overwriting config address issue.

### Tests

- Moved misplaced functional/integration tests from the unit tests folder to their respective folders.
- All of the unit tests now use test DB instead of hitting a live DB.
- Updated `tests.yml` so that functional tests are run whenever tests get changed or github actions are changed.
- Several broken tests were also fixed.

## [0.163.0] - 2022-08-04

### Authors

- Alejandro Esquivel <ae@alejandro.ltd>
- Co-authored-by: Casey Jao <casey@agnostiq.ai>
- Will Cunningham <wjcunningham7@users.noreply.github.com>
- Co-authored-by: Scott Wyman Neagle <scott@agnostiq.ai>


### Added

- Added `rsync` dependency in `Dockerfile`

### Removed

- `Makefile` which was previously improperly committed

### Operations

- Functional tests are run only on `develop`
- `tests.yml` can be run manually provided a commit SHA
- `tests.yml` uses a `build` filter to conditionally install and build Covalent if build files are modified
- `docker.yml` is now only for dev work, and is manually triggered given an SHA
- `release.yml` is enhanced to push stable and pre-release images to a public ECR repo

## [0.162.0] - 2022-08-04

### Authors

- Alejandro Esquivel <ae@alejandro.ltd>
- Co-authored-by: Casey Jao <casey@agnostiq.ai>


### Changed

- Updated Base executor to support non-unique `retval_key`s, particularly for use in File Transfer where we may have several CallDeps with the reserved `retval_key` of value `files`.

## [0.161.2] - 2022-08-04

### Authors

- Alejandro Esquivel <ae@alejandro.ltd>
- Co-authored-by: pre-commit-ci[bot] <66853113+pre-commit-ci[bot]@users.noreply.github.com>


### Fixed

- Updated `covalent db migrations` to overwrite `alembic.ini` `script_location` with absolute path to migrations folder
- Updated `covalent db alembic [args]` command to use project root as `cwd` for alembic subprocess  

## [0.161.1] - 2022-08-03

### Authors

- Alejandro Esquivel <ae@alejandro.ltd>
- Scott Wyman Neagle <scott@agnostiq.ai>
- Co-authored-by: Faiyaz Hasan <faiyaz@agnostiq.ai>
- Poojith U Rao <106616820+poojithurao@users.noreply.github.com>
- Co-authored-by: Casey Jao <casey@agnostiq.ai>


### Fixed

- When a list was passed to an electron, the generated electron list
  had metadata copied from the electron. This was resulting in
  call_before and call_after functions being called by the electron
  list as well. The metadata (apart from executor) is now set to
  default values for the electron list.

## [0.161.0] - 2022-08-03

### Authors

- Alejandro Esquivel <ae@alejandro.ltd>
- Scott Wyman Neagle <scott@agnostiq.ai>
- Co-authored-by: Faiyaz Hasan <faiyaz@agnostiq.ai>


### Changed

- Replaced `Session(DispatchDB()._get_data_store().engine)` with `workflow_db.session()`

### Removed

- `DevDataStore` class from `datastore.py`
- workflows manager

## [0.160.1] - 2022-08-02

### Authors

- Alejandro Esquivel <ae@alejandro.ltd>
- Scott Wyman Neagle <scott@agnostiq.ai>


### Fixed

- `script_location` key not found issue when installing with pip (second attempt)

### Docs

- Remove migration guide reference from README

### Operations

- Explicitly check `release == true` in tests.yml

## [0.160.0] - 2022-08-02

### Authors

- Casey Jao <casey@agnostiq.ai>
- Co-authored-by: Faiyaz Hasan <faiyaz@agnostiq.ai>


### Changed

- `Executor.run()` now accepts a `task_metadata` dictionary. Current
  keys consist of `dispatch_id` and `node_id`.

## [0.159.0] - 2022-08-02

### Authors

- Casey Jao <casey@agnostiq.ai>
- Co-authored-by: Faiyaz Hasan <faiyaz@agnostiq.ai>


### Changed

- Database schema has been updated to v11

### Operations

- `paths-filter` will only be run on PRs, i.e on workflow runs, the whole test suite will be run.
- Removed retry action from running on `pytest` steps since they instead use `pytest` retries.
- `codecov.yml` added to enable carry-forward flags
- UI front-end is only built for pull requests when the source changes
- Packaging is only validated on the `develop` branch

## [0.158.0] - 2022-07-29

### Authors

- Okechukwu  Emmanuel Ochia <okechukwu@agnostiq.ai>
- Co-authored-by: Scott Wyman Neagle <scott@agnostiq.ai>
- Will Cunningham <wjcunningham7@users.noreply.github.com>
- Alejandro Esquivel <ae@alejandro.ltd>
- Co-authored-by: pre-commit-ci[bot] <66853113+pre-commit-ci[bot]@users.noreply.github.com>
- Casey Jao <casey@agnostiq.ai>
- Co-authored-by: Faiyaz Hasan <faiyaz@agnostiq.ai>


### Changed

- Construct the result object in the dispatcher `entry_point.py` module in order to avoid the Missing Latticed Id error so frequently.
- Update the sleep statement length to 0.1 seconds in the results.manager.

## [0.157.1] - 2022-07-29

### Authors

- Okechukwu  Emmanuel Ochia <okechukwu@agnostiq.ai>
- Co-authored-by: Scott Wyman Neagle <scott@agnostiq.ai>
- Will Cunningham <wjcunningham7@users.noreply.github.com>
- Alejandro Esquivel <ae@alejandro.ltd>
- Co-authored-by: pre-commit-ci[bot] <66853113+pre-commit-ci[bot]@users.noreply.github.com>
- Casey Jao <casey@agnostiq.ai>

### Fixed

- Pass non-kwargs to electrons in the correct order during dispatch.

## [0.157.0] - 2022-07-28

### Authors

- Okechukwu  Emmanuel Ochia <okechukwu@agnostiq.ai>
- Co-authored-by: Scott Wyman Neagle <scott@agnostiq.ai>
- Will Cunningham <wjcunningham7@users.noreply.github.com>
- Alejandro Esquivel <ae@alejandro.ltd>
- Co-authored-by: pre-commit-ci[bot] <66853113+pre-commit-ci[bot]@users.noreply.github.com>
- Casey Jao <casey@agnostiq.ai>


### Changed

- Expose a public `wait()` function compatible with both calling and dispatching lattices

### Docs

- Updated the RTD on `wait_for()` to use the static `wait()` function

### Operations

- pre-commit autoupdate

### Docs

- Changed the custom executor how-to to be shorter and more concise.
- Re-structured the docs

## [0.156.0] - 2022-07-27

### Authors

- Okechukwu  Emmanuel Ochia <okechukwu@agnostiq.ai>
- Co-authored-by: Scott Wyman Neagle <scott@agnostiq.ai>
- Will Cunningham <wjcunningham7@users.noreply.github.com>
- Alejandro Esquivel <ae@alejandro.ltd>
- Co-authored-by: pre-commit-ci[bot] <66853113+pre-commit-ci[bot]@users.noreply.github.com>


### Added

- Bash decorator is introduced
- Lepton commands can be specified as a list of strings rather than strings alone.

## [0.155.1] - 2022-07-26

### Authors

- Okechukwu  Emmanuel Ochia <okechukwu@agnostiq.ai>
- Co-authored-by: Scott Wyman Neagle <scott@agnostiq.ai>
- Will Cunningham <wjcunningham7@users.noreply.github.com>
- Alejandro Esquivel <ae@alejandro.ltd>
- Co-authored-by: pre-commit-ci[bot] <66853113+pre-commit-ci[bot]@users.noreply.github.com>


### Fixed

- `script_location` key not found issue when running alembic programatically

### Operations

- Fixed syntax errors in `stale.yml` and in `hotfix.yml`
- `docker.yml` triggered after version bump in `develop` instead of before
- Enhanced `tests.yml` to upload coverage reports by domain

## [0.155.0] - 2022-07-26

### Authors

- Alejandro Esquivel <ae@alejandro.ltd>


### Added

- Exposing `alembic {args}` cli commands through: `covalent db alembic {args}`

## [0.154.0] - 2022-07-25

### Authors

- Casey Jao <casey@agnostiq.ai>
- Co-authored-by: Venkat Bala <venkat@agnostiq.ai>
- Alejandro Esquivel <ae@alejandro.ltd>


### Added

- Added methods to programatically fetch information from Alembic without needing subprocess

## [0.153.1] - 2022-07-25

### Authors

- Casey Jao <casey@agnostiq.ai>
- Co-authored-by: Venkat Bala <venkat@agnostiq.ai>


### Fixed

- Stdout and stderr are now captured when using the dask executor.


### Tests

- Fixed Dask cluster CLI tests

## [0.153.0] - 2022-07-25

### Authors

- Faiyaz Hasan <faiyaz@agnostiq.ai>


### Added

- Helper function to load and save files corresponding to the DB filenames.

### Changed

- Files with .txt, .log extensions are stored as strings.
- Get result web request timeout to 2 seconds.

## [0.152.0] - 2022-07-25

### Authors

- Faiyaz Hasan <faiyaz@agnostiq.ai>
- Co-authored-by: Scott Wyman Neagle <scott@agnostiq.ai>


### Changed

- Pass default DataStore object to node value retrieval method in the Results object.

## [0.151.1] - 2022-07-22

### Authors

- Faiyaz Hasan <faiyaz@agnostiq.ai>
- Co-authored-by: Scott Wyman Neagle <scott@agnostiq.ai>


### Fixed

- Adding maximum number of retries and timeout parameter to the get result http call.
- Disabling result_webhook for now.

## [0.151.0] - 2022-07-22

### Authors

- Scott Wyman Neagle <scott@agnostiq.ai>
- Co-authored-by: Will Cunningham <wjcunningham7@gmail.com>
- Sankalp Sanand <sankalp@agnostiq.ai>


### Added

- `BaseAsyncExecutor` has been added which can be inherited by new async-aware executors.

### Changed

- Since tasks were basically submitting the functions to a Dask cluster by default, they have been converted into asyncio `Tasks` instead which support a far larger number of concurrent tasks than previously used `ThreadPool`.

- `tasks_pool` will still be used to schedule tasks which use non-async executors.

- Executor's `executor` will now receive a callable instead of a serialized function. This allows deserializing the function where it is going to be executed while providing a simplified `execute` at the same time.

- `uvloop` is being used instead of the default event loop of `asyncio` for better performance.

- Tests have also been updated to reflect above changes.

### Operations

- Made Santosh the sole owner of `/docs`

## [0.150.0] - 2022-07-22

### Authors

- Faiyaz Hasan <faiyaz@agnostiq.ai>


### Added

- Initialize database tables when the covalent server is started.

## [0.149.0] - 2022-07-21

### Authors

- Scott Wyman Neagle <scott@agnostiq.ai>
- Co-authored-by: Venkat Bala <venkat@agnostiq.ai>


### Removed

- `result.save()`
- `result._write_dispatch_to_python_file()`

## [0.148.0] - 2022-07-21

### Authors

- Alejandro Esquivel <ae@alejandro.ltd>


### Changed

- Changed DataStore default db path to correspond to dispatch db config path

### Operations

- Added workflow to stale and close pull requests


### Docs

- Fixed `get_metadata` calls in examples to remove `results_dir` argument
- Removed YouTube video temporarily

## [0.147.0] - 2022-07-21

### Authors

- Casey Jao <casey@agnostiq.ai>


### Changed

- Simplified interface for custom executors. All the boilerplate has
  been moved to `BaseExecutor`.

## [0.146.0] - 2022-07-20

### Authors

- Casey Jao <casey@agnostiq.ai>
- Co-authored-by: Venkat Bala <venkat@agnostiq.ai>
- Faiyaz Hasan <faiyaz@agnostiq.ai>



### Added

- Ensure that transportable objects are rendered correctly when printing the result object.

### Tests

- Check that user data is not unpickled by the Covalent server process

## [0.145.0] - 2022-07-20

### Authors

- Scott Wyman Neagle <scott@agnostiq.ai>
- Co-authored-by: Venkat Bala <venkat@agnostiq.ai>
- Co-authored-by: Faiyaz Hasan <faiyaz@agnostiq.ai>


### Removed

- `entry_point.get_result()`

### Changed

- get_result to query an HTTP endpoint instead of a DB session

## [0.144.0] - 2022-07-20

### Authors

- Will Cunningham <wjcunningham7@users.noreply.github.com>
- Co-authored-by: Scott Wyman Neagle <scott@agnostiq.ai>
- Alejandro Esquivel <ae@alejandro.ltd>


### Added

- Set up alembic migrations & added migration guide (`alembic/README.md`)

## [0.143.0] - 2022-07-19

### Authors

- Will Cunningham <wjcunningham7@users.noreply.github.com>
- Co-authored-by: Scott Wyman Neagle <scott@agnostiq.ai>


### Changed

- Installation will fail if `cova` is installed while trying to install `covalent`.

## [0.142.0] - 2022-07-19

### Authors

- Poojith U Rao <106616820+poojithurao@users.noreply.github.com>
- Co-authored-by: Will Cunningham <wjcunningham7@gmail.com>
- Anna Hughes <annagwen42@gmail.com>
- Co-authored-by: Poojith <poojith@agnostiq.ai>
- Co-authored-by: Scott Wyman Neagle <scott@agnostiq.ai>
- Casey Jao <casey@agnostiq.ai>
- Co-authored-by: Venkat Bala <venkat@agnostiq.ai>
- Co-authored-by: pre-commit-ci[bot] <66853113+pre-commit-ci[bot]@users.noreply.github.com>
- Faiyaz Hasan <faiyaz@agnostiq.ai>


### Added

- `electron_num`, `completed_electron_num` fields to the Lattice table.

## [0.141.0] - 2022-07-19

### Authors

- Poojith U Rao <106616820+poojithurao@users.noreply.github.com>
- Co-authored-by: Will Cunningham <wjcunningham7@gmail.com>
- Anna Hughes <annagwen42@gmail.com>
- Co-authored-by: Poojith <poojith@agnostiq.ai>
- Co-authored-by: Scott Wyman Neagle <scott@agnostiq.ai>
- Casey Jao <casey@agnostiq.ai>
- Co-authored-by: Venkat Bala <venkat@agnostiq.ai>
- Co-authored-by: pre-commit-ci[bot] <66853113+pre-commit-ci[bot]@users.noreply.github.com>


### Changed

- Deprecate topological sort in favor of inspect in-degree of nodes until they are zero before dispatching task
- Use deepcopy to generate a copy of the metadata dictionary before saving result object to the database

### Docs

- Adding incomplete pennylane kernel tutorial
- Adding quantum ensemble tutorial

## [0.140.0] - 2022-07-19

### Authors

- Faiyaz Hasan <faiyaz@agnostiq.ai>
- Co-authored-by: Venkat Bala <venkat@agnostiq.ai>


### Added

- Fields `deps_filename`, `call_before_filename` and `call_after_filename` to the `Electron` table.
- Re-write the deps / call before and after file contents when inserting / updating electron record in the database.

### Changed

- Modify the test and implementation logic of inserting the electron record with these new fields.
- Field `key` to `key_filename` in `Electron` table.

## [0.139.1] - 2022-07-19

### Authors

- Divyanshu Singh <55018955+divshacker@users.noreply.github.com>
- Co-authored-by: Scott Wyman Neagle <wymnea@protonmail.com>
- Co-authored-by: Scott Wyman Neagle <scott@agnostiq.ai>
- Co-authored-by: Will Cunningham <wjcunningham7@users.noreply.github.com>


### Fixed

- Fixes Reverse IP problem. All References to `0.0.0.0` are changed to `localhost` . More details can be found [here](https://github.com/AgnostiqHQ/covalent/issues/202)

## [0.139.0] - 2022-07-19

### Authors

- Venkat Bala <venkat@agnostiq.ai>
- Co-authored-by: Scott Wyman Neagle <scott@agnostiq.ai>
- Faiyaz Hasan <faiyaz@agnostiq.ai>
- Co-authored-by: Will Cunningham <wjcunningham7@gmail.com>


### Added

- Columns `is_active` in the lattice, eLectron and Electron dependency tables.

### Docs

- Adding a RTD tutorial/steps on creating a custom executor

## [0.138.0] - 2022-07-19

### Authors

- Anna Hughes <annagwen42@gmail.com>
- Co-authored-by: Will Cunningham <wjcunningham7@gmail.com>
- Will Cunningham <wjcunningham7@users.noreply.github.com>
- Co-authored-by: Venkat Bala <venkat@agnostiq.ai>


### Added

- Docker build workflow

### Changed

- Dockerfile uses multi-stage build

### Docs

- New tutorial demonstrating how to solve the MaxCut Problem with QAOA and Covalent

## [0.137.0] - 2022-07-19

### Authors

- Prasanna Venkatesh <54540812+Prasy12@users.noreply.github.com>
- Co-authored-by: Alejandro Esquivel <ae@alejandro.ltd>


### Added

- Ability to hide/show labels on the graph
- Graph layout with elk configurations

### Changed

- Changed API socket calls interval for graph optimization.

### Tests

- Disabled several dask functional tests

## [0.136.0] - 2022-07-18

### Authors

- Scott Wyman Neagle <scott@agnostiq.ai>
- Co-authored-by: Faiyaz Hasan <faiyaz@agnostiq.ai>


### Changed

- Result.save() has been deprecated in favor of Result.persist() and querying the database directly.

## [0.135.0] - 2022-07-18

### Authors

- Casey Jao <casey@agnostiq.ai>
- Co-authored-by: Scott Wyman Neagle <scott@agnostiq.ai>
- Co-authored-by: Alejandro Esquivel <ae@alejandro.ltd>


### Operations

- Psiog is only codeowner of js files
- Fix in changelog action to handle null author when a bot is committing

### Added

- Support injecting return values of calldeps into electrons during workflow execution

## [0.134.0] - 2022-07-15

### Authors

- Casey Jao <casey@agnostiq.ai>
- Co-authored-by: Scott Wyman Neagle <scott@agnostiq.ai>


### Changed

- Covalent server can now process workflows without having their deps installed

## [0.133.0] - 2022-07-15

### Authors

- Will Cunningham <wjcunningham7@users.noreply.github.com>


### Removed

- Removed the deprecated function `draw_inline` as well as the `matplotlib` dependency.

### Operations

- Fixing the retry block for tests

## [0.132.0] - 2022-07-14

### Authors

- Will Cunningham <wjcunningham7@users.noreply.github.com>


### Added

- Bash lepton support reintroduced with some UX modifications to the Lepton class. Leptons which use scripting languages can be specified as either (1) a command run in the shell/console or (2) a call to a function in a library/script. Leptons which use compiled languages must specify a library and a function name.
- The keyword argument `display_name` can be used to override the name appearing in the UI. Particularly useful when the lepton is a command.
- All arguments except for language are now keyword arguments.
- Keyword arguments passed to a Bash lepton are understood to define environment variables within the shell.
- Non-keyword arguments fill in `$1`, `$2`, etc.
- Named outputs enumerate variables within the shell which will be returned to the user. These can be either `Lepton.OUTPUT` or `Lepton.INPUT_OUTPUT` types.

### Added

- New fields to the decomposed result object Database: 

## [0.131.0] - 2022-07-13

### Authors

- Sankalp Sanand <sankalp@agnostiq.ai>
- Co-authored-by: Venkat Bala <venkat@agnostiq.ai>


### Fixed

- `covalent --version` now looks for `covalent` metadata instead of `cova`

### Tests

- Updated the cli test to include whether the correct version number is shown when `covalent --version` is run

### Added

- Method to write electron id corresponding to sublattices in `execution.py` when running `_run_task`.

## [0.130.0] - 2022-07-12

### Authors

- Venkat Bala <venkat@agnostiq.ai>
- Co-authored-by: Scott Wyman Neagle <scott@agnostiq.ai>

### Changed

- Ignoring tests for `cancel_dispatch` and `construct_bash`
- Create a dummy requirements.txt file for pip deps tests
- Fix version of `Werkzeug` package to avoid running into ValueError (unexpected kwarg `as_tuple`)
- Update `customization` how to test by specifying the section header `sdk`

## [0.129.0] - 2022-07-12

### Authors

- Sankalp Sanand <sankalp@agnostiq.ai>
- Co-authored-by: Alejandro Esquivel <ae@alejandro.ltd>

### Added

- Support for `wait_for` type edges when two electrons are connected by their execution side effects instead of output-input relation.

### Changed

- `active_lattice.electron_outputs` now contains the node ids as well for the electron which is being post processed.

## [0.128.1] - 2022-07-12

### Authors

- Faiyaz Hasan <faiyaz@agnostiq.ai>


### Fixed

- `Result.persist` test in `result_test.py`.
- Electron dependency `arg_index` is changed back to Nullable.

## [0.128.0] - 2022-07-12

### Authors

- Okechukwu  Emmanuel Ochia <okechukwu@agnostiq.ai>
- Co-authored-by: Casey Jao <casey@agnostiq.ai>
- Co-authored-by: Alejandro Esquivel <ae@alejandro.ltd>
- Co-authored-by: pre-commit-ci[bot] <66853113+pre-commit-ci[bot]@users.noreply.github.com>

### Added

- File transfer support for leptons

## [0.127.0] - 2022-07-11

### Authors

- Scott Wyman Neagle <scott@agnostiq.ai>
- Co-authored-by: Faiyaz Hasan <faiyaz@agnostiq.ai>
- Co-authored-by: Venkat Bala <venkat@agnostiq.ai>


### Added

- When saving to DB, also persist to the new DB if running in develop mode

### Tests

- Flask app route tests

## [0.126.0] - 2022-07-11

### Authors

- Will Cunningham <wjcunningham7@users.noreply.github.com>
- Alejandro Esquivel <ae@alejandro.ltd>
- Co-authored-by: pre-commit-ci[bot] <66853113+pre-commit-ci[bot]@users.noreply.github.com>
- Co-authored-by: Sankalp Sanand <sankalp@agnostiq.ai>


### Added

- Added Folder class
- Added internal call before/after deps to execute File Transfer operations pre/post electron execution.

### Operations

- Enhanced hotfix action to create branches from existing commits

## [0.125.0] - 2022-07-09

### Authors

- Okechukwu  Emmanuel Ochia <okechukwu@agnostiq.ai>
- Co-authored-by: pre-commit-ci[bot] <66853113+pre-commit-ci[bot]@users.noreply.github.com>
- Co-authored-by: Alejandro Esquivel <ae@alejandro.ltd>
- Venkat Bala <venkat@agnostiq.ai>
- Co-authored-by: Okechukwu Ochia <emmirald@gmail.com>
- Co-authored-by: Scott Wyman Neagle <scott@agnostiq.ai>


### Added

- Dask Cluster CLI functional/unit tests

### Docs

- Updated RTD concepts, how-to-guides, and api docs with electron dependencies.

### Operations

- Separate out running tests and uploading coverage report to circumvent bug in
  retry action

## [0.124.0] - 2022-07-07

### Authors

- Will Cunningham <wjcunningham7@users.noreply.github.com>
- Co-authored-by: Scott Wyman Neagle <scott@agnostiq.ai>
- Faiyaz Hasan <faiyaz@agnostiq.ai>


### Added

- `Result.persist` method in `covalent/_results_manager/result.py`.

### Operations

- Package pre-releases go to `covalent` instead of `cova` on PyPI.

## [0.123.0] - 2022-07-07

### Authors

- Scott Wyman Neagle <scott@agnostiq.ai>
- Co-authored-by: Faiyaz Hasan <faiyaz@agnostiq.ai>
- Will Cunningham <wjcunningham7@users.noreply.github.com>
- Alejandro Esquivel <ae@alejandro.ltd>
- Co-authored-by: pre-commit-ci[bot] <66853113+pre-commit-ci[bot]@users.noreply.github.com>


### Added

- Added Folder class
- Added internal call before/after deps to execute File Transfer operations pre/post electron execution.

### Operations

- `codeql.yml` and `condabuild.yml` run nightly instead of on every PR.
- Style fixes in changelog

## [0.122.1] - 2022-07-06

### Authors

Will Cunningham <wjcunningham7@users.noreply.github.com>
Co-authored-by: Scott Wyman Neagle <scott@agnostiq.ai>


### Operations

- Added license scanner action
- Pre-commit autoupdate

### Tests

- Tests for running workflows with more than one iteration

### Fixed

- Attribute error caused by attempts to retrieve the name from the node function when the node function is set to None

## [0.122.0] - 2022-07-04

### Authors

Faiyaz Hasan <faiyaz@agnostiq.ai>
Co-authored-by: pre-commit-ci[bot] <66853113+pre-commit-ci[bot]@users.noreply.github.com>


### Added

- `covalent/_results_manager/write_result_to_db.py` module and methods to insert / update data in the DB.
- `tests/covalent_tests/results_manager_tests/write_result_to_db_test.py` containing the unit tests for corresponding functions.

### Changed

- Electron `type` column to a string type rather than an `ElectronType` in DB models.
- Primary keys from `BigInteger` to `Integer` in DB models.

## [0.121.0] - 2022-07-04

### Authors

Will Cunningham <wjcunningham7@users.noreply.github.com>
Co-authored-by: Alejandro Esquivel <ae@alejandro.ltd>
Co-authored-by: pre-commit-ci[bot] <66853113+pre-commit-ci[bot]@users.noreply.github.com>


### Removed

- Unused requirements `gunicorn` and `eventlet` in `requirements.txt` as well as `dask` in `tests/requirements.txt`, since it is already included in the core requirements.

### Docs

- Updated the compatibility matrix in the docs.

## [0.120.0] - 2022-07-04

### Authors

Okechukwu  Emmanuel Ochia <okechukwu@agnostiq.ai>
Co-authored-by: Venkat Bala <venkat@agnostiq.ai>
Co-authored-by: pre-commit-ci[bot] <66853113+pre-commit-ci[bot]@users.noreply.github.com>
Co-authored-by: Scott Wyman Neagle <scott@agnostiq.ai>


### Added

- Adding `cluster` CLI options to facilitate interacting with the backend Dask cluster
- Adding options to `covalent start` to enable specifying number of workers, memory limit and threads per worker at cluster startup

### Changed

- Update `DaskAdminWorker` docstring with better explanation

## [0.119.1] - 2022-07-04

### Authors

Scott Wyman Neagle <scott@agnostiq.ai>
Casey Jao <casey@agnostiq.ai>


### Fixed

- `covalent status` checks if the server process is still alive.

### Operations

- Updates to changelog logic to handle multiple authors

## [0.119.0] - 2022-07-03
### Authors
@cjao 


### Added

- Introduce support for pip dependencies

## [0.118.0] - 2022-07-02
### Authors
@AlejandroEsquivel 


### Added

- Introduced File, FileTransfer, and FileTransferStrategy classes to support various File Transfer use cases prior/post electron execution

## [0.117.0] - 2022-07-02
### Authors
@Emmanuel289 


### Added

- Included retry action in 'tests.yaml' workflow.

## [0.116.0] - 2022-06-29
### Authors
@Prasy12 

### Changed

- Changed API socket calls interval for graph optimization.

### Added

- Ability to change to different layouts from the GUI.

## [0.115.0] - 2022-06-28
### Authors
@cjao 


### Added

- Introduce support for `call_before`, `call_after`, and bash dependencies

### Operations

- Unit tests performed on Python 3.10 on Ubuntu and MacOS images as well as 3.9 on MacOS
- Updated codeowners so that AQ Engineers doesn't own this CHANGELOG
- pre-commit autoupdate

## [0.114.0] - 2022-06-23
### Authors
@dependabot[bot] 


### Changed

- Changed eventsource version on webapp yarn-lock file.

### Operations

- Added Github push changelog workflow to append commiters username
- Reusable JavaScript action to parse changelog and update version

## [0.113.0] - 2022-06-21

### Added

- Introduce new db models and object store backends

### Operations

- Syntax fix in hotfix.yml

### Docs

- Added new tutorial: Linear and convolutional autoencoders

## [0.112.0] - 2022-06-20

### Changed

- Changed async version on webapp package-lock file.

## [0.111.0] - 2022-06-20

### Changed

- Changed eventsource version on webapp package-lock file.

### Docs

- Added new tutorial: Covalentified version of the Pennylane Variational Classifier tutorial.

## [0.110.3] - 2022-06-17

### Fixed

- Fix error when parsing electron positional arguments in workflows

### Docs

- Remove hardcoding version info in README.md

## [0.110.2] - 2022-06-10

### Docs

- Fix MNIST tutorial
- Fix Quantum Gravity tutorial
- Update RTD with migration guide compatible with latest release
- Convert all references to `covalent start` from Jupyter notebooks to markdown statements
- Update release notes summary in README.md
- Fixed display issues with figure (in dark mode) and bullet points in tutorials

### Operations

- Added a retry block to the webapp build step in `tests.yml`

## [0.110.1] - 2022-06-10

### Fixed

- Configure dask to not use daemonic processes when creating a cluster

### Operations

- Sync the VERSION file within `covalent` directory to match the root level VERSION
- Manually patch `covalent/VERSION`

## [0.110.0] - 2022-06-10

### Changed

- Web GUI list size and status label colors changed.
- Web GUI graph running icon changed to non-static icon.

### Docs

- Removed references to the Dask executor in RTD as they are no longer needed.

## [0.109.1] - 2022-06-10

### Fixed

- `covalent --version` now works for PyPI releases

## [0.109.0] - 2022-06-10

### Docs

- Update CLI help statements

### Added

- Add CLI functionality to start covalent with/without Dask
- Add CLI support to parse `covalent_ui.log` file

### Operations

- Updating codeowners to establish engineering & psiog ownership

### Docs

- Added new tutorial: Training quantum embedding kernels for classification.

## [0.108.0] - 2022-06-08

### Added

- WCI yaml file

### Docs

- Add pandoc installation updates to contributing guide

## [0.107.0] - 2022-06-07

### Changed

- Skipping stdout/stderr redirection tests until implemented in Dask parent process

### Added

- Simplifed starting the dask cluster using `multiprocessing`
- Added `bokeh==2.4.3` to requirements.txt to enable view Dask dashboard

### Fixed

- Changelog-reminder action now works for PRs from forks.

## [0.106.2] - 2022-06-06

### Fixed

- Specifying the version for package `furo` to `2022.4.7` to prevent breaking doc builds

### Docs

- Added new tutorial: Using Covalent with PennyLane for hybrid computation.

## [0.106.1] - 2022-06-01

### Fixed

- Changelog-reminder action now works for PRs from forks

### Docs

- Removed references to microservices in RTD
- Updated README.md.
- Changed `ct.electron` to `ct.lattice(executor=dask_executor)` in MNIST classifier tutorial

## [0.106.0] - 2022-05-26

### Changed

- Visual theme for Webapp GUI changed in accordance to new theme
- Fonts, colors, icons have been updated

## [0.105.0] - 2022-05-25

### Added

- Add a pre-commit hook for `detect-secrets`.
- Updated the actions in accordance with the migration done in the previous version.

## [0.104.0] - 2022-05-23

### Changed

- Services have been moved to a different codebase. This repo is now hosting the Covalent SDK, local dispatcher backend, Covalent web GUI, and documentation. Version is bumped to `0.104.0` in order to avoid conflicts.
- Update tests to match the current dispatcher api
- Skip testing dask executor until dask executor plugin is made public
- Using 2 thread pools to manage multiple workflows better and the other one for executing electrons in parallel.

### Fixed

- Add psutil and PyYAML to requirements.txt
- Passing the same Electron to multiple inputs of an Electron now works. UI fix pending.
- Dask from `requirements.txt`.

### Removed

- Asyncio usage for electron level concurrency.
- References to dask

### Added

- Functional test added for dask executor with the cluster running locally.
- Scalability tests for different workflows and workflow sizes under `tests/stress_tests/scripts`
- Add sample performance testing workflows under `tests/stress_tests`
- Add pipelines to continuously run the tutorial notebooks
- Create notebook with tasks from RTD

## [0.32.3] - 2022-03-16

### Fixed

- Fix missing UI graph edges between parameters and electrons in certain cases.
- Fix UI crashes in cases where legacy localStorage state was being loaded.

## [0.32.2] - 2022-03-16

### Added

- Images for graphs generated in tutorials and how-tos.
- Note for quantum gravity tutorial to tell users that `tensorflow` doesn't work on M1 Macs.
- `Known Issues` added to `README.md`

### Fixed

- `draw` function usage in tutorials and how-tos now reflects the UI images generated instead of using graphviz.
- Images now render properly in RTD of how-tos.

### Changed

- Reran all the tutorials that could run, generating the outputs again.

## [0.32.1] - 2022-03-15

### Fixed

- CLI now starts server directly in the subprocess instead of as a daemon
- Logs are provided as pipes to Popen instead of using a shell redirect
- Restart behavior fixed
- Default port in `covalent_ui/app.py` uses the config manager

### Removed

- `_graceful_restart` function no longer needed without gunicorn

## [0.32.0] - 2022-03-11

### Added

- Dispatcher microservice API endpoint to dispatch and update workflow.
- Added get runnable task endpoint.

## [0.31.0] - 2022-03-11

### Added

- Runner component's main functionality to run a set of tasks, cancel a task, and get a task's status added to its api.

## [0.30.5] - 2022-03-11

### Updated

- Updated Workflow endpoints & API spec to support upload & download of result objects as pickle files

## [0.30.4] - 2022-03-11

### Fixed

- When executing a task on an alternate Conda environment, Covalent no longer has to be installed on that environment. Previously, a Covalent object (the execution function as a TransportableObject) was passed to the environment. Now it is deserialized to a "normal" Python function, which is passed to the alternate Conda environment.

## [0.30.3] - 2022-03-11

### Fixed

- Fixed the order of output storage in `post_process` which should have been the order in which the electron functions are called instead of being the order in which they are executed. This fixes the order in which the replacement of function calls with their output happens, which further fixes any discrepencies in the results obtained by the user.

- Fixed the `post_process` test to check the order as well.

## [0.30.2] - 2022-03-11

### Changed

- Updated eventlet to 0.31.0

## [0.30.1] - 2022-03-10

### Fixed

- Eliminate unhandled exception in Covalent UI backend when calling fetch_result.

## [0.30.0] - 2022-03-09

### Added

- Skeleton code for writing the different services corresponding to each component in the open source refactor.
- OpenAPI specifications for each of the services.

## [0.29.3] - 2022-03-09

### Fixed

- Covalent UI is built in the Dockerfile, the setup file, the pypi workflow, the tests workflow, and the conda build script.

## [0.29.2] - 2022-03-09

### Added

- Defaults defined in executor plugins are read and used to update the in-memory config, as well as the user config file. But only if the parameter in question wasn't already defined.

### Changed

- Input parameter names and docstrings in _shared_files.config.update_config were changed for clarity.

## [0.29.1] - 2022-03-07

### Changed

- Updated fail-fast strategy to run all tests.

## [0.29.0] - 2022-03-07

### Added

- DispatchDB for storing dispatched results

### Changed

- UI loads dispatches from DispatchDB instead of browser local storage

## [0.28.3] - 2022-03-03

### Fixed

Installed executor plugins don't have to be referred to by their full module name. Eg, use "custom_executor", instead of "covalent_custom_plugin.custom_executor".

## [0.28.2] - 2022-03-03

### Added

- A brief overview of the tutorial structure in the MNIST classification tutorial.

## [0.28.1] - 2022-03-02

### Added

- Conda installation is only supported for Linux in the `Getting Started` guide.
- MNIST classifier tutorial.

### Removed

- Removed handling of default values of function parameters in `get_named_params` in `covalent/_shared_files/utils.py`. So, it is actually being handled by not being handled since now `named_args` and `named_kwargs` will only contain parameters that were passed during the function call and not all of them.

## [0.28.0] - 2022-03-02

### Added

- Lepton support, including for Python modules and C libraries
- How-to guides showing how to use leptons for each of these

## [0.27.6] - 2022-03-01

### Added

- Added feature development basic steps in CONTRIBUTING.md.
- Added section on locally building RTD (read the docs) in the contributing guide.

## [0.27.5] - 2022-03-01

### Fixed

- Missing UI input data after backend change - needed to be derived from graph for electrons, lattice inputs fixed on server-side, combining name and positional args
- Broken UI graph due to variable->edge_name renaming
- Missing UI executor data after server-side renaming

## [0.27.4] - 2022-02-28

### Fixed

- Path used in `covalent/executor/__init__.py` for executor plugin modules needed updating to `covalent/executor/executor_plugins`

### Removed

- Disabled workflow cancellation test due to inconsistent outcomes. Test will be re-enabled after cancellation mechanisms are investigated further.

## [0.27.3] - 2022-02-25

### Added

- Added `USING_DOCKER.md` guide for running docker container.
- Added cli args to covalent UI flask server `covalent_ui/app.py` to modify port and log file path.

### Removed

- Removed gunicorn from cli and Dockerfile.

### Changed

- Updated cli `covalent_dispatcher/_cli/service.py` to run flask server directly, and removed dispatcher and UI flags.
- Using Flask blueprints to merge Dispatcher and UI servers.
- Updated Dockerfile to run flask server directly.
- Creating server PID file manually in `covalent_dispatcher/_cli/service.py`.
- Updated tests and docs to reflect merged servers.
- Changed all mentions of port 47007 (for old UI server) to 48008.

## [0.27.2] - 2022-02-24

### Changed

- Removed unnecessary blockquotes from the How-To guide for creating custom executors
- Changed "Covalent Cloud" to "Covalent" in the main code text

## [0.27.1] - 2022-02-24

### Removed

- Removed AQ-Engineers from CODEOWNERS in order to fix PR review notifications

## [0.27.0] - 2022-02-24

### Added

- Support for positional only, positional or keyword, variable positional, keyword only, variable keyword types of parameters is now added, e.g an electron can now use variable args and variable kwargs if the number/names of parameters are unknown during definition as `def task(*args, **kwargs)` which wasn't possible before.

- `Lattice.args` added to store positional arguments passed to the lattice's workflow function.

- `get_named_params` function added in `_shared_files/utils.py` which will return a tuple containing named positional arguments and named keyword arguments. The names help in showing and storing these parameters in the transport graph.

- Tests to verify whether all kinds of input paramaters are supported by electron or a lattice.

### Changed

- No longer merging positional arguments with keyword arguments, instead they are separately stored in respective nodes in the transport graph.

- `inputs` returned from `_get_inputs` function in `covalent_dispatcher/_core/execution.py` now contains positional as well as keyword arguments which further get passed to the executor.

- Executors now support positional and keyword arguments as inputs to their executable functions.

- Result object's `_inputs` attribute now contains both `args` and `kwargs`.

- `add_node_for_nested_iterables` is renamed to `connect_node_with_others` and `add_node_to_graph` also renamed to `add_collection_node_to_graph` in `electron.py`. Some more variable renames to have appropriate self-explanatory names.

- Nodes and edges in the transport graph now have a better interface to assign attributes to them.

- Edge attribute `variable` renamed to `edge_name`.

- In `serialize` function of the transport graph, if `metadata_only` is True, then only `metadata` attribute of node and `source` and `target` attributes of edge are kept in the then return serialized `data`.

- Updated the tests wherever necessary to reflect the above changes

### Removed

- Deprecated `required_params_passed` since an error will automatically be thrown by the `build_graph` function if any of the required parameters are not passed.

- Removed duplicate attributes from nodes in the transport graph.

## [0.26.1] - 2022-02-23

### Added

- Added Local Executor section to the API read the docs.

## [0.26.0] - 2022-02-23

### Added

- Automated reminders to update the changelog

## [0.25.3] - 2022-02-23

## Added

- Listed common mocking commands in the CONTRIBUTING.md guide.
- Additional guidelines on testing.

## [0.25.2] - 2022-02-21

### Changed

- `backend` metadata name changed to `executor`.
- `_plan_workflow` usage updated to reflect how that executor related information is now stored in the specific executor object.
- Updated tests to reflect the above changes.
- Improved the dispatch cancellation test to provide a robust solution which earlier took 10 minutes to run with uncertainty of failing every now and then.

### Removed

- Removed `TaskExecutionMetadata` as a consequence of removing `execution_args`.

## [0.25.1] - 2022-02-18

### Fixed

- Tracking imports that have been used in the workflow takes less time.

### Added

- User-imports are included in the dispatch_source.py script. Covalent-related imports are commented out.

## [0.25.0] - 2022-02-18

### Added

- UI: Lattice draw() method displays in web UI
- UI: New navigation panel

### Changed

- UI: Animated graph changes, panel opacity

### Fixed

- UI: Fixed "Not Found" pages

## [0.24.21] - 2022-02-18

### Added

- RST document describing the expectations from a tutorial.

## [0.24.20] - 2022-02-17

### Added

- Added how to create custom executors

### Changed

- Changed the description of the hyperlink for choosing executors
- Fixed typos in doc/source/api/getting_started/how_to/execution/creating_custom_executors.ipynb

## [0.24.19] - 2022-02-16

### Added

- CODEOWNERS for certain files.

## [0.24.18] - 2022-02-15

### Added

- The user configuration file can now specify an executor plugin directory.

## [0.24.17] - 2022-02-15

### Added

- Added a how-to for making custom executors.

## [0.24.16] - 2022-02-12

### Added

- Errors now contain the traceback as well as the error message in the result object.
- Added test for `_post_process` in `tests/covalent_dispatcher_tests/_core/execution_test.py`.

### Changed

- Post processing logic in `electron` and dispatcher now relies on the order of execution in the transport graph rather than node's function names to allow for a more reliable pairing of nodes and their outputs.

- Renamed `init_test.py` in `tests/covalent_dispatcher_tests/_core/` to `execution_test.py`.

### Removed

- `exclude_from_postprocess` list which contained some non executable node types removed since only executable nodes are post processed now.

## [0.24.15] - 2022-02-11

### Fixed

- If a user's configuration file does not have a needed exeutor parameter, the default parameter (defined in _shared_files/defaults.py) is used.
- Each executor plugin is no longer initialized upon the import of Covalent. This allows required parameters in executor plugins.

## Changed

- Upon updating the configuration data with a user's configuration file, the complete set is written back to file.

## Added

- Tests for the local and base executors.

## [0.24.14] - 2022-02-11

### Added

- UI: add dashboard cards
- UI: add scaling dots background

### Changed

- UI: reduce sidebar font sizes, refine color theme
- UI: refine scrollbar styling, show on container hover
- UI: format executor parameters as YAML code
- UI: update syntax highlighting scheme
- UI: update index.html description meta tag

## [0.24.13] - 2022-02-11

### Added

- Tests for covalent/_shared_files/config.py

## [0.24.12] - 2022-02-10

### Added

- CodeQL code analyzer

## [0.24.11] - 2022-02-10

### Added

- A new dictionary `_DEFAULT_CONSTRAINTS_DEPRECATED` in defaults.py

### Changed

- The `_DEFAULT_CONSTRAINT_VALUES` dictionary now only contains the `backend` argument

## [0.24.10] - 2022-02-09

### Fixed

- Sporadically failing workflow cancellation test in tests/workflow_stack_test.py

## [0.24.9] - 2022-02-09

## Changed

- Implementation of `_port_from_pid` in covalent_dispatcher/_cli/service.py.

## Added

- Unit tests for command line interface (CLI) functionalities in covalent_dispatcher/_cli/service.py and covalent_dispatcher/_cli/cli.py.

## [0.24.8] - 2022-02-07

### Fixed

- If a user's configuration file does not have a needed parameter, the default parameter (defined in _shared_files/defaults.py) is used.

## [0.24.7] - 2022-02-07

### Added

- Typing: Add Type hint `dispatch_info` parameter.
- Documentation: Updated the return_type description in docstring.

### Changed

- Typing: Change return type annotation to `Generator`.

## [0.24.6] - 2022-02-06

### Added

- Type hint to `deserialize` method of `TransportableObject` of `covalent/_workflow/transport.py`.

### Changed

- Description of `data` in `deserialize` method of `TransportableObject` of `covalent/_workflow/transport.py` from `The serialized transportable object` to `Cloudpickled function`.

## [0.24.5] - 2022-02-05

### Fixed

- Removed dependence on Sentinel module

## [0.24.4] - 2022-02-04

### Added

- Tests across multiple versions of Python and multiple operating systems
- Documentation reflecting supported configurations

## [0.24.3] - 2022-02-04

### Changed

- Typing: Use `bool` in place of `Optional[bool]` as type annotation for `develop` parameter in `covalent_dispatcher.service._graceful_start`
- Typing: Use `Any` in place of `Optional[Any]` as type annotation for `new_value` parameter in `covalent._shared_files.config.get_config`

## [0.24.2] - 2022-02-04

### Fixed

- Updated hyperlink of "How to get the results" from "./collection/query_electron_execution_result" to "./collection/query_multiple_lattice_execution_results" in "doc/source/how_to/index.rst".
- Updated hyperlink of "How to get the result of a particular electron" from "./collection/query_multiple_lattice_execution_results" to "./collection/query_electron_execution_result" in "doc/source/how_to/index.rst".

## [0.24.1] - 2022-02-04

### Changed

- Changelog entries are now required to have the current date to enforce ordering.

## [0.24.0] - 2022-02-03

### Added

- UI: log file output - display in Output tab of all available log file output
- UI: show lattice and electron inputs
- UI: display executor attributes
- UI: display error message on failed status for lattice and electron

### Changed

- UI: re-order sidebar sections according to latest figma designs
- UI: update favicon
- UI: remove dispatch id from tab title
- UI: fit new uuids
- UI: adjust theme text primary and secondary colors

### Fixed

- UI: auto-refresh result state on initial render of listing and graph pages
- UI: graph layout issues: truncate long electron/param names

## [0.23.0] - 2022-02-03

### Added

- Added `BaseDispatcher` class to be used for creating custom dispatchers which allow connection to a dispatcher server.
- `LocalDispatcher` inheriting from `BaseDispatcher` allows connection to a local dispatcher server running on the user's machine.
- Covalent only gives interface to the `LocalDispatcher`'s `dispatch` and `dispatch_sync` methods.
- Tests for both `LocalDispatcher` and `BaseDispatcher` added.

### Changed

- Switched from using `lattice.dispatch` and `lattice.dispatch_sync` to `covalent.dispatch` and `covalent.dispatch_sync`.
- Dispatcher address now is passed as a parameter (`dispatcher_addr`) to `covalent.dispatch` and `covalent.dispatch_sync` instead of a metadata field to lattice.
- Updated tests, how tos, and tutorials to use `covalent.dispatch` and `covalent.dispatch_sync`.
- All the contents of `covalent_dispatcher/_core/__init__.py` are moved to `covalent_dispatcher/_core/execution.py` for better organization. `__init__.py` only contains function imports which are needed by external modules.
- `dispatch`, `dispatch_sync` methods deprecated from `Lattice`.

### Removed

- `_server_dispatch` method removed from `Lattice`.
- `dispatcher` metadata field removed from `lattice`.

## [0.22.19] - 2022-02-03

### Fixed

- `_write_dispatch_to_python_file` isn't called each time a task is saved. It is now only called in the final save in `_run_planned_workflow` (in covalent_dispatcher/_core/__init__.py).

## [0.22.18] - 2022-02-03

### Fixed

- Added type information to result.py

## [0.22.17] - 2022-02-02

### Added

- Replaced `"typing.Optional"` with `"str"` in covalent/executor/base.py
- Added missing type hints to `get_dispatch_context` and `write_streams_to_file` in covalent/executor/base.py, BaseExecutor

## [0.22.16] - 2022-02-02

### Added

- Functions to check if UI and dispatcher servers are running.
- Tests for the `is_ui_running` and `is_server_running` in covalent_dispatcher/_cli/service.py.

## [0.22.15] - 2022-02-01

### Fixed

- Covalent CLI command `covalent purge` will now stop the servers before deleting all the pid files.

### Added

- Test for `purge` method in covalent_dispatcher/_cli/service.py.

### Removed

- Unused `covalent_dispatcher` import from covalent_dispatcher/_cli/service.py.

### Changed

- Moved `_config_manager` import from within the `purge` method to the covalent_dispatcher/_cli/service.py for the purpose of mocking in tests.

## [0.22.14] - 2022-02-01

### Added

- Type hint to `_server_dispatch` method in `covalent/_workflow/lattice.py`.

## [0.22.13] - 2022-01-26

### Fixed

- When the local executor's `log_stdout` and `log_stderr` config variables are relative paths, they should go inside the results directory. Previously that was queried from the config, but now it's queried from the lattice metadata.

### Added

- Tests for the corresponding functions in (`covalent_dispatcher/_core/__init__.py`, `covalent/executor/base.py`, `covalent/executor/executor_plugins/local.py` and `covalent/executor/__init__.py`) affected by the bug fix.

### Changed

- Refactored `_delete_result` in result manager to give the option of deleting the result parent directory.

## [0.22.12] - 2022-01-31

### Added

- Diff check in pypi.yml ensures correct files are packaged

## [0.22.11] - 2022-01-31

### Changed

- Removed codecov token
- Removed Slack notifications from feature branches

## [0.22.10] - 2022-01-29

### Changed

- Running tests, conda, and version workflows on pull requests, not just pushes

## [0.22.9] - 2022-01-27

### Fixed

- Fixing version check action so that it doesn't run on commits that are in develop
- Edited PR template so that markdown checklist appears properly

## [0.22.8] - 2022-01-27

### Fixed

- publish workflow, using `docker buildx` to build images for x86 and ARM, prepare manifest and push to ECR so that pulls will match the correct architecture.
- typo in CONTRIBUTING
- installing `gcc` in Docker image so Docker can build wheels for `dask` and other packages that don't provide ARM wheels

### Changed

- updated versions in `requirements.txt` for `matplotlib` and `dask`

## [0.22.7] - 2022-01-27

### Added

- `MANIFEST.in` did not have `covalent_dispatcher/_service` in it due to which the PyPi package was not being built correctly. Added the `covalent_dispatcher/_service` to the `MANIFEST.in` file.

### Fixed

- setuptools properly including data files during installation

## [0.22.6] - 2022-01-26

### Fixed

- Added service folder in covalent dispatcher to package.

## [0.22.5] - 2022-01-25

### Fixed

- `README.md` images now use master branch's raw image urls hosted on <https://github.com> instead of <https://raw.githubusercontent.com>. Also, switched image rendering from html to markdown.

## [0.22.4] - 2022-01-25

### Fixed

- dispatcher server app included in sdist
- raw image urls properly used

## [0.22.3] - 2022-01-25

### Fixed

- raw image urls used in readme

## [0.22.2] - 2022-01-25

### Fixed

- pypi upload

## [0.22.1] - 2022-01-25

### Added

- Code of conduct
- Manifest.in file
- Citation info
- Action to upload to pypi

### Fixed

- Absolute URLs used in README
- Workflow badges updated URLs
- `install_package_data` -> `include_package_data` in `setup.py`

## [0.22.0] - 2022-01-25

### Changed

- Using public ECR for Docker release

## [0.21.0] - 2022-01-25

### Added

- GitHub pull request templates

## [0.20.0] - 2022-01-25

### Added

- GitHub issue templates

## [0.19.0] - 2022-01-25

### Changed

- Covalent Beta Release

## [0.18.9] - 2022-01-24

### Fixed

- iframe in the docs landing page is now responsive

## [0.18.8] - 2022-01-24

### Changed

- Temporarily removed output tab
- Truncated dispatch id to fit left sidebar, add tooltip to show full id

## [0.18.7] - 2022-01-24

### Changed

- Many stylistic improvements to documentation, README, and CONTRIBUTING.

## [0.18.6] - 2022-01-24

### Added

- Test added to check whether an already decorated function works as expected with Covalent.
- `pennylane` package added to the `requirements-dev.txt` file.

### Changed

- Now using `inspect.signature` instead of `function.__code__` to get the names of function's parameters.

## [0.18.5] - 2022-01-21

### Fixed

- Various CI fixes, including rolling back regression in version validation, caching on s3 hosted badges, applying releases and tags correctly.

## [0.18.4] - 2022-01-21

### Changed

- Removed comments and unused functions in covalent_dispatcher
- `result_class.py` renamed to `result.py`

### Fixed

- Version was not being properly imported inside `covalent/__init__.py`
- `dispatch_sync` was not previously using the `results_dir` metadata field

### Removed

- Credentials in config
- `generate_random_filename_in_cache`
- `is_any_atom`
- `to_json`
- `show_subgraph` option in `draw`
- `calculate_node`

## [0.18.3] - 2022-01-20

### Fixed

- The gunicorn servers now restart more gracefully

## [0.18.2] - 2022-01-21

### Changed

- `tempdir` metadata field removed and replaced with `executor.local.cache_dir`

## [0.18.1] - 2022-01-11

## Added

- Concepts page

## [0.18.0] - 2022-01-20

### Added

- `Result.CANCELLED` status to represent the status of a cancelled dispatch.
- Condition to cancel the whole dispatch if any of the nodes are cancelled.
- `cancel_workflow` function which uses a shared variable provided by Dask (`dask.distributed.Variable`) in a dask client to inform nodes to stop execution.
- Cancel function for dispatcher server API which will allow the server to terminate the dispatch.
- How to notebook for cancelling a dispatched job.
- Test to verify whether cancellation of dispatched jobs is working as expected.
- `cancel` function is available as `covalent.cancel`.

### Changed

- In file `covalent/_shared_files/config.py` instead of using a variable to store and then return the config data, now directly returning the configuration.
- Using `fire_and_forget` to dispatch a job instead of a dictionary of Dask's `Future` objects so that we won't have to manage the lifecycle of those futures.
- The `test_run_dispatcher` test was changed to reflect that the dispatcher no longer uses a dictionary of future objects as it was not being utilized anywhere.

### Removed

- `with dask_client` context was removed as the client created in `covalent_dispatcher/_core/__init__.py` is already being used even without the context. Furthermore, it creates issues when that context is exited which is unnecessary at the first place hence not needed to be resolved.

## [0.17.5] - 2022-01-19

### Changed

- Results directory uses a relative path by default and can be overridden by the environment variable `COVALENT_RESULTS_DIR`.

## [0.17.4] - 2022-01-19

### Changed

- Executor parameters use defaults specified in config TOML
- If relative paths are supplied for stdout and stderr, those files are created inside the results directory

## [0.17.3] - 2022-01-18

### Added

- Sync function
- Covalent CLI tool can restart in developer mode

### Fixed

- Updated the UI address referenced in the README

## [0.17.2] - 2022-01-12

### Added

- Quantum gravity tutorial

### Changed

- Moved VERSION file to top level

## [0.17.1] - 2022-01-19

### Added

- `error` attribute was added to the results object to show which node failed and the reason behind it.
- `stdout` and `stderr` attributes were added to a node's result to store any stdout and stderr printing done inside an electron/node.
- Test to verify whether `stdout` and `stderr` are being stored in the result object.

### Changed

- Redesign of how `redirect_stdout` and `redirect_stderr` contexts in executor now work to allow storing their respective outputs.
- Executors now also return `stdout` and `stderr` strings, along with the execution output, so that they can be stored in their result object.

## [0.17.0] - 2022-01-18

### Added

- Added an attribute `__code__` to electron and lattice which is a copy of their respective function's `__code__` attribute.
- Positional arguments, `args`, are now merged with keyword arguments, `kwargs`, as close as possible to where they are passed. This was done to make sure we support both with minimal changes and without losing the name of variables passed.
- Tests to ensure usage of positional arguments works as intended.

### Changed

- Slight rework to how any print statements in lattice are sent to null.
- Changed `test_dispatcher_functional` in `basic_dispatcher_test.py` to account for the support of `args` and removed a an unnecessary `print` statement.

### Removed

- Removed `args` from electron's `init` as it wasn't being used anywhere.

## [0.16.1] - 2022-01-18

### Changed

- Requirement changed from `dask[complete]` to `dask[distributed]`.

## [0.16.0] - 2022-01-14

### Added

- New UI static demo build
- New UI toolbar functions - orientation, toggle params, minimap
- Sortable and searchable lattice name row

### Changed

- Numerous UI style tweaks, mostly around dispatches table states

### Fixed

- Node sidebar info now updates correctly

## [0.15.11] - 2022-01-18

### Removed

- Unused numpy requirement. Note that numpy is still being installed indirectly as other packages in the requirements rely on it.

## [0.15.10] - 2022-01-16

## Added

- How-to guide for Covalent dispatcher CLI.

## [0.15.9] - 2022-01-18

### Changed

- Switched from using human readable ids to using UUIDs

### Removed

- `human-id` package was removed along with its mention in `requirements.txt` and `meta.yaml`

## [0.15.8] - 2022-01-17

### Removed

- Code breaking text from CLI api documentation.
- Unwanted covalent_dispatcher rst file.

### Changed

- Installation of entire covalent_dispatcher instead of covalent_dispatcher/_service in setup.py.

## [0.15.7] - 2022-01-13

### Fixed

- Functions with multi-line or really long decorators are properly serialized in dispatch_source.py.
- Multi-line Covalent output is properly commented out in dispatch_source.py.

## [0.15.6] - 2022-01-11

### Fixed

- Sub-lattice functions are successfully serialized in the utils.py get_serialized_function_str.

### Added

- Function to scan utilized source files and return a set of imported modules (utils.get_imports_from_source)

## [0.15.5] - 2022-01-12

### Changed

- UI runs on port 47007 and the dispatcher runs on port 48008. This is so that when the servers are later merged, users continue using port 47007 in the browser.
- Small modifications to the documentation
- Small fix to the README

### Removed

- Removed a directory `generated` which was improperly added
- Dispatcher web interface
- sqlalchemy requirement

## [0.15.4] - 2022-01-11

### Changed

- In file `covalent/executor/base.py`, `pickle` was changed to `cloudpickle` because of its universal pickling ability.

### Added

- In docstring of `BaseExecutor`, a note was added specifying that `covalent` with its dependencies is assumed to be installed in the conda environments.
- Above note was also added to the conda env selector how-to.

## [0.15.3] - 2022-01-11

### Changed

- Replaced the generic `RuntimeError` telling users to check if there is an object manipulation taking place inside the lattice to a simple warning. This makes the original error more visible.

## [0.15.2] - 2022-01-11

### Added

- If condition added for handling the case where `__getattr__` of an electron is accessed to detect magic functions.

### Changed

- `ActiveLatticeManager` now subclasses from `threading.local` to make it thread-safe.
- `ValueError` in the lattice manager's `claim` function now also shows the name of the lattice that is currently claimed.
- Changed docstring of `ActiveLatticeManager` to note that now it is thread-safe.
- Sublattice dispatching now no longer deletes the result object file and is dispatched normally instead of in a serverless manner.
- `simulate_nitrogen_and_copper_slab_interaction.ipynb` notebook tutorial now does normal dispatching as well instead of serverless dispatching. Also, now 7 datapoints will be shown instead of 10 earlier.

## [0.15.1] - 2022-01-11

### Fixed

- Passing AWS credentials to reusable workflows as a secret

## [0.15.0] - 2022-01-10

### Added

- Action to push development image to ECR

### Changed

- Made the publish action reusable and callable

## [0.14.1] - 2022-01-02

### Changed

- Updated the README
- Updated classifiers in the setup.py file
- Massaged some RTD pages

## [0.14.0] - 2022-01-07

### Added

- Action to push static UI to S3

## [0.13.2] - 2022-01-07

### Changed

- Completed new UI design work

## [0.13.1] - 2022-01-02

### Added

- Added eventlet requirement

### Changed

- The CLI tool can now manage the UI flask server as well
- [Breaking] The CLI option `-t` has been changed to `-d`, which starts the servers in developer mode and exposes unit tests to the server.

## [0.13.0] - 2022-01-01

### Added

- Config manager in `covalent/_shared_files/config.py`
- Default location for the main config file can be overridden using the environment variable `COVALENT_CONFIG_DIR`
- Ability to set and get configuration using `get_config` and `set_config`

### Changed

- The flask servers now reference the config file
- Defaults reference the config file

### Fixed

- `ValueError` caught when running `covalent stop`
- One of the functional tests was using a malformed path

### Deprecated

- The `electron.to_json` function
- The `generate_random_filename_in_cache` function

### Removed

- The `get_api_token` function

## [0.12.13] - 2022-01-04

## Removed

- Tutorial section headings

## Fixed

- Plot background white color

## [0.12.12] - 2022-01-06

### Fixed

- Having a print statement inside electron and lattice code no longer causes the workflow to fail.

## [0.12.11] - 2022-01-04

### Added

- Completed UI feature set for first release

### Changed

- UI server result serialization improvements
- UI result update webhook no longer fails on request exceptions, logs warning intead

## [0.12.10] - 2021-12-17

### Added

- Astrophysics tutorial

## [0.12.9] - 2022-01-04

### Added

- Added `get_all_node_results` method in `result_class.py` to return result of all node executions.

- Added `test_parallelilization` test to verify whether the execution is now being achieved in parallel.

### Changed

- Removed `LocalCluster` cluster creation usage to a simple `Client` one from Dask.

- Removed unnecessary `to_run` function as we no longer needed to run execution through an asyncio loop.

- Removed `async` from function definition of previously asynchronous functions, `_run_task`, `_run_planned_workflow`, `_plan_workflow`, and `_run_workflow`.

- Removed `uvloop` from requirements.

- Renamed `test_get_results` to `test_get_result`.

- Reran the how to notebooks where execution time was mentioned.

- Changed how `dispatch_info` context manager was working to account for multiple nodes accessing it at the same time.

## [0.12.8] - 2022-01-02

### Changed

- Changed the software license to GNU Affero 3.0

### Removed

- `covalent-ui` directory

## [0.12.7] - 2021-12-29

### Fixed

- Gunicorn logging now uses the `capture-output` flag instead of redirecting stdout and stderr

## [0.12.6] - 2021-12-23

### Changed

- Cleaned up the requirements and moved developer requirements to a separate file inside `tests`

## [0.12.5] - 2021-12-16

### Added

- Conda build CI job

## [0.12.4] - 2021-12-23

### Changed

- Gunicorn server now checks for port availability before starting

### Fixed

- The `covalent start` function now prints the correct port if the server is already running.

## [0.12.3] - 2021-12-14

### Added

- Covalent tutorial comparing quantum support vector machines with support vector machine algorithms implemented in qiskit and scikit-learn.

## [0.12.2] - 2021-12-16

### Fixed

- Now using `--daemon` in gunicorn to start the server, which was the original intention.

## [0.12.1] - 2021-12-16

### Fixed

- Removed finance references from docs
- Fixed some other small errors

### Removed

- Removed one of the failing how-to tests from the functional test suite

## [0.12.0] - 2021-12-16

### Added

- Web UI prototype

## [0.11.1] - 2021-12-14

### Added

- CLI command `covalent status` shows port information

### Fixed

- gunicorn management improved

## [0.11.0] - 2021-12-14

### Added

- Slack notifications for test status

## [0.10.4] - 2021-12-15

### Fixed

- Specifying a non-default results directory in a sub-lattice no longer causes a failure in lattice execution.

## [0.10.3] - 2021-12-14

### Added

- Functional tests for how-to's in documentation

### Changed

- Moved example script to a functional test in the pipeline
- Added a test flag to the CLI tool

## [0.10.2] - 2021-12-14

### Fixed

- Check that only `kwargs` without any default values in the workflow definition need to be passed in `lattice.draw(ax=ax, **kwargs)`.

### Added

- Function to check whether all the parameters without default values for a callable function has been passed added to shared utils.

## [0.10.1] - 2021-12-13

### Fixed

- Content and style fixes for getting started doc.

## [0.10.0] - 2021-12-12

### Changed

- Remove all imports from the `covalent` to the `covalent_dispatcher`, except for `_dispatch_serverless`
- Moved CLI into `covalent_dispatcher`
- Moved executors to `covalent` directory

## [0.9.1] - 2021-12-13

### Fixed

- Updated CONTRIBUTING to clarify docstring style.
- Fixed docstrings for `calculate_node` and `check_constraint_specific_sum`.

## [0.9.0] - 2021-12-10

### Added

- `prefix_separator` for separating non-executable node types from executable ones.

- `subscript_prefix`, `generator_prefix`, `sublattice_prefix`, `attr_prefix` for prefixes of subscripts, generators,
  sublattices, and attributes, when called on an electron and added to the transport graph.

- `exclude_from_postprocess` list of prefixes to denote those nodes which won't be used in post processing the workflow.

- `__int__()`, `__float__()`, `__complex__()` for converting a node to an integer, float, or complex to a value of 0 then handling those types in post processing.

- `__iter__()` generator added to Electron for supporting multiple return values from an electron execution.

- `__getattr__()` added to Electron for supporting attribute access on the node output.

- `__getitem__()` added to Electron for supporting subscripting on the node output.

- `electron_outputs` added as an attribute to lattice.

### Changed

- `electron_list_prefix`, `electron_dict_prefix`, `parameter_prefix` modified to reflect new way to assign prefixes to nodes.

- In `build_graph` instead of ignoring all exceptions, now the exception is shown alongwith the runtime error notifying that object manipulation should be avoided inside a lattice.

- `node_id` changed to `self.node_id` in Electron's `__call__()`.

- `parameter` type electrons now have the default metadata instead of empty dictionary.

- Instead of deserializing and checking whether a sublattice is there, now a `sublattice_prefix` is used to denote when a node is a sublattice.

- In `dispatcher_stack_test`, `test_dispatcher_flow` updated to indicate the new use of `parameter_prefix`.

### Fixed

- When an execution fails due to something happening in `run_workflow`, then result object's status is now failed and the object is saved alongwith throwing the appropriate exception.

## [0.8.5] - 2021-12-10

### Added

- Added tests for choosing specific executors inside electron initialization.
- Added test for choosing specific Conda environments inside electron initialization.

## [0.8.4] - 2021-12-10

### Changed

- Removed _shared_files directory and contents from covalent_dispatcher. Logging in covalent_dispatcher now uses the logger in covalent/_shared_files/logging.py.

## [0.8.3] - 2021-12-10

### Fixed

- Decorator symbols were added to the pseudo-code in the quantum chemistry tutorial.

## [0.8.2] - 2021-12-06

### Added

- Quantum chemistry tutorial.

## [0.8.1] - 2021-12-08

### Added

- Docstrings with typehints for covalent dispatcher functions added.

### Changed

- Replaced `node` to `node_id` in `electron.py`.

- Removed unnecessary `enumerate` in `covalent_dispatcher/_core/__init__.py`.

- Removed `get_node_device_mapping` function from `covalent_dispatcher/_core/__init__.py`
  and moved the definition to directly add the mapping to `workflow_schedule`.

- Replaced iterable length comparison for `executor_specific_exec_cmds` from `if len(executor_specific_exec_cmds) > 0`
  to `if executor_specific_exec_cmds`.

## [0.8.0] - 2021-12-03

### Added

- Executors can now accept the name of a Conda environment. If that environment exists, the operations of any electron using that executor are performed in that Conda environment.

## [0.7.6] - 2021-12-02

### Changed

- How to estimate lattice execution time has been renamed to How to query lattice execution time.
- Change result querying syntax in how-to guides from `lattice.get_result` to
  `covalent.get_result`.
- Choose random port for Dask dashboard address by setting `dashboard_address` to ':0' in
  `LocalCluster`.

## [0.7.5] - 2021-12-02

### Fixed

- "Default" executor plugins are included as part of the package upon install.

## [0.7.4] - 2021-12-02

### Fixed

- Upgraded dask to 2021.10.0 based on a vulnerability report

## [0.7.3] - 2021-12-02

### Added

- Transportable object tests
- Transport graph tests

### Changed

- Variable name node_num to node_id
- Variable name node_idx to node_id

### Fixed

- Transport graph `get_dependencies()` method return type was changed from Dict to List

## [0.7.2] - 2021-12-01

### Fixed

- Date handling in changelog validation

### Removed

- GitLab CI YAML

## [0.7.1] - 2021-12-02

### Added

- A new parameter to a node's result called `sublattice_result` is added.
  This will be of a `Result` type and will contain the result of that sublattice's
  execution. If a normal electron is executed, this will be `None`.

- In `_delete_result` function in `results_manager.py`, an empty results directory
  will now be deleted.

- Name of a sublattice node will also contain `(sublattice)`.

- Added `_dispatch_sync_serverless` which synchronously dispatches without a server
  and waits for a result to be returned. This is the method used to dispatch a sublattice.

- Test for sublatticing is added.

- How-to guide added for sublatticing explaining the new features.

### Changed

- Partially changed `draw` function in `lattice.py` to also draw the subgraph
  of the sublattice when drawing the main graph of the lattice. The change is
  incomplete as we intend to add this feature later.

- Instead of returning `plt`, `draw` now returns the `ax` object.

- `__call__` function in `lattice.py` now runs the lattice's function normally
  instead of dispatching it.

- `_run_task` function now checks whether current node is a sublattice and acts
  accordingly.

### Fixed

- Unnecessary lines to rename the node's name in `covalent_dispatcher/_core/__init__.py` are removed.

- `test_electron_takes_nested_iterables` test was being ignored due to a spelling mistake. Fixed and
  modified to follow the new pattern.

## [0.7.0] - 2021-12-01

### Added

- Electrons can now accept an executor object using the "backend" keyword argument. "backend" can still take a string naming the executor module.
- Electrons and lattices no longer have Slurm metadata associated with the executor, as that information should be contained in the executor object being used as an input argument.
- The "backend" keyword can still be a string specifying the executor module, but only if the executor doesn't need any metadata.
- Executor plugin classes are now directly available to covalent, eg: covalent.executor.LocalExecutor().

## [0.6.7] - 2021-12-01

### Added

- Docstrings without examples for all the functions in core covalent.
- Typehints in those functions as well.
- Used `typing.TYPE_CHECKING` to prevent cyclic imports when writing typehints.

### Changed

- `convert_to_lattice_function` renamed to `convert_to_lattice_function_call`.
- Context managers now raise a `ValueError` instead of a generic `Exception`.

## [0.6.6] - 2021-11-30

### Fixed

- Fixed the version used in the documentation
- Fixed the badge URLs to prevent caching

## [0.6.5] - 2021-11-30

### Fixed

- Broken how-to links

### Removed

- Redundant lines from .gitignore
- *.ipynb from .gitignore

## [0.6.4] - 2021-11-30

### Added

- How-to guides for workflow orchestration.
  - How to construct an electron
  - How to construct a lattice
  - How to add an electron to lattice
  - How to visualize the lattice
  - How to add constraints to lattices
- How-to guides for workflow and subtask execution.
  - How to execute individual electrons
  - How to execute a lattice
  - How to execute multiple lattices
- How-to guides for status querying.
  - How to query electron execution status
  - How to query lattice execution status
  - How to query lattice execution time
- How-to guides for results collection
  - How to query electron execution results
  - How to query lattice execution results
  - How to query multiple lattice execution results
- Str method for the results object.

### Fixed

- Saving the electron execution status when the subtask is running.

## [0.6.3] - 2021-11-29

### Removed

- JWT token requirement.
- Covalent dispatcher login requirement.
- Update covalent login reference in README.md.
- Changed the default dispatcher server port from 5000 to 47007.

## [0.6.2] - 2021-11-28

### Added

- Github action for tests and coverage
- Badges for tests and coverage
- If tests pass then develop is pushed to master
- Add release action which tags and creates a release for minor version upgrades
- Add badges action which runs linter, and upload badges for version, linter score, and platform
- Add publish action (and badge) which builds a Docker image and uploads it to the AWS ECR

## [0.6.1] - 2021-11-27

### Added

- Github action which checks version increment and changelog entry

## [0.6.0] - 2021-11-26

### Added

- New Covalent RTD theme
- sphinx extension sphinx-click for CLI RTD
- Sections in RTD
- init.py in both covalent-dispatcher logger module and cli module for it to be importable in sphinx

### Changed

- docutils version that was conflicting with sphinx

### Removed

- Old aq-theme

## [0.5.1] - 2021-11-25

### Added

- Integration tests combining both covalent and covalent-dispatcher modules to test that
  lattice workflow are properly planned and executed.
- Integration tests for the covalent-dispatcher init module.
- pytest-asyncio added to requirements.

## [0.5.0] - 2021-11-23

### Added

- Results manager file to get results from a file, delete a result, and redispatch a result object.
- Results can also be awaited to only return a result if it has either been completed or failed.
- Results class which is used to store the results with all the information needed to be used again along with saving the results to a file functionality.
- A result object will be a mercurial object which will be updated by the dispatcher and saved to a file throughout the dispatching and execution parts.
- Direct manipulation of the transport graph inside a result object takes place.
- Utility to convert a function definition string to a function and vice-versa.
- Status class to denote the status of a result object and of each node execution in the transport graph.
- Start and end times are now also stored for each node execution as well as for the whole dispatch.
- Logging of `stdout` and `stderr` can be done by passing in the `log_stdout`, `log_stderr` named metadata respectively while dispatching.
- In order to get the result of a certain dispatch, the `dispatch_id`, the `results_dir`, and the `wait` parameter can be passed in. If everything is default, then only the dispatch id is required, waiting will not be done, and the result directory will be in the current working directory with folder name as `results/` inside which every new dispatch will have a new folder named according to their respective dispatch ids, containing:
  - `result.pkl` - (Cloud)pickled result object.
  - `result_info.yaml` - yaml file with high level information about the result and its execution.
  - `dispatch_source.py` - python file generated, containing the original function definitions of lattice and electrons which can be used to dispatch again.

### Changed

- `logfile` named metadata is now `slurm_logfile`.
- Instead of using `jsonpickle`, `cloudpickle` is being used everywhere to maintain consistency.
- `to_json` function uses `json` instead of `jsonpickle` now in electron and lattice definitions.
- `post_processing` moved to the dispatcher, so the dispatcher will now store a finished execution result in the results folder as specified by the user with no requirement of post processing it from the client/user side.
- `run_task` function in dispatcher modified to check if a node has completed execution and return it if it has, else continue its execution. This also takes care of cases if the server has been closed mid execution, then it can be started again from the last saved state, and the user won't have to wait for the whole execution.
- Instead of passing in the transport graph and dispatch id everywhere, the result object is being passed around, except for the `asyncio` part where the dispatch id and results directory is being passed which afterwards lets the core dispatcher know where to get the result object from and operate on it.
- Getting result of parent node executions of the graph, is now being done using the result object's graph. Storing of each execution's result is also done there.
- Tests updated to reflect the changes made. They are also being run in a serverless manner.

### Removed

- `LatticeResult` class removed.
- `jsonpickle` requirement removed.
- `WorkflowExecutionResult`, `TaskExecutionResult`, and `ExecutionError` singleton classes removed.

### Fixed

- Commented out the `jwt_required()` part in `covalent-dispatcher/_service/app.py`, may be removed in later iterations.
- Dispatcher server will now return the error message in the response of getting result if it fails instead of sending every result ever as a response.

## [0.4.3] - 2021-11-23

### Added

- Added a note in Known Issues regarding port conflict warning.

## [0.4.2] - 2021-11-24

### Added

- Added badges to README.md

## [0.4.1] - 2021-11-23

### Changed

- Removed old coverage badge and fixed the badge URL

## [0.4.0] - 2021-11-23

### Added

- Codecov integrations and badge

### Fixed

- Detached pipelines no longer created

## [0.3.0] - 2021-11-23

### Added

- Wrote a Code of Conduct based on <https://www.contributor-covenant.org/>
- Added installation and environment setup details in CONTRIBUTING
- Added Known Issues section to README

## [0.2.0] - 2021-11-22

### Changed

- Removed non-open-source executors from Covalent. The local SLURM executor is now
- a separate repo. Executors are now plugins.

## [0.1.0] - 2021-11-19

### Added

- Pythonic CLI tool. Install the package and run `covalent --help` for a usage description.
- Login and logout functionality.
- Executor registration/deregistration skeleton code.
- Dispatcher service start, stop, status, and restart.

### Changed

- JWT token is stored to file instead of in an environment variable.
- The Dask client attempts to connect to an existing server.

### Removed

- Removed the Bash CLI tool.

### Fixed

- Version assignment in the covalent init file.

## [0.0.3] - 2021-11-17

### Fixed

- Fixed the Dockerfile so that it runs the dispatcher server from the covalent repo.

## [0.0.2] - 2021-11-15

### Changed

- Single line change in ci script so that it doesn't exit after validating the version.
- Using `rules` in `pytest` so that the behavior in test stage is consistent.

## [0.0.1] - 2021-11-15

### Added

- CHANGELOG.md to track changes (this file).
- Semantic versioning in VERSION.
- CI pipeline job to enforce versioning.<|MERGE_RESOLUTION|>--- conflicted
+++ resolved
@@ -9,18 +9,15 @@
 
 ### Operations
 
-<<<<<<< HEAD
-
 - Adding `nightly.yml` workflow for nightly CI
 - Updated triggers to `tests` and `changelog` workflows
 
 ### Operations
-=======
+
 - Fix `release.yml` workflow
 
 ### Operations
 
->>>>>>> 2dbc283a
 - Adding a step in `release.yml/docker` job to trigger the AWS executor base image build in the remote repo `covalent-aws-plugins`
 - Pass all the necessary inputs for the triggered workflow as part of the HTTP POST request body
 
