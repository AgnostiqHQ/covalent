--- conflicted
+++ resolved
@@ -7,11 +7,12 @@
 
 ## [UNRELEASED]
 
-<<<<<<< HEAD
-=======
+### Changed
+
+- Using config manager to resolve UI backend URL
+
 ## [0.79.0] - 2022-04-14
 
->>>>>>> 673a7c44
 ### Added
 
 - Covalent `config` cli command to alter config values or display covalent configuration
