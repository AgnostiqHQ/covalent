--- conflicted
+++ resolved
@@ -7,7 +7,6 @@
 
 ## [UNRELEASED]
 
-<<<<<<< HEAD
 ### Fixed
 
 - When a list was passed to an electron, the generated electron list
@@ -15,7 +14,7 @@
   call_before and call_after functions being called by the electron
   list as well. The metadata (apart from executor) is now set to
   default values for the electron list.
-=======
+
 ### Changed
 
 - Replaced `Session(DispatchDB()._get_data_store().engine)` with `workflow_db.session()`
@@ -24,7 +23,6 @@
 
 - `DevDataStore` class from `datastore.py`
 - workflows manager
->>>>>>> 2eda7c0a
 
 ## [0.160.1] - 2022-08-02
 
