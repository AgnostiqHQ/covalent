--- conflicted
+++ resolved
@@ -7,12 +7,11 @@
 
 ## [UNRELEASED]
 
-<<<<<<< HEAD
 ### Operations
 
 - Conda package is built and tested on a nightly schedule
 - Conda deployment step is added to `release.yml`
-=======
+
 ## [0.168.0] - 2022-08-08
 
 ### Authors
@@ -24,7 +23,6 @@
 ### Added
 
 - Adding `setup/teardown` methods as placeholders for any executor specific setup and teardown tasks
->>>>>>> 2d1fdaba
 
 ## [0.167.0] - 2022-08-08
 
