# Changelog

All notable changes to this project will be documented in this file.

The format is based on [Keep a Changelog](https://keepachangelog.com/en/1.0.0/),
and this project adheres to [Semantic Versioning](https://semver.org/spec/v2.0.0.html).

## [0.27.5] - 2022-03-01

<<<<<<< HEAD
### Added

- Added feature development basic steps in CONTRIBUTING.md.
- Added section on locally building RTD (read the docs) in the contributing guide.
=======
### Fixed

- Missing UI input data after backend change - needed to be derived from graph for electrons, lattice inputs fixed on server-side, combining name and positional args
- Broken UI graph due to variable->edge_name renaming
- Missing UI executor data after server-side renaming
>>>>>>> 7330bf75

## [0.27.4] - 2022-02-28

### Fixed

- Path used in `covalent/executor/__init__.py` for executor plugin modules needed updating to `covalent/executor/executor_plugins`

### Removed

- Disabled workflow cancellation test due to inconsistent outcomes. Test will be re-enabled after cancellation mechanisms are investigated further.

## [0.27.3] - 2022-02-25

### Added

- Added `USING_DOCKER.md` guide for running docker container.
- Added cli args to covalent UI flask server `covalent_ui/app.py` to modify port and log file path.

### Removed
- Removed gunicorn from cli and Dockerfile.

### Changed
- Updated cli `covalent_dispatcher/_cli/service.py` to run flask server directly, and removed dispatcher and UI flags.
- Using Flask blueprints to merge Dispatcher and UI servers.
- Updated Dockerfile to run flask server directly.
- Creating server PID file manually in `covalent_dispatcher/_cli/service.py`.
- Updated tests and docs to reflect merged servers.
- Changed all mentions of port 47007 (for old UI server) to 48008.

## [0.27.2] - 2022-02-24

### Changed

- Removed unnecessary blockquotes from the How-To guide for creating custom executors
- Changed "Covalent Cloud" to "Covalent" in the main code text

## [0.27.1] - 2022-02-24

### Removed

- Removed AQ-Engineers from CODEOWNERS in order to fix PR review notifications

## [0.27.0] - 2022-02-24

### Added

- Support for positional only, positional or keyword, variable positional, keyword only, variable keyword types of parameters is now added, e.g an electron can now use variable args and variable kwargs if the number/names of parameters are unknown during definition as `def task(*args, **kwargs)` which wasn't possible before.

- `Lattice.args` added to store positional arguments passed to the lattice's workflow function.

- `get_named_params` function added in `_shared_files/utils.py` which will return a tuple containing named positional arguments and named keyword arguments. The names help in showing and storing these parameters in the transport graph.

- Tests to verify whether all kinds of input paramaters are supported by electron or a lattice.

### Changed

- No longer merging positional arguments with keyword arguments, instead they are separately stored in respective nodes in the transport graph.

- `inputs` returned from `_get_inputs` function in `covalent_dispatcher/_core/execution.py` now contains positional as well as keyword arguments which further get passed to the executor.

- Executors now support positional and keyword arguments as inputs to their executable functions.

- Result object's `_inputs` attribute now contains both `args` and `kwargs`.

- `add_node_for_nested_iterables` is renamed to `connect_node_with_others` and `add_node_to_graph` also renamed to `add_collection_node_to_graph` in `electron.py`. Some more variable renames to have appropriate self-explanatory names.

- Nodes and edges in the transport graph now have a better interface to assign attributes to them.

- Edge attribute `variable` renamed to `edge_name`.

- In `serialize` function of the transport graph, if `metadata_only` is True, then only `metadata` attribute of node and `source` and `target` attributes of edge are kept in the then return serialized `data`.

- Updated the tests wherever necessary to reflect the above changes

### Removed

- Deprecated `required_params_passed` since an error will automatically be thrown by the `build_graph` function if any of the required parameters are not passed.

- Removed duplicate attributes from nodes in the transport graph.

## [0.26.1] - 2022-02-23

### Added

- Added Local Executor section to the API

## [0.26.0] - 2022-02-23

### Added

- Automated reminders to update the changelog

## [0.25.3] - 2022-02-23

## Added

- Listed common mocking commands in the CONTRIBUTING.md guide.
- Additional guidelines on testing.

## [0.25.2] - 2022-02-21

### Changed

- `backend` metadata name changed to `executor`.
- `_plan_workflow` usage updated to reflect how that executor related information is now stored in the specific executor object.
- Updated tests to reflect the above changes.
- Improved the dispatch cancellation test to provide a robust solution which earlier took 10 minutes to run with uncertainty of failing every now and then.

### Removed

- Removed `TaskExecutionMetadata` as a consequence of removing `execution_args`.

## [0.25.1] - 2022-02-18

### Fixed

- Tracking imports that have been used in the workflow takes less time.

### Added

- User-imports are included in the dispatch_source.py script. Covalent-related imports are commented out.

## [0.25.0] - 2022-02-18

### Added

- UI: Lattice draw() method displays in web UI
- UI: New navigation panel

### Changed

- UI: Animated graph changes, panel opacity

### Fixed

- UI: Fixed "Not Found" pages

## [0.24.21] - 2022-02-18

### Added

- RST document describing the expectations from a tutorial.

## [0.24.20] - 2022-02-17

### Added

- Added how to create custom executors

### Changed

- Changed the description of the hyperlink for choosing executors
- Fixed typos in doc/source/api/getting_started/how_to/execution/creating_custom_executors.ipynb

## [0.24.19] - 2022-02-16

### Added

- CODEOWNERS for certain files.

## [0.24.18] - 2022-02-15

### Added

- The user configuration file can now specify an executor plugin directory.

## [0.24.17] - 2022-02-15

### Added

- Added a how-to for making custom executors.

## [0.24.16] - 2022-02-12

### Added

- Errors now contain the traceback as well as the error message in the result object.
- Added test for `_post_process` in `tests/covalent_dispatcher_tests/_core/execution_test.py`.

### Changed

- Post processing logic in `electron` and dispatcher now relies on the order of execution in the transport graph rather than node's function names to allow for a more reliable pairing of nodes and their outputs.

- Renamed `init_test.py` in `tests/covalent_dispatcher_tests/_core/` to `execution_test.py`.

### Removed

- `exclude_from_postprocess` list which contained some non executable node types removed since only executable nodes are post processed now.

## [0.24.15] - 2022-02-11

### Fixed

- If a user's configuration file does not have a needed exeutor parameter, the default parameter (defined in _shared_files/defaults.py) is used.
- Each executor plugin is no longer initialized upon the import of Covalent. This allows required parameters in executor plugins.

## Changed

- Upon updating the configuration data with a user's configuration file, the complete set is written back to file.

## Added

- Tests for the local and base executors.

## [0.24.14] - 2022-02-11

### Added

- UI: add dashboard cards
- UI: add scaling dots background

### Changed

- UI: reduce sidebar font sizes, refine color theme
- UI: refine scrollbar styling, show on container hover
- UI: format executor parameters as YAML code
- UI: update syntax highlighting scheme
- UI: update index.html description meta tag

## [0.24.13] - 2022-02-11

### Added

- Tests for covalent/_shared_files/config.py

## [0.24.12] - 2022-02-10

### Added

- CodeQL code analyzer

## [0.24.11] - 2022-02-10

### Added

- A new dictionary `_DEFAULT_CONSTRAINTS_DEPRECATED` in defaults.py

### Changed

- The `_DEFAULT_CONSTRAINT_VALUES` dictionary now only contains the `backend` argument

## [0.24.10] - 2022-02-09

### Fixed

- Sporadically failing workflow cancellation test in tests/workflow_stack_test.py

## [0.24.9] - 2022-02-09

## Changed

- Implementation of `_port_from_pid` in covalent_dispatcher/_cli/service.py.

## Added

- Unit tests for command line interface (CLI) functionalities in covalent_dispatcher/_cli/service.py and covalent_dispatcher/_cli/cli.py.

## [0.24.8] - 2022-02-07

### Fixed

- If a user's configuration file does not have a needed parameter, the default parameter (defined in _shared_files/defaults.py) is used.

## [0.24.7] - 2022-02-07

### Added

- Typing: Add Type hint `dispatch_info` parameter.
- Documentation: Updated the return_type description in docstring.

### Changed

- Typing: Change return type annotation to `Generator`.

## [0.24.6] - 2022-02-06

### Added

- Type hint to `deserialize` method of `TransportableObject` of `covalent/_workflow/transport.py`.

### Changed

- Description of `data` in `deserialize` method of `TransportableObject` of `covalent/_workflow/transport.py` from `The serialized transportable object` to `Cloudpickled function`.

## [0.24.5] - 2022-02-05

### Fixed

- Removed dependence on Sentinel module

## [0.24.4] - 2022-02-04

### Added

- Tests across multiple versions of Python and multiple operating systems
- Documentation reflecting supported configurations

## [0.24.3] - 2022-02-04

### Changed

- Typing: Use `bool` in place of `Optional[bool]` as type annotation for `develop` parameter in `covalent_dispatcher.service._graceful_start`
- Typing: Use `Any` in place of `Optional[Any]` as type annotation for `new_value` parameter in `covalent._shared_files.config.get_config`

## [0.24.2] - 2022-02-04

### Fixed

- Updated hyperlink of "How to get the results" from "./collection/query_electron_execution_result" to "./collection/query_multiple_lattice_execution_results" in "doc/source/how_to/index.rst".
- Updated hyperlink of "How to get the result of a particular electron" from "./collection/query_multiple_lattice_execution_results" to "./collection/query_electron_execution_result" in "doc/source/how_to/index.rst".

## [0.24.1] - 2022-02-04

### Changed

- Changelog entries are now required to have the current date to enforce ordering.

## [0.24.0] - 2022-02-03

### Added

- UI: log file output - display in Output tab of all available log file output
- UI: show lattice and electron inputs
- UI: display executor attributes
- UI: display error message on failed status for lattice and electron

### Changed

- UI: re-order sidebar sections according to latest figma designs
- UI: update favicon
- UI: remove dispatch id from tab title
- UI: fit new uuids
- UI: adjust theme text primary and secondary colors

### Fixed

- UI: auto-refresh result state on initial render of listing and graph pages
- UI: graph layout issues: truncate long electron/param names

## [0.23.0] - 2022-02-03

### Added

- Added `BaseDispatcher` class to be used for creating custom dispatchers which allow connection to a dispatcher server.
- `LocalDispatcher` inheriting from `BaseDispatcher` allows connection to a local dispatcher server running on the user's machine.
- Covalent only gives interface to the `LocalDispatcher`'s `dispatch` and `dispatch_sync` methods.
- Tests for both `LocalDispatcher` and `BaseDispatcher` added.

### Changed

- Switched from using `lattice.dispatch` and `lattice.dispatch_sync` to `covalent.dispatch` and `covalent.dispatch_sync`.
- Dispatcher address now is passed as a parameter (`dispatcher_addr`) to `covalent.dispatch` and `covalent.dispatch_sync` instead of a metadata field to lattice.
- Updated tests, how tos, and tutorials to use `covalent.dispatch` and `covalent.dispatch_sync`.
- All the contents of `covalent_dispatcher/_core/__init__.py` are moved to `covalent_dispatcher/_core/execution.py` for better organization. `__init__.py` only contains function imports which are needed by external modules.
- `dispatch`, `dispatch_sync` methods deprecated from `Lattice`.

### Removed

- `_server_dispatch` method removed from `Lattice`.
- `dispatcher` metadata field removed from `lattice`.

## [0.22.19] - 2022-02-03

### Fixed

- `_write_dispatch_to_python_file` isn't called each time a task is saved. It is now only called in the final save in `_run_planned_workflow` (in covalent_dispatcher/_core/__init__.py).

## [0.22.18] - 2022-02-03

### Fixed

- Added type information to result.py

## [0.22.17] - 2022-02-02

### Added

- Replaced `"typing.Optional"` with `"str"` in covalent/executor/base.py
- Added missing type hints to `get_dispatch_context` and `write_streams_to_file` in covalent/executor/base.py, BaseExecutor

## [0.22.16] - 2022-02-02

### Added

- Functions to check if UI and dispatcher servers are running.
- Tests for the `is_ui_running` and `is_server_running` in covalent_dispatcher/_cli/service.py.

## [0.22.15] - 2022-02-01

### Fixed

- Covalent CLI command `covalent purge` will now stop the servers before deleting all the pid files.

### Added

- Test for `purge` method in covalent_dispatcher/_cli/service.py.

### Removed

- Unused `covalent_dispatcher` import from covalent_dispatcher/_cli/service.py.

### Changed

- Moved `_config_manager` import from within the `purge` method to the covalent_dispatcher/_cli/service.py for the purpose of mocking in tests.

## [0.22.14] - 2022-02-01

### Added

- Type hint to `_server_dispatch` method in `covalent/_workflow/lattice.py`.

## [0.22.13] - 2022-01-26

### Fixed

- When the local executor's `log_stdout` and `log_stderr` config variables are relative paths, they should go inside the results directory. Previously that was queried from the config, but now it's queried from the lattice metadata.

### Added

- Tests for the corresponding functions in (`covalent_dispatcher/_core/__init__.py`, `covalent/executor/base.py`, `covalent/executor/executor_plugins/local.py` and `covalent/executor/__init__.py`) affected by the bug fix.

### Changed

- Refactored `_delete_result` in result manager to give the option of deleting the result parent directory.

## [0.22.12] - 2022-01-31

### Added

- Diff check in pypi.yml ensures correct files are packaged

## [0.22.11] - 2022-01-31

### Changed

- Removed codecov token
- Removed Slack notifications from feature branches

## [0.22.10] - 2022-01-29

### Changed

- Running tests, conda, and version workflows on pull requests, not just pushes

## [0.22.9] - 2022-01-27

### Fixed

- Fixing version check action so that it doesn't run on commits that are in develop
- Edited PR template so that markdown checklist appears properly

## [0.22.8] - 2022-01-27

### Fixed

- publish workflow, using `docker buildx` to build images for x86 and ARM, prepare manifest and push to ECR so that pulls will match the correct architecture.
- typo in CONTRIBUTING
- installing `gcc` in Docker image so Docker can build wheels for `dask` and other packages that don't provide ARM wheels

### Changed

- updated versions in `requirements.txt` for `matplotlib` and `dask`

## [0.22.7] - 2022-01-27

### Added

- `MANIFEST.in` did not have `covalent_dispatcher/_service` in it due to which the PyPi package was not being built correctly. Added the `covalent_dispatcher/_service` to the `MANIFEST.in` file.

### Fixed

- setuptools properly including data files during installation

## [0.22.6] - 2022-01-26

### Fixed

- Added service folder in covalent dispatcher to package.

## [0.22.5] - 2022-01-25

### Fixed

- `README.md` images now use master branch's raw image urls hosted on <https://github.com> instead of <https://raw.githubusercontent.com>. Also, switched image rendering from html to markdown.

## [0.22.4] - 2022-01-25

### Fixed

- dispatcher server app included in sdist
- raw image urls properly used

## [0.22.3] - 2022-01-25

### Fixed

- raw image urls used in readme

## [0.22.2] - 2022-01-25

### Fixed

- pypi upload

## [0.22.1] - 2022-01-25

### Added

- Code of conduct
- Manifest.in file
- Citation info
- Action to upload to pypi

### Fixed

- Absolute URLs used in README
- Workflow badges updated URLs
- `install_package_data` -> `include_package_data` in `setup.py`

## [0.22.0] - 2022-01-25

### Changed

- Using public ECR for Docker release

## [0.21.0] - 2022-01-25

### Added

- GitHub pull request templates

## [0.20.0] - 2022-01-25

### Added

- GitHub issue templates

## [0.19.0] - 2022-01-25

### Changed

- Covalent Beta Release

## [0.18.9] - 2022-01-24

### Fixed

- iframe in the docs landing page is now responsive

## [0.18.8] - 2022-01-24

### Changed

- Temporarily removed output tab
- Truncated dispatch id to fit left sidebar, add tooltip to show full id

## [0.18.7] - 2022-01-24

### Changed

- Many stylistic improvements to documentation, README, and CONTRIBUTING.

## [0.18.6] - 2022-01-24

### Added

- Test added to check whether an already decorated function works as expected with Covalent.
- `pennylane` package added to the `requirements-dev.txt` file.

### Changed

- Now using `inspect.signature` instead of `function.__code__` to get the names of function's parameters.

## [0.18.5] - 2022-01-21

### Fixed

- Various CI fixes, including rolling back regression in version validation, caching on s3 hosted badges, applying releases and tags correctly.

## [0.18.4] - 2022-01-21

### Changed

- Removed comments and unused functions in covalent_dispatcher
- `result_class.py` renamed to `result.py`

### Fixed

- Version was not being properly imported inside `covalent/__init__.py`
- `dispatch_sync` was not previously using the `results_dir` metadata field

### Removed

- Credentials in config
- `generate_random_filename_in_cache`
- `is_any_atom`
- `to_json`
- `show_subgraph` option in `draw`
- `calculate_node`

## [0.18.3] - 2022-01-20

### Fixed

- The gunicorn servers now restart more gracefully

## [0.18.2] - 2022-01-21

### Changed

- `tempdir` metadata field removed and replaced with `executor.local.cache_dir`

## [0.18.1] - 2022-01-11

## Added

- Concepts page

## [0.18.0] - 2022-01-20

### Added

- `Result.CANCELLED` status to represent the status of a cancelled dispatch.
- Condition to cancel the whole dispatch if any of the nodes are cancelled.
- `cancel_workflow` function which uses a shared variable provided by Dask (`dask.distributed.Variable`) in a dask client to inform nodes to stop execution.
- Cancel function for dispatcher server API which will allow the server to terminate the dispatch.
- How to notebook for cancelling a dispatched job.
- Test to verify whether cancellation of dispatched jobs is working as expected.
- `cancel` function is available as `covalent.cancel`.

### Changed

- In file `covalent/_shared_files/config.py` instead of using a variable to store and then return the config data, now directly returning the configuration.
- Using `fire_and_forget` to dispatch a job instead of a dictionary of Dask's `Future` objects so that we won't have to manage the lifecycle of those futures.
- The `test_run_dispatcher` test was changed to reflect that the dispatcher no longer uses a dictionary of future objects as it was not being utilized anywhere.

### Removed

- `with dask_client` context was removed as the client created in `covalent_dispatcher/_core/__init__.py` is already being used even without the context. Furthermore, it creates issues when that context is exited which is unnecessary at the first place hence not needed to be resolved.

## [0.17.5] - 2022-01-19

### Changed

- Results directory uses a relative path by default and can be overridden by the environment variable `COVALENT_RESULTS_DIR`.

## [0.17.4] - 2022-01-19

### Changed

- Executor parameters use defaults specified in config TOML
- If relative paths are supplied for stdout and stderr, those files are created inside the results directory

## [0.17.3] - 2022-01-18

### Added

- Sync function
- Covalent CLI tool can restart in developer mode

### Fixed

- Updated the UI address referenced in the README

## [0.17.2] - 2022-01-12

### Added

- Quantum gravity tutorial

### Changed

- Moved VERSION file to top level

## [0.17.1] - 2022-01-19

### Added

- `error` attribute was added to the results object to show which node failed and the reason behind it.
- `stdout` and `stderr` attributes were added to a node's result to store any stdout and stderr printing done inside an electron/node.
- Test to verify whether `stdout` and `stderr` are being stored in the result object.

### Changed

- Redesign of how `redirect_stdout` and `redirect_stderr` contexts in executor now work to allow storing their respective outputs.
- Executors now also return `stdout` and `stderr` strings, along with the execution output, so that they can be stored in their result object.

## [0.17.0] - 2022-01-18

### Added

- Added an attribute `__code__` to electron and lattice which is a copy of their respective function's `__code__` attribute.
- Positional arguments, `args`, are now merged with keyword arguments, `kwargs`, as close as possible to where they are passed. This was done to make sure we support both with minimal changes and without losing the name of variables passed.
- Tests to ensure usage of positional arguments works as intended.

### Changed

- Slight rework to how any print statements in lattice are sent to null.
- Changed `test_dispatcher_functional` in `basic_dispatcher_test.py` to account for the support of `args` and removed a an unnecessary `print` statement.

### Removed

- Removed `args` from electron's `init` as it wasn't being used anywhere.

## [0.16.1] - 2022-01-18

### Changed

- Requirement changed from `dask[complete]` to `dask[distributed]`.

## [0.16.0] - 2022-01-14

### Added

- New UI static demo build
- New UI toolbar functions - orientation, toggle params, minimap
- Sortable and searchable lattice name row

### Changed

- Numerous UI style tweaks, mostly around dispatches table states

### Fixed

- Node sidebar info now updates correctly

## [0.15.11] - 2022-01-18

### Removed

- Unused numpy requirement. Note that numpy is still being installed indirectly as other packages in the requirements rely on it.

## [0.15.10] - 2022-01-16

## Added

- How-to guide for Covalent dispatcher CLI.

## [0.15.9] - 2022-01-18

### Changed

- Switched from using human readable ids to using UUIDs

### Removed

- `human-id` package was removed along with its mention in `requirements.txt` and `meta.yaml`

## [0.15.8] - 2022-01-17

### Removed

- Code breaking text from CLI api documentation.
- Unwanted covalent_dispatcher rst file.

### Changed

- Installation of entire covalent_dispatcher instead of covalent_dispatcher/_service in setup.py.

## [0.15.7] - 2022-01-13

### Fixed

- Functions with multi-line or really long decorators are properly serialized in dispatch_source.py.
- Multi-line Covalent output is properly commented out in dispatch_source.py.

## [0.15.6] - 2022-01-11

### Fixed

- Sub-lattice functions are successfully serialized in the utils.py get_serialized_function_str.

### Added

- Function to scan utilized source files and return a set of imported modules (utils.get_imports_from_source)

## [0.15.5] - 2022-01-12

### Changed

- UI runs on port 47007 and the dispatcher runs on port 48008. This is so that when the servers are later merged, users continue using port 47007 in the browser.
- Small modifications to the documentation
- Small fix to the README

### Removed

- Removed a directory `generated` which was improperly added
- Dispatcher web interface
- sqlalchemy requirement

## [0.15.4] - 2022-01-11

### Changed

- In file `covalent/executor/base.py`, `pickle` was changed to `cloudpickle` because of its universal pickling ability.

### Added

- In docstring of `BaseExecutor`, a note was added specifying that `covalent` with its dependencies is assumed to be installed in the conda environments.
- Above note was also added to the conda env selector how-to.

## [0.15.3] - 2022-01-11

### Changed

- Replaced the generic `RuntimeError` telling users to check if there is an object manipulation taking place inside the lattice to a simple warning. This makes the original error more visible.

## [0.15.2] - 2022-01-11

### Added

- If condition added for handling the case where `__getattr__` of an electron is accessed to detect magic functions.

### Changed

- `ActiveLatticeManager` now subclasses from `threading.local` to make it thread-safe.
- `ValueError` in the lattice manager's `claim` function now also shows the name of the lattice that is currently claimed.
- Changed docstring of `ActiveLatticeManager` to note that now it is thread-safe.
- Sublattice dispatching now no longer deletes the result object file and is dispatched normally instead of in a serverless manner.
- `simulate_nitrogen_and_copper_slab_interaction.ipynb` notebook tutorial now does normal dispatching as well instead of serverless dispatching. Also, now 7 datapoints will be shown instead of 10 earlier.

## [0.15.1] - 2022-01-11

### Fixed

- Passing AWS credentials to reusable workflows as a secret

## [0.15.0] - 2022-01-10

### Added

- Action to push development image to ECR

### Changed

- Made the publish action reusable and callable

## [0.14.1] - 2022-01-02

### Changed

- Updated the README
- Updated classifiers in the setup.py file
- Massaged some RTD pages

## [0.14.0] - 2022-01-07

### Added

- Action to push static UI to S3

## [0.13.2] - 2022-01-07

### Changed

- Completed new UI design work

## [0.13.1] - 2022-01-02

### Added

- Added eventlet requirement

### Changed

- The CLI tool can now manage the UI flask server as well
- [Breaking] The CLI option `-t` has been changed to `-d`, which starts the servers in developer mode and exposes unit tests to the server.

## [0.13.0] - 2022-01-01

### Added

- Config manager in `covalent/_shared_files/config.py`
- Default location for the main config file can be overridden using the environment variable `COVALENT_CONFIG_DIR`
- Ability to set and get configuration using `get_config` and `set_config`

### Changed

- The flask servers now reference the config file
- Defaults reference the config file

### Fixed

- `ValueError` caught when running `covalent stop`
- One of the functional tests was using a malformed path

### Deprecated

- The `electron.to_json` function
- The `generate_random_filename_in_cache` function

### Removed

- The `get_api_token` function

## [0.12.13] - 2022-01-04

## Removed

- Tutorial section headings

## Fixed

- Plot background white color

## [0.12.12] - 2022-01-06

### Fixed

- Having a print statement inside electron and lattice code no longer causes the workflow to fail.

## [0.12.11] - 2022-01-04

### Added

- Completed UI feature set for first release

### Changed

- UI server result serialization improvements
- UI result update webhook no longer fails on request exceptions, logs warning intead

## [0.12.10] - 2021-12-17

### Added

- Astrophysics tutorial

## [0.12.9] - 2022-01-04

### Added

- Added `get_all_node_results` method in `result_class.py` to return result of all node executions.

- Added `test_parallelilization` test to verify whether the execution is now being achieved in parallel.

### Changed

- Removed `LocalCluster` cluster creation usage to a simple `Client` one from Dask.

- Removed unnecessary `to_run` function as we no longer needed to run execution through an asyncio loop.

- Removed `async` from function definition of previously asynchronous functions, `_run_task`, `_run_planned_workflow`, `_plan_workflow`, and `_run_workflow`.

- Removed `uvloop` from requirements.

- Renamed `test_get_results` to `test_get_result`.

- Reran the how to notebooks where execution time was mentioned.

- Changed how `dispatch_info` context manager was working to account for multiple nodes accessing it at the same time.

## [0.12.8] - 2022-01-02

### Changed

- Changed the software license to GNU Affero 3.0

### Removed

- `covalent-ui` directory

## [0.12.7] - 2021-12-29

### Fixed

- Gunicorn logging now uses the `capture-output` flag instead of redirecting stdout and stderr

## [0.12.6] - 2021-12-23

### Changed

- Cleaned up the requirements and moved developer requirements to a separate file inside `tests`

## [0.12.5] - 2021-12-16

### Added

- Conda build CI job

## [0.12.4] - 2021-12-23

### Changed

- Gunicorn server now checks for port availability before starting

### Fixed

- The `covalent start` function now prints the correct port if the server is already running.

## [0.12.3] - 2021-12-14

### Added

- Covalent tutorial comparing quantum support vector machines with support vector machine algorithms implemented in qiskit and scikit-learn.

## [0.12.2] - 2021-12-16

### Fixed

- Now using `--daemon` in gunicorn to start the server, which was the original intention.

## [0.12.1] - 2021-12-16

### Fixed

- Removed finance references from docs
- Fixed some other small errors

### Removed

- Removed one of the failing how-to tests from the functional test suite

## [0.12.0] - 2021-12-16

### Added

- Web UI prototype

## [0.11.1] - 2021-12-14

### Added

- CLI command `covalent status` shows port information

### Fixed

- gunicorn management improved

## [0.11.0] - 2021-12-14

### Added

- Slack notifications for test status

## [0.10.4] - 2021-12-15

### Fixed

- Specifying a non-default results directory in a sub-lattice no longer causes a failure in lattice execution.

## [0.10.3] - 2021-12-14

### Added

- Functional tests for how-to's in documentation

### Changed

- Moved example script to a functional test in the pipeline
- Added a test flag to the CLI tool

## [0.10.2] - 2021-12-14

### Fixed

- Check that only `kwargs` without any default values in the workflow definition need to be passed in `lattice.draw(ax=ax, **kwargs)`.

### Added

- Function to check whether all the parameters without default values for a callable function has been passed added to shared utils.

## [0.10.1] - 2021-12-13

### Fixed

- Content and style fixes for getting started doc.

## [0.10.0] - 2021-12-12

### Changed

- Remove all imports from the `covalent` to the `covalent_dispatcher`, except for `_dispatch_serverless`
- Moved CLI into `covalent_dispatcher`
- Moved executors to `covalent` directory

## [0.9.1] - 2021-12-13

### Fixed

- Updated CONTRIBUTING to clarify docstring style.
- Fixed docstrings for `calculate_node` and `check_constraint_specific_sum`.

## [0.9.0] - 2021-12-10

### Added

- `prefix_separator` for separating non-executable node types from executable ones.

- `subscript_prefix`, `generator_prefix`, `sublattice_prefix`, `attr_prefix` for prefixes of subscripts, generators,
  sublattices, and attributes, when called on an electron and added to the transport graph.

- `exclude_from_postprocess` list of prefixes to denote those nodes which won't be used in post processing the workflow.

- `__int__()`, `__float__()`, `__complex__()` for converting a node to an integer, float, or complex to a value of 0 then handling those types in post processing.

- `__iter__()` generator added to Electron for supporting multiple return values from an electron execution.

- `__getattr__()` added to Electron for supporting attribute access on the node output.

- `__getitem__()` added to Electron for supporting subscripting on the node output.

- `electron_outputs` added as an attribute to lattice.

### Changed

- `electron_list_prefix`, `electron_dict_prefix`, `parameter_prefix` modified to reflect new way to assign prefixes to nodes.

- In `build_graph` instead of ignoring all exceptions, now the exception is shown alongwith the runtime error notifying that object manipulation should be avoided inside a lattice.

- `node_id` changed to `self.node_id` in Electron's `__call__()`.

- `parameter` type electrons now have the default metadata instead of empty dictionary.

- Instead of deserializing and checking whether a sublattice is there, now a `sublattice_prefix` is used to denote when a node is a sublattice.

- In `dispatcher_stack_test`, `test_dispatcher_flow` updated to indicate the new use of `parameter_prefix`.

### Fixed

- When an execution fails due to something happening in `run_workflow`, then result object's status is now failed and the object is saved alongwith throwing the appropriate exception.

## [0.8.5] - 2021-12-10

### Added

- Added tests for choosing specific executors inside electron initialization.
- Added test for choosing specific Conda environments inside electron initialization.

## [0.8.4] - 2021-12-10

### Changed

- Removed _shared_files directory and contents from covalent_dispatcher. Logging in covalent_dispatcher now uses the logger in covalent/_shared_files/logging.py.

## [0.8.3] - 2021-12-10

### Fixed

- Decorator symbols were added to the pseudo-code in the quantum chemistry tutorial.

## [0.8.2] - 2021-12-06

### Added

- Quantum chemistry tutorial.

## [0.8.1] - 2021-12-08

### Added

- Docstrings with typehints for covalent dispatcher functions added.

### Changed

- Replaced `node` to `node_id` in `electron.py`.

- Removed unnecessary `enumerate` in `covalent_dispatcher/_core/__init__.py`.

- Removed `get_node_device_mapping` function from `covalent_dispatcher/_core/__init__.py`
  and moved the definition to directly add the mapping to `workflow_schedule`.

- Replaced iterable length comparison for `executor_specific_exec_cmds` from `if len(executor_specific_exec_cmds) > 0`
  to `if executor_specific_exec_cmds`.

## [0.8.0] - 2021-12-03

### Added

- Executors can now accept the name of a Conda environment. If that environment exists, the operations of any electron using that executor are performed in that Conda environment.

## [0.7.6] - 2021-12-02

### Changed

- How to estimate lattice execution time has been renamed to How to query lattice execution time.
- Change result querying syntax in how-to guides from `lattice.get_result` to
  `covalent.get_result`.
- Choose random port for Dask dashboard address by setting `dashboard_address` to ':0' in
  `LocalCluster`.

## [0.7.5] - 2021-12-02

### Fixed

- "Default" executor plugins are included as part of the package upon install.

## [0.7.4] - 2021-12-02

### Fixed

- Upgraded dask to 2021.10.0 based on a vulnerability report

## [0.7.3] - 2021-12-02

### Added

- Transportable object tests
- Transport graph tests

### Changed

- Variable name node_num to node_id
- Variable name node_idx to node_id

### Fixed

- Transport graph `get_dependencies()` method return type was changed from Dict to List

## [0.7.2] - 2021-12-01

### Fixed

- Date handling in changelog validation

### Removed

- GitLab CI YAML

## [0.7.1] - 2021-12-02

### Added

- A new parameter to a node's result called `sublattice_result` is added.
  This will be of a `Result` type and will contain the result of that sublattice's
  execution. If a normal electron is executed, this will be `None`.

- In `_delete_result` function in `results_manager.py`, an empty results directory
  will now be deleted.

- Name of a sublattice node will also contain `(sublattice)`.

- Added `_dispatch_sync_serverless` which synchronously dispatches without a server
  and waits for a result to be returned. This is the method used to dispatch a sublattice.

- Test for sublatticing is added.

- How-to guide added for sublatticing explaining the new features.

### Changed

- Partially changed `draw` function in `lattice.py` to also draw the subgraph
  of the sublattice when drawing the main graph of the lattice. The change is
  incomplete as we intend to add this feature later.

- Instead of returning `plt`, `draw` now returns the `ax` object.

- `__call__` function in `lattice.py` now runs the lattice's function normally
  instead of dispatching it.

- `_run_task` function now checks whether current node is a sublattice and acts
  accordingly.

### Fixed

- Unnecessary lines to rename the node's name in `covalent_dispatcher/_core/__init__.py` are removed.

- `test_electron_takes_nested_iterables` test was being ignored due to a spelling mistake. Fixed and
  modified to follow the new pattern.

## [0.7.0] - 2021-12-01

### Added

- Electrons can now accept an executor object using the "backend" keyword argument. "backend" can still take a string naming the executor module.
- Electrons and lattices no longer have Slurm metadata associated with the executor, as that information should be contained in the executor object being used as an input argument.
- The "backend" keyword can still be a string specifying the executor module, but only if the executor doesn't need any metadata.
- Executor plugin classes are now directly available to covalent, eg: covalent.executor.LocalExecutor().

## [0.6.7] - 2021-12-01

### Added

- Docstrings without examples for all the functions in core covalent.
- Typehints in those functions as well.
- Used `typing.TYPE_CHECKING` to prevent cyclic imports when writing typehints.

### Changed

- `convert_to_lattice_function` renamed to `convert_to_lattice_function_call`.
- Context managers now raise a `ValueError` instead of a generic `Exception`.

## [0.6.6] - 2021-11-30

### Fixed

- Fixed the version used in the documentation
- Fixed the badge URLs to prevent caching

## [0.6.5] - 2021-11-30

### Fixed

- Broken how-to links

### Removed

- Redundant lines from .gitignore
- *.ipynb from .gitignore

## [0.6.4] - 2021-11-30

### Added

- How-to guides for workflow orchestration.
  - How to construct an electron
  - How to construct a lattice
  - How to add an electron to lattice
  - How to visualize the lattice
  - How to add constraints to lattices
- How-to guides for workflow and subtask execution.
  - How to execute individual electrons
  - How to execute a lattice
  - How to execute multiple lattices
- How-to guides for status querying.
  - How to query electron execution status
  - How to query lattice execution status
  - How to query lattice execution time
- How-to guides for results collection
  - How to query electron execution results
  - How to query lattice execution results
  - How to query multiple lattice execution results
- Str method for the results object.

### Fixed

- Saving the electron execution status when the subtask is running.

## [0.6.3] - 2021-11-29

### Removed

- JWT token requirement.
- Covalent dispatcher login requirement.
- Update covalent login reference in README.md.
- Changed the default dispatcher server port from 5000 to 47007.

## [0.6.2] - 2021-11-28

### Added

- Github action for tests and coverage
- Badges for tests and coverage
- If tests pass then develop is pushed to master
- Add release action which tags and creates a release for minor version upgrades
- Add badges action which runs linter, and upload badges for version, linter score, and platform
- Add publish action (and badge) which builds a Docker image and uploads it to the AWS ECR

## [0.6.1] - 2021-11-27

### Added

- Github action which checks version increment and changelog entry

## [0.6.0] - 2021-11-26

### Added

- New Covalent RTD theme
- sphinx extension sphinx-click for CLI RTD
- Sections in RTD
- init.py in both covalent-dispatcher logger module and cli module for it to be importable in sphinx

### Changed

- docutils version that was conflicting with sphinx

### Removed

- Old aq-theme

## [0.5.1] - 2021-11-25

### Added

- Integration tests combining both covalent and covalent-dispatcher modules to test that
  lattice workflow are properly planned and executed.
- Integration tests for the covalent-dispatcher init module.
- pytest-asyncio added to requirements.

## [0.5.0] - 2021-11-23

### Added

- Results manager file to get results from a file, delete a result, and redispatch a result object.
- Results can also be awaited to only return a result if it has either been completed or failed.
- Results class which is used to store the results with all the information needed to be used again along with saving the results to a file functionality.
- A result object will be a mercurial object which will be updated by the dispatcher and saved to a file throughout the dispatching and execution parts.
- Direct manipulation of the transport graph inside a result object takes place.
- Utility to convert a function definition string to a function and vice-versa.
- Status class to denote the status of a result object and of each node execution in the transport graph.
- Start and end times are now also stored for each node execution as well as for the whole dispatch.
- Logging of `stdout` and `stderr` can be done by passing in the `log_stdout`, `log_stderr` named metadata respectively while dispatching.
- In order to get the result of a certain dispatch, the `dispatch_id`, the `results_dir`, and the `wait` parameter can be passed in. If everything is default, then only the dispatch id is required, waiting will not be done, and the result directory will be in the current working directory with folder name as `results/` inside which every new dispatch will have a new folder named according to their respective dispatch ids, containing:
  - `result.pkl` - (Cloud)pickled result object.
  - `result_info.yaml` - yaml file with high level information about the result and its execution.
  - `dispatch_source.py` - python file generated, containing the original function definitions of lattice and electrons which can be used to dispatch again.

### Changed

- `logfile` named metadata is now `slurm_logfile`.
- Instead of using `jsonpickle`, `cloudpickle` is being used everywhere to maintain consistency.
- `to_json` function uses `json` instead of `jsonpickle` now in electron and lattice definitions.
- `post_processing` moved to the dispatcher, so the dispatcher will now store a finished execution result in the results folder as specified by the user with no requirement of post processing it from the client/user side.
- `run_task` function in dispatcher modified to check if a node has completed execution and return it if it has, else continue its execution. This also takes care of cases if the server has been closed mid execution, then it can be started again from the last saved state, and the user won't have to wait for the whole execution.
- Instead of passing in the transport graph and dispatch id everywhere, the result object is being passed around, except for the `asyncio` part where the dispatch id and results directory is being passed which afterwards lets the core dispatcher know where to get the result object from and operate on it.
- Getting result of parent node executions of the graph, is now being done using the result object's graph. Storing of each execution's result is also done there.
- Tests updated to reflect the changes made. They are also being run in a serverless manner.

### Removed

- `LatticeResult` class removed.
- `jsonpickle` requirement removed.
- `WorkflowExecutionResult`, `TaskExecutionResult`, and `ExecutionError` singleton classes removed.

### Fixed

- Commented out the `jwt_required()` part in `covalent-dispatcher/_service/app.py`, may be removed in later iterations.
- Dispatcher server will now return the error message in the response of getting result if it fails instead of sending every result ever as a response.

## [0.4.3] - 2021-11-23

### Added

- Added a note in Known Issues regarding port conflict warning.

## [0.4.2] - 2021-11-24

### Added

- Added badges to README.md

## [0.4.1] - 2021-11-23

### Changed

- Removed old coverage badge and fixed the badge URL

## [0.4.0] - 2021-11-23

### Added

- Codecov integrations and badge

### Fixed

- Detached pipelines no longer created

## [0.3.0] - 2021-11-23

### Added

- Wrote a Code of Conduct based on <https://www.contributor-covenant.org/>
- Added installation and environment setup details in CONTRIBUTING
- Added Known Issues section to README

## [0.2.0] - 2021-11-22

### Changed

- Removed non-open-source executors from Covalent. The local SLURM executor is now
- a separate repo. Executors are now plugins.

## [0.1.0] - 2021-11-19

### Added

- Pythonic CLI tool. Install the package and run `covalent --help` for a usage description.
- Login and logout functionality.
- Executor registration/deregistration skeleton code.
- Dispatcher service start, stop, status, and restart.

### Changed

- JWT token is stored to file instead of in an environment variable.
- The Dask client attempts to connect to an existing server.

### Removed

- Removed the Bash CLI tool.

### Fixed

- Version assignment in the covalent init file.

## [0.0.3] - 2021-11-17

### Fixed

- Fixed the Dockerfile so that it runs the dispatcher server from the covalent repo.

## [0.0.2] - 2021-11-15

### Changed

- Single line change in ci script so that it doesn't exit after validating the version.
- Using `rules` in `pytest` so that the behavior in test stage is consistent.

## [0.0.1] - 2021-11-15

### Added

- CHANGELOG.md to track changes (this file).
- Semantic versioning in VERSION.
- CI pipeline job to enforce versioning.<|MERGE_RESOLUTION|>--- conflicted
+++ resolved
@@ -5,20 +5,20 @@
 The format is based on [Keep a Changelog](https://keepachangelog.com/en/1.0.0/),
 and this project adheres to [Semantic Versioning](https://semver.org/spec/v2.0.0.html).
 
-## [0.27.5] - 2022-03-01
-
-<<<<<<< HEAD
+## [0.27.6] - 2022-03-01
+
 ### Added
 
 - Added feature development basic steps in CONTRIBUTING.md.
 - Added section on locally building RTD (read the docs) in the contributing guide.
-=======
+
+## [0.27.5] - 2022-03-01
+
 ### Fixed
 
 - Missing UI input data after backend change - needed to be derived from graph for electrons, lattice inputs fixed on server-side, combining name and positional args
 - Broken UI graph due to variable->edge_name renaming
 - Missing UI executor data after server-side renaming
->>>>>>> 7330bf75
 
 ## [0.27.4] - 2022-02-28
 
