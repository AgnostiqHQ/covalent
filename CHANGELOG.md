# Changelog

All notable changes to this project will be documented in this file.

The format is based on [Keep a Changelog](https://keepachangelog.com/en/1.0.0/),
and this project adheres to [Semantic Versioning](https://semver.org/spec/v2.0.0.html).

## [UNRELEASED]

<<<<<<< HEAD
### Fixed

- Switched UI to results service delete API
=======
## [0.67.0] - 2022-04-07

### Added
- Added environment variables to service declarations in ``docker-compose``.
- Added the Dockerfile and docker-compose configurations for the ``queue-consumer``.

## [0.66.0] - 2022-04-07

### Added

- Batch cancellation endpoint to dispatcher, e.g., `DELETE /api/v0/workflow/cancel?dispatch_id1,dispatch_id2`

### Tests

- Added tests for UI backend endpoints

## [0.65.3] - 2022-04-07

### Fixed

- Syntax error in the `tests.yml` workflow
>>>>>>> 7c74eeb6

## [0.65.2] - 2022-04-07

### Fixed

- pypi validation using pre-release tag

## [0.65.1] - 2022-04-07

### Fixed

- Don't fail the CI workflow just because we aren't doing a release

## [0.65.0] - 2022-04-06

### Changed

- Only one docker-compose

## [0.64.2] - 2022-04-06

### Fixed

- The `.dockerignore` file now ignores any unnecessary front-end build files

## [0.64.1] - 2022-04-06

### Fixed

- egg_info invocation

## [0.64.0] - 2022-04-06

### Fixed

- Style fixes via `pre-commit run --all-files`

### Changed

- Pushing microservice images to public ECR

## [0.63.1] - 2022-04-06

### Fixed

- Fixed the version validation in pypi workflow

## [0.63.0] - 2022-04-06

### Changed

- Mark pypi releases as pre

## [0.62.1] - 2022-04-06

### Fixed

- Workflows which run on `develop` or `master` will send Slack alerts to the dev team if they fail.

## [0.62.0] - 2022-04-06

### Changed

- Update `covalent-ui` service in `docker-compose.yaml` to ensure that the uvicorn server listens on `0.0.0.0` for all incoming requests
- Using `ENTRYPOINT` in dockerfiles instead of `CMD`
- Remove `command` option from all services in `docker-compose.yml`

## [0.61.1] - 2022-04-06

### Fixed

- Fixed failures in pushing images to ECR.

## [0.61.0] - 2022-04-06

### Changed

- The results and data service now support batch deleting via query strings

## [0.60.0] - 2022-04-06

### Changed

- List type removed from type annotation for the executor argument in electron/lattice/lepton definitions.
- Input executor argument is converted to an executor class object (if it were a string) in electron/lattice/lepton definitions instead of just before execution in execution.py. As a result, calls to _executor_manager.get_executor are removed from execution.py.
- Rewritten tests to take into account the type change of executor identifiers from strings to executor class objects.

### Fixed

- In covalent/executor/__init__.py, `from importlib import metadata` is used instead of `importlib.metadata`.
- Electron.get_op_function.rename now uses the correct separator string when renaming a function.

## [0.59.0] - 2022-04-06

### Changed

- Fixes for making the whole pipeline work in tandem.

## [0.58.0] - 2022-04-06

### Added

- `nats` service in `docker-compose` files

## [0.57.0] - 2022-04-05

### Added

- Variables to assign service hosts

## [0.56.1] - 2022-04-05

### Fixed

- Fixed various module import errors in the containers for the microservices.

### Tests

- Added tests for post-refactor covalent cli commands: start, stop, restart, status, and logs

## [0.56.0] - 2022-04-05

### Changed

- Changed global variable executor_plugin_name to EXECUTOR_PLUGIN_NAME in executors to conform with PEP8.

## [0.55.0] - 2022-04-04

### Changed

- Changed supervisord http server's default to listen on all interfaces, so that covalent can run on any computer in a trusted LAN (without firewalls/auth).

## [0.54.0] - 2022-04-04

### Added

- Draw workflow draft API to ui_backend service


## [0.53.0] - 2022-04-04

### Added

- Added docker-compose file to run covalent microservices.

## [0.52.0] - 2022-04-04

### Added

- Added delete endpoint to data and results services.

## [0.51.0] - 2022-04-04

### Added

- Folders for tests.

### Changed

- Organization of covalent tests.

## [0.50.0] - 2022-04-03

### Added

- Added GET all results endpoint in Results service
- Optional formatting of GET result endpoint that supports: `binary` or `json`

### Changed

- Changed frontend to support updated result service endpoints with json format

### Removed

- Removed redundant local storage cache on frontend

## [0.49.1] - 2022-04-01

### Fixed

- Using `io.BytesIO` in `update_result` in the results service to prevent creation of a new file in the file system.

## [0.49.0] - 2022-04-01

### Added

- Implement an `overwrite` query param in the `upload` method so that we don't create a new object for every result update

## [0.48.0] - 2022-04-01

### Added

- Added updated dispatching and getting result functions with the option to download result as a file.

### Changed

- Hardcoded filepaths to standardized ServiceURL.`get_route(...)` method when making API requests.

## [0.47.2] - 2022-04-01

### Fixed

- Queue consumer import paths fixed
- Syntax errors in the supervisord template fixed

## [0.47.1] - 2022-04-01

### Fixed

- Supervisord now brings up dispatcher queue consumer worker

## [0.47.0] - 2022-04-01

### Changed

- Updated API calls accross services to use standarized env vars from Settings class
- Normalized env vars accross services and updated Supervisord template

## [0.46.0] - 2022-03-31

### Changed

- Consumers of results service now specify `stream=True` in their get requests.

## [0.45.0] - 2022-03-31

### Changed

- Using `Result.RUNNING` instead of str "RUNNING"
- Using process safe `is_empty` method rather than `empty()` method for multiprocessing queue.
- Multprocessing `is_queue` method.

### Added

- Workflow status as running in the `workflow_status_queue`.

### Tests

- Added a test for the `_check_version` method in `covalent/executor/__init__.py`.

## [0.44.0] - 2022-03-31

### Added

- A version check is done at Covalent startup to ensure that executor plugins are compatible.

## [0.43.0] - 2022-03-31

### Added

- Function to call UI update method in the UI microservice for use in the Dispatcher micro-service.
- Refactor updating results and ui into one function.

## [0.42.2] - 2022-03-31

### Fixed

- Using functions for getting result object in cancel endpoint and sending cancel task signal to runner in the dispatcher.

## [0.42.1] - 2022-03-31

### Fixed

- `update_workflow_results` in `update_workflow.py` now also takes care of sending the next set of tasks to the runner.

- Also handling the cases of sublattices in `update_workflow_results`.

## [0.42.0] - 2022-03-31

### Changed

- Moved some unused for-the-future files to the refactor directory and out of the main codebase.

## [0.41.3] - 2022-03-31

### Fixed

- Dispatch DB is now created upon server start.

## [0.41.2] - 2022-03-30

### Fixed

- Oneline bugfix to remove `fetch --unshallow`

## [0.41.1] - 2022-03-30

### Fixed

- Get master version from release tags rather than master branch

## [0.41.0] - 2022-03-30

### Added

- Dockerized the Dispatcher and Runner Services.
- Added required packages for running containerized instances of the Dispatcher and Runner.

## [0.40.0] - 2022-03-30

### Added

- Dockerized the Data and UI-backend services.
- Required packages to run containerized instances of the Data and UI-backend.

## [0.39.1] - 2022-03-30

### Fixed

- Supervisord & Results service integration by making results service port configurable by an env var

## [0.39.0] - 2022-03-29

### Changed

- Runner and dispatcher implementation in order to integrate the microservices partially complete.

## [0.38.0] - 2022-03-29

### Added

- Added UI backend component to serve post-refactor frontend and dispatch websocket messages to UI using Socket.io
- Updated UI socket.io configuration to use different ws path, and using localstorage for fetching all results (temporary)
- Added post-refactor cli commands to use Supervisord to manage local service processes
- Added `covalent logs` and `covalent config` cli commands

## [0.37.1] - 2022-03-29

### Fixed

- Oneline bugfix in tests.yml

## [0.37.0] - 2022-03-29

### Added

- Results management endpoints; GET, PUT, POST for results object
- Checks in setup.py to confirm node version compatibility.
- Instructions in CONTRIBUTING to address some common Debian setup issues.

## [0.36.1] - 2022-03-29

### Fixed

- Filesystem service now reads config from environment variables.

## [0.36.0] - 2022-03-29

### Added

- Picking up dispatch jobs from the queue and ensuring that only one workflow is processed (locally) at any given time.

### Changed

- Dispatcher implementation in order to integrate with Queuer microservice.

## [0.35.0] - 2022-03-29

### Added

- Automated changelog and version management
- Added a Dockerfile to build an image for OS Queuer.
- Added the required packages to run a container instance of the Queuer.

### Fixed

- Single quotes in github env
- Don't use for loops to iterate over a variable in bash
- Issue with checkout actions
- Run tests on changelog workflow completion instead of push to develop to avoid race condition
- Use covalent ops bot token for automated pushes to develop
- sed command syntax in changelog.yml

## [0.34.5] - 2022-03-28

### Fixed

- Moved `example_dispatch.py` into `tests/` directory.

## [0.34.4] - 2022-03-28

### Added

- Unit tests for utils, leptons, and base executor

## [0.34.3] - 2022-03-27

### Added

- Tests for lattice.py

## [0.34.2] - 2022-03-27

### Added

- Unit tests for the base executor, the results manager, the logger, and leptons

## [0.34.1] - 2022-03-24

### Fixed

- Pinned jinja2 to less than 3.1.0 so that nbconvert remains stable in the docs build.

## [0.34.0] - 2022-03-24

### Added

- API endpoints to upload and download files

## [0.33.1] - 2022-03-24

### Fixed

- Retrieving results from running container via HTTP
- Adding tests for Docker image in workflows

## [0.33.0] - 2022-03-24

### Added

- Slack and webhook notifications

## [0.32.9] - 2022-03-23

### Fixed

- Updated OS Queuer imports to remove top level modules `refactor.queuer`

## [0.32.8] - 2022-03-22

### Added

- Websocket notify endpoint with leaky bucket algo implementation to rate limit messages to frontend

## [0.32.7] - 2022-03-22

### Added

- Queuer API submit endpoint to publish dispatch message to MQ & send result file to Data Service
- API Service class for interfacing with local services
- Tests covering submit endpoint and API Service

## [0.32.6] - 2022-03-22

### Fixed

- Input path for external libraries in the Lepton wrapper can (and should) now be a full path to the file.

## [0.32.5] - 2022-03-21

### Fixed

- Fix HTTP status code for blank POST requests.

## [0.32.4] - 2022-03-17

### Fixed

- Docker commands in docs

## [0.32.3] - 2022-03-16

### Fixed

- Fix missing UI graph edges between parameters and electrons in certain cases.
- Fix UI crashes in cases where legacy localStorage state was being loaded.

## [0.32.2] - 2022-03-16

### Added

- Images for graphs generated in tutorials and how-tos.
- Note for quantum gravity tutorial to tell users that `tensorflow` doesn't work on M1 Macs.
- `Known Issues` added to `README.md`

### Fixed

- `draw` function usage in tutorials and how-tos now reflects the UI images generated instead of using graphviz.
- Images now render properly in RTD of how-tos.

### Changed

- Reran all the tutorials that could run, generating the outputs again.

## [0.32.1] - 2022-03-15

### Fixed

- CLI now starts server directly in the subprocess instead of as a daemon
- Logs are provided as pipes to Popen instead of using a shell redirect
- Restart behavior fixed
- Default port in `covalent_ui/app.py` uses the config manager

### Removed

- `_graceful_restart` function no longer needed without gunicorn

## [0.32.0] - 2022-03-11

### Added

- Dispatcher microservice API endpoint to dispatch and update workflow.
- Added get runnable task endpoint.

## [0.31.0] - 2022-03-11

### Added

- Runner component's main functionality to run a set of tasks, cancel a task, and get a task's status added to its api.

## [0.30.5] - 2022-03-11

### Updated

- Updated Workflow endpoints & API spec to support upload & download of result objects as pickle files

## [0.30.4] - 2022-03-11

### Fixed

- When executing a task on an alternate Conda environment, Covalent no longer has to be installed on that environment. Previously, a Covalent object (the execution function as a TransportableObject) was passed to the environment. Now it is deserialized to a "normal" Python function, which is passed to the alternate Conda environment.

## [0.30.3] - 2022-03-11

### Fixed

- Fixed the order of output storage in `post_process` which should have been the order in which the electron functions are called instead of being the order in which they are executed. This fixes the order in which the replacement of function calls with their output happens, which further fixes any discrepencies in the results obtained by the user.

- Fixed the `post_process` test to check the order as well.

## [0.30.2] - 2022-03-11

### Changed

- Updated eventlet to 0.31.0

## [0.30.1] - 2022-03-10

### Fixed

- Eliminate unhandled exception in Covalent UI backend when calling fetch_result.

## [0.30.0] - 2022-03-09

### Added

- Skeleton code for writing the different services corresponding to each component in the open source refactor.
- OpenAPI specifications for each of the services.

## [0.29.3] - 2022-03-09

### Fixed

- Covalent UI is built in the Dockerfile, the setup file, the pypi workflow, the tests workflow, and the conda build script.

## [0.29.2] - 2022-03-09

### Added

- Defaults defined in executor plugins are read and used to update the in-memory config, as well as the user config file. But only if the parameter in question wasn't already defined.

### Changed

- Input parameter names and docstrings in _shared_files.config.update_config were changed for clarity.

## [0.29.1] - 2022-03-07

### Changed

- Updated fail-fast strategy to run all tests.

## [0.29.0] - 2022-03-07

### Added

- DispatchDB for storing dispatched results

### Changed

- UI loads dispatches from DispatchDB instead of browser local storage

## [0.28.3] - 2022-03-03

### Fixed

Installed executor plugins don't have to be referred to by their full module name. Eg, use "custom_executor", instead of "covalent_custom_plugin.custom_executor".

## [0.28.2] - 2022-03-03

### Added

- A brief overview of the tutorial structure in the MNIST classification tutorial.

## [0.28.1] - 2022-03-02

### Added

- Conda installation is only supported for Linux in the `Getting Started` guide.
- MNIST classifier tutorial.

### Removed

- Removed handling of default values of function parameters in `get_named_params` in `covalent/_shared_files/utils.py`. So, it is actually being handled by not being handled since now `named_args` and `named_kwargs` will only contain parameters that were passed during the function call and not all of them.

## [0.28.0] - 2022-03-02

### Added

- Lepton support, including for Python modules and C libraries
- How-to guides showing how to use leptons for each of these

## [0.27.6] - 2022-03-01

### Added

- Added feature development basic steps in CONTRIBUTING.md.
- Added section on locally building RTD (read the docs) in the contributing guide.

## [0.27.5] - 2022-03-01

### Fixed

- Missing UI input data after backend change - needed to be derived from graph for electrons, lattice inputs fixed on server-side, combining name and positional args
- Broken UI graph due to variable->edge_name renaming
- Missing UI executor data after server-side renaming

## [0.27.4] - 2022-02-28

### Fixed

- Path used in `covalent/executor/__init__.py` for executor plugin modules needed updating to `covalent/executor/executor_plugins`

### Removed

- Disabled workflow cancellation test due to inconsistent outcomes. Test will be re-enabled after cancellation mechanisms are investigated further.

## [0.27.3] - 2022-02-25

### Added

- Added `USING_DOCKER.md` guide for running docker container.
- Added cli args to covalent UI flask server `covalent_ui/app.py` to modify port and log file path.

### Removed

- Removed gunicorn from cli and Dockerfile.

### Changed

- Updated cli `covalent_dispatcher/_cli/service.py` to run flask server directly, and removed dispatcher and UI flags.
- Using Flask blueprints to merge Dispatcher and UI servers.
- Updated Dockerfile to run flask server directly.
- Creating server PID file manually in `covalent_dispatcher/_cli/service.py`.
- Updated tests and docs to reflect merged servers.
- Changed all mentions of port 47007 (for old UI server) to 48008.

## [0.27.2] - 2022-02-24

### Changed

- Removed unnecessary blockquotes from the How-To guide for creating custom executors
- Changed "Covalent Cloud" to "Covalent" in the main code text

## [0.27.1] - 2022-02-24

### Removed

- Removed AQ-Engineers from CODEOWNERS in order to fix PR review notifications

## [0.27.0] - 2022-02-24

### Added

- Support for positional only, positional or keyword, variable positional, keyword only, variable keyword types of parameters is now added, e.g an electron can now use variable args and variable kwargs if the number/names of parameters are unknown during definition as `def task(*args, **kwargs)` which wasn't possible before.

- `Lattice.args` added to store positional arguments passed to the lattice's workflow function.

- `get_named_params` function added in `_shared_files/utils.py` which will return a tuple containing named positional arguments and named keyword arguments. The names help in showing and storing these parameters in the transport graph.

- Tests to verify whether all kinds of input paramaters are supported by electron or a lattice.

### Changed

- No longer merging positional arguments with keyword arguments, instead they are separately stored in respective nodes in the transport graph.

- `inputs` returned from `_get_inputs` function in `covalent_dispatcher/_core/execution.py` now contains positional as well as keyword arguments which further get passed to the executor.

- Executors now support positional and keyword arguments as inputs to their executable functions.

- Result object's `_inputs` attribute now contains both `args` and `kwargs`.

- `add_node_for_nested_iterables` is renamed to `connect_node_with_others` and `add_node_to_graph` also renamed to `add_collection_node_to_graph` in `electron.py`. Some more variable renames to have appropriate self-explanatory names.

- Nodes and edges in the transport graph now have a better interface to assign attributes to them.

- Edge attribute `variable` renamed to `edge_name`.

- In `serialize` function of the transport graph, if `metadata_only` is True, then only `metadata` attribute of node and `source` and `target` attributes of edge are kept in the then return serialized `data`.

- Updated the tests wherever necessary to reflect the above changes

### Removed

- Deprecated `required_params_passed` since an error will automatically be thrown by the `build_graph` function if any of the required parameters are not passed.

- Removed duplicate attributes from nodes in the transport graph.

## [0.26.1] - 2022-02-23

### Added

- Added Local Executor section to the API read the docs.

## [0.26.0] - 2022-02-23

### Added

- Automated reminders to update the changelog

## [0.25.3] - 2022-02-23

## Added

- Listed common mocking commands in the CONTRIBUTING.md guide.
- Additional guidelines on testing.

## [0.25.2] - 2022-02-21

### Changed

- `backend` metadata name changed to `executor`.
- `_plan_workflow` usage updated to reflect how that executor related information is now stored in the specific executor object.
- Updated tests to reflect the above changes.
- Improved the dispatch cancellation test to provide a robust solution which earlier took 10 minutes to run with uncertainty of failing every now and then.

### Removed

- Removed `TaskExecutionMetadata` as a consequence of removing `execution_args`.

## [0.25.1] - 2022-02-18

### Fixed

- Tracking imports that have been used in the workflow takes less time.

### Added

- User-imports are included in the dispatch_source.py script. Covalent-related imports are commented out.

## [0.25.0] - 2022-02-18

### Added

- UI: Lattice draw() method displays in web UI
- UI: New navigation panel

### Changed

- UI: Animated graph changes, panel opacity

### Fixed

- UI: Fixed "Not Found" pages

## [0.24.21] - 2022-02-18

### Added

- RST document describing the expectations from a tutorial.

## [0.24.20] - 2022-02-17

### Added

- Added how to create custom executors

### Changed

- Changed the description of the hyperlink for choosing executors
- Fixed typos in doc/source/api/getting_started/how_to/execution/creating_custom_executors.ipynb

## [0.24.19] - 2022-02-16

### Added

- CODEOWNERS for certain files.

## [0.24.18] - 2022-02-15

### Added

- The user configuration file can now specify an executor plugin directory.

## [0.24.17] - 2022-02-15

### Added

- Added a how-to for making custom executors.

## [0.24.16] - 2022-02-12

### Added

- Errors now contain the traceback as well as the error message in the result object.
- Added test for `_post_process` in `tests/covalent_dispatcher_tests/_core/execution_test.py`.

### Changed

- Post processing logic in `electron` and dispatcher now relies on the order of execution in the transport graph rather than node's function names to allow for a more reliable pairing of nodes and their outputs.

- Renamed `init_test.py` in `tests/covalent_dispatcher_tests/_core/` to `execution_test.py`.

### Removed

- `exclude_from_postprocess` list which contained some non executable node types removed since only executable nodes are post processed now.

## [0.24.15] - 2022-02-11

### Fixed

- If a user's configuration file does not have a needed exeutor parameter, the default parameter (defined in _shared_files/defaults.py) is used.
- Each executor plugin is no longer initialized upon the import of Covalent. This allows required parameters in executor plugins.

## Changed

- Upon updating the configuration data with a user's configuration file, the complete set is written back to file.

## Added

- Tests for the local and base executors.

## [0.24.14] - 2022-02-11

### Added

- UI: add dashboard cards
- UI: add scaling dots background

### Changed

- UI: reduce sidebar font sizes, refine color theme
- UI: refine scrollbar styling, show on container hover
- UI: format executor parameters as YAML code
- UI: update syntax highlighting scheme
- UI: update index.html description meta tag

## [0.24.13] - 2022-02-11

### Added

- Tests for covalent/_shared_files/config.py

## [0.24.12] - 2022-02-10

### Added

- CodeQL code analyzer

## [0.24.11] - 2022-02-10

### Added

- A new dictionary `_DEFAULT_CONSTRAINTS_DEPRECATED` in defaults.py

### Changed

- The `_DEFAULT_CONSTRAINT_VALUES` dictionary now only contains the `backend` argument

## [0.24.10] - 2022-02-09

### Fixed

- Sporadically failing workflow cancellation test in tests/workflow_stack_test.py

## [0.24.9] - 2022-02-09

## Changed

- Implementation of `_port_from_pid` in covalent_dispatcher/_cli/service.py.

## Added

- Unit tests for command line interface (CLI) functionalities in covalent_dispatcher/_cli/service.py and covalent_dispatcher/_cli/cli.py.

## [0.24.8] - 2022-02-07

### Fixed

- If a user's configuration file does not have a needed parameter, the default parameter (defined in _shared_files/defaults.py) is used.

## [0.24.7] - 2022-02-07

### Added

- Typing: Add Type hint `dispatch_info` parameter.
- Documentation: Updated the return_type description in docstring.

### Changed

- Typing: Change return type annotation to `Generator`.

## [0.24.6] - 2022-02-06

### Added

- Type hint to `deserialize` method of `TransportableObject` of `covalent/_workflow/transport.py`.

### Changed

- Description of `data` in `deserialize` method of `TransportableObject` of `covalent/_workflow/transport.py` from `The serialized transportable object` to `Cloudpickled function`.

## [0.24.5] - 2022-02-05

### Fixed

- Removed dependence on Sentinel module

## [0.24.4] - 2022-02-04

### Added

- Tests across multiple versions of Python and multiple operating systems
- Documentation reflecting supported configurations

## [0.24.3] - 2022-02-04

### Changed

- Typing: Use `bool` in place of `Optional[bool]` as type annotation for `develop` parameter in `covalent_dispatcher.service._graceful_start`
- Typing: Use `Any` in place of `Optional[Any]` as type annotation for `new_value` parameter in `covalent._shared_files.config.get_config`

## [0.24.2] - 2022-02-04

### Fixed

- Updated hyperlink of "How to get the results" from "./collection/query_electron_execution_result" to "./collection/query_multiple_lattice_execution_results" in "doc/source/how_to/index.rst".
- Updated hyperlink of "How to get the result of a particular electron" from "./collection/query_multiple_lattice_execution_results" to "./collection/query_electron_execution_result" in "doc/source/how_to/index.rst".

## [0.24.1] - 2022-02-04

### Changed

- Changelog entries are now required to have the current date to enforce ordering.

## [0.24.0] - 2022-02-03

### Added

- UI: log file output - display in Output tab of all available log file output
- UI: show lattice and electron inputs
- UI: display executor attributes
- UI: display error message on failed status for lattice and electron

### Changed

- UI: re-order sidebar sections according to latest figma designs
- UI: update favicon
- UI: remove dispatch id from tab title
- UI: fit new uuids
- UI: adjust theme text primary and secondary colors

### Fixed

- UI: auto-refresh result state on initial render of listing and graph pages
- UI: graph layout issues: truncate long electron/param names

## [0.23.0] - 2022-02-03

### Added

- Added `BaseDispatcher` class to be used for creating custom dispatchers which allow connection to a dispatcher server.
- `LocalDispatcher` inheriting from `BaseDispatcher` allows connection to a local dispatcher server running on the user's machine.
- Covalent only gives interface to the `LocalDispatcher`'s `dispatch` and `dispatch_sync` methods.
- Tests for both `LocalDispatcher` and `BaseDispatcher` added.

### Changed

- Switched from using `lattice.dispatch` and `lattice.dispatch_sync` to `covalent.dispatch` and `covalent.dispatch_sync`.
- Dispatcher address now is passed as a parameter (`dispatcher_addr`) to `covalent.dispatch` and `covalent.dispatch_sync` instead of a metadata field to lattice.
- Updated tests, how tos, and tutorials to use `covalent.dispatch` and `covalent.dispatch_sync`.
- All the contents of `covalent_dispatcher/_core/__init__.py` are moved to `covalent_dispatcher/_core/execution.py` for better organization. `__init__.py` only contains function imports which are needed by external modules.
- `dispatch`, `dispatch_sync` methods deprecated from `Lattice`.

### Removed

- `_server_dispatch` method removed from `Lattice`.
- `dispatcher` metadata field removed from `lattice`.

## [0.22.19] - 2022-02-03

### Fixed

- `_write_dispatch_to_python_file` isn't called each time a task is saved. It is now only called in the final save in `_run_planned_workflow` (in covalent_dispatcher/_core/__init__.py).

## [0.22.18] - 2022-02-03

### Fixed

- Added type information to result.py

## [0.22.17] - 2022-02-02

### Added

- Replaced `"typing.Optional"` with `"str"` in covalent/executor/base.py
- Added missing type hints to `get_dispatch_context` and `write_streams_to_file` in covalent/executor/base.py, BaseExecutor

## [0.22.16] - 2022-02-02

### Added

- Functions to check if UI and dispatcher servers are running.
- Tests for the `is_ui_running` and `is_server_running` in covalent_dispatcher/_cli/service.py.

## [0.22.15] - 2022-02-01

### Fixed

- Covalent CLI command `covalent purge` will now stop the servers before deleting all the pid files.

### Added

- Test for `purge` method in covalent_dispatcher/_cli/service.py.

### Removed

- Unused `covalent_dispatcher` import from covalent_dispatcher/_cli/service.py.

### Changed

- Moved `_config_manager` import from within the `purge` method to the covalent_dispatcher/_cli/service.py for the purpose of mocking in tests.

## [0.22.14] - 2022-02-01

### Added

- Type hint to `_server_dispatch` method in `covalent/_workflow/lattice.py`.

## [0.22.13] - 2022-01-26

### Fixed

- When the local executor's `log_stdout` and `log_stderr` config variables are relative paths, they should go inside the results directory. Previously that was queried from the config, but now it's queried from the lattice metadata.

### Added

- Tests for the corresponding functions in (`covalent_dispatcher/_core/__init__.py`, `covalent/executor/base.py`, `covalent/executor/executor_plugins/local.py` and `covalent/executor/__init__.py`) affected by the bug fix.

### Changed

- Refactored `_delete_result` in result manager to give the option of deleting the result parent directory.

## [0.22.12] - 2022-01-31

### Added

- Diff check in pypi.yml ensures correct files are packaged

## [0.22.11] - 2022-01-31

### Changed

- Removed codecov token
- Removed Slack notifications from feature branches

## [0.22.10] - 2022-01-29

### Changed

- Running tests, conda, and version workflows on pull requests, not just pushes

## [0.22.9] - 2022-01-27

### Fixed

- Fixing version check action so that it doesn't run on commits that are in develop
- Edited PR template so that markdown checklist appears properly

## [0.22.8] - 2022-01-27

### Fixed

- publish workflow, using `docker buildx` to build images for x86 and ARM, prepare manifest and push to ECR so that pulls will match the correct architecture.
- typo in CONTRIBUTING
- installing `gcc` in Docker image so Docker can build wheels for `dask` and other packages that don't provide ARM wheels

### Changed

- updated versions in `requirements.txt` for `matplotlib` and `dask`

## [0.22.7] - 2022-01-27

### Added

- `MANIFEST.in` did not have `covalent_dispatcher/_service` in it due to which the PyPi package was not being built correctly. Added the `covalent_dispatcher/_service` to the `MANIFEST.in` file.

### Fixed

- setuptools properly including data files during installation

## [0.22.6] - 2022-01-26

### Fixed

- Added service folder in covalent dispatcher to package.

## [0.22.5] - 2022-01-25

### Fixed

- `README.md` images now use master branch's raw image urls hosted on <https://github.com> instead of <https://raw.githubusercontent.com>. Also, switched image rendering from html to markdown.

## [0.22.4] - 2022-01-25

### Fixed

- dispatcher server app included in sdist
- raw image urls properly used

## [0.22.3] - 2022-01-25

### Fixed

- raw image urls used in readme

## [0.22.2] - 2022-01-25

### Fixed

- pypi upload

## [0.22.1] - 2022-01-25

### Added

- Code of conduct
- Manifest.in file
- Citation info
- Action to upload to pypi

### Fixed

- Absolute URLs used in README
- Workflow badges updated URLs
- `install_package_data` -> `include_package_data` in `setup.py`

## [0.22.0] - 2022-01-25

### Changed

- Using public ECR for Docker release

## [0.21.0] - 2022-01-25

### Added

- GitHub pull request templates

## [0.20.0] - 2022-01-25

### Added

- GitHub issue templates

## [0.19.0] - 2022-01-25

### Changed

- Covalent Beta Release

## [0.18.9] - 2022-01-24

### Fixed

- iframe in the docs landing page is now responsive

## [0.18.8] - 2022-01-24

### Changed

- Temporarily removed output tab
- Truncated dispatch id to fit left sidebar, add tooltip to show full id

## [0.18.7] - 2022-01-24

### Changed

- Many stylistic improvements to documentation, README, and CONTRIBUTING.

## [0.18.6] - 2022-01-24

### Added

- Test added to check whether an already decorated function works as expected with Covalent.
- `pennylane` package added to the `requirements-dev.txt` file.

### Changed

- Now using `inspect.signature` instead of `function.__code__` to get the names of function's parameters.

## [0.18.5] - 2022-01-21

### Fixed

- Various CI fixes, including rolling back regression in version validation, caching on s3 hosted badges, applying releases and tags correctly.

## [0.18.4] - 2022-01-21

### Changed

- Removed comments and unused functions in covalent_dispatcher
- `result_class.py` renamed to `result.py`

### Fixed

- Version was not being properly imported inside `covalent/__init__.py`
- `dispatch_sync` was not previously using the `results_dir` metadata field

### Removed

- Credentials in config
- `generate_random_filename_in_cache`
- `is_any_atom`
- `to_json`
- `show_subgraph` option in `draw`
- `calculate_node`

## [0.18.3] - 2022-01-20

### Fixed

- The gunicorn servers now restart more gracefully

## [0.18.2] - 2022-01-21

### Changed

- `tempdir` metadata field removed and replaced with `executor.local.cache_dir`

## [0.18.1] - 2022-01-11

## Added

- Concepts page

## [0.18.0] - 2022-01-20

### Added

- `Result.CANCELLED` status to represent the status of a cancelled dispatch.
- Condition to cancel the whole dispatch if any of the nodes are cancelled.
- `cancel_workflow` function which uses a shared variable provided by Dask (`dask.distributed.Variable`) in a dask client to inform nodes to stop execution.
- Cancel function for dispatcher server API which will allow the server to terminate the dispatch.
- How to notebook for cancelling a dispatched job.
- Test to verify whether cancellation of dispatched jobs is working as expected.
- `cancel` function is available as `covalent.cancel`.

### Changed

- In file `covalent/_shared_files/config.py` instead of using a variable to store and then return the config data, now directly returning the configuration.
- Using `fire_and_forget` to dispatch a job instead of a dictionary of Dask's `Future` objects so that we won't have to manage the lifecycle of those futures.
- The `test_run_dispatcher` test was changed to reflect that the dispatcher no longer uses a dictionary of future objects as it was not being utilized anywhere.

### Removed

- `with dask_client` context was removed as the client created in `covalent_dispatcher/_core/__init__.py` is already being used even without the context. Furthermore, it creates issues when that context is exited which is unnecessary at the first place hence not needed to be resolved.

## [0.17.5] - 2022-01-19

### Changed

- Results directory uses a relative path by default and can be overridden by the environment variable `COVALENT_RESULTS_DIR`.

## [0.17.4] - 2022-01-19

### Changed

- Executor parameters use defaults specified in config TOML
- If relative paths are supplied for stdout and stderr, those files are created inside the results directory

## [0.17.3] - 2022-01-18

### Added

- Sync function
- Covalent CLI tool can restart in developer mode

### Fixed

- Updated the UI address referenced in the README

## [0.17.2] - 2022-01-12

### Added

- Quantum gravity tutorial

### Changed

- Moved VERSION file to top level

## [0.17.1] - 2022-01-19

### Added

- `error` attribute was added to the results object to show which node failed and the reason behind it.
- `stdout` and `stderr` attributes were added to a node's result to store any stdout and stderr printing done inside an electron/node.
- Test to verify whether `stdout` and `stderr` are being stored in the result object.

### Changed

- Redesign of how `redirect_stdout` and `redirect_stderr` contexts in executor now work to allow storing their respective outputs.
- Executors now also return `stdout` and `stderr` strings, along with the execution output, so that they can be stored in their result object.

## [0.17.0] - 2022-01-18

### Added

- Added an attribute `__code__` to electron and lattice which is a copy of their respective function's `__code__` attribute.
- Positional arguments, `args`, are now merged with keyword arguments, `kwargs`, as close as possible to where they are passed. This was done to make sure we support both with minimal changes and without losing the name of variables passed.
- Tests to ensure usage of positional arguments works as intended.

### Changed

- Slight rework to how any print statements in lattice are sent to null.
- Changed `test_dispatcher_functional` in `basic_dispatcher_test.py` to account for the support of `args` and removed a an unnecessary `print` statement.

### Removed

- Removed `args` from electron's `init` as it wasn't being used anywhere.

## [0.16.1] - 2022-01-18

### Changed

- Requirement changed from `dask[complete]` to `dask[distributed]`.

## [0.16.0] - 2022-01-14

### Added

- New UI static demo build
- New UI toolbar functions - orientation, toggle params, minimap
- Sortable and searchable lattice name row

### Changed

- Numerous UI style tweaks, mostly around dispatches table states

### Fixed

- Node sidebar info now updates correctly

## [0.15.11] - 2022-01-18

### Removed

- Unused numpy requirement. Note that numpy is still being installed indirectly as other packages in the requirements rely on it.

## [0.15.10] - 2022-01-16

## Added

- How-to guide for Covalent dispatcher CLI.

## [0.15.9] - 2022-01-18

### Changed

- Switched from using human readable ids to using UUIDs

### Removed

- `human-id` package was removed along with its mention in `requirements.txt` and `meta.yaml`

## [0.15.8] - 2022-01-17

### Removed

- Code breaking text from CLI api documentation.
- Unwanted covalent_dispatcher rst file.

### Changed

- Installation of entire covalent_dispatcher instead of covalent_dispatcher/_service in setup.py.

## [0.15.7] - 2022-01-13

### Fixed

- Functions with multi-line or really long decorators are properly serialized in dispatch_source.py.
- Multi-line Covalent output is properly commented out in dispatch_source.py.

## [0.15.6] - 2022-01-11

### Fixed

- Sub-lattice functions are successfully serialized in the utils.py get_serialized_function_str.

### Added

- Function to scan utilized source files and return a set of imported modules (utils.get_imports_from_source)

## [0.15.5] - 2022-01-12

### Changed

- UI runs on port 47007 and the dispatcher runs on port 48008. This is so that when the servers are later merged, users continue using port 47007 in the browser.
- Small modifications to the documentation
- Small fix to the README

### Removed

- Removed a directory `generated` which was improperly added
- Dispatcher web interface
- sqlalchemy requirement

## [0.15.4] - 2022-01-11

### Changed

- In file `covalent/executor/base.py`, `pickle` was changed to `cloudpickle` because of its universal pickling ability.

### Added

- In docstring of `BaseExecutor`, a note was added specifying that `covalent` with its dependencies is assumed to be installed in the conda environments.
- Above note was also added to the conda env selector how-to.

## [0.15.3] - 2022-01-11

### Changed

- Replaced the generic `RuntimeError` telling users to check if there is an object manipulation taking place inside the lattice to a simple warning. This makes the original error more visible.

## [0.15.2] - 2022-01-11

### Added

- If condition added for handling the case where `__getattr__` of an electron is accessed to detect magic functions.

### Changed

- `ActiveLatticeManager` now subclasses from `threading.local` to make it thread-safe.
- `ValueError` in the lattice manager's `claim` function now also shows the name of the lattice that is currently claimed.
- Changed docstring of `ActiveLatticeManager` to note that now it is thread-safe.
- Sublattice dispatching now no longer deletes the result object file and is dispatched normally instead of in a serverless manner.
- `simulate_nitrogen_and_copper_slab_interaction.ipynb` notebook tutorial now does normal dispatching as well instead of serverless dispatching. Also, now 7 datapoints will be shown instead of 10 earlier.

## [0.15.1] - 2022-01-11

### Fixed

- Passing AWS credentials to reusable workflows as a secret

## [0.15.0] - 2022-01-10

### Added

- Action to push development image to ECR

### Changed

- Made the publish action reusable and callable

## [0.14.1] - 2022-01-02

### Changed

- Updated the README
- Updated classifiers in the setup.py file
- Massaged some RTD pages

## [0.14.0] - 2022-01-07

### Added

- Action to push static UI to S3

## [0.13.2] - 2022-01-07

### Changed

- Completed new UI design work

## [0.13.1] - 2022-01-02

### Added

- Added eventlet requirement

### Changed

- The CLI tool can now manage the UI flask server as well
- [Breaking] The CLI option `-t` has been changed to `-d`, which starts the servers in developer mode and exposes unit tests to the server.

## [0.13.0] - 2022-01-01

### Added

- Config manager in `covalent/_shared_files/config.py`
- Default location for the main config file can be overridden using the environment variable `COVALENT_CONFIG_DIR`
- Ability to set and get configuration using `get_config` and `set_config`

### Changed

- The flask servers now reference the config file
- Defaults reference the config file

### Fixed

- `ValueError` caught when running `covalent stop`
- One of the functional tests was using a malformed path

### Deprecated

- The `electron.to_json` function
- The `generate_random_filename_in_cache` function

### Removed

- The `get_api_token` function

## [0.12.13] - 2022-01-04

## Removed

- Tutorial section headings

## Fixed

- Plot background white color

## [0.12.12] - 2022-01-06

### Fixed

- Having a print statement inside electron and lattice code no longer causes the workflow to fail.

## [0.12.11] - 2022-01-04

### Added

- Completed UI feature set for first release

### Changed

- UI server result serialization improvements
- UI result update webhook no longer fails on request exceptions, logs warning intead

## [0.12.10] - 2021-12-17

### Added

- Astrophysics tutorial

## [0.12.9] - 2022-01-04

### Added

- Added `get_all_node_results` method in `result_class.py` to return result of all node executions.

- Added `test_parallelilization` test to verify whether the execution is now being achieved in parallel.

### Changed

- Removed `LocalCluster` cluster creation usage to a simple `Client` one from Dask.

- Removed unnecessary `to_run` function as we no longer needed to run execution through an asyncio loop.

- Removed `async` from function definition of previously asynchronous functions, `_run_task`, `_run_planned_workflow`, `_plan_workflow`, and `_run_workflow`.

- Removed `uvloop` from requirements.

- Renamed `test_get_results` to `test_get_result`.

- Reran the how to notebooks where execution time was mentioned.

- Changed how `dispatch_info` context manager was working to account for multiple nodes accessing it at the same time.

## [0.12.8] - 2022-01-02

### Changed

- Changed the software license to GNU Affero 3.0

### Removed

- `covalent-ui` directory

## [0.12.7] - 2021-12-29

### Fixed

- Gunicorn logging now uses the `capture-output` flag instead of redirecting stdout and stderr

## [0.12.6] - 2021-12-23

### Changed

- Cleaned up the requirements and moved developer requirements to a separate file inside `tests`

## [0.12.5] - 2021-12-16

### Added

- Conda build CI job

## [0.12.4] - 2021-12-23

### Changed

- Gunicorn server now checks for port availability before starting

### Fixed

- The `covalent start` function now prints the correct port if the server is already running.

## [0.12.3] - 2021-12-14

### Added

- Covalent tutorial comparing quantum support vector machines with support vector machine algorithms implemented in qiskit and scikit-learn.

## [0.12.2] - 2021-12-16

### Fixed

- Now using `--daemon` in gunicorn to start the server, which was the original intention.

## [0.12.1] - 2021-12-16

### Fixed

- Removed finance references from docs
- Fixed some other small errors

### Removed

- Removed one of the failing how-to tests from the functional test suite

## [0.12.0] - 2021-12-16

### Added

- Web UI prototype

## [0.11.1] - 2021-12-14

### Added

- CLI command `covalent status` shows port information

### Fixed

- gunicorn management improved

## [0.11.0] - 2021-12-14

### Added

- Slack notifications for test status

## [0.10.4] - 2021-12-15

### Fixed

- Specifying a non-default results directory in a sub-lattice no longer causes a failure in lattice execution.

## [0.10.3] - 2021-12-14

### Added

- Functional tests for how-to's in documentation

### Changed

- Moved example script to a functional test in the pipeline
- Added a test flag to the CLI tool

## [0.10.2] - 2021-12-14

### Fixed

- Check that only `kwargs` without any default values in the workflow definition need to be passed in `lattice.draw(ax=ax, **kwargs)`.

### Added

- Function to check whether all the parameters without default values for a callable function has been passed added to shared utils.

## [0.10.1] - 2021-12-13

### Fixed

- Content and style fixes for getting started doc.

## [0.10.0] - 2021-12-12

### Changed

- Remove all imports from the `covalent` to the `covalent_dispatcher`, except for `_dispatch_serverless`
- Moved CLI into `covalent_dispatcher`
- Moved executors to `covalent` directory

## [0.9.1] - 2021-12-13

### Fixed

- Updated CONTRIBUTING to clarify docstring style.
- Fixed docstrings for `calculate_node` and `check_constraint_specific_sum`.

## [0.9.0] - 2021-12-10

### Added

- `prefix_separator` for separating non-executable node types from executable ones.

- `subscript_prefix`, `generator_prefix`, `sublattice_prefix`, `attr_prefix` for prefixes of subscripts, generators,
  sublattices, and attributes, when called on an electron and added to the transport graph.

- `exclude_from_postprocess` list of prefixes to denote those nodes which won't be used in post processing the workflow.

- `__int__()`, `__float__()`, `__complex__()` for converting a node to an integer, float, or complex to a value of 0 then handling those types in post processing.

- `__iter__()` generator added to Electron for supporting multiple return values from an electron execution.

- `__getattr__()` added to Electron for supporting attribute access on the node output.

- `__getitem__()` added to Electron for supporting subscripting on the node output.

- `electron_outputs` added as an attribute to lattice.

### Changed

- `electron_list_prefix`, `electron_dict_prefix`, `parameter_prefix` modified to reflect new way to assign prefixes to nodes.

- In `build_graph` instead of ignoring all exceptions, now the exception is shown alongwith the runtime error notifying that object manipulation should be avoided inside a lattice.

- `node_id` changed to `self.node_id` in Electron's `__call__()`.

- `parameter` type electrons now have the default metadata instead of empty dictionary.

- Instead of deserializing and checking whether a sublattice is there, now a `sublattice_prefix` is used to denote when a node is a sublattice.

- In `dispatcher_stack_test`, `test_dispatcher_flow` updated to indicate the new use of `parameter_prefix`.

### Fixed

- When an execution fails due to something happening in `run_workflow`, then result object's status is now failed and the object is saved alongwith throwing the appropriate exception.

## [0.8.5] - 2021-12-10

### Added

- Added tests for choosing specific executors inside electron initialization.
- Added test for choosing specific Conda environments inside electron initialization.

## [0.8.4] - 2021-12-10

### Changed

- Removed _shared_files directory and contents from covalent_dispatcher. Logging in covalent_dispatcher now uses the logger in covalent/_shared_files/logging.py.

## [0.8.3] - 2021-12-10

### Fixed

- Decorator symbols were added to the pseudo-code in the quantum chemistry tutorial.

## [0.8.2] - 2021-12-06

### Added

- Quantum chemistry tutorial.

## [0.8.1] - 2021-12-08

### Added

- Docstrings with typehints for covalent dispatcher functions added.

### Changed

- Replaced `node` to `node_id` in `electron.py`.

- Removed unnecessary `enumerate` in `covalent_dispatcher/_core/__init__.py`.

- Removed `get_node_device_mapping` function from `covalent_dispatcher/_core/__init__.py`
  and moved the definition to directly add the mapping to `workflow_schedule`.

- Replaced iterable length comparison for `executor_specific_exec_cmds` from `if len(executor_specific_exec_cmds) > 0`
  to `if executor_specific_exec_cmds`.

## [0.8.0] - 2021-12-03

### Added

- Executors can now accept the name of a Conda environment. If that environment exists, the operations of any electron using that executor are performed in that Conda environment.

## [0.7.6] - 2021-12-02

### Changed

- How to estimate lattice execution time has been renamed to How to query lattice execution time.
- Change result querying syntax in how-to guides from `lattice.get_result` to
  `covalent.get_result`.
- Choose random port for Dask dashboard address by setting `dashboard_address` to ':0' in
  `LocalCluster`.

## [0.7.5] - 2021-12-02

### Fixed

- "Default" executor plugins are included as part of the package upon install.

## [0.7.4] - 2021-12-02

### Fixed

- Upgraded dask to 2021.10.0 based on a vulnerability report

## [0.7.3] - 2021-12-02

### Added

- Transportable object tests
- Transport graph tests

### Changed

- Variable name node_num to node_id
- Variable name node_idx to node_id

### Fixed

- Transport graph `get_dependencies()` method return type was changed from Dict to List

## [0.7.2] - 2021-12-01

### Fixed

- Date handling in changelog validation

### Removed

- GitLab CI YAML

## [0.7.1] - 2021-12-02

### Added

- A new parameter to a node's result called `sublattice_result` is added.
  This will be of a `Result` type and will contain the result of that sublattice's
  execution. If a normal electron is executed, this will be `None`.

- In `_delete_result` function in `results_manager.py`, an empty results directory
  will now be deleted.

- Name of a sublattice node will also contain `(sublattice)`.

- Added `_dispatch_sync_serverless` which synchronously dispatches without a server
  and waits for a result to be returned. This is the method used to dispatch a sublattice.

- Test for sublatticing is added.

- How-to guide added for sublatticing explaining the new features.

### Changed

- Partially changed `draw` function in `lattice.py` to also draw the subgraph
  of the sublattice when drawing the main graph of the lattice. The change is
  incomplete as we intend to add this feature later.

- Instead of returning `plt`, `draw` now returns the `ax` object.

- `__call__` function in `lattice.py` now runs the lattice's function normally
  instead of dispatching it.

- `_run_task` function now checks whether current node is a sublattice and acts
  accordingly.

### Fixed

- Unnecessary lines to rename the node's name in `covalent_dispatcher/_core/__init__.py` are removed.

- `test_electron_takes_nested_iterables` test was being ignored due to a spelling mistake. Fixed and
  modified to follow the new pattern.

## [0.7.0] - 2021-12-01

### Added

- Electrons can now accept an executor object using the "backend" keyword argument. "backend" can still take a string naming the executor module.
- Electrons and lattices no longer have Slurm metadata associated with the executor, as that information should be contained in the executor object being used as an input argument.
- The "backend" keyword can still be a string specifying the executor module, but only if the executor doesn't need any metadata.
- Executor plugin classes are now directly available to covalent, eg: covalent.executor.LocalExecutor().

## [0.6.7] - 2021-12-01

### Added

- Docstrings without examples for all the functions in core covalent.
- Typehints in those functions as well.
- Used `typing.TYPE_CHECKING` to prevent cyclic imports when writing typehints.

### Changed

- `convert_to_lattice_function` renamed to `convert_to_lattice_function_call`.
- Context managers now raise a `ValueError` instead of a generic `Exception`.

## [0.6.6] - 2021-11-30

### Fixed

- Fixed the version used in the documentation
- Fixed the badge URLs to prevent caching

## [0.6.5] - 2021-11-30

### Fixed

- Broken how-to links

### Removed

- Redundant lines from .gitignore
- *.ipynb from .gitignore

## [0.6.4] - 2021-11-30

### Added

- How-to guides for workflow orchestration.
  - How to construct an electron
  - How to construct a lattice
  - How to add an electron to lattice
  - How to visualize the lattice
  - How to add constraints to lattices
- How-to guides for workflow and subtask execution.
  - How to execute individual electrons
  - How to execute a lattice
  - How to execute multiple lattices
- How-to guides for status querying.
  - How to query electron execution status
  - How to query lattice execution status
  - How to query lattice execution time
- How-to guides for results collection
  - How to query electron execution results
  - How to query lattice execution results
  - How to query multiple lattice execution results
- Str method for the results object.

### Fixed

- Saving the electron execution status when the subtask is running.

## [0.6.3] - 2021-11-29

### Removed

- JWT token requirement.
- Covalent dispatcher login requirement.
- Update covalent login reference in README.md.
- Changed the default dispatcher server port from 5000 to 47007.

## [0.6.2] - 2021-11-28

### Added

- Github action for tests and coverage
- Badges for tests and coverage
- If tests pass then develop is pushed to master
- Add release action which tags and creates a release for minor version upgrades
- Add badges action which runs linter, and upload badges for version, linter score, and platform
- Add publish action (and badge) which builds a Docker image and uploads it to the AWS ECR

## [0.6.1] - 2021-11-27

### Added

- Github action which checks version increment and changelog entry

## [0.6.0] - 2021-11-26

### Added

- New Covalent RTD theme
- sphinx extension sphinx-click for CLI RTD
- Sections in RTD
- init.py in both covalent-dispatcher logger module and cli module for it to be importable in sphinx

### Changed

- docutils version that was conflicting with sphinx

### Removed

- Old aq-theme

## [0.5.1] - 2021-11-25

### Added

- Integration tests combining both covalent and covalent-dispatcher modules to test that
  lattice workflow are properly planned and executed.
- Integration tests for the covalent-dispatcher init module.
- pytest-asyncio added to requirements.

## [0.5.0] - 2021-11-23

### Added

- Results manager file to get results from a file, delete a result, and redispatch a result object.
- Results can also be awaited to only return a result if it has either been completed or failed.
- Results class which is used to store the results with all the information needed to be used again along with saving the results to a file functionality.
- A result object will be a mercurial object which will be updated by the dispatcher and saved to a file throughout the dispatching and execution parts.
- Direct manipulation of the transport graph inside a result object takes place.
- Utility to convert a function definition string to a function and vice-versa.
- Status class to denote the status of a result object and of each node execution in the transport graph.
- Start and end times are now also stored for each node execution as well as for the whole dispatch.
- Logging of `stdout` and `stderr` can be done by passing in the `log_stdout`, `log_stderr` named metadata respectively while dispatching.
- In order to get the result of a certain dispatch, the `dispatch_id`, the `results_dir`, and the `wait` parameter can be passed in. If everything is default, then only the dispatch id is required, waiting will not be done, and the result directory will be in the current working directory with folder name as `results/` inside which every new dispatch will have a new folder named according to their respective dispatch ids, containing:
  - `result.pkl` - (Cloud)pickled result object.
  - `result_info.yaml` - yaml file with high level information about the result and its execution.
  - `dispatch_source.py` - python file generated, containing the original function definitions of lattice and electrons which can be used to dispatch again.

### Changed

- `logfile` named metadata is now `slurm_logfile`.
- Instead of using `jsonpickle`, `cloudpickle` is being used everywhere to maintain consistency.
- `to_json` function uses `json` instead of `jsonpickle` now in electron and lattice definitions.
- `post_processing` moved to the dispatcher, so the dispatcher will now store a finished execution result in the results folder as specified by the user with no requirement of post processing it from the client/user side.
- `run_task` function in dispatcher modified to check if a node has completed execution and return it if it has, else continue its execution. This also takes care of cases if the server has been closed mid execution, then it can be started again from the last saved state, and the user won't have to wait for the whole execution.
- Instead of passing in the transport graph and dispatch id everywhere, the result object is being passed around, except for the `asyncio` part where the dispatch id and results directory is being passed which afterwards lets the core dispatcher know where to get the result object from and operate on it.
- Getting result of parent node executions of the graph, is now being done using the result object's graph. Storing of each execution's result is also done there.
- Tests updated to reflect the changes made. They are also being run in a serverless manner.

### Removed

- `LatticeResult` class removed.
- `jsonpickle` requirement removed.
- `WorkflowExecutionResult`, `TaskExecutionResult`, and `ExecutionError` singleton classes removed.

### Fixed

- Commented out the `jwt_required()` part in `covalent-dispatcher/_service/app.py`, may be removed in later iterations.
- Dispatcher server will now return the error message in the response of getting result if it fails instead of sending every result ever as a response.

## [0.4.3] - 2021-11-23

### Added

- Added a note in Known Issues regarding port conflict warning.

## [0.4.2] - 2021-11-24

### Added

- Added badges to README.md

## [0.4.1] - 2021-11-23

### Changed

- Removed old coverage badge and fixed the badge URL

## [0.4.0] - 2021-11-23

### Added

- Codecov integrations and badge

### Fixed

- Detached pipelines no longer created

## [0.3.0] - 2021-11-23

### Added

- Wrote a Code of Conduct based on <https://www.contributor-covenant.org/>
- Added installation and environment setup details in CONTRIBUTING
- Added Known Issues section to README

## [0.2.0] - 2021-11-22

### Changed

- Removed non-open-source executors from Covalent. The local SLURM executor is now
- a separate repo. Executors are now plugins.

## [0.1.0] - 2021-11-19

### Added

- Pythonic CLI tool. Install the package and run `covalent --help` for a usage description.
- Login and logout functionality.
- Executor registration/deregistration skeleton code.
- Dispatcher service start, stop, status, and restart.

### Changed

- JWT token is stored to file instead of in an environment variable.
- The Dask client attempts to connect to an existing server.

### Removed

- Removed the Bash CLI tool.

### Fixed

- Version assignment in the covalent init file.

## [0.0.3] - 2021-11-17

### Fixed

- Fixed the Dockerfile so that it runs the dispatcher server from the covalent repo.

## [0.0.2] - 2021-11-15

### Changed

- Single line change in ci script so that it doesn't exit after validating the version.
- Using `rules` in `pytest` so that the behavior in test stage is consistent.

## [0.0.1] - 2021-11-15

### Added

- CHANGELOG.md to track changes (this file).
- Semantic versioning in VERSION.
- CI pipeline job to enforce versioning.<|MERGE_RESOLUTION|>--- conflicted
+++ resolved
@@ -7,11 +7,10 @@
 
 ## [UNRELEASED]
 
-<<<<<<< HEAD
 ### Fixed
 
 - Switched UI to results service delete API
-=======
+
 ## [0.67.0] - 2022-04-07
 
 ### Added
@@ -33,7 +32,6 @@
 ### Fixed
 
 - Syntax error in the `tests.yml` workflow
->>>>>>> 7c74eeb6
 
 ## [0.65.2] - 2022-04-07
 
