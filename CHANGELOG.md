--- conflicted
+++ resolved
@@ -7,13 +7,10 @@
 
 ## [UNRELEASED]
 
-<<<<<<< HEAD
+### Operations
+
 - Removing author email from changelog action
-=======
-### Operations
-
 - Fixed nightly worfkflow's calling of other workflows.
->>>>>>> 0ac14767
 
 ## [0.234.0-rc.0] - 2024-02-07
 
