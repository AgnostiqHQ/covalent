--- conflicted
+++ resolved
@@ -7,17 +7,15 @@
 
 ## [UNRELEASED]
 
-<<<<<<< HEAD
 ### Fixed
 
 - Workflows which run on `develop` or `master` will send Slack alerts to the dev team if they fail.
-=======
+
 ## [0.61.1] - 2022-04-06
 
 ### Fixed
 
 - Fixed failures in pushing images to ECR.
->>>>>>> 0c168423
 
 ## [0.61.0] - 2022-04-06
 
