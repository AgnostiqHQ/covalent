--- conflicted
+++ resolved
@@ -7,14 +7,11 @@
 
 ## [UNRELEASED]
 
-<<<<<<< HEAD
-=======
 ### Operations
 
 - Prettierified release.yml
 - Cleaned up pre-commit-config.yml
 
->>>>>>> b0d4b2e1
 ### Docs
 
 - Updated Bash Lepton tutorial to conform with the latest Lepton interface changes
