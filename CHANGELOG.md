--- conflicted
+++ resolved
@@ -9,11 +9,8 @@
 
 ### Operations
 
-<<<<<<< HEAD
 - Front-end test coverage measured and reported in CI
-=======
 - Added reusable version action
->>>>>>> b4862bfc
 
 ## [0.187.0] - 2022-08-28
 
